--- conflicted
+++ resolved
@@ -12,28 +12,20 @@
 
 before_script:
   - composer self-update
-<<<<<<< HEAD
-  - pyrus install -f pear/PHP_CodeSniffer-1.5.4
+  - pyrus install -f pear/PHP_CodeSniffer-1.5.5
   - pyrus install -f pear/Cache_Lite
-=======
-  - pyrus install -f pear/PHP_CodeSniffer-1.5.5
->>>>>>> 8093c40f
   - phpenv rehash
   # Set up databases for testing
   - mysql -e 'create database joomla_ut;'
   - mysql joomla_ut < tests/unit/schema/mysql.sql
   - psql -c 'create database joomla_ut;' -U postgres
-<<<<<<< HEAD
-  - psql -d joomla_ut -a -f tests/unit/suites/database/stubs/postgresql.sql
+  - psql -d joomla_ut -a -f tests/unit/schema/postgresql.sql
   # Set up Apache
   # - ./build/travis/php-apache.sh
   # Enable additional PHP extensions
   - phpenv config-add build/travis/phpenv/memcached.ini
   - phpenv config-add build/travis/phpenv/apc-$TRAVIS_PHP_VERSION.ini
   - phpenv config-add build/travis/phpenv/redis.ini
-=======
-  - psql -d joomla_ut -a -f tests/unit/schema/postgresql.sql
->>>>>>> 8093c40f
 
 script:
   - phpunit --configuration travisci-phpunit.xml
