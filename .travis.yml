# Forces new Travis-CI Infrastructure
sudo: false

language: php

env:
  global:
    - RUN_UNIT_TESTS="yes"
    - RUN_JAVASCRIPT_TESTS="no"
    - INSTALL_MEMCACHE="yes"
    - INSTALL_MEMCACHED="yes"
    - INSTALL_REDIS="yes"

matrix:
  fast_finish: true
  include:
<<<<<<< HEAD
    - php: 5.6
      env: RUN_PHPCS="yes" RUN_UNIT_TESTS="no" INSTALL_MEMCACHE="no" INSTALL_MEMCACHED="no" INSTALL_REDIS="no"
=======
    - php: 5.3
      env: INSTALL_APC="yes"
    - php: 5.4
      env: INSTALL_APC="yes"
>>>>>>> 185fe30d
    - php: 5.5
      env: INSTALL_APCU="yes"
    - php: 5.6
      env: INSTALL_APCU="yes"
    - php: 7.0
      env: INSTALL_APCU="yes" INSTALL_APCU_BC_BETA="no" INSTALL_MEMCACHE="no" INSTALL_MEMCACHED="no" INSTALL_REDIS="no" # Disabled apcu_bc install until https://github.com/travis-ci/travis-ci/issues/5207 is resolved
    - node_js: 6.1
      sudo: true
      env: RUN_JAVASCRIPT_TESTS="yes" RUN_UNIT_TESTS="no"
    - php: 7.1
      env: INSTALL_APCU="yes" INSTALL_APCU_BC_BETA="no" INSTALL_MEMCACHE="no" INSTALL_MEMCACHED="no" INSTALL_REDIS="no" # Disabled apcu_bc install until https://github.com/travis-ci/travis-ci/issues/5207 is resolved
    - php: hhvm
      sudo: true
      dist: trusty
      group: edge # until the next update
      addons:
        apt:
          packages:
            - mysql-server-5.6
            - mysql-client-core-5.6
            - mysql-client-5.6
      services:
        - mysql
        - postgresql
        - redis-server
      env: INSTALL_APCU_BC_BETA="no" INSTALL_MEMCACHE="no" INSTALL_MEMCACHED="no" # Disabled items that currently do not work in travis-ci hhvm
  allow_failures:
    - php: hhvm
    - node_js: 6.1

services:
  - memcache
  - memcached
  - redis-server

before_script:
  # JavaScript tests
  - if [[ $RUN_JAVASCRIPT_TESTS == "yes" ]]; then export DISPLAY=:99.0; bash build/travis/javascript-tests.sh $PWD; fi
  # Make sure all dev dependencies are installed
  - if [[ $RUN_UNIT_TESTS == "yes" ]]; then bash build/travis/unit-tests.sh $PWD; fi

script:
  - if [[ $RUN_UNIT_TESTS == "yes" ]]; then libraries/vendor/bin/phpunit --configuration travisci-phpunit.xml; fi
  - if [[ $RUN_JAVASCRIPT_TESTS == "yes" ]]; then tests/javascript/node_modules/karma/bin/karma start karma.conf.js --single-run ; fi

branches:
  except:
    - 2.5.x<|MERGE_RESOLUTION|>--- conflicted
+++ resolved
@@ -14,15 +14,6 @@
 matrix:
   fast_finish: true
   include:
-<<<<<<< HEAD
-    - php: 5.6
-      env: RUN_PHPCS="yes" RUN_UNIT_TESTS="no" INSTALL_MEMCACHE="no" INSTALL_MEMCACHED="no" INSTALL_REDIS="no"
-=======
-    - php: 5.3
-      env: INSTALL_APC="yes"
-    - php: 5.4
-      env: INSTALL_APC="yes"
->>>>>>> 185fe30d
     - php: 5.5
       env: INSTALL_APCU="yes"
     - php: 5.6
