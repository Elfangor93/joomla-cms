--- conflicted
+++ resolved
@@ -12,12 +12,8 @@
 
 before_script:
   - composer self-update
-<<<<<<< HEAD
   - composer update
-  - pyrus install -f pear/PHP_CodeSniffer-1.5.4
-=======
   - pyrus install -f pear/PHP_CodeSniffer-1.5.5
->>>>>>> 7771a957
   - pyrus install -f pear/Cache_Lite
   - phpenv rehash
   # Set up databases for testing
