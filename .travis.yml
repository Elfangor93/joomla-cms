# Forces new Travis-CI Infrastructure
sudo: false

language: php

env:
  global:
    - RUN_UNIT_TESTS="yes"
    - INSTALL_MEMCACHE="yes"
    - INSTALL_MEMCACHED="yes"
    - INSTALL_REDIS="yes"

matrix:
  fast_finish: true
  include:
    - php: 5.5
      env: INSTALL_APCU="yes"
    - php: 5.6
      env: INSTALL_APCU="yes"
<<<<<<< HEAD
    - php: 7.0
      env: INSTALL_APCU="yes" INSTALL_MEMCACHE="no"
    - php: 7.1
=======
    - php: 7.2
>>>>>>> cb79438f
      env: INSTALL_APCU="yes" INSTALL_MEMCACHE="no"
    - php: nightly
      env: INSTALL_APCU="yes" INSTALL_MEMCACHE="no"
  allow_failures:
    - php: 7.2
    - php: nightly

services:
  - memcache
  - memcached
  - redis-server

before_script:
  # Make sure all dev dependencies are installed
  - if [[ $RUN_UNIT_TESTS == "yes" ]]; then bash build/travis/unit-tests.sh $PWD; fi

script:
  - if [[ $RUN_UNIT_TESTS == "yes" ]]; then libraries/vendor/bin/phpunit --configuration travisci-phpunit.xml; fi

branches:
  except:
    - 2.5.x<|MERGE_RESOLUTION|>--- conflicted
+++ resolved
@@ -17,13 +17,11 @@
       env: INSTALL_APCU="yes"
     - php: 5.6
       env: INSTALL_APCU="yes"
-<<<<<<< HEAD
     - php: 7.0
       env: INSTALL_APCU="yes" INSTALL_MEMCACHE="no"
     - php: 7.1
-=======
+      env: INSTALL_APCU="yes" INSTALL_MEMCACHE="no"
     - php: 7.2
->>>>>>> cb79438f
       env: INSTALL_APCU="yes" INSTALL_MEMCACHE="no"
     - php: nightly
       env: INSTALL_APCU="yes" INSTALL_MEMCACHE="no"
