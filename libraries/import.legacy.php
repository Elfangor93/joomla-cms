--- conflicted
+++ resolved
@@ -20,11 +20,7 @@
 /**
  * Set the platform root path as a constant if necessary.
  *
-<<<<<<< HEAD
- * @deprecated 5.0.0 will be removed in 6.0
-=======
  * @deprecated 4.4.0 will be removed in 6.0
->>>>>>> 6c05d600
  *             Use defined('_JEXEC') or die; to detect if the CMS is loaded correctly
  **/
 if (!defined('JPATH_PLATFORM')) {
