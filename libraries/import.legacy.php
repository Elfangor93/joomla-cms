<?php
/**
 * Bootstrap file for the Joomla Platform [with legacy libraries].  Including this file into your application
 * will make Joomla Platform libraries [including legacy libraries] available for use.
 *
 * @package    Joomla.Platform
 *
 * @copyright  Copyright (C) 2005 - 2017 Open Source Matters, Inc. All rights reserved.
 * @license    GNU General Public License version 2 or later; see LICENSE.txt
 */

trigger_error(
	sprintf(
		'Bootstrapping Joomla using the %1$s file is deprecated.  Use %2$s instead.',
		__FILE__,
		__DIR__ . '/bootstrap.php'
	),
	E_USER_DEPRECATED
);

// Set the platform root path as a constant if necessary.
if (!defined('JPATH_PLATFORM'))
{
	define('JPATH_PLATFORM', __DIR__);
}

// Detect the native operating system type.
$os = strtoupper(substr(PHP_OS, 0, 3));

if (!defined('IS_WIN'))
{
	define('IS_WIN', $os === 'WIN');
}

if (!defined('IS_UNIX'))
{
	define('IS_UNIX', $os !== 'MAC' && $os !== 'WIN');
}

// Import the library loader if necessary.
if (!class_exists('JLoader'))
{
	require_once JPATH_PLATFORM . '/loader.php';
}

// Make sure that the Joomla Loader has been successfully loaded.
if (!class_exists('JLoader'))
{
	throw new RuntimeException('Joomla Loader not loaded.');
}

// Setup the autoloaders.
JLoader::setup();

JLoader::registerPrefix('J', JPATH_PLATFORM . '/legacy');

<<<<<<< HEAD
// Register classes that don't follow one file per class naming conventions.
JLoader::register('JText', JPATH_PLATFORM . '/joomla/language/text.php');

=======
>>>>>>> a8d7d042
// Check if the JsonSerializable interface exists already
if (!interface_exists('JsonSerializable'))
{
	JLoader::register('JsonSerializable', JPATH_PLATFORM . '/vendor/joomla/compat/src/JsonSerializable.php');
}

// Register the PasswordHash lib
JLoader::register('PasswordHash', JPATH_PLATFORM . '/phpass/PasswordHash.php');<|MERGE_RESOLUTION|>--- conflicted
+++ resolved
@@ -54,12 +54,6 @@
 
 JLoader::registerPrefix('J', JPATH_PLATFORM . '/legacy');
 
-<<<<<<< HEAD
-// Register classes that don't follow one file per class naming conventions.
-JLoader::register('JText', JPATH_PLATFORM . '/joomla/language/text.php');
-
-=======
->>>>>>> a8d7d042
 // Check if the JsonSerializable interface exists already
 if (!interface_exists('JsonSerializable'))
 {
