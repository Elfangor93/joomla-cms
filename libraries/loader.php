<?php
/**
 * @package    Joomla.Platform
 *
 * @copyright  Copyright (C) 2005 - 2017 Open Source Matters, Inc. All rights reserved.
 * @license    GNU General Public License version 2 or later; see LICENSE.txt
 */

defined('JPATH_PLATFORM') or die;

/**
 * Static class to handle loading of libraries.
 *
 * @package  Joomla.Platform
 * @since    11.1
 */
abstract class JLoader
{
	/**
	 * Container for already imported library paths.
	 *
	 * @var    array
	 * @since  11.1
	 */
	protected static $classes = array();

	/**
	 * Container for already imported library paths.
	 *
	 * @var    array
	 * @since  11.1
	 */
	protected static $imported = array();

	/**
	 * Container for registered library class prefixes and path lookups.
	 *
	 * @var    array
	 * @since  12.1
	 */
	protected static $prefixes = array();

	/**
	 * Holds proxy classes and the class names the proxy.
	 *
	 * @var    array
	 * @since  3.2
	 */
	protected static $classAliases = array();

	/**
	 * Holds the inverse lookup for proxy classes and the class names the proxy.
	 *
	 * @var    array
	 * @since  3.4
	 */
	protected static $classAliasesInverse = array();

	/**
	 * Container for namespace => path map.
	 *
	 * @var    array
	 * @since  12.3
	 */
	protected static $namespaces = array('psr0' => array(), 'psr4' => array());

	/**
	 * Holds a reference for all deprecated aliases (mainly for use by a logging platform).
	 *
	 * @var    array
	 * @since  3.6.3
	 */
	protected static $deprecatedAliases = array();

	/**
	 * The root folders where extensions can be found.
	 *
	 * @var    array
	 * @since  __DEPLOY_VERSION__
	 */
	protected static $extensionRootFolders = array();

	/**
	 * Method to discover classes of a given type in a given path.
	 *
	 * @param   string   $classPrefix  The class name prefix to use for discovery.
	 * @param   string   $parentPath   Full path to the parent folder for the classes to discover.
	 * @param   boolean  $force        True to overwrite the autoload path value for the class if it already exists.
	 * @param   boolean  $recurse      Recurse through all child directories as well as the parent path.
	 *
	 * @return  void
	 *
	 * @since   11.1
	 */
	public static function discover($classPrefix, $parentPath, $force = true, $recurse = false)
	{
		try
		{
			if ($recurse)
			{
				$iterator = new RecursiveIteratorIterator(
					new RecursiveDirectoryIterator($parentPath),
					RecursiveIteratorIterator::SELF_FIRST
				);
			}
			else
			{
				$iterator = new DirectoryIterator($parentPath);
			}

			/* @type  $file  DirectoryIterator */
			foreach ($iterator as $file)
			{
				$fileName = $file->getFilename();

				// Only load for php files.
				if ($file->isFile() && $file->getExtension() === 'php')
				{
					// Get the class name and full path for each file.
					$class = strtolower($classPrefix . preg_replace('#\.php$#', '', $fileName));

					// Register the class with the autoloader if not already registered or the force flag is set.
					if ($force || empty(self::$classes[$class]))
					{
						self::register($class, $file->getPath() . '/' . $fileName);
					}
				}
			}
		}
		catch (UnexpectedValueException $e)
		{
			// Exception will be thrown if the path is not a directory. Ignore it.
		}
	}

	/**
	 * Method to get the list of registered classes and their respective file paths for the autoloader.
	 *
	 * @return  array  The array of class => path values for the autoloader.
	 *
	 * @since   11.1
	 */
	public static function getClassList()
	{
		return self::$classes;
	}

	/**
	 * Method to get the list of deprecated class aliases.
	 *
	 * @return  array  An associative array with deprecated class alias data.
	 *
	 * @since   3.6.3
	 */
	public static function getDeprecatedAliases()
	{
		return self::$deprecatedAliases;
	}

	/**
	 * Method to get the list of registered namespaces.
	 *
	 * @param   string  $type  Defines the type of namespace, can be prs0 or psr4.
	 *
	 * @return  array  The array of namespace => path values for the autoloader.
	 *
	 * @since   12.3
	 */
	public static function getNamespaces($type = 'psr0')
	{
		if ($type !== 'psr0' && $type !== 'psr4')
		{
			throw new InvalidArgumentException('Type needs to be prs0 or psr4!');
		}

		return self::$namespaces[$type];
	}

	/**
	 * Loads a class from specified directories.
	 *
	 * @param   string  $key   The class name to look for (dot notation).
	 * @param   string  $base  Search this directory for the class.
	 *
	 * @return  boolean  True on success.
	 *
	 * @since   11.1
	 */
	public static function import($key, $base = null)
	{
		// Only import the library if not already attempted.
		if (!isset(self::$imported[$key]))
		{
			// Setup some variables.
			$success = false;
			$parts   = explode('.', $key);
			$class   = array_pop($parts);
			$base    = (!empty($base)) ? $base : __DIR__;
			$path    = str_replace('.', DIRECTORY_SEPARATOR, $key);

			// Handle special case for helper classes.
			if ($class === 'helper')
			{
				$class = ucfirst(array_pop($parts)) . ucfirst($class);
			}
			// Standard class.
			else
			{
				$class = ucfirst($class);
			}

			// If we are importing a library from the Joomla namespace set the class to autoload.
			if (strpos($path, 'joomla') === 0)
			{
				// Since we are in the Joomla namespace prepend the classname with J.
				$class = 'J' . $class;

				// Only register the class for autoloading if the file exists.
				if (is_file($base . '/' . $path . '.php'))
				{
					self::$classes[strtolower($class)] = $base . '/' . $path . '.php';
					$success = true;
				}
			}
			/*
			 * If we are not importing a library from the Joomla namespace directly include the
			 * file since we cannot assert the file/folder naming conventions.
			 */
			else
			{
				// If the file exists attempt to include it.
				if (is_file($base . '/' . $path . '.php'))
				{
					$success = (bool) include_once $base . '/' . $path . '.php';
				}
			}

			// Add the import key to the memory cache container.
			self::$imported[$key] = $success;
		}

		return self::$imported[$key];
	}

	/**
	 * Load the file for a class.
	 *
	 * @param   string  $class  The class to be loaded.
	 *
	 * @return  boolean  True on success
	 *
	 * @since   11.1
	 */
	public static function load($class)
	{
		// Sanitize class name.
		$key = strtolower($class);

		// If the class already exists do nothing.
		if (class_exists($class, false))
		{
			return true;
		}

		// If the class is registered include the file.
		if (isset(self::$classes[$key]))
		{
			$found = (bool) include_once self::$classes[$key];

			if ($found)
			{
				self::loadAliasFor($class);
			}

			// If the class doesn't exists, we probably have a class alias available
			if (!class_exists($class, false))
			{
				// Search the alias class, first none namespaced and then namespaced
				$original = array_search($class, self::$classAliases) ? : array_search('\\' . $class, self::$classAliases);

				// When we have an original and the class exists an alias should be created
				if ($original && class_exists($original, false))
				{
					class_alias($original, $class);
				}
			}

			return true;
		}

		return false;
	}

	/**
	 * Directly register a class to the autoload list.
	 *
	 * @param   string   $class  The class name to register.
	 * @param   string   $path   Full path to the file that holds the class to register.
	 * @param   boolean  $force  True to overwrite the autoload path value for the class if it already exists.
	 *
	 * @return  void
	 *
	 * @since   11.1
	 */
	public static function register($class, $path, $force = true)
	{
		// When an alias exists, register it as well
<<<<<<< HEAD
		if (key_exists(strtolower($class), self::$classAliases))
=======
		if (array_key_exists($class, self::$classAliases))
>>>>>>> a7c759ca
		{
			self::register(self::stripFirstBackslash(self::$classAliases[strtolower($class)]), $path, $force);
		}

		// Sanitize class name.
		$class = strtolower($class);

		// Only attempt to register the class if the name and file exist.
		if (!empty($class) && is_file($path))
		{
			// Register the class with the autoloader if not already registered or the force flag is set.
			if ($force || empty(self::$classes[$class]))
			{
				self::$classes[$class] = $path;
			}
		}
	}

	/**
	 * Register a class prefix with lookup path.  This will allow developers to register library
	 * packages with different class prefixes to the system autoloader.  More than one lookup path
	 * may be registered for the same class prefix, but if this method is called with the reset flag
	 * set to true then any registered lookups for the given prefix will be overwritten with the current
	 * lookup path. When loaded, prefix paths are searched in a "last in, first out" order.
	 *
	 * @param   string   $prefix   The class prefix to register.
	 * @param   string   $path     Absolute file path to the library root where classes with the given prefix can be found.
	 * @param   boolean  $reset    True to reset the prefix with only the given lookup path.
	 * @param   boolean  $prepend  If true, push the path to the beginning of the prefix lookup paths array.
	 *
	 * @return  void
	 *
	 * @throws  RuntimeException
	 *
	 * @since   12.1
	 */
	public static function registerPrefix($prefix, $path, $reset = false, $prepend = false)
	{
		// Verify the library path exists.
		if (!file_exists($path))
		{
			$path = (str_replace(JPATH_ROOT, '', $path) == $path) ? basename($path) : str_replace(JPATH_ROOT, '', $path);

			throw new RuntimeException('Library path ' . $path . ' cannot be found.', 500);
		}

		// If the prefix is not yet registered or we have an explicit reset flag then set set the path.
		if ($reset || !isset(self::$prefixes[$prefix]))
		{
			self::$prefixes[$prefix] = array($path);
		}
		// Otherwise we want to simply add the path to the prefix.
		else
		{
			if ($prepend)
			{
				array_unshift(self::$prefixes[$prefix], $path);
			}
			else
			{
				self::$prefixes[$prefix][] = $path;
			}
		}
	}

	/**
	 * Offers the ability for "just in time" usage of `class_alias()`.
	 * You cannot overwrite an existing alias.
	 *
	 * @param   string          $alias     The alias name to register.
	 * @param   string          $original  The original class to alias.
	 * @param   string|boolean  $version   The version in which the alias will no longer be present.
	 *
	 * @return  boolean  True if registration was successful. False if the alias already exists.
	 *
	 * @since   3.2
	 */
	public static function registerAlias($alias, $original, $version = false)
	{
		// PHP is case insensitive so support all kind of alias combination
		$alias = strtolower($alias);

		if (!isset(self::$classAliases[$alias]))
		{
			self::$classAliases[$alias] = $original;

			$original = self::stripFirstBackslash($original);

			if (!isset(self::$classAliasesInverse[$original]))
			{
				self::$classAliasesInverse[$original] = array($alias);
			}
			else
			{
				self::$classAliasesInverse[$original][] = $alias;
			}

			// If given a version, log this alias as deprecated
			if ($version)
			{
				self::$deprecatedAliases[] = array('old' => $alias, 'new' => $original, 'version' => $version);
			}

			return true;
		}

		return false;
	}

	/**
	 * Register a namespace to the autoloader. When loaded, namespace paths are searched in a "last in, first out" order.
	 *
	 * @param   string   $namespace  A case sensitive Namespace to register.
	 * @param   string   $path       A case sensitive absolute file path to the library root where classes of the given namespace can be found.
	 * @param   boolean  $reset      True to reset the namespace with only the given lookup path.
	 * @param   boolean  $prepend    If true, push the path to the beginning of the namespace lookup paths array.
	 * @param   string   $type       Defines the type of namespace, can be prs0 or psr4.
	 *
	 * @return  void
	 *
	 * @throws  RuntimeException
	 *
	 * @note    The default argument of $type will be changed in J4 to be 'psr4'
	 * @since   12.3
	 */
	public static function registerNamespace($namespace, $path, $reset = false, $prepend = false, $type = 'psr0')
	{
		if ($type !== 'psr0' && $type !== 'psr4')
		{
			throw new InvalidArgumentException('Type needs to be prs0 or psr4!');
		}

		// Verify the library path exists.
		if (!file_exists($path))
		{
			$path = (str_replace(JPATH_ROOT, '', $path) == $path) ? basename($path) : str_replace(JPATH_ROOT, '', $path);

			throw new RuntimeException('Library path ' . $path . ' cannot be found.', 500);
		}

		// If the namespace is not yet registered or we have an explicit reset flag then set the path.
		if ($reset || !isset(self::$namespaces[$type][$namespace]))
		{
			self::$namespaces[$type][$namespace] = array($path);
		}

		// Otherwise we want to simply add the path to the namespace.
		else
		{
			if ($prepend)
			{
				array_unshift(self::$namespaces[$type][$namespace], $path);
			}
			else
			{
				self::$namespaces[$type][$namespace][] = $path;
			}
		}
	}

	/**
	 * Root folders where extensions can be found. For example:
	 * JLoader::registerExtensionRootFolder(JPATH_SITE, 'Site');
	 * JLoader::registerExtensionRootFolder(JPATH_ADMINISTRATOR, 'Administrator');
	 *
	 * @param   string  $key   The key.
	 * @param   string  $path  A absolute file path to the root where extensions can be found.
	 *
	 * @return  void
	 *
	 * @since   __DEPLOY_VERSION__
	 */
	public static function registerExtensionRootFolder($key, $path)
	{
		self::$extensionRootFolders[$key] = $path;
	}

	/**
	 * Method to setup the autoloaders for the Joomla Platform.
	 * Since the SPL autoloaders are called in a queue we will add our explicit
	 * class-registration based loader first, then fall back on the autoloader based on conventions.
	 * This will allow people to register a class in a specific location and override platform libraries
	 * as was previously possible.
	 *
	 * @param   boolean  $enablePsr       True to enable autoloading based on PSR-0.
	 * @param   boolean  $enablePrefixes  True to enable prefix based class loading (needed to auto load the Joomla core).
	 * @param   boolean  $enableClasses   True to enable class map based class loading (needed to auto load the Joomla core).
	 *
	 * @return  void
	 *
	 * @since   12.3
	 */
	public static function setup($enablePsr = true, $enablePrefixes = true, $enableClasses = true)
	{
		if ($enableClasses)
		{
			// Register the class map based autoloader.
			spl_autoload_register(array('JLoader', 'load'));
		}

		if ($enablePrefixes)
		{
			// Register the J prefix and base path for Joomla platform libraries.
			self::registerPrefix('J', JPATH_PLATFORM . '/joomla');

			// Register the prefix autoloader.
			spl_autoload_register(array('JLoader', '_autoload'));
		}

		if ($enablePsr)
		{
			// Register the PSR based autoloader.
			spl_autoload_register(array('JLoader', 'loadByPsr0'));
			spl_autoload_register(array('JLoader', 'loadByPsr4'));
			spl_autoload_register(array('JLoader', 'loadByExtension'));
			spl_autoload_register(array('JLoader', 'loadByAlias'));
		}
	}

	/**
	 * Method to autoload classes that are namespaced and do belong to an extension. The
	 * extension must have the following pattern to be autoloaded:
	 * - Component: Joomla\Component\Content\Site
	 * - Module:    Joomla\Module\ArticlesLatest\Administrator
	 * - Plugin:    Joomla\Plugin\System\Cache
	 *
	 * @param   string  $class  The fully qualified class name to autoload.
	 *
	 * @return  boolean  True on success, false otherwise.
	 *
	 * @since   __DEPLOY_VERSION__
	 */
	public static function loadByExtension($class)
	{
		// Check if it is a namespaced class
		if (strrpos($class, '\\') === false)
		{
			return false;
		}

		// Splice into segments
		$segments = explode('\\', $class);

		// Check if there are enough segments
		if (count($segments) < 5)
		{
			return false;
		}

		// Check if it is an extension class
		if (!in_array($segments[1], array('Component', 'Module', 'Plugin')))
		{
			return false;
		}

		// Normally Administrator or Site
		$key = $segments[3];

		// If it is a plugin, then the key is empty
		if ($segments[1] == 'Plugin')
		{
			$key = '';
		}

		// Check if it is an extension class
		if (!array_key_exists($key, self::$extensionRootFolders))
		{
			return false;
		}

		// Define the root of the path
		$path = self::$extensionRootFolders[$key];

		// Add the extension specific folder to the path
		switch ($segments[1])
		{
			case 'Component':
				$name = strtolower($segments[2]);
				$path .= '/components/com_' . $name;
				break;
			case 'Module':
				// Convert the name of the extension from camelcase to underscore for module
				$name = strtolower(implode('_', self::fromCamelCase($segments[2], true)));
				$path .= '/modules/mod_' . $name;
				break;
			case 'Plugin':
				$group = strtolower($segments[2]);
				$name  = strtolower($segments[3]);
				$path .= '/plugins/' . $group . '/' . $name;
				break;
		}

		// Check if the extension supports a nice and clean folder structure
		if (file_exists($path . '/src'))
		{
			$path .= '/src';
		}

		// Extension can't be autoloaded
		if (!file_exists($path))
		{
			return false;
		}

		// Compile the namespace
		$ns = implode('\\', array_slice($segments, 0, 4));

		// Register the namespace
		self::registerNamespace($ns, $path, false, false, 'psr4');

		// Load the class by default PSR-4 routine
		return self::loadByPsr4($class);
	}

	/**
	 * Method to autoload classes that are namespaced to the PSR-4 standard.
	 *
	 * @param   string  $class  The fully qualified class name to autoload.
	 *
	 * @return  boolean  True on success, false otherwise.
	 *
	 * @since   3.7.0
	 */
	public static function loadByPsr4($class)
	{
		$class = self::stripFirstBackslash($class);

		// Find the location of the last NS separator.
		$pos = strrpos($class, '\\');

		// If one is found, we're dealing with a NS'd class.
		if ($pos !== false)
		{
			$classPath = str_replace('\\', DIRECTORY_SEPARATOR, substr($class, 0, $pos)) . DIRECTORY_SEPARATOR;
			$className = substr($class, $pos + 1);
		}
		// If not, no need to parse path.
		else
		{
			$classPath = null;
			$className = $class;
		}

		$classPath .= $className . '.php';

		// Loop through registered namespaces until we find a match.
		foreach (self::$namespaces['psr4'] as $ns => $paths)
		{
			$nsPath = trim(str_replace('\\', DIRECTORY_SEPARATOR, $ns), DIRECTORY_SEPARATOR);

			if (strpos($class, $ns) === 0)
			{
				// Loop through paths registered to this namespace until we find a match.
				foreach ($paths as $path)
				{
					$classFilePath = $path . DIRECTORY_SEPARATOR . substr_replace($classPath, '', 0, strlen($nsPath) + 1);

					// We check for class_exists to handle case-sensitive file systems
					if (file_exists($classFilePath) && !class_exists($class, false))
					{
						$found = (bool) include_once $classFilePath;

						if ($found)
						{
							self::loadAliasFor($class);
						}

						return $found;
					}
				}
			}
		}

		return false;
	}

	/**
	 * Method to autoload classes that are namespaced to the PSR-0 standard.
	 *
	 * @param   string  $class  The fully qualified class name to autoload.
	 *
	 * @return  boolean  True on success, false otherwise.
	 *
	 * @since   13.1
	 *
	 * @deprecated 4.0 this method will be removed
	 */
	public static function loadByPsr0($class)
	{
		$class = self::stripFirstBackslash($class);

		// Find the location of the last NS separator.
		$pos = strrpos($class, '\\');

		// If one is found, we're dealing with a NS'd class.
		if ($pos !== false)
		{
			$classPath = str_replace('\\', DIRECTORY_SEPARATOR, substr($class, 0, $pos)) . DIRECTORY_SEPARATOR;
			$className = substr($class, $pos + 1);
		}
		// If not, no need to parse path.
		else
		{
			$classPath = null;
			$className = $class;
		}

		$classPath .= str_replace('_', DIRECTORY_SEPARATOR, $className) . '.php';

		// Loop through registered namespaces until we find a match.
		foreach (self::$namespaces['psr0'] as $ns => $paths)
		{
			if (strpos($class, $ns) === 0)
			{
				// Loop through paths registered to this namespace until we find a match.
				foreach ($paths as $path)
				{
					$classFilePath = $path . DIRECTORY_SEPARATOR . $classPath;

					// We check for class_exists to handle case-sensitive file systems
					if (file_exists($classFilePath) && !class_exists($class, false))
					{
						$found = (bool) include_once $classFilePath;

						if ($found)
						{
							self::loadAliasFor($class);
						}

						return $found;
					}
				}
			}
		}

		return false;
	}

	/**
	 * Method to autoload classes that have been aliased using the registerAlias method.
	 *
	 * @param   string  $class  The fully qualified class name to autoload.
	 *
	 * @return  boolean  True on success, false otherwise.
	 *
	 * @since   3.2
	 */
	public static function loadByAlias($class)
	{
		$class = strtolower(self::stripFirstBackslash($class));

		if (isset(self::$classAliases[$class]))
		{
			// Force auto-load of the regular class
			class_exists(self::$classAliases[$class], true);

			// Normally this shouldn't execute as the autoloader will execute applyAliasFor when the regular class is
			// auto-loaded above.
			if (!class_exists($class, false) && !interface_exists($class, false))
			{
				class_alias(self::$classAliases[$class], $class);
			}
		}
	}

	/**
	 * Applies a class alias for an already loaded class, if a class alias was created for it.
	 *
	 * @param   string  $class  We'll look for and register aliases for this (real) class name
	 *
	 * @return  void
	 *
	 * @since   3.4
	 */
	public static function applyAliasFor($class)
	{
		$class = self::stripFirstBackslash($class);

		if (isset(self::$classAliasesInverse[$class]))
		{
			foreach (self::$classAliasesInverse[$class] as $alias)
			{
				class_alias($class, $alias);
			}
		}
	}

	/**
	 * Autoload a class based on name.
	 *
	 * @param   string  $class  The class to be loaded.
	 *
	 * @return  boolean  True if the class was loaded, false otherwise.
	 *
	 * @since   11.3
	 */
	public static function _autoload($class)
	{
		foreach (self::$prefixes as $prefix => $lookup)
		{
			$chr = strlen($prefix) < strlen($class) ? $class[strlen($prefix)] : 0;

			if (strpos($class, $prefix) === 0 && ($chr === strtoupper($chr)))
			{
				return self::_load(substr($class, strlen($prefix)), $lookup);
			}
		}

		return false;
	}

	/**
	 * Load a class based on name and lookup array.
	 *
	 * @param   string  $class   The class to be loaded (without prefix).
	 * @param   array   $lookup  The array of base paths to use for finding the class file.
	 *
	 * @return  boolean  True if the class was loaded, false otherwise.
	 *
	 * @since   12.1
	 */
	private static function _load($class, $lookup)
	{
		// Split the class name into parts separated by camelCase.
		$parts = preg_split('/(?<=[a-z0-9])(?=[A-Z])/x', $class);
		$partsCount = count($parts);

		foreach ($lookup as $base)
		{
			// Generate the path based on the class name parts.
			$path = $base . '/' . implode('/', array_map('strtolower', $parts)) . '.php';

			// Load the file if it exists.
			if (file_exists($path))
			{
				$found = (bool) include_once $path;

				if ($found)
				{
					self::loadAliasFor($class);
				}

				return $found;
			}

			// Backwards compatibility patch

			// If there is only one part we want to duplicate that part for generating the path.
			if ($partsCount === 1)
			{
				// Generate the path based on the class name parts.
				$path = $base . '/' . implode('/', array_map('strtolower', array($parts[0], $parts[0]))) . '.php';

				// Load the file if it exists.
				if (file_exists($path))
				{
					$found = (bool) include_once $path;

					if ($found)
					{
						self::loadAliasFor($class);
					}

					return $found;
				}
			}
		}

		return false;
	}

	/**
	 * Loads the aliases for the given class.
	 *
	 * @param   string  $class  The class.
	 *
	 * @return  void
	 *
	 * @since   3.8.0
	 */
	private static function loadAliasFor($class)
	{
		if (!array_key_exists($class, self::$classAliasesInverse))
		{
			return;
		}

		foreach (self::$classAliasesInverse[$class] as $alias)
		{
			// Force auto-load of the alias class
			class_exists($alias, true);
		}
	}

	/**
	 * Strips the first backslash from the given class if present.
	 *
	 * @param   string  $class  The class to strip the first prefix from.
	 *
	 * @return  string  The striped class name.
	 *
	 * @since   3.8.0
	 */
	private static function stripFirstBackslash($class)
	{
		return $class && $class[0] === '\\' ? substr($class, 1) : $class;
	}

	/**
	 * Copied form Normalise class, JLoader should not have an external dependency.
	 *
	 * @param   string   $input    The string input (ASCII only).
	 * @param   boolean  $grouped  Optionally allows splitting on groups of uppercase characters.
	 *
	 * @return  string  The space separated string.
	 *
	 * @since   __DEPLOY_VERSION__
	 */
	private static function fromCamelCase($input, $grouped = false)
	{
		return $grouped
			? preg_split('/(?<=[^A-Z_])(?=[A-Z])|(?<=[A-Z])(?=[A-Z][^A-Z_])/x', $input)
			: trim(preg_replace('#([A-Z])#', ' $1', $input));
	}
}

// Check if jexit is defined first (our unit tests mock this)
if (!function_exists('jexit'))
{
	/**
	 * Global application exit.
	 *
	 * This function provides a single exit point for the platform.
	 *
	 * @param   mixed  $message  Exit code or string. Defaults to zero.
	 *
	 * @return  void
	 *
	 * @codeCoverageIgnore
	 * @since   11.1
	 */
	function jexit($message = 0)
	{
		exit($message);
	}
}

/**
 * Intelligent file importer.
 *
 * @param   string  $path  A dot syntax path.
 * @param   string  $base  Search this directory for the class.
 *
 * @return  boolean  True on success.
 *
 * @since   11.1
 */
function jimport($path, $base = null)
{
	return JLoader::import($path, $base);
}<|MERGE_RESOLUTION|>--- conflicted
+++ resolved
@@ -305,11 +305,7 @@
 	public static function register($class, $path, $force = true)
 	{
 		// When an alias exists, register it as well
-<<<<<<< HEAD
-		if (key_exists(strtolower($class), self::$classAliases))
-=======
-		if (array_key_exists($class, self::$classAliases))
->>>>>>> a7c759ca
+		if (array_key_exists(strtolower($class), self::$classAliases))
 		{
 			self::register(self::stripFirstBackslash(self::$classAliases[strtolower($class)]), $path, $force);
 		}
