--- conflicted
+++ resolved
@@ -179,24 +179,6 @@
      */
     private function getNamespaces(string $type): array
     {
-<<<<<<< HEAD
-        if (!in_array($type, ['component', 'module', 'template', 'plugin', 'library'], true)) {
-            return [];
-        }
-
-        // Select directories containing extension manifest files.
-        if ($type === 'component') {
-            $directories = [JPATH_ADMINISTRATOR . '/components'];
-        } elseif ($type === 'module') {
-            $directories = [JPATH_SITE . '/modules', JPATH_ADMINISTRATOR . '/modules'];
-        } elseif ($type === 'template') {
-            $directories = [JPATH_SITE . '/templates', JPATH_ADMINISTRATOR . '/templates'];
-        } elseif ($type === 'plugin') {
-            try {
-                $directories = Folder::folders(JPATH_PLUGINS, '.', false, true);
-            } catch (Exception $e) {
-                $directories = [];
-=======
         $extensions = [];
 
         foreach ($this->getExtensions($type) as $extensionPath => $file) {
@@ -206,7 +188,6 @@
             // When invalid, ignore
             if (!$xml) {
                 continue;
->>>>>>> 4c918795
             }
 
             // The namespace node
@@ -224,21 +205,14 @@
             $namespace     = str_replace('\\', '\\\\', $namespace) . '\\\\';
             $namespacePath = rtrim($extensionPath . '/' . $namespaceNode->attributes()->path, '/');
 
-<<<<<<< HEAD
-                // Strip the com_ from the extension name for components
-                $name = str_replace('com_', '', $extension, $count);
-
-                // Template manifestfiles have a fix filename
-                if ($type === 'template') {
-                    $name = 'templateDetails';
-                }
-
-                $file = $extensionPath . $name . '.xml';
-=======
             if ($type === 'plugin' || $type === 'library') {
                 $baseDir = $type === 'plugin' ? 'JPATH_PLUGINS . \'' : 'JPATH_LIBRARIES . \'';
                 $path    = substr($namespacePath, strlen($type === 'plugin' ? JPATH_PLUGINS : JPATH_LIBRARIES));
->>>>>>> 4c918795
+
+                // Validate if the directory exists
+                if (!is_dir($realPath)) {
+                    continue;
+                }
 
                 // Set the namespace
                 $extensions[$namespace] = $baseDir . $path . '\'';
@@ -334,24 +308,9 @@
                     $file = $extensionPath . '/' . $extension . '.xml';
                 }
 
-<<<<<<< HEAD
-                // Add the application specific segment when a component or module
-                $baseDir    = $isAdministrator ? 'JPATH_ADMINISTRATOR . \'' : 'JPATH_SITE . \'';
-                $realPath   = ($isAdministrator ? JPATH_ADMINISTRATOR : JPATH_SITE) . $path;
-                $namespace .= $isAdministrator ? 'Administrator\\\\' : 'Site\\\\';
-
-                // Validate if the directory exists
-                if (!is_dir($realPath)) {
-                    continue;
-                }
-
-                // Set the namespace
-                $extensions[$namespace] = $baseDir . $path . '\'';
-=======
                 if (is_file($file)) {
                     $manifests[$extensionPath] = $file;
                 }
->>>>>>> 4c918795
             }
         }
 
