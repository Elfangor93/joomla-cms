--- conflicted
+++ resolved
@@ -103,8 +103,6 @@
 	protected $redirect_url = null;
 
 	/**
-<<<<<<< HEAD
-=======
 	 * Flag if the uninstall process was triggered by uninstalling a package
 	 *
 	 * @var    boolean
@@ -113,16 +111,6 @@
 	protected $packageUninstall = false;
 
 	/**
-	 * JInstaller instance container.
-	 *
-	 * @var    JInstaller
-	 * @since  3.1
-	 * @deprecated  4.0
-	 */
-	protected static $instance;
-
-	/**
->>>>>>> e3ecfe68
 	 * JInstaller instances container.
 	 *
 	 * @var    JInstaller[]
