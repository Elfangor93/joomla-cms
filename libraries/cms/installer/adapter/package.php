<?php
/**
 * @package     Joomla.Libraries
 * @subpackage  Installer
 *
 * @copyright   Copyright (C) 2005 - 2016 Open Source Matters, Inc. All rights reserved.
 * @license     GNU General Public License version 2 or later; see LICENSE
 */

defined('JPATH_PLATFORM') or die;

/**
 * Package installer
 *
 * @since  3.1
 */
class JInstallerAdapterPackage extends JInstallerAdapter
{
	/**
<<<<<<< HEAD
=======
	 * Flag if the internal event callback has been registered
	 *
	 * @var    boolean
	 * @since  3.7.0
	 */
	private static $eventRegistered = false;

	/**
>>>>>>> e3ecfe68
	 * An array of extension IDs for each installed extension
	 *
	 * @var    array
	 * @since  3.7.0
	 */
	protected $installedIds = array();

	/**
	 * The results of each installed extensions
	 *
	 * @var    array
	 * @since  3.1
	 */
	protected $results = array();

	/**
	 * Flag if the adapter supports discover installs
	 *
	 * Adapters should override this and set to false if discover install is unsupported
	 *
	 * @var    boolean
	 * @since  3.4
	 */
	protected $supportsDiscoverInstall = false;

	/**
	 * Method to check if the extension is present in the filesystem, flags the route as update if so
	 *
	 * @return  void
	 *
	 * @since   3.4
	 * @throws  RuntimeException
	 */
	protected function checkExtensionInFilesystem()
	{
		// If the package manifest already exists, then we will assume that the package is already installed.
		if (file_exists(JPATH_MANIFESTS . '/packages/' . basename($this->parent->getPath('manifest'))))
		{
			// Look for an update function or update tag
			$updateElement = $this->manifest->update;

			// Upgrade manually set or update function available or update tag detected
			if ($this->parent->isUpgrade() || ($this->parent->manifestClass && method_exists($this->parent->manifestClass, 'update'))
				|| $updateElement)
			{
				// Force this one
				$this->parent->setOverwrite(true);
				$this->parent->setUpgrade(true);

				if ($this->currentExtensionId)
				{
					// If there is a matching extension mark this as an update
					$this->setRoute('update');
				}
			}
			elseif (!$this->parent->isOverwrite())
			{
				// We didn't have overwrite set, find an update function or find an update tag so lets call it safe
				throw new RuntimeException(
					JText::sprintf(
						'JLIB_INSTALLER_ABORT_DIRECTORY',
						JText::_('JLIB_INSTALLER_' . $this->route),
						$this->type,
						$this->parent->getPath('extension_root')
					)
				);
			}
		}
	}

	/**
	 * Method to copy the extension's base files from the `<files>` tag(s) and the manifest file
	 *
	 * @return  void
	 *
	 * @since   3.4
	 * @throws  RuntimeException
	 */
	protected function copyBaseFiles()
	{
		$folder = (string) $this->getManifest()->files->attributes()->folder;
		$source = $this->parent->getPath('source');

		if ($folder)
		{
			$source .= '/' . $folder;
		}

		// Install all necessary files
		if (!count($this->getManifest()->files->children()))
		{
			throw new RuntimeException(
				JText::sprintf('JLIB_INSTALLER_ABORT_PACK_INSTALL_NO_FILES',
					JText::_('JLIB_INSTALLER_' . strtoupper($this->route))
				)
			);
		}

		$dispatcher = JFactory::getApplication()->getDispatcher();

		// Add a callback for the `onExtensionAfterInstall` event so we can receive the installed extension ID
		if (!$dispatcher->hasListener([$this, 'onExtensionAfterInstall'], 'onExtensionAfterInstall'))
		{
			$dispatcher->addListener('onExtensionAfterInstall', [$this, 'onExtensionAfterInstall']);
		}

		foreach ($this->getManifest()->files->children() as $child)
		{
			$file = $source . '/' . (string) $child;

			if (is_dir($file))
			{
				// If it's actually a directory then fill it up
				$package = array();
				$package['dir'] = $file;
				$package['type'] = JInstallerHelper::detectType($file);
			}
			else
			{
				// If it's an archive
				$package = JInstallerHelper::unpack($file);
			}

			$tmpInstaller  = new JInstaller;
			$installResult = $tmpInstaller->install($package['dir']);

			if (!$installResult)
			{
				throw new RuntimeException(
					JText::sprintf(
						'JLIB_INSTALLER_ABORT_PACK_INSTALL_ERROR_EXTENSION',
						JText::_('JLIB_INSTALLER_' . strtoupper($this->route)),
						basename($file)
					)
				);
			}

			$this->results[] = array(
				'name'   => (string) $tmpInstaller->manifest->name,
				'result' => $installResult,
			);
		}
	}

	/**
	 * Method to create the extension root path if necessary
	 *
	 * @return  void
	 *
	 * @since   3.4
	 * @throws  RuntimeException
	 */
	protected function createExtensionRoot()
	{
		/*
		 * For packages, we only need the extension root if copying manifest files; this step will be handled
		 * at that point if necessary
		 */
	}

	/**
	 * Method to finalise the installation processing
	 *
	 * @return  void
	 *
	 * @since   3.4
	 * @throws  RuntimeException
	 */
	protected function finaliseInstall()
	{
		// Clobber any possible pending updates
		/** @var JTableUpdate $update */
		$update = JTable::getInstance('update');
		$uid = $update->find(
			array(
				'element' => $this->element,
				'type' => $this->type,
			)
		);

		if ($uid)
		{
			$update->delete($uid);
		}

		// Set the package ID for each of the installed extensions to track the relationship
		if (!empty($this->installedIds))
		{
			$db = $this->db;
			$query = $db->getQuery(true)
				->update('#__extensions')
				->set($db->quoteName('package_id') . ' = ' . (int) $this->extension->extension_id)
				->where($db->quoteName('extension_id') . ' IN (' . implode(', ', $this->installedIds) . ')');

			try
			{
				$db->setQuery($query)->execute();
			}
			catch (JDatabaseExceptionExecuting $e)
			{
				JLog::add(JText::_('JLIB_INSTALLER_ERROR_PACK_SETTING_PACKAGE_ID'), JLog::WARNING, 'jerror');
			}
		}

		// Lastly, we will copy the manifest file to its appropriate place.
		$manifest = array();
		$manifest['src'] = $this->parent->getPath('manifest');
		$manifest['dest'] = JPATH_MANIFESTS . '/packages/' . basename($this->parent->getPath('manifest'));

		if (!$this->parent->copyFiles(array($manifest), true))
		{
			// Install failed, rollback changes
			throw new RuntimeException(
				JText::sprintf(
					'JLIB_INSTALLER_ABORT_PACK_INSTALL_COPY_SETUP',
					JText::_('JLIB_INSTALLER_ABORT_PACK_INSTALL_NO_FILES')
				)
			);
		}

		// If there is a manifest script, let's copy it.
		if ($this->manifest_script)
		{
			// First, we have to create a folder for the script if one isn't present
			if (!file_exists($this->parent->getPath('extension_root')))
			{
				if (!JFolder::create($this->parent->getPath('extension_root')))
				{
					throw new RuntimeException(
						JText::sprintf(
							'JLIB_INSTALLER_ABORT_CREATE_DIRECTORY',
							JText::_('JLIB_INSTALLER_' . $this->route),
							$this->parent->getPath('extension_root')
						)
					);
				}

				/*
				 * Since we created the extension directory and will want to remove it if
				 * we have to roll back the installation, let's add it to the
				 * installation step stack
				 */

				$this->parent->pushStep(
					array(
						'type' => 'folder',
						'path' => $this->parent->getPath('extension_root'),
					)
				);
			}

			$path['src'] = $this->parent->getPath('source') . '/' . $this->manifest_script;
			$path['dest'] = $this->parent->getPath('extension_root') . '/' . $this->manifest_script;

			if (!file_exists($path['dest']) || $this->parent->isOverwrite())
			{
				if (!$this->parent->copyFiles(array($path)))
				{
					// Install failed, rollback changes
					throw new RuntimeException(JText::_('JLIB_INSTALLER_ABORT_PACKAGE_INSTALL_MANIFEST'));
				}
			}
		}
	}

	/**
	 * Get the filtered extension element from the manifest
	 *
	 * @param   string  $element  Optional element name to be converted
	 *
	 * @return  string  The filtered element
	 *
	 * @since   3.4
	 */
	public function getElement($element = null)
	{
		if (!$element)
		{
			// Ensure the element is a string
			$element = (string) $this->getManifest()->packagename;

			// Filter the name for illegal characters
			$element = 'pkg_' . JFilterInput::getInstance()->clean($element, 'cmd');
		}

		return $element;
	}

	/**
	 * Load language from a path
	 *
	 * @param   string  $path  The path of the language.
	 *
	 * @return  void
	 *
	 * @since   3.1
	 */
	public function loadLanguage($path)
	{
		$this->doLoadLanguage($this->getElement(), $path);
	}

	/**
	 * Handler for the `onExtensionAfterInstall` event
	 *
	 * @param   JInstaller       $installer  JInstaller instance managing the extension's installation
	 * @param   integer|boolean  $eid        The extension ID of the installed extension on success, boolean false on install failure
	 *
	 * @return  void
	 *
	 * @since   3.7.0
	 */
	public function onExtensionAfterInstall(JInstaller $installer, $eid)
	{
		if ($eid !== false)
		{
			$this->installedIds[] = $eid;
		}
	}

	/**
	 * Method to parse optional tags in the manifest
	 *
	 * @return  void
	 *
	 * @since   3.4
	 */
	protected function parseOptionalTags()
	{
		$this->parent->parseLanguages($this->getManifest()->languages);
	}

	/**
	 * Method to do any prechecks and setup the install paths for the extension
	 *
	 * @return  void
	 *
	 * @since   3.4
	 * @throws  RuntimeException
	 */
	protected function setupInstallPaths()
	{
		$packagepath = (string) $this->getManifest()->packagename;

		if (empty($packagepath))
		{
			throw new RuntimeException(
				JText::sprintf(
					'JLIB_INSTALLER_ABORT_PACK_INSTALL_NO_PACK',
					JText::_('JLIB_INSTALLER_' . strtoupper($this->route))
				)
			);
		}

		$this->parent->setPath('extension_root', JPATH_MANIFESTS . '/packages/' . $packagepath);
	}

	/**
	 * Method to store the extension to the database
	 *
	 * @return  void
	 *
	 * @since   3.4
	 * @throws  RuntimeException
	 */
	protected function storeExtension()
	{
		if ($this->currentExtensionId)
		{
			if (!$this->parent->isOverwrite())
			{
				// Install failed, roll back changes
				throw new RuntimeException(
					JText::sprintf(
						'JLIB_INSTALLER_ABORT_ALREADY_EXISTS',
						JText::_('JLIB_INSTALLER_' . $this->route),
						$this->name
					)
				);
			}

			$this->extension->load($this->currentExtensionId);
			$this->extension->name = $this->name;
		}
		else
		{
			$this->extension->name = $this->name;
			$this->extension->type = 'package';
			$this->extension->element = $this->element;

			// There is no folder for packages
			$this->extension->folder = '';
			$this->extension->enabled = 1;
			$this->extension->protected = 0;
			$this->extension->access = 1;
			$this->extension->client_id = 0;

			// Custom data
			$this->extension->custom_data = '';
			$this->extension->system_data = '';
			$this->extension->params = $this->parent->getParams();
		}

		// Update the manifest cache for the entry
		$this->extension->manifest_cache = $this->parent->generateManifestCache();

		if (!$this->extension->store())
		{
			// Install failed, roll back changes
			throw new RuntimeException(
				JText::sprintf(
					'JLIB_INSTALLER_ABORT_PACK_INSTALL_ROLLBACK',
					$this->extension->getError()
				)
			);
		}

		// Since we have created a package item, we add it to the installation step stack
		// so that if we have to rollback the changes we can undo it.
		$this->parent->pushStep(array('type' => 'extension', 'id' => $this->extension->extension_id));
	}

	/**
	 * Executes a custom install script method
	 *
	 * @param   string  $method  The install method to execute
	 *
	 * @return  boolean  True on success
	 *
	 * @since   3.4
	 */
	protected function triggerManifestScript($method)
	{
		ob_start();
		ob_implicit_flush(false);

		if ($this->parent->manifestClass && method_exists($this->parent->manifestClass, $method))
		{
			switch ($method)
			{
				// The preflight method takes the route as a param
				case 'preflight':
					if ($this->parent->manifestClass->$method($this->route, $this) === false)
					{
						// The script failed, rollback changes
						throw new RuntimeException(
							JText::sprintf(
								'JLIB_INSTALLER_ABORT_INSTALL_CUSTOM_INSTALL_FAILURE',
								JText::_('JLIB_INSTALLER_' . $this->route)
							)
						);
					}

					break;

				// The postflight method takes the route and a results array as params
				case 'postflight':
					$this->parent->manifestClass->$method($this->route, $this, $this->results);

					break;

				// The install, uninstall, and update methods only pass this object as a param
				case 'install':
				case 'uninstall':
				case 'update':
					if ($this->parent->manifestClass->$method($this) === false)
					{
						if ($method != 'uninstall')
						{
							// The script failed, rollback changes
							throw new RuntimeException(
								JText::sprintf(
									'JLIB_INSTALLER_ABORT_INSTALL_CUSTOM_INSTALL_FAILURE',
									JText::_('JLIB_INSTALLER_' . $this->route)
								)
							);
						}
					}

					break;
			}
		}

		// Append to the message object
		$this->extensionMessage .= ob_get_clean();

		// If in postflight or uninstall, set the message for display
		if (($method == 'uninstall' || $method == 'postflight') && $this->extensionMessage != '')
		{
			$this->parent->set('extension_message', $this->extensionMessage);
		}

		return true;
	}

	/**
	 * Custom uninstall method
	 *
	 * @param   integer  $id  The id of the package to uninstall.
	 *
	 * @return  boolean  True on success
	 *
	 * @since   3.1
	 */
	public function uninstall($id)
	{
		$row = null;
		$retval = true;

		$row = JTable::getInstance('extension');
		$row->load($id);

		if ($row->protected)
		{
			JLog::add(JText::_('JLIB_INSTALLER_ERROR_PACK_UNINSTALL_WARNCOREPACK'), JLog::WARNING, 'jerror');

			return false;
		}

		/*
		 * Does this extension have a parent package?
		 * If so, check if the package disallows individual extensions being uninstalled if the package is not being uninstalled
		 */
		if ($row->package_id && !$this->parent->isPackageUninstall() && !$this->canUninstallPackageChild($row->package_id))
		{
			JLog::add(JText::sprintf('JLIB_INSTALLER_ERROR_CANNOT_UNINSTALL_CHILD_OF_PACKAGE', $row->name), JLog::WARNING, 'jerror');

			return false;
		}

		$manifestFile = JPATH_MANIFESTS . '/packages/' . $row->get('element') . '.xml';
		$manifest = new JInstallerManifestPackage($manifestFile);

		// Set the package root path
		$this->parent->setPath('extension_root', JPATH_MANIFESTS . '/packages/' . $manifest->packagename);

		// Because packages may not have their own folders we cannot use the standard method of finding an installation manifest
		if (!file_exists($manifestFile))
		{
			// TODO: Fail?
			JLog::add(JText::_('JLIB_INSTALLER_ERROR_PACK_UNINSTALL_MISSINGMANIFEST'), JLog::WARNING, 'jerror');

			return false;
		}

		$xml = simplexml_load_file($manifestFile);

		// If we cannot load the XML file return false
		if (!$xml)
		{
			JLog::add(JText::_('JLIB_INSTALLER_ERROR_PACK_UNINSTALL_LOAD_MANIFEST'), JLog::WARNING, 'jerror');

			return false;
		}

		// Check for a valid XML root tag.
		if ($xml->getName() != 'extension')
		{
			JLog::add(JText::_('JLIB_INSTALLER_ERROR_PACK_UNINSTALL_INVALID_MANIFEST'), JLog::WARNING, 'jerror');

			return false;
		}

		// If there is an manifest class file, let's load it
		$manifestScript = (string) $manifest->scriptfile;

		if ($manifestScript)
		{
			$manifestScriptFile = $this->parent->getPath('extension_root') . '/' . $manifestScript;

			// Set the class name
			$classname = $row->element . 'InstallerScript';

			JLoader::register($classname, $manifestScriptFile);

			if (class_exists($classname))
			{
				// Create a new instance
				$this->parent->manifestClass = new $classname($this);

				// And set this so we can copy it later
				$this->manifest_script = $manifestScript;
			}
		}

		ob_start();
		ob_implicit_flush(false);

		// Run uninstall if possible
		if ($this->parent->manifestClass && method_exists($this->parent->manifestClass, 'uninstall'))
		{
			$this->parent->manifestClass->uninstall($this);
		}

		$msg = ob_get_contents();
		ob_end_clean();

		if ($msg != '')
		{
			$this->parent->set('extension_message', $msg);
		}

		$error = false;

		foreach ($manifest->filelist as $extension)
		{
			$tmpInstaller = new JInstaller;
			$tmpInstaller->setPackageUninstall(true);

			$id = $this->_getExtensionId($extension->type, $extension->id, $extension->client, $extension->group);
			$client = JApplicationHelper::getClientInfo($extension->client, true);

			if ($id)
			{
				if (!$tmpInstaller->uninstall($extension->type, $id, $client->id))
				{
					$error = true;
					JLog::add(JText::sprintf('JLIB_INSTALLER_ERROR_PACK_UNINSTALL_NOT_PROPER', basename($extension->filename)), JLog::WARNING, 'jerror');
				}
			}
			else
			{
				JLog::add(JText::_('JLIB_INSTALLER_ERROR_PACK_UNINSTALL_UNKNOWN_EXTENSION'), JLog::WARNING, 'jerror');
			}
		}

		// Remove any language files
		$this->parent->removeFiles($xml->languages);

		// Clean up manifest file after we're done if there were no errors
		if (!$error)
		{
			JFile::delete($manifestFile);
			$folder = $this->parent->getPath('extension_root');

			if (JFolder::exists($folder))
			{
				JFolder::delete($folder);
			}

			$row->delete();
		}
		else
		{
			JLog::add(JText::_('JLIB_INSTALLER_ERROR_PACK_UNINSTALL_MANIFEST_NOT_REMOVED'), JLog::WARNING, 'jerror');
		}

		// Return the result up the line
		return $retval;
	}

	/**
	 * Gets the extension id.
	 *
	 * @param   string   $type    The extension type.
	 * @param   string   $id      The name of the extension (the element field).
	 * @param   integer  $client  The application id (0: Joomla CMS site; 1: Joomla CMS administrator).
	 * @param   string   $group   The extension group (mainly for plugins).
	 *
	 * @return  integer
	 *
	 * @since   3.1
	 */
	protected function _getExtensionId($type, $id, $client, $group)
	{
		$db = $this->parent->getDbo();

		$query = $db->getQuery(true)
			->select('extension_id')
			->from('#__extensions')
			->where('type = ' . $db->quote($type))
			->where('element = ' . $db->quote($id));

		switch ($type)
		{
			case 'plugin':
				// Plugins have a folder but not a client
				$query->where('folder = ' . $db->quote($group));
				break;

			case 'library':
			case 'package':
			case 'component':
				// Components, packages and libraries don't have a folder or client.
				// Included for completeness.
				break;

			case 'language':
			case 'module':
			case 'template':
				// Languages, modules and templates have a client but not a folder
				$client = JApplicationHelper::getClientInfo($client, true);
				$query->where('client_id = ' . (int) $client->id);
				break;
		}

		$db->setQuery($query);
		$result = $db->loadResult();

		// Note: For templates, libraries and packages their unique name is their key.
		// This means they come out the same way they came in.
		return $result;
	}

	/**
	 * Refreshes the extension table cache
	 *
	 * @return  boolean  Result of operation, true if updated, false on failure
	 *
	 * @since   3.1
	 */
	public function refreshManifestCache()
	{
		// Need to find to find where the XML file is since we don't store this normally
		$manifestPath = JPATH_MANIFESTS . '/packages/' . $this->parent->extension->element . '.xml';
		$this->parent->manifest = $this->parent->isManifest($manifestPath);
		$this->parent->setPath('manifest', $manifestPath);

		$manifest_details = JInstaller::parseXMLInstallFile($this->parent->getPath('manifest'));
		$this->parent->extension->manifest_cache = json_encode($manifest_details);
		$this->parent->extension->name = $manifest_details['name'];

		try
		{
			return $this->parent->extension->store();
		}
		catch (RuntimeException $e)
		{
			JLog::add(JText::_('JLIB_INSTALLER_ERROR_PACK_REFRESH_MANIFEST_CACHE'), JLog::WARNING, 'jerror');

			return false;
		}
	}
}<|MERGE_RESOLUTION|>--- conflicted
+++ resolved
@@ -17,17 +17,6 @@
 class JInstallerAdapterPackage extends JInstallerAdapter
 {
 	/**
-<<<<<<< HEAD
-=======
-	 * Flag if the internal event callback has been registered
-	 *
-	 * @var    boolean
-	 * @since  3.7.0
-	 */
-	private static $eventRegistered = false;
-
-	/**
->>>>>>> e3ecfe68
 	 * An array of extension IDs for each installed extension
 	 *
 	 * @var    array
