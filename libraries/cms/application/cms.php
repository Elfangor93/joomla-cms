<?php
/**
 * @package     Joomla.Libraries
 * @subpackage  Application
 *
 * @copyright   Copyright (C) 2005 - 2017 Open Source Matters, Inc. All rights reserved.
 * @license     GNU General Public License version 2 or later; see LICENSE.txt
 */

defined('JPATH_PLATFORM') or die;

use Joomla\Cms\Event\AbstractEvent;
use Joomla\Cms\Event\BeforeExecuteEvent;
use Joomla\DI\Container;
use Joomla\DI\ContainerAwareInterface;
use Joomla\DI\ContainerAwareTrait;
use Joomla\Registry\Registry;
use Joomla\Session\SessionEvent;

/**
 * Joomla! CMS Application class
 *
 * @since  3.2
 */
abstract class JApplicationCms extends JApplicationWeb implements ContainerAwareInterface
{
	use ContainerAwareTrait;

	/**
	 * Constant defining an enqueued emergency message
	 *
	 * @var    string
	 * @since  4.0
	 */
	const MSG_EMERGENCY = 'emergency';

	/**
	 * Constant defining an enqueued alert message
	 *
	 * @var    string
	 * @since  4.0
	 */
	const MSG_ALERT = 'alert';

	/**
	 * Constant defining an enqueued critical message
	 *
	 * @var    string
	 * @since  4.0
	 */
	const MSG_CRITICAL = 'critical';

	/**
	 * Constant defining an enqueued error message
	 *
	 * @var    string
	 * @since  4.0
	 */
	const MSG_ERROR = 'error';

	/**
	 * Constant defining an enqueued warning message
	 *
	 * @var    string
	 * @since  4.0
	 */
	const MSG_WARNING = 'warning';

	/**
	 * Constant defining an enqueued notice message
	 *
	 * @var    string
	 * @since  4.0
	 */
	const MSG_NOTICE = 'notice';

	/**
	 * Constant defining an enqueued info message
	 *
	 * @var    string
	 * @since  4.0
	 */
	const MSG_INFO = 'info';

	/**
	 * Constant defining an enqueued debug message
	 *
	 * @var    string
	 * @since  4.0
	 */
	const MSG_DEBUG = 'debug';

	/**
	 * Array of options for the JDocument object
	 *
	 * @var    array
	 * @since  3.2
	 */
	protected $docOptions = array();

	/**
	 * Application instances container.
	 *
	 * @var    JApplicationCms[]
	 * @since  3.2
	 */
	protected static $instances = array();

	/**
	 * The scope of the application.
	 *
	 * @var    string
	 * @since  3.2
	 */
	public $scope = null;

	/**
	 * The client identifier.
	 *
	 * @var    integer
	 * @since  4.0
	 */
	protected $clientId = null;

	/**
	 * The application message queue.
	 *
	 * @var    array
	 * @since  4.0
	 */
	protected $messageQueue = array();

	/**
	 * The name of the application.
	 *
	 * @var    array
	 * @since  4.0
	 */
	protected $name = null;

	/**
	 * The profiler instance
	 *
	 * @var    JProfiler
	 * @since  3.2
	 */
	protected $profiler = null;

	/**
	 * Currently active template
	 *
	 * @var    object
	 * @since  3.2
	 */
	protected $template = null;

	/**
	 * Class constructor.
	 *
	 * @param   JInput                 $input      An optional argument to provide dependency injection for the application's
	 *                                             input object.  If the argument is a JInput object that object will become
	 *                                             the application's input object, otherwise a default input object is created.
	 * @param   Registry               $config     An optional argument to provide dependency injection for the application's
	 *                                             config object.  If the argument is a Registry object that object will become
	 *                                             the application's config object, otherwise a default config object is created.
	 * @param   JApplicationWebClient  $client     An optional argument to provide dependency injection for the application's
	 *                                             client object.  If the argument is a JApplicationWebClient object that object will become
	 *                                             the application's client object, otherwise a default client object is created.
	 * @param   Container              $container  Dependency injection container.
	 *
	 * @since   3.2
	 */
	public function __construct(JInput $input = null, Registry $config = null, JApplicationWebClient $client = null, Container $container = null)
	{
		$container = $container ?: new Container;
		$this->setContainer($container);

		parent::__construct($input, $config, $client);

		// If JDEBUG is defined, load the profiler instance
		if (defined('JDEBUG') && JDEBUG)
		{
			$this->profiler = JProfiler::getInstance('Application');
		}

		// Enable sessions by default.
		if (is_null($this->config->get('session')))
		{
			$this->config->set('session', true);
		}

		// Set the session default name.
		if (is_null($this->config->get('session_name')))
		{
			$this->config->set('session_name', $this->getName());
		}
	}

	/**
	 * After the session has been started we need to populate it with some default values.
	 *
	 * @param   SessionEvent  $event  Session event being triggered
	 *
	 * @return  void
	 *
	 * @since   3.2
	 */
	public function afterSessionStart(SessionEvent $event)
	{
		$session = $event->getSession();

		if ($session->isNew())
		{
			$session->set('registry', new Registry);
			$session->set('user', new JUser);
		}

		// TODO: At some point we need to get away from having session data always in the db.
		$db   = JFactory::getDbo();
		$time = time();

		// Get the session handler from the configuration.
		$handler = $this->get('session_handler', 'none');

		// Purge expired session data if not using the database handler; the handler will run garbage collection as a native part of PHP's API
		if ($handler != 'database' && $time % 2)
		{
			// The modulus introduces a little entropy, making the flushing less accurate but fires the query less than half the time.
			try
			{
				$db->setQuery(
					$db->getQuery(true)
						->delete($db->quoteName('#__session'))
						->where($db->quoteName('time') . ' < ' . $db->quote((int) ($time - $session->getExpire())))
				)->execute();
			}
			catch (RuntimeException $e)
			{
				/*
				 * The database API logs errors on failures so we don't need to add any error handling mechanisms here.
				 * Since garbage collection does not result in a fatal error when run in the session API, we don't allow it here either.
				 */
			}
		}

		/*
		 * Check for extra session metadata when:
		 *
		 * 1) The database handler is in use and the session is new
		 * 2) The database handler is not in use and the time is an even numbered second or the session is new
		 */
		if (($handler != 'database' && ($time % 2 || $session->isNew())) || ($handler == 'database' && $session->isNew()))
		{
			$this->checkSession();
		}
	}

	/**
	 * Checks the user session.
	 *
	 * If the session record doesn't exist, initialise it.
	 * If session is new, create session variables
	 *
	 * @return  void
	 *
	 * @since   3.2
	 * @throws  RuntimeException
	 */
	public function checkSession()
	{
		$db = JFactory::getDbo();
		$session = JFactory::getSession();
		$user = JFactory::getUser();

		$query = $db->getQuery(true)
			->select($db->quoteName('session_id'))
			->from($db->quoteName('#__session'))
			->where($db->quoteName('session_id') . ' = ' . $db->quote($session->getId()));

		$db->setQuery($query, 0, 1);
		$exists = $db->loadResult();

		// If the session record doesn't exist initialise it.
		if (!$exists)
		{
			$handler = $this->get('session_handler', 'none');

			// Default column/value set
			$columns = array(
				$db->quoteName('session_id'),
				$db->quoteName('guest'),
				$db->quoteName('userid'),
				$db->quoteName('username')
			);

			$values = array(
				$db->quote($session->getId()),
				(int) $user->guest,
				(int) $user->id,
				$db->quote($user->username)
			);

			// If the database session handler is not in use, append the time to the row
			if ($handler != 'database')
			{
				$columns[] = $db->quoteName('time');
				$time = $session->isNew() ? time() : $session->get('session.timer.start');
				$values[]  = (int) $time;
			}

			if (!$this->get('shared_session', '0'))
			{
				$columns[] = $db->quoteName('client_id');
				$values[] = (int) $this->getClientId();
			}

			// If the insert failed, exit the application.
			try
			{
				$db->setQuery(
					$db->getQuery(true)
						->insert($db->quoteName('#__session'))
						->columns($columns)
						->values(implode(', ', $values))
				)->execute();
			}
			catch (RuntimeException $e)
			{
				throw new RuntimeException(JText::_('JERROR_SESSION_STARTUP'), $e->getCode(), $e);
			}
		}
	}

	/**
	 * Enqueue a system message.
	 *
	 * @param   string  $msg   The message to enqueue.
	 * @param   string  $type  The message type. Default is message.
	 *
	 * @return  void
	 *
	 * @since   3.2
	 */
	public function enqueueMessage($msg, $type = self::MSG_INFO)
	{
		// Don't add empty messages.
		if (!strlen(trim($msg)))
		{
			return;
		}

		// For empty queue, if messages exists in the session, enqueue them first.
		$messages = $this->getMessageQueue();

		$message = array('message' => $msg, 'type' => strtolower($type));

		if (!in_array($message, $this->messageQueue))
		{
			// Enqueue the message.
			$this->messageQueue[] = $message;
		}
	}

	/**
	 * Execute the application.
	 *
	 * @return  void
	 *
	 * @since   3.2
	 */
	public function execute()
	{
		JPluginHelper::importPlugin('system');

		// Trigger the onBeforeExecute event.
		$this->triggerEvent(
			'onBeforeExecute',
			AbstractEvent::create(
				'onBeforeExecute',
				[
					'subject'    => $this,
					'eventClass' => BeforeExecuteEvent::class,
				]
			)
		);

		// Mark beforeExecute in the profiler.
		JDEBUG ? $this->profiler->mark('beforeExecute event dispatched') : null;

		// Perform application routines.
		$this->doExecute();

		// If we have an application document object, render it.
		if ($this->document instanceof JDocument)
		{
			// Render the application output.
			$this->render();
		}

		// If gzip compression is enabled in configuration and the server is compliant, compress the output.
		if ($this->get('gzip') && !ini_get('zlib.output_compression') && (ini_get('output_handler') != 'ob_gzhandler'))
		{
			$this->compress();

			// Trigger the onAfterCompress event.
			$this->triggerEvent('onAfterCompress');
		}

		// Send the application response.
		$this->respond();

		// Trigger the onAfterRespond event.
		$this->triggerEvent('onAfterRespond');
	}

	/**
	 * Check if the user is required to reset their password.
	 *
	 * If the user is required to reset their password will be redirected to the page that manage the password reset.
	 *
	 * @param   string  $option  The option that manage the password reset
	 * @param   string  $view    The view that manage the password reset
	 * @param   string  $layout  The layout of the view that manage the password reset
	 * @param   string  $tasks   Permitted tasks
	 *
	 * @return  void
	 */
	protected function checkUserRequireReset($option, $view, $layout, $tasks)
	{
		if (JFactory::getUser()->get('requireReset', 0))
		{
			$redirect = false;

			/*
			 * By default user profile edit page is used.
			 * That page allows you to change more than just the password and might not be the desired behavior.
			 * This allows a developer to override the page that manage the password reset.
			 * (can be configured using the file: configuration.php, or if extended, through the global configuration form)
			 */
			$name = $this->getName();

			if ($this->get($name . '_reset_password_override', 0))
			{
				$option = $this->get($name . '_reset_password_option', '');
				$view = $this->get($name . '_reset_password_view', '');
				$layout = $this->get($name . '_reset_password_layout', '');
				$tasks = $this->get($name . '_reset_password_tasks', '');
			}

			$task = $this->input->getCmd('task', '');

			// Check task or option/view/layout
			if (!empty($task))
			{
				$tasks = explode(',', $tasks);

				// Check full task version "option/task"
				if (array_search($this->input->getCmd('option', '') . '/' . $task, $tasks) === false)
				{
					// Check short task version, must be on the same option of the view
					if ($this->input->getCmd('option', '') != $option || array_search($task, $tasks) === false)
					{
						// Not permitted task
						$redirect = true;
					}
				}
			}
			else
			{
				if ($this->input->getCmd('option', '') != $option || $this->input->getCmd('view', '') != $view || $this->input->getCmd('layout', '') != $layout)
				{
					// Requested a different option/view/layout
					$redirect = true;
				}
			}

			if ($redirect)
			{
				// Redirect to the profile edit page
				$this->enqueueMessage(JText::_('JGLOBAL_PASSWORD_RESET_REQUIRED'), 'notice');
				$this->redirect(JRoute::_('index.php?option=' . $option . '&view=' . $view . '&layout=' . $layout, false));
			}
		}
	}

	/**
	 * Gets a configuration value.
	 *
	 * @param   string  $varname  The name of the value to get.
	 * @param   string  $default  Default value to return
	 *
	 * @return  mixed  The user state.
	 *
	 * @since   3.2
	 * @deprecated  5.0  Use get() instead
	 */
	public function getCfg($varname, $default = null)
	{
		return $this->get($varname, $default);
	}

	/**
	 * Gets the client id of the current running application.
	 *
	 * @return  integer  A client identifier.
	 *
	 * @since   3.2
	 */
	public function getClientId()
	{
		return $this->clientId;
	}

	/**
	 * Returns a reference to the global JApplicationCms object, only creating it if it doesn't already exist.
	 *
	 * This method must be invoked as: $web = JApplicationCms::getInstance();
	 *
	 * @param   string     $name       The name (optional) of the JApplicationCms class to instantiate.
	 * @param   string     $prefix     The class name prefix of the object.
	 * @param   Container  $container  An optional dependency injection container to inject into the application.
	 *
	 * @return  JApplicationCms
	 *
	 * @since   3.2
	 * @throws  RuntimeException
	 */
	public static function getInstance($name = null, $prefix = 'JApplication', Container $container = null)
	{
		if (empty(static::$instances[$name]))
		{
			// Create a JApplicationCms object.
			$classname = $prefix . ucfirst($name);

			if (!class_exists($classname))
			{
				throw new RuntimeException(JText::sprintf('JLIB_APPLICATION_ERROR_APPLICATION_LOAD', $name), 500);
			}

			if ($container && $container->exists($classname))
			{
				static::$instances[$name] = $container->get($classname);
			}
			else
			{
				// TODO - This creates an implicit hard requirement on the JApplicationCms constructor
				static::$instances[$name] = new $classname(null, null, null, $container);
			}
		}

		return static::$instances[$name];
	}

	/**
	 * Returns the application JMenu object.
	 *
	 * @param   string  $name     The name of the application/client.
	 * @param   array   $options  An optional associative array of configuration settings.
	 *
	 * @return  JMenu
	 *
	 * @since   3.2
	 */
	public function getMenu($name = null, $options = array())
	{
		if (!isset($name))
		{
			$name = $this->getName();
		}

		// Inject this application object into the JMenu tree if one isn't already specified
		if (!isset($options['app']))
		{
			$options['app'] = $this;
		}

		return JMenu::getInstance($name, $options);
	}

	/**
	 * Get the system message queue.
	 *
	 * @param   boolean  $clear  Clear the messages currently attached to the application object
	 *
	 * @return  array  The system message queue.
	 *
	 * @since   3.2
	 */
	public function getMessageQueue($clear = false)
	{
		// For empty queue, if messages exists in the session, enqueue them.
		if (!count($this->messageQueue))
		{
			$sessionQueue = $this->getSession()->get('application.queue');

			if (count($sessionQueue))
			{
				$this->messageQueue = $sessionQueue;
				$this->getSession()->set('application.queue', null);
			}
		}
		
		$messageQueue = $this->_messageQueue;
		
		if ($clear)
		{
			$this->_messageQueue = array();
		}

<<<<<<< HEAD
		return $this->messageQueue;
=======
		return $messageQueue;
>>>>>>> 426c0ea9
	}

	/**
	 * Gets the name of the current running application.
	 *
	 * @return  string  The name of the application.
	 *
	 * @since   3.2
	 */
	public function getName()
	{
		return $this->name;
	}

	/**
	 * Returns the application JPathway object.
	 *
	 * @param   string  $name     The name of the application.
	 * @param   array   $options  An optional associative array of configuration settings.
	 *
	 * @return  JPathway
	 *
	 * @since   3.2
	 */
	public function getPathway($name = null, $options = array())
	{
		if (!isset($name))
		{
			$name = $this->getName();
		}

		return JPathway::getInstance($name, $options);
	}

	/**
	 * Returns the application JRouter object.
	 *
	 * @param   string  $name     The name of the application.
	 * @param   array   $options  An optional associative array of configuration settings.
	 *
	 * @return  JRouter
	 *
	 * @since   3.2
	 */
	public static function getRouter($name = null, array $options = array())
	{
		if (!isset($name))
		{
			$app = JFactory::getApplication();
			$name = $app->getName();
		}

		return JRouter::getInstance($name, $options);
	}

	/**
	 * Gets the name of the current template.
	 *
	 * @param   boolean  $params  An optional associative array of configuration settings
	 *
	 * @return  mixed  System is the fallback.
	 *
	 * @since   3.2
	 */
	public function getTemplate($params = false)
	{
		$template = new stdClass;

		$template->template = 'system';
		$template->params   = new Registry;

		if ($params)
		{
			return $template;
		}

		return $template->template;
	}

	/**
	 * Gets a user state.
	 *
	 * @param   string  $key      The path of the state.
	 * @param   mixed   $default  Optional default value, returned if the internal value is null.
	 *
	 * @return  mixed  The user state or null.
	 *
	 * @since   3.2
	 */
	public function getUserState($key, $default = null)
	{
		$session = JFactory::getSession();
		$registry = $session->get('registry');

		if (!is_null($registry))
		{
			return $registry->get($key, $default);
		}

		return $default;
	}

	/**
	 * Gets the value of a user state variable.
	 *
	 * @param   string  $key      The key of the user state variable.
	 * @param   string  $request  The name of the variable passed in a request.
	 * @param   string  $default  The default value for the variable if not found. Optional.
	 * @param   string  $type     Filter for the variable, for valid values see {@link JFilterInput::clean()}. Optional.
	 *
	 * @return  mixed  The request user state.
	 *
	 * @since   3.2
	 */
	public function getUserStateFromRequest($key, $request, $default = null, $type = 'none')
	{
		$cur_state = $this->getUserState($key, $default);
		$new_state = $this->input->get($request, null, $type);

		if ($new_state === null)
		{
			return $cur_state;
		}

		// Save the new value only if it was set in this request.
		$this->setUserState($key, $new_state);

		return $new_state;
	}

	/**
	 * Initialise the application.
	 *
	 * @param   array  $options  An optional associative array of configuration settings.
	 *
	 * @return  void
	 *
	 * @since   3.2
	 */
	protected function initialiseApp($options = array())
	{
		// Set the configuration in the API.
		$this->config = JFactory::getConfig();

		// Check that we were given a language in the array (since by default may be blank).
		if (isset($options['language']))
		{
			$this->set('language', $options['language']);
		}

		// Build our language object
		$lang = JLanguage::getInstance($this->get('language'), $this->get('debug_lang'));

		// Load the language to the API
		$this->loadLanguage($lang);

		// Register the language object with JFactory
		JFactory::$language = $this->getLanguage();

		// Load the library language files
		$this->loadLibraryLanguage();

		// Set user specific editor.
		$user = JFactory::getUser();
		$editor = $user->getParam('editor', $this->get('editor'));

		if (!JPluginHelper::isEnabled('editors', $editor))
		{
			$editor = $this->get('editor');

			if (!JPluginHelper::isEnabled('editors', $editor))
			{
				$editor = 'none';
			}
		}

		$this->set('editor', $editor);

		// Load the behaviour plugins
		JPluginHelper::importPlugin('behaviour');

		// Trigger the onAfterInitialise event.
		JPluginHelper::importPlugin('system');
		$this->triggerEvent('onAfterInitialise');
	}

	/**
	 * Is admin interface?
	 *
	 * @return  boolean  True if this application is administrator.
	 *
	 * @since   3.2
	 * @deprecated  Use isClient('administrator') instead.
	 */
	public function isAdmin()
	{
		return $this->isClient('administrator');
	}

	/**
	 * Is site interface?
	 *
	 * @return  boolean  True if this application is site.
	 *
	 * @since   3.2
	 * @deprecated  Use isClient('site') instead.
	 */
	public function isSite()
	{
		return $this->isClient('site');
	}

	/**
	 * Check the client interface by name.
	 *
	 * @param   string  $identifier  String identifier for the application interface
	 *
	 * @return  boolean  True if this application is of the given type client interface.
	 *
	 * @since   3.7.0
	 */
	public function isClient($identifier)
	{
		return $this->getName() === $identifier;
	}

	/**
	 * Load the library language files for the application
	 *
	 * @return  void
	 *
	 * @since   3.6.3
	 */
	protected function loadLibraryLanguage()
	{
		$this->getLanguage()->load('lib_joomla', JPATH_ADMINISTRATOR);
	}

	/**
	 * Login authentication function.
	 *
	 * Username and encoded password are passed the onUserLogin event which
	 * is responsible for the user validation. A successful validation updates
	 * the current session record with the user's details.
	 *
	 * Username and encoded password are sent as credentials (along with other
	 * possibilities) to each observer (authentication plugin) for user
	 * validation.  Successful validation will update the current session with
	 * the user details.
	 *
	 * @param   array  $credentials  Array('username' => string, 'password' => string)
	 * @param   array  $options      Array('remember' => boolean)
	 *
	 * @return  boolean|JException  True on success, false if failed or silent handling is configured, or a JException object on authentication error.
	 *
	 * @since   3.2
	 */
	public function login($credentials, $options = array())
	{
		// Get the global JAuthentication object.
		$authenticate = JAuthentication::getInstance();
		$response = $authenticate->authenticate($credentials, $options);

		// Import the user plugin group.
		JPluginHelper::importPlugin('user');

		if ($response->status === JAuthentication::STATUS_SUCCESS)
		{
			/*
			 * Validate that the user should be able to login (different to being authenticated).
			 * This permits authentication plugins blocking the user.
			 */
			$authorisations = $authenticate->authorise($response, $options);
			$denied_states = JAuthentication::STATUS_EXPIRED | JAuthentication::STATUS_DENIED;

			foreach ($authorisations as $authorisation)
			{
				if ((int) $authorisation->status & $denied_states)
				{
					// Trigger onUserAuthorisationFailure Event.
					$this->triggerEvent('onUserAuthorisationFailure', array((array) $authorisation));

					// If silent is set, just return false.
					if (isset($options['silent']) && $options['silent'])
					{
						return false;
					}

					// Return the error.
					switch ($authorisation->status)
					{
						case JAuthentication::STATUS_EXPIRED:
							return JError::raiseWarning('102002', JText::_('JLIB_LOGIN_EXPIRED'));

						case JAuthentication::STATUS_DENIED:
							return JError::raiseWarning('102003', JText::_('JLIB_LOGIN_DENIED'));

						default:
							return JError::raiseWarning('102004', JText::_('JLIB_LOGIN_AUTHORISATION'));
					}
				}
			}

			// OK, the credentials are authenticated and user is authorised.  Let's fire the onLogin event.
			$results = $this->triggerEvent('onUserLogin', array((array) $response, $options));

			/*
			 * If any of the user plugins did not successfully complete the login routine
			 * then the whole method fails.
			 *
			 * Any errors raised should be done in the plugin as this provides the ability
			 * to provide much more information about why the routine may have failed.
			 */
			$user = JFactory::getUser();

			if ($response->type == 'Cookie')
			{
				$user->set('cookieLogin', true);
			}

			if (in_array(false, $results, true) == false)
			{
				$options['user'] = $user;
				$options['responseType'] = $response->type;

				// The user is successfully logged in. Run the after login events
				$this->triggerEvent('onUserAfterLogin', array($options));
			}

			return true;
		}

		// Trigger onUserLoginFailure Event.
		$this->triggerEvent('onUserLoginFailure', array((array) $response));

		// If silent is set, just return false.
		if (isset($options['silent']) && $options['silent'])
		{
			return false;
		}

		// If status is success, any error will have been raised by the user plugin
		if ($response->status !== JAuthentication::STATUS_SUCCESS)
		{
			$this->getLogger()->warning($response->error_message, array('category' => 'jerror'));
		}

		return false;
	}

	/**
	 * Logout authentication function.
	 *
	 * Passed the current user information to the onUserLogout event and reverts the current
	 * session record back to 'anonymous' parameters.
	 * If any of the authentication plugins did not successfully complete
	 * the logout routine then the whole method fails. Any errors raised
	 * should be done in the plugin as this provides the ability to give
	 * much more information about why the routine may have failed.
	 *
	 * @param   integer  $userid   The user to load - Can be an integer or string - If string, it is converted to ID automatically
	 * @param   array    $options  Array('clientid' => array of client id's)
	 *
	 * @return  boolean  True on success
	 *
	 * @since   3.2
	 */
	public function logout($userid = null, $options = array())
	{
		// Get a user object from the JApplication.
		$user = JFactory::getUser($userid);

		// Build the credentials array.
		$parameters['username'] = $user->get('username');
		$parameters['id'] = $user->get('id');

		// Set clientid in the options array if it hasn't been set already and shared sessions are not enabled.
		if (!$this->get('shared_session', '0') && !isset($options['clientid']))
		{
			$options['clientid'] = $this->getClientId();
		}

		// Import the user plugin group.
		JPluginHelper::importPlugin('user');

		// OK, the credentials are built. Lets fire the onLogout event.
		$results = $this->triggerEvent('onUserLogout', array($parameters, $options));

		// Check if any of the plugins failed. If none did, success.
		if (!in_array(false, $results, true))
		{
			$options['username'] = $user->get('username');
			$this->triggerEvent('onUserAfterLogout', array($options));

			return true;
		}

		// Trigger onUserLoginFailure Event.
		$this->triggerEvent('onUserLogoutFailure', array($parameters));

		return false;
	}

	/**
	 * Redirect to another URL.
	 *
	 * If the headers have not been sent the redirect will be accomplished using a "301 Moved Permanently"
	 * or "303 See Other" code in the header pointing to the new location. If the headers have already been
	 * sent this will be accomplished using a JavaScript statement.
	 *
	 * @param   string   $url     The URL to redirect to. Can only be http/https URL
	 * @param   integer  $status  The HTTP 1.1 status code to be provided. 303 is assumed by default.
	 *
	 * @return  void
	 *
	 * @since   3.2
	 */
	public function redirect($url, $status = 303)
	{
		// Handle B/C by checking if a message was passed to the method, will be removed at 4.0
		if (func_num_args() > 1)
		{
			$args = func_get_args();

			/*
			 * Do some checks on the $args array, values below correspond to legacy redirect() method
			 *
			 * $args[0] = $url
			 * $args[1] = Message to enqueue
			 * $args[2] = Message type
			 * $args[3] = $status (previously moved)
			 */
			if (isset($args[1]) && !empty($args[1]) && (!is_bool($args[1]) && !is_int($args[1])))
			{
				// Log that passing the message to the function is deprecated
				$this->getLogger()->warning(
					'Passing a message and message type to ' . __METHOD__ . '() is deprecated. '
					. 'Please set your message via ' . __CLASS__ . '::enqueueMessage() prior to calling ' . __CLASS__
					. '::redirect().',
					array('category' => 'deprecated')
				);

				$message = $args[1];

				// Set the message type if present
				if (isset($args[2]) && !empty($args[2]))
				{
					$type = $args[2];
				}
				else
				{
					$type = 'message';
				}

				// Enqueue the message
				$this->enqueueMessage($message, $type);

				// Reset the $moved variable
				$status = isset($args[3]) ? (boolean) $args[3] : false;
			}
		}

		// Persist messages if they exist.
		if (count($this->messageQueue))
		{
			$this->getSession()->set('application.queue', $this->messageQueue);
		}

		// Hand over processing to the parent now
		parent::redirect($url, $status);
	}

	/**
	 * Rendering is the process of pushing the document buffers into the template
	 * placeholders, retrieving data from the document and pushing it into
	 * the application response buffer.
	 *
	 * @return  void
	 *
	 * @since   3.2
	 */
	protected function render()
	{
		// Setup the document options.
		$this->docOptions['template'] = $this->get('theme');
		$this->docOptions['file']     = $this->get('themeFile', 'index.php');
		$this->docOptions['params']   = $this->get('themeParams');

		if ($this->get('themes.base'))
		{
			$this->docOptions['directory'] = $this->get('themes.base');
		}
		// Fall back to constants.
		else
		{
			$this->docOptions['directory'] = defined('JPATH_THEMES') ? JPATH_THEMES : (defined('JPATH_BASE') ? JPATH_BASE : __DIR__) . '/themes';
		}

		// Parse the document.
		$this->document->parse($this->docOptions);

		// Trigger the onBeforeRender event.
		JPluginHelper::importPlugin('system');
		$this->triggerEvent('onBeforeRender');

		$caching = false;

		if ($this->isClient('site') && $this->get('caching') && $this->get('caching', 2) == 2 && !JFactory::getUser()->get('id'))
		{
			$caching = true;
		}

		// Render the document.
		$data = $this->document->render($caching, $this->docOptions);

		// Set the application output data.
		$this->setBody($data);

		// Trigger the onAfterRender event.
		$this->triggerEvent('onAfterRender');

		// Mark afterRender in the profiler.
		JDEBUG ? $this->profiler->mark('afterRender') : null;
	}

	/**
	 * Route the application.
	 *
	 * Routing is the process of examining the request environment to determine which
	 * component should receive the request. The component optional parameters
	 * are then set in the request object to be processed when the application is being
	 * dispatched.
	 *
	 * @return  void
	 *
	 * @since   3.2
	 */
	protected function route()
	{
		// Get the full request URI.
		$uri = clone JUri::getInstance();

		$router = static::getRouter();
		$result = $router->parse($uri, true);

		foreach ($result as $key => $value)
		{
			$this->input->def($key, $value);
		}

		// Trigger the onAfterRoute event.
		JPluginHelper::importPlugin('system');
		$this->triggerEvent('onAfterRoute');
	}

	/**
	 * Sets the value of a user state variable.
	 *
	 * @param   string  $key    The path of the state.
	 * @param   mixed   $value  The value of the variable.
	 *
	 * @return  mixed  The previous state, if one existed.
	 *
	 * @since   3.2
	 */
	public function setUserState($key, $value)
	{
		$session = JFactory::getSession();
		$registry = $session->get('registry');

		if (!is_null($registry))
		{
			return $registry->set($key, $value);
		}

		return;
	}

	/**
	 * Sends all headers prior to returning the string
	 *
	 * @param   boolean  $compress  If true, compress the data
	 *
	 * @return  string
	 *
	 * @since   3.2
	 */
	public function toString($compress = false)
	{
		// Don't compress something if the server is going to do it anyway. Waste of time.
		if ($compress && !ini_get('zlib.output_compression') && ini_get('output_handler') != 'ob_gzhandler')
		{
			$this->compress();
		}

		if ($this->allowCache() === false)
		{
			$this->setHeader('Cache-Control', 'no-cache', false);

			// HTTP 1.0
			$this->setHeader('Pragma', 'no-cache');
		}

		$this->sendHeaders();

		return $this->getBody();
	}
}<|MERGE_RESOLUTION|>--- conflicted
+++ resolved
@@ -599,19 +599,15 @@
 				$this->getSession()->set('application.queue', null);
 			}
 		}
-		
-		$messageQueue = $this->_messageQueue;
-		
+
+		$messageQueue = $this->messageQueue;
+
 		if ($clear)
 		{
-			$this->_messageQueue = array();
-		}
-
-<<<<<<< HEAD
-		return $this->messageQueue;
-=======
+			$this->messageQueue = array();
+		}
+
 		return $messageQueue;
->>>>>>> 426c0ea9
 	}
 
 	/**
