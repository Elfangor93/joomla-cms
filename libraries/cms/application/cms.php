<?php
/**
 * @package     Joomla.Libraries
 * @subpackage  Application
 *
 * @copyright   Copyright (C) 2005 - 2016 Open Source Matters, Inc. All rights reserved.
 * @license     GNU General Public License version 2 or later; see LICENSE.txt
 */

defined('JPATH_PLATFORM') or die;

use Joomla\Cms\Event\AbstractEvent;
use Joomla\Cms\Event\BeforeExecuteEvent;
use Joomla\DI\Container;
use Joomla\DI\ContainerAwareInterface;
use Joomla\DI\ContainerAwareTrait;
use Joomla\Registry\Registry;
use Joomla\Session\SessionEvent;

/**
 * Joomla! CMS Application class
 *
 * @since  3.2
 */
abstract class JApplicationCms extends JApplicationWeb implements ContainerAwareInterface
{
	use ContainerAwareTrait;

	/**
	 * Array of options for the JDocument object
	 *
	 * @var    array
	 * @since  3.2
	 */
	protected $docOptions = array();

	/**
	 * Application instances container.
	 *
	 * @var    JApplicationCms[]
	 * @since  3.2
	 */
	protected static $instances = array();

	/**
	 * The scope of the application.
	 *
	 * @var    string
	 * @since  3.2
	 */
	public $scope = null;

	/**
	 * The client identifier.
	 *
	 * @var    integer
	 * @since  4.0
	 */
	protected $clientId = null;

	/**
	 * The application message queue.
	 *
	 * @var    array
	 * @since  4.0
	 */
	protected $messageQueue = array();

	/**
	 * The name of the application.
	 *
	 * @var    array
	 * @since  4.0
	 */
	protected $name = null;

	/**
	 * The profiler instance
	 *
	 * @var    JProfiler
	 * @since  3.2
	 */
	protected $profiler = null;

	/**
	 * Currently active template
	 *
	 * @var    object
	 * @since  3.2
	 */
	protected $template = null;

	/**
	 * Class constructor.
	 *
	 * @param   JInput                 $input      An optional argument to provide dependency injection for the application's
	 *                                             input object.  If the argument is a JInput object that object will become
	 *                                             the application's input object, otherwise a default input object is created.
	 * @param   Registry               $config     An optional argument to provide dependency injection for the application's
	 *                                             config object.  If the argument is a Registry object that object will become
	 *                                             the application's config object, otherwise a default config object is created.
	 * @param   JApplicationWebClient  $client     An optional argument to provide dependency injection for the application's
	 *                                             client object.  If the argument is a JApplicationWebClient object that object will become
	 *                                             the application's client object, otherwise a default client object is created.
	 * @param   Container              $container  Dependency injection container.
	 *
	 * @since   3.2
	 */
	public function __construct(JInput $input = null, Registry $config = null, JApplicationWebClient $client = null, Container $container = null)
	{
		$container = $container ?: new Container;
		$this->setContainer($container);

		parent::__construct($input, $config, $client);

		// If JDEBUG is defined, load the profiler instance
		if (defined('JDEBUG') && JDEBUG)
		{
			$this->profiler = JProfiler::getInstance('Application');
		}

		// Enable sessions by default.
		if (is_null($this->config->get('session')))
		{
			$this->config->set('session', true);
		}

		// Set the session default name.
		if (is_null($this->config->get('session_name')))
		{
			$this->config->set('session_name', $this->getName());
		}
	}

	/**
	 * After the session has been started we need to populate it with some default values.
	 *
	 * @param   SessionEvent  $event  Session event being triggered
	 *
	 * @return  void
	 *
	 * @since   3.2
	 */
	public function afterSessionStart(SessionEvent $event)
	{
		$session = $event->getSession();

		if ($session->isNew())
		{
			$session->set('registry', new Registry);
			$session->set('user', new JUser);
		}

		// TODO: At some point we need to get away from having session data always in the db.
		$db   = JFactory::getDbo();
		$time = time();

		// Get the session handler from the configuration.
		$handler = $this->get('session_handler', 'none');

		// Purge expired session data if not using the database handler; the handler will run garbage collection as a native part of PHP's API
		if ($handler != 'database' && $time % 2)
		{
			// The modulus introduces a little entropy, making the flushing less accurate but fires the query less than half the time.
			try
			{
				$db->setQuery(
					$db->getQuery(true)
						->delete($db->quoteName('#__session'))
						->where($db->quoteName('time') . ' < ' . $db->quote((int) ($time - $session->getExpire())))
				)->execute();
			}
			catch (RuntimeException $e)
			{
				/*
				 * The database API logs errors on failures so we don't need to add any error handling mechanisms here.
				 * Since garbage collection does not result in a fatal error when run in the session API, we don't allow it here either.
				 */
			}
		}

		/*
		 * Check for extra session metadata when:
		 *
		 * 1) The database handler is in use and the session is new
		 * 2) The database handler is not in use and the time is an even numbered second or the session is new
		 */
		if (($handler != 'database' && ($time % 2 || $session->isNew())) || ($handler == 'database' && $session->isNew()))
		{
			$this->checkSession();
		}
	}

	/**
	 * Checks the user session.
	 *
	 * If the session record doesn't exist, initialise it.
	 * If session is new, create session variables
	 *
	 * @return  void
	 *
	 * @since   3.2
	 * @throws  RuntimeException
	 */
	public function checkSession()
	{
		$db = JFactory::getDbo();
		$session = JFactory::getSession();
		$user = JFactory::getUser();

		$query = $db->getQuery(true)
			->select($db->quoteName('session_id'))
			->from($db->quoteName('#__session'))
			->where($db->quoteName('session_id') . ' = ' . $db->quote($session->getId()));

		$db->setQuery($query, 0, 1);
		$exists = $db->loadResult();

		// If the session record doesn't exist initialise it.
		if (!$exists)
		{
			$handler = $this->get('session_handler', 'none');

			// Default column/value set
			$columns = array(
				$db->quoteName('session_id'),
				$db->quoteName('guest'),
				$db->quoteName('userid'),
				$db->quoteName('username')
			);

			$values = array(
				$db->quote($session->getId()),
				(int) $user->guest,
				(int) $user->id,
				$db->quote($user->username)
			);

			// If the database session handler is not in use, append the time to the row
			if ($handler != 'database')
			{
				$columns[] = $db->quoteName('time');
				$time = $session->isNew() ? time() : $session->get('session.timer.start');
				$values[]  = (int) $time;
			}

			if (!$this->get('shared_session', '0'))
			{
				$columns[] = $db->quoteName('client_id');
				$values[] = (int) $this->getClientId();
			}

			// If the insert failed, exit the application.
			try
			{
				$db->setQuery(
					$db->getQuery(true)
						->insert($db->quoteName('#__session'))
						->columns($columns)
						->values(implode(', ', $values))
				)->execute();
			}
			catch (RuntimeException $e)
			{
				throw new RuntimeException(JText::_('JERROR_SESSION_STARTUP'), $e->getCode(), $e);
			}
		}
	}

	/**
	 * Enqueue a system message.
	 *
	 * @param   string  $msg   The message to enqueue.
	 * @param   string  $type  The message type. Default is message.
	 *
	 * @return  void
	 *
	 * @since   3.2
	 */
	public function enqueueMessage($msg, $type = 'message')
	{
		// Don't add empty messages.
		if (!strlen(trim($msg)))
		{
			return;
		}

		// For empty queue, if messages exists in the session, enqueue them first.
		$messages = $this->getMessageQueue();

		$message = array('message' => $msg, 'type' => strtolower($type));

		if (!in_array($message, $this->messageQueue))
		{
			// Enqueue the message.
			$this->messageQueue[] = $message;
		}
	}

	/**
	 * Execute the application.
	 *
	 * @return  void
	 *
	 * @since   3.2
	 */
	public function execute()
	{
		JPluginHelper::importPlugin('system');

		// Trigger the onBeforeExecute event.
		$this->triggerEvent(
			'onBeforeExecute',
			AbstractEvent::create(
				'onBeforeExecute',
				[
					'subject'    => $this,
					'eventClass' => BeforeExecuteEvent::class,
				]
			)
		);

		// Mark beforeExecute in the profiler.
		JDEBUG ? $this->profiler->mark('beforeExecute event dispatched') : null;

		// Perform application routines.
		$this->doExecute();

		// If we have an application document object, render it.
		if ($this->document instanceof JDocument)
		{
			// Render the application output.
			$this->render();
		}

		// If gzip compression is enabled in configuration and the server is compliant, compress the output.
		if ($this->get('gzip') && !ini_get('zlib.output_compression') && (ini_get('output_handler') != 'ob_gzhandler'))
		{
			$this->compress();

			// Trigger the onAfterCompress event.
			$this->triggerEvent('onAfterCompress');
		}

		// Send the application response.
		$this->respond();

		// Trigger the onAfterRespond event.
		$this->triggerEvent('onAfterRespond');
	}

	/**
	 * Check if the user is required to reset their password.
	 *
	 * If the user is required to reset their password will be redirected to the page that manage the password reset.
	 *
	 * @param   string  $option  The option that manage the password reset
	 * @param   string  $view    The view that manage the password reset
	 * @param   string  $layout  The layout of the view that manage the password reset
	 * @param   string  $tasks   Permitted tasks
	 *
	 * @return  void
	 */
	protected function checkUserRequireReset($option, $view, $layout, $tasks)
	{
		if (JFactory::getUser()->get('requireReset', 0))
		{
			$redirect = false;

			/*
			 * By default user profile edit page is used.
			 * That page allows you to change more than just the password and might not be the desired behavior.
			 * This allows a developer to override the page that manage the password reset.
			 * (can be configured using the file: configuration.php, or if extended, through the global configuration form)
			 */
			$name = $this->getName();

			if ($this->get($name . '_reset_password_override', 0))
			{
				$option = $this->get($name . '_reset_password_option', '');
				$view = $this->get($name . '_reset_password_view', '');
				$layout = $this->get($name . '_reset_password_layout', '');
				$tasks = $this->get($name . '_reset_password_tasks', '');
			}

			$task = $this->input->getCmd('task', '');

			// Check task or option/view/layout
			if (!empty($task))
			{
				$tasks = explode(',', $tasks);

				// Check full task version "option/task"
				if (array_search($this->input->getCmd('option', '') . '/' . $task, $tasks) === false)
				{
					// Check short task version, must be on the same option of the view
					if ($this->input->getCmd('option', '') != $option || array_search($task, $tasks) === false)
					{
						// Not permitted task
						$redirect = true;
					}
				}
			}
			else
			{
				if ($this->input->getCmd('option', '') != $option || $this->input->getCmd('view', '') != $view || $this->input->getCmd('layout', '') != $layout)
				{
					// Requested a different option/view/layout
					$redirect = true;
				}
			}

			if ($redirect)
			{
				// Redirect to the profile edit page
				$this->enqueueMessage(JText::_('JGLOBAL_PASSWORD_RESET_REQUIRED'), 'notice');
				$this->redirect(JRoute::_('index.php?option=' . $option . '&view=' . $view . '&layout=' . $layout, false));
			}
		}
	}

	/**
	 * Gets a configuration value.
	 *
	 * @param   string  $varname  The name of the value to get.
	 * @param   string  $default  Default value to return
	 *
	 * @return  mixed  The user state.
	 *
	 * @since   3.2
	 * @deprecated  5.0  Use get() instead
	 */
	public function getCfg($varname, $default = null)
	{
		return $this->get($varname, $default);
	}

	/**
	 * Gets the client id of the current running application.
	 *
	 * @return  integer  A client identifier.
	 *
	 * @since   3.2
	 */
	public function getClientId()
	{
		return $this->clientId;
	}

	/**
	 * Returns a reference to the global JApplicationCms object, only creating it if it doesn't already exist.
	 *
	 * This method must be invoked as: $web = JApplicationCms::getInstance();
	 *
	 * @param   string     $name       The name (optional) of the JApplicationCms class to instantiate.
	 * @param   string     $prefix     The class name prefix of the object.
	 * @param   Container  $container  An optional dependency injection container to inject into the application.
	 *
	 * @return  JApplicationCms
	 *
	 * @since   3.2
	 * @throws  RuntimeException
	 */
	public static function getInstance($name = null, $prefix = 'JApplication', Container $container = null)
	{
		if (empty(static::$instances[$name]))
		{
			// Create a JApplicationCms object.
			$classname = $prefix . ucfirst($name);

			if (!class_exists($classname))
			{
				throw new RuntimeException(JText::sprintf('JLIB_APPLICATION_ERROR_APPLICATION_LOAD', $name), 500);
			}

			if ($container && $container->exists($classname))
			{
				static::$instances[$name] = $container->get($classname);
			}
			else
			{
				// TODO - This creates an implicit hard requirement on the JApplicationCms constructor
				static::$instances[$name] = new $classname(null, null, null, $container);
			}
		}

		return static::$instances[$name];
	}

	/**
	 * Returns the application JMenu object.
	 *
	 * @param   string  $name     The name of the application/client.
	 * @param   array   $options  An optional associative array of configuration settings.
	 *
	 * @return  JMenu
	 *
	 * @since   3.2
	 */
	public function getMenu($name = null, $options = array())
	{
		if (!isset($name))
		{
			$name = $this->getName();
		}

		// Inject this application object into the JMenu tree if one isn't already specified
		if (!isset($options['app']))
		{
			$options['app'] = $this;
		}

		return JMenu::getInstance($name, $options);
	}

	/**
	 * Get the system message queue.
	 *
	 * @return  array  The system message queue.
	 *
	 * @since   3.2
	 */
	public function getMessageQueue()
	{
		// For empty queue, if messages exists in the session, enqueue them.
		if (!count($this->messageQueue))
		{
			$sessionQueue = $this->getSession()->get('application.queue');

			if (count($sessionQueue))
			{
				$this->messageQueue = $sessionQueue;
				$this->getSession()->set('application.queue', null);
			}
		}

		return $this->messageQueue;
	}

	/**
	 * Gets the name of the current running application.
	 *
	 * @return  string  The name of the application.
	 *
	 * @since   3.2
	 */
	public function getName()
	{
		return $this->name;
	}

	/**
	 * Returns the application JPathway object.
	 *
	 * @param   string  $name     The name of the application.
	 * @param   array   $options  An optional associative array of configuration settings.
	 *
	 * @return  JPathway
	 *
	 * @since   3.2
	 */
	public function getPathway($name = null, $options = array())
	{
		if (!isset($name))
		{
			$name = $this->getName();
		}

		return JPathway::getInstance($name, $options);
	}

	/**
	 * Returns the application JRouter object.
	 *
	 * @param   string  $name     The name of the application.
	 * @param   array   $options  An optional associative array of configuration settings.
	 *
	 * @return  JRouter
	 *
	 * @since   3.2
	 */
	public static function getRouter($name = null, array $options = array())
	{
		if (!isset($name))
		{
			$app = JFactory::getApplication();
			$name = $app->getName();
		}

		return JRouter::getInstance($name, $options);
	}

	/**
	 * Gets the name of the current template.
	 *
	 * @param   boolean  $params  An optional associative array of configuration settings
	 *
	 * @return  mixed  System is the fallback.
	 *
	 * @since   3.2
	 */
	public function getTemplate($params = false)
	{
		$template = new stdClass;

		$template->template = 'system';
		$template->params   = new Registry;

		if ($params)
		{
			return $template;
		}

		return $template->template;
	}

	/**
	 * Gets a user state.
	 *
	 * @param   string  $key      The path of the state.
	 * @param   mixed   $default  Optional default value, returned if the internal value is null.
	 *
	 * @return  mixed  The user state or null.
	 *
	 * @since   3.2
	 */
	public function getUserState($key, $default = null)
	{
		$session = JFactory::getSession();
		$registry = $session->get('registry');

		if (!is_null($registry))
		{
			return $registry->get($key, $default);
		}

		return $default;
	}

	/**
	 * Gets the value of a user state variable.
	 *
	 * @param   string  $key      The key of the user state variable.
	 * @param   string  $request  The name of the variable passed in a request.
	 * @param   string  $default  The default value for the variable if not found. Optional.
	 * @param   string  $type     Filter for the variable, for valid values see {@link JFilterInput::clean()}. Optional.
	 *
	 * @return  mixed  The request user state.
	 *
	 * @since   3.2
	 */
	public function getUserStateFromRequest($key, $request, $default = null, $type = 'none')
	{
		$cur_state = $this->getUserState($key, $default);
		$new_state = $this->input->get($request, null, $type);

		if ($new_state === null)
		{
			return $cur_state;
		}

		// Save the new value only if it was set in this request.
		$this->setUserState($key, $new_state);

		return $new_state;
	}

	/**
	 * Initialise the application.
	 *
	 * @param   array  $options  An optional associative array of configuration settings.
	 *
	 * @return  void
	 *
	 * @since   3.2
	 */
	protected function initialiseApp($options = array())
	{
		// Set the configuration in the API.
		$this->config = JFactory::getConfig();

		// Check that we were given a language in the array (since by default may be blank).
		if (isset($options['language']))
		{
			$this->set('language', $options['language']);
		}

		// Build our language object
		$lang = JLanguage::getInstance($this->get('language'), $this->get('debug_lang'));

		// Load the language to the API
		$this->loadLanguage($lang);

		// Register the language object with JFactory
		JFactory::$language = $this->getLanguage();

		// Load the library language files
		$this->loadLibraryLanguage();

		// Set user specific editor.
		$user = JFactory::getUser();
		$editor = $user->getParam('editor', $this->get('editor'));

		if (!JPluginHelper::isEnabled('editors', $editor))
		{
			$editor = $this->get('editor');

			if (!JPluginHelper::isEnabled('editors', $editor))
			{
				$editor = 'none';
			}
		}

		$this->set('editor', $editor);

		// Load the behaviour plugins
		JPluginHelper::importPlugin('behaviour');

		// Trigger the onAfterInitialise event.
		JPluginHelper::importPlugin('system');
		$this->triggerEvent('onAfterInitialise');
	}

	/**
	 * Is admin interface?
	 *
	 * @return  boolean  True if this application is administrator.
	 *
	 * @since   3.2
	 * @deprecated  Use isClient('administrator') instead.
	 */
	public function isAdmin()
	{
		return $this->isClient('administrator');
	}

	/**
	 * Is site interface?
	 *
	 * @return  boolean  True if this application is site.
	 *
	 * @since   3.2
	 * @deprecated  Use isClient('site') instead.
	 */
	public function isSite()
	{
		return $this->isClient('site');
	}

	/**
	 * Check the client interface by name.
	 *
	 * @param   string  $identifier  String identifier for the application interface
	 *
	 * @return  boolean  True if this application is of the given type client interface.
	 *
	 * @since   3.7.0
	 */
	public function isClient($identifier)
	{
		return $this->getName() === $identifier;
	}

	/**
	 * Load the library language files for the application
	 *
	 * @return  void
	 *
	 * @since   3.6.3
	 */
	protected function loadLibraryLanguage()
	{
		$this->getLanguage()->load('lib_joomla', JPATH_ADMINISTRATOR);
	}

	/**
<<<<<<< HEAD
=======
	 * Allows the application to load a custom or default session.
	 *
	 * The logic and options for creating this object are adequately generic for default cases
	 * but for many applications it will make sense to override this method and create a session,
	 * if required, based on more specific needs.
	 *
	 * @param   JSession  $session  An optional session object. If omitted, the session is created.
	 *
	 * @return  JApplicationCms  This method is chainable.
	 *
	 * @since   3.2
	 */
	public function loadSession(JSession $session = null)
	{
		if ($session !== null)
		{
			$this->session = $session;

			return $this;
		}

		// Generate a session name.
		$name = JApplicationHelper::getHash($this->get('session_name', get_class($this)));

		// Calculate the session lifetime.
		$lifetime = (($this->get('lifetime')) ? $this->get('lifetime') * 60 : 900);

		// Initialize the options for JSession.
		$options = array(
			'name'   => $name,
			'expire' => $lifetime,
		);

		switch ($this->getClientId())
		{
			case 0:
				if ($this->get('force_ssl') == 2)
				{
					$options['force_ssl'] = true;
				}

				break;

			case 1:
				if ($this->get('force_ssl') >= 1)
				{
					$options['force_ssl'] = true;
				}

				break;
		}

		$this->registerEvent('onAfterSessionStart', array($this, 'afterSessionStart'));

		/*
		 * Note: The below code CANNOT change from instantiating a session via JFactory until there is a proper dependency injection container supported
		 * by the application. The current default behaviours result in this method being called each time an application class is instantiated.
		 * https://github.com/joomla/joomla-cms/issues/12108 explains why things will crash and burn if you ever attempt to make this change
		 * without a proper dependency injection container.
		 */

		$session = JFactory::getSession($options);
		$session->initialise($this->input, $this->dispatcher);

		// TODO: At some point we need to get away from having session data always in the db.
		$db = JFactory::getDbo();

		// Remove expired sessions from the database.
		$time = time();

		if ($time % 2)
		{
			// The modulus introduces a little entropy, making the flushing less accurate
			// but fires the query less than half the time.
			$query = $db->getQuery(true)
				->delete($db->quoteName('#__session'))
				->where($db->quoteName('time') . ' < ' . $db->quote((int) ($time - $session->getExpire())));

			$db->setQuery($query);
			$db->execute();
		}

		// Get the session handler from the configuration.
		$handler = $this->get('session_handler', 'none');

		if (($handler != 'database' && ($time % 2 || $session->isNew()))
			|| ($handler == 'database' && $session->isNew()))
		{
			$this->checkSession();
		}

		// Set the session object.
		$this->session = $session;

		return $this;
	}

	/**
>>>>>>> e3ecfe68
	 * Login authentication function.
	 *
	 * Username and encoded password are passed the onUserLogin event which
	 * is responsible for the user validation. A successful validation updates
	 * the current session record with the user's details.
	 *
	 * Username and encoded password are sent as credentials (along with other
	 * possibilities) to each observer (authentication plugin) for user
	 * validation.  Successful validation will update the current session with
	 * the user details.
	 *
	 * @param   array  $credentials  Array('username' => string, 'password' => string)
	 * @param   array  $options      Array('remember' => boolean)
	 *
	 * @return  boolean|JException  True on success, false if failed or silent handling is configured, or a JException object on authentication error.
	 *
	 * @since   3.2
	 */
	public function login($credentials, $options = array())
	{
		// Get the global JAuthentication object.
		$authenticate = JAuthentication::getInstance();
		$response = $authenticate->authenticate($credentials, $options);

		// Import the user plugin group.
		JPluginHelper::importPlugin('user');

		if ($response->status === JAuthentication::STATUS_SUCCESS)
		{
			/*
			 * Validate that the user should be able to login (different to being authenticated).
			 * This permits authentication plugins blocking the user.
			 */
			$authorisations = $authenticate->authorise($response, $options);
			$denied_states = JAuthentication::STATUS_EXPIRED | JAuthentication::STATUS_DENIED;

			foreach ($authorisations as $authorisation)
			{
				if ((int) $authorisation->status & $denied_states)
				{
					// Trigger onUserAuthorisationFailure Event.
					$this->triggerEvent('onUserAuthorisationFailure', array((array) $authorisation));

					// If silent is set, just return false.
					if (isset($options['silent']) && $options['silent'])
					{
						return false;
					}

					// Return the error.
					switch ($authorisation->status)
					{
						case JAuthentication::STATUS_EXPIRED:
							return JError::raiseWarning('102002', JText::_('JLIB_LOGIN_EXPIRED'));

						case JAuthentication::STATUS_DENIED:
							return JError::raiseWarning('102003', JText::_('JLIB_LOGIN_DENIED'));

						default:
							return JError::raiseWarning('102004', JText::_('JLIB_LOGIN_AUTHORISATION'));
					}
				}
			}

			// OK, the credentials are authenticated and user is authorised.  Let's fire the onLogin event.
			$results = $this->triggerEvent('onUserLogin', array((array) $response, $options));

			/*
			 * If any of the user plugins did not successfully complete the login routine
			 * then the whole method fails.
			 *
			 * Any errors raised should be done in the plugin as this provides the ability
			 * to provide much more information about why the routine may have failed.
			 */
			$user = JFactory::getUser();

			if ($response->type == 'Cookie')
			{
				$user->set('cookieLogin', true);
			}

			if (in_array(false, $results, true) == false)
			{
				$options['user'] = $user;
				$options['responseType'] = $response->type;

				// The user is successfully logged in. Run the after login events
				$this->triggerEvent('onUserAfterLogin', array($options));
			}

			return true;
		}

		// Trigger onUserLoginFailure Event.
		$this->triggerEvent('onUserLoginFailure', array((array) $response));

		// If silent is set, just return false.
		if (isset($options['silent']) && $options['silent'])
		{
			return false;
		}

		// If status is success, any error will have been raised by the user plugin
		if ($response->status !== JAuthentication::STATUS_SUCCESS)
		{
			$this->getLogger()->warning($response->error_message, array('category' => 'jerror'));
		}

		return false;
	}

	/**
	 * Logout authentication function.
	 *
	 * Passed the current user information to the onUserLogout event and reverts the current
	 * session record back to 'anonymous' parameters.
	 * If any of the authentication plugins did not successfully complete
	 * the logout routine then the whole method fails. Any errors raised
	 * should be done in the plugin as this provides the ability to give
	 * much more information about why the routine may have failed.
	 *
	 * @param   integer  $userid   The user to load - Can be an integer or string - If string, it is converted to ID automatically
	 * @param   array    $options  Array('clientid' => array of client id's)
	 *
	 * @return  boolean  True on success
	 *
	 * @since   3.2
	 */
	public function logout($userid = null, $options = array())
	{
		// Get a user object from the JApplication.
		$user = JFactory::getUser($userid);

		// Build the credentials array.
		$parameters['username'] = $user->get('username');
		$parameters['id'] = $user->get('id');

		// Set clientid in the options array if it hasn't been set already and shared sessions are not enabled.
		if (!$this->get('shared_session', '0') && !isset($options['clientid']))
		{
			$options['clientid'] = $this->getClientId();
		}

		// Import the user plugin group.
		JPluginHelper::importPlugin('user');

		// OK, the credentials are built. Lets fire the onLogout event.
		$results = $this->triggerEvent('onUserLogout', array($parameters, $options));

		// Check if any of the plugins failed. If none did, success.
		if (!in_array(false, $results, true))
		{
			$options['username'] = $user->get('username');
			$this->triggerEvent('onUserAfterLogout', array($options));

			return true;
		}

		// Trigger onUserLoginFailure Event.
		$this->triggerEvent('onUserLogoutFailure', array($parameters));

		return false;
	}

	/**
	 * Redirect to another URL.
	 *
	 * If the headers have not been sent the redirect will be accomplished using a "301 Moved Permanently"
	 * or "303 See Other" code in the header pointing to the new location. If the headers have already been
	 * sent this will be accomplished using a JavaScript statement.
	 *
	 * @param   string   $url     The URL to redirect to. Can only be http/https URL
	 * @param   integer  $status  The HTTP 1.1 status code to be provided. 303 is assumed by default.
	 *
	 * @return  void
	 *
	 * @since   3.2
	 */
	public function redirect($url, $status = 303)
	{
		// Handle B/C by checking if a message was passed to the method, will be removed at 4.0
		if (func_num_args() > 1)
		{
			$args = func_get_args();

			/*
			 * Do some checks on the $args array, values below correspond to legacy redirect() method
			 *
			 * $args[0] = $url
			 * $args[1] = Message to enqueue
			 * $args[2] = Message type
			 * $args[3] = $status (previously moved)
			 */
			if (isset($args[1]) && !empty($args[1]) && (!is_bool($args[1]) && !is_int($args[1])))
			{
				// Log that passing the message to the function is deprecated
				$this->getLogger()->warning(
					'Passing a message and message type to ' . __METHOD__ . '() is deprecated. '
					. 'Please set your message via ' . __CLASS__ . '::enqueueMessage() prior to calling ' . __CLASS__
					. '::redirect().',
					array('category' => 'deprecated')
				);

				$message = $args[1];

				// Set the message type if present
				if (isset($args[2]) && !empty($args[2]))
				{
					$type = $args[2];
				}
				else
				{
					$type = 'message';
				}

				// Enqueue the message
				$this->enqueueMessage($message, $type);

				// Reset the $moved variable
				$status = isset($args[3]) ? (boolean) $args[3] : false;
			}
		}

		// Persist messages if they exist.
		if (count($this->messageQueue))
		{
			$this->getSession()->set('application.queue', $this->messageQueue);
		}

		// Hand over processing to the parent now
		parent::redirect($url, $status);
	}

	/**
	 * Rendering is the process of pushing the document buffers into the template
	 * placeholders, retrieving data from the document and pushing it into
	 * the application response buffer.
	 *
	 * @return  void
	 *
	 * @since   3.2
	 */
	protected function render()
	{
		// Setup the document options.
		$this->docOptions['template'] = $this->get('theme');
		$this->docOptions['file']     = $this->get('themeFile', 'index.php');
		$this->docOptions['params']   = $this->get('themeParams');

		if ($this->get('themes.base'))
		{
			$this->docOptions['directory'] = $this->get('themes.base');
		}
		// Fall back to constants.
		else
		{
			$this->docOptions['directory'] = defined('JPATH_THEMES') ? JPATH_THEMES : (defined('JPATH_BASE') ? JPATH_BASE : __DIR__) . '/themes';
		}

		// Parse the document.
		$this->document->parse($this->docOptions);

		// Trigger the onBeforeRender event.
		JPluginHelper::importPlugin('system');
		$this->triggerEvent('onBeforeRender');

		$caching = false;

		if ($this->isClient('site') && $this->get('caching') && $this->get('caching', 2) == 2 && !JFactory::getUser()->get('id'))
		{
			$caching = true;
		}

		// Render the document.
		$data = $this->document->render($caching, $this->docOptions);

		// Set the application output data.
		$this->setBody($data);

		// Trigger the onAfterRender event.
		$this->triggerEvent('onAfterRender');

		// Mark afterRender in the profiler.
		JDEBUG ? $this->profiler->mark('afterRender') : null;
	}

	/**
	 * Route the application.
	 *
	 * Routing is the process of examining the request environment to determine which
	 * component should receive the request. The component optional parameters
	 * are then set in the request object to be processed when the application is being
	 * dispatched.
	 *
	 * @return  void
	 *
	 * @since   3.2
	 */
	protected function route()
	{
		// Get the full request URI.
		$uri = clone JUri::getInstance();

		$router = static::getRouter();
		$result = $router->parse($uri, true);

		foreach ($result as $key => $value)
		{
			$this->input->def($key, $value);
		}

		// Trigger the onAfterRoute event.
		JPluginHelper::importPlugin('system');
		$this->triggerEvent('onAfterRoute');
	}

	/**
	 * Sets the value of a user state variable.
	 *
	 * @param   string  $key    The path of the state.
	 * @param   mixed   $value  The value of the variable.
	 *
	 * @return  mixed  The previous state, if one existed.
	 *
	 * @since   3.2
	 */
	public function setUserState($key, $value)
	{
		$session = JFactory::getSession();
		$registry = $session->get('registry');

		if (!is_null($registry))
		{
			return $registry->set($key, $value);
		}

		return;
	}

	/**
	 * Sends all headers prior to returning the string
	 *
	 * @param   boolean  $compress  If true, compress the data
	 *
	 * @return  string
	 *
	 * @since   3.2
	 */
	public function toString($compress = false)
	{
		// Don't compress something if the server is going to do it anyway. Waste of time.
		if ($compress && !ini_get('zlib.output_compression') && ini_get('output_handler') != 'ob_gzhandler')
		{
			$this->compress();
		}

		if ($this->allowCache() === false)
		{
			$this->setHeader('Cache-Control', 'no-cache', false);

			// HTTP 1.0
			$this->setHeader('Pragma', 'no-cache');
		}

		$this->sendHeaders();

		return $this->getBody();
	}
}<|MERGE_RESOLUTION|>--- conflicted
+++ resolved
@@ -774,107 +774,6 @@
 	}
 
 	/**
-<<<<<<< HEAD
-=======
-	 * Allows the application to load a custom or default session.
-	 *
-	 * The logic and options for creating this object are adequately generic for default cases
-	 * but for many applications it will make sense to override this method and create a session,
-	 * if required, based on more specific needs.
-	 *
-	 * @param   JSession  $session  An optional session object. If omitted, the session is created.
-	 *
-	 * @return  JApplicationCms  This method is chainable.
-	 *
-	 * @since   3.2
-	 */
-	public function loadSession(JSession $session = null)
-	{
-		if ($session !== null)
-		{
-			$this->session = $session;
-
-			return $this;
-		}
-
-		// Generate a session name.
-		$name = JApplicationHelper::getHash($this->get('session_name', get_class($this)));
-
-		// Calculate the session lifetime.
-		$lifetime = (($this->get('lifetime')) ? $this->get('lifetime') * 60 : 900);
-
-		// Initialize the options for JSession.
-		$options = array(
-			'name'   => $name,
-			'expire' => $lifetime,
-		);
-
-		switch ($this->getClientId())
-		{
-			case 0:
-				if ($this->get('force_ssl') == 2)
-				{
-					$options['force_ssl'] = true;
-				}
-
-				break;
-
-			case 1:
-				if ($this->get('force_ssl') >= 1)
-				{
-					$options['force_ssl'] = true;
-				}
-
-				break;
-		}
-
-		$this->registerEvent('onAfterSessionStart', array($this, 'afterSessionStart'));
-
-		/*
-		 * Note: The below code CANNOT change from instantiating a session via JFactory until there is a proper dependency injection container supported
-		 * by the application. The current default behaviours result in this method being called each time an application class is instantiated.
-		 * https://github.com/joomla/joomla-cms/issues/12108 explains why things will crash and burn if you ever attempt to make this change
-		 * without a proper dependency injection container.
-		 */
-
-		$session = JFactory::getSession($options);
-		$session->initialise($this->input, $this->dispatcher);
-
-		// TODO: At some point we need to get away from having session data always in the db.
-		$db = JFactory::getDbo();
-
-		// Remove expired sessions from the database.
-		$time = time();
-
-		if ($time % 2)
-		{
-			// The modulus introduces a little entropy, making the flushing less accurate
-			// but fires the query less than half the time.
-			$query = $db->getQuery(true)
-				->delete($db->quoteName('#__session'))
-				->where($db->quoteName('time') . ' < ' . $db->quote((int) ($time - $session->getExpire())));
-
-			$db->setQuery($query);
-			$db->execute();
-		}
-
-		// Get the session handler from the configuration.
-		$handler = $this->get('session_handler', 'none');
-
-		if (($handler != 'database' && ($time % 2 || $session->isNew()))
-			|| ($handler == 'database' && $session->isNew()))
-		{
-			$this->checkSession();
-		}
-
-		// Set the session object.
-		$this->session = $session;
-
-		return $this;
-	}
-
-	/**
->>>>>>> e3ecfe68
 	 * Login authentication function.
 	 *
 	 * Username and encoded password are passed the onUserLogin event which
