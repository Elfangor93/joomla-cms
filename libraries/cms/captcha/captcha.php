--- conflicted
+++ resolved
@@ -154,23 +154,16 @@
 			return '';
 		}
 
-<<<<<<< HEAD
 		$event = new Event(
 			'onDisplay',
 			[
 				'name'  => $name,
-				'id'    => $id ? $id : $name,
+				'id'    => $id ?: $name,
 				'class' => $class ? 'class="' . $class . '"' : '',
 			]
 		);
 
 		$result = $this->getDispatcher()->dispatch('onInit', $event);
-=======
-		$args['name']  = $name;
-		$args['id']    = $id ?: $name;
-		$args['class'] = $class ? 'class="' . $class . '"' : '';
-		$args['event'] = 'onDisplay';
->>>>>>> 8609e48d
 
 		// TODO REFACTOR ME! This is Ye Olde Way of returning plugin results192
 		return $result['result'][0];
