--- conflicted
+++ resolved
@@ -38,11 +38,7 @@
 	 * @var    string
 	 * @since  3.5
 	 */
-<<<<<<< HEAD
 	const DEV_LEVEL = '0-dev';
-=======
-	const DEV_LEVEL = '0-rc1';
->>>>>>> af1e5901
 
 	/**
 	 * Development status.
