--- conflicted
+++ resolved
@@ -25,17 +25,10 @@
 	public $RELEASE = '3.3';
 
 	/** @var  string  Maintenance version. */
-<<<<<<< HEAD
-	public $DEV_LEVEL = '4';
-
-	/** @var  string  Development STATUS. */
-	public $DEV_STATUS = 'Stable';
-=======
 	public $DEV_LEVEL = '0.rc';
 
 	/** @var  string  Development STATUS. */
 	public $DEV_STATUS = 'Release Candidate';
->>>>>>> 9d1e42c0
 
 	/** @var  string  Build number. */
 	public $BUILD = '';
@@ -44,17 +37,10 @@
 	public $CODENAME = 'Ember';
 
 	/** @var  string  Release date. */
-<<<<<<< HEAD
-	public $RELDATE = '30-April-2014';
-
-	/** @var  string  Release time. */
-	public $RELTIME = '14:00';
-=======
 	public $RELDATE = '25-April-2014';
 
 	/** @var  string  Release time. */
 	public $RELTIME = '00:00';
->>>>>>> 9d1e42c0
 
 	/** @var  string  Release timezone. */
 	public $RELTZ = 'GMT';
