--- conflicted
+++ resolved
@@ -32,7 +32,6 @@
 	 */
 	const RELEASE = '3.5';
 
-<<<<<<< HEAD
 	/**
 	 * Maintenance version.
 	 *
@@ -40,10 +39,6 @@
 	 * @since  3.5
 	 */
 	const DEV_LEVEL = '0-beta';
-=======
-	/** @var  string  Maintenance version. */
-	public $DEV_LEVEL = '6';
->>>>>>> 995db72f
 
 	/**
 	 * Development status.
@@ -69,14 +64,13 @@
 	 */
 	const CODENAME = 'Ember';
 
-<<<<<<< HEAD
 	/**
 	 * Release date.
 	 *
 	 * @var    string
 	 * @since  3.5
 	 */
-	const RELDATE = '06-November-2015';
+	const RELDATE = '15-December-2015';
 
 	/**
 	 * Release time.
@@ -84,7 +78,7 @@
 	 * @var    string
 	 * @since  3.5
 	 */
-	const RELTIME = '24:00';
+	const RELTIME = '11:11';
 
 	/**
 	 * Release timezone.
@@ -109,13 +103,6 @@
 	 * @since  3.5
 	 */
 	const URL = '<a href="http://www.joomla.org">Joomla!</a> is Free Software released under the GNU General Public License.';
-=======
-	/** @var  string  Release date. */
-	public $RELDATE = '15-December-2015';
-
-	/** @var  string  Release time. */
-	public $RELTIME = '11:11';
->>>>>>> 995db72f
 
 	/**
 	 * Magic getter providing access to constants previously defined as class member vars.
