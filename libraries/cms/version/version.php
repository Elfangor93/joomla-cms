<?php
/**
 * @package     Joomla.Libraries
 * @subpackage  Version
 *
 * @copyright   Copyright (C) 2005 - 2017 Open Source Matters, Inc. All rights reserved.
 * @license     GNU General Public License version 2 or later; see LICENSE
 */

defined('JPATH_PLATFORM') or die;

use Joomla\CMS\Helper\LibraryHelper;

/**
 * Version information class for the Joomla CMS.
 *
 * @since  1.0
 */
final class JVersion
{
	/**
	 * Product name.
	 *
	 * @var    string
	 * @since  3.5
	 */
	const PRODUCT = 'Joomla!';

	/**
	 * Release version.
	 *
	 * @var    string
	 * @since  3.5
	 */
	const RELEASE = '3.8';

	/**
	 * Maintenance version.
	 *
	 * @var    string
	 * @since  3.5
	 */
	const DEV_LEVEL = '0-dev';

	/**
	 * Development status.
	 *
	 * @var    string
	 * @since  3.5
	 */
	const DEV_STATUS = 'Development';

	/**
	 * Build number.
	 *
	 * @var    string
	 * @since  3.5
	 */
	const BUILD = '';

	/**
	 * Code name.
	 *
	 * @var    string
	 * @since  3.5
	 */
	const CODENAME = 'Amani';

	/**
	 * Release date.
	 *
	 * @var    string
	 * @since  3.5
	 */
<<<<<<< HEAD
	const RELDATE = '31-March-2017';
=======
	const RELDATE = '18-April-2017';
>>>>>>> abf4a338

	/**
	 * Release time.
	 *
	 * @var    string
	 * @since  3.5
	 */
<<<<<<< HEAD
	const RELTIME = '23:59';
=======
	const RELTIME = '16:00';
>>>>>>> abf4a338

	/**
	 * Release timezone.
	 *
	 * @var    string
	 * @since  3.5
	 */
	const RELTZ = 'GMT';

	/**
	 * Copyright Notice.
	 *
	 * @var    string
	 * @since  3.5
	 */
	const COPYRIGHT = 'Copyright (C) 2005 - 2017 Open Source Matters, Inc. All rights reserved.';

	/**
	 * Link text.
	 *
	 * @var    string
	 * @since  3.5
	 */
	const URL = '<a href="https://www.joomla.org">Joomla!</a> is Free Software released under the GNU General Public License.';

	/**
	 * Magic getter providing access to constants previously defined as class member vars.
	 *
	 * @param   string  $name  The name of the property.
	 *
	 * @return  mixed   A value if the property name is valid.
	 *
	 * @since   3.5
	 * @deprecated  4.0  Access the constants directly
	 */
	public function __get($name)
	{
		if (defined("JVersion::$name"))
		{
			JLog::add(
				'Accessing JVersion data through class member variables is deprecated, use the corresponding constant instead.',
				JLog::WARNING,
				'deprecated'
			);

			return constant("JVersion::$name");
		}

		$trace = debug_backtrace();
		trigger_error(
			'Undefined constant via __get(): ' . $name . ' in ' . $trace[0]['file'] . ' on line ' . $trace[0]['line'],
			E_USER_NOTICE
		);
	}

	/**
	 * Check if we are in development mode
	 *
	 * @return  boolean
	 *
	 * @since   3.4.3
	 */
	public function isInDevelopmentState()
	{
		return strtolower(self::DEV_STATUS) != 'stable';
	}

	/**
	 * Compares two a "PHP standardized" version number against the current Joomla version.
	 *
	 * @param   string  $minimum  The minimum version of the Joomla which is compatible.
	 *
	 * @return  boolean True if the version is compatible.
	 *
	 * @see     https://secure.php.net/version_compare
	 * @since   1.0
	 */
	public function isCompatible($minimum)
	{
		return version_compare(JVERSION, $minimum, 'ge');
	}

	/**
	 * Method to get the help file version.
	 *
	 * @return  string  Version suffix for help files.
	 *
	 * @since   1.0
	 */
	public function getHelpVersion()
	{
		return '.' . str_replace('.', '', self::RELEASE);
	}

	/**
	 * Gets a "PHP standardized" version string for the current Joomla.
	 *
	 * @return  string  Version string.
	 *
	 * @since   1.5
	 */
	public function getShortVersion()
	{
		return self::RELEASE . '.' . self::DEV_LEVEL;
	}

	/**
	 * Gets a version string for the current Joomla with all release information.
	 *
	 * @return  string  Complete version string.
	 *
	 * @since   1.5
	 */
	public function getLongVersion()
	{
		return self::PRODUCT . ' ' . self::RELEASE . '.' . self::DEV_LEVEL . ' '
			. self::DEV_STATUS . ' [ ' . self::CODENAME . ' ] ' . self::RELDATE . ' '
			. self::RELTIME . ' ' . self::RELTZ;
	}

	/**
	 * Returns the user agent.
	 *
	 * @param   string  $component    Name of the component.
	 * @param   bool    $mask         Mask as Mozilla/5.0 or not.
	 * @param   bool    $add_version  Add version afterwards to component.
	 *
	 * @return  string  User Agent.
	 *
	 * @since   1.0
	 */
	public function getUserAgent($component = null, $mask = false, $add_version = true)
	{
		if ($component === null)
		{
			$component = 'Framework';
		}

		if ($add_version)
		{
			$component .= '/' . self::RELEASE;
		}

		// If masked pretend to look like Mozilla 5.0 but still identify ourselves.
		if ($mask)
		{
			return 'Mozilla/5.0 ' . self::PRODUCT . '/' . self::RELEASE . '.' . self::DEV_LEVEL . ($component ? ' ' . $component : '');
		}
		else
		{
			return self::PRODUCT . '/' . self::RELEASE . '.' . self::DEV_LEVEL . ($component ? ' ' . $component : '');
		}
	}

	/**
	 * Generate a media version string for assets
	 * Public to allow third party developers to use it
	 *
	 * @return  string
	 *
	 * @since   3.2
	 */
	public function generateMediaVersion()
	{
		$date = new JDate;

		return md5($this->getLongVersion() . JFactory::getConfig()->get('secret') . $date->toSql());
	}

	/**
	 * Gets a media version which is used to append to Joomla core media files.
	 *
	 * This media version is used to append to Joomla core media in order to trick browsers into
	 * reloading the CSS and JavaScript, because they think the files are renewed.
	 * The media version is renewed after Joomla core update, install, discover_install and uninstallation.
	 *
	 * @return  string  The media version.
	 *
	 * @since   3.2
	 */
	public function getMediaVersion()
	{
		// Load the media version and cache it for future use
		static $mediaVersion = null;

		if ($mediaVersion === null)
		{
			// Get the joomla library params
			$params = LibraryHelper::getParams('joomla');

			// Get the media version
			$mediaVersion = $params->get('mediaversion', '');

			// Refresh assets in debug mode or when the media version is not set
			if (JDEBUG || empty($mediaVersion))
			{
				$mediaVersion = $this->generateMediaVersion();

				$this->setMediaVersion($mediaVersion);
			}
		}

		return $mediaVersion;
	}

	/**
	 * Function to refresh the media version
	 *
	 * @return  JVersion  Instance of $this to allow chaining.
	 *
	 * @since   3.2
	 */
	public function refreshMediaVersion()
	{
		$newMediaVersion = $this->generateMediaVersion();

		return $this->setMediaVersion($newMediaVersion);
	}

	/**
	 * Sets the media version which is used to append to Joomla core media files.
	 *
	 * @param   string  $mediaVersion  The media version.
	 *
	 * @return  JVersion  Instance of $this to allow chaining.
	 *
	 * @since   3.2
	 */
	public function setMediaVersion($mediaVersion)
	{
		// Do not allow empty media versions
		if (!empty($mediaVersion))
		{
			// Get library parameters
			$params = LibraryHelper::getParams('joomla');

			$params->set('mediaversion', $mediaVersion);

			// Save modified params
			LibraryHelper::saveParams('joomla', $params);
		}

		return $this;
	}
}<|MERGE_RESOLUTION|>--- conflicted
+++ resolved
@@ -72,11 +72,7 @@
 	 * @var    string
 	 * @since  3.5
 	 */
-<<<<<<< HEAD
-	const RELDATE = '31-March-2017';
-=======
 	const RELDATE = '18-April-2017';
->>>>>>> abf4a338
 
 	/**
 	 * Release time.
@@ -84,11 +80,7 @@
 	 * @var    string
 	 * @since  3.5
 	 */
-<<<<<<< HEAD
-	const RELTIME = '23:59';
-=======
 	const RELTIME = '16:00';
->>>>>>> abf4a338
 
 	/**
 	 * Release timezone.
