--- conflicted
+++ resolved
@@ -25,11 +25,7 @@
 	public $RELEASE = '3.4';
 
 	/** @var  string  Maintenance version. */
-<<<<<<< HEAD
 	public $DEV_LEVEL = '0-dev';
-=======
-	public $DEV_LEVEL = '7-dev';
->>>>>>> dc3e9f4a
 
 	/** @var  string  Development STATUS. */
 	public $DEV_STATUS = 'Development';
