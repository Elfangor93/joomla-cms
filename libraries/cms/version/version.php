--- conflicted
+++ resolved
@@ -25,11 +25,7 @@
 	public $RELEASE = '3.3';
 
 	/** @var  string  Maintenance version. */
-<<<<<<< HEAD
 	public $DEV_LEVEL = '0-dev';
-=======
-	public $DEV_LEVEL = '4-dev';
->>>>>>> 37137e4a
 
 	/** @var  string  Development STATUS. */
 	public $DEV_STATUS = 'Development';
