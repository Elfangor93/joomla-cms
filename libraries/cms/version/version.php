<?php
/**
 * @package     Joomla.Libraries
 * @subpackage  Version
 *
 * @copyright   Copyright (C) 2005 - 2016 Open Source Matters, Inc. All rights reserved.
 * @license     GNU General Public License version 2 or later; see LICENSE
 */

defined('JPATH_PLATFORM') or die;

/**
 * Version information class for the Joomla CMS.
 *
 * @since  1.0
 */
final class JVersion
{
	/**
	 * Product name.
	 *
	 * @var    string
	 * @since  3.5
	 */
	const PRODUCT = 'Joomla!';

	/**
	 * Release version.
	 *
	 * @var    string
	 * @since  3.5
	 */
	const RELEASE = '3.7';

	/**
	 * Maintenance version.
	 *
	 * @var    string
	 * @since  3.5
	 */
<<<<<<< HEAD
	const DEV_LEVEL = '0-dev';
=======
	const DEV_LEVEL = '1-dev';
>>>>>>> a3ee16c4

	/**
	 * Development status.
	 *
	 * @var    string
	 * @since  3.5
	 */
	const DEV_STATUS = 'Development';

	/**
	 * Build number.
	 *
	 * @var    string
	 * @since  3.5
	 */
	const BUILD = '';

	/**
	 * Code name.
	 *
	 * @var    string
	 * @since  3.5
	 */
	const CODENAME = 'Noether';

	/**
	 * Release date.
	 *
	 * @var    string
	 * @since  3.5
	 */
	const RELDATE = '13-July-2016';

	/**
	 * Release time.
	 *
	 * @var    string
	 * @since  3.5
	 */
	const RELTIME = '10:08';

	/**
	 * Release timezone.
	 *
	 * @var    string
	 * @since  3.5
	 */
	const RELTZ = 'GMT';

	/**
	 * Copyright Notice.
	 *
	 * @var    string
	 * @since  3.5
	 */
	const COPYRIGHT = 'Copyright (C) 2005 - 2016 Open Source Matters, Inc. All rights reserved.';

	/**
	 * Link text.
	 *
	 * @var    string
	 * @since  3.5
	 */
	const URL = '<a href="https://www.joomla.org">Joomla!</a> is Free Software released under the GNU General Public License.';

	/**
	 * Magic getter providing access to constants previously defined as class member vars.
	 *
	 * @param   string  $name  The name of the property.
	 *
	 * @return  mixed   A value if the property name is valid.
	 *
	 * @since   3.5
	 * @deprecated  4.0  Access the constants directly
	 */
	public function __get($name)
	{
		if (defined("JVersion::$name"))
		{
			JLog::add(
				'Accessing JVersion data through class member variables is deprecated, use the corresponding constant instead.',
				JLog::WARNING,
				'deprecated'
			);

			return constant("JVersion::$name");
		}

		$trace = debug_backtrace();
		trigger_error(
			'Undefined constant via __get(): ' . $name . ' in ' . $trace[0]['file'] . ' on line ' . $trace[0]['line'],
			E_USER_NOTICE
		);
	}

	/**
	 * Check if we are in development mode
	 *
	 * @return  boolean
	 *
	 * @since   3.4.3
	 */
	public function isInDevelopmentState()
	{
		return strtolower(self::DEV_STATUS) != 'stable';
	}

	/**
	 * Compares two a "PHP standardized" version number against the current Joomla version.
	 *
	 * @param   string  $minimum  The minimum version of the Joomla which is compatible.
	 *
	 * @return  boolean True if the version is compatible.
	 *
	 * @see     https://secure.php.net/version_compare
	 * @since   1.0
	 */
	public function isCompatible($minimum)
	{
		return version_compare(JVERSION, $minimum, 'ge');
	}

	/**
	 * Method to get the help file version.
	 *
	 * @return  string  Version suffix for help files.
	 *
	 * @since   1.0
	 */
	public function getHelpVersion()
	{
		return '.' . str_replace('.', '', self::RELEASE);
	}

	/**
	 * Gets a "PHP standardized" version string for the current Joomla.
	 *
	 * @return  string  Version string.
	 *
	 * @since   1.5
	 */
	public function getShortVersion()
	{
		return self::RELEASE . '.' . self::DEV_LEVEL;
	}

	/**
	 * Gets a version string for the current Joomla with all release information.
	 *
	 * @return  string  Complete version string.
	 *
	 * @since   1.5
	 */
	public function getLongVersion()
	{
		return self::PRODUCT . ' ' . self::RELEASE . '.' . self::DEV_LEVEL . ' '
			. self::DEV_STATUS . ' [ ' . self::CODENAME . ' ] ' . self::RELDATE . ' '
			. self::RELTIME . ' ' . self::RELTZ;
	}

	/**
	 * Returns the user agent.
	 *
	 * @param   string  $component    Name of the component.
	 * @param   bool    $mask         Mask as Mozilla/5.0 or not.
	 * @param   bool    $add_version  Add version afterwards to component.
	 *
	 * @return  string  User Agent.
	 *
	 * @since   1.0
	 */
	public function getUserAgent($component = null, $mask = false, $add_version = true)
	{
		if ($component === null)
		{
			$component = 'Framework';
		}

		if ($add_version)
		{
			$component .= '/' . self::RELEASE;
		}

		// If masked pretend to look like Mozilla 5.0 but still identify ourselves.
		if ($mask)
		{
			return 'Mozilla/5.0 ' . self::PRODUCT . '/' . self::RELEASE . '.' . self::DEV_LEVEL . ($component ? ' ' . $component : '');
		}
		else
		{
			return self::PRODUCT . '/' . self::RELEASE . '.' . self::DEV_LEVEL . ($component ? ' ' . $component : '');
		}
	}

	/**
	 * Generate a media version string for assets
	 * Public to allow third party developers to use it
	 *
	 * @return  string
	 *
	 * @since   3.2
	 */
	public function generateMediaVersion()
	{
		$date   = new JDate;
		$config = JFactory::getConfig();

		return md5($this->getLongVersion() . $config->get('secret') . $date->toSql());
	}

	/**
	 * Gets a media version which is used to append to Joomla core media files.
	 *
	 * This media version is used to append to Joomla core media in order to trick browsers into
	 * reloading the CSS and JavaScript, because they think the files are renewed.
	 * The media version is renewed after Joomla core update, install, discover_install and uninstallation.
	 *
	 * @return  string  The media version.
	 *
	 * @since   3.2
	 */
	public function getMediaVersion()
	{
		// Load the media version and cache it for future use
		static $mediaVersion = null;

		if ($mediaVersion === null)
		{
			$config = JFactory::getConfig();
			$debugEnabled = $config->get('debug', 0);

			// Get the joomla library params
			$params = JLibraryHelper::getParams('joomla');

			// Get the media version
			$mediaVersion = $params->get('mediaversion', '');

			// Refresh assets in debug mode or when the media version is not set
			if ($debugEnabled || empty($mediaVersion))
			{
				$mediaVersion = $this->generateMediaVersion();

				$this->setMediaVersion($mediaVersion);
			}
		}

		return $mediaVersion;
	}

	/**
	 * Function to refresh the media version
	 *
	 * @return  JVersion  Instance of $this to allow chaining.
	 *
	 * @since   3.2
	 */
	public function refreshMediaVersion()
	{
		$newMediaVersion = $this->generateMediaVersion();

		return $this->setMediaVersion($newMediaVersion);
	}

	/**
	 * Sets the media version which is used to append to Joomla core media files.
	 *
	 * @param   string  $mediaVersion  The media version.
	 *
	 * @return  JVersion  Instance of $this to allow chaining.
	 *
	 * @since   3.2
	 */
	public function setMediaVersion($mediaVersion)
	{
		// Do not allow empty media versions
		if (!empty($mediaVersion))
		{
			// Get library parameters
			$params = JLibraryHelper::getParams('joomla');

			$params->set('mediaversion', $mediaVersion);

			// Save modified params
			JLibraryHelper::saveParams('joomla', $params);
		}

		return $this;
	}
}<|MERGE_RESOLUTION|>--- conflicted
+++ resolved
@@ -38,11 +38,7 @@
 	 * @var    string
 	 * @since  3.5
 	 */
-<<<<<<< HEAD
 	const DEV_LEVEL = '0-dev';
-=======
-	const DEV_LEVEL = '1-dev';
->>>>>>> a3ee16c4
 
 	/**
 	 * Development status.
