<?php
/**
 * @package     Joomla.Libraries
 * @subpackage  Version
 *
 * @copyright   Copyright (C) 2005 - 2015 Open Source Matters, Inc. All rights reserved.
 * @license     GNU General Public License version 2 or later; see LICENSE
 */

defined('JPATH_PLATFORM') or die;

/**
 * Version information class for the Joomla CMS.
 *
 * @since  1.0
 */
final class JVersion
{
	/**
	 * Product name.
	 *
	 * @var    string
	 * @since  3.5
	 */
	const PRODUCT = 'Joomla!';

	/**
	 * Release version.
	 *
	 * @var    string
	 * @since  3.5
	 */
	const RELEASE = '3.4';

<<<<<<< HEAD
	/**
	 * Maintenance version.
	 *
	 * @var    string
	 * @since  3.5
	 */
	const DEV_LEVEL = '2-dev';

	/**
	 * Development status.
	 *
	 * @var    string
	 * @since  3.5
	 */
	const DEV_STATUS = 'Development';
=======
	/** @var  string  Maintenance version. */
	public $DEV_LEVEL = '4-dev';

	/** @var  string  Development STATUS. */
	public $DEV_STATUS = 'development';
>>>>>>> 6fb101e8

	/**
	 * Build number.
	 *
	 * @var    string
	 * @since  3.5
	 */
	const BUILD = '';

	/**
	 * Code name.
	 *
	 * @var    string
	 * @since  3.5
	 */
	const CODENAME = 'Ember';

<<<<<<< HEAD
	/**
	 * Release date.
	 *
	 * @var    string
	 * @since  3.5
	 */
	const RELDATE = '21-March-2015';

	/**
	 * Release time.
	 *
	 * @var    string
	 * @since  3.5
	 */
	const RELTIME = '20:30';

	/**
	 * Release timezone.
	 *
	 * @var    string
	 * @since  3.5
	 */
	const RELTZ = 'GMT';

	/**
	 * Copyright Notice.
	 *
	 * @var    string
	 * @since  3.5
	 */
	const COPYRIGHT = 'Copyright (C) 2005 - 2015 Open Source Matters, Inc. All rights reserved.';

	/**
	 * Link text.
	 *
	 * @var    string
	 * @since  3.5
	 */
	const URL = '<a href="http://www.joomla.org">Joomla!</a> is Free Software released under the GNU General Public License.';
=======
	/** @var  string  Release date. */
	public $RELDATE = '2-July-2015';

	/** @var  string  Release time. */
	public $RELTIME = '16:00';
>>>>>>> 6fb101e8

	/**
	 * Magic getter providing access to constants previously defined as class member vars.
	 *
	 * @param   string  $name  The name of the property.
	 *
	 * @return  mixed   A value if the property name is valid.
	 *
	 * @since   3.5
	 * @deprecated  4.0  Access the constants directly
	 */
	public function __get($name)
	{
		if (defined("JVersion::$name"))
		{
			JLog::add(
				'Accessing JVersion data through class member variables is deprecated, use the corresponding constant instead.',
				JLog::WARNING,
				'deprecated'
			);

			return constant("JVersion::$name");
		}

		$trace = debug_backtrace();
		trigger_error(
			'Undefined constant via __get(): ' . $name . ' in ' . $trace[0]['file'] . ' on line ' . $trace[0]['line'],
			E_USER_NOTICE
		);
	}

	/**
	 * Check if we are in development mode
	 *
	 * @return  boolean
	 *
	 * @since   3.4.3
	 */
	public function isInDevelopmentState()
	{
		return strtolower($this->DEV_STATUS) != 'stable';
	}

	/**
	 * Compares two a "PHP standardized" version number against the current Joomla version.
	 *
	 * @param   string  $minimum  The minimum version of the Joomla which is compatible.
	 *
	 * @return  boolean True if the version is compatible.
	 *
	 * @see     http://www.php.net/version_compare
	 * @since   1.0
	 */
	public function isCompatible($minimum)
	{
		return version_compare(JVERSION, $minimum, 'ge');
	}

	/**
	 * Method to get the help file version.
	 *
	 * @return  string  Version suffix for help files.
	 *
	 * @since   1.0
	 */
	public function getHelpVersion()
	{
		return '.' . str_replace('.', '', self::RELEASE);
	}

	/**
	 * Gets a "PHP standardized" version string for the current Joomla.
	 *
	 * @return  string  Version string.
	 *
	 * @since   1.5
	 */
	public function getShortVersion()
	{
		return self::RELEASE . '.' . self::DEV_LEVEL;
	}

	/**
	 * Gets a version string for the current Joomla with all release information.
	 *
	 * @return  string  Complete version string.
	 *
	 * @since   1.5
	 */
	public function getLongVersion()
	{
		return self::PRODUCT . ' ' . self::RELEASE . '.' . self::DEV_LEVEL . ' '
			. self::DEV_STATUS . ' [ ' . self::CODENAME . ' ] ' . self::RELDATE . ' '
			. self::RELTIME . ' ' . self::RELTZ;
	}

	/**
	 * Returns the user agent.
	 *
	 * @param   string  $component    Name of the component.
	 * @param   bool    $mask         Mask as Mozilla/5.0 or not.
	 * @param   bool    $add_version  Add version afterwards to component.
	 *
	 * @return  string  User Agent.
	 *
	 * @since   1.0
	 */
	public function getUserAgent($component = null, $mask = false, $add_version = true)
	{
		if ($component === null)
		{
			$component = 'Framework';
		}

		if ($add_version)
		{
			$component .= '/' . self::RELEASE;
		}

		// If masked pretend to look like Mozilla 5.0 but still identify ourselves.
		if ($mask)
		{
			return 'Mozilla/5.0 ' . self::PRODUCT . '/' . self::RELEASE . '.' . self::DEV_LEVEL . ($component ? ' ' . $component : '');
		}
		else
		{
			return self::PRODUCT . '/' . self::RELEASE . '.' . self::DEV_LEVEL . ($component ? ' ' . $component : '');
		}
	}

	/**
	 * Generate a media version string for assets
	 * Public to allow third party developers to use it
	 *
	 * @return  string
	 *
	 * @since   3.2
	 */
	public function generateMediaVersion()
	{
		$date   = new JDate;
		$config = JFactory::getConfig();

		return md5($this->getLongVersion() . $config->get('secret') . $date->toSql());
	}

	/**
	 * Gets a media version which is used to append to Joomla core media files.
	 *
	 * This media version is used to append to Joomla core media in order to trick browsers into
	 * reloading the CSS and JavaScript, because they think the files are renewed.
	 * The media version is renewed after Joomla core update, install, discover_install and uninstallation.
	 *
	 * @return  string  The media version.
	 *
	 * @since   3.2
	 */
	public function getMediaVersion()
	{
		// Load the media version and cache it for future use
		static $mediaVersion = null;

		if ($mediaVersion === null)
		{
			$config = JFactory::getConfig();
			$debugEnabled = $config->get('debug', 0);

			// Get the joomla library params
			$params = JLibraryHelper::getParams('joomla');

			// Get the media version
			$mediaVersion = $params->get('mediaversion', '');

			// Refresh assets in debug mode or when the media version is not set
			if ($debugEnabled || empty($mediaVersion))
			{
				$mediaVersion = $this->generateMediaVersion();

				$this->setMediaVersion($mediaVersion);
			}
		}

		return $mediaVersion;
	}

	/**
	 * Function to refresh the media version
	 *
	 * @return  JVersion  Instance of $this to allow chaining.
	 *
	 * @since   3.2
	 */
	public function refreshMediaVersion()
	{
		$newMediaVersion = $this->generateMediaVersion();

		return $this->setMediaVersion($newMediaVersion);
	}

	/**
	 * Sets the media version which is used to append to Joomla core media files.
	 *
	 * @param   string  $mediaVersion  The media version.
	 *
	 * @return  JVersion  Instance of $this to allow chaining.
	 *
	 * @since   3.2
	 */
	public function setMediaVersion($mediaVersion)
	{
		// Do not allow empty media versions
		if (!empty($mediaVersion))
		{
			// Get library parameters
			$params = JLibraryHelper::getParams('joomla');

			$params->set('mediaversion', $mediaVersion);

			// Save modified params
			JLibraryHelper::saveParams('joomla', $params);
		}

		return $this;
	}
}<|MERGE_RESOLUTION|>--- conflicted
+++ resolved
@@ -32,14 +32,13 @@
 	 */
 	const RELEASE = '3.4';
 
-<<<<<<< HEAD
 	/**
 	 * Maintenance version.
 	 *
 	 * @var    string
 	 * @since  3.5
 	 */
-	const DEV_LEVEL = '2-dev';
+	const DEV_LEVEL = '4-dev';
 
 	/**
 	 * Development status.
@@ -48,13 +47,6 @@
 	 * @since  3.5
 	 */
 	const DEV_STATUS = 'Development';
-=======
-	/** @var  string  Maintenance version. */
-	public $DEV_LEVEL = '4-dev';
-
-	/** @var  string  Development STATUS. */
-	public $DEV_STATUS = 'development';
->>>>>>> 6fb101e8
 
 	/**
 	 * Build number.
@@ -72,14 +64,13 @@
 	 */
 	const CODENAME = 'Ember';
 
-<<<<<<< HEAD
 	/**
 	 * Release date.
 	 *
 	 * @var    string
 	 * @since  3.5
 	 */
-	const RELDATE = '21-March-2015';
+	const RELDATE = '2-July-2015';
 
 	/**
 	 * Release time.
@@ -87,7 +78,7 @@
 	 * @var    string
 	 * @since  3.5
 	 */
-	const RELTIME = '20:30';
+	const RELTIME = '16:00';
 
 	/**
 	 * Release timezone.
@@ -112,13 +103,6 @@
 	 * @since  3.5
 	 */
 	const URL = '<a href="http://www.joomla.org">Joomla!</a> is Free Software released under the GNU General Public License.';
-=======
-	/** @var  string  Release date. */
-	public $RELDATE = '2-July-2015';
-
-	/** @var  string  Release time. */
-	public $RELTIME = '16:00';
->>>>>>> 6fb101e8
 
 	/**
 	 * Magic getter providing access to constants previously defined as class member vars.
@@ -159,7 +143,7 @@
 	 */
 	public function isInDevelopmentState()
 	{
-		return strtolower($this->DEV_STATUS) != 'stable';
+		return strtolower(self::DEV_STATUS) != 'stable';
 	}
 
 	/**
