--- conflicted
+++ resolved
@@ -50,12 +50,6 @@
 			$assetName .=  '.' . $section . '.' . (int) $id;
 		}
 
-<<<<<<< HEAD
-		$result = new JObject;
-
-		$user = JFactory::getUser();
-
-=======
 		$assetName = $component;
 
 		if ($section && $id)
@@ -67,7 +61,6 @@
 
 		$user = JFactory::getUser();
 
->>>>>>> 88bffd18
 		$actions = JAccess::getActionsFromFile(
 			JPATH_ADMINISTRATOR . '/components/' . $component . '/access.xml', '/access/section[@name="component"]/'
 		);
