--- conflicted
+++ resolved
@@ -66,13 +66,10 @@
 	 */
 	public function load()
 	{
-<<<<<<< HEAD
-=======
-		// For PHP 5.3 compat we can't use $this in the lambda function below
-		$db = $this->db;
-
-		$loader = function () use ($db)
-		{
+		$loader = function ()
+		{
+			$db = $this->db;
+
 			$query = $db->getQuery(true)
 				->select('m.id, m.menutype, m.title, m.alias, m.note, m.path AS route, m.link, m.type, m.level, m.language')
 				->select($db->quoteName('m.browserNav') . ', m.access, m.params, m.home, m.img, m.template_style_id, m.component_id, m.parent_id')
@@ -90,39 +87,11 @@
 			return $db->loadObjectList('id', 'JMenuItem');
 		};
 
->>>>>>> 2f2d083a
 		try
 		{
 			/** @var JCacheControllerCallback $cache */
 			$cache = JFactory::getCache('com_menus', 'callback');
 
-<<<<<<< HEAD
-			$this->_items = $cache->get(
-				function ()
-				{
-					$db = $this->db;
-
-					$query = $db->getQuery(true)
-						->select('m.id, m.menutype, m.title, m.alias, m.note, m.path AS route, m.link, m.type, m.level, m.language')
-						->select($db->quoteName('m.browserNav') . ', m.access, m.params, m.home, m.img, m.template_style_id, m.component_id, m.parent_id')
-						->select('e.element as component')
-						->from('#__menu AS m')
-						->join('LEFT', '#__extensions AS e ON m.component_id = e.extension_id')
-						->where('m.published = 1')
-						->where('m.parent_id > 0')
-						->where('m.client_id = 0')
-						->order('m.lft');
-
-					// Set the query
-					$db->setQuery($query);
-
-					return $db->loadObjectList('id', 'JMenuItem');
-				},
-				array(),
-				md5(get_class($this)),
-				false
-			);
-=======
 			$this->_items = $cache->get($loader, array(), md5(get_class($this)), false);
 		}
 		catch (JCacheException $e)
@@ -137,7 +106,6 @@
 
 				return false;
 			}
->>>>>>> 2f2d083a
 		}
 		catch (JDatabaseExceptionExecuting $e)
 		{
