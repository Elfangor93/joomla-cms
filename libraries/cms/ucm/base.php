--- conflicted
+++ resolved
@@ -106,16 +106,12 @@
 	 */
 	public function getType()
 	{
-<<<<<<< HEAD
 		if (!$this->type)
 		{
 			$this->type = new JUcmType($this->alias);
 		}
 
 		return $this->type;
-=======
-		return new JUcmType($this->alias);
->>>>>>> 6ef6151b
 	}
 
 	/**
