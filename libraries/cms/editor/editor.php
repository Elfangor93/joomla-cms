--- conflicted
+++ resolved
@@ -202,12 +202,7 @@
 		$args['col'] = $col;
 		$args['row'] = $row;
 		$args['buttons'] = $buttons;
-<<<<<<< HEAD
-		$args['id'] = $id ? $id : $name;
-=======
 		$args['id'] = $id ?: $name;
-		$args['event'] = 'onDisplay';
->>>>>>> 8609e48d
 
 		$editorId = (object) array('id' => $args['id']);
 
