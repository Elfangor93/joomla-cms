<?php
/**
 * @package     Joomla.Libraries
 * @subpackage  HTML
 *
 * @copyright   Copyright (C) 2005 - 2016 Open Source Matters, Inc. All rights reserved.
 * @license     GNU General Public License version 2 or later; see LICENSE
 */

defined('JPATH_PLATFORM') or die;

/**
 * Utility class for jQuery JavaScript behaviors
 *
 * @since  3.0
 */
abstract class JHtmlJquery
{
	/**
	 * @var    array  Array containing information for loaded files
	 * @since  3.0
	 */
	protected static $loaded = array();

	/**
	 * Method to load the jQuery JavaScript framework into the document head
	 *
	 * If debugging mode is on an uncompressed version of jQuery is included for easier debugging.
	 *
	 * @param   boolean  $noConflict  True to load jQuery in noConflict mode [optional]
	 * @param   mixed    $debug       Is debugging mode on? [optional]
	 * @param   boolean  $migrate     True to enable the jQuery Migrate plugin
	 *
	 * @return  void
	 *
	 * @since   3.0
	 */
	public static function framework($noConflict = true, $debug = null, $migrate = false)
	{
		// Only load once
		if (!empty(static::$loaded[__METHOD__]))
		{
			return;
		}

		// If no debugging value is set, use the configuration setting
		if ($debug === null)
		{
			$debug = (boolean) JFactory::getConfig()->get('debug');
		}

<<<<<<< HEAD
		JHtml::_('script', 'vendor/jquery/jquery.min.js', false, true, false, false, $debug);
=======
		JHtml::_('script', 'jui/jquery.min.js', array('version' => 'auto', 'relative' => true, 'detectDebug' => $debug));
>>>>>>> 05d5fb34

		// Check if we are loading in noConflict
		if ($noConflict)
		{
<<<<<<< HEAD
			JHtml::_('script', 'system/jquery-noconflict.min.js', false, true, false, false, false);
=======
			JHtml::_('script', 'jui/jquery-noconflict.js', array('version' => 'auto', 'relative' => true));
>>>>>>> 05d5fb34
		}

		// Check if we are loading Migrate
		if ($migrate)
		{
<<<<<<< HEAD
			JHtml::_('script', 'vendor/jquery/jquery-migrate.min.js', false, true, false, false, $debug);
=======
			JHtml::_('script', 'jui/jquery-migrate.min.js', array('version' => 'auto', 'relative' => true, 'detectDebug' => $debug));
>>>>>>> 05d5fb34
		}

		static::$loaded[__METHOD__] = true;

		return;
	}

	/**
	 * Method to load the jQuery UI JavaScript framework into the document head
	 *
	 * If debugging mode is on an uncompressed version of jQuery UI is included for easier debugging.
	 *
	 * @param   array  $components  The jQuery UI components to load [optional]
	 * @param   mixed  $debug       Is debugging mode on? [optional]
	 *
	 * @return  void
	 *
	 * @since   3.0
	 */
	public static function ui(array $components = array('core'), $debug = null)
	{
		// Set an array containing the supported jQuery UI components handled by this method
		$supported = array('core', 'sortable');

		// Include jQuery
		static::framework();

		// If no debugging value is set, use the configuration setting
		if ($debug === null)
		{
			$debug = JDEBUG;
		}

		// Load each of the requested components
		foreach ($components as $component)
		{
			// Only attempt to load the component if it's supported in core and hasn't already been loaded
			if (in_array($component, $supported) && empty(static::$loaded[__METHOD__][$component]))
			{
<<<<<<< HEAD
				JHtml::_('script', 'vendor/jquery-ui/jquery.ui.' . $component . '.min.js', false, true, false, false, $debug);
=======
				JHtml::_('script', 'jui/jquery.ui.' . $component . '.min.js', array('version' => 'auto', 'relative' => true, 'detectDebug' => $debug));
>>>>>>> 05d5fb34
				static::$loaded[__METHOD__][$component] = true;
			}
		}

		return;
	}
}<|MERGE_RESOLUTION|>--- conflicted
+++ resolved
@@ -49,30 +49,18 @@
 			$debug = (boolean) JFactory::getConfig()->get('debug');
 		}
 
-<<<<<<< HEAD
-		JHtml::_('script', 'vendor/jquery/jquery.min.js', false, true, false, false, $debug);
-=======
-		JHtml::_('script', 'jui/jquery.min.js', array('version' => 'auto', 'relative' => true, 'detectDebug' => $debug));
->>>>>>> 05d5fb34
+		JHtml::_('script', 'vendor/jquery/jquery.min.js', array('version' => 'auto', 'relative' => true, 'detectDebug' => $debug));
 
 		// Check if we are loading in noConflict
 		if ($noConflict)
 		{
-<<<<<<< HEAD
-			JHtml::_('script', 'system/jquery-noconflict.min.js', false, true, false, false, false);
-=======
-			JHtml::_('script', 'jui/jquery-noconflict.js', array('version' => 'auto', 'relative' => true));
->>>>>>> 05d5fb34
+			JHtml::_('script', 'system/jquery-noconflict.min.js', array('version' => 'auto', 'relative' => true));
 		}
 
 		// Check if we are loading Migrate
 		if ($migrate)
 		{
-<<<<<<< HEAD
-			JHtml::_('script', 'vendor/jquery/jquery-migrate.min.js', false, true, false, false, $debug);
-=======
-			JHtml::_('script', 'jui/jquery-migrate.min.js', array('version' => 'auto', 'relative' => true, 'detectDebug' => $debug));
->>>>>>> 05d5fb34
+			JHtml::_('script', 'vendor/jquery/jquery-migrate.min.js', array('version' => 'auto', 'relative' => true, 'detectDebug' => $debug));
 		}
 
 		static::$loaded[__METHOD__] = true;
@@ -112,11 +100,9 @@
 			// Only attempt to load the component if it's supported in core and hasn't already been loaded
 			if (in_array($component, $supported) && empty(static::$loaded[__METHOD__][$component]))
 			{
-<<<<<<< HEAD
-				JHtml::_('script', 'vendor/jquery-ui/jquery.ui.' . $component . '.min.js', false, true, false, false, $debug);
-=======
-				JHtml::_('script', 'jui/jquery.ui.' . $component . '.min.js', array('version' => 'auto', 'relative' => true, 'detectDebug' => $debug));
->>>>>>> 05d5fb34
+				JHtml::_('script', 'vendor/jquery-ui/jquery.ui.' . $component . '.min.js', 
+					array('version' => 'auto', 'relative' => true, 'detectDebug' => $debug));
+
 				static::$loaded[__METHOD__][$component] = true;
 			}
 		}
