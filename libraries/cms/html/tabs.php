--- conflicted
+++ resolved
@@ -103,11 +103,8 @@
 
 			$document = JFactory::getDocument();
 			$document->addScriptDeclaration($js);
-<<<<<<< HEAD
-			JHtml::_('script', 'system/tabs.min.js', false, true);
-=======
-			JHtml::_('script', 'system/tabs.js', array('version' => 'auto', 'relative' => true));
->>>>>>> 05d5fb34
+
+			JHtml::_('script', 'system/tabs.min.js', array('version' => 'auto', 'relative' => true));
 
 			$loaded[(string) $group] = true;
 		}
