<?php
/**
 * @package     Joomla.Libraries
 * @subpackage  HTML
 *
 * @copyright   Copyright (C) 2005 - 2017 Open Source Matters, Inc. All rights reserved.
 * @license     GNU General Public License version 2 or later; see LICENSE.txt
 */

defined('JPATH_PLATFORM') or die;

/**
 * Utility class for JavaScript behaviors
 *
 * @since  1.5
 */
abstract class JHtmlBehavior
{
	/**
	 * Array containing information for loaded files
	 *
	 * @var    array
	 * @since  2.5
	 */
	protected static $loaded = array();

	/**
	 * Method to load the MooTools framework into the document head
	 *
	 * If debugging mode is on an uncompressed version of MooTools is included for easier debugging.
	 *
	 * @param   boolean  $extras  Flag to determine whether to load MooTools More in addition to Core
	 * @param   mixed    $debug   Is debugging mode on? [optional]
	 *
	 * @return  void
	 *
	 * @since   1.6
	 * @deprecated 4.0 Update scripts to jquery
	 */
	public static function framework($extras = false, $debug = null)
	{
		// Files removed!!
	}

	/**
	 * Method to load core.js into the document head.
	 *
	 * Core.js defines the 'Joomla' namespace and contains functions which are used across extensions
	 *
	 * @return  void
	 *
	 * @since   3.3
	 */
	public static function core()
	{
		// Only load once
		if (isset(static::$loaded[__METHOD__]))
		{
			return;
		}

<<<<<<< HEAD
		JHtml::_('script', 'system/core.min.js', array('version' => 'auto', 'relative' => true));
=======
		JHtml::_('form.csrf');
		JHtml::_('script', 'system/core.js', array('version' => 'auto', 'relative' => true));
>>>>>>> cb79438f

		// Add core and base uri paths so javascript scripts can use them.
		JFactory::getDocument()->addScriptOptions(
			'system.paths',
			[
				'root' => JUri::root(true),
				'rootFull' => JUri::root(),
				'base' => JUri::base(true),
			]
		);

		static::$loaded[__METHOD__] = true;
	}

	/**
	 * Add unobtrusive JavaScript support for image captions.
	 *
	 * @param   string  $selector  The selector for which a caption behaviour is to be applied.
	 *
	 * @return  void
	 *
	 * @since   1.5
	 */
	public static function caption($selector = 'img.caption')
	{
		// Only load once
		if (isset(static::$loaded[__METHOD__][$selector]))
		{
			return;
		}

		JHtml::_('script', 'system/legacy/caption.min.js', array('version' => 'auto', 'relative' => true));

		// Pass the required options to the javascript
		JFactory::getDocument()->addScriptOptions('js-image-caption', ['selector' => $selector]);

		// Set static array
		static::$loaded[__METHOD__][$selector] = true;
	}

	/**
	 * Add unobtrusive JavaScript support for form validation.
	 *
	 * To enable form validation the form tag must have class="form-validate".
	 * Each field that needs to be validated needs to have class="validate".
	 * Additional handlers can be added to the handler for username, password,
	 * numeric and email. To use these add class="validate-email" and so on.
	 *
	 * @return  void
	 *
	 * @since   1.5
	 *
	 * @Deprecated 3.4 Use formvalidator instead
	 */
	public static function formvalidation()
	{
		JLog::add('The use of formvalidation is deprecated use formvalidator instead.', JLog::WARNING, 'deprecated');

		// Only load once
		if (isset(static::$loaded[__METHOD__]))
		{
			return;
		}

		// Load the new jQuery code
		static::formvalidator();
	}

	/**
	 * Add unobtrusive JavaScript support for form validation.
	 *
	 * To enable form validation the form tag must have class="form-validate".
	 * Each field that needs to be validated needs to have class="validate".
	 * Additional handlers can be added to the handler for username, password,
	 * numeric and email. To use these add class="validate-email" and so on.
	 *
	 * @return  void
	 *
	 * @since   3.4
	 */
	public static function formvalidator()
	{
		// Only load once
		if (isset(static::$loaded[__METHOD__]))
		{
			return;
		}

		// Include core
		static::core();

		// Add validate.js language strings
		JText::script('JLIB_FORM_CONTAINS_INVALID_FIELDS');
		JText::script('JLIB_FORM_FIELD_REQUIRED_VALUE');
		JText::script('JLIB_FORM_FIELD_REQUIRED_CHECK');
		JText::script('JLIB_FORM_FIELD_INVALID_VALUE');

		JHtml::_('script', 'vendor/punycode/punycode.js', array('version' => 'auto', 'relative' => true));
		JHtml::_('script', 'system/fields/validate.min.js', array('version' => 'auto', 'relative' => true));

		static::$loaded[__METHOD__] = true;
	}

	/**
	 * Add unobtrusive JavaScript support for submenu switcher support
	 *
	 * @return  void
	 *
	 * @since   1.5
	 */
	public static function switcher()
	{
		// Files removed!
	}

	/**
	 * Add unobtrusive JavaScript support for a combobox effect.
	 *
	 * Note that this control is only reliable in absolutely positioned elements.
	 * Avoid using a combobox in a slider or dynamic pane.
	 *
	 * @return  void
	 *
	 * @since   1.5
	 */
	public static function combobox()
	{
		if (isset(static::$loaded[__METHOD__]))
		{
			return;
		}

		// Include core
		static::core();

		JHtml::_('stylesheet', 'vendor/awesomplete/awesomplete.css', array('version' => 'auto', 'relative' => true));
		JHtml::_('script', 'vendor/awesomplete/awesomplete.js', array('version' => 'auto', 'relative' => true));

		static::$loaded[__METHOD__] = true;
	}

	/**
	 * Add unobtrusive JavaScript support for a hover tooltips.
	 *
	 * Add a title attribute to any element in the form
	 * title="title::text"
	 *
	 * Uses the core Tips class in MooTools.
	 *
	 * @param   string  $selector  The class selector for the tooltip.
	 * @param   array   $params    An array of options for the tooltip.
	 *                             Options for the tooltip can be:
	 *                             - maxTitleChars  integer   The maximum number of characters in the tooltip title (defaults to 50).
	 *                             - offsets        object    The distance of your tooltip from the mouse (defaults to {'x': 16, 'y': 16}).
	 *                             - showDelay      integer   The millisecond delay the show event is fired (defaults to 100).
	 *                             - hideDelay      integer   The millisecond delay the hide hide is fired (defaults to 100).
	 *                             - className      string    The className your tooltip container will get.
	 *                             - fixed          boolean   If set to true, the toolTip will not follow the mouse.
	 *                             - onShow         function  The default function for the show event, passes the tip element
	 *                               and the currently hovered element.
	 *                             - onHide         function  The default function for the hide event, passes the currently
	 *                               hovered element.
	 *
	 * @return  void
	 *
	 * @since   1.5
	 */
	public static function tooltip($selector = '.hasTip', $params = array())
	{
		// Files removed!!
	}

	/**
	 * Add unobtrusive JavaScript support for modal links.
	 *
	 * @param   string  $selector  The selector for which a modal behaviour is to be applied.
	 * @param   array   $params    An array of parameters for the modal behaviour.
	 *                             Options for the modal behaviour can be:
	 *                            - ajaxOptions
	 *                            - size
	 *                            - shadow
	 *                            - overlay
	 *                            - onOpen
	 *                            - onClose
	 *                            - onUpdate
	 *                            - onResize
	 *                            - onShow
	 *                            - onHide
	 *
	 * @return  void
	 *
	 * @since   1.5
	 * @deprecated 4.0  Use the modal equivalent from bootstrap
	 */
	public static function modal($selector = 'a.modal', $params = array())
	{
		// Files removed!!
	}

	/**
	 * JavaScript behavior to allow shift select in grids
	 *
	 * @param   string  $id  The id of the form for which a multiselect behaviour is to be applied.
	 *
	 * @return  void
	 *
	 * @since   1.7
	 */
	public static function multiselect($id = 'adminForm')
	{
		// Only load once
		if (isset(static::$loaded[__METHOD__][$id]))
		{
			return;
		}

		// Include core
		static::core();

		JHtml::_('script', 'system/multiselect.min.js', array('version' => 'auto', 'relative' => true));

		// Pass the required options to the javascript
		JFactory::getDocument()->addScriptOptions('js-multiselect', ['formName' => $id]);

		// Set static array
		static::$loaded[__METHOD__][$id] = true;
	}

	/**
	 * Add unobtrusive javascript support for a collapsible tree.
	 *
	 * @param   string  $id      An index
	 * @param   array   $params  An array of options.
	 * @param   array   $root    The root node
	 *
	 * @return  void
	 *
	 * @since   1.5
	 */
	public static function tree($id, $params = array(), $root = array())
	{
		// Files removed!!
	}

	/**
	 * Add unobtrusive JavaScript support for a calendar control.
	 *
	 * @return  void
	 *
	 * @since   1.5
	 *
	 * @deprecated 4.0
	 */
	public static function calendar()
	{
		// Only load once
		if (isset(static::$loaded[__METHOD__]))
		{
			return;
		}

		JLog::add('JHtmlBehavior::calendar is deprecated as the static assets are being loaded in the relative layout.', JLog::WARNING, 'deprecated');

		$document = JFactory::getDocument();
		$tag      = JFactory::getLanguage()->getTag();
		$attribs  = array('title' => JText::_('JLIB_HTML_BEHAVIOR_GREEN'), 'media' => 'all');

		JHtml::_('stylesheet', 'system/calendar-jos.css', array('version' => 'auto', 'relative' => true), $attribs);
		JHtml::_('script', $tag . '/calendar.js', array('version' => 'auto', 'relative' => true));
		JHtml::_('script', $tag . '/calendar-setup.js', array('version' => 'auto', 'relative' => true));

		$translation = static::calendartranslation();

		if ($translation)
		{
			$document->addScriptDeclaration($translation);
		}

		static::$loaded[__METHOD__] = true;
	}

	/**
	 * Add unobtrusive JavaScript support for a color picker.
	 *
	 * @return  void
	 *
	 * @since   1.7
	 *
	 * @deprecated 4.0 Use directly the field or the layout
	 */
	public static function colorpicker()
	{
		// Only load once
		if (isset(static::$loaded[__METHOD__]))
		{
			return;
		}

		// Include jQuery
		JHtml::_('jquery.framework');

		JHtml::_('script', 'vendor/minicolors/jquery.minicolors.min.js', array('version' => 'auto', 'relative' => true));
		JHtml::_('stylesheet', 'vendor/minicolors/jquery.minicolors.css', array('version' => 'auto', 'relative' => true));
		JFactory::getDocument()->addScriptDeclaration("
				jQuery(document).ready(function (){
					jQuery('.minicolors').each(function() {
						jQuery(this).minicolors({
							control: jQuery(this).attr('data-control') || 'hue',
							format: jQuery(this).attr('data-validate') === 'color'
								? 'hex'
								: (jQuery(this).attr('data-format') === 'rgba'
									? 'rgb'
									: jQuery(this).attr('data-format'))
								|| 'hex',
							keywords: jQuery(this).attr('data-keywords') || '',
							opacity: jQuery(this).attr('data-format') === 'rgba' ? true : false || false,
							position: jQuery(this).attr('data-position') || 'default',
							theme: 'bootstrap'
						});
					});
				});
			"
		);

		static::$loaded[__METHOD__] = true;
	}

	/**
	 * Add unobtrusive JavaScript support for a simple color picker.
	 *
	 * @return  void
	 *
	 * @since   3.1
	 *
	 * @deprecated 4.0 Use directly the field or the layout
	 */
	public static function simplecolorpicker()
	{
		// Only load once
		if (isset(static::$loaded[__METHOD__]))
		{
			return;
		}

		// Include jQuery
		JHtml::_('jquery.framework');

		JHtml::_('script', 'system/js/fields/simplecolors.min.js', array('version' => 'auto', 'relative' => true));
		JHtml::_('stylesheet', 'system/js/fields/simplecolors.css', array('version' => 'auto', 'relative' => true));
		JFactory::getDocument()->addScriptDeclaration("
				jQuery(document).ready(function (){
					jQuery('select.simplecolors').simplecolors();
				});
			"
		);

		static::$loaded[__METHOD__] = true;
	}

	/**
	 * Keep session alive, for example, while editing or creating an article.
	 *
	 * @return  void
	 *
	 * @since   1.5
	 */
	public static function keepalive()
	{
		// Only load once
		if (isset(static::$loaded[__METHOD__]))
		{
			return;
		}

		$app            = JFactory::getApplication();
		$sessionHandler = $app->get('session_handler', 'database');

		// If the handler is not 'Database', we set a fixed, small refresh value (here: 5 min)
		$refreshTime = 300;

		if ($sessionHandler === 'database')
		{
			$lifeTime    = $app->getSession()->getExpire();
			$refreshTime = $lifeTime <= 60 ? 45 : $lifeTime - 60;

			// The longest refresh period is one hour to prevent integer overflow.
			if ($refreshTime > 3600 || $refreshTime <= 0)
			{
				$refreshTime = 3600;
			}
		}

		// If we are in the frontend or logged in as a user, we can use the ajax component to reduce the load
		$uri = 'index.php' . ($app->isClient('site') || !JFactory::getUser()->guest ? '?option=com_ajax&format=json' : '');

		// Include core
		static::core();

		// Add keepalive script options.
		JFactory::getDocument()->addScriptOptions('system.keepalive', array('interval' => $refreshTime * 1000, 'uri' => JRoute::_($uri)));

		// Add script.
		JHtml::_('script', 'system/keepalive.js', array('version' => 'auto', 'relative' => true));

		static::$loaded[__METHOD__] = true;

		return;
	}

	/**
	 * Highlight some words via Javascript.
	 *
	 * @param   array   $terms      Array of words that should be highlighted.
	 * @param   string  $start      ID of the element that marks the begin of the section in which words
	 *                              should be highlighted. Note this element will be removed from the DOM.
	 * @param   string  $end        ID of the element that end this section.
	 *                              Note this element will be removed from the DOM.
	 * @param   string  $className  Class name of the element highlights are wrapped in.
	 * @param   string  $tag        Tag that will be used to wrap the highlighted words.
	 *
	 * @return  void
	 *
	 * @since   2.5
	 */
	public static function highlighter(array $terms, $start = 'highlighter-start', $end = 'highlighter-end', $className = 'highlight', $tag = 'span')
	{
		$sig = md5(serialize(array($terms, $start, $end)));

		if (isset(static::$loaded[__METHOD__][$sig]))
		{
			return;
		}

		$terms = array_filter($terms, 'strlen');

		// Nothing to Highlight
		if (empty($terms))
		{
			static::$loaded[__METHOD__][$sig] = true;

			return;
		}

		// Include core
		static::core();

		// Include jQuery
		JHtml::_('jquery.framework');

		JHtml::_('script', 'system/highlighter.min.js', array('version' => 'auto', 'relative' => true));

		foreach ($terms as $i => $term)
		{
			$terms[$i] = JFilterOutput::stringJSSafe($term);
		}

		$document = JFactory::getDocument();
		$document->addScriptDeclaration("
			jQuery(function ($) {
				var start = document.getElementById('" . $start . "');
				var end = document.getElementById('" . $end . "');
				if (!start || !end || !Joomla.Highlighter) {
					return true;
				}
				highlighter = new Joomla.Highlighter({
					startElement: start,
					endElement: end,
					className: '" . $className . "',
					onlyWords: false,
					tag: '" . $tag . "'
				}).highlight([\"" . implode('","', $terms) . "\"]);
				$(start).remove();
				$(end).remove();
			});
		");

		static::$loaded[__METHOD__][$sig] = true;

		return;
	}

	/**
	 * Break us out of any containing iframes
	 *
	 * @return  void
	 *
	 * @since   1.5
	 *
	 * @deprecated  4.0  Add a X-Frame-Options HTTP Header with the SAMEORIGIN value instead.
	 */
	public static function noframes()
	{
		JLog::add(__METHOD__ . ' is deprecated, add a X-Frame-Options HTTP Header with the SAMEORIGIN value instead.', JLog::WARNING, 'deprecated');

		// Only load once
		if (isset(static::$loaded[__METHOD__]))
		{
			return;
		}

		// Include core
		static::core();

		// Include jQuery
		JHtml::_('jquery.framework');

		$js = 'jQuery(function () {
			if (top == self) {
				document.documentElement.style.display = "block";
			}
			else
			{
				top.location = self.location;
			}

			// Firefox fix
			jQuery("input[autofocus]").focus();
		})';
		$document = JFactory::getDocument();
		$document->addStyleDeclaration('html { display:none }');
		$document->addScriptDeclaration($js);

		JFactory::getApplication()->setHeader('X-Frame-Options', 'SAMEORIGIN');

		static::$loaded[__METHOD__] = true;
	}

	/**
	 * Internal method to get a JavaScript object notation string from an array
	 *
	 * @param   array  $array  The array to convert to JavaScript object notation
	 *
	 * @return  string  JavaScript object notation representation of the array
	 *
	 * @since       1.5
	 * @deprecated  13.3 (Platform) & 4.0 (CMS) - Use JHtml::getJSObject() instead.
	 */
	protected static function _getJSObject($array = array())
	{
		JLog::add('JHtmlBehavior::_getJSObject() is deprecated. JHtml::getJSObject() instead..', JLog::WARNING, 'deprecated');

		return JHtml::getJSObject($array);
	}

	/**
	 * Add unobtrusive JavaScript support to keep a tab state.
	 *
	 * Note that keeping tab state only works for inner tabs if in accordance with the following example:
	 *
	 * ```
	 * parent tab = permissions
	 * child tab = permission-<identifier>
	 * ```
	 *
	 * Each tab header `<a>` tag also should have a unique href attribute
	 *
	 * @return  void
	 *
	 * @since   3.2
	 */
	public static function tabstate()
	{
		if (isset(self::$loaded[__METHOD__]))
		{
			return;
		}

		// @TODO remove the dependencies, deprecate this and incorporate the functionality in the tabs custom element!
		JHtml::_('jquery.framework');
		JHtml::_('behavior.polyfill', ['wgxpath']);
		JHtml::_('script', 'system/tabs-state.min.js', ['version' => 'auto', 'relative' => true]);
		self::$loaded[__METHOD__] = true;
	}

	/**
	 * Add javascript polyfills.
	 *
	 * @param   string|array  $polyfillTypes       The polyfill type(s). Examples: event, array('event', 'classlist').
	 * @param   string        $conditionalBrowser  An IE conditional expression. Example: lt IE 9 (lower than IE 9).
	 *
	 * @return  void
	 *
	 * @since   3.7.0
	 */
	public static function polyfill($polyfillTypes = null, $conditionalBrowser = null)
	{
		if ($polyfillTypes === null)
		{
			return;
		}

		foreach ((array) $polyfillTypes as $polyfillType)
		{
			$sig = md5(serialize(array($polyfillType, $conditionalBrowser)));

			// Only load once
			if (isset(static::$loaded[__METHOD__][$sig]))
			{
				continue;
			}

			// If include according to browser.
			$scriptOptions = array('version' => 'auto', 'relative' => true);
			$scriptOptions = $conditionalBrowser !== null ? array_replace($scriptOptions, array('conditional' => $conditionalBrowser)) : $scriptOptions;

			JHtml::_('script', 'vendor/polyfills/polyfill-' . $polyfillType . '.js', $scriptOptions);

			// Set static array
			static::$loaded[__METHOD__][$sig] = true;
		}
	}

	/**
	 * Internal method to translate the JavaScript Calendar
	 *
	 * @return  string  JavaScript that translates the object
	 *
	 * @since   1.5
	 */
	protected static function calendartranslation()
	{
		static $jsscript = 0;

		// Guard clause, avoids unnecessary nesting
		if ($jsscript)
		{
			return false;
		}

		$jsscript = 1;

		// To keep the code simple here, run strings through JText::_() using array_map()
		$callback = array('JText', '_');
		$weekdays_full = array_map(
			$callback, array(
				'SUNDAY', 'MONDAY', 'TUESDAY', 'WEDNESDAY', 'THURSDAY', 'FRIDAY', 'SATURDAY', 'SUNDAY',
			)
		);
		$weekdays_short = array_map(
			$callback,
			array(
				'SUN', 'MON', 'TUE', 'WED', 'THU', 'FRI', 'SAT', 'SUN',
			)
		);
		$months_long = array_map(
			$callback, array(
				'JANUARY', 'FEBRUARY', 'MARCH', 'APRIL', 'MAY', 'JUNE',
				'JULY', 'AUGUST', 'SEPTEMBER', 'OCTOBER', 'NOVEMBER', 'DECEMBER',
			)
		);
		$months_short = array_map(
			$callback, array(
				'JANUARY_SHORT', 'FEBRUARY_SHORT', 'MARCH_SHORT', 'APRIL_SHORT', 'MAY_SHORT', 'JUNE_SHORT',
				'JULY_SHORT', 'AUGUST_SHORT', 'SEPTEMBER_SHORT', 'OCTOBER_SHORT', 'NOVEMBER_SHORT', 'DECEMBER_SHORT',
			)
		);

		// This will become an object in Javascript but define it first in PHP for readability
		$today = " " . JText::_('JLIB_HTML_BEHAVIOR_TODAY') . " ";
		$text = array(
			'INFO'           => JText::_('JLIB_HTML_BEHAVIOR_ABOUT_THE_CALENDAR'),
			'ABOUT'          => "DHTML Date/Time Selector\n"
				. "(c) dynarch.com 20022005 / Author: Mihai Bazon\n"
				. "For latest version visit: http://www.dynarch.com/projects/calendar/\n"
				. "Distributed under GNU LGPL.  See http://gnu.org/licenses/lgpl.html for details."
				. "\n\n"
				. JText::_('JLIB_HTML_BEHAVIOR_DATE_SELECTION')
				. JText::_('JLIB_HTML_BEHAVIOR_YEAR_SELECT')
				. JText::_('JLIB_HTML_BEHAVIOR_MONTH_SELECT')
				. JText::_('JLIB_HTML_BEHAVIOR_HOLD_MOUSE'),
			'ABOUT_TIME'      => "\n\n"
				. "Time selection:\n"
				. " Click on any of the time parts to increase it\n"
				. " or Shiftclick to decrease it\n"
				. " or click and drag for faster selection.",
			'PREV_YEAR'       => JText::_('JLIB_HTML_BEHAVIOR_PREV_YEAR_HOLD_FOR_MENU'),
			'PREV_MONTH'      => JText::_('JLIB_HTML_BEHAVIOR_PREV_MONTH_HOLD_FOR_MENU'),
			'GO_TODAY'        => JText::_('JLIB_HTML_BEHAVIOR_GO_TODAY'),
			'NEXT_MONTH'      => JText::_('JLIB_HTML_BEHAVIOR_NEXT_MONTH_HOLD_FOR_MENU'),
			'SEL_DATE'        => JText::_('JLIB_HTML_BEHAVIOR_SELECT_DATE'),
			'DRAG_TO_MOVE'    => JText::_('JLIB_HTML_BEHAVIOR_DRAG_TO_MOVE'),
			'PART_TODAY'      => $today,
			'DAY_FIRST'       => JText::_('JLIB_HTML_BEHAVIOR_DISPLAY_S_FIRST'),
			'WEEKEND'         => JFactory::getLanguage()->getWeekEnd(),
			'CLOSE'           => JText::_('JLIB_HTML_BEHAVIOR_CLOSE'),
			'TODAY'           => JText::_('JLIB_HTML_BEHAVIOR_TODAY'),
			'TIME_PART'       => JText::_('JLIB_HTML_BEHAVIOR_SHIFT_CLICK_OR_DRAG_TO_CHANGE_VALUE'),
			'DEF_DATE_FORMAT' => "%Y%m%d",
			'TT_DATE_FORMAT'  => JText::_('JLIB_HTML_BEHAVIOR_TT_DATE_FORMAT'),
			'WK'              => JText::_('JLIB_HTML_BEHAVIOR_WK'),
			'TIME'            => JText::_('JLIB_HTML_BEHAVIOR_TIME'),
		);

		return 'Calendar._DN = ' . json_encode($weekdays_full) . ';'
			. ' Calendar._SDN = ' . json_encode($weekdays_short) . ';'
			. ' Calendar._FD = 0;'
			. ' Calendar._MN = ' . json_encode($months_long) . ';'
			. ' Calendar._SMN = ' . json_encode($months_short) . ';'
			. ' Calendar._TT = ' . json_encode($text) . ';';
	}
}<|MERGE_RESOLUTION|>--- conflicted
+++ resolved
@@ -59,12 +59,8 @@
 			return;
 		}
 
-<<<<<<< HEAD
+		JHtml::_('form.csrf');
 		JHtml::_('script', 'system/core.min.js', array('version' => 'auto', 'relative' => true));
-=======
-		JHtml::_('form.csrf');
-		JHtml::_('script', 'system/core.js', array('version' => 'auto', 'relative' => true));
->>>>>>> cb79438f
 
 		// Add core and base uri paths so javascript scripts can use them.
 		JFactory::getDocument()->addScriptOptions(
