--- conflicted
+++ resolved
@@ -629,12 +629,8 @@
 		}
 
 		JHtml::_('jquery.framework');
-<<<<<<< HEAD
+		JHtml::_('behavior.polyfill', array('filter','xpath'));
 		JHtml::_('script', 'system/tabs-state.min.js', array('version' => 'auto', 'relative' => true));
-=======
-		JHtml::_('behavior.polyfill', array('filter','xpath'));
-		JHtml::_('script', 'system/tabs-state.js', array('version' => 'auto', 'relative' => true));
->>>>>>> 6a0871fa
 		self::$loaded[__METHOD__] = true;
 	}
 
