<?php
/**
 * @package     Joomla.Libraries
 * @subpackage  HTML
 *
 * @copyright   Copyright (C) 2005 - 2019 Open Source Matters, Inc. All rights reserved.
 * @license     GNU General Public License version 2 or later; see LICENSE.txt
 */

defined('JPATH_PLATFORM') or die;

use Joomla\CMS\Factory;
use Joomla\CMS\Filter\OutputFilter;
use Joomla\CMS\HTML\HTMLHelper;
use Joomla\CMS\Language\Text;

/**
 * Utility class for JavaScript behaviors
 *
 * @since  1.5
 */
abstract class JHtmlBehavior
{
	/**
	 * Array containing information for loaded files
	 *
	 * @var    array
	 * @since  2.5
	 */
	protected static $loaded = array();

	/**
	 * Method to load core.js into the document head.
	 *
	 * Core.js defines the 'Joomla' namespace and contains functions which are used across extensions
	 *
	 * @return  void
	 *
	 * @since   3.3
	 *
	 * @deprecated 5.0  Use Joomla\CMS\WebAsset\WebAssetManager::enableAsset();
	 */
	public static function core()
	{
		Factory::getApplication()->getDocument()->getWebAssetManager()->enableAsset('core');
	}

	/**
	 * Add unobtrusive JavaScript support for form validation.
	 *
	 * To enable form validation the form tag must have class="form-validate".
	 * Each field that needs to be validated needs to have class="validate".
	 * Additional handlers can be added to the handler for username, password,
	 * numeric and email. To use these add class="validate-email" and so on.
	 *
	 * @return  void
	 *
	 * @since   3.4
	 */
	public static function formvalidator()
	{
		// Only load once
		if (isset(static::$loaded[__METHOD__]))
		{
			return;
		}

		// Include core
		static::core();

		// Add validate.js language strings
		Text::script('JLIB_FORM_CONTAINS_INVALID_FIELDS');
		Text::script('JLIB_FORM_FIELD_REQUIRED_VALUE');
		Text::script('JLIB_FORM_FIELD_REQUIRED_CHECK');
		Text::script('JLIB_FORM_FIELD_INVALID_VALUE');

		Factory::getDocument()->getWebAssetManager()->enableAsset('fields.validate');

		static::$loaded[__METHOD__] = true;
	}

	/**
	 * Add unobtrusive JavaScript support for submenu switcher support
	 *
	 * @return  void
	 *
	 * @since   1.5
	 */
	public static function switcher()
	{
		// Files removed!
	}

	/**
	 * Add unobtrusive JavaScript support for a combobox effect.
	 *
	 * Note that this control is only reliable in absolutely positioned elements.
	 * Avoid using a combobox in a slider or dynamic pane.
	 *
	 * @return  void
	 *
	 * @since   1.5
	 */
	public static function combobox()
	{
		Factory::getDocument()->getWebAssetManager()->enableAsset('awesomplete');
	}

	/**
	 * Add unobtrusive JavaScript support for a hover tooltips.
	 *
	 * Add a title attribute to any element in the form
	 * title="title::text"
	 *
	 * Uses the core Tips class in MooTools.
	 *
	 * @param   string  $selector  The class selector for the tooltip.
	 * @param   array   $params    An array of options for the tooltip.
	 *                             Options for the tooltip can be:
	 *                             - maxTitleChars  integer   The maximum number of characters in the tooltip title (defaults to 50).
	 *                             - offsets        object    The distance of your tooltip from the mouse (defaults to {'x': 16, 'y': 16}).
	 *                             - showDelay      integer   The millisecond delay the show event is fired (defaults to 100).
	 *                             - hideDelay      integer   The millisecond delay the hide hide is fired (defaults to 100).
	 *                             - className      string    The className your tooltip container will get.
	 *                             - fixed          boolean   If set to true, the toolTip will not follow the mouse.
	 *                             - onShow         function  The default function for the show event, passes the tip element
	 *                               and the currently hovered element.
	 *                             - onHide         function  The default function for the hide event, passes the currently
	 *                               hovered element.
	 *
	 * @return  void
	 *
	 * @since   1.5
	 */
	public static function tooltip($selector = '.hasTip', $params = array())
	{
		// Files removed!!
	}

	/**
	 * JavaScript behavior to allow shift select in grids
	 *
	 * @param   string  $id  The id of the form for which a multiselect behaviour is to be applied.
	 *
	 * @return  void
	 *
	 * @since   1.7
	 */
	public static function multiselect($id = 'adminForm')
	{
		// Only load once
		if (isset(static::$loaded[__METHOD__][$id]))
		{
			return;
		}

		Factory::getDocument()->getWebAssetManager()->enableAsset('multiselect');

		// Pass the required options to the javascript
		Factory::getDocument()->addScriptOptions('js-multiselect', ['formName' => $id]);

		// Set static array
		static::$loaded[__METHOD__][$id] = true;
	}

	/**
	 * Add unobtrusive javascript support for a collapsible tree.
	 *
	 * @param   string  $id      An index
	 * @param   array   $params  An array of options.
	 * @param   array   $root    The root node
	 *
	 * @return  void
	 *
	 * @since   1.5
	 */
	public static function tree($id, $params = array(), $root = array())
	{
		// Files removed!!
	}

	/**
	 * Keep session alive, for example, while editing or creating an article.
	 *
	 * @return  void
	 *
	 * @since   1.5
	 *
	 * @deprecated 5.0  Use Joomla\CMS\WebAsset\WebAssetManager::enableAsset();
	 */
	public static function keepalive()
	{
		Factory::getApplication()->getDocument()->getWebAssetManager()->enableAsset('keepalive');

		return;
	}

	/**
	 * Highlight some words via Javascript.
	 *
	 * @param   array   $terms      Array of words that should be highlighted.
	 * @param   string  $start      ID of the element that marks the begin of the section in which words
	 *                              should be highlighted. Note this element will be removed from the DOM.
	 * @param   string  $end        ID of the element that end this section.
	 *                              Note this element will be removed from the DOM.
	 * @param   string  $className  Class name of the element highlights are wrapped in.
	 * @param   string  $tag        Tag that will be used to wrap the highlighted words.
	 *
	 * @return  void
	 *
	 * @since   2.5
	 */
	public static function highlighter(array $terms, $start = 'highlighter-start', $end = 'highlighter-end', $className = 'highlight', $tag = 'span')
	{
		$sig = md5(serialize(array($terms, $start, $end)));

		if (isset(static::$loaded[__METHOD__][$sig]))
		{
			return;
		}

		$terms = array_filter($terms, 'strlen');

		// Nothing to Highlight
		if (empty($terms))
		{
			static::$loaded[__METHOD__][$sig] = true;

			return;
		}

		// Include core
		static::core();

		// Include jQuery
		HTMLHelper::_('jquery.framework');

		HTMLHelper::_('script', 'legacy/highlighter.min.js', array('version' => 'auto', 'relative' => true));

		foreach ($terms as $i => $term)
		{
			$terms[$i] = OutputFilter::stringJSSafe($term);
		}

		$document = Factory::getDocument();
		$document->addScriptDeclaration("
			jQuery(function ($) {
				var start = document.getElementById('" . $start . "');
				var end = document.getElementById('" . $end . "');
				if (!start || !end || !Joomla.Highlighter) {
					return true;
				}
				highlighter = new Joomla.Highlighter({
					startElement: start,
					endElement: end,
					className: '" . $className . "',
					onlyWords: false,
					tag: '" . $tag . "'
				}).highlight([\"" . implode('","', $terms) . "\"]);
				$(start).remove();
				$(end).remove();
			});"
		);

		static::$loaded[__METHOD__][$sig] = true;

		return;
	}

	/**
	 * Add unobtrusive JavaScript support to keep a tab state.
	 *
	 * Note that keeping tab state only works for inner tabs if in accordance with the following example:
	 *
	 * ```
	 * parent tab = permissions
	 * child tab = permission-<identifier>
	 * ```
	 *
	 * Each tab header `<a>` tag also should have a unique href attribute
	 *
	 * @return  void
	 *
	 * @since   3.2
	 *
	 * @deprecated 4.0 In Joomla 4 use the custom element joomla-tab.
	 */
	public static function tabstate()
	{
<<<<<<< HEAD
=======
		JLog::add('JHtmlBehavior::tabstate is deprecated. In Joomla 4 use the custom element joomla-tab.', JLog::WARNING, 'deprecated');

		if (isset(self::$loaded[__METHOD__]))
		{
			return;
		}
		// Include jQuery
		JHtml::_('jquery.framework');
		JHtml::_('behavior.polyfill', array('filter','xpath'));
		JHtml::_('script', 'system/tabs-state.js', array('version' => 'auto', 'relative' => true));
		self::$loaded[__METHOD__] = true;
>>>>>>> 908954c8
	}

	/**
	 * Add javascript polyfills.
	 *
	 * @param   string|array  $polyfillTypes       The polyfill type(s). Examples: event, array('event', 'classlist').
	 * @param   string        $conditionalBrowser  An IE conditional expression. Example: lt IE 9 (lower than IE 9).
	 *
	 * @return  void
	 *
	 * @since   3.7.0
	 */
	public static function polyfill($polyfillTypes = null, $conditionalBrowser = null)
	{
		if ($polyfillTypes === null)
		{
			return;
		}

		foreach ((array) $polyfillTypes as $polyfillType)
		{
			$sig = md5(serialize(array($polyfillType, $conditionalBrowser)));

			// Only load once
			if (isset(static::$loaded[__METHOD__][$sig]))
			{
				continue;
			}

			// If include according to browser.
			$scriptOptions = array('version' => 'auto', 'relative' => true);
			$scriptOptions = $conditionalBrowser !== null ? array_replace($scriptOptions, array('conditional' => $conditionalBrowser)) : $scriptOptions;

			HTMLHelper::_('script', 'vendor/polyfills/polyfill-' . $polyfillType . '.js', $scriptOptions);

			// Set static array
			static::$loaded[__METHOD__][$sig] = true;
		}
	}

	/**
	 * Internal method to translate the JavaScript Calendar
	 *
	 * @return  string  JavaScript that translates the object
	 *
	 * @since   1.5
	 */
	protected static function calendartranslation()
	{
		static $jsscript = 0;

		// Guard clause, avoids unnecessary nesting
		if ($jsscript)
		{
			return false;
		}

		$jsscript = 1;

		// To keep the code simple here, run strings through Text::_() using array_map()
		$callback = array('Text', '_');
		$weekdays_full = array_map(
			$callback, array(
				'SUNDAY', 'MONDAY', 'TUESDAY', 'WEDNESDAY', 'THURSDAY', 'FRIDAY', 'SATURDAY', 'SUNDAY',
			)
		);
		$weekdays_short = array_map(
			$callback,
			array(
				'SUN', 'MON', 'TUE', 'WED', 'THU', 'FRI', 'SAT', 'SUN',
			)
		);
		$months_long = array_map(
			$callback, array(
				'JANUARY', 'FEBRUARY', 'MARCH', 'APRIL', 'MAY', 'JUNE',
				'JULY', 'AUGUST', 'SEPTEMBER', 'OCTOBER', 'NOVEMBER', 'DECEMBER',
			)
		);
		$months_short = array_map(
			$callback, array(
				'JANUARY_SHORT', 'FEBRUARY_SHORT', 'MARCH_SHORT', 'APRIL_SHORT', 'MAY_SHORT', 'JUNE_SHORT',
				'JULY_SHORT', 'AUGUST_SHORT', 'SEPTEMBER_SHORT', 'OCTOBER_SHORT', 'NOVEMBER_SHORT', 'DECEMBER_SHORT',
			)
		);

		// This will become an object in Javascript but define it first in PHP for readability
		$today = " " . Text::_('JLIB_HTML_BEHAVIOR_TODAY') . " ";
		$text = array(
			'INFO'           => Text::_('JLIB_HTML_BEHAVIOR_ABOUT_THE_CALENDAR'),
			'ABOUT'          => "DHTML Date/Time Selector\n"
				. "(c) dynarch.com 20022005 / Author: Mihai Bazon\n"
				. "For latest version visit: http://www.dynarch.com/projects/calendar/\n"
				. "Distributed under GNU LGPL.  See http://gnu.org/licenses/lgpl.html for details."
				. "\n\n"
				. Text::_('JLIB_HTML_BEHAVIOR_DATE_SELECTION')
				. Text::_('JLIB_HTML_BEHAVIOR_YEAR_SELECT')
				. Text::_('JLIB_HTML_BEHAVIOR_MONTH_SELECT')
				. Text::_('JLIB_HTML_BEHAVIOR_HOLD_MOUSE'),
			'ABOUT_TIME'      => "\n\n"
				. "Time selection:\n"
				. " Click on any of the time parts to increase it\n"
				. " or Shiftclick to decrease it\n"
				. " or click and drag for faster selection.",
			'PREV_YEAR'       => Text::_('JLIB_HTML_BEHAVIOR_PREV_YEAR_HOLD_FOR_MENU'),
			'PREV_MONTH'      => Text::_('JLIB_HTML_BEHAVIOR_PREV_MONTH_HOLD_FOR_MENU'),
			'GO_TODAY'        => Text::_('JLIB_HTML_BEHAVIOR_GO_TODAY'),
			'NEXT_MONTH'      => Text::_('JLIB_HTML_BEHAVIOR_NEXT_MONTH_HOLD_FOR_MENU'),
			'SEL_DATE'        => Text::_('JLIB_HTML_BEHAVIOR_SELECT_DATE'),
			'DRAG_TO_MOVE'    => Text::_('JLIB_HTML_BEHAVIOR_DRAG_TO_MOVE'),
			'PART_TODAY'      => $today,
			'DAY_FIRST'       => Text::_('JLIB_HTML_BEHAVIOR_DISPLAY_S_FIRST'),
			'WEEKEND'         => Factory::getLanguage()->getWeekEnd(),
			'CLOSE'           => Text::_('JLIB_HTML_BEHAVIOR_CLOSE'),
			'TODAY'           => Text::_('JLIB_HTML_BEHAVIOR_TODAY'),
			'TIME_PART'       => Text::_('JLIB_HTML_BEHAVIOR_SHIFT_CLICK_OR_DRAG_TO_CHANGE_VALUE'),
			'DEF_DATE_FORMAT' => "%Y%m%d",
			'TT_DATE_FORMAT'  => Text::_('JLIB_HTML_BEHAVIOR_TT_DATE_FORMAT'),
			'WK'              => Text::_('JLIB_HTML_BEHAVIOR_WK'),
			'TIME'            => Text::_('JLIB_HTML_BEHAVIOR_TIME'),
		);

		return 'Calendar._DN = ' . json_encode($weekdays_full) . ';'
			. ' Calendar._SDN = ' . json_encode($weekdays_short) . ';'
			. ' Calendar._FD = 0;'
			. ' Calendar._MN = ' . json_encode($months_long) . ';'
			. ' Calendar._SMN = ' . json_encode($months_short) . ';'
			. ' Calendar._TT = ' . json_encode($text) . ';';
	}
}<|MERGE_RESOLUTION|>--- conflicted
+++ resolved
@@ -287,20 +287,7 @@
 	 */
 	public static function tabstate()
 	{
-<<<<<<< HEAD
-=======
-		JLog::add('JHtmlBehavior::tabstate is deprecated. In Joomla 4 use the custom element joomla-tab.', JLog::WARNING, 'deprecated');
-
-		if (isset(self::$loaded[__METHOD__]))
-		{
-			return;
-		}
-		// Include jQuery
-		JHtml::_('jquery.framework');
-		JHtml::_('behavior.polyfill', array('filter','xpath'));
-		JHtml::_('script', 'system/tabs-state.js', array('version' => 'auto', 'relative' => true));
-		self::$loaded[__METHOD__] = true;
->>>>>>> 908954c8
+		\Joomla\CMS\Log\Log::add('JHtmlBehavior::tabstate is deprecated. In Joomla 4 use the custom element joomla-tab.', JLog::WARNING, 'deprecated');
 	}
 
 	/**
