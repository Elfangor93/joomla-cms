--- conflicted
+++ resolved
@@ -64,7 +64,7 @@
 
 		// Keep loading core.js for BC reasons
  		static::core();
- 
+
 		static::$loaded[__METHOD__][$type] = true;
 
 		return;
@@ -72,7 +72,7 @@
 
 	/**
 	 * Method to load core.js into the document head.
-	 * 
+	 *
 	 * Core.js defines the 'Joomla' namespace and contains functions which are used across extensions
 	 *
 	 * @return  void
@@ -599,12 +599,6 @@
 			return;
 		}
 
-<<<<<<< HEAD
-		// Include jQuery
-		JHtml::_('jquery.framework');
-
-=======
->>>>>>> 8f6de8a8
 		$config = JFactory::getConfig();
 		$lifetime = ($config->get('lifetime') * 60000);
 		$refreshTime = ($lifetime <= 60000) ? 30000 : $lifetime - 60000;
@@ -618,15 +612,6 @@
 		}
 
 		$document = JFactory::getDocument();
-<<<<<<< HEAD
-		$script = '';
-		$script .= 'function keepAlive() {';
-		$script .= '	jQuery.get("index.php");';
-		$script .= '}';
-		$script .= 'jQuery(function($)';
-		$script .= '{ setInterval(keepAlive, ' . $refreshTime . '); }';
-		$script .= ');';
-=======
 		$script = 'window.setInterval(function(){';
 		$script .= 'var r;';
 		$script .= 'try{';
@@ -634,7 +619,6 @@
 		$script .= '}catch(e){}';
 		$script .= 'if(r){r.open("GET","./",true);r.send(null)}';
 		$script .= '},' . $refreshTime . ');';
->>>>>>> 8f6de8a8
 
 		$document->addScriptDeclaration($script);
 		static::$loaded[__METHOD__] = true;
