--- conflicted
+++ resolved
@@ -39,39 +39,7 @@
 	 */
 	public static function framework($extras = false, $debug = null)
 	{
-<<<<<<< HEAD
 		// Files removed!!
-=======
-		$type = $extras ? 'more' : 'core';
-
-		// Only load once
-		if (!empty(static::$loaded[__METHOD__][$type]))
-		{
-			return;
-		}
-
-		JLog::add('JHtmlBehavior::framework is deprecated. Update to jquery scripts.', JLog::WARNING, 'deprecated');
-
-		// If no debugging value is set, use the configuration setting
-		if ($debug === null)
-		{
-			$debug = JDEBUG;
-		}
-
-		if ($type !== 'core' && empty(static::$loaded[__METHOD__]['core']))
-		{
-			static::framework(false, $debug);
-		}
-
-		JHtml::_('script', 'system/mootools-' . $type . '.js', array('version' => 'auto', 'relative' => true, 'detectDebug' => $debug));
-
-		// Keep loading core.js for BC reasons
-		static::core();
-
-		static::$loaded[__METHOD__][$type] = true;
-
-		return;
->>>>>>> 29077837
 	}
 
 	/**
@@ -91,12 +59,7 @@
 			return;
 		}
 
-<<<<<<< HEAD
 		JHtml::_('script', 'system/core.min.js', array('version' => 'auto', 'relative' => true));
-		static::$loaded[__METHOD__] = true;
-=======
-		JHtml::_('script', 'system/core.js', array('version' => 'auto', 'relative' => true));
->>>>>>> 29077837
 
 		// Add core and base uri paths so javascript scripts can use them.
 		JFactory::getDocument()->addScriptOptions('system.paths', array('root' => JUri::root(true), 'base' => JUri::base(true)));
@@ -265,57 +228,7 @@
 	 */
 	public static function tooltip($selector = '.hasTip', $params = array())
 	{
-<<<<<<< HEAD
 		// Files removed!!
-=======
-		$sig = md5(serialize(array($selector, $params)));
-
-		if (isset(static::$loaded[__METHOD__][$sig]))
-		{
-			return;
-		}
-
-		// Include MooTools framework
-		static::framework(true);
-
-		// Setup options object
-		$opt['maxTitleChars'] = isset($params['maxTitleChars']) && $params['maxTitleChars'] ? (int) $params['maxTitleChars'] : 50;
-
-		// Offsets needs an array in the format: array('x'=>20, 'y'=>30)
-		$opt['offset']    = isset($params['offset']) && is_array($params['offset']) ? $params['offset'] : null;
-		$opt['showDelay'] = isset($params['showDelay']) ? (int) $params['showDelay'] : null;
-		$opt['hideDelay'] = isset($params['hideDelay']) ? (int) $params['hideDelay'] : null;
-		$opt['className'] = isset($params['className']) ? $params['className'] : null;
-		$opt['fixed']     = isset($params['fixed']) && $params['fixed'];
-		$opt['onShow']    = isset($params['onShow']) ? '\\' . $params['onShow'] : null;
-		$opt['onHide']    = isset($params['onHide']) ? '\\' . $params['onHide'] : null;
-
-		$options = JHtml::getJSObject($opt);
-
-		// Include jQuery
-		JHtml::_('jquery.framework');
-
-		// Attach tooltips to document
-		JFactory::getDocument()->addScriptDeclaration(
-			"jQuery(function($) {
-			 $('$selector').each(function() {
-				var title = $(this).attr('title');
-				if (title) {
-					var parts = title.split('::', 2);
-					var mtelement = document.id(this);
-					mtelement.store('tip:title', parts[0]);
-					mtelement.store('tip:text', parts[1]);
-				}
-			});
-			var JTooltips = new Tips($('$selector').get(), $options);
-		});"
-		);
-
-		// Set static array
-		static::$loaded[__METHOD__][$sig] = true;
-
-		return;
->>>>>>> 29077837
 	}
 
 	/**
@@ -342,109 +255,7 @@
 	 */
 	public static function modal($selector = 'a.modal', $params = array())
 	{
-<<<<<<< HEAD
 		// Files removed!!
-=======
-		$document = JFactory::getDocument();
-
-		// Load the necessary files if they haven't yet been loaded
-		if (!isset(static::$loaded[__METHOD__]))
-		{
-			// Include MooTools framework
-			static::framework(true);
-
-			// Load the JavaScript and css
-			JHtml::_('script', 'system/modal.js', array('framework' => true, 'version' => 'auto', 'relative' => true));
-			JHtml::_('stylesheet', 'system/modal.css', array('version' => 'auto', 'relative' => true));
-		}
-
-		$sig = md5(serialize(array($selector, $params)));
-
-		if (isset(static::$loaded[__METHOD__][$sig]))
-		{
-			return;
-		}
-
-		JLog::add('JHtmlBehavior::modal is deprecated. Use the modal equivalent from bootstrap.', JLog::WARNING, 'deprecated');
-
-		// Setup options object
-		$opt['ajaxOptions']   = isset($params['ajaxOptions']) && is_array($params['ajaxOptions']) ? $params['ajaxOptions'] : null;
-		$opt['handler']       = isset($params['handler']) ? $params['handler'] : null;
-		$opt['parseSecure']   = isset($params['parseSecure']) ? (bool) $params['parseSecure'] : null;
-		$opt['closable']      = isset($params['closable']) ? (bool) $params['closable'] : null;
-		$opt['closeBtn']      = isset($params['closeBtn']) ? (bool) $params['closeBtn'] : null;
-		$opt['iframePreload'] = isset($params['iframePreload']) ? (bool) $params['iframePreload'] : null;
-		$opt['iframeOptions'] = isset($params['iframeOptions']) && is_array($params['iframeOptions']) ? $params['iframeOptions'] : null;
-		$opt['size']          = isset($params['size']) && is_array($params['size']) ? $params['size'] : null;
-		$opt['shadow']        = isset($params['shadow']) ? $params['shadow'] : null;
-		$opt['overlay']       = isset($params['overlay']) ? $params['overlay'] : null;
-		$opt['onOpen']        = isset($params['onOpen']) ? $params['onOpen'] : null;
-		$opt['onClose']       = isset($params['onClose']) ? $params['onClose'] : null;
-		$opt['onUpdate']      = isset($params['onUpdate']) ? $params['onUpdate'] : null;
-		$opt['onResize']      = isset($params['onResize']) ? $params['onResize'] : null;
-		$opt['onMove']        = isset($params['onMove']) ? $params['onMove'] : null;
-		$opt['onShow']        = isset($params['onShow']) ? $params['onShow'] : null;
-		$opt['onHide']        = isset($params['onHide']) ? $params['onHide'] : null;
-
-		// Include jQuery
-		JHtml::_('jquery.framework');
-
-		if (isset($params['fullScreen']) && (bool) $params['fullScreen'])
-		{
-			$opt['size']      = array('x' => '\\jQuery(window).width() - 80', 'y' => '\\jQuery(window).height() - 80');
-		}
-
-		$options = JHtml::getJSObject($opt);
-
-		// Attach modal behavior to document
-		$document
-			->addScriptDeclaration(
-			"
-		jQuery(function($) {
-			SqueezeBox.initialize(" . $options . ");
-			SqueezeBox.assign($('" . $selector . "').get(), {
-				parse: 'rel'
-			});
-		});
-
-		window.jModalClose = function () {
-			SqueezeBox.close();
-		};
-		
-		// Add extra modal close functionality for tinyMCE-based editors
-		document.onreadystatechange = function () {
-			if (document.readyState == 'interactive' && typeof tinyMCE != 'undefined' && tinyMCE)
-			{
-				if (typeof window.jModalClose_no_tinyMCE === 'undefined')
-				{	
-					window.jModalClose_no_tinyMCE = typeof(jModalClose) == 'function'  ?  jModalClose  :  false;
-					
-					jModalClose = function () {
-						if (window.jModalClose_no_tinyMCE) window.jModalClose_no_tinyMCE.apply(this, arguments);
-						tinyMCE.activeEditor.windowManager.close();
-					};
-				}
-		
-				if (typeof window.SqueezeBoxClose_no_tinyMCE === 'undefined')
-				{
-					if (typeof(SqueezeBox) == 'undefined')  SqueezeBox = {};
-					window.SqueezeBoxClose_no_tinyMCE = typeof(SqueezeBox.close) == 'function'  ?  SqueezeBox.close  :  false;
-		
-					SqueezeBox.close = function () {
-						if (window.SqueezeBoxClose_no_tinyMCE)  window.SqueezeBoxClose_no_tinyMCE.apply(this, arguments);
-						tinyMCE.activeEditor.windowManager.close();
-					};
-				}
-			}
-		};
-		"
-		);
-
-		// Set static array
-		static::$loaded[__METHOD__][$sig] = true;
-
-		return;
->>>>>>> 29077837
 	}
 
 	/**
@@ -647,15 +458,7 @@
 		static::core();
 
 		// Add keepalive script options.
-<<<<<<< HEAD
-		$options = array(
-			'interval' => $refreshTime * 1000,
-			'uri'      => JRoute::_($uri),
-		);
-		JFactory::getDocument()->addScriptOptions('system.keepalive', $options);
-=======
 		JFactory::getDocument()->addScriptOptions('system.keepalive', array('interval' => $refreshTime * 1000, 'uri' => JRoute::_($uri)));
->>>>>>> 29077837
 
 		// Add script.
 		JHtml::_('script', 'system/keepalive.js', array('version' => 'auto', 'relative' => true));
