--- conflicted
+++ resolved
@@ -38,21 +38,9 @@
 		// Only load once
 		if (empty(static::$loaded[__METHOD__]))
 		{
-<<<<<<< HEAD
 			// Load the script && css files
-			JHtml::_('script', 'system/searchtools.js', false, true);
-			JHtml::_('stylesheet', 'system/searchtools.css', array(), true);
-=======
-			// Requires jQuery but allows to skip its loading
-			if ($loadJquery = (!isset($options['loadJquery']) || $options['loadJquery'] != 0))
-			{
-				JHtml::_('jquery.framework');
-			}
-
-			// Load the jQuery plugin && CSS
-			JHtml::_('script', 'jui/jquery.searchtools.min.js', array('version' => 'auto', 'relative' => true));
-			JHtml::_('stylesheet', 'jui/jquery.searchtools.css', array('version' => 'auto', 'relative' => true));
->>>>>>> 05d5fb34
+			JHtml::_('script', 'system/searchtools.js', array('version' => 'auto', 'relative' => true));
+			JHtml::_('stylesheet', 'system/searchtools.css', array('version' => 'auto', 'relative' => true));
 
 			static::$loaded[__METHOD__] = true;
 		}
