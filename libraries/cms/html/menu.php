<?php
/**
 * @package     Joomla.Libraries
 * @subpackage  HTML
 *
 * @copyright   Copyright (C) 2005 - 2017 Open Source Matters, Inc. All rights reserved.
 * @license     GNU General Public License version 2 or later; see LICENSE
 */

defined('JPATH_PLATFORM') or die;

/**
 * Utility class working with menu select lists
 *
 * @since  1.5
 */
abstract class JHtmlMenu
{
	/**
	 * Cached array of the menus.
	 *
	 * @var    array
	 * @since  1.6
	 */
	protected static $menus = array();

	/**
	 * Cached array of the menus items.
	 *
	 * @var    array
	 * @since  1.6
	 */
	protected static $items = array();

	/**
	 * Get a list of the available menus.
	 *
	 * @param   int  $clientId  The client id
	 *
	 * @return  array
	 *
	 * @since   1.6
	 */
	public static function menus($clientId = 0)
	{
		$key = serialize($clientId);

		if (!isset(static::$menus[$key]))
		{
			$db = JFactory::getDbo();

			$query = $db->getQuery(true)
				->select($db->qn(array('id', 'menutype', 'title', 'client_id'), array('id', 'value', 'text', 'client_id')))
				->from($db->quoteName('#__menu_types'))
				->order('client_id, title');

			if (isset($clientId))
			{
				$query->where('client_id = ' . (int) $clientId);
			}

			static::$menus[$key] = $db->setQuery($query)->loadObjectList();
		}

		return static::$menus[$key];
	}

	/**
	 * Returns an array of menu items grouped by menu.
	 *
	 * @param   array  $config  An array of configuration options [published, checkacl, clientid].
	 *
	 * @return  array
	 *
	 * @since   1.6
	 */
	public static function menuItems($config = array())
	{
		$key = serialize($config);

		if (empty(static::$items[$key]))
		{
			// B/C - not passed  = 0, null can be passed for both clients
			$clientId = array_key_exists('clientid', $config) ? $config['clientid'] : 0;
			$menus    = static::menus($clientId);

			$db = JFactory::getDbo();
			$query = $db->getQuery(true)
				->select('a.id AS value, a.title AS text, a.level, a.menutype, a.client_id')
				->from('#__menu AS a')
				->where('a.parent_id > 0');

			// Filter on the client id
			if (isset($clientId))
			{
				$query->where('a.client_id = ' . (int) $clientId);
			}

			// Filter on the published state
			if (isset($config['published']))
			{
				if (is_numeric($config['published']))
				{
					$query->where('a.published = ' . (int) $config['published']);
				}
				elseif ($config['published'] === '')
				{
					$query->where('a.published IN (0,1)');
				}
			}

			$query->order('a.lft');

			$db->setQuery($query);
			$items = $db->loadObjectList();

			// Collate menu items based on menutype
			$lookup = array();

			foreach ($items as &$item)
			{
				if (!isset($lookup[$item->menutype]))
				{
					$lookup[$item->menutype] = array();
				}

				$lookup[$item->menutype][] = &$item;

				$item->text = str_repeat('- ', $item->level) . $item->text;
			}

			static::$items[$key] = array();

			$user = JFactory::getUser();

			$aclcheck = !empty($config['checkacl']) ? (int) $config['checkacl'] : 0;

			foreach ($menus as &$menu)
			{
				if ($aclcheck)
				{
					$action = $aclcheck == $menu->id ? 'edit' : 'create';

					if (!$user->authorise('core.' . $action, 'com_menus.menu.' . $menu->id))
					{
						continue;
					}
				}

				// Start group:
<<<<<<< HEAD
				$optGroup = new stdClass;
				$optGroup->value = '<OPTGROUP>';
				$optGroup->text = $menu->text;
				static::$items[] = $optGroup;
=======
				static::$items[$key][] = JHtml::_('select.optgroup', $menu->text);
>>>>>>> 2f2d083a

				// Special "Add to this Menu" option:
				static::$items[$key][] = JHtml::_('select.option', $menu->value . '.1', JText::_('JLIB_HTML_ADD_TO_THIS_MENU'));

				// Menu items:
				if (isset($lookup[$menu->value]))
				{
					foreach ($lookup[$menu->value] as &$item)
					{
						static::$items[$key][] = JHtml::_('select.option', $menu->value . '.' . $item->value, $item->text);
					}
				}

				// Finish group:
<<<<<<< HEAD
				$closeOptGroup = new stdClass;
				$closeOptGroup->value = '</OPTGROUP>';
				$closeOptGroup->text = $menu->text;

				static::$items[] = $closeOptGroup;
=======
				static::$items[$key][] = JHtml::_('select.optgroup', $menu->text);
>>>>>>> 2f2d083a
			}
		}

		return static::$items[$key];
	}

	/**
	 * Displays an HTML select list of menu items.
	 *
	 * @param   string  $name      The name of the control.
	 * @param   string  $selected  The value of the selected option.
	 * @param   string  $attribs   Attributes for the control.
	 * @param   array   $config    An array of options for the control [id, published, checkacl, clientid].
	 *
	 * @return  string
	 *
	 * @since   1.6
	 */
	public static function menuItemList($name, $selected = null, $attribs = null, $config = array())
	{
		static $count;

		$options = static::menuItems($config);

		return JHtml::_(
			'select.genericlist', $options, $name,
			array(
				'id' => isset($config['id']) ? $config['id'] : 'assetgroups_' . (++$count),
				'list.attr' => (is_null($attribs) ? 'class="inputbox" size="1"' : $attribs),
				'list.select' => (int) $selected,
				'list.translate' => false,
			)
		);
	}

	/**
	 * Build the select list for Menu Ordering
	 *
	 * @param   object   &$row  The row object
	 * @param   integer  $id    The id for the row. Must exist to enable menu ordering
	 *
	 * @return  string
	 *
	 * @since   1.5
	 */
	public static function ordering(&$row, $id)
	{
		if ($id)
		{
			$db = JFactory::getDbo();
			$query = $db->getQuery(true)
				->select('ordering AS value, title AS text')
				->from($db->quoteName('#__menu'))
				->where($db->quoteName('menutype') . ' = ' . $db->quote($row->menutype))
				->where($db->quoteName('parent_id') . ' = ' . (int) $row->parent_id)
				->where($db->quoteName('published') . ' != -2')
				->order('ordering');
			$order = JHtml::_('list.genericordering', $query);
			$ordering = JHtml::_(
				'select.genericlist', $order, 'ordering',
				array('list.attr' => 'class="inputbox" size="1"', 'list.select' => (int) $row->ordering)
			);
		}
		else
		{
			$ordering = '<input type="hidden" name="ordering" value="' . $row->ordering . '" />' . JText::_('JGLOBAL_NEWITEMSLAST_DESC');
		}

		return $ordering;
	}

	/**
	 * Build the multiple select list for Menu Links/Pages
	 *
	 * @param   boolean  $all         True if all can be selected
	 * @param   boolean  $unassigned  True if unassigned can be selected
	 * @param   int      $clientId    The client id
	 *
	 * @return  string
	 *
	 * @since   1.5
	 */
	public static function linkOptions($all = false, $unassigned = false, $clientId = 0)
	{
		$db = JFactory::getDbo();

		// Get a list of the menu items
		$query = $db->getQuery(true)
			->select('m.id, m.parent_id, m.title, m.menutype, m.client_id')
			->from($db->quoteName('#__menu') . ' AS m')
			->where($db->quoteName('m.published') . ' = 1')
			->order('m.client_id, m.menutype, m.parent_id');

		if (isset($clientId))
		{
			$query->where('m.client_id = ' . (int) $clientId);
		}

		$db->setQuery($query);

		$mitems = $db->loadObjectList();

		if (!$mitems)
		{
			$mitems = array();
		}

		// Establish the hierarchy of the menu
		$children = array();

		// First pass - collect children
		foreach ($mitems as $v)
		{
			$pt            = $v->parent_id;
			$list          = @$children[$pt] ? $children[$pt] : array();
			$list[]        = $v;
			$children[$pt] = $list;
		}

		// Second pass - get an indent list of the items
		$list = static::treerecurse((int) $mitems[0]->parent_id, '', array(), $children, 9999, 0, 0);

		// Code that adds menu name to Display of Page(s)
		$mitems = array();

		if ($all | $unassigned)
		{
			$mitems[] = JHtml::_('select.option', '<OPTGROUP>', JText::_('JOPTION_MENUS'));

			if ($all)
			{
				$mitems[] = JHtml::_('select.option', 0, JText::_('JALL'));
			}

			if ($unassigned)
			{
				$mitems[] = JHtml::_('select.option', -1, JText::_('JOPTION_UNASSIGNED'));
			}

			$mitems[] = JHtml::_('select.option', '</OPTGROUP>');
		}

		$lastMenuType = null;
		$tmpMenuType = null;

		foreach ($list as $list_a)
		{
			if ($list_a->menutype != $lastMenuType)
			{
				if ($tmpMenuType)
				{
					$mitems[] = JHtml::_('select.option', '</OPTGROUP>');
				}

				$mitems[] = JHtml::_('select.option', '<OPTGROUP>', $list_a->menutype);
				$lastMenuType = $list_a->menutype;
				$tmpMenuType = $list_a->menutype;
			}

			$mitems[] = JHtml::_('select.option', $list_a->id, $list_a->title);
		}

		if ($lastMenuType !== null)
		{
			$mitems[] = JHtml::_('select.option', '</OPTGROUP>');
		}

		return $mitems;
	}

	/**
	 * Build the list representing the menu tree
	 *
	 * @param   integer  $id         Id of the menu item
	 * @param   string   $indent     The indentation string
	 * @param   array    $list       The list to process
	 * @param   array    &$children  The children of the current item
	 * @param   integer  $maxlevel   The maximum number of levels in the tree
	 * @param   integer  $level      The starting level
	 * @param   int      $type       Set the type of spacer to use. Use 1 for |_ or 0 for -
	 *
	 * @return  array
	 *
	 * @since   1.5
	 */
	public static function treerecurse($id, $indent, $list, &$children, $maxlevel = 9999, $level = 0, $type = 1)
	{
		if (@$children[$id] && $level <= $maxlevel)
		{
			foreach ($children[$id] as $v)
			{
				$id = $v->id;

				if ($type)
				{
					$pre = '<sup>|_</sup>&#160;';
					$spacer = '.&#160;&#160;&#160;&#160;&#160;&#160;';
				}
				else
				{
					$pre = '- ';
					$spacer = '&#160;&#160;';
				}

				if ($v->parent_id == 0)
				{
					$txt = $v->title;
				}
				else
				{
					$txt = $pre . $v->title;
				}

				$list[$id] = $v;
				$list[$id]->treename = $indent . $txt;
				$list[$id]->children = count(@$children[$id]);
				$list = static::treerecurse($id, $indent . $spacer, $list, $children, $maxlevel, $level + 1, $type);
			}
		}

		return $list;
	}
}<|MERGE_RESOLUTION|>--- conflicted
+++ resolved
@@ -148,14 +148,10 @@
 				}
 
 				// Start group:
-<<<<<<< HEAD
 				$optGroup = new stdClass;
 				$optGroup->value = '<OPTGROUP>';
 				$optGroup->text = $menu->text;
-				static::$items[] = $optGroup;
-=======
-				static::$items[$key][] = JHtml::_('select.optgroup', $menu->text);
->>>>>>> 2f2d083a
+				static::$items[$key][] = $optGroup;
 
 				// Special "Add to this Menu" option:
 				static::$items[$key][] = JHtml::_('select.option', $menu->value . '.1', JText::_('JLIB_HTML_ADD_TO_THIS_MENU'));
@@ -170,15 +166,11 @@
 				}
 
 				// Finish group:
-<<<<<<< HEAD
 				$closeOptGroup = new stdClass;
 				$closeOptGroup->value = '</OPTGROUP>';
 				$closeOptGroup->text = $menu->text;
 
-				static::$items[] = $closeOptGroup;
-=======
-				static::$items[$key][] = JHtml::_('select.optgroup', $menu->text);
->>>>>>> 2f2d083a
+				static::$items[$key][] = $closeOptGroup;
 			}
 		}
 
