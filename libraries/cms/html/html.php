<?php
/**
 * @package     Joomla.Libraries
 * @subpackage  HTML
 *
 * @copyright   Copyright (C) 2005 - 2016 Open Source Matters, Inc. All rights reserved.
 * @license     GNU General Public License version 2 or later; see LICENSE
 */

defined('JPATH_PLATFORM') or die;

use Joomla\Utilities\ArrayHelper;

jimport('joomla.environment.browser');
jimport('joomla.filesystem.file');
jimport('joomla.filesystem.path');

/**
 * Utility class for all HTML drawing classes
 *
 * @since  1.5
 */
abstract class JHtml
{
	/**
	 * Option values related to the generation of HTML output. Recognized
	 * options are:
	 *     fmtDepth, integer. The current indent depth.
	 *     fmtEol, string. The end of line string, default is linefeed.
	 *     fmtIndent, string. The string to use for indentation, default is
	 *     tab.
	 *
	 * @var    array
	 * @since  1.5
	 */
	public static $formatOptions = array('format.depth' => 0, 'format.eol' => "\n", 'format.indent' => "\t");

	/**
	 * An array to hold included paths
	 *
	 * @var    string[]
	 * @since  1.5
	 */
	protected static $includePaths = array();

	/**
	 * An array to hold method references
	 *
	 * @var    callable[]
	 * @since  1.6
	 */
	protected static $registry = array();

	/**
	 * Method to extract a key
	 *
	 * @param   string  $key  The name of helper method to load, (prefix).(class).function
	 *                        prefix and class are optional and can be used to load custom html helpers.
	 *
	 * @return  array  Contains lowercase key, prefix, file, function.
	 *
	 * @since   1.6
	 */
	protected static function extract($key)
	{
		$key = preg_replace('#[^A-Z0-9_\.]#i', '', $key);

		// Check to see whether we need to load a helper file
		$parts = explode('.', $key);

		$prefix = (count($parts) == 3 ? array_shift($parts) : 'JHtml');
		$file = (count($parts) == 2 ? array_shift($parts) : '');
		$func = array_shift($parts);

		return array(strtolower($prefix . '.' . $file . '.' . $func), $prefix, $file, $func);
	}

	/**
	 * Class loader method
	 *
	 * Additional arguments may be supplied and are passed to the sub-class.
	 * Additional include paths are also able to be specified for third-party use
	 *
	 * @param   string  $key  The name of helper method to load, (prefix).(class).function
	 *                        prefix and class are optional and can be used to load custom
	 *                        html helpers.
	 *
	 * @return  mixed  Result of JHtml::call($function, $args)
	 *
	 * @since   1.5
	 * @throws  InvalidArgumentException
	 */
	public static function _($key)
	{
		list($key, $prefix, $file, $func) = static::extract($key);

		if (array_key_exists($key, static::$registry))
		{
			$function = static::$registry[$key];
			$args = func_get_args();

			// Remove function name from arguments
			array_shift($args);

			return static::call($function, $args);
		}

		$className = $prefix . ucfirst($file);

		if (!class_exists($className))
		{
			$path = JPath::find(static::$includePaths, strtolower($file) . '.php');

			if (!$path)
			{
				throw new InvalidArgumentException(sprintf('%s %s not found.', $prefix, $file), 500);
			}

			JLoader::register($className, $path);

			if (!class_exists($className))
			{
				throw new InvalidArgumentException(sprintf('%s not found.', $className), 500);
			}
		}

		$toCall = array($className, $func);

		if (!is_callable($toCall))
		{
			throw new InvalidArgumentException(sprintf('%s::%s not found.', $className, $func), 500);
		}

		static::register($key, $toCall);
		$args = func_get_args();

		// Remove function name from arguments
		array_shift($args);

		return static::call($toCall, $args);
	}

	/**
	 * Registers a function to be called with a specific key
	 *
	 * @param   string  $key       The name of the key
	 * @param   string  $function  Function or method
	 *
	 * @return  boolean  True if the function is callable
	 *
	 * @since   1.6
	 */
	public static function register($key, $function)
	{
		list($key) = static::extract($key);

		if (is_callable($function))
		{
			static::$registry[$key] = $function;

			return true;
		}

		return false;
	}

	/**
	 * Removes a key for a method from registry.
	 *
	 * @param   string  $key  The name of the key
	 *
	 * @return  boolean  True if a set key is unset
	 *
	 * @since   1.6
	 */
	public static function unregister($key)
	{
		list($key) = static::extract($key);

		if (isset(static::$registry[$key]))
		{
			unset(static::$registry[$key]);

			return true;
		}

		return false;
	}

	/**
	 * Test if the key is registered.
	 *
	 * @param   string  $key  The name of the key
	 *
	 * @return  boolean  True if the key is registered.
	 *
	 * @since   1.6
	 */
	public static function isRegistered($key)
	{
		list($key) = static::extract($key);

		return isset(static::$registry[$key]);
	}

	/**
	 * Function caller method
	 *
	 * @param   callable  $function  Function or method to call
	 * @param   array     $args      Arguments to be passed to function
	 *
	 * @return  mixed   Function result or false on error.
	 *
	 * @see     https://secure.php.net/manual/en/function.call-user-func-array.php
	 * @since   1.6
	 * @throws  InvalidArgumentException
	 */
	protected static function call($function, $args)
	{
		if (!is_callable($function))
		{
			throw new InvalidArgumentException('Function not supported', 500);
		}

		// PHP 5.3 workaround
		$temp = array();

		foreach ($args as &$arg)
		{
			$temp[] = &$arg;
		}

		return call_user_func_array($function, $temp);
	}

	/**
	 * Write a `<a>` element
	 *
	 * @param   string        $url      The relative URL to use for the href attribute
	 * @param   string        $text     The target attribute to use
	 * @param   array|string  $attribs  Attributes to be added to the `<a>` element
	 *
	 * @return  string
	 *
	 * @since   1.5
	 */
	public static function link($url, $text, $attribs = null)
	{
		if (is_array($attribs))
		{
			$attribs = ArrayHelper::toString($attribs);
		}

		return '<a href="' . $url . '" ' . $attribs . '>' . $text . '</a>';
	}

	/**
	 * Write a `<iframe>` element
	 *
	 * @param   string        $url       The relative URL to use for the src attribute.
	 * @param   string        $name      The target attribute to use.
	 * @param   array|string  $attribs   Attributes to be added to the `<iframe>` element
	 * @param   string        $noFrames  The message to display if the iframe tag is not supported.
	 *
	 * @return  string
	 *
	 * @since   1.5
	 */
	public static function iframe($url, $name, $attribs = null, $noFrames = '')
	{
		if (is_array($attribs))
		{
			$attribs = ArrayHelper::toString($attribs);
		}

		return '<iframe src="' . $url . '" ' . $attribs . ' name="' . $name . '">' . $noFrames . '</iframe>';
	}

	/**
	 * Include version with MD5SUM file in path.
	 *
	 * @param   string  $path  Folder name to search into (images, css, js, ...).
	 *
	 * @return  string  Query string to add.
	 *
	 * @since   __DEPLOY_VERSION__
	 *
	 * @deprecated   4.0  Usage of MD5SUM files is deprecated, use version instead.
	 */
	protected static function getMd5Version($path)
	{
		$md5 = dirname($path) . '/MD5SUM';

		if (file_exists($md5))
		{
			JLog::add('Usage of MD5SUM files is deprecated, use version instead.', JLog::WARNING, 'deprecated');

			return '?' . file_get_contents($md5);
		}

		return '';
	}

	/**
	 * Compute the files to be included
	 *
	 * @param   string   $folder          Folder name to search in (i.e. images, css, js).
	 * @param   string   $file            Path to file.
	 * @param   boolean  $relative        Flag if the path to the file is relative to the /media folder (and searches in template).
	 * @param   boolean  $detect_browser  Flag if the browser should be detected to include specific browser files.
	 * @param   boolean  $detect_debug    Flag if debug mode is enabled to include uncompressed files if debug is on.
	 *
	 * @return  array    files to be included.
	 *
	 * @see     JBrowser
	 * @since   1.6
	 */
	protected static function includeRelativeFiles($folder, $file, $relative, $detect_browser, $detect_debug)
	{
		// If http is present in filename just return it as an array
		if (strpos($file, 'http') === 0 || strpos($file, '//') === 0)
		{
			return array($file);
		}

		// Extract extension and strip the file
		$strip = JFile::stripExt($file);
		$ext   = JFile::getExt($file);

		// Prepare array of files
		$includes = array();

		// Detect browser and compute potential files
		if ($detect_browser)
		{
			$navigator = JBrowser::getInstance();
			$browser   = $navigator->getBrowser();
			$major     = $navigator->getMajor();
			$minor     = $navigator->getMinor();

			// Try to include files named filename.ext, filename_browser.ext, filename_browser_major.ext, filename_browser_major_minor.ext
			// where major and minor are the browser version names
			$potential = array(
				$strip,
				$strip . '_' . $browser,
				$strip . '_' . $browser . '_' . $major,
				$strip . '_' . $browser . '_' . $major . '_' . $minor,
			);
		}
		else
		{
			$potential = array($strip);
		}

		// If relative search in template directory or media directory
		if ($relative)
		{
			// Get the template
			$template = JFactory::getApplication()->getTemplate();

			// For each potential files
			foreach ($potential as $strip)
			{
				$files = array();

				// Detect debug mode
				if ($detect_debug && JFactory::getConfig()->get('debug'))
				{
					/*
					 * Detect if we received a file in the format name.min.ext
					 * If so, strip the .min part out, otherwise append -uncompressed
					 */
					if (strlen($strip) > 4 && preg_match('#\.min$#', $strip))
					{
						$files[] = preg_replace('#\.min$#', '.', $strip) . $ext;
					}
					else
					{
						$files[] = $strip . '-uncompressed.' . $ext;
					}
				}

				$files[] = $strip . '.' . $ext;

				/*
				 * Loop on 1 or 2 files and break on first found.
				 * Add the content of the MD5SUM file located in the same folder to url to ensure cache browser refresh
				 * This MD5SUM file must represent the signature of the folder content
				 */
				foreach ($files as $file)
				{
					// If the file is in the template folder
					$path = JPATH_THEMES . "/$template/$folder/$file";

					if (file_exists($path))
					{
						$includes[] = JUri::base(true) . "/templates/$template/$folder/$file" . static::getMd5Version($path);

						break;
					}
					else
					{
						// If the file contains any /: it can be in an media extension subfolder
						if (strpos($file, '/'))
						{
							// Divide the file extracting the extension as the first part before /
							list($extension, $file) = explode('/', $file, 2);

							// If the file yet contains any /: it can be a plugin
							if (strpos($file, '/'))
							{
								// Divide the file extracting the element as the first part before /
								list($element, $file) = explode('/', $file, 2);

								// Try to deal with plugins group in the media folder
								$path = JPATH_ROOT . "/media/$extension/$element/$folder/$file";

								if (file_exists($path))
								{
									$includes[] = JUri::root(true) . "/media/$extension/$element/$folder/$file" . static::getMd5Version($path);

									break;
								}

								// Try to deal with classical file in a media subfolder called element
								$path = JPATH_ROOT . "/media/$extension/$folder/$element/$file";

								if (file_exists($path))
								{
									$includes[] = JUri::root(true) . "/media/$extension/$folder/$element/$file" . static::getMd5Version($path);

									break;
								}

								// Try to deal with system files in the template folder
								$path = JPATH_THEMES . "/$template/$folder/system/$element/$file";

								if (file_exists($path))
								{
									$includes[] = JUri::root(true) . "/templates/$template/$folder/system/$element/$file" . static::getMd5Version($path);

									break;
								}

								// Try to deal with system files in the media folder
								$path = JPATH_ROOT . "/media/system/$folder/$element/$file";

								if (file_exists($path))
								{
									$includes[] = JUri::root(true) . "/media/system/$folder/$element/$file" . static::getMd5Version($path);

									break;
								}
							}
							else
							{
								// Try to deals in the extension media folder
								$path = JPATH_ROOT . "/media/$extension/$folder/$file";

								if (file_exists($path))
								{
									$includes[] = JUri::root(true) . "/media/$extension/$folder/$file" . static::getMd5Version($path);

									break;
								}

								// Try to deal with system files in the template folder
								$path = JPATH_THEMES . "/$template/$folder/system/$file";

								if (file_exists($path))
								{
									$includes[] = JUri::root(true) . "/templates/$template/$folder/system/$file" . static::getMd5Version($path);

									break;
								}

								// Try to deal with system files in the media folder
								$path = JPATH_ROOT . "/media/system/$folder/$file";

								if (file_exists($path))
								{
									$includes[] = JUri::root(true) . "/media/system/$folder/$file" . static::getMd5Version($path);

									break;
								}
							}
						}
						// Try to deal with system files in the media folder
						else
						{
							$path = JPATH_ROOT . "/media/system/$folder/$file";

							if (file_exists($path))
							{
								$includes[] = JUri::root(true) . "/media/system/$folder/$file" . static::getMd5Version($path);

								break;
							}
						}
					}
				}
			}
		}
		// If not relative and http is not present in filename
		else
		{
			foreach ($potential as $strip)
			{
				$files = array();

				// Detect debug mode
				if ($detect_debug && JFactory::getConfig()->get('debug'))
				{
					/*
					 * Detect if we received a file in the format name.min.ext
					 * If so, strip the .min part out, otherwise append -uncompressed
					 */
					if (strlen($strip) > 4 && preg_match('#\.min$#', $strip))
					{
						$files[] = preg_replace('#\.min$#', '.', $strip) . $ext;
					}
					else
					{
						$files[] = $strip . '-uncompressed.' . $ext;
					}
				}

				$files[] = $strip . '.' . $ext;

				/*
				 * Loop on 1 or 2 files and break on first found.
				 * Add the content of the MD5SUM file located in the same folder to url to ensure cache browser refresh
				 * This MD5SUM file must represent the signature of the folder content
				 */
				foreach ($files as $file)
				{
					$path = JPATH_ROOT . "/$file";

					if (file_exists($path))
					{
						$includes[] = JUri::root(true) . "/$file" . static::getMd5Version($path);

						break;
					}
				}
			}
		}

		return $includes;
	}

	/**
	 * Write a `<img>` element
	 *
	 * @param   string        $file        The relative or absolute URL to use for the src attribute.
	 * @param   string        $alt         The alt text.
	 * @param   array|string  $attribs     Attributes to be added to the `<img>` element
	 * @param   boolean       $relative    Flag if the path to the file is relative to the /media folder (and searches in template).
	 * @param   integer       $returnPath  Defines the return value for the method:
	 *                                     -1: Returns a `<img>` tag without looking for relative files
	 *                                     0: Returns a `<img>` tag while searching for relative files
	 *                                     1: Returns the file path to the image while searching for relative files
	 *
	 * @return  string
	 *
	 * @since   1.5
	 */
	public static function image($file, $alt, $attribs = null, $relative = false, $returnPath = 0)
	{
		$returnPath = (int) $returnPath;

		if ($returnPath !== -1)
		{
			$includes = static::includeRelativeFiles('images', $file, $relative, false, false);
			$file = count($includes) ? $includes[0] : null;
		}

		// If only path is required
		if ($returnPath)
		{
			return $file;
		}

		return '<img src="' . $file . '" alt="' . $alt . '" ' . trim((is_array($attribs) ? ArrayHelper::toString($attribs) : $attribs) . ' /') . '>';
	}

	/**
	 * Write a `<link>` element to load a CSS file
	 *
	 * @param   string  $file     Path to file
	 * @param   array   $options  Array of options. Example: array('version' => 'auto', 'conditional' => 'lt IE 9')
	 * @param   array   $attribs  Array of attributes. Example: array('id' => 'scriptid', 'async' => 'async', 'data-test' => 1)
	 *
	 * @return  array|string|null  nothing if $returnPath is false, null, path or array of path if specific CSS browser files were detected
	 *
	 * @see     JBrowser
	 * @since   1.5
	 * @deprecated 4.0  The (file, attribs, relative, pathOnly, detectBrowser, detectDebug) method signature is deprecated,
	 *                  use (file, options, attributes) instead.
	 */
	public static function stylesheet($file, $options = array(), $attribs = array())
	{
		// B/C before __DEPLOY_VERSION__
		if (!is_array($attribs))
		{
			JLog::add('The stylesheet method signature used has changed, use (file, options, attributes) instead.', JLog::WARNING, 'deprecated');

			$argList = func_get_args();
			$options = array();

			// Old parameters.
			$attribs                  = isset($argList[1]) ? $argList[1] : array();
			$options['relative']      = isset($argList[2]) ? $argList[2] : false;
			$options['pathOnly']      = isset($argList[3]) ? $argList[3] : false;
			$options['detectBrowser'] = isset($argList[4]) ? $argList[4] : true;
			$options['detectDebug']   = isset($argList[5]) ? $argList[5] : true;
		}
		else
		{
			$options['relative']      = isset($options['relative']) ? $options['relative'] : false;
			$options['pathOnly']      = isset($options['pathOnly']) ? $options['pathOnly'] : false;
			$options['detectBrowser'] = isset($options['detectBrowser']) ? $options['detectBrowser'] : true;
			$options['detectDebug']   = isset($options['detectDebug']) ? $options['detectDebug'] : true;
		}

		$includes = static::includeRelativeFiles('css', $file, $options['relative'], $options['detectBrowser'], $options['detectDebug']);

		// If only path is required
		if ($options['pathOnly'])
		{
			if (count($includes) === 0)
			{
				return;
			}

			if (count($includes) === 1)
			{
				return $includes[0];
			}

			return $includes;
		}

		// If inclusion is required
		$document = JFactory::getDocument();

		foreach ($includes as $include)
		{
			// If there is already a version hash in the script reference (by using deprecated MD5SUM).
			if ($pos = strpos($include, '?') !== false)
			{
				$options['version'] = substr($include, $pos + 1);
			}

			$document->addStyleSheet($include, $options, $attribs);
		}
	}

	/**
	 * Write a `<script>` element to load a JavaScript file
	 *
	 * @param   string  $file     Path to file.
	 * @param   array   $options  Array of options. Example: array('version' => 'auto', 'conditional' => 'lt IE 9')
	 * @param   array   $attribs  Array of attributes. Example: array('id' => 'scriptid', 'async' => 'async', 'data-test' => 1)
	 *
	 * @return  array|string|null  Nothing if $returnPath is false, null, path or array of path if specific JavaScript browser files were detected
	 *
	 * @see     JHtml::stylesheet()
	 * @since   1.5
	 * @deprecated 4.0  The (file, framework, relative, pathOnly, detectBrowser, detectDebug) method signature is deprecated,
	 *                  use (file, options, attributes) instead.
	 */
	public static function script($file, $options = array(), $attribs = array())
	{
		// B/C before __DEPLOY_VERSION__
		if (!is_array($options) && !is_array($attribs))
		{
			JLog::add('The script method signature used has changed, use (file, options, attributes) instead.', JLog::WARNING, 'deprecated');

			$argList = func_get_args();
			$options = array();
			$attribs = array();

			// Old parameters.
			$options['framework']     = isset($argList[1]) ? $argList[1] : false;
			$options['relative']      = isset($argList[2]) ? $argList[2] : false;
			$options['pathOnly']      = isset($argList[3]) ? $argList[3] : false;
			$options['detectBrowser'] = isset($argList[4]) ? $argList[4] : true;
			$options['detectDebug']   = isset($argList[5]) ? $argList[5] : true;
		}
		else
		{
			$options['framework']     = isset($options['framework']) ? $options['framework'] : false;
			$options['relative']      = isset($options['relative']) ? $options['relative'] : false;
			$options['pathOnly']      = isset($options['pathOnly']) ? $options['pathOnly'] : false;
			$options['detectBrowser'] = isset($options['detectBrowser']) ? $options['detectBrowser'] : true;
			$options['detectDebug']   = isset($options['detectDebug']) ? $options['detectDebug'] : true;
		}

		// Include MooTools framework
		if ($options['framework'])
		{
			static::_('behavior.framework');
		}

		$includes = static::includeRelativeFiles('js', $file, $options['relative'], $options['detectBrowser'], $options['detectDebug']);

		// If only path is required
		if ($options['pathOnly'])
		{
			if (count($includes) === 0)
			{
				return;
			}

			if (count($includes) === 1)
			{
				return $includes[0];
			}
			
			return $includes;
		}

		// If inclusion is required
		$document = JFactory::getDocument();

		foreach ($includes as $include)
		{
			// If there is already a version hash in the script reference (by using deprecated MD5SUM).
			if ($pos = strpos($include, '?') !== false)
			{
				$options['version'] = substr($include, $pos + 1);
			}

			$document->addScript($include, $options, $attribs);
		}
	}

	/**
	 * Set format related options.
	 *
	 * Updates the formatOptions array with all valid values in the passed array.
	 *
	 * @param   array  $options  Option key/value pairs.
	 *
	 * @return  void
	 *
	 * @see     JHtml::$formatOptions
	 * @since   1.5
	 */
	public static function setFormatOptions($options)
	{
		foreach ($options as $key => $val)
		{
			if (isset(static::$formatOptions[$key]))
			{
				static::$formatOptions[$key] = $val;
			}
		}
	}

	/**
	 * Returns formated date according to a given format and time zone.
	 *
	 * @param   string   $input      String in a format accepted by date(), defaults to "now".
	 * @param   string   $format     The date format specification string (see {@link PHP_MANUAL#date}).
	 * @param   mixed    $tz         Time zone to be used for the date.  Special cases: boolean true for user
	 *                               setting, boolean false for server setting.
	 * @param   boolean  $gregorian  True to use Gregorian calendar.
	 *
	 * @return  string    A date translated by the given format and time zone.
	 *
	 * @see     strftime
	 * @since   1.5
	 */
	public static function date($input = 'now', $format = null, $tz = true, $gregorian = false)
	{
		// Get some system objects.
		$config = JFactory::getConfig();
		$user   = JFactory::getUser();

		// UTC date converted to user time zone.
		if ($tz === true)
		{
			// Get a date object based on UTC.
			$date = JFactory::getDate($input, 'UTC');

			// Set the correct time zone based on the user configuration.
			$date->setTimezone(new DateTimeZone($user->getParam('timezone', $config->get('offset'))));
		}
		// UTC date converted to server time zone.
		elseif ($tz === false)
		{
			// Get a date object based on UTC.
			$date = JFactory::getDate($input, 'UTC');

			// Set the correct time zone based on the server configuration.
			$date->setTimezone(new DateTimeZone($config->get('offset')));
		}
		// No date conversion.
		elseif ($tz === null)
		{
			$date = JFactory::getDate($input);
		}
		// UTC date converted to given time zone.
		else
		{
			// Get a date object based on UTC.
			$date = JFactory::getDate($input, 'UTC');

			// Set the correct time zone based on the server configuration.
			$date->setTimezone(new DateTimeZone($tz));
		}

		// If no format is given use the default locale based format.
		if (!$format)
		{
			$format = JText::_('DATE_FORMAT_LC1');
		}
		// $format is an existing language key
		elseif (JFactory::getLanguage()->hasKey($format))
		{
			$format = JText::_($format);
		}

		if ($gregorian)
		{
			return $date->format($format, true);
		}

		return $date->calendar($format, true);
	}

	/**
	 * Creates a tooltip with an image as button
	 *
	 * @param   string  $tooltip  The tip string.
	 * @param   mixed   $title    The title of the tooltip or an associative array with keys contained in
	 *                            {'title','image','text','href','alt'} and values corresponding to parameters of the same name.
	 * @param   string  $image    The image for the tip, if no text is provided.
	 * @param   string  $text     The text for the tip.
	 * @param   string  $href     A URL that will be used to create the link.
	 * @param   string  $alt      The alt attribute for img tag.
	 * @param   string  $class    CSS class for the tool tip.
	 *
	 * @return  string
	 *
	 * @since   1.5
	 */
	public static function tooltip($tooltip, $title = '', $image = 'tooltip.png', $text = '', $href = '', $alt = 'Tooltip', $class = 'hasTooltip')
	{
		if (is_array($title))
		{
			foreach (array('image', 'text', 'href', 'alt', 'class') as $param)
			{
				if (isset($title[$param]))
				{
					$$param = $title[$param];
				}
			}

			if (isset($title['title']))
			{
				$title = $title['title'];
			}
			else
			{
				$title = '';
			}
		}

		if (!$text)
		{
			$alt = htmlspecialchars($alt, ENT_COMPAT, 'UTF-8');
			$text = static::image($image, $alt, null, true);
		}

		if ($href)
		{
			$tip = '<a href="' . $href . '">' . $text . '</a>';
		}
		else
		{
			$tip = $text;
		}

		if ($class == 'hasTip')
		{
			// Still using MooTools tooltips!
			$tooltip = htmlspecialchars($tooltip, ENT_COMPAT, 'UTF-8');

			if ($title)
			{
				$title = htmlspecialchars($title, ENT_COMPAT, 'UTF-8');
				$tooltip = $title . '::' . $tooltip;
			}
		}
		else
		{
			$tooltip = self::tooltipText($title, $tooltip, 0);
		}

		return '<span class="' . $class . '" title="' . $tooltip . '">' . $tip . '</span>';
	}

	/**
	 * Converts a double colon separated string or 2 separate strings to a string ready for bootstrap tooltips
	 *
	 * @param   string   $title      The title of the tooltip (or combined '::' separated string).
	 * @param   string   $content    The content to tooltip.
	 * @param   boolean  $translate  If true will pass texts through JText.
	 * @param   boolean  $escape     If true will pass texts through htmlspecialchars.
	 *
	 * @return  string  The tooltip string
	 *
	 * @since   3.1.2
	 */
	public static function tooltipText($title = '', $content = '', $translate = true, $escape = true)
	{
		// Initialise return value.
		$result = '';

		// Don't process empty strings
		if ($content != '' || $title != '')
		{
			// Split title into title and content if the title contains '::' (old Mootools format).
			if ($content == '' && !(strpos($title, '::') === false))
			{
				list($title, $content) = explode('::', $title, 2);
			}

			// Pass texts through JText if required.
			if ($translate)
			{
				$title = JText::_($title);
				$content = JText::_($content);
			}

			// Use only the content if no title is given.
			if ($title == '')
			{
				$result = $content;
			}
			// Use only the title, if title and text are the same.
			elseif ($title == $content)
			{
				$result = '<strong>' . $title . '</strong>';
			}
			// Use a formatted string combining the title and content.
			elseif ($content != '')
			{
				$result = '<strong>' . $title . '</strong><br />' . $content;
			}
			else
			{
				$result = $title;
			}

			// Escape everything, if required.
			if ($escape)
			{
				$result = htmlspecialchars($result);
			}
		}

		return $result;
	}

	/**
	 * Displays a calendar control field
	 *
	 * @param   string  $value    The date value
	 * @param   string  $name     The name of the text field
	 * @param   string  $id       The id of the text field
	 * @param   string  $format   The date format
	 * @param   mixed   $attribs  Additional HTML attributes
	 *                            The array can have the following keys:
	 *                            readonly      Sets the readonly parameter for the input tag
	 *                            disabled      Sets the disabled parameter for the input tag
	 *                            autofocus     Sets the autofocus parameter for the input tag
	 *                            autocomplete  Sets the autocomplete parameter for the input tag
	 *                            filter        Sets the filter for the input tag
	 *
	 * @return  string  HTML markup for a calendar field
	 *
	 * @since   1.5
	 *
	 */
	public static function calendar($value, $name, $id, $format = '%Y-%m-%d', $attribs = array())
	{
		$tag       = JFactory::getLanguage()->getTag();
		$calendar  = JFactory::getLanguage()->getCalendar();
		$direction = strtolower(JFactory::getDocument()->getDirection());

		// Get the appropriate file for the current language date helper
		$helperPath = 'system/fields/calendar-locales/date/gregorian/date-helper.min.js';

		if (!empty($calendar) && is_dir(JPATH_ROOT . '/media/system/js/fields/calendar-locales/date/' . strtolower($calendar)))
		{
			$helperPath = 'system/fields/calendar-locales/date/' . strtolower($calendar) . '/date-helper.min.js';
		}

		// Get the appropriate locale file for the current language
		$localesPath = 'system/fields/calendar-locales/en.js';

		if (is_file(JPATH_ROOT . '/media/system/js/fields/calendar-locales/' . strtolower($tag) . '.js'))
		{
<<<<<<< HEAD
			$attribs['class'] = isset($attribs['class']) ? $attribs['class'] : '';
			$attribs['class'] = trim($attribs['class'] . ' form-control hasTooltip');

			$attribs = ArrayHelper::toString($attribs);
=======
			$localesPath = 'system/fields/calendar-locales/' . strtolower($tag) . '.js';
		}
		elseif (is_file(JPATH_ROOT . '/media/system/js/fields/calendar-locales/' . strtolower(substr($tag, 0, -3)) . '.js'))
		{
			$localesPath = 'system/fields/calendar-locales/' . strtolower(substr($tag, 0, -3)) . '.js';
>>>>>>> 0074a396
		}

		$readonly     = isset($attribs['readonly']) && $attribs['readonly'] == 'readonly';
		$disabled     = isset($attribs['disabled']) && $attribs['disabled'] == 'disabled';
		$autocomplete = isset($attribs['autocomplete']) && $attribs['autocomplete'] == '';
		$autofocus    = isset($attribs['autofocus']) && $attribs['autofocus'] == '';
		$required     = isset($attribs['required']) && $attribs['required'] == '';
		$filter       = isset($attribs['filter']) && $attribs['filter'] == '';
		$todayBtn     = isset($attribs['todayBtn']) ? $attribs['todayBtn'] : true;
		$weekNumbers  = isset($attribs['weekNumbers']) ? $attribs['weekNumbers'] : false;
		$showTime     = isset($attribs['showTime']) ? $attribs['showTime'] : true;
		$fillTable    = isset($attribs['fillTable']) ? $attribs['fillTable'] : true;
		$timeFormat   = isset($attribs['timeFormat']) ? $attribs['timeFormat'] : 24;
		$singleHeader = isset($attribs['singleHeader']) ? $attribs['singleHeader'] : false;
		$hint         = isset($attribs['placeholder']) ? $attribs['placeholder'] : '';
		$class        = isset($attribs['class']) ? $attribs['class'] : '';

		// Format value when not nulldate ('0000-00-00 00:00:00'), otherwise blank it as it would result in 1970-01-01.
		if ($value && $value != JFactory::getDbo()->getNullDate() && strtotime($value) !== false)
		{
			$tz = date_default_timezone_get();
			date_default_timezone_set('UTC');
			$inputvalue = strftime($format, strtotime($value));
			date_default_timezone_set($tz);
		}
		else
		{
			$inputvalue = '';
		}

		$data = array(
			'id'           => $id,
			'name'         => $name,
			'class'        => $class,
			'value'        => $inputvalue,
			'format'       => $format,
			'filter'       => $filter,
			'required'     => $required,
			'readonly'     => $readonly,
			'disabled'     => $disabled,
			'hint'         => $hint,
			'autofocus'    => $autofocus,
			'autocomplete' => $autocomplete,
			'todaybutton'  => $todayBtn,
			'weeknumbers'  => $weekNumbers,
			'showtime'     => $showTime,
			'filltable'    => $fillTable,
			'timeformat'   => $timeFormat,
			'singleheader' => $singleHeader,
			'tag'          => $tag,
			'helperPath'   => $helperPath,
			'localesPath'  => $localesPath,
			'direction'    => $direction,
			);
<<<<<<< HEAD
			$done[] = $id;
		}

		// Hide button using inline styles for readonly/disabled fields
		$btn_style = ($readonly || $disabled) ? ' style="display:none;"' : '';
		$div_class = (!$readonly && !$disabled) ? ' class="input-group"' : '';
		$title     = 'title="' . ($inputvalue ? static::_('date', $value, null, null) : ''). '"';
		
		$html = '<div' . $div_class . '>';
		$html .= '<input type="text" ' . $title . ' name="' . $name . '" id="' . $id . '" value="' . htmlspecialchars($inputvalue, ENT_COMPAT, 'UTF-8') . '" ' . $attribs . ' />';
		if (!$readonly && !$disabled)
		{
			$html .= '<span class="input-group-btn">';
			$html .= '<button type="button" class="btn btn-secondary" id="' . $id . '_img"' . $btn_style . '><span class="icon-calendar"></span></button>';
			$html .= '</span>';
		}
		$html .= '</div>';

		return $html;
=======

		return JLayoutHelper::render('joomla.form.field.calendar', $data, null, null);
>>>>>>> 0074a396
	}

	/**
	 * Add a directory where JHtml should search for helpers. You may
	 * either pass a string or an array of directories.
	 *
	 * @param   string  $path  A path to search.
	 *
	 * @return  array  An array with directory elements
	 *
	 * @since   1.5
	 */
	public static function addIncludePath($path = '')
	{
		// Force path to array
		settype($path, 'array');

		// Loop through the path directories
		foreach ($path as $dir)
		{
			if (!empty($dir) && !in_array($dir, static::$includePaths))
			{
				array_unshift(static::$includePaths, JPath::clean($dir));
			}
		}

		return static::$includePaths;
	}

	/**
	 * Internal method to get a JavaScript object notation string from an array
	 *
	 * @param   array  $array  The array to convert to JavaScript object notation
	 *
	 * @return  string  JavaScript object notation representation of the array
	 *
	 * @since   3.0
	 * @deprecated  4.0 Use `json_encode()` or `Joomla\Registry\Registry::toString('json')` instead
	 */
	public static function getJSObject(array $array = array())
	{
		JLog::add(
			__METHOD__ . " is deprecated. Use json_encode() or \\Joomla\\Registry\\Registry::toString('json') instead.",
			JLog::WARNING,
			'deprecated'
		);

		$elements = array();

		foreach ($array as $k => $v)
		{
			// Don't encode either of these types
			if (is_null($v) || is_resource($v))
			{
				continue;
			}

			// Safely encode as a Javascript string
			$key = json_encode((string) $k);

			if (is_bool($v))
			{
				$elements[] = $key . ': ' . ($v ? 'true' : 'false');
			}
			elseif (is_numeric($v))
			{
				$elements[] = $key . ': ' . ($v + 0);
			}
			elseif (is_string($v))
			{
				if (strpos($v, '\\') === 0)
				{
					// Items such as functions and JSON objects are prefixed with \, strip the prefix and don't encode them
					$elements[] = $key . ': ' . substr($v, 1);
				}
				else
				{
					// The safest way to insert a string
					$elements[] = $key . ': ' . json_encode((string) $v);
				}
			}
			else
			{
				$elements[] = $key . ': ' . static::getJSObject(is_object($v) ? get_object_vars($v) : $v);
			}
		}

		return '{' . implode(',', $elements) . '}';
	}
}<|MERGE_RESOLUTION|>--- conflicted
+++ resolved
@@ -1005,18 +1005,11 @@
 
 		if (is_file(JPATH_ROOT . '/media/system/js/fields/calendar-locales/' . strtolower($tag) . '.js'))
 		{
-<<<<<<< HEAD
-			$attribs['class'] = isset($attribs['class']) ? $attribs['class'] : '';
-			$attribs['class'] = trim($attribs['class'] . ' form-control hasTooltip');
-
-			$attribs = ArrayHelper::toString($attribs);
-=======
 			$localesPath = 'system/fields/calendar-locales/' . strtolower($tag) . '.js';
 		}
 		elseif (is_file(JPATH_ROOT . '/media/system/js/fields/calendar-locales/' . strtolower(substr($tag, 0, -3)) . '.js'))
 		{
 			$localesPath = 'system/fields/calendar-locales/' . strtolower(substr($tag, 0, -3)) . '.js';
->>>>>>> 0074a396
 		}
 
 		$readonly     = isset($attribs['readonly']) && $attribs['readonly'] == 'readonly';
@@ -1070,31 +1063,9 @@
 			'helperPath'   => $helperPath,
 			'localesPath'  => $localesPath,
 			'direction'    => $direction,
-			);
-<<<<<<< HEAD
-			$done[] = $id;
-		}
-
-		// Hide button using inline styles for readonly/disabled fields
-		$btn_style = ($readonly || $disabled) ? ' style="display:none;"' : '';
-		$div_class = (!$readonly && !$disabled) ? ' class="input-group"' : '';
-		$title     = 'title="' . ($inputvalue ? static::_('date', $value, null, null) : ''). '"';
-		
-		$html = '<div' . $div_class . '>';
-		$html .= '<input type="text" ' . $title . ' name="' . $name . '" id="' . $id . '" value="' . htmlspecialchars($inputvalue, ENT_COMPAT, 'UTF-8') . '" ' . $attribs . ' />';
-		if (!$readonly && !$disabled)
-		{
-			$html .= '<span class="input-group-btn">';
-			$html .= '<button type="button" class="btn btn-secondary" id="' . $id . '_img"' . $btn_style . '><span class="icon-calendar"></span></button>';
-			$html .= '</span>';
-		}
-		$html .= '</div>';
-
-		return $html;
-=======
+		);
 
 		return JLayoutHelper::render('joomla.form.field.calendar', $data, null, null);
->>>>>>> 0074a396
 	}
 
 	/**
