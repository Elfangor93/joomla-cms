--- conflicted
+++ resolved
@@ -1060,10 +1060,7 @@
 			'helperPath'   => $helperPath,
 			'localesPath'  => $localesPath,
 			'direction'    => $direction,
-<<<<<<< HEAD
-=======
 			'onchange'     => $onchange,
->>>>>>> a93b1a7e
 		);
 
 		return JLayoutHelper::render('joomla.form.field.calendar', $data, null, null);
