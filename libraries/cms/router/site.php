--- conflicted
+++ resolved
@@ -90,12 +90,12 @@
 
 	/**
 	 * Force to SSL
-	 * 
-	 * @param   JRouterSite  &$router  Router object
-	 * @param   JUri         &$uri     URI object to process
-	 *
-	 * @return  void
-	 * 
+	 *
+	 * @param   JRouterSite  &$router  Router object
+	 * @param   JUri         &$uri     URI object to process
+	 *
+	 * @return  void
+	 *
 	 * @since   4.0
 	 */
 	public function parseCheckSSL(&$router, &$uri)
@@ -110,12 +110,12 @@
 
 	/**
 	 * Do some initial cleanup before parsing the URL
-	 * 
-	 * @param   JRouterSite  &$router  Router object
-	 * @param   JUri         &$uri     URI object to process
-	 *
-	 * @return  void
-	 * 
+	 *
+	 * @param   JRouterSite  &$router  Router object
+	 * @param   JUri         &$uri     URI object to process
+	 *
+	 * @return  void
+	 *
 	 * @since   4.0
 	 */
 	public function parseInit(&$router, &$uri)
@@ -149,12 +149,12 @@
 
 	/**
 	 * Parse the format of the request
-	 * 
-	 * @param   JRouterSite  &$router  Router object
-	 * @param   JUri         &$uri     URI object to process
-	 *
-	 * @return  void
-	 * 
+	 *
+	 * @param   JRouterSite  &$router  Router object
+	 * @param   JUri         &$uri     URI object to process
+	 *
+	 * @return  void
+	 *
 	 * @since   4.0
 	 */
 	public function parseFormat(&$router, &$uri)
@@ -177,7 +177,7 @@
 	 * @param   JUri         &$uri     URI object to process
 	 *
 	 * @return  void
-	 * 
+	 *
 	 * @since   4.0
 	 */
 	public function parseSefRoute(&$router, &$uri)
@@ -301,7 +301,7 @@
 	 * @param   JUri         &$uri     URI object to process
 	 *
 	 * @return  void
-	 * 
+	 *
 	 * @since   4.0
 	 */
 	public function parseRawRoute(&$router, &$uri)
@@ -332,7 +332,7 @@
 	 * @param   JUri         &$uri     URI object to process
 	 *
 	 * @return  void
-	 * 
+	 *
 	 * @since   4.0
 	 */
 	public function parsePaginationData(&$router, &$uri)
@@ -352,7 +352,7 @@
 	 * @param   JUri         &$uri     URI object to process
 	 *
 	 * @return  void
-	 * 
+	 *
 	 * @since   4.0
 	 */
 	public function buildInit(&$router, &$uri)
@@ -382,7 +382,7 @@
 	 * @param   JUri         &$uri     URI object to process
 	 *
 	 * @return  void
-	 * 
+	 *
 	 * @since   4.0
 	 */
 	public function buildComponentPreprocess(&$router, &$uri)
@@ -418,7 +418,7 @@
 	 * @param   JUri         &$uri     URI object to process
 	 *
 	 * @return  void
-	 * 
+	 *
 	 * @since   4.0
 	 */
 	public function buildSefRoute(&$router, &$uri)
@@ -436,26 +436,14 @@
 
 		// Build the component route
 		$component = preg_replace('/[^A-Z0-9_\.-]/i', '', $query['option']);
-<<<<<<< HEAD
-		$tmp       = '';
-		$Itemid    = isset($query['Itemid']) ? $query['Itemid'] : null;
+		$itemID    = !empty($query['Itemid']) ? $query['Itemid'] : null;
 		$crouter   = $this->getComponentRouter($component);
 		$parts     = $crouter->build($query);
 		$tmp       = trim(implode('/', $parts));
-=======
-		$itemID    = !empty($query['Itemid']) ? $query['Itemid'] : null;
-		$crouter   = $this->getComponentRouter($component);
-		$parts     = $crouter->build($query);
-		$result    = implode('/', $parts);
-		$tmp       = ($result != '') ? $result : '';
-
-		// Build the application route
-		$built = false;
->>>>>>> e3ecfe68
-
-		if (empty($query['Itemid']) && !empty($Itemid))
-		{
-			$query['Itemid'] = $Itemid;
+
+		if (empty($query['Itemid']) && !empty($itemID))
+		{
+			$query['Itemid'] = $itemID;
 		}
 
 		// Build the application route
@@ -493,7 +481,7 @@
 	 * @param   JUri         &$uri     URI object to process
 	 *
 	 * @return  void
-	 * 
+	 *
 	 * @since   4.0
 	 */
 	public function buildPaginationData(&$router, &$uri)
@@ -507,12 +495,12 @@
 
 	/**
 	 * Build the format of the request
-	 * 
-	 * @param   JRouterSite  &$router  Router object
-	 * @param   JUri         &$uri     URI object to process
-	 *
-	 * @return  void
-	 * 
+	 *
+	 * @param   JRouterSite  &$router  Router object
+	 * @param   JUri         &$uri     URI object to process
+	 *
+	 * @return  void
+	 *
 	 * @since   4.0
 	 */
 	public function buildFormat(&$router, &$uri)
@@ -535,7 +523,7 @@
 	 * @param   JUri         &$uri     URI object to process
 	 *
 	 * @return  void
-	 * 
+	 *
 	 * @since   4.0
 	 */
 	public function buildRewrite(&$router, &$uri)
@@ -563,7 +551,7 @@
 	 * @param   JUri         &$uri     URI object to process
 	 *
 	 * @return  void
-	 * 
+	 *
 	 * @since   4.0
 	 */
 	public function buildBase(&$router, &$uri)
