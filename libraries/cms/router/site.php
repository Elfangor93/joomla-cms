<?php
/**
 * @package     Joomla.Libraries
 * @subpackage  Router
 *
 * @copyright   Copyright (C) 2005 - 2017 Open Source Matters, Inc. All rights reserved.
 * @license     GNU General Public License version 2 or later; see LICENSE.txt
 */

defined('JPATH_PLATFORM') or die;

use Joomla\String\StringHelper;

/**
 * Class to create and parse routes for the site application
 *
 * @since  1.5
 */
class JRouterSite extends JRouter
{
	/**
	 * Component-router objects
	 *
	 * @var    array
	 * @since  3.3
	 */
	protected $componentRouters = array();

	/**
	 * Current JApplication-Object
	 *
	 * @var    JApplicationCms
	 * @since  3.4
	 */
	protected $app;

	/**
	 * Current JMenu-Object
	 *
	 * @var    JMenu
	 * @since  3.4
	 */
	protected $menu;

	/**
	 * Class constructor
	 *
	 * @param   JApplicationCms  $app   JApplicationCms Object
	 * @param   JMenu            $menu  JMenu object
	 *
	 * @since   3.4
	 */
	public function __construct(JApplicationCms $app = null, JMenu $menu = null)
	{
<<<<<<< HEAD
		$this->app  = $app ? $app : JApplicationCms::getInstance('site');
		$this->menu = $menu ? $menu : $this->app->getMenu();

		// Add core rules
		if ($this->app->get('force_ssl') == 2)
		{
			$this->attachParseRule(array($this, 'parseCheckSSL'), self::PROCESS_BEFORE);
		}

		$this->attachParseRule(array($this, 'parseInit'), self::PROCESS_BEFORE);
		$this->attachBuildRule(array($this, 'buildInit'), self::PROCESS_BEFORE);
		$this->attachBuildRule(array($this, 'buildComponentPreprocess'), self::PROCESS_BEFORE);

		if ($this->app->get('sef', 1))
		{
			if ($this->app->get('sef_suffix'))
			{
				$this->attachParseRule(array($this, 'parseFormat'), self::PROCESS_BEFORE);
				$this->attachBuildRule(array($this, 'buildFormat'), self::PROCESS_AFTER);
			}

			$this->attachParseRule(array($this, 'parseSefRoute'), self::PROCESS_DURING);
			$this->attachBuildRule(array($this, 'buildSefRoute'), self::PROCESS_DURING);
			$this->attachParseRule(array($this, 'parsePaginationData'), self::PROCESS_AFTER);
			$this->attachBuildRule(array($this, 'buildPaginationData'), self::PROCESS_AFTER);

			if ($this->app->get('sef_rewrite'))
			{
				$this->attachBuildRule(array($this, 'buildRewrite'), self::PROCESS_AFTER);
			}
		}

		$this->attachParseRule(array($this, 'parseRawRoute'), self::PROCESS_DURING);
		$this->attachBuildRule(array($this, 'buildBase'), self::PROCESS_AFTER);
=======
		parent::__construct($options);

		$this->app  = $app ?: JApplicationCms::getInstance('site');
		$this->menu = $menu ?: $this->app->getMenu();
>>>>>>> 8609e48d
	}

	/**
	 * Force to SSL
	 *
	 * @param   JRouterSite  &$router  Router object
	 * @param   JUri         &$uri     URI object to process
	 *
	 * @return  void
	 *
	 * @since   4.0
	 */
	public function parseCheckSSL(&$router, &$uri)
	{
		if (strtolower($uri->getScheme()) != 'https')
		{
			// Forward to https
			$uri->setScheme('https');
			$this->app->redirect((string) $uri, 301);
		}
	}

	/**
	 * Do some initial cleanup before parsing the URL
	 *
	 * @param   JRouterSite  &$router  Router object
	 * @param   JUri         &$uri     URI object to process
	 *
	 * @return  void
	 *
	 * @since   4.0
	 */
	public function parseInit(&$router, &$uri)
	{
		// Get the path
		// Decode URL to convert percent-encoding to unicode so that strings match when routing.
		$path = urldecode($uri->getPath());

		// Remove the base URI path.
		$path = substr_replace($path, '', 0, strlen(JUri::base(true)));

		// Check to see if a request to a specific entry point has been made.
		if (preg_match("#.*?\.php#u", $path, $matches))
		{
			// Get the current entry point path relative to the site path.
			$scriptPath         = realpath($_SERVER['SCRIPT_FILENAME'] ?: str_replace('\\\\', '\\', $_SERVER['PATH_TRANSLATED']));
			$relativeScriptPath = str_replace('\\', '/', str_replace(JPATH_SITE, '', $scriptPath));

			// If a php file has been found in the request path, check to see if it is a valid file.
			// Also verify that it represents the same file from the server variable for entry script.
			if (file_exists(JPATH_SITE . $matches[0]) && ($matches[0] == $relativeScriptPath))
			{
				// Remove the entry point segments from the request path for proper routing.
				$path = str_replace($matches[0], '', $path);
			}
		}

		// Set the route
		$uri->setPath(trim($path, '/'));
	}

	/**
	 * Parse the format of the request
	 *
	 * @param   JRouterSite  &$router  Router object
	 * @param   JUri         &$uri     URI object to process
	 *
	 * @return  void
	 *
	 * @since   4.0
	 */
	public function parseFormat(&$router, &$uri)
	{
		$route = $uri->getPath();

		// Identify format
		if (!(substr($route, -9) == 'index.php' || substr($route, -1) == '/') && $suffix = pathinfo($route, PATHINFO_EXTENSION))
		{
			$uri->setVar('format', $suffix);
			$route = str_replace('.' . $suffix, '', $route);
			$uri->setPath($route);
		}
	}

	/**
	 * Convert a sef route to an internal URI
	 *
	 * @param   JRouterSite  &$router  Router object
	 * @param   JUri         &$uri     URI object to process
	 *
	 * @return  void
	 *
	 * @since   4.0
	 */
	public function parseSefRoute(&$router, &$uri)
	{
		$route = $uri->getPath();

		// If the URL is empty, we handle this in the non-SEF parse URL
		if (empty($route))
		{
			return;
		}

		// Parse the application route
		$segments = explode('/', $route);

		if (count($segments) > 1 && $segments[0] == 'component')
		{
			$uri->setVar('option', 'com_' . $segments[1]);
			$uri->setVar('Itemid', null);
			$route = implode('/', array_slice($segments, 2));
		}
		else
		{
			// Get menu items.
			$items = $this->menu->getMenu();

			$found           = false;
			$route_lowercase = StringHelper::strtolower($route);
			$lang_tag        = $this->app->getLanguage()->getTag();

			// Iterate through all items and check route matches.
			foreach ($items as $item)
			{
				if ($item->route && StringHelper::strpos($route_lowercase . '/', $item->route . '/') === 0 && $item->type != 'menulink')
				{
					// Usual method for non-multilingual site.
					if (!$this->app->getLanguageFilter())
					{
						// Exact route match. We can break iteration because exact item was found.
						if ($item->route == $route_lowercase)
						{
							$found = $item;
							break;
						}

						// Partial route match. Item with highest level takes priority.
						if (!$found || $found->level < $item->level)
						{
							$found = $item;
						}
					}
					// Multilingual site.
					elseif ($item->language == '*' || $item->language == $lang_tag)
					{
						// Exact route match.
						if ($item->route == $route_lowercase)
						{
							$found = $item;

							// Break iteration only if language is matched.
							if ($item->language == $lang_tag)
							{
								break;
							}
						}

						// Partial route match. Item with highest level or same language takes priority.
						if (!$found || $found->level < $item->level || $item->language == $lang_tag)
						{
							$found = $item;
						}
					}
				}
			}

			if (!$found)
			{
				$found = $this->menu->getDefault($lang_tag);
			}
			else
			{
				$route = trim(substr($route, strlen($found->route)), '/');
			}

			if ($found)
			{
				if ($found->type == 'alias')
				{
					$newItem = $this->menu->getItem($found->params->get('aliasoptions'));

					if ($newItem)
					{
						$found->query     = array_merge($found->query, $newItem->query);
						$found->component = $newItem->component;
					}
				}

				$uri->setVar('Itemid', $found->id);
				$uri->setVar('option', $found->component);
			}
		}

		// Set the active menu item
		if ($uri->getVar('Itemid'))
		{
			$this->menu->setActive($uri->getVar('Itemid'));
		}

		// Parse the component route
		if (!empty($route) && $uri->getVar('option'))
		{
			$segments = explode('/', $route);

			if (count($segments))
			{
				// Handle component route
				$component = preg_replace('/[^A-Z0-9_\.-]/i', '', $uri->getVar('option'));
				$crouter = $this->getComponentRouter($component);
				$uri->setQuery(array_merge($uri->getQuery(true), $crouter->parse($segments)));
			}

			$route = implode('/', $segments);
		}

		$uri->setPath($route);
	}

	/**
	 * Convert a raw route to an internal URI
	 *
	 * @param   JRouterSite  &$router  Router object
	 * @param   JUri         &$uri     URI object to process
	 *
	 * @return  void
	 *
	 * @since   4.0
	 */
	public function parseRawRoute(&$router, &$uri)
	{
		if ($uri->getVar('Itemid'))
		{
			$item = $this->menu->getItem($uri->getVar('Itemid'));
		}
		else
		{
			$item = $this->menu->getDefault($this->app->getLanguage()->getTag());
		}

		if ($item && $item->type == 'alias')
		{
			$newItem = $this->menu->getItem($item->params->get('aliasoptions'));

			if ($newItem)
			{
				$item->query     = array_merge($item->query, $newItem->query);
				$item->component = $newItem->component;
			}
		}

		if (is_object($item))
		{
			// Set the active menu item
			$this->menu->setActive($item->id);

			$uri->setVar('Itemid', $item->id);
			$uri->setQuery(array_merge($item->query, $uri->getQuery(true)));
		}
	}

	/**
	 * Convert limits for pagination
	 *
	 * @param   JRouterSite  &$router  Router object
	 * @param   JUri         &$uri     URI object to process
	 *
	 * @return  void
	 *
	 * @since   4.0
	 */
	public function parsePaginationData(&$router, &$uri)
	{
		// Process the pagination support
		if ($uri->getVar('start'))
		{
			$uri->setVar('limitstart', $uri->getVar('start'));
			$uri->delVar('start');
		}
	}

	/**
	 * Do some initial processing for building a URL
	 *
	 * @param   JRouterSite  &$router  Router object
	 * @param   JUri         &$uri     URI object to process
	 *
	 * @return  void
	 *
	 * @since   4.0
	 */
	public function buildInit(&$router, &$uri)
	{
		$itemid = $uri->getVar('Itemid');

		// If no Itemid and option given, merge in the current requests data
		if (!$itemid && !$uri->getVar('option'))
		{
			$uri->setQuery(array_merge($this->getVars(), $uri->getQuery(true)));
		}

		// If Itemid is given, but no option, set the option from the menu item
		if ($itemid && !$uri->getVar('option'))
		{
			if ($item = $this->menu->getItem($itemid))
			{
				$uri->setVar('option', $item->component);
			}
		}
	}

	/**
	 * Run the component preprocess method
	 *
	 * @param   JRouterSite  &$router  Router object
	 * @param   JUri         &$uri     URI object to process
	 *
	 * @return  void
	 *
	 * @since   4.0
	 */
	public function buildComponentPreprocess(&$router, &$uri)
	{
		// Get the query data
		$query = $uri->getQuery(true);

		if (!isset($query['option']))
		{
			return;
		}

		$component = preg_replace('/[^A-Z0-9_\.-]/i', '', $query['option']);
		$crouter   = $this->getComponentRouter($component);
		$query     = $crouter->preprocess($query);

		// Make sure any menu vars are used if no others are specified
		if (isset($query['Itemid'])
			&& (count($query) == 2 || (count($query) == 3 && isset($query['lang']))))
		{
			// Get the active menu item
			$item = $this->menu->getItem($query['Itemid']);
			$query = array_merge($item->query, $query);
		}

		$uri->setQuery($query);
	}

	/**
	 * Build the SEF route
	 *
	 * @param   JRouterSite  &$router  Router object
	 * @param   JUri         &$uri     URI object to process
	 *
	 * @return  void
	 *
	 * @since   4.0
	 */
	public function buildSefRoute(&$router, &$uri)
	{
		// Get the route
		$route = $uri->getPath();

		// Get the query data
		$query = $uri->getQuery(true);

		if (!isset($query['option']))
		{
			return;
		}

		// Build the component route
		$component = preg_replace('/[^A-Z0-9_\.-]/i', '', $query['option']);
		$itemID    = !empty($query['Itemid']) ? $query['Itemid'] : null;
		$crouter   = $this->getComponentRouter($component);
		$parts     = $crouter->build($query);
		$tmp       = trim(implode('/', $parts));

		if (empty($query['Itemid']) && !empty($itemID))
		{
			$query['Itemid'] = $itemID;
		}

		// Build the application route
		if (isset($query['Itemid']) && $item = $this->menu->getItem($query['Itemid']))
		{
			if (is_object($item) && $query['option'] == $item->component)
			{
				if (!$item->home)
				{
					$tmp = !empty($tmp) ? $item->route . '/' . $tmp : $item->route;
				}

				unset($query['Itemid']);
			}
		}
		else
		{
			$tmp = 'component/' . substr($query['option'], 4) . '/' . $tmp;
		}

		$route .= '/' . $tmp;

		// Unset unneeded query information
		unset($query['option']);

		// Set query again in the URI
		$uri->setQuery($query);
		$uri->setPath(trim($route, '/'));
	}

	/**
	 * Convert limits for pagination
	 *
	 * @param   JRouterSite  &$router  Router object
	 * @param   JUri         &$uri     URI object to process
	 *
	 * @return  void
	 *
	 * @since   4.0
	 */
	public function buildPaginationData(&$router, &$uri)
	{
		if ($uri->getVar('limitstart'))
		{
			$uri->setVar('start', (int) $uri->getVar('limitstart'));
			$uri->delVar('limitstart');
		}
	}

	/**
	 * Build the format of the request
	 *
	 * @param   JRouterSite  &$router  Router object
	 * @param   JUri         &$uri     URI object to process
	 *
	 * @return  void
	 *
	 * @since   4.0
	 */
	public function buildFormat(&$router, &$uri)
	{
		$route = $uri->getPath();

		// Identify format
		if (!(substr($route, -9) == 'index.php' || substr($route, -1) == '/') && $format = $uri->getVar('format', 'html'))
		{
			$route .= '.' . $format;
			$uri->setPath($route);
			$uri->delVar('format');
		}
	}

	/**
	 * Cleanup the URL build
	 *
	 * @param   JRouterSite  &$router  Router object
	 * @param   JUri         &$uri     URI object to process
	 *
	 * @return  void
	 *
	 * @since   4.0
	 */
	public function buildRewrite(&$router, &$uri)
	{
		// Get the path data
		$route = $uri->getPath();

		// Transform the route
		if ($route == 'index.php')
		{
			$route = '';
		}
		else
		{
			$route = str_replace('index.php/', '', $route);
		}

		$uri->setPath($route);
	}

	/**
	 * Add the basepath to the URI
	 *
	 * @param   JRouterSite  &$router  Router object
	 * @param   JUri         &$uri     URI object to process
	 *
	 * @return  void
	 *
	 * @since   4.0
	 */
	public function buildBase(&$router, &$uri)
	{
		// Add basepath to the uri
		$uri->setPath(JUri::base(true) . '/' . $uri->getPath());
	}

	/**
	 * Get component router
	 *
	 * @param   string  $component  Name of the component including com_ prefix
	 *
	 * @return  JComponentRouterInterface  Component router
	 *
	 * @since   3.3
	 */
	public function getComponentRouter($component)
	{
		if (!isset($this->componentRouters[$component]))
		{
			$compname = ucfirst(substr($component, 4));
			$class = $compname . 'Router';

			if (!class_exists($class))
			{
				// Add the custom routing handler to the autoloader if it exists
				JLoader::register($class, JPATH_SITE . '/components/' . $component . '/router.php');
			}

			if (class_exists($class))
			{
				$reflection = new ReflectionClass($class);

				if (in_array('JComponentRouterInterface', $reflection->getInterfaceNames()))
				{
					$this->componentRouters[$component] = new $class($this->app, $this->menu);
				}
			}

			if (!isset($this->componentRouters[$component]))
			{
				$this->componentRouters[$component] = new JComponentRouterLegacy($compname);
			}
		}

		return $this->componentRouters[$component];
	}

	/**
	 * Set a router for a component
	 *
	 * @param   string  $component  Component name with com_ prefix
	 * @param   object  $router     Component router
	 *
	 * @return  boolean  True if the router was accepted, false if not
	 *
	 * @since   3.3
	 */
	public function setComponentRouter($component, $router)
	{
		$reflection = new ReflectionClass($router);

		if (in_array('JComponentRouterInterface', $reflection->getInterfaceNames()))
		{
			$this->componentRouters[$component] = $router;

			return true;
		}
		else
		{
			return false;
		}
	}
}<|MERGE_RESOLUTION|>--- conflicted
+++ resolved
@@ -52,9 +52,8 @@
 	 */
 	public function __construct(JApplicationCms $app = null, JMenu $menu = null)
 	{
-<<<<<<< HEAD
-		$this->app  = $app ? $app : JApplicationCms::getInstance('site');
-		$this->menu = $menu ? $menu : $this->app->getMenu();
+		$this->app  = $app ?: JApplicationCms::getInstance('site');
+		$this->menu = $menu ?: $this->app->getMenu();
 
 		// Add core rules
 		if ($this->app->get('force_ssl') == 2)
@@ -87,12 +86,6 @@
 
 		$this->attachParseRule(array($this, 'parseRawRoute'), self::PROCESS_DURING);
 		$this->attachBuildRule(array($this, 'buildBase'), self::PROCESS_AFTER);
-=======
-		parent::__construct($options);
-
-		$this->app  = $app ?: JApplicationCms::getInstance('site');
-		$this->menu = $menu ?: $this->app->getMenu();
->>>>>>> 8609e48d
 	}
 
 	/**
