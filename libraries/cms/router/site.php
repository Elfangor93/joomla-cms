<?php
/**
 * @package     Joomla.Libraries
 * @subpackage  Router
 *
 * @copyright   Copyright (C) 2005 - 2014 Open Source Matters, Inc. All rights reserved.
 * @license     GNU General Public License version 2 or later; see LICENSE.txt
 */

defined('JPATH_PLATFORM') or die;

/**
 * Class to create and parse routes for the site application
 *
 * @package     Joomla.Libraries
 * @subpackage  Router
 * @since       1.5
 */
class JRouterSite extends JRouter
{
	/**
	 * Component-router objects
	 *
	 * @var    array
	 * @since  3.3
	 */
	protected $componentRouters = array();

	/**
	 * Current JApplication-Object
	 *
	 * @var    JApplicationCms
	 * @since  3.4
	 */
	protected $app;

	/**
	 * Current JMenu-Object
	 *
	 * @var    JMenu
	 * @since  3.4
	 */
	protected $menu;

	/**
	 * Class constructor
	 *
	 * @param   array            $options  Array of options
	 * @param   JApplicationCms  $app      JApplicationCms Object
	 * @param   JMenu            $menu     JMenu object
	 *
	 * @since   3.4
	 */
	public function __construct($options = array(), JApplicationCms $app = null, JMenu $menu = null)
	{
		parent::__construct($options);

		$this->app  = $app ? $app : JApplicationCms::getInstance('site');
		$this->menu = $menu ? $menu : $this->app->getMenu();
	}

	/**
	 * Function to convert a route to an internal URI
	 *
	 * @param   JUri  &$uri  The uri.
	 *
	 * @return  array
	 *
	 * @since   1.5
	 */
	public function parse(&$uri)
	{
		$vars = array();

		if ($this->app->get('force_ssl') == 2 && strtolower($uri->getScheme()) != 'https')
		{
			// Forward to https
			$uri->setScheme('https');
			$this->app->redirect((string) $uri);
		}

		// Get the path
		// Decode URL to convert punycode to unicode so that strings match when routing.
		$path = urldecode($uri->getPath());

		// Remove the base URI path.
		$path = substr_replace($path, '', 0, strlen(JUri::base(true)));

		// Check to see if a request to a specific entry point has been made.
		if (preg_match("#.*?\.php#u", $path, $matches))
		{
			// Get the current entry point path relative to the site path.
			$scriptPath         = realpath($_SERVER['SCRIPT_FILENAME'] ? $_SERVER['SCRIPT_FILENAME'] : str_replace('\\\\', '\\', $_SERVER['PATH_TRANSLATED']));
			$relativeScriptPath = str_replace('\\', '/', str_replace(JPATH_SITE, '', $scriptPath));

			// If a php file has been found in the request path, check to see if it is a valid file.
			// Also verify that it represents the same file from the server variable for entry script.
			if (file_exists(JPATH_SITE . $matches[0]) && ($matches[0] == $relativeScriptPath))
			{
				// Remove the entry point segments from the request path for proper routing.
				$path = str_replace($matches[0], '', $path);
			}
		}

		// Identify format
		if ($this->_mode == JROUTER_MODE_SEF)
		{
			if ($this->app->get('sef_suffix') && !(substr($path, -9) == 'index.php' || substr($path, -1) == '/'))
			{
				if ($suffix = pathinfo($path, PATHINFO_EXTENSION))
				{
					$vars['format'] = $suffix;
				}
			}
		}

		// Set the route
		$uri->setPath(trim($path, '/'));

		$vars += parent::parse($uri);

		return $vars;
	}

	/**
	 * Function to convert an internal URI to a route
	 *
	 * @param   string  $url  The internal URL
	 *
	 * @return  string  The absolute search engine friendly URL
	 *
	 * @since   1.5
	 */
	public function build($url)
	{
		$uri = parent::build($url);

		// Get the path data
		$route = $uri->getPath();

		// Add the suffix to the uri
		if ($this->_mode == JROUTER_MODE_SEF && $route)
		{
			if ($this->app->get('sef_suffix') && !(substr($route, -9) == 'index.php' || substr($route, -1) == '/'))
			{
				if ($format = $uri->getVar('format', 'html'))
				{
					$route .= '.' . $format;
					$uri->delVar('format');
				}
			}

			if ($this->app->get('sef_rewrite'))
			{
				// Transform the route
				if ($route == 'index.php')
				{
					$route = '';
				}
				else
				{
					$route = str_replace('index.php/', '', $route);
				}
			}
		}

		// Add basepath to the uri
		$uri->setPath(JUri::base(true) . '/' . $route);

		return $uri;
	}

	/**
	 * Function to convert a raw route to an internal URI
	 *
	 * @param   JUri  &$uri  The raw route
	 *
	 * @return  array
	 *
	 * @since   3.2
	 */
	protected function parseRawRoute(&$uri)
	{
		$vars = array();

		// Handle an empty URL (special case)
		if (!$uri->getVar('Itemid') && !$uri->getVar('option'))
		{
			$item = $this->menu->getDefault($this->app->getLanguage()->getTag());

			if (!is_object($item))
			{
				// No default item set
				return $vars;
			}

			// Set the information in the request
			$vars = $item->query;

			// Get the itemid
			$vars['Itemid'] = $item->id;

			// Set the active menu item
			$this->menu->setActive($vars['Itemid']);

			return $vars;
		}

		// Get the variables from the uri
		$this->setVars($uri->getQuery(true));

		// Get the itemid, if it hasn't been set force it to null
		$this->setVar('Itemid', $this->app->input->getInt('Itemid', null));

		// Only an Itemid  OR if filter language plugin set? Get the full information from the itemid
		if (count($this->getVars()) == 1 || ($this->app->getLanguageFilter() && count($this->getVars()) == 2 ))
		{
			$item = $this->menu->getItem($this->getVar('Itemid'));

			if ($item !== null && is_array($item->query))
			{
				$vars = $vars + $item->query;
			}
		}

		// Set the active menu item
		$this->menu->setActive($this->getVar('Itemid'));

		return $vars;
	}

	/**
	 * Function to convert a sef route to an internal URI
	 *
	 * @param   JUri  &$uri  The sef URI
	 *
	 * @return  string  Internal URI
	 *
	 * @since   3.2
	 */
	protected function parseSefRoute(&$uri)
	{
		$route = $uri->getPath();

		// Remove the suffix
		if ($this->app->get('sef_suffix'))
		{
			if ($suffix = pathinfo($route, PATHINFO_EXTENSION))
			{
				$route = str_replace('.' . $suffix, '', $route);
			}
		}

		// Get the variables from the uri
		$vars = $uri->getQuery(true);

		// Handle an empty URL (special case)
		if (empty($route))
		{
			// If route is empty AND option is set in the query, assume it's non-sef url, and parse apropriately
			if (isset($vars['option']) || isset($vars['Itemid']))
			{
				return $this->parseRawRoute($uri);
			}

			$item = $this->menu->getDefault($this->app->getLanguage()->getTag());

			// If user not allowed to see default menu item then avoid notices
			if (is_object($item))
			{
				// Set the information in the request
				$vars = $item->query;

				// Get the itemid
				$vars['Itemid'] = $item->id;

				// Set the active menu item
<<<<<<< HEAD
				$this->menu->setActive($vars['Itemid']);
=======
				$menu->setActive($vars['Itemid']);

				$this->setVars($vars);
>>>>>>> 66f16561
			}

			return $vars;
		}

		// Parse the application route
		$segments = explode('/', $route);

		if (count($segments) > 1 && $segments[0] == 'component')
		{
			$vars['option'] = 'com_' . $segments[1];
			$vars['Itemid'] = null;
			$route = implode('/', array_slice($segments, 2));
		}
		else
		{
			// Get menu items.
			$items = $this->menu->getMenu();

			$found           = false;
			$route_lowercase = JString::strtolower($route);
			$lang_tag        = $this->app->getLanguage()->getTag();

			// Iterate through all items and check route matches.
			foreach ($items as $item)
			{
				if ($item->route && JString::strpos($route_lowercase . '/', $item->route . '/') === 0 && $item->type != 'menulink')
				{
					// Usual method for non-multilingual site.
					if (!$this->app->getLanguageFilter())
					{
						// Exact route match. We can break iteration because exact item was found.
						if ($item->route == $route_lowercase)
						{
							$found = $item;
							break;
						}

						// Partial route match. Item with highest level takes priority.
						if (!$found || $found->level < $item->level)
						{
							$found = $item;
						}
					}
					// Multilingual site.
					elseif ($item->language == '*' || $item->language == $lang_tag)
					{
						// Exact route match.
						if ($item->route == $route_lowercase)
						{
							$found = $item;

							// Break iteration only if language is matched.
							if ($item->language == $lang_tag)
							{
								break;
							}
						}

						// Partial route match. Item with highest level or same language takes priority.
						if (!$found || $found->level < $item->level || $item->language == $lang_tag)
						{
							$found = $item;
						}
					}
				}
			}

			if (!$found)
			{
				$found = $this->menu->getDefault($lang_tag);
			}
			else
			{
				$route = substr($route, strlen($found->route));

				if ($route)
				{
					$route = substr($route, 1);
				}
			}

			if ($found)
			{
				$vars['Itemid'] = $found->id;
				$vars['option'] = $found->component;
			}
		}

		// Set the active menu item
		if (isset($vars['Itemid']))
		{
			$this->menu->setActive($vars['Itemid']);
		}

		// Set the variables
		$this->setVars($vars);

		// Parse the component route
		if (!empty($route) && isset($this->_vars['option']))
		{
			$segments = explode('/', $route);

			if (empty($segments[0]))
			{
				array_shift($segments);
			}

			// Handle component route
			$component = preg_replace('/[^A-Z0-9_\.-]/i', '', $this->_vars['option']);

			if (count($segments))
			{
				$crouter = $this->getComponentRouter($component);
				$vars = $crouter->parse($segments);

				$this->setVars($vars);
			}
		}
		else
		{
			// Set active menu item
			if ($item = $this->menu->getActive())
			{
				$vars = $item->query;
			}
		}

		return $vars;
	}

	/**
	 * Function to build a raw route
	 *
	 * @param   JUri  &$uri  The internal URL
	 *
	 * @return  string  Raw Route
	 *
	 * @since   3.2
	 */
	protected function buildRawRoute(&$uri)
	{
		// Get the query data
		$query = $uri->getQuery(true);

		if (!isset($query['option']))
		{
			return;
		}

		$component = preg_replace('/[^A-Z0-9_\.-]/i', '', $query['option']);
		$crouter   = $this->getComponentRouter($component);
		$query     = $crouter->preprocess($query);

		$uri->setQuery($query);
	}

	/**
	 * Function to build a sef route
	 *
	 * @param   JUri  &$uri  The internal URL
	 *
	 * @return  void
	 *
	 * @since   1.5
	 * @deprecated  4.0  Use buildSefRoute() instead
	 * @codeCoverageIgnore
	 */
	protected function _buildSefRoute(&$uri)
	{
		$this->buildSefRoute($uri);
	}

	/**
	 * Function to build a sef route
	 *
	 * @param   JUri  &$uri  The uri
	 *
	 * @return  void
	 *
	 * @since   3.2
	 */
	protected function buildSefRoute(&$uri)
	{
		// Get the route
		$route = $uri->getPath();

		// Get the query data
		$query = $uri->getQuery(true);

		if (!isset($query['option']))
		{
			return;
		}

		// Build the component route
		$component = preg_replace('/[^A-Z0-9_\.-]/i', '', $query['option']);
		$tmp       = '';
		$itemID    = !empty($query['Itemid']) ? $query['Itemid'] : null;
		$crouter   = $this->getComponentRouter($component);
		$query     = $crouter->preprocess($query);
		$parts     = $crouter->build($query);
		$result    = implode('/', $parts);
		$tmp       = ($result != "") ? $result : '';

		// Build the application route
		$built = false;

		if (!empty($query['Itemid']))
		{
			$item = $this->menu->getItem($query['Itemid']);

			if (is_object($item) && $query['option'] == $item->component)
			{
				if (!$item->home || $item->language != '*')
				{
					$tmp = !empty($tmp) ? $item->route . '/' . $tmp : $item->route;
				}

				$built = true;
			}
		}

		if (empty($query['Itemid']) && !empty($itemID))
		{
			$query['Itemid'] = $itemID;
		}

		if (!$built)
		{
			$tmp = 'component/' . substr($query['option'], 4) . '/' . $tmp;
		}

		if ($tmp)
		{
			$route .= '/' . $tmp;
		}

		// Unset unneeded query information
		if (isset($item) && $query['option'] == $item->component)
		{
			unset($query['Itemid']);
		}

		unset($query['option']);

		// Set query again in the URI
		$uri->setQuery($query);
		$uri->setPath($route);
	}

	/**
	 * Process the parsed router variables based on custom defined rules
	 *
	 * @param   JUri  &$uri  The URI to parse
	 *
	 * @return  array  The array of processed URI variables
	 *
	 * @since   3.2
	 */
	protected function processParseRules(&$uri)
	{
		// Process the attached parse rules
		$vars = parent::processParseRules($uri);

		// Process the pagination support
		if ($this->_mode == JROUTER_MODE_SEF)
		{
			if ($start = $uri->getVar('start'))
			{
				$uri->delVar('start');
				$vars['limitstart'] = $start;
			}
		}

		return $vars;
	}

	/**
	 * Process the build uri query data based on custom defined rules
	 *
	 * @param   JUri  &$uri  The URI
	 *
	 * @return  void
	 *
	 * @since   3.2
	 */
	protected function processBuildRules(&$uri)
	{
		// Make sure any menu vars are used if no others are specified
		if (($this->_mode != JROUTER_MODE_SEF) && $uri->getVar('Itemid') && count($uri->getQuery(true)) == 2)
		{
			// Get the active menu item
			$itemid = $uri->getVar('Itemid');
			$item = $this->menu->getItem($itemid);

			if ($item)
			{
				$uri->setQuery($item->query);
			}

			$uri->setVar('Itemid', $itemid);
		}

		// Process the attached build rules
		parent::processBuildRules($uri);

		// Get the path data
		$route = $uri->getPath();

		if ($this->_mode == JROUTER_MODE_SEF && $route)
		{
			$limitstart = (int) $uri->getVar('limitstart');

			if ($limitstart > 0)
			{
				$uri->setVar('start', $limitstart);
			}

			$uri->delVar('limitstart');
		}

		$uri->setPath($route);
	}

	/**
	 * Create a uri based on a full or partial url string
	 *
	 * @param   string  $url  The URI
	 *
	 * @return  JUri
	 *
	 * @since   3.2
	 */
	protected function createURI($url)
	{
		// Create the URI
		$uri = parent::createURI($url);

		// Get the itemid form the URI
		$itemid = $uri->getVar('Itemid');

		if (is_null($itemid))
		{
			if ($option = $uri->getVar('option'))
			{
				$item = $this->menu->getItem($this->getVar('Itemid'));

				if (isset($item) && $item->component == $option)
				{
					$uri->setVar('Itemid', $item->id);
				}
			}
			else
			{
				if ($option = $this->getVar('option'))
				{
					$uri->setVar('option', $option);
				}

				if ($itemid = $this->getVar('Itemid'))
				{
					$uri->setVar('Itemid', $itemid);
				}
			}
		}
		else
		{
			if (!$uri->getVar('option'))
			{
				if ($item = $this->menu->getItem($itemid))
				{
					$uri->setVar('option', $item->component);
				}
			}
		}

		return $uri;
	}

	/**
	 * Get component router
	 *
	 * @param   string  $component  Name of the component including com_ prefix
	 *
	 * @return  JComponentRouterInterface  Component router
	 *
	 * @since   3.3
	 */
	public function getComponentRouter($component)
	{
		if (!isset($this->componentRouters[$component]))
		{
			$compname = ucfirst(substr($component, 4));
			$class = $compname . 'Router';

			if (!class_exists($class))
			{
				// Use the component routing handler if it exists
				$path = JPATH_SITE . '/components/' . $component . '/router.php';

				// Use the custom routing handler if it exists
				if (file_exists($path))
				{
					require_once $path;
				}
			}

			if (class_exists($class))
			{
				$reflection = new ReflectionClass($class);

				if (in_array('JComponentRouterInterface', $reflection->getInterfaceNames()))
				{
					$this->componentRouters[$component] = new $class;
				}
			}

			if (!isset($this->componentRouters[$component]))
			{
				$this->componentRouters[$component] = new JComponentRouterLegacy($compname);
			}
		}

		return $this->componentRouters[$component];
	}

	/**
	 * Set a router for a component
	 *
	 * @param   string  $component  Component name with com_ prefix
	 * @param   object  $router     Component router
	 *
	 * @return  boolean  True if the router was accepted, false if not
	 *
	 * @since   3.3
	 */
	public function setComponentRouter($component, $router)
	{
		$reflection = new ReflectionClass($router);

		if (in_array('JComponentRouterInterface', $reflection->getInterfaceNames()))
		{
			$this->componentRouters[$component] = $router;

			return true;
		}
		else
		{
			return false;
		}
	}
}<|MERGE_RESOLUTION|>--- conflicted
+++ resolved
@@ -275,13 +275,9 @@
 				$vars['Itemid'] = $item->id;
 
 				// Set the active menu item
-<<<<<<< HEAD
 				$this->menu->setActive($vars['Itemid']);
-=======
-				$menu->setActive($vars['Itemid']);
 
 				$this->setVars($vars);
->>>>>>> 66f16561
 			}
 
 			return $vars;
