<?php
/**
 * @package    Joomla.Libraries
 *
 * @copyright  Copyright (C) 2005 - 2019 Open Source Matters, Inc. All rights reserved.
 * @license    GNU General Public License version 2 or later; see LICENSE.txt
 */

defined('_JEXEC') or die;

trigger_error(
	sprintf(
		'Bootstrapping Joomla using the %1$s file is deprecated.  Use %2$s instead.',
		__FILE__,
		__DIR__ . '/bootstrap.php'
	),
	E_USER_DEPRECATED
);

// Set the platform root path as a constant if necessary
if (!defined('JPATH_PLATFORM'))
{
	define('JPATH_PLATFORM', __DIR__);
}

// Import the library loader if necessary
if (!class_exists('JLoader'))
{
	require_once JPATH_PLATFORM . '/loader.php';
}

// Make sure that the Joomla Platform has been successfully loaded
if (!class_exists('JLoader'))
{
	throw new RuntimeException('Joomla Platform not loaded.');
}

// Register the library base path for CMS libraries
JLoader::registerPrefix('J', JPATH_PLATFORM . '/cms', false, true);

// Create the Composer autoloader
$loader = require JPATH_LIBRARIES . '/vendor/autoload.php';

// We need to pull our decorated class loader into memory before unregistering Composer's loader
class_exists('\\Joomla\\CMS\\Autoload\\ClassLoader');

$loader->unregister();

// Decorate Composer autoloader
spl_autoload_register(array(new \Joomla\CMS\Autoload\ClassLoader($loader), 'loadClass'), true, true);

// Register the class aliases for Framework classes that have replaced their Platform equivalents
require_once JPATH_LIBRARIES . '/classmap.php';

<<<<<<< HEAD
// Register a handler for uncaught exceptions that shows a pretty error page when possible
set_exception_handler(array('JErrorPage', 'render'));

// Define the Joomla version if not already defined
if (!defined('JVERSION'))
{
	$jversion = new JVersion;
	define('JVERSION', $jversion->getShortVersion());
}

=======
// Define the Joomla version if not already defined.
if (!defined('JVERSION'))
{
	$jversion = new JVersion;
	define('JVERSION', $jversion->getShortVersion());
}

// Ensure FOF autoloader included - needed for things like content versioning where we need to get an FOFTable Instance
if (!class_exists('FOFAutoloaderFof'))
{
	include_once JPATH_LIBRARIES . '/fof/include.php';
}

// Register a handler for uncaught exceptions that shows a pretty error page when possible
set_exception_handler(array('JErrorPage', 'render'));

>>>>>>> 8a40f587
// Set up the message queue logger for web requests
if (array_key_exists('REQUEST_METHOD', $_SERVER))
{
	JLog::addLogger(array('logger' => 'messagequeue'), JLog::ALL, array('jerror'));
}

// Register the Crypto lib
JLoader::register('Crypto', JPATH_PLATFORM . '/php-encryption/Crypto.php');<|MERGE_RESOLUTION|>--- conflicted
+++ resolved
@@ -52,9 +52,6 @@
 // Register the class aliases for Framework classes that have replaced their Platform equivalents
 require_once JPATH_LIBRARIES . '/classmap.php';
 
-<<<<<<< HEAD
-// Register a handler for uncaught exceptions that shows a pretty error page when possible
-set_exception_handler(array('JErrorPage', 'render'));
 
 // Define the Joomla version if not already defined
 if (!defined('JVERSION'))
@@ -63,24 +60,9 @@
 	define('JVERSION', $jversion->getShortVersion());
 }
 
-=======
-// Define the Joomla version if not already defined.
-if (!defined('JVERSION'))
-{
-	$jversion = new JVersion;
-	define('JVERSION', $jversion->getShortVersion());
-}
-
-// Ensure FOF autoloader included - needed for things like content versioning where we need to get an FOFTable Instance
-if (!class_exists('FOFAutoloaderFof'))
-{
-	include_once JPATH_LIBRARIES . '/fof/include.php';
-}
-
 // Register a handler for uncaught exceptions that shows a pretty error page when possible
 set_exception_handler(array('JErrorPage', 'render'));
 
->>>>>>> 8a40f587
 // Set up the message queue logger for web requests
 if (array_key_exists('REQUEST_METHOD', $_SERVER))
 {
