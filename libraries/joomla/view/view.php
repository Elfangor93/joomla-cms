<?php
/**
 * @package     Joomla.Platform
 * @subpackage  View
 *
 * @copyright   Copyright (C) 2005 - 2019 Open Source Matters, Inc. All rights reserved.
 * @license     GNU General Public License version 2 or later; see LICENSE
 */

defined('JPATH_PLATFORM') or die;

/**
 * Joomla Platform View Interface
 *
<<<<<<< HEAD
 * @since  3.0.0
=======
 * @since       12.1
 * @deprecated  5.0 Use the default MVC library
>>>>>>> 39407f7e
 */
interface JView
{
	/**
	 * Method to escape output.
	 *
	 * @param   string  $output  The output to escape.
	 *
	 * @return  string  The escaped output.
	 *
	 * @since   3.0.0
	 */
	public function escape($output);

	/**
	 * Method to render the view.
	 *
	 * @return  string  The rendered view.
	 *
	 * @since   3.0.0
	 * @throws  RuntimeException
	 */
	public function render();
}<|MERGE_RESOLUTION|>--- conflicted
+++ resolved
@@ -12,12 +12,8 @@
 /**
  * Joomla Platform View Interface
  *
-<<<<<<< HEAD
- * @since  3.0.0
-=======
- * @since       12.1
- * @deprecated  5.0 Use the default MVC library
->>>>>>> 39407f7e
+ * @since       3.0.0
+ * @deprecated  5.0  Implement Joomla\CMS\MVC\View\ViewInterface instead
  */
 interface JView
 {
