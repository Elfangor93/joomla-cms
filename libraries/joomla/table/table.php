<?php
/**
 * @package     Joomla.Platform
 * @subpackage  Table
 *
 * @copyright   Copyright (C) 2005 - 2014 Open Source Matters, Inc. All rights reserved.
 * @license     GNU General Public License version 2 or later; see LICENSE
 */

defined('JPATH_PLATFORM') or die;

jimport('joomla.filesystem.path');

/**
 * Abstract Table class
 *
 * Parent class to all tables.
 *
<<<<<<< HEAD
 * @package     Joomla.Platform
 * @subpackage  Table
 * @since       11.1
 * @tutorial	Joomla.Platform/jtable.cls
=======
 * @link   http://docs.joomla.org/JTable
 * @since  11.1
 * @tutorial  Joomla.Platform/jtable.cls
>>>>>>> bd1d87da
 */
abstract class JTable extends JObject implements JObservableInterface, JTableInterface
{
	/**
	 * Include paths for searching for JTable classes.
	 *
	 * @var    array
	 * @since  12.1
	 */
	private static $_includePaths = array();

	/**
	 * Name of the database table to model.
	 *
	 * @var    string
	 * @since  11.1
	 */
	protected $_tbl = '';

	/**
	 * Name of the primary key field in the table.
	 *
	 * @var    string
	 * @since  11.1
	 */
	protected $_tbl_key = '';

	/**
	 * Name of the primary key fields in the table.
	 *
	 * @var    array
	 * @since  12.2
	 */
	protected $_tbl_keys = array();

	/**
	 * JDatabaseDriver object.
	 *
	 * @var    JDatabaseDriver
	 * @since  11.1
	 */
	protected $_db;

	/**
	 * Should rows be tracked as ACL assets?
	 *
	 * @var    boolean
	 * @since  11.1
	 */
	protected $_trackAssets = false;

	/**
	 * The rules associated with this record.
	 *
	 * @var    JAccessRules  A JAccessRules object.
	 * @since  11.1
	 */
	protected $_rules;

	/**
	 * Indicator that the tables have been locked.
	 *
	 * @var    boolean
	 * @since  11.1
	 */
	protected $_locked = false;

	/**
	 * Indicates that the primary keys autoincrement.
	 *
	 * @var    boolean
	 * @since  12.3
	 */
	protected $_autoincrement = true;

	/**
	 * Generic observers for this JTable (Used e.g. for tags Processing)
	 *
	 * @var    JObserverUpdater
	 * @since  3.1.2
	 */
	protected $_observers;

	/**
	 * Array with alias for "special" columns such as ordering, hits etc etc
	 *
	 * @var    array
	 */
	protected $_columnAlias = array();

	/**
	 * An array of key names to be json encoded in the bind function
	 *
	 * @var    array
	 * @since  3.3
	 */
	protected $_jsonEncode = array();

	/**
	 * Object constructor to set table and key fields.  In most cases this will
	 * be overridden by child classes to explicitly set the table and key fields
	 * for a particular database table.
	 *
	 * @param   string           $table  Name of the table to model.
	 * @param   mixed            $key    Name of the primary key field in the table or array of field names that compose the primary key.
	 * @param   JDatabaseDriver  $db     JDatabaseDriver object.
	 *
	 * @since   11.1
	 */
	public function __construct($table, $key, $db)
	{
		// Set internal variables.
		$this->_tbl = $table;

		// Set the key to be an array.
		if (is_string($key))
		{
			$key = array($key);
		}
		elseif (is_object($key))
		{
			$key = (array) $key;
		}

		$this->_tbl_keys = $key;

		if (count($key) == 1)
		{
			$this->_autoincrement = true;
		}
		else
		{
			$this->_autoincrement = false;
		}

		// Set the singular table key for backwards compatibility.
		$this->_tbl_key = $this->getKeyName();

		$this->_db = $db;

		// Initialise the table properties.
		$fields = $this->getFields();

		if ($fields)
		{
			foreach ($fields as $name => $v)
			{
				// Add the field if it is not already present.
				if (!property_exists($this, $name))
				{
					$this->$name = null;
				}
			}
		}

		// If we are tracking assets, make sure an access field exists and initially set the default.
		if (property_exists($this, 'asset_id'))
		{
			$this->_trackAssets = true;
		}

		// If the access property exists, set the default.
		if (property_exists($this, 'access'))
		{
			$this->access = (int) JFactory::getConfig()->get('access');
		}

		// Implement JObservableInterface:
		// Create observer updater and attaches all observers interested by $this class:
		$this->_observers = new JObserverUpdater($this);
		JObserverMapper::attachAllObservers($this);
	}

	/**
	 * Implement JObservableInterface:
	 * Adds an observer to this instance.
	 * This method will be called fron the constructor of classes implementing JObserverInterface
	 * which is instanciated by the constructor of $this with JObserverMapper::attachAllObservers($this)
	 *
	 * @param   JObserverInterface|JTableObserver  $observer  The observer object
	 *
	 * @return  void
	 *
	 * @since   3.1.2
	 */
	public function attachObserver(JObserverInterface $observer)
	{
		$this->_observers->attachObserver($observer);
	}

	/**
	 * Gets the instance of the observer of class $observerClass
	 *
	 * @param   string  $observerClass  The observer class-name to return the object of
	 *
	 * @return  JTableObserver|null
	 *
	 * @since   3.1.2
	 */
	public function getObserverOfClass($observerClass)
	{
		return $this->_observers->getObserverOfClass($observerClass);
	}

	/**
	 * Get the columns from database table.
	 *
	 * @return  mixed  An array of the field names, or false if an error occurs.
	 *
	 * @since   11.1
	 * @throws  UnexpectedValueException
	 */
	public function getFields()
	{
		static $cache = null;

		if ($cache === null)
		{
			// Lookup the fields for this table only once.
			$name   = $this->_tbl;
			$fields = $this->_db->getTableColumns($name, false);

			if (empty($fields))
			{
				throw new UnexpectedValueException(sprintf('No columns found for %s table', $name));
			}

			$cache = $fields;
		}

		return $cache;
	}

	/**
	 * Static method to get an instance of a JTable class if it can be found in
	 * the table include paths.  To add include paths for searching for JTable
	 * classes see JTable::addIncludePath().
	 *
	 * @param   string  $type    The type (name) of the JTable class to get an instance of.
	 * @param   string  $prefix  An optional prefix for the table class name.
	 * @param   array   $config  An optional array of configuration values for the JTable object.
	 *
	 * @return  mixed    A JTable object if found or boolean false if one could not be found.
	 *
	 * @link    http://docs.joomla.org/JTable/getInstance
	 * @since   11.1
	 */
	public static function getInstance($type, $prefix = 'JTable', $config = array())
	{
		// Sanitize and prepare the table class name.
		$type       = preg_replace('/[^A-Z0-9_\.-]/i', '', $type);
		$tableClass = $prefix . ucfirst($type);

		// Only try to load the class if it doesn't already exist.
		if (!class_exists($tableClass))
		{
			// Search for the class file in the JTable include paths.
			jimport('joomla.filesystem.path');

			$paths = self::addIncludePath();
			$pathIndex = 0;

			while (!class_exists($tableClass) && $pathIndex < count($paths))
			{
				if ($tryThis = JPath::find($paths[$pathIndex++], strtolower($type) . '.php'))
				{
					// Import the class file.
					include_once $tryThis;
				}
			}

			if (!class_exists($tableClass))
			{
				// If we were unable to find the class file in the JTable include paths, raise a warning and return false.
				JLog::add(JText::sprintf('JLIB_DATABASE_ERROR_NOT_SUPPORTED_FILE_NOT_FOUND', $type), JLog::WARNING, 'jerror');

				return false;
			}
		}

		// If a database object was passed in the configuration array use it, otherwise get the global one from JFactory.
		$db = isset($config['dbo']) ? $config['dbo'] : JFactory::getDbo();

		// Instantiate a new table class and return it.
		return new $tableClass($db);
	}

	/**
	 * Add a filesystem path where JTable should search for table class files.
	 * You may either pass a string or an array of paths.
	 *
	 * @param   mixed  $path  A filesystem path or array of filesystem paths to add.
	 *
	 * @return  array  An array of filesystem paths to find JTable classes in.
	 *
	 * @link    http://docs.joomla.org/JTable/addIncludePath
	 * @since   11.1
	 */
	public static function addIncludePath($path = null)
	{
		// If the internal paths have not been initialised, do so with the base table path.
		if (empty(self::$_includePaths))
		{
			self::$_includePaths = array(__DIR__);
		}

		// Convert the passed path(s) to add to an array.
		settype($path, 'array');

		// If we have new paths to add, do so.
		if (!empty($path))
		{
			// Check and add each individual new path.
			foreach ($path as $dir)
			{
				// Sanitize path.
				$dir = trim($dir);

				// Add to the front of the list so that custom paths are searched first.
				if (!in_array($dir, self::$_includePaths))
				{
					array_unshift(self::$_includePaths, $dir);
				}
			}
		}

		return self::$_includePaths;
	}

	/**
	 * Method to compute the default name of the asset.
	 * The default name is in the form table_name.id
	 * where id is the value of the primary key of the table.
	 *
	 * @return  string
	 *
	 * @since   11.1
	 */
	protected function _getAssetName()
	{
		$keys = array();

		foreach ($this->_tbl_keys as $k)
		{
			$keys[] = (int) $this->$k;
		}

		return $this->_tbl . '.' . implode('.', $keys);
	}

	/**
	 * Method to return the title to use for the asset table.  In
	 * tracking the assets a title is kept for each asset so that there is some
	 * context available in a unified access manager.  Usually this would just
	 * return $this->title or $this->name or whatever is being used for the
	 * primary name of the row. If this method is not overridden, the asset name is used.
	 *
	 * @return  string  The string to use as the title in the asset table.
	 *
	 * @link    http://docs.joomla.org/JTable/getAssetTitle
	 * @since   11.1
	 */
	protected function _getAssetTitle()
	{
		return $this->_getAssetName();
	}

	/**
	 * Method to get the parent asset under which to register this one.
	 * By default, all assets are registered to the ROOT node with ID,
	 * which will default to 1 if none exists.
	 * The extended class can define a table and id to lookup.  If the
	 * asset does not exist it will be created.
	 *
	 * @param   JTable   $table  A JTable object for the asset parent.
	 * @param   integer  $id     Id to look up
	 *
	 * @return  integer
	 *
	 * @since   11.1
	 */
	protected function _getAssetParentId(JTable $table = null, $id = null)
	{
		// For simple cases, parent to the asset root.
		$assets = self::getInstance('Asset', 'JTable', array('dbo' => $this->getDbo()));
		$rootId = $assets->getRootId();

		if (!empty($rootId))
		{
			return $rootId;
		}

		return 1;
	}

	/**
	 * Method to append the primary keys for this table to a query.
	 *
	 * @param   JDatabaseQuery  $query  A query object to append.
	 * @param   mixed           $pk     Optional primary key parameter.
	 *
	 * @return  void
	 *
	 * @since   12.3
	 */
	public function appendPrimaryKeys($query, $pk = null)
	{
		if (is_null($pk))
		{
			foreach ($this->_tbl_keys as $k)
			{
				$query->where($this->_db->quoteName($k) . ' = ' . $this->_db->quote($this->$k));
			}
		}
		else
		{
			if (is_string($pk))
			{
				$pk = array($this->_tbl_key => $pk);
			}

			$pk = (object) $pk;

			foreach ($this->_tbl_keys AS $k)
			{
				$query->where($this->_db->quoteName($k) . ' = ' . $this->_db->quote($pk->$k));
			}
		}
	}

	/**
	 * Method to get the database table name for the class.
	 *
	 * @return  string  The name of the database table being modeled.
	 *
	 * @since   11.1
	 *
	 * @link    http://docs.joomla.org/JTable/getTableName
	 */
	public function getTableName()
	{
		return $this->_tbl;
	}

	/**
	 * Method to get the primary key field name for the table.
	 *
	 * @param   boolean  $multiple  True to return all primary keys (as an array) or false to return just the first one (as a string).
	 *
	 * @return  mixed  Array of primary key field names or string containing the first primary key field.
	 *
	 * @link    http://docs.joomla.org/JTable/getKeyName
	 * @since   11.1
	 */
	public function getKeyName($multiple = false)
	{
		// Count the number of keys
		if (count($this->_tbl_keys))
		{
			if ($multiple)
			{
				// If we want multiple keys, return the raw array.
				return $this->_tbl_keys;
			}
			else
			{
				// If we want the standard method, just return the first key.
				return $this->_tbl_keys[0];
			}
		}

		return '';
	}

	/**
	 * Method to get the JDatabaseDriver object.
	 *
	 * @return  JDatabaseDriver  The internal database driver object.
	 *
	 * @link    http://docs.joomla.org/JTable/getDBO
	 * @since   11.1
	 */
	public function getDbo()
	{
		return $this->_db;
	}

	/**
	 * Method to set the JDatabaseDriver object.
	 *
	 * @param   JDatabaseDriver  $db  A JDatabaseDriver object to be used by the table object.
	 *
	 * @return  boolean  True on success.
	 *
	 * @link    http://docs.joomla.org/JTable/setDBO
	 * @since   11.1
	 */
	public function setDBO($db)
	{
		$this->_db = $db;

		return true;
	}

	/**
	 * Method to set rules for the record.
	 *
	 * @param   mixed  $input  A JAccessRules object, JSON string, or array.
	 *
	 * @return  void
	 *
	 * @since   11.1
	 */
	public function setRules($input)
	{
		if ($input instanceof JAccessRules)
		{
			$this->_rules = $input;
		}
		else
		{
			$this->_rules = new JAccessRules($input);
		}
	}

	/**
	 * Method to get the rules for the record.
	 *
	 * @return  JAccessRules object
	 *
	 * @since   11.1
	 */
	public function getRules()
	{
		return $this->_rules;
	}

	/**
	 * Method to reset class properties to the defaults set in the class
	 * definition. It will ignore the primary key as well as any private class
	 * properties (except $_errors).
	 *
	 * @return  void
	 *
	 * @link    http://docs.joomla.org/JTable/reset
	 * @since   11.1
	 */
	public function reset()
	{
		// Get the default values for the class from the table.
		foreach ($this->getFields() as $k => $v)
		{
			// If the property is not the primary key or private, reset it.
			if (!in_array($k, $this->_tbl_keys) && (strpos($k, '_') !== 0))
			{
				$this->$k = $v->Default;
			}
		}

		// Reset table errors
		$this->_errors = array();
	}

	/**
	 * Method to bind an associative array or object to the JTable instance.This
	 * method only binds properties that are publicly accessible and optionally
	 * takes an array of properties to ignore when binding.
	 *
	 * @param   mixed  $src     An associative array or object to bind to the JTable instance.
	 * @param   mixed  $ignore  An optional array or space separated list of properties to ignore while binding.
	 *
	 * @return  boolean  True on success.
	 *
	 * @since   11.1
	 * @throws  InvalidArgumentException
	 */
	public function bind($src, $ignore = array())
	{
		// JSON encode any fields required
		if (!empty($this->_jsonEncode))
		{
			foreach ($this->_jsonEncode as $field)
			{
				if (isset($src[$field]) && is_array($src[$field]))
				{
					$src[$field] = json_encode($src[$field]);
				}
			}
		}

		// If the source value is not an array or object return false.
		if (!is_object($src) && !is_array($src))
		{
			throw new InvalidArgumentException(sprintf('%s::bind(*%s*)', get_class($this), gettype($src)));
		}

		// If the source value is an object, get its accessible properties.
		if (is_object($src))
		{
			$src = get_object_vars($src);
		}

		// If the ignore value is a string, explode it over spaces.
		if (!is_array($ignore))
		{
			$ignore = explode(' ', $ignore);
		}

		// Bind the source value, excluding the ignored fields.
		foreach ($this->getProperties() as $k => $v)
		{
			// Only process fields not in the ignore array.
			if (!in_array($k, $ignore))
			{
				if (isset($src[$k]))
				{
					$this->$k = $src[$k];
				}
			}
		}

		return true;
	}

	/**
	 * Method to load a row from the database by primary key and bind the fields
	 * to the JTable instance properties.
	 *
	 * @param   mixed    $keys   An optional primary key value to load the row by, or an array of fields to match.  If not
	 *                           set the instance property value is used.
	 * @param   boolean  $reset  True to reset the default values before loading the new row.
	 *
	 * @return  boolean  True if successful. False if row not found.
	 *
	 * @link    http://docs.joomla.org/JTable/load
	 * @since   11.1
	 * @throws  InvalidArgumentException
	 * @throws  RuntimeException
	 * @throws  UnexpectedValueException
	 */
	public function load($keys = null, $reset = true)
	{
		// Implement JObservableInterface: Pre-processing by observers
		$this->_observers->update('onBeforeLoad', array($keys, $reset));

		if (empty($keys))
		{
			$empty = true;
			$keys  = array();

			// If empty, use the value of the current key
			foreach ($this->_tbl_keys as $key)
			{
				$empty      = $empty && empty($this->$key);
				$keys[$key] = $this->$key;
			}

			// If empty primary key there's is no need to load anything
			if ($empty)
			{
				return true;
			}
		}
		elseif (!is_array($keys))
		{
			// Load by primary key.
			$keyCount = count($this->_tbl_keys);

			if ($keyCount)
			{
				if ($keyCount > 1)
				{
					throw new InvalidArgumentException('Table has multiple primary keys specified, only one primary key value provided.');
				}

				$keys = array($this->getKeyName() => $keys);
			}
			else
			{
				throw new RuntimeException('No table keys defined.');
			}
		}

		if ($reset)
		{
			$this->reset();
		}

		// Initialise the query.
		$query = $this->_db->getQuery(true)
			->select('*')
			->from($this->_tbl);
		$fields = array_keys($this->getProperties());

		foreach ($keys as $field => $value)
		{
			// Check that $field is in the table.
			if (!in_array($field, $fields))
			{
				throw new UnexpectedValueException(sprintf('Missing field in database: %s &#160; %s.', get_class($this), $field));
			}
			// Add the search tuple to the query.
			$query->where($this->_db->quoteName($field) . ' = ' . $this->_db->quote($value));
		}

		$this->_db->setQuery($query);

		$row = $this->_db->loadAssoc();

		// Check that we have a result.
		if (empty($row))
		{
			$result = false;
		}
		else
		{
			// Bind the object with the row and return.
			$result = $this->bind($row);
		}

		// Implement JObservableInterface: Post-processing by observers
		$this->_observers->update('onAfterLoad', array(&$result, $row));

		return $result;
	}

	/**
	 * Method to perform sanity checks on the JTable instance properties to ensure
	 * they are safe to store in the database.  Child classes should override this
	 * method to make sure the data they are storing in the database is safe and
	 * as expected before storage.
	 *
	 * @return  boolean  True if the instance is sane and able to be stored in the database.
	 *
	 * @link    http://docs.joomla.org/JTable/check
	 * @since   11.1
	 */
	public function check()
	{
		return true;
	}

	/**
	 * Method to store a row in the database from the JTable instance properties.
	 * If a primary key value is set the row with that primary key value will be
	 * updated with the instance property values.  If no primary key value is set
	 * a new row will be inserted into the database with the properties from the
	 * JTable instance.
	 *
	 * @param   boolean  $updateNulls  True to update fields even if they are null.
	 *
	 * @return  boolean  True on success.
	 *
	 * @link    http://docs.joomla.org/JTable/store
	 * @since   11.1
	 */
	public function store($updateNulls = false)
	{
		$k = $this->_tbl_keys;

		// Implement JObservableInterface: Pre-processing by observers
		$this->_observers->update('onBeforeStore', array($updateNulls, $k));

		$currentAssetId = 0;

		if (!empty($this->asset_id))
		{
			$currentAssetId = $this->asset_id;
		}

		// The asset id field is managed privately by this class.
		if ($this->_trackAssets)
		{
			unset($this->asset_id);
		}

		// If a primary key exists update the object, otherwise insert it.
		if ($this->hasPrimaryKey())
		{
			$result = $this->_db->updateObject($this->_tbl, $this, $this->_tbl_keys, $updateNulls);
		}
		else
		{
			$result = $this->_db->insertObject($this->_tbl, $this, $this->_tbl_keys[0]);
		}

		// If the table is not set to track assets return true.
		if ($this->_trackAssets)
		{
			if ($this->_locked)
			{
				$this->_unlock();
			}

			/*
			 * Asset Tracking
			 */
			$parentId = $this->_getAssetParentId();
			$name     = $this->_getAssetName();
			$title    = $this->_getAssetTitle();

			$asset = self::getInstance('Asset', 'JTable', array('dbo' => $this->getDbo()));
			$asset->loadByName($name);

			// Re-inject the asset id.
			$this->asset_id = $asset->id;

			// Check for an error.
			$error = $asset->getError();

			if ($error)
			{
				$this->setError($error);

				return false;
			}
			else
			{
				// Specify how a new or moved node asset is inserted into the tree.
				if (empty($this->asset_id) || $asset->parent_id != $parentId)
				{
					$asset->setLocation($parentId, 'last-child');
				}

				// Prepare the asset to be stored.
				$asset->parent_id = $parentId;
				$asset->name      = $name;
				$asset->title     = $title;

				if ($this->_rules instanceof JAccessRules)
				{
					$asset->rules = (string) $this->_rules;
				}

				if (!$asset->check() || !$asset->store($updateNulls))
				{
					$this->setError($asset->getError());

					return false;
				}
				else
				{
					// Create an asset_id or heal one that is corrupted.
					if (empty($this->asset_id) || ($currentAssetId != $this->asset_id && !empty($this->asset_id)))
					{
						// Update the asset_id field in this table.
						$this->asset_id = (int) $asset->id;

						$query = $this->_db->getQuery(true)
							->update($this->_db->quoteName($this->_tbl))
							->set('asset_id = ' . (int) $this->asset_id);
						$this->appendPrimaryKeys($query);
						$this->_db->setQuery($query)->execute();
					}
				}
			}
		}

		// Implement JObservableInterface: Post-processing by observers
		$this->_observers->update('onAfterStore', array(&$result));

		return $result;
	}

	/**
	 * Method to provide a shortcut to binding, checking and storing a JTable
	 * instance to the database table.  The method will check a row in once the
	 * data has been stored and if an ordering filter is present will attempt to
	 * reorder the table rows based on the filter.  The ordering filter is an instance
	 * property name.  The rows that will be reordered are those whose value matches
	 * the JTable instance for the property specified.
	 *
	 * @param   mixed   $src             An associative array or object to bind to the JTable instance.
	 * @param   string  $orderingFilter  Filter for the order updating
	 * @param   mixed   $ignore          An optional array or space separated list of properties
	 *                                   to ignore while binding.
	 *
	 * @return  boolean  True on success.
	 *
	 * @link    http://docs.joomla.org/JTable/save
	 * @since   11.1
	 */
	public function save($src, $orderingFilter = '', $ignore = '')
	{
		// Attempt to bind the source to the instance.
		if (!$this->bind($src, $ignore))
		{
			return false;
		}

		// Run any sanity checks on the instance and verify that it is ready for storage.
		if (!$this->check())
		{
			return false;
		}

		// Attempt to store the properties to the database table.
		if (!$this->store())
		{
			return false;
		}

		// Attempt to check the row in, just in case it was checked out.
		if (!$this->checkin())
		{
			return false;
		}

		// If an ordering filter is set, attempt reorder the rows in the table based on the filter and value.
		if ($orderingFilter)
		{
			$filterValue = $this->$orderingFilter;
			$this->reorder($orderingFilter ? $this->_db->quoteName($orderingFilter) . ' = ' . $this->_db->quote($filterValue) : '');
		}

		// Set the error to empty and return true.
		$this->setError('');

		return true;
	}

	/**
	 * Method to delete a row from the database table by primary key value.
	 *
	 * @param   mixed  $pk  An optional primary key value to delete.  If not set the instance property value is used.
	 *
	 * @return  boolean  True on success.
	 *
	 * @link    http://docs.joomla.org/JTable/delete
	 * @since   11.1
	 * @throws  UnexpectedValueException
	 */
	public function delete($pk = null)
	{
		if (is_null($pk))
		{
			$pk = array();

			foreach ($this->_tbl_keys AS $key)
			{
				$pk[$key] = $this->$key;
			}
		}
		elseif (!is_array($pk))
		{
			$pk = array($this->_tbl_key => $pk);
		}

		foreach ($this->_tbl_keys AS $key)
		{
			$pk[$key] = is_null($pk[$key]) ? $this->$key : $pk[$key];

			if ($pk[$key] === null)
			{
				throw new UnexpectedValueException('Null primary key not allowed.');
			}

			$this->$key = $pk[$key];
		}

		// Implement JObservableInterface: Pre-processing by observers
		$this->_observers->update('onBeforeDelete', array($pk));

		// If tracking assets, remove the asset first.
		if ($this->_trackAssets)
		{
			// Get the asset name
			$name  = $this->_getAssetName();
			$asset = self::getInstance('Asset');

			if ($asset->loadByName($name))
			{
				if (!$asset->delete())
				{
					$this->setError($asset->getError());

					return false;
				}
			}
		}

		// Delete the row by primary key.
		$query = $this->_db->getQuery(true)
			->delete($this->_tbl);
		$this->appendPrimaryKeys($query, $pk);

		$this->_db->setQuery($query);

		// Check for a database error.
		$this->_db->execute();

		// Implement JObservableInterface: Post-processing by observers
		$this->_observers->update('onAfterDelete', array($pk));

		return true;
	}

	/**
	 * Method to check a row out if the necessary properties/fields exist.  To
	 * prevent race conditions while editing rows in a database, a row can be
	 * checked out if the fields 'checked_out' and 'checked_out_time' are available.
	 * While a row is checked out, any attempt to store the row by a user other
	 * than the one who checked the row out should be held until the row is checked
	 * in again.
	 *
	 * @param   integer  $userId  The Id of the user checking out the row.
	 * @param   mixed    $pk      An optional primary key value to check out.  If not set
	 *                            the instance property value is used.
	 *
	 * @return  boolean  True on success.
	 *
	 * @link    http://docs.joomla.org/JTable/checkOut
	 * @since   11.1
	 * @throws  UnexpectedValueException
	 */
	public function checkOut($userId, $pk = null)
	{
		// If there is no checked_out or checked_out_time field, just return true.
		if (!property_exists($this, 'checked_out') || !property_exists($this, 'checked_out_time'))
		{
			return true;
		}

		if (is_null($pk))
		{
			$pk = array();

			foreach ($this->_tbl_keys AS $key)
			{
				$pk[$key] = $this->$key;
			}
		}
		elseif (!is_array($pk))
		{
			$pk = array($this->_tbl_key => $pk);
		}

		foreach ($this->_tbl_keys AS $key)
		{
			$pk[$key] = is_null($pk[$key]) ? $this->$key : $pk[$key];

			if ($pk[$key] === null)
			{
				throw new UnexpectedValueException('Null primary key not allowed.');
			}
		}

		// Get the current time in the database format.
		$time = JFactory::getDate()->toSql();

		// Check the row out by primary key.
		$query = $this->_db->getQuery(true)
			->update($this->_tbl)
			->set($this->_db->quoteName($this->getColumnAlias('checked_out')) . ' = ' . (int) $userId)
			->set($this->_db->quoteName($this->getColumnAlias('checked_out_time')) . ' = ' . $this->_db->quote($time));
		$this->appendPrimaryKeys($query, $pk);
		$this->_db->setQuery($query);
		$this->_db->execute();

		// Set table values in the object.
		$this->checked_out      = (int) $userId;
		$this->checked_out_time = $time;

		return true;
	}

	/**
	 * Method to check a row in if the necessary properties/fields exist.  Checking
	 * a row in will allow other users the ability to edit the row.
	 *
	 * @param   mixed  $pk  An optional primary key value to check out.  If not set the instance property value is used.
	 *
	 * @return  boolean  True on success.
	 *
	 * @link    http://docs.joomla.org/JTable/checkIn
	 * @since   11.1
	 * @throws  UnexpectedValueException
	 */
	public function checkIn($pk = null)
	{
		// If there is no checked_out or checked_out_time field, just return true.
		if (!property_exists($this, 'checked_out') || !property_exists($this, 'checked_out_time'))
		{
			return true;
		}

		if (is_null($pk))
		{
			$pk = array();

			foreach ($this->_tbl_keys AS $key)
			{
				$pk[$this->$key] = $this->$key;
			}
		}
		elseif (!is_array($pk))
		{
			$pk = array($this->_tbl_key => $pk);
		}

		foreach ($this->_tbl_keys AS $key)
		{
			$pk[$key] = empty($pk[$key]) ? $this->$key : $pk[$key];

			if ($pk[$key] === null)
			{
				throw new UnexpectedValueException('Null primary key not allowed.');
			}
		}

		// Check the row in by primary key.
		$query = $this->_db->getQuery(true)
			->update($this->_tbl)
			->set($this->_db->quoteName($this->getColumnAlias('checked_out')) . ' = 0')
			->set($this->_db->quoteName($this->getColumnAlias('checked_out_time')) . ' = ' . $this->_db->quote($this->_db->getNullDate()));
		$this->appendPrimaryKeys($query, $pk);
		$this->_db->setQuery($query);

		// Check for a database error.
		$this->_db->execute();

		// Set table values in the object.
		$this->checked_out      = 0;
		$this->checked_out_time = '';

		return true;
	}

	/**
	 * Validate that the primary key has been set.
	 *
	 * @return  boolean  True if the primary key(s) have been set.
	 *
	 * @since   12.3
	 */
	public function hasPrimaryKey()
	{
		if ($this->_autoincrement)
		{
			$empty = true;

			foreach ($this->_tbl_keys as $key)
			{
				$empty = $empty && empty($this->$key);
			}
		}
		else
		{
			$query = $this->_db->getQuery(true)
				->select('COUNT(*)')
				->from($this->_tbl);
			$this->appendPrimaryKeys($query);

			$this->_db->setQuery($query);
			$count = $this->_db->loadResult();

			if ($count == 1)
			{
				$empty = false;
			}
			else
			{
				$empty = true;
			}
		}

		return !$empty;
	}

	/**
	 * Method to increment the hits for a row if the necessary property/field exists.
	 *
	 * @param   mixed  $pk  An optional primary key value to increment. If not set the instance property value is used.
	 *
	 * @return  boolean  True on success.
	 *
	 * @link    http://docs.joomla.org/JTable/hit
	 * @since   11.1
	 * @throws  UnexpectedValueException
	 */
	public function hit($pk = null)
	{
		// If there is no hits field, just return true.
		if (!property_exists($this, 'hits'))
		{
			return true;
		}

		if (is_null($pk))
		{
			$pk = array();

			foreach ($this->_tbl_keys AS $key)
			{
				$pk[$key] = $this->$key;
			}
		}
		elseif (!is_array($pk))
		{
			$pk = array($this->_tbl_key => $pk);
		}

		foreach ($this->_tbl_keys AS $key)
		{
			$pk[$key] = is_null($pk[$key]) ? $this->$key : $pk[$key];

			if ($pk[$key] === null)
			{
				throw new UnexpectedValueException('Null primary key not allowed.');
			}
		}

		// Check the row in by primary key.
		$query = $this->_db->getQuery(true)
			->update($this->_tbl)
			->set($this->_db->quoteName($this->getColumnAlias('hits')) . ' = (' . $this->_db->quoteName($this->getColumnAlias('hits')) . ' + 1)');
		$this->appendPrimaryKeys($query, $pk);
		$this->_db->setQuery($query);
		$this->_db->execute();

		// Set table values in the object.
		$this->hits++;

		return true;
	}

	/**
	 * Method to determine if a row is checked out and therefore uneditable by
	 * a user. If the row is checked out by the same user, then it is considered
	 * not checked out -- as the user can still edit it.
	 *
	 * @param   integer  $with     The userid to preform the match with, if an item is checked
	 *                             out by this user the function will return false.
	 * @param   integer  $against  The userid to perform the match against when the function
	 *                             is used as a static function.
	 *
	 * @return  boolean  True if checked out.
	 *
	 * @link    http://docs.joomla.org/JTable/isCheckedOut
	 * @since   11.1
	 */
	public function isCheckedOut($with = 0, $against = null)
	{
		// Handle the non-static case.
		if (isset($this) && ($this instanceof JTable) && is_null($against))
		{
			$against = $this->get('checked_out');
		}

		// The item is not checked out or is checked out by the same user.
		if (!$against || ($against == $with))
		{
			return false;
		}

		$db = JFactory::getDbo();
		$query = $db->getQuery(true)
			->select('COUNT(userid)')
			->from($db->quoteName('#__session'))
			->where($db->quoteName('userid') . ' = ' . (int) $against);
		$db->setQuery($query);
		$checkedOut = (boolean) $db->loadResult();

		// If a session exists for the user then it is checked out.
		return $checkedOut;
	}

	/**
	 * Method to get the next ordering value for a group of rows defined by an SQL WHERE clause.
	 * This is useful for placing a new item last in a group of items in the table.
	 *
	 * @param   string  $where  WHERE clause to use for selecting the MAX(ordering) for the table.
	 *
	 * @return  mixed  Boolean false an failure or the next ordering value as an integer.
	 *
	 * @link    http://docs.joomla.org/JTable/getNextOrder
	 * @since   11.1
	 * @throws  UnexpectedValueException
	 */
	public function getNextOrder($where = '')
	{
		// If there is no ordering field set an error and return false.
		if (!property_exists($this, 'ordering'))
		{
			throw new UnexpectedValueException(sprintf('%s does not support ordering.', get_class($this)));
		}

		// Get the largest ordering value for a given where clause.
		$query = $this->_db->getQuery(true)
			->select('MAX(ordering)')
			->from($this->_tbl);

		if ($where)
		{
			$query->where($where);
		}

		$this->_db->setQuery($query);
		$max = (int) $this->_db->loadResult();

		// Return the largest ordering value + 1.
		return ($max + 1);
	}

	/**
	 * Get the primary key values for this table using passed in values as a default.
	 *
	 * @param   array  $keys  Optional primary key values to use.
	 *
	 * @return  array  An array of primary key names and values.
	 *
	 * @since   12.3
	 */
	public function getPrimaryKey(array $keys = array())
	{
		foreach ($this->_tbl_keys as $key)
		{
			if (!isset($keys[$key]))
			{
				if (!empty($this->$key))
				{
					$keys[$key] = $this->$key;
				}
			}
		}

		return $keys;
	}

	/**
	 * Method to compact the ordering values of rows in a group of rows
	 * defined by an SQL WHERE clause.
	 *
	 * @param   string  $where  WHERE clause to use for limiting the selection of rows to compact the ordering values.
	 *
	 * @return  mixed  Boolean  True on success.
	 *
	 * @link    http://docs.joomla.org/JTable/reorder
	 * @since   11.1
	 * @throws  UnexpectedValueException
	 */
	public function reorder($where = '')
	{
		// If there is no ordering field set an error and return false.
		if (!property_exists($this, 'ordering'))
		{
			throw new UnexpectedValueException(sprintf('%s does not support ordering.', get_class($this)));
		}

		$k = $this->_tbl_key;

		// Get the primary keys and ordering values for the selection.
		$query = $this->_db->getQuery(true)
			->select(implode(',', $this->_tbl_keys) . ', ordering')
			->from($this->_tbl)
			->where('ordering >= 0')
			->order('ordering');

		// Setup the extra where and ordering clause data.
		if ($where)
		{
			$query->where($where);
		}

		$this->_db->setQuery($query);
		$rows = $this->_db->loadObjectList();

		// Compact the ordering values.
		foreach ($rows as $i => $row)
		{
			// Make sure the ordering is a positive integer.
			if ($row->ordering >= 0)
			{
				// Only update rows that are necessary.
				if ($row->ordering != $i + 1)
				{
					// Update the row ordering field.
					$query->clear()
						->update($this->_tbl)
						->set('ordering = ' . ($i + 1));
					$this->appendPrimaryKeys($query, $row);
					$this->_db->setQuery($query);
					$this->_db->execute();
				}
			}
		}

		return true;
	}

	/**
	 * Method to move a row in the ordering sequence of a group of rows defined by an SQL WHERE clause.
	 * Negative numbers move the row up in the sequence and positive numbers move it down.
	 *
	 * @param   integer  $delta  The direction and magnitude to move the row in the ordering sequence.
	 * @param   string   $where  WHERE clause to use for limiting the selection of rows to compact the
	 *                           ordering values.
	 *
	 * @return  mixed    Boolean  True on success.
	 *
	 * @link    http://docs.joomla.org/JTable/move
	 * @since   11.1
	 * @throws  UnexpectedValueException
	 */
	public function move($delta, $where = '')
	{
		// If there is no ordering field set an error and return false.
		if (!property_exists($this, 'ordering'))
		{
			throw new UnexpectedValueException(sprintf('%s does not support ordering.', get_class($this)));
		}

		// If the change is none, do nothing.
		if (empty($delta))
		{
			return true;
		}

		$k     = $this->_tbl_key;
		$row   = null;
		$query = $this->_db->getQuery(true);

		// Select the primary key and ordering values from the table.
		$query->select(implode(',', $this->_tbl_keys) . ', ordering')
			->from($this->_tbl);

		// If the movement delta is negative move the row up.
		if ($delta < 0)
		{
			$query->where('ordering < ' . (int) $this->ordering)
				->order('ordering DESC');
		}
		// If the movement delta is positive move the row down.
		elseif ($delta > 0)
		{
			$query->where('ordering > ' . (int) $this->ordering)
				->order('ordering ASC');
		}

		// Add the custom WHERE clause if set.
		if ($where)
		{
			$query->where($where);
		}

		// Select the first row with the criteria.
		$this->_db->setQuery($query, 0, 1);
		$row = $this->_db->loadObject();

		// If a row is found, move the item.
		if (!empty($row))
		{
			// Update the ordering field for this instance to the row's ordering value.
			$query->clear()
				->update($this->_tbl)
				->set('ordering = ' . (int) $row->ordering);
			$this->appendPrimaryKeys($query);
			$this->_db->setQuery($query);
			$this->_db->execute();

			// Update the ordering field for the row to this instance's ordering value.
			$query->clear()
				->update($this->_tbl)
				->set('ordering = ' . (int) $this->ordering);
			$this->appendPrimaryKeys($query, $row);
			$this->_db->setQuery($query);
			$this->_db->execute();

			// Update the instance value.
			$this->ordering = $row->ordering;
		}
		else
		{
			// Update the ordering field for this instance.
			$query->clear()
				->update($this->_tbl)
				->set('ordering = ' . (int) $this->ordering);
			$this->appendPrimaryKeys($query);
			$this->_db->setQuery($query);
			$this->_db->execute();
		}

		return true;
	}

	/**
	 * Method to set the publishing state for a row or list of rows in the database
	 * table.  The method respects checked out rows by other users and will attempt
	 * to checkin rows that it can after adjustments are made.
	 *
	 * @param   mixed    $pks     An optional array of primary key values to update.
	 *                            If not set the instance property value is used.
	 * @param   integer  $state   The publishing state. eg. [0 = unpublished, 1 = published]
	 * @param   integer  $userId  The user id of the user performing the operation.
	 *
	 * @return  boolean  True on success; false if $pks is empty.
	 *
	 * @link    http://docs.joomla.org/JTable/publish
	 * @since   11.1
	 */
	public function publish($pks = null, $state = 1, $userId = 0)
	{
		$k = $this->_tbl_keys;

		if (!is_null($pks))
		{
			foreach ($pks AS $key => $pk)
			{
				if (!is_array($pk))
				{
					$pks[$key] = array($this->_tbl_key => $pk);
				}
			}
		}

		$userId = (int) $userId;
		$state  = (int) $state;

		// If there are no primary keys set check to see if the instance key is set.
		if (empty($pks))
		{
			$pk = array();

			foreach ($this->_tbl_keys AS $key)
			{
				if ($this->$key)
				{
					$pk[$this->$key] = $this->$key;
				}
				// We don't have a full primary key - return false
				else
				{
					return false;
				}
			}

			$pks = array($pk);
		}

		foreach ($pks AS $pk)
		{
			// Update the publishing state for rows with the given primary keys.
			$query = $this->_db->getQuery(true)
				->update($this->_tbl)
				->set($this->_db->quoteName($this->getColumnAlias('published')) . ' = ' . (int) $state);

			// Determine if there is checkin support for the table.
			if (property_exists($this, 'checked_out') || property_exists($this, 'checked_out_time'))
			{
				$query->where('(' . $this->getColumnAlias('checked_out') . ' = 0 OR ' . $this->getColumnAlias('checked_out') . ' = ' . (int) $userId . ')');
				$checkin = true;
			}
			else
			{
				$checkin = false;
			}

			// Build the WHERE clause for the primary keys.
			$this->appendPrimaryKeys($query, $pk);

			$this->_db->setQuery($query);
			$this->_db->execute();

			// If checkin is supported and all rows were adjusted, check them in.
			if ($checkin && (count($pks) == $this->_db->getAffectedRows()))
			{
				$this->checkin($pk);
			}

			$ours = true;

			foreach ($this->_tbl_keys AS $key)
			{
				if ($this->$key != $pk[$key])
				{
					$ours = false;
				}
			}

			if ($ours)
			{
				$this->published = $state;
			}
		}

		$this->setError('');

		return true;
	}

	/**
	 * Method to lock the database table for writing.
	 *
	 * @return  boolean  True on success.
	 *
	 * @since   11.1
	 * @throws  RuntimeException
	 */
	protected function _lock()
	{
		$this->_db->lockTable($this->_tbl);
		$this->_locked = true;

		return true;
	}

	/**
	 * Method to return the real name of a "special" column such as ordering, hits, published
	 * etc etc. In this way you are free to follow your db naming convention and use the
	 * built in Joomla functions.
	 *
	 * @param   string  $column  Name of the "special" column (ie ordering, hits)
	 *
	 * @return  string  The string that identify the special
	 *
	 * @since   3.4
	 */
	public function getColumnAlias($column)
	{
		// Get the column data if set
		if (isset($this->_columnAlias[$column]))
		{
			$return = $this->_columnAlias[$column];
		}
		else
		{
			$return = $column;
		}

		// Sanitize the name
		$return = preg_replace('#[^A-Z0-9_]#i', '', $return);

		return $return;
	}

	/**
	 * Method to register a column alias for a "special" column.
	 *
	 * @param   string  $column       The "special" column (ie ordering)
	 * @param   string  $columnAlias  The real column name (ie foo_ordering)
	 *
	 * @return  void
	 *
	 * @since   3.4
	 */
	public function setColumnAlias($column, $columnAlias)
	{
		// Santize the column name alias
		$column = strtolower($column);
		$column = preg_replace('#[^A-Z0-9_]#i', '', $column);

		// Set the column alias internally
		$this->_columnAlias[$column] = $columnAlias;
	}

	/**
	 * Method to unlock the database table for writing.
	 *
	 * @return  boolean  True on success.
	 *
	 * @since   11.1
	 */
	protected function _unlock()
	{
		$this->_db->unlockTables();
		$this->_locked = false;

		return true;
	}
}<|MERGE_RESOLUTION|>--- conflicted
+++ resolved
@@ -16,16 +16,8 @@
  *
  * Parent class to all tables.
  *
-<<<<<<< HEAD
- * @package     Joomla.Platform
- * @subpackage  Table
- * @since       11.1
- * @tutorial	Joomla.Platform/jtable.cls
-=======
- * @link   http://docs.joomla.org/JTable
- * @since  11.1
+ * @since     11.1
  * @tutorial  Joomla.Platform/jtable.cls
->>>>>>> bd1d87da
  */
 abstract class JTable extends JObject implements JObservableInterface, JTableInterface
 {
