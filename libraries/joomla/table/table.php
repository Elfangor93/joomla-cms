--- conflicted
+++ resolved
@@ -104,20 +104,19 @@
 	protected $_observers;
 
 	/**
-<<<<<<< HEAD
 	 * Array with alias for "special" columns such as ordering, hits etc etc
 	 *
 	 * @var    array
 	 */
 	protected $_columnAlias = array();
-=======
+
+	/**
 	 * An array of key names to be json encoded in the bind function
 	 *
 	 * @var    array
 	 * @since  3.3
 	 */
 	protected $jsonEncode = array();
->>>>>>> e98d26fa
 
 	/**
 	 * Object constructor to set table and key fields.  In most cases this will
