--- conflicted
+++ resolved
@@ -46,34 +46,17 @@
 		$version = new JVersion;
 		ini_set('user_agent', $version->getUserAgent('Installer'));
 
-<<<<<<< HEAD
+		$http = JHttpFactory::getHttp();
+
 		// load installer plugins, and allow url and headers modification
 		$headers = array();
 		JPluginHelper::importPlugin('installer');
 		$dispatcher = JEventDispatcher::getInstance();
 		$results = $dispatcher->trigger('onInstallerBeforePackageDownload', array(&$url, &$headers));
-
-		// set headers
-		if (!empty($headers))
-		{
-			$headersString = '';
-			foreach ($headers as $key => $value)
-			{
-				$headersString .= $key . ': ' . $value . "\r\n";
-			}
-			$context = stream_context_create(array('http' => array('header' => $headersString)));
-		}
-
-		// Open the remote server socket for reading
-		$inputHandle = empty($headers) ? @fopen($url, "r") : @fopen($url, "r", false, $context);
-		$error = strstr($php_errormsg, 'failed to open stream:');
-		if (!$inputHandle)
-=======
-		$http = JHttpFactory::getHttp();
-
+		
 		try
 		{
-			$response = $http->get($url);
+			$response = $http->get($url, $headers);
 		}
 		catch (Exception $exc)
 		{
@@ -81,7 +64,6 @@
 		}
 
 		if (is_null($response))
->>>>>>> 78d533f3
 		{
 			JError::raiseWarning(42, JText::_('JLIB_INSTALLER_ERROR_DOWNLOAD_SERVER_CONNECT'));
 
