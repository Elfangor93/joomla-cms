--- conflicted
+++ resolved
@@ -21,12 +21,8 @@
 	/**
 	 * True for best quality. False for speed
 	 *
-<<<<<<< HEAD
 	 * @var    boolean
-	 * @since  __DEPLOY_VERSION__
-=======
 	 * @since  3.7.0
->>>>>>> e3ecfe68
 	 */
 	protected $generateBestQuality = true;
 
