<?php
/**
 * @package     Joomla.Platform
 * @subpackage  Image
 *
 * @copyright   Copyright (C) 2005 - 2016 Open Source Matters, Inc. All rights reserved.
 * @license     GNU General Public License version 2 or later; see LICENSE
 */

defined('JPATH_PLATFORM') or die;

use Joomla\Image\Image;

/**
 * Class to manipulate an image.
 *
 * @since  11.3
 */
class JImage extends Image
{
	/**
	 * @var    boolean  True for best quality. False for speed
	 *
	 * @since  __DEPLOY_VERSION__
	 */
	protected $generateBestQuality = true;

	/**
	 * @var    boolean  True for best quality. False for speed
	 *
	 * @since  __DEPLOY_VERSION__
	 */
	protected $generateBestQuality = true;

	/**
	 * Class constructor.
	 *
	 * @param   mixed  $source  Either a file path for a source image or a GD resource handler for an image.
	 *
	 * @since   11.3
	 * @throws  RuntimeException
	 */
	public function __construct($source = null)
	{
		// Inject the PSR-3 compatible logger in for forward compatibility
		$this->setLogger(JLog::createDelegatedLogger());

		parent::__construct($source);
	}

	/**
	 * Method to crop the current image.
	 *
	 * @param   mixed    $width      The width of the image section to crop in pixels or a percentage.
	 * @param   mixed    $height     The height of the image section to crop in pixels or a percentage.
	 * @param   integer  $left       The number of pixels from the left to start cropping.
	 * @param   integer  $top        The number of pixels from the top to start cropping.
	 * @param   boolean  $createNew  If true the current image will be cloned, cropped and returned; else
	 *                               the current image will be cropped and returned.
	 *
	 * @return  JImage
	 *
	 * @since   11.3
	 * @throws  LogicException
	 */
	public function crop($width, $height, $left = null, $top = null, $createNew = true)
	{
		// Make sure the resource handle is valid.
		if (!$this->isLoaded())
		{
			throw new LogicException('No valid image was loaded.');
		}

		// Sanitize width.
		$width = $this->sanitizeWidth($width, $height);

		// Sanitize height.
		$height = $this->sanitizeHeight($height, $width);

		// Autocrop offsets
		if (is_null($left))
		{
			$left = round(($this->getWidth() - $width) / 2);
		}

		if (is_null($top))
		{
			$top = round(($this->getHeight() - $height) / 2);
		}

		// Sanitize left.
		$left = $this->sanitizeOffset($left);

		// Sanitize top.
		$top = $this->sanitizeOffset($top);

		// Create the new truecolor image handle.
		$handle = imagecreatetruecolor($width, $height);

		// Allow transparency for the new image handle.
		imagealphablending($handle, false);
		imagesavealpha($handle, true);

		if ($this->isTransparent())
		{
			// Get the transparent color values for the current image.
			$rgba  = imageColorsForIndex($this->handle, imagecolortransparent($this->handle));
			$color = imageColorAllocateAlpha($handle, $rgba['red'], $rgba['green'], $rgba['blue'], $rgba['alpha']);

			// Set the transparent color values for the new image.
			imagecolortransparent($handle, $color);
			imagefill($handle, 0, 0, $color);
		}

		if (!$this->generateBestQuality)
		{
			imagecopyresized($handle, $this->handle, 0, 0, $left, $top, $width, $height, $width, $height);
		}
		else
		{
			imagecopyresampled($handle, $this->handle, 0, 0, $left, $top, $width, $height, $width, $height);
		}

		// If we are cropping to a new image, create a new JImage object.
		if ($createNew)
		{
			// @codeCoverageIgnoreStart
			$new = new JImage($handle);

			return $new;

			// @codeCoverageIgnoreEnd
		}
		// Swap out the current handle for the new image handle.
		else
		{
			// Free the memory from the current handle
			$this->destroy();

			$this->handle = $handle;

			return $this;
		}
	}

	/**
<<<<<<< HEAD
=======
	 * Method to apply a filter to the image by type.  Two examples are: grayscale and sketchy.
	 *
	 * @param   string  $type     The name of the image filter to apply.
	 * @param   array   $options  An array of options for the filter.
	 *
	 * @return  JImage
	 *
	 * @since   11.3
	 * @see     JImageFilter
	 * @throws  LogicException
	 */
	public function filter($type, array $options = array())
	{
		// Make sure the resource handle is valid.
		if (!$this->isLoaded())
		{
			throw new LogicException('No valid image was loaded.');
		}

		// Get the image filter instance.
		$filter = $this->getFilterInstance($type);

		// Execute the image filter.
		$filter->execute($options);

		return $this;
	}

	/**
	 * Method to get the height of the image in pixels.
	 *
	 * @return  integer
	 *
	 * @since   11.3
	 * @throws  LogicException
	 */
	public function getHeight()
	{
		// Make sure the resource handle is valid.
		if (!$this->isLoaded())
		{
			throw new LogicException('No valid image was loaded.');
		}

		return imagesy($this->handle);
	}

	/**
	 * Method to get the width of the image in pixels.
	 *
	 * @return  integer
	 *
	 * @since   11.3
	 * @throws  LogicException
	 */
	public function getWidth()
	{
		// Make sure the resource handle is valid.
		if (!$this->isLoaded())
		{
			throw new LogicException('No valid image was loaded.');
		}

		return imagesx($this->handle);
	}

	/**
	 * Method to return the path
	 *
	 * @return	string
	 *
	 * @since	11.3
	 */
	public function getPath()
	{
		return $this->path;
	}

	/**
	 * Method to determine whether or not an image has been loaded into the object.
	 *
	 * @return  boolean
	 *
	 * @since   11.3
	 */
	public function isLoaded()
	{
		// Make sure the resource handle is valid.
		if (!is_resource($this->handle) || (get_resource_type($this->handle) != 'gd'))
		{
			return false;
		}

		return true;
	}

	/**
	 * Method to determine whether or not the image has transparency.
	 *
	 * @return  boolean
	 *
	 * @since   11.3
	 * @throws  LogicException
	 */
	public function isTransparent()
	{
		// Make sure the resource handle is valid.
		if (!$this->isLoaded())
		{
			throw new LogicException('No valid image was loaded.');
		}

		return imagecolortransparent($this->handle) >= 0;
	}

	/**
	 * Method to load a file into the JImage object as the resource.
	 *
	 * @param   string  $path  The filesystem path to load as an image.
	 *
	 * @return  void
	 *
	 * @since   11.3
	 * @throws  InvalidArgumentException
	 * @throws  RuntimeException
	 */
	public function loadFile($path)
	{
		// Destroy the current image handle if it exists
		$this->destroy();

		// Make sure the file exists.
		if (!file_exists($path))
		{
			throw new InvalidArgumentException('The image file does not exist.');
		}

		// Get the image properties.
		$properties = self::getImageFileProperties($path);

		// Attempt to load the image based on the MIME-Type
		switch ($properties->mime)
		{
			case 'image/gif':
				// Make sure the image type is supported.
				if (empty(self::$formats[IMAGETYPE_GIF]))
				{
					// @codeCoverageIgnoreStart
					JLog::add('Attempting to load an image of unsupported type GIF.', JLog::ERROR);
					throw new RuntimeException('Attempting to load an image of unsupported type GIF.');

					// @codeCoverageIgnoreEnd
				}

				// Attempt to create the image handle.
				$handle = imagecreatefromgif($path);

				if (!is_resource($handle))
				{
					// @codeCoverageIgnoreStart
					throw new RuntimeException('Unable to process GIF image.');

					// @codeCoverageIgnoreEnd
				}

				$this->handle = $handle;
				break;

			case 'image/jpeg':
				// Make sure the image type is supported.
				if (empty(self::$formats[IMAGETYPE_JPEG]))
				{
					// @codeCoverageIgnoreStart
					JLog::add('Attempting to load an image of unsupported type JPG.', JLog::ERROR);
					throw new RuntimeException('Attempting to load an image of unsupported type JPG.');

					// @codeCoverageIgnoreEnd
				}

				// Attempt to create the image handle.
				$handle = imagecreatefromjpeg($path);

				if (!is_resource($handle))
				{
					// @codeCoverageIgnoreStart
					throw new RuntimeException('Unable to process JPG image.');

					// @codeCoverageIgnoreEnd
				}

				$this->handle = $handle;
				break;

			case 'image/png':
				// Make sure the image type is supported.
				if (empty(self::$formats[IMAGETYPE_PNG]))
				{
					// @codeCoverageIgnoreStart
					JLog::add('Attempting to load an image of unsupported type PNG.', JLog::ERROR);
					throw new RuntimeException('Attempting to load an image of unsupported type PNG.');

					// @codeCoverageIgnoreEnd
				}

				// Attempt to create the image handle.
				$handle = imagecreatefrompng($path);

				if (!is_resource($handle))
				{
					// @codeCoverageIgnoreStart
					throw new RuntimeException('Unable to process PNG image.');

					// @codeCoverageIgnoreEnd
				}

				$this->handle = $handle;

				break;

			default:
				JLog::add('Attempting to load an image of unsupported type: ' . $properties->mime, JLog::ERROR);
				throw new InvalidArgumentException('Attempting to load an image of unsupported type: ' . $properties->mime);
				break;
		}

		// Set the filesystem path to the source image.
		$this->path = $path;
	}

	/**
>>>>>>> 88bffd18
	 * Method to resize the current image.
	 *
	 * @param   mixed    $width        The width of the resized image in pixels or a percentage.
	 * @param   mixed    $height       The height of the resized image in pixels or a percentage.
	 * @param   boolean  $createNew    If true the current image will be cloned, resized and returned; else
	 *                                 the current image will be resized and returned.
	 * @param   integer  $scaleMethod  Which method to use for scaling
	 *
	 * @return  JImage
	 *
	 * @since   11.3
	 * @throws  LogicException
	 */
	public function resize($width, $height, $createNew = true, $scaleMethod = self::SCALE_INSIDE)
	{
		// Make sure the resource handle is valid.
		if (!$this->isLoaded())
		{
			throw new LogicException('No valid image was loaded.');
		}

		// Sanitize width.
		$width = $this->sanitizeWidth($width, $height);

		// Sanitize height.
		$height = $this->sanitizeHeight($height, $width);

		// Prepare the dimensions for the resize operation.
		$dimensions = $this->prepareDimensions($width, $height, $scaleMethod);

		// Instantiate offset.
		$offset    = new stdClass;
		$offset->x = $offset->y = 0;

		// Center image if needed and create the new truecolor image handle.
		if ($scaleMethod == self::SCALE_FIT)
		{
			// Get the offsets
			$offset->x = round(($width - $dimensions->width) / 2);
			$offset->y = round(($height - $dimensions->height) / 2);

			$handle = imagecreatetruecolor($width, $height);

			// Make image transparent, otherwise cavas outside initial image would default to black
			if (!$this->isTransparent())
			{
				$transparency = imagecolorAllocateAlpha($this->handle, 0, 0, 0, 127);
				imagecolorTransparent($this->handle, $transparency);
			}
		}
		else
		{
			$handle = imagecreatetruecolor($dimensions->width, $dimensions->height);
		}

		// Allow transparency for the new image handle.
		imagealphablending($handle, false);
		imagesavealpha($handle, true);

		if ($this->isTransparent())
		{
			// Get the transparent color values for the current image.
			$rgba  = imageColorsForIndex($this->handle, imagecolortransparent($this->handle));
			$color = imageColorAllocateAlpha($handle, $rgba['red'], $rgba['green'], $rgba['blue'], $rgba['alpha']);

			// Set the transparent color values for the new image.
			imagecolortransparent($handle, $color);
			imagefill($handle, 0, 0, $color);
		}

		if (!$this->generateBestQuality)
		{
			imagecopyresized(
				$handle,
				$this->handle,
				$offset->x,
				$offset->y,
				0,
				0,
				$dimensions->width,
				$dimensions->height,
				$this->getWidth(),
				$this->getHeight()
			);
		}
		else
		{
			imagecopyresampled(
				$handle,
				$this->handle,
				$offset->x,
				$offset->y,
				0,
				0,
				$dimensions->width,
				$dimensions->height,
				$this->getWidth(),
				$this->getHeight()
			);
		}

		// If we are resizing to a new image, create a new JImage object.
		if ($createNew)
		{
			// @codeCoverageIgnoreStart
			$new = new JImage($handle);

			return $new;

			// @codeCoverageIgnoreEnd
		}
		// Swap out the current handle for the new image handle.
		else
		{
			// Free the memory from the current handle
			$this->destroy();

			$this->handle = $handle;

			return $this;
		}
	}

	/**
	 * Method to get an image filter instance of a specified type.
	 *
	 * @param   string  $type  The image filter type to get.
	 *
	 * @return  JImageFilter
	 *
	 * @since   11.3
	 * @throws  RuntimeException
	 */
	protected function getFilterInstance($type)
	{
		// Sanitize the filter type.
		$type = strtolower(preg_replace('#[^A-Z0-9_]#i', '', $type));

		// Verify that the filter type exists.
		$className = 'JImageFilter' . ucfirst($type);

		if (!class_exists($className))
		{
			JLog::add('The ' . ucfirst($type) . ' image filter is not available.', JLog::ERROR);
			throw new RuntimeException('The ' . ucfirst($type) . ' image filter is not available.');
		}

		// Instantiate the filter object.
		$instance = new $className($this->handle);

		// Verify that the filter type is valid.
		if (!($instance instanceof JImageFilter))
		{
			// @codeCoverageIgnoreStart
			JLog::add('The ' . ucfirst($type) . ' image filter is not valid.', JLog::ERROR);
			throw new RuntimeException('The ' . ucfirst($type) . ' image filter is not valid.');

			// @codeCoverageIgnoreEnd
		}

		return $instance;
	}

	/**
	 * Method for set option of generate thumbnail method
	 *
	 * @param   boolean  $quality  True for best quality. False for best speed.
	 *
	 * @return  void
	 *
	 * @since   __DEPLOY_VERSION__
	 */
	public function setThumbnailGenerate($quality = true)
	{
		$this->generateBestQuality = (boolean) $quality;
	}

	/**
	 * Method for set option of generate thumbnail method
	 *
	 * @param   boolean  $quality  True for best quality. False for best speed.
	 *
	 * @return  void
	 *
	 * @since   __DEPLOY_VERSION__
	 */
	public function setThumbnailGenerate($quality = true)
	{
		$this->generateBestQuality = (boolean) $quality;
	}
}<|MERGE_RESOLUTION|>--- conflicted
+++ resolved
@@ -144,239 +144,6 @@
 	}
 
 	/**
-<<<<<<< HEAD
-=======
-	 * Method to apply a filter to the image by type.  Two examples are: grayscale and sketchy.
-	 *
-	 * @param   string  $type     The name of the image filter to apply.
-	 * @param   array   $options  An array of options for the filter.
-	 *
-	 * @return  JImage
-	 *
-	 * @since   11.3
-	 * @see     JImageFilter
-	 * @throws  LogicException
-	 */
-	public function filter($type, array $options = array())
-	{
-		// Make sure the resource handle is valid.
-		if (!$this->isLoaded())
-		{
-			throw new LogicException('No valid image was loaded.');
-		}
-
-		// Get the image filter instance.
-		$filter = $this->getFilterInstance($type);
-
-		// Execute the image filter.
-		$filter->execute($options);
-
-		return $this;
-	}
-
-	/**
-	 * Method to get the height of the image in pixels.
-	 *
-	 * @return  integer
-	 *
-	 * @since   11.3
-	 * @throws  LogicException
-	 */
-	public function getHeight()
-	{
-		// Make sure the resource handle is valid.
-		if (!$this->isLoaded())
-		{
-			throw new LogicException('No valid image was loaded.');
-		}
-
-		return imagesy($this->handle);
-	}
-
-	/**
-	 * Method to get the width of the image in pixels.
-	 *
-	 * @return  integer
-	 *
-	 * @since   11.3
-	 * @throws  LogicException
-	 */
-	public function getWidth()
-	{
-		// Make sure the resource handle is valid.
-		if (!$this->isLoaded())
-		{
-			throw new LogicException('No valid image was loaded.');
-		}
-
-		return imagesx($this->handle);
-	}
-
-	/**
-	 * Method to return the path
-	 *
-	 * @return	string
-	 *
-	 * @since	11.3
-	 */
-	public function getPath()
-	{
-		return $this->path;
-	}
-
-	/**
-	 * Method to determine whether or not an image has been loaded into the object.
-	 *
-	 * @return  boolean
-	 *
-	 * @since   11.3
-	 */
-	public function isLoaded()
-	{
-		// Make sure the resource handle is valid.
-		if (!is_resource($this->handle) || (get_resource_type($this->handle) != 'gd'))
-		{
-			return false;
-		}
-
-		return true;
-	}
-
-	/**
-	 * Method to determine whether or not the image has transparency.
-	 *
-	 * @return  boolean
-	 *
-	 * @since   11.3
-	 * @throws  LogicException
-	 */
-	public function isTransparent()
-	{
-		// Make sure the resource handle is valid.
-		if (!$this->isLoaded())
-		{
-			throw new LogicException('No valid image was loaded.');
-		}
-
-		return imagecolortransparent($this->handle) >= 0;
-	}
-
-	/**
-	 * Method to load a file into the JImage object as the resource.
-	 *
-	 * @param   string  $path  The filesystem path to load as an image.
-	 *
-	 * @return  void
-	 *
-	 * @since   11.3
-	 * @throws  InvalidArgumentException
-	 * @throws  RuntimeException
-	 */
-	public function loadFile($path)
-	{
-		// Destroy the current image handle if it exists
-		$this->destroy();
-
-		// Make sure the file exists.
-		if (!file_exists($path))
-		{
-			throw new InvalidArgumentException('The image file does not exist.');
-		}
-
-		// Get the image properties.
-		$properties = self::getImageFileProperties($path);
-
-		// Attempt to load the image based on the MIME-Type
-		switch ($properties->mime)
-		{
-			case 'image/gif':
-				// Make sure the image type is supported.
-				if (empty(self::$formats[IMAGETYPE_GIF]))
-				{
-					// @codeCoverageIgnoreStart
-					JLog::add('Attempting to load an image of unsupported type GIF.', JLog::ERROR);
-					throw new RuntimeException('Attempting to load an image of unsupported type GIF.');
-
-					// @codeCoverageIgnoreEnd
-				}
-
-				// Attempt to create the image handle.
-				$handle = imagecreatefromgif($path);
-
-				if (!is_resource($handle))
-				{
-					// @codeCoverageIgnoreStart
-					throw new RuntimeException('Unable to process GIF image.');
-
-					// @codeCoverageIgnoreEnd
-				}
-
-				$this->handle = $handle;
-				break;
-
-			case 'image/jpeg':
-				// Make sure the image type is supported.
-				if (empty(self::$formats[IMAGETYPE_JPEG]))
-				{
-					// @codeCoverageIgnoreStart
-					JLog::add('Attempting to load an image of unsupported type JPG.', JLog::ERROR);
-					throw new RuntimeException('Attempting to load an image of unsupported type JPG.');
-
-					// @codeCoverageIgnoreEnd
-				}
-
-				// Attempt to create the image handle.
-				$handle = imagecreatefromjpeg($path);
-
-				if (!is_resource($handle))
-				{
-					// @codeCoverageIgnoreStart
-					throw new RuntimeException('Unable to process JPG image.');
-
-					// @codeCoverageIgnoreEnd
-				}
-
-				$this->handle = $handle;
-				break;
-
-			case 'image/png':
-				// Make sure the image type is supported.
-				if (empty(self::$formats[IMAGETYPE_PNG]))
-				{
-					// @codeCoverageIgnoreStart
-					JLog::add('Attempting to load an image of unsupported type PNG.', JLog::ERROR);
-					throw new RuntimeException('Attempting to load an image of unsupported type PNG.');
-
-					// @codeCoverageIgnoreEnd
-				}
-
-				// Attempt to create the image handle.
-				$handle = imagecreatefrompng($path);
-
-				if (!is_resource($handle))
-				{
-					// @codeCoverageIgnoreStart
-					throw new RuntimeException('Unable to process PNG image.');
-
-					// @codeCoverageIgnoreEnd
-				}
-
-				$this->handle = $handle;
-
-				break;
-
-			default:
-				JLog::add('Attempting to load an image of unsupported type: ' . $properties->mime, JLog::ERROR);
-				throw new InvalidArgumentException('Attempting to load an image of unsupported type: ' . $properties->mime);
-				break;
-		}
-
-		// Set the filesystem path to the source image.
-		$this->path = $path;
-	}
-
-	/**
->>>>>>> 88bffd18
 	 * Method to resize the current image.
 	 *
 	 * @param   mixed    $width        The width of the resized image in pixels or a percentage.
@@ -553,18 +320,4 @@
 	{
 		$this->generateBestQuality = (boolean) $quality;
 	}
-
-	/**
-	 * Method for set option of generate thumbnail method
-	 *
-	 * @param   boolean  $quality  True for best quality. False for best speed.
-	 *
-	 * @return  void
-	 *
-	 * @since   __DEPLOY_VERSION__
-	 */
-	public function setThumbnailGenerate($quality = true)
-	{
-		$this->generateBestQuality = (boolean) $quality;
-	}
 }