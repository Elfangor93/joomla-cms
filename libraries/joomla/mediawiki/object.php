--- conflicted
+++ resolved
@@ -33,7 +33,6 @@
 	protected $client;
 
 	/**
-<<<<<<< HEAD
      * Constructor.
      *
      * @param   Registry        $options  Mediawiki options object.
@@ -42,16 +41,6 @@
      * @since   12.3
      */
 	public function __construct(Registry $options = null, JMediawikiHttp $client = null)
-=======
-	 * Constructor.
-	 *
-	 * @param   JRegistry       $options  Mediawiki options object.
-	 * @param   JMediawikiHttp  $client   The HTTP client object.
-	 *
-	 * @since   12.3
-	 */
-	public function __construct(JRegistry $options = null, JMediawikiHttp $client = null)
->>>>>>> 96744b30
 	{
 		$this->options = isset($options) ? $options : new Registry;
 		$this->client = isset($client) ? $client : new JMediawikiHttp($this->options);
