<?php
/**
 * @package     Joomla.Platform
 * @subpackage  Base
 *
 * @copyright   Copyright (C) 2005 - 2016 Open Source Matters, Inc. All rights reserved.
 * @license     GNU General Public License version 2 or later; see LICENSE
 */

defined('JPATH_PLATFORM') or die;

/**
 * Adapter Class
 * Retains common adapter pattern functions
 * Class harvested from joomla.installer.installer
 *
 * @since  11.1
 */
class JAdapter extends JObject
{
	/**
	 * Associative array of adapters
	 *
	 * @var    array
	 * @since  11.1
	 */
	protected $_adapters = array();

	/**
	 * Adapter Folder
	 * @var    string
	 * @since  11.1
	 */
	protected $_adapterfolder = 'adapters';

	/**
	 * @var    string	Adapter Class Prefix
	 * @since  11.1
	 */
	protected $_classprefix = 'J';

	/**
	 * Base Path for the adapter instance
	 *
	 * @var    string
	 * @since  11.1
	 */
	protected $_basepath = null;

	/**
	 * Database Connector Object
	 *
	 * @var    JDatabaseDriver
	 * @since  11.1
	 */
	protected $_db;

	/**
	 * Constructor
	 *
	 * @param   string  $basepath       Base Path of the adapters
	 * @param   string  $classprefix    Class prefix of adapters
	 * @param   string  $adapterfolder  Name of folder to append to base path
	 *
	 * @since   11.1
	 */
	public function __construct($basepath, $classprefix = null, $adapterfolder = null)
	{
		$this->_basepath = $basepath;
		$this->_classprefix = $classprefix ? $classprefix : 'J';
		$this->_adapterfolder = $adapterfolder ? $adapterfolder : 'adapters';

		$this->_db = JFactory::getDbo();
	}

	/**
	 * Get the database connector object
	 *
	 * @return  JDatabaseDriver  Database connector object
	 *
	 * @since   11.1
	 */
	public function getDbo()
	{
		return $this->_db;
	}

	/**
	 * Return an adapter.
	 *
	 * @param   string  $name     Name of adapter to return
	 * @param   array   $options  Adapter options
	 *
	 * @return  object  Adapter of type 'name' or false
	 *
	 * @since   11.1
	 */
	public function getAdapter($name, $options = array())
	{
		if (array_key_exists($name, $this->_adapters))
		{
			return $this->_adapters[$name];
		}

		if ($this->setAdapter($name, $options))
		{
			return $this->_adapters[$name];
		}

		return false;
	}

	/**
	 * Set an adapter by name
	 *
	 * @param   string  $name      Adapter name
	 * @param   object  &$adapter  Adapter object
	 * @param   array   $options   Adapter options
	 *
	 * @return  boolean  True if successful
	 *
	 * @since   11.1
	 */
	public function setAdapter($name, &$adapter = null, $options = array())
	{
		if (is_object($adapter))
		{
			$this->_adapters[$name] = &$adapter;

			return true;
		}

		$fullpath = $this->_basepath . '/' . $this->_adapterfolder . '/' . strtolower($name) . '.php';

<<<<<<< HEAD
		// Assemble the class name for the requested adapter
=======
		if (!file_exists($fullpath))
		{
			return false;
		}

		// Try to load the adapter object
>>>>>>> 88bffd18
		$class = $this->_classprefix . ucfirst($name);

		JLoader::register($class, $fullpath);

		if (!class_exists($class))
		{
			return false;
		}

		// Check for a possible service from the container otherwise manually instantiate the class
		if (JFactory::getContainer()->exists($class))
		{
			$this->_adapters[$name] = JFactory::getContainer()->get($class);
		}
		else
		{
			$this->_adapters[$name] = new $class($this, $this->_db, $options);
		}

		return true;
	}

	/**
	 * Loads all adapters.
	 *
	 * @param   array  $options  Adapter options
	 *
	 * @return  void
	 *
	 * @since   11.1
	 */
	public function loadAllAdapters($options = array())
	{
		$files = new DirectoryIterator($this->_basepath . '/' . $this->_adapterfolder);

		/* @type  $file  DirectoryIterator */
		foreach ($files as $file)
		{
			$fileName = $file->getFilename();

			// Only load for php files.
			if (!$file->isFile() || $file->getExtension() != 'php')
			{
				continue;
			}

			// Try to load the adapter object
			require_once $this->_basepath . '/' . $this->_adapterfolder . '/' . $fileName;

			// Derive the class name from the filename.
			$name = str_ireplace('.php', '', ucfirst(trim($fileName)));
			$class = $this->_classprefix . ucfirst($name);

			if (!class_exists($class))
			{
				// Skip to next one
				continue;
			}

			$adapter = new $class($this, $this->_db, $options);
			$this->_adapters[$name] = clone $adapter;
		}
	}
}<|MERGE_RESOLUTION|>--- conflicted
+++ resolved
@@ -132,16 +132,12 @@
 
 		$fullpath = $this->_basepath . '/' . $this->_adapterfolder . '/' . strtolower($name) . '.php';
 
-<<<<<<< HEAD
-		// Assemble the class name for the requested adapter
-=======
 		if (!file_exists($fullpath))
 		{
 			return false;
 		}
 
 		// Try to load the adapter object
->>>>>>> 88bffd18
 		$class = $this->_classprefix . ucfirst($name);
 
 		JLoader::register($class, $fullpath);
