--- conflicted
+++ resolved
@@ -14,12 +14,7 @@
 /**
  * Google+ data class for the Joomla Platform.
  *
-<<<<<<< HEAD
- * @package     Joomla.Platform
- * @subpackage  Google
-=======
->>>>>>> bd1d87da
- * @since       12.3
+ * @since  12.3
  */
 class JGoogleDataPlus extends JGoogleData
 {
