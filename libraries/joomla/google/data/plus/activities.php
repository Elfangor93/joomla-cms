--- conflicted
+++ resolved
@@ -14,11 +14,6 @@
 /**
  * Google+ data class for the Joomla Platform.
  *
-<<<<<<< HEAD
- * @package     Joomla.Platform
- * @subpackage  Google
-=======
->>>>>>> bd1d87da
  * @since       12.3
  */
 class JGoogleDataPlusActivities extends JGoogleData
