<?php
/**
 * @package     Joomla.Platform
 * @subpackage  Application
 *
 * @copyright   Copyright (C) 2005 - 2011 Open Source Matters, Inc. All rights reserved.
 * @license     GNU General Public License version 2 or later; see LICENSE
 */

defined('JPATH_PLATFORM') or die;

/**
 * Base class for a Joomla Controller
 *
 * Controller (Controllers are where you put all the actual code.) Provides basic
 * functionality, such as rendering views (aka displaying templates).
 *
 * @package     Joomla.Platform
 * @subpackage  Application
 * @since       11.1
 */
class JController extends JObject
{
	/**
	 * ACO Section for the controller.
	 *
	 * @var    string
	 * @since  11.1
	 * @deprecated
	 */
	protected $_acoSection;

	/**
	 * Default ACO Section value for the controller.
	 *
	 * @var    string
	 * @since  11.1
	 * @deprecated
	 */
	protected $_acoSectionValue;

	/**
	 * The base path of the controller
	 *
	 * @var    string
	 * @since  11.1
	 * @note   Replaces _basePath.
	 */
	protected $basePath;

	/**
	 * The default view for the display method.
	 *
	 * @var    string
	 * @since  11.1
	 */
	protected $default_view;

	/**
	 * The mapped task that was performed.
	 *
	 * @var    string
	 * @since  11.1
	 * @note   Replaces _doTask.
	 */
	protected $doTask;

	/**
	 * Redirect message.
	 *
	 * @var    string
	 * @since  11.1
	 * @note   Replaces _message.
	 */
	protected $message;

	/**
	 * Redirect message type.
	 *
	 * @var    string
	 * @since  11.1
	 * @note   Replaces _messageType.
	 */
	protected $messageType;

	/**
	 * Array of class methods
	 *
	 * @var    array
	 * @since  11.1
	 * @note   Replaces _methods.
	 */
	protected $methods;

	/**
	 * The name of the controller
	 *
	 * @var    array
	 * @since  11.1
	 * @note   Replaces _name.
	 */
	protected $name;

	/**
	 * The prefix of the models
	 *
	 * @var    string
	 * @since  11.1
	 */
	protected $model_prefix;

	/**
	 * The set of search directories for resources (views).
	 *
	 * @var    array
	 * @since  11.1
	 * @note   Replaces _path.
	 */
	protected $paths;

	/**
	 * URL for redirection.
	 *
	 * @var    string
	 * @since  11.1
	 * @note   Replaces _redirect.
	 */
	protected $redirect;

	/**
	 * Current or most recently performed task.
	 *
	 * @var    string
	 * @since  11.1
	 * @note   Replaces _task.
	 */
	protected $task;

	/**
	 * Array of class methods to call for a given task.
	 *
	 * @var    array
	 * @since  11.1
	 * @note   Replaces _taskMap.
	 */
	protected $taskMap;

	/**
	 * Adds to the stack of model paths in LIFO order.
	 *
	 * @param   mixed   $path    The directory (string), or list of directories (array) to add.
	 * @param   string  $prefix  A prefix for models
	 *
	 * @return  void
	 */
	public static function addModelPath($path, $prefix='')
	{
		jimport('joomla.application.component.model');
		JModel::addIncludePath($path, $prefix);
	}

	/**
	 * Create the filename for a resource.
	 *
	 * @param   string  $type    The resource type to create the filename for.
	 * @param   array   $parts   An associative array of filename information. Optional.
	 *
	 * @return  string  The filename.
	 * @since   11.1
	 * @note    Replaced _createFileName.
	 */
	protected static function createFileName($type, $parts = array())
	{
		$filename = '';

		switch ($type) {
			case 'controller':
				if (!empty($parts['format'])) {
					if ($parts['format'] == 'html') {
						$parts['format'] = '';
					} else {
						$parts['format'] = '.'.$parts['format'];
					}
				} else {
					$parts['format'] = '';
				}

				$filename = strtolower($parts['name']).$parts['format'].'.php';
				break;

			case 'view':
				if (!empty($parts['type'])) {
					$parts['type'] = '.'.$parts['type'];
				}

				$filename = strtolower($parts['name']).'/view'.$parts['type'].'.php';
				break;
		}

		return $filename;
	}

	/**
	 * Method to get a singleton controller instance.
	 *
	 * @param   string  $prefix  The prefix for the controller.
	 * @param   array   $config  An array of optional constructor options.
	 *
	 * @return  mixed   JController derivative class or JException on error.
	 * @since   11.1
	 */
	public static function getInstance($prefix, $config = array())
	{
		static $instance;

		if (!empty($instance)) {
			return $instance;
		}

		// Get the environment configuration.
		$basePath	= array_key_exists('base_path', $config) ? $config['base_path'] : JPATH_COMPONENT;
		$format		= JRequest::getWord('format');
		$command	= JRequest::getVar('task', 'display');

		// Check for array format.
		$filter = JFilterInput::getInstance();

		if (is_array($command)) {
			$command = $filter->clean(array_pop(array_keys($command)), 'cmd');
		}
		else {
			$command = $filter->clean($command, 'cmd');
		}

		// Check for a controller.task command.
		if (strpos($command, '.') !== false) {
			// Explode the controller.task command.
			list($type, $task) = explode('.', $command);

			// Define the controller filename and path.
			$file	= self::createFileName('controller', array('name' => $type, 'format' => $format));
			$path	= $basePath.'/controllers/'.$file;

			// Reset the task without the contoller context.
			JRequest::setVar('task', $task);
		}
		else {
			// Base controller.
			$type	= null;
			$task	= $command;

			// Define the controller filename and path.
			$file	= self::createFileName('controller', array('name' => 'controller'));
			$path	= $basePath.'/'.$file;
		}

		// Get the controller class name.
		$class = ucfirst($prefix).'Controller'.ucfirst($type);

		// Include the class if not present.
		if (!class_exists($class)) {
			// If the controller file path exists, include it.
			if (file_exists($path)) {
				require_once $path;
			}
			else {
				throw new JException(JText::sprintf('JLIB_APPLICATION_ERROR_INVALID_CONTROLLER', $type, $format), 1056, E_ERROR, $type, true);
			}
		}

		// Instantiate the class.
		if (class_exists($class)) {
			$instance = new $class($config);
		}
		else {
			throw new JException(JText::sprintf('JLIB_APPLICATION_ERROR_INVALID_CONTROLLER_CLASS', $class), 1057, E_ERROR, $class, true);
		}

		return $instance;
	}

	/**
	 * Constructor.
	 *
	 * @param   array  $config  An optional associative array of configuration settings.
	 *                          Recognized key values include 'name', 'default_task', 'model_path', and
	 *                          'view_path' (this list is not meant to be comprehensive).
	 *
	 * @return  JController
	 * @since   11.1
	 */
	public function __construct($config = array())
	{
		// Initialise variables.
		$this->methods		= array();
		$this->message		= null;
		$this->messageType = 'message';
		$this->paths		= array();
		$this->redirect		= null;
		$this->taskMap		= array();

		// Determine the methods to exclude from the base class.
		$xMethods = get_class_methods('JController');

		// Get the public methods in this class using reflection.
		$r			= new ReflectionClass($this);
		$rName		= $r->getName();
		$rMethods	= $r->getMethods(ReflectionMethod::IS_PUBLIC);
		$methods	= array();

		foreach ($rMethods as $rMethod)
		{
			$mName = $rMethod->getName();

			// Add default display method if not explicitly declared.
			if (!in_array($mName, $xMethods) || $mName == 'display') {
				$this->methods[] = strtolower($mName);
				// Auto register the methods as tasks.
				$this->taskMap[strtolower($mName)] = $mName;
			}
		}

		//set the view name
		if (empty($this->name)) {
			if (array_key_exists('name', $config)) {
				$this->name = $config['name'];
			}
			else {
				$this->name = $this->getName();
			}
		}

		// Set a base path for use by the controller
		if (array_key_exists('base_path', $config)) {
			$this->basePath	= $config['base_path'];
		}
		else {
			$this->basePath	= JPATH_COMPONENT;
		}

		// If the default task is set, register it as such
		if (array_key_exists('default_task', $config)) {
			$this->registerDefaultTask($config['default_task']);
		}
		else {
			$this->registerDefaultTask('display');
		}

		// Set the models prefix
		if (empty($this->model_prefix)) {
			if (array_key_exists('model_prefix', $config)) {
				// User-defined prefix
				$this->model_prefix = $config['model_prefix'];
			}
			else {
				$this->model_prefix = $this->name . 'Model';
			}
		}

		// Set the default model search path
		if (array_key_exists('model_path', $config)) {
			// user-defined dirs
			$this->addModelPath($config['model_path'], $this->model_prefix);
		}
		else {
			$this->addModelPath($this->basePath.'/models', $this->model_prefix);
		}

		// Set the default view search path
		if (array_key_exists('view_path', $config)) {
			// User-defined dirs
			$this->setPath('view', $config['view_path']);
		}
		else {
			$this->setPath('view', $this->basePath.'/views');
		}

		// Set the default view.
		if (array_key_exists('default_view', $config)) {
			$this->default_view	= $config['default_view'];
		}
		else if (empty($this->default_view)) {
			$this->default_view = $this->getName();
		}

	}

	/**
	 * Adds to the search path for templates and resources.
	 *
	 * @param   string  $type  The path type (e.g. 'model', 'view').
	 * @param   mixed   $path  The directory string  or stream array to search.
	 *
	 * @return  JController  A JController object to support chaining.
	 * @since   11.1
	 * @note    Replaces _addPath.
	 */
	protected function addPath($type, $path)
	{
		// Just force path to array
		settype($path, 'array');

		if (!isset($this->paths[$type])) {
			$this->paths[$type] = array();
		}

		// Loop through the path directories
		foreach ($path as $dir)
		{
			// No surrounding spaces allowed!
			$dir = rtrim(JPath::check($dir, '/'), '/').'/';

			// Add to the top of the search dirs
			array_unshift($this->paths[$type], $dir);
		}

		return $this;
	}

	/**
	 * Add one or more view paths to the controller's stack, in LIFO order.
	 *
	 * @param   mixed  $path  The directory (string) or list of directories (array) to add.
	 *
	 * @return  JController  This object to support chaining.
	 */
	public function addViewPath($path)
	{
		$this->addPath('view', $path);

		return $this;
	}

	/**
	 * Authorisation check
	 *
	 * @param   string  $task  The ACO Section Value to check access on
	 *
	 * @return  boolean  True if authorised
	 * @since   11.1
	 * @deprecated
	 */
	public function authorize($task)
	{
		$this->authorise($task);
	}

	/**
	 * Authorisation check
	 *
	 * @param   string  $task  The ACO Section Value to check access on.
	 *
	 * @return  boolean  True if authorised
	 * @since   11.1
	 */
	public function authorise($task)
	{
		// Only do access check if the aco section is set
		if ($this->_acoSection) {
			// If we have a section value set that trumps the passed task.
			if ($this->_acoSectionValue) {
				// We have one, so set it and lets do the check
				$task = $this->_acoSectionValue;
			}
			// Get the JUser object for the current user and return the authorization boolean
			$user = JFactory::getUser();

			return $user->authorise($this->_acoSection, $task);
		}
		else {
			// Nothing set, nothing to check... so obviously it's ok :)
			return true;
		}
	}

	/**
	 * Method to check whether an ID is in the edit list.
	 *
	 * @param   string   $context  The context for the session storage.
	 * @param   integer  $id       The ID of the record to add to the edit list.
	 *
	 * @return  boolean  True if the ID is in the edit list.
	 * @since   11.1
	 */
	protected function checkEditId($context, $id)
	{
		if ($id) {
			$app	= JFactory::getApplication();
			$values = (array) $app->getUserState($context.'.id');

			$result	= in_array((int) $id, $values);

			if (JDEBUG) {
				jimport('joomla.error.log');
				$log = JLog::getInstance('jcontroller.log.php')->addEntry(
					array('comment' => sprintf('Checking edit ID %s.%s: %d %s', $context, $id, (int) $result, str_replace("\n", ' ', print_r($values, 1))))
				);
			}

			return $result;
		}
		else {
			// No id for a new item.
			return true;
		}
	}

	/**
	 * Method to load and return a model object.
	 *
	 * @param   string  $name    The name of the model.
	 * @param   string  $prefix  Optional model prefix.
	 * @param   array   $config  Configuration array for the model. Optional.
	 *
	 * @return  mixed   Model object on success; otherwise null failure.
	 * @since   11.1
	 * @note    Replaces _createModel.
	 */
	protected function createModel($name, $prefix = '', $config = array())
	{
		// Clean the model name
		$modelName		= preg_replace('/[^A-Z0-9_]/i', '', $name);
		$classPrefix	= preg_replace('/[^A-Z0-9_]/i', '', $prefix);

		$result = JModel::getInstance($modelName, $classPrefix, $config);

		return $result;
	}

	/**
	 * Method to load and return a view object. This method first looks in the
	 * current template directory for a match and, failing that, uses a default
	 * set path to load the view class file.
	 *
	 * Note the "name, prefix, type" order of parameters, which differs from the
	 * "name, type, prefix" order used in related public methods.
	 *
	 * @param   string  $name    The name of the view.
	 * @param   string  $prefix  Optional prefix for the view class name.
	 * @param   string  $type    The type of view.
	 * @param   array   $config  Configuration array for the view. Optional.
	 *
	 * @return  mixed  View object on success; null or error result on failure.
	 * @since   11.1
	 * @note    Replaces _createView.
	 */
	protected function createView($name, $prefix = '', $type = '', $config = array())
	{
		// Clean the view name
		$viewName		= preg_replace('/[^A-Z0-9_]/i', '', $name);
		$classPrefix	= preg_replace('/[^A-Z0-9_]/i', '', $prefix);
		$viewType		= preg_replace('/[^A-Z0-9_]/i', '', $type);

		// Build the view class name
		$viewClass = $classPrefix . $viewName;

		if (!class_exists($viewClass)) {
			jimport('joomla.filesystem.path');
			$path = JPath::find(
				$this->paths['view'],
				$this->createFileName('view', array('name' => $viewName, 'type' => $viewType))
			);

			if ($path) {
				require_once $path;

				if (!class_exists($viewClass)) {
					$result = JError::raiseError(
						500,
						JText::sprintf('JLIB_APPLICATION_ERROR_VIEW_CLASS_NOT_FOUND', $viewClass, $path)
					);

					return null;
				}
			}
			else {
				return null;
			}
		}

		return new $viewClass($config);
	}

	/**
	 * Typical view method for MVC based architecture
	 *
	 * This function is provide as a default implementation, in most cases
	 * you will need to override it in your own controllers.
	 *
<<<<<<< HEAD
	 * @param   boolean   $cachable   If true, the view output will be cached
	 * @param   array     $urlparams  An array of safe url parameters and their variable types, for valid values see {@link JFilterInput::clean()}.
=======
	 * @param   boolean  $cachable   If true, the view output will be cached
	 * @param   array    $urlparams  An array of safe url parameters and their variable types, for valid values see {@link JFilterInput::clean()}.
>>>>>>> 6873a04b
	 *
	 * @return  JController  A JController object to support chaining.
	 * @since   11.1
	 */
	public function display($cachable = false, $urlparams = false)
	{
		$document	= JFactory::getDocument();
		$viewType	= $document->getType();
		$viewName	= JRequest::getCmd('view', $this->default_view);
		$viewLayout	= JRequest::getCmd('layout', 'default');

		$view = $this->getView($viewName, $viewType, '', array('base_path' => $this->basePath));

		// Get/Create the model
		if ($model = $this->getModel($viewName)) {
			// Push the model into the view (as default)
			$view->setModel($model, true);
		}

		// Set the layout
		$view->setLayout($viewLayout);

		$view->assignRef('document', $document);

		$conf = JFactory::getConfig();

		// Display the view
		if ($cachable && $viewType != 'feed' && $conf->get('caching') >= 1) {
			$option	= JRequest::getCmd('option');
			$cache	= JFactory::getCache($option, 'view');

			if (is_array($urlparams)) {
				$app = JFactory::getApplication();

				$registeredurlparams = $app->get('registeredurlparams');

				if (empty($registeredurlparams)) {
					$registeredurlparams = new stdClass();
				}

				foreach ($urlparams AS $key => $value)
				{
					// Add your safe url parameters with variable type as value {@see JFilterInput::clean()}.
					$registeredurlparams->$key = $value;
				}

				$app->set('registeredurlparams', $registeredurlparams);
			}

			$cache->get($view, 'display');

		}
		else {
			$view->display();
		}

		return $this;
	}

	/**
	 * Execute a task by triggering a method in the derived class.
	 *
	 * @param   string  $task  The task to perform. If no matching task is found, the '__default' task is executed, if defined.
	 *
	 * @return  mixed   The value returned by the called method, false in error case.
	 * @since   11.1
	 */
	public function execute($task)
	{
		$this->task = $task;

		$task = strtolower($task);
		if (isset($this->taskMap[$task])) {
			$doTask = $this->taskMap[$task];
		}
		elseif (isset($this->taskMap['__default'])) {
			$doTask = $this->taskMap['__default'];
		}
		else {
			return JError::raiseError(404, JText::sprintf('JLIB_APPLICATION_ERROR_TASK_NOT_FOUND', $task));
		}

		// Record the actual task being fired
		$this->doTask = $doTask;

		// Make sure we have access
		if ($this->authorise($doTask)) {
			$retval = $this->$doTask();
			return $retval;
		}
		else {
			return JError::raiseError(403, JText::_('JLIB_APPLICATION_ERROR_ACCESS_FORBIDDEN'));
		}
	}

	/**
	 * Method to get a model object, loading it if required.
	 *
	 * @param   string   $name    The model name. Optional.
	 * @param   string   $prefix  The class prefix. Optional.
	 * @param   array    $config  Configuration array for model. Optional.
	 *
	 * @return  object   The model.
	 * @since   11.1
	 */
	public function getModel($name = '', $prefix = '', $config = array())
	{
		if (empty($name)) {
			$name = $this->getName();
		}

		if (empty($prefix)) {
			$prefix = $this->model_prefix;
		}

		if ($model = $this->createModel($name, $prefix, $config)) {
			// Task is a reserved state
			$model->setState('task', $this->task);

			// Let's get the application object and set menu information if it's available
			$app	= JFactory::getApplication();
			$menu	= $app->getMenu();

			if (is_object($menu)) {
				if ($item = $menu->getActive()) {
					$params	= $menu->getParams($item->id);
					// Set default state data
					$model->setState('parameters.menu', $params);
				}
			}
		}
		return $model;
	}

	/**
	 * Method to get the controller name
	 *
	 * The dispatcher name is set by default parsed using the classname, or it can be set
	 * by passing a $config['name'] in the class constructor
	 *
	 * @return  string  The name of the dispatcher
	 * @since   11.1
	 */
	public function getName()
	{
		$name = $this->name;

		if (empty($name)) {
			$r = null;
			if (!preg_match('/(.*)Controller/i', get_class($this), $r)) {
				JError::raiseError(500, JText::_('JLIB_APPLICATION_ERROR_CONTROLLER_GET_NAME'));
			}
			$name = strtolower($r[1]);
		}

		return $name;
	}

	/**
	 * Get the last task that is being performed or was most recently performed.
	 *
	 * @return  string  The task that is being performed or was most recently performed.
	 * @since   11.1
	 */
	public function getTask()
	{
		return $this->task;
	}

	/**
	 * Gets the available tasks in the controller.
	 *
	 * @return  array  Array[i] of task names.
	 * @since   11.1
	 */
	public function getTasks()
	{
		return $this->methods;
	}

	/**
	 * Method to get a reference to the current view and load it if necessary.
	 *
	 * @param   string  $name    The view name. Optional, defaults to the controller name.
	 * @param   string  $type    The view type. Optional.
	 * @param   string  $prefix  The class prefix. Optional.
	 * @param   array   $config  Configuration array for view. Optional.
	 *
	 * @return  object  Reference to the view or an error.
	 * @since   11.1
	 */
	public function getView($name = '', $type = '', $prefix = '', $config = array())
	{
		static $views;

		if (!isset($views)) {
			$views = array();
		}

		if (empty($name)) {
			$name = $this->getName();
		}

		if (empty($prefix)) {
			$prefix = $this->getName() . 'View';
		}

		if (empty($views[$name])) {
			if ($view = $this->createView($name, $prefix, $type, $config)) {
				$views[$name] = & $view;
			}
			else {
				$result = JError::raiseError(
					500,
					JText::sprintf('JLIB_APPLICATION_ERROR_VIEW_NOT_FOUND', $name, $type, $prefix)
				);

				return $result;
			}
		}

		return $views[$name];
	}

	/**
	 * Method to add a record ID to the edit list.
	 *
	 * @param    string   $context  The context for the session storage.
	 * @param    integer  $id       The ID of the record to add to the edit list.
	 *
	 * @return  void
	 * @since   11.1
	 */
	protected function holdEditId($context, $id)
	{
		// Initialise variables.
		$app	= JFactory::getApplication();
		$values	= (array) $app->getUserState($context.'.id');

		// Add the id to the list if non-zero.
		if (!empty($id)) {
			array_push($values, (int) $id);
			$values = array_unique($values);
			$app->setUserState($context.'.id', $values);

			if (JDEBUG) {
				jimport('joomla.error.log');
				$log = JLog::getInstance('jcontroller.log.php')->addEntry(
					array('comment' => sprintf('Holding edit ID %s.%s %s', $context, $id, str_replace("\n", ' ', print_r($values, 1))))
				);
			}
		}
	}

	/**
	 * Redirects the browser or returns false if no redirect is set.
	 *
	 * @return  boolean  False if no redirect exists.
	 * @since   11.1
	 */
	public function redirect()
	{
		if ($this->redirect) {
			$app = JFactory::getApplication();
			$app->redirect($this->redirect, $this->message, $this->messageType);
		}

		return false;
	}

	/**
	 * Register the default task to perform if a mapping is not found.
	 *
	 * @param   string   $method  The name of the method in the derived class to perform if a named task is not found.
	 *
	 * @return  JController  A JController object to support chaining.
	 * @since   11.1
	 */
	public function registerDefaultTask($method)
	{
		$this->registerTask('__default', $method);

		return $this;
	}

	/**
	 * Register (map) a task to a method in the class.
	 *
	 * @param   string   $task    The task.
	 * @param   string   $method  The name of the method in the derived class to perform for this task.
	 *
	 * @return  JController  A JController object to support chaining.
	 * @since   11.1
	 */
	public function registerTask($task, $method)
	{
		if (in_array(strtolower($method), $this->methods)) {
			$this->taskMap[strtolower($task)] = $method;
		}

		return $this;
	}

	/**
	 * Unregister (unmap) a task in the class.
	 *
	 * @param   string  $task  The task.
	 *
	 * @return  JController  This object to support chaining.
	 * @since   11.1
	 */
	public function unregisterTask($task)
	{
		unset($this->taskMap[strtolower($task)]);

		return $this;
	}

	/**
	 * Method to check whether an ID is in the edit list.
	 *
	 * @param   string   $context  The context for the session storage.
	 * @param   integer  $id       The ID of the record to add to the edit list.
	 *
	 * @return  void
	 * @since   11.1
	 */
	protected function releaseEditId($context, $id)
	{
		$app	= JFactory::getApplication();
		$values = (array) $app->getUserState($context.'.id');

		// Do a strict search of the edit list values.
		$index = array_search((int) $id, $values, true);

		if (is_int($index)) {
			unset($values[$index]);
			$app->setUserState($context.'.id', $values);

			if (JDEBUG) {
				jimport('joomla.error.log');
				$log = JLog::getInstance('jcontroller.log.php')->addEntry(
					array('comment' => sprintf('Releasing edit ID %s.%s %s', $context, $id, str_replace("\n", ' ', print_r($values, 1))))
				);
			}
		}
	}

	/**
	 * Sets the access control levels.
	 *
	 * @param   string   $section  The ACO section (eg, the component).
	 * @param   string   $value    The ACO section value (if using a constant value).
	 *
	 * @return  void
	 *
	 * @deprecated
	 * @see     Jaccess
	 * @since   11.1
	 */
	public function setAccessControl($section, $value = null)
	{
		$this->_acoSection = $section;
		$this->_acoSectionValue = $value;
	}

	/**
	 * Sets the internal message that is passed with a redirect
	 *
	 * @param   string  $text  Message to display on redirect.
	 * @param   string  $type  Message type (since 11.1). Optional, defaults to 'message'.
	 *
	 * @return  string  Previous message
	 * @since   11.1
	 */
	public function setMessage($text, $type = 'message')
	{
		$previous			= $this->message;
		$this->message		= $text;
		$this->messageType	= $type;

		return $previous;
	}

	/**
	 * Sets an entire array of search paths for resources.
	 *
	 * @param   string  $type  The type of path to set, typically 'view' or 'model'.
	 * @param   string  $path  The new set of search paths. If null or false, resets to the current directory only.
	 *
	 * @return  void
	 *
	 * @note    Replaces _setPath.
	 * @since   11.1
	 */
	protected function setPath($type, $path)
	{
		// clear out the prior search dirs
		$this->paths[$type] = array();

		// actually add the user-specified directories
		$this->addPath($type, $path);
	}

	/**
	 * Set a URL for browser redirection.
	 *
	 * @param   string  $url   URL to redirect to.
	 * @param   string  $msg   Message to display on redirect. Optional, defaults to value set internally by controller, if any.
	 * @param   string  $type  Message type. Optional, defaults to 'message' or the type set by a previous call to setMessage.
	 *
	 * @return  JController  This object to support chaining.
	 *
	 * @since   11.1
	 */
	public function setRedirect($url, $msg = null, $type = null)
	{
		$this->redirect = $url;
		if ($msg !== null) {
			// Controller may have set this directly
			$this->message	= $msg;
		}

		// Ensure the type is not overwritten by a previous call to setMessage.
		if (empty($type)) {
			if (empty($this->messageType)) {
				$this->messageType = 'message';
			}
		}
		// If the type is explicitly set, set it.
		else {
			$this->messageType = $type;
		}

		return $this;
	}
}<|MERGE_RESOLUTION|>--- conflicted
+++ resolved
@@ -587,13 +587,8 @@
 	 * This function is provide as a default implementation, in most cases
 	 * you will need to override it in your own controllers.
 	 *
-<<<<<<< HEAD
-	 * @param   boolean   $cachable   If true, the view output will be cached
-	 * @param   array     $urlparams  An array of safe url parameters and their variable types, for valid values see {@link JFilterInput::clean()}.
-=======
 	 * @param   boolean  $cachable   If true, the view output will be cached
 	 * @param   array    $urlparams  An array of safe url parameters and their variable types, for valid values see {@link JFilterInput::clean()}.
->>>>>>> 6873a04b
 	 *
 	 * @return  JController  A JController object to support chaining.
 	 * @since   11.1
