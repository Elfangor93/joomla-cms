--- conflicted
+++ resolved
@@ -45,15 +45,6 @@
 	public $client;
 
 	/**
-<<<<<<< HEAD
-=======
-	 * @var    Registry  The application configuration object.
-	 * @since  11.3
-	 */
-	protected $config;
-
-	/**
->>>>>>> 22d81290
 	 * @var    JDocument  The application document object.
 	 * @since  11.3
 	 */
