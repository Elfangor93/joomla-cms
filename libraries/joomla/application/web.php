--- conflicted
+++ resolved
@@ -420,8 +420,6 @@
 
 		return $this;
 	}
-<<<<<<< HEAD
-=======
 
 	/**
 	 * After the session has been started we need to populate it with some default values.
@@ -540,5 +538,4 @@
 			$this->set('uri.media.path', $this->get('uri.base.path') . 'media/');
 		}
 	}
->>>>>>> 88bffd18
 }