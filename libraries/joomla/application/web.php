--- conflicted
+++ resolved
@@ -75,7 +75,7 @@
 	/**
          * A map of HTTP Response headers which may only send a single value, all others
          * are considered to allow multiple
-         * 
+         *
          * @var    object
          * @since  3.5.2
          * @see    https://tools.ietf.org/html/rfc7230
@@ -350,226 +350,6 @@
 	}
 
 	/**
-<<<<<<< HEAD
-=======
-	 * Load an object or array into the application configuration object.
-	 *
-	 * @param   mixed  $data  Either an array or object to be loaded into the configuration object.
-	 *
-	 * @return  JApplicationWeb  Instance of $this to allow chaining.
-	 *
-	 * @since   11.3
-	 */
-	public function loadConfiguration($data)
-	{
-		// Load the data into the configuration object.
-		if (is_array($data))
-		{
-			$this->config->loadArray($data);
-		}
-		elseif (is_object($data))
-		{
-			$this->config->loadObject($data);
-		}
-
-		return $this;
-	}
-
-	/**
-	 * Set/get cachable state for the response.  If $allow is set, sets the cachable state of the
-	 * response.  Always returns the current state.
-	 *
-	 * @param   boolean  $allow  True to allow browser caching.
-	 *
-	 * @return  boolean
-	 *
-	 * @since   11.3
-	 */
-	public function allowCache($allow = null)
-	{
-		if ($allow !== null)
-		{
-			$this->response->cachable = (bool) $allow;
-		}
-
-		return $this->response->cachable;
-	}
-
-	/**
-	 * Method to set a response header.  If the replace flag is set then all headers
-	 * with the given name will be replaced by the new one.  The headers are stored
-	 * in an internal array to be sent when the site is sent to the browser.
-	 *
-	 * @param   string   $name     The name of the header to set.
-	 * @param   string   $value    The value of the header to set.
-	 * @param   boolean  $replace  True to replace any headers with the same name.
-	 *
-	 * @return  JApplicationWeb  Instance of $this to allow chaining.
-	 *
-	 * @since   11.3
-	 */
-	public function setHeader($name, $value, $replace = false)
-	{
-		// Sanitize the input values.
-		$name = (string) $name;
-		$value = (string) $value;
-
-		// Create an array of duplicate header names
-		$keys = false;
-		if ($this->response->headers)
-		{
-			$names = array();
-			foreach ($this->response->headers as $key => $header)
-			{
-				$names[$key] = $header['name'];
-			}
-			// Find existing headers by name
-			$keys = array_keys($names, $name);
-		}
-
-		// Remove if $replace is true and there are duplicate names
-		if ($replace && $keys)
-		{
-			$this->response->headers = array_diff_key($this->response->headers, array_flip($keys));
-		}
-
-		/**
-                 * If no keys found, safe to insert (!$keys)
-                 * If ($keys && $replace) it's a replacement and previous have been deleted
-                 * if($keys && !in_array...) it's a multiple value header
-                 */
-		$single = in_array($name, $this->singleValueResponseHeaders);
-		if ($value && (!$keys || ($keys && ($replace || !$single))))
-		{
-			// Add the header to the internal array.
-			$this->response->headers[] = array('name' => $name, 'value' => $value);
-		}
-
-		return $this;
-	}
-
-	/**
-	 * Method to get the array of response headers to be sent when the response is sent
-	 * to the client.
-	 *
-	 * @return  array	 *
-	 * 
-	 * @since   11.3
-	 */
-	public function getHeaders()
-	{
-		return $this->response->headers;
-	}
-
-	/**
-	 * Method to clear any set response headers.
-	 *
-	 * @return  JApplicationWeb  Instance of $this to allow chaining.
-	 *
-	 * @since   11.3
-	 */
-	public function clearHeaders()
-	{
-		$this->response->headers = array();
-
-		return $this;
-	}
-
-	/**
-	 * Send the response headers.
-	 *
-	 * @return  JApplicationWeb  Instance of $this to allow chaining.
-	 *
-	 * @since   11.3
-	 */
-	public function sendHeaders()
-	{
-		if (!$this->checkHeadersSent())
-		{
-			// Creating an array of headers, making arrays of headers with multiple values
-			$val = array();
-			foreach ($this->response->headers as $header)
-			{
-				if ('status' == strtolower($header['name']))
-				{
-					// 'status' headers indicate an HTTP status, and need to be handled slightly differently
-					$this->header('HTTP/1.1 ' . $header['value'], null, (int) $header['value']);
-				}
-				else
-				{
-					$val[$header['name']] = !isset($val[$header['name']])?$header['value']:implode(', ', array($val[$header['name']], $header['value']));
-					$this->header($header['name'] . ': ' . $val[$header['name']], true);
-				}
-			}
-		}
-
-		return $this;
-	}
-
-	/**
-	 * Set body content.  If body content already defined, this will replace it.
-	 *
-	 * @param   string  $content  The content to set as the response body.
-	 *
-	 * @return  JApplicationWeb  Instance of $this to allow chaining.
-	 *
-	 * @since   11.3
-	 */
-	public function setBody($content)
-	{
-		$this->response->body = array((string) $content);
-
-		return $this;
-	}
-
-	/**
-	 * Prepend content to the body content
-	 *
-	 * @param   string  $content  The content to prepend to the response body.
-	 *
-	 * @return  JApplicationWeb  Instance of $this to allow chaining.
-	 *
-	 * @since   11.3
-	 */
-	public function prependBody($content)
-	{
-		array_unshift($this->response->body, (string) $content);
-
-		return $this;
-	}
-
-	/**
-	 * Append content to the body content
-	 *
-	 * @param   string  $content  The content to append to the response body.
-	 *
-	 * @return  JApplicationWeb  Instance of $this to allow chaining.
-	 *
-	 * @since   11.3
-	 */
-	public function appendBody($content)
-	{
-		array_push($this->response->body, (string) $content);
-
-		return $this;
-	}
-
-	/**
-	 * Return the body content
-	 *
-	 * @param   boolean  $asArray  True to return the body as an array of strings.
-	 *
-	 * @return  mixed  The response body either as an array or concatenated string.
-	 *
-	 * @since   11.3
-	 */
-	public function getBody($asArray = false)
-	{
-		return $asArray ? $this->response->body : implode((array) $this->response->body);
-	}
-
-	/**
->>>>>>> f621f08f
 	 * Method to get the application document object.
 	 *
 	 * @return  JDocument  The document object
