<?php
/**
 * @package     Joomla.Platform
 * @subpackage  Application
 *
 * @copyright   Copyright (C) 2005 - 2011 Open Source Matters, Inc. All rights reserved.
 * @license     GNU General Public License version 2 or later; see LICENSE
 */

defined('JPATH_PLATFORM') or die();

jimport('joomla.application.applicationexception');
jimport('joomla.application.input');
jimport('joomla.application.web.webclient');
jimport('joomla.environment.uri');
jimport('joomla.event.dispatcher');
jimport('joomla.log.log');
jimport('joomla.registry.registry');
jimport('joomla.session.session');
jimport('joomla.user.user');

/**
 * Base class for a Joomla! Web application.
 *
 * @package     Joomla.Platform
 * @subpackage  Application
 * @since       11.3
 */
class JWeb
{
	/**
	 * @var    JInput  The application input object.
	 * @since  11.3
	 */
	public $input;

	/**
	 * @var    string  Character encoding string.
	 * @since  11.3
	 */
	public $charSet = 'utf-8';

	/**
	 * @var    string  Response mime type.
	 * @since  11.3
	 */
	public $mimeType = 'text/html';

	/**
	 * @var    JDate  The body modified date for response headers.
	 * @since  11.3
	 */
	public $modifiedDate;

	/**
	 * @var    JWebClient  The application client object.
	 * @since  11.3
	 */
	public $client;

	/**
	 * @var    JRegistry  The application configuration object.
	 * @since  11.3
	 */
	protected $config;

	/**
	 * @var    JDispatcher  The application dispatcher object.
	 * @since  11.3
	 */
	protected $dispatcher;

	/**
	 * @var    JDocument  The application document object.
	 * @since  11.3
	 */
	protected $document;

	/**
	 * @var    JLanguage  The application language object.
	 * @since  11.3
	 */
	protected $language;

	/**
	 * @var    JSession  The application session object.
	 * @since  11.3
	 */
	protected $session;

	/**
	 * @var    object  The application response object.
	 * @since  11.3
	 */
	protected $response;

	/**
	 * @var    JWeb  The application instance.
	 * @since  11.3
	 */
	protected static $instance;

	/**
	 * Class constructor.
	 *
	 * @param   mixed  $input   An optional argument to provide dependency injection for the application's
	 *                          input object.  If the argument is a JInput object that object will become
	 *                          the application's input object, otherwise a default input object is created.
	 * @param   mixed  $config  An optional argument to provide dependency injection for the application's
	 *                          config object.  If the argument is a JRegistry object that object will become
	 *                          the application's config object, otherwise a default config object is created.
	 * @param   mixed  $client  An optional argument to provide dependency injection for the application's
	 *                          client object.  If the argument is a JWebClient object that object will become
	 *                          the application's client object, otherwise a default client object is created.
	 *
	 * @return  void
	 *
	 * @since   11.3
	 */
	public function __construct($input = null, $config = null, $client = null)
	{
		// If a input object is given use it.
		if ($input instanceof JInput)
		{
			$this->input = $input;
		}
		// Create the input based on the application logic.
		else
		{
			$this->input = new JInput;
		}

		// If a config object is given use it.
		if ($config instanceof JRegistry)
		{
			$this->config = $config;
		}
		// Instantiate a new configuration object.
		else
		{
			$this->config = new JRegistry;
		}

		// If a client object is given use it.
		if ($client instanceof JWebClient)
		{
			$this->client = $client;
		}
		// Instantiate a new web client object.
		else
		{
			$this->client = new JWebClient;
		}

		// Load the configuration object.
		$this->loadConfiguration($this->fetchConfigurationData());

		// Set the execution datetime and timestamp;
		$this->set('execution.datetime', gmdate('Y-m-d H:i:s'));
		$this->set('execution.timestamp', time());

		// Setup the response object.
		$this->response = new stdClass;
		$this->response->cachable = false;
		$this->response->headers = array();
		$this->response->body = array();

		// Set the system URIs.
		$this->loadSystemUris();
	}

	/**
	 * Returns a reference to the global JWeb object, only creating it if it doesn't already exist.
	 *
	 * This method must be invoked as: $web = JWeb::getInstance();
	 *
	 * @param   string  $name  The name (optional) of the JWeb class to instantiate.
	 *
	 * @return  JWeb
	 *
	 * @since   11.3
	 */
	public static function getInstance($name = null)
	{
		// Only create the object if it doesn't exist.
		if (empty(self::$instance))
		{
			if (class_exists($name) && (is_subclass_of($name, 'JWeb')))
			{
				self::$instance = new $name;
			}
			else
			{
				self::$instance = new JWeb;
			}
		}

		return self::$instance;
	}

	/**
	 * Initialise the application.
	 *
	 * @param   mixed  $session     An optional argument to provide dependency injection for the application's
	 *                              session object.  If the argument is a JSession object that object will become
	 *                              the application's session object, if it is false then there will be no session
	 *                              object, and if it is null then the default session object will be created based
	 *                              on the application's loadSession() method.
	 * @param   mixed  $document    An optional argument to provide dependency injection for the application's
	 *                              document object.  If the argument is a JDocument object that object will become
	 *                              the application's document object, if it is false then there will be no document
	 *                              object, and if it is null then the default document object will be created based
	 *                              on the application's loadDocument() method.
	 * @param   mixed  $language    An optional argument to provide dependency injection for the application's
	 *                              language object.  If the argument is a JLanguage object that object will become
	 *                              the application's language object, if it is false then there will be no language
	 *                              object, and if it is null then the default language object will be created based
	 *                              on the application's loadLanguage() method.
	 * @param   mixed  $dispatcher  An optional argument to provide dependency injection for the application's
	 *                              event dispatcher.  If the argument is a JDispatcher object that object will become
	 *                              the application's event dispatcher, if it is null then the default event dispatcher
	 *                              will be created based on the application's loadDispatcher() method.
	 *
	 * @return  JWeb  Instance of $this to allow chaining.
	 *
	 * @see     loadSession()
	 * @see     loadDocument()
	 * @see     loadLanguage()
	 * @see     loadDispatcher()
	 * @since   11.3
	 */
	public function initialise($session = null, $document = null, $language = null, $dispatcher = null)
	{
		// If a session object is given use it.
		if ($session instanceof JSession)
		{
			$this->session = $session;
		}
		// We don't have a session, nor do we want one.
		elseif ($session === false)
		{
			// Do nothing.
		}
		// Create the session based on the application logic.
		else
		{
			$this->loadSession();
		}

		// If a document object is given use it.
		if ($document instanceof JDocument)
		{
			$this->document = $document;
		}
		// We don't have a document, nor do we want one.
		elseif ($document === false)
		{
			// Do nothing.
		}
		// Create the document based on the application logic.
		else
		{
			$this->loadDocument();
		}

		// If a language object is given use it.
		if ($language instanceof JLanguage)
		{
			$this->language = $language;
		}
		// We don't have a language, nor do we want one.
		elseif ($language === false)
		{
			// Do nothing.
		}
		// Create the language based on the application logic.
		else
		{
			$this->loadLanguage();
		}

		// If a dispatcher object is given use it.
		if ($dispatcher instanceof JDispatcher)
		{
			$this->dispatcher = $dispatcher;
		}
		// Create the dispatcher based on the application logic.
		else
		{
			$this->loadDispatcher();
		}

		// Trigger the onAfterInitialise event.
		$this->triggerEvent('onAfterInitialise');

		return $this;
	}

	/**
	 * Execute the application.
	 *
	 * @return  void
	 *
	 * @since   11.3
	 */
	public function execute()
	{
		// Perform application routines.
		$this->doExecute();

		// Trigger the onAfterExecute event.
		$this->triggerEvent('onAfterExecute');

		// If we have an application document object, render it.
		if ($this->document instanceof JDocument)
		{
			// Trigger the onBeforeRender event.
			$this->triggerEvent('onBeforeRender');

			// Render the application output.
			$this->render();

			// Trigger the onAfterRender event.
			$this->triggerEvent('onAfterRender');
		}

		// If gzip compression is enabled in configuration and the server is compliant, compress the output.
		if ($this->get('gzip') && !ini_get('zlib.output_compression') && (ini_get('output_handler') != 'ob_gzhandler'))
		{
			$this->compress();
		}

		// Trigger the onBeforeRender event.
		$this->triggerEvent('onBeforeRespond');

		// Send the application response.
		$this->respond();

		// Trigger the onBeforeRender event.
		$this->triggerEvent('onAfterRespond');
	}

	/**
	 * Method to run the Web application routines.  Most likely you will want to instantiate a controller
	 * and execute it, or perform some sort of action that populates a JDocument object so that output
	 * can be rendered to the client.
	 *
	 * @return  void
	 *
	 * @since   11.3
	 */
	protected function doExecute()
	{
		// Your application routines go here.
	}

	/**
	 * Rendering is the process of pushing the document buffers into the template
	 * placeholders, retrieving data from the document and pushing it into
	 * the application response buffer.
	 *
	 * @return  void
	 *
	 * @since   11.3
	 */
	protected function render()
	{
		// Setup the document options.
		$options = array(
			'template' => $this->get('theme'),
			'file' => 'index.php',
			'params' => ''
		);

		// Handle the convention-based default case for themes path.
		if (defined('JPATH_BASE'))
		{
			$options['directory'] = JPATH_BASE . '/themes';
		}
		else
		{
			$options['directory'] = dirname(__FILE__) . '/themes';
		}

		// Parse the document.
		$this->document->parse($options);

		// Render the document.
		$data = $this->document->render($this->get('cache_enabled'), $options);

		// Set the application output data.
		$this->setBody($data);
	}

	/**
	 * Checks the accept encoding of the browser and compresses the data before
	 * sending it to the client if possible.
	 *
	 * @return  void
	 *
	 * @since   11.3
	 */
	protected function compress()
	{
		// Supported compression encodings.
		$supported = array(
			'x-gzip' => 'gz',
			'gzip' => 'gz'
		);

		// Get the client supported encoding.
		$encodings = $this->client->encodings;

		// If no supported encoding is detected do nothing and return.
		if (empty($encodings) || !empty(array_intersect($encodings, array_keys($supported))))
		{
			return;
		}

		// Verify that headers have not yet been sent, and that our connection is still alive.
		if (headers_sent() || (connection_status() !== 0))
		{
			return;
		}

		// Iterate through the encodings and attempt to compress the data using any found supported encodings.
		foreach ($encodings as $encoding)
		{
			if (($supported[$encoding] == 'gz') || ($supported[$encoding] == 'deflate'))
			{
				// Verify that the server supports gzip compression before we attempt to gzip encode the data.
				if (!extension_loaded('zlib') || ini_get('zlib.output_compression'))
				{
					continue;
				}

				// Attemp to gzip encode the data with an optimal level 4.
				$data = $this->getBody();
				$gzdata = gzencode($data, 4, ($supported[$encoding] == 'gz') ? FORCE_GZIP : FORCE_DEFLATE);

				// If there was a problem encoding the data just return the unencoded data.
				if ($gzdata === false)
				{
					continue;
				}

				// Set the encoding headers.
				$this->setHeader('Content-Encoding', $encoding);
				$this->setHeader('X-Content-Encoded-By', 'Joomla');

				// Replace the output with the encoded data.
				$this->setBody($gzdata);

				// Compression complete, let's return.
				return;
			}
		}
	}

	/**
	 * Method to send the application response to the client.  All headers will be sent prior to the main
	 * application output data.
	 *
	 * @return  void
	 *
	 * @since   11.3
	 */
	protected function respond()
	{
		// Send the content-type header.
		$this->setHeader('Content-Type', $this->mimeType . '; charset=' . $this->charSet);

		// If the response is set to uncachable, we need to set some appropriate headers so browsers don't cache the response.
		if (!$this->response->cachable)
		{
			// Expires in the past.
			$this->setHeader('Expires', 'Mon, 1 Jan 2001 00:00:00 GMT', true);
			// Always modified.
			$this->setHeader('Last-Modified', gmdate('D, d M Y H:i:s') . ' GMT', true);
			$this->setHeader('Cache-Control', 'no-store, no-cache, must-revalidate, post-check=0, pre-check=0', false);
			// HTTP 1.0
			$this->setHeader('Pragma', 'no-cache');
		}
		else
		{
			// Expires.
			$this->setHeader('Expires', gmdate('D, d M Y H:i:s', time() + 900) . ' GMT');
			// Last modified.
			if ($this->modifiedDate instanceof JDate)
			{
				$this->setHeader('Last-Modified', $this->modifiedDate->format('D, d M Y H:i:s'));
			}
		}

		$this->sendHeaders();

		echo $this->getBody();
	}

	/**
	 * Redirect to another URL.
	 *
	 * If the headers have not been sent the redirect will be accomplished using a "301 Moved Permanently"
	 * or "303 See Other" code in the header pointing to the new location. If the headers have already been
	 * sent this will be accomplished using a JavaScript statement.
	 *
	 * @param   string   $url    The URL to redirect to. Can only be http/https URL
	 * @param   boolean  $moved  True if the page is 301 Permanently Moved, otherwise 303 See Other is assumed.
	 *
	 * @return  void
	 *
	 * @since   11.3
	 */
	public function redirect($url, $moved = false)
	{
		// Import library dependencies.
		jimport('phputf8.utils.ascii');

		// Check for relative internal links.
		if (preg_match('#^index\.php#', $url))
		{
			$url = $this->get('uri.base.full') . $url;
		}

		// Perform a basic sanity check to make sure we don't have any CRLF garbage.
		$url = preg_split("/[\r\n]/", $url);
		$url = $url[0];

		/*
		 * Here we need to check and see if the URL is relative or absolute.  Essentially, do we need to
		 * prepend the URL with our base URL for a proper redirect.  The rudimentary way we are looking
		 * at this is to simply check whether or not the URL string has a valid scheme or not.
		 */
		if (!preg_match('#^[a-z]+\://#i', $url))
		{
			// Get a JURI instance for the requested URI.
			$uri = JURI::getInstance($this->get('uri.request'));

			// Get a base URL to prepend from the requested URI.
			$prefix = $uri->toString(array('scheme', 'user', 'pass', 'host', 'port'));

			// We just need the prefix since we have a path relative to the root.
			if ($url[0] == '/')
			{
				$url = $prefix . $url;
			}
			// It's relative to where we are now, so lets add that.
			else
			{
				$parts = explode('/', $uri->toString(array('path')));
				array_pop($parts);
				$path = implode('/', $parts) . '/';
				$url = $prefix . $path . $url;
			}
		}

		// If the headers have already been sent we need to send the redirect statement via JavaScript.
		if (headers_sent())
		{
			echo "<script>document.location.href='$url';</script>\n";
		}
		else
		{
			// We have to use a JavaScript redirect here because MSIE doesn't play nice with utf-8 URLs.
			if (($this->client->engine == JWebClient::TRIDENT) && !utf8_is_ascii($url))
			{
				$html = '<html><head>';
				$html .= '<meta http-equiv="content-type" content="text/html; charset=' . $this->charSet . '" />';
				$html .= '<script>document.location.href=\'' . $url . '\';</script>';
				$html .= '</head><body></body></html>';

				echo $html;
			}
			/*
			 * For WebKit based browsers do not send a 303, as it causes subresource reloading.  You can view the
			 * bug report at: https://bugs.webkit.org/show_bug.cgi?id=38690
			 */
			elseif (!$moved and ($this->client->engine == JWebClient::WEBKIT))
			{
				$html = '<html><head>';
				$html .= '<meta http-equiv="refresh" content="0; url=' . $url . '" />';
				$html .= '<meta http-equiv="content-type" content="text/html; charset=' . $this->charSet . '" />';
				$html .= '</head><body></body></html>';

				echo $html;
			}
			else
			{
				// All other cases use the more efficient HTTP header for redirection.
				header($moved ? 'HTTP/1.1 301 Moved Permanently' : 'HTTP/1.1 303 See other');
				header('Location: ' . $url);
				header('Content-Type: text/html; charset=' . $this->charSet);
			}
		}

		// Close the application after the redirect.
		$this->close();
	}

	/**
	 * Exit the application.
	 *
	 * @param   integer  $code  The exit code (optional; default is 0).
	 *
	 * @return  void
	 *
	 * @since   11.3
	 */
	public function close($code = 0)
	{
		exit($code);
	}

	/**
	 * Load an object or array into the application configuration object.
	 *
	 * @param   mixed  $data  Either an array or object to be loaded into the configuration object.
	 *
	 * @return  JWeb  Instance of $this to allow chaining.
	 *
	 * @since   11.3
	 */
	public function loadConfiguration($data)
	{
		// Load the data into the configuration object.
		if (is_array($data))
		{
			$this->config->loadArray($data);
		}
		elseif (is_object($data))
		{
			$this->config->loadObject($data);
		}

		return $this;
	}

	/**
	 * Registers a handler to a particular event group.
	 *
	 * @param   string    $event    The event name.
	 * @param   callback  $handler  The handler, a function or an instance of a event object.
	 *
	 * @return  void
	 *
	 * @since   11.3
	 */
	function registerEvent($event, $handler)
	{
		if ($this->dispatcher instanceof JDispatcher)
		{
			$this->dispatcher->register($event, $handler);
		}
	}

	/**
	 * Calls all handlers associated with an event group.
	 *
	 * @param   string  $event  The event name.
	 * @param   array   $args   An array of arguments (optional).
	 *
	 * @return  array   An array of results from each function call, or null if no dispatcher is defined.
	 *
	 * @since   11.3
	 */
	function triggerEvent($event, $args = null)
	{
		if ($this->dispatcher instanceof JDispatcher)
		{
			return $this->dispatcher->trigger($event, $args);
		}

		return null;
	}

	/**
	 * Returns a property of the object or the default value if the property is not set.
	 *
	 * @param   string  $key      The name of the property.
	 * @param   mixed   $default  The default value (optional) if none is set.
	 *
	 * @return  mixed   The value of the configuration.
	 *
	 * @since   11.3
	 */
	public function get($key, $default = null)
	{
		return $this->config->get($key, $default);
	}

	/**
	 * Modifies a property of the object, creating it if it does not already exist.
	 *
	 * @param   string  $key    The name of the property.
	 * @param   mixed   $value  The value of the property to set (optional).
	 *
	 * @return  mixed   Previous value of the property
	 *
	 * @since   11.3
	 */
	public function set($key, $value = null)
	{
		$previous = $this->config->get($key);
		$this->config->set($key, $value);
		return $previous;
	}

	/**
	 * Set/get cachable state for the response.  If $allow is set, sets the cachable state of the
	 * response.  Always returns the current state.
	 *
	 * @param   boolean  $allow  True to allow browser caching.
	 *
	 * @return  boolean
	 *
	 * @since   11.3
	 */
	function allowCache($allow = null)
	{
		if ($allow !== null)
		{
			$this->response->cachable = (bool) $allow;
		}
		return $this->response->cachable;
	}

	/**
	 * Method to set a response header.  If the replace flag is set then all headers
	 * with the given name will be replaced by the new one.  The headers are stored
	 * in an internal array to be sent when the site is sent to the browser.
	 *
	 * @param   string   $name     The name of the header to set.
	 * @param   string   $value    The value of the header to set.
	 * @param   boolean  $replace  True to replace any headers with the same name.
	 *
	 * @return  JWeb  Instance of $this to allow chaining.
	 *
	 * @since   11.3
	 */
	function setHeader($name, $value, $replace = false)
	{
		// Sanitize the input values.
		$name = (string) $name;
		$value = (string) $value;

		// If the replace flag is set, unset all known headers with the given name.
		if ($replace)
		{
			foreach ($this->response->headers as $key => $header)
			{
				if ($name == $header['name'])
				{
					unset($this->response->headers[$key]);
				}
			}
		}

		// Add the header to the internal array.
		$this->response->headers[] = array('name' => $name, 'value' => $value);

		return $this;
	}

	/**
	 * Method to get the array of response headers to be sent when the response is sent
	 * to the client.
	 *
	 * @return  array
	 *
	 * @since   11.3
	 */
	function getHeaders()
	{
		return $this->response->headers;
	}

	/**
	 * Method to clear any set response headers.
	 *
	 * @return  JWeb  Instance of $this to allow chaining.
	 *
	 * @since   11.3
	 */
	function clearHeaders()
	{
		$this->response->headers = array();

		return $this;
	}

	/**
	 * Send the response headers.
	 *
	 * @return  JWeb  Instance of $this to allow chaining.
	 *
	 * @since   11.3
	 */
	function sendHeaders()
	{
		if (!headers_sent())
		{
			foreach ($this->response->headers as $header)
			{
				if ('status' == strtolower($header['name']))
				{
					// 'status' headers indicate an HTTP status, and need to be handled slightly differently
					header(ucfirst(strtolower($header['name'])) . ': ' . $header['value'], null, (int) $header['value']);
				}
				else
				{
					header($header['name'] . ': ' . $header['value']);
				}
			}
		}

		return $this;
	}

	/**
	 * Set body content.  If body content already defined, this will replace it.
	 *
	 * @param   string  $content  The content to set as the response body.
	 *
	 * @return  JWeb  Instance of $this to allow chaining.
	 *
	 * @since   11.3
	 */
	function setBody($content)
	{
		$this->response->body = array((string) $content);

		return $this;
	}

	/**
	 * Prepend content to the body content
	 *
	 * @param   string  $content  The content to prepend to the response body.
	 *
	 * @return  JWeb  Instance of $this to allow chaining.
	 *
	 * @since   11.3
	 */
	function prependBody($content)
	{
		array_unshift($this->response->body, (string) $content);

		return $this;
	}

	/**
	 * Append content to the body content
	 *
	 * @param   string  $content  The content to append to the response body.
	 *
	 * @return  JWeb  Instance of $this to allow chaining.
	 *
	 * @since   11.3
	 */
	function appendBody($content)
	{
		array_push($this->response->body, (string) $content);

		return $this;
	}

	/**
	 * Return the body content
	 *
	 * @param   boolean  $asArray  True to return the body as an array of strings.
	 *
	 * @return  mixed  The response body either as an array or concatenated string.
	 *
	 * @since   11.3
	 */
	public function getBody($asArray = false)
	{
		return $asArray ? $this->response->body : implode((array) $this->response->body);
	}

	/**
	 * Method to detect the requested URI from server environment variables.
	 *
	 * @return  string  The requested URI
	 *
	 * @since   11.3
	 */
	protected function detectRequestUri()
	{
		// Initialise variables.
		$uri = '';

		// First we need to detect the URI scheme.
		if (isset($_SERVER['HTTPS']) && !empty($_SERVER['HTTPS']) && (strtolower($_SERVER['HTTPS']) != 'off'))
		{
			$scheme = 'https://';
		}
		else
		{
			$scheme = 'http://';
		}

		/*
		 * There are some differences in the way that Apache and IIS populate server environment variables.  To
		 * properly detect the requested URI we need to adjust our algorithm based on whether or not we are getting
		 * information from Apache or IIS.
		 */

		// If PHP_SELF and REQUEST_URI are both populated then we will assume "Apache Mode".
		if (!empty($_SERVER['PHP_SELF']) && !empty($_SERVER['REQUEST_URI']))
		{
			// The URI is built from the HTTP_HOST and REQUEST_URI environment variables in an Apache environment.
			$uri = $scheme . $_SERVER['HTTP_HOST'] . $_SERVER['REQUEST_URI'];
		}
		// If not in "Apache Mode" we will assume that we are in an IIS environment and proceed.
		else
		{
			// IIS uses the SCRIPT_NAME variable instead of a REQUEST_URI variable... thanks, MS
			$uri = $scheme . $_SERVER['HTTP_HOST'] . $_SERVER['SCRIPT_NAME'];

			// If the QUERY_STRING variable exists append it to the URI string.
			if (isset($_SERVER['QUERY_STRING']) && !empty($_SERVER['QUERY_STRING']))
			{
				$uri .= '?' . $_SERVER['QUERY_STRING'];
			}
		}

		return trim($uri);
	}

<<<<<<< HEAD
	/**
	 * Detects the client platform in a user agent string.
	 *
	 * @param   string  $userAgent  The user-agent string to parse.
	 *
	 * @return  array  A named array:
	 *                 mobile: (boolean) Whether the device is a mobile device.
	 *                 platform: (string) The operating system or platform of the device (Mac, Windows, iPad, etc)
	 *
	 * @since   11.3
	 */
	protected function detectClientPlatform($userAgent)
	{
		// Set the client platform default.
		$mobile = false;
		$platform = '';

		// Attempt to detect the client platform.
		if (stripos($userAgent, 'Windows') !== false)
		{
			$platform = 'windows';

			// Let's look at the specific mobile options in the windows space.
			if (stripos($userAgent, 'Windows Phone') !== false)
			{
				$mobile = true;
				$platform = 'windows_phone';
			}
			elseif (stripos($userAgent, 'Windows CE') !== false)
			{
				$mobile = true;
				$platform = 'windows_ce';
			}
		}
		// Interestingly 'iPhone' is present in all iOS devices so far including iPad and iPods.
		elseif (stripos($userAgent, 'iPhone') !== false)
		{
			$mobile = true;
			$platform = 'iphone';

			// Let's look at the specific mobile options in the windows space.
			if (stripos($userAgent, 'iPad') !== false)
			{
				$platform = 'ipad';
			}
			elseif (stripos($userAgent, 'iPod') !== false)
			{
				$platform = 'ipod';
			}
		}
		// This has to come after the iPhone check because mac strings are also present in iOS devices.
		elseif (preg_match('/macintosh|mac os x/i', $userAgent))
		{
			$platform = 'mac';
		}
		elseif (stripos($userAgent, 'Blackberry') !== false)
		{
			$mobile = true;
			$platform = 'blackberry';
		}
		elseif (stripos($userAgent, 'Android') !== false)
		{
			$mobile = true;
			$platform = 'android';
		}
		elseif (stripos($userAgent, 'Linux') !== false)
		{
			$platform = 'linux';
		}

		return array(
			'mobile' => $mobile,
			'platform' => $platform
		);
	}

	/**
	 * Detects the client rendering engine in a user agent string.
	 *
	 * @param   string  $userAgent  The user-agent string to parse.
	 *
	 * @return  string  The name of the rendering engine if known.
	 *
	 * @since   11.3
	 */
	protected function detectClientEngine($userAgent)
	{
		$engine = '';

		// Attempt to detect the client engine -- starting with the most popular ... for now.
		if (stripos($userAgent, 'MSIE') !== false || stripos($userAgent, 'Trident') !== false)
		{
			$engine = 'trident';
		}
		// Evidently blackberry uses WebKit and doesn't necessarily report it.  Bad RIM.
		elseif (stripos($userAgent, 'AppleWebKit') !== false || stripos($userAgent, 'blackberry') !== false)
		{
			$engine = 'webkit';
		}
		// We have to check for like Gecko because some other browsers spoof Gecko.
		elseif (stripos($userAgent, 'Gecko') !== false && stripos($userAgent, 'like Gecko') === false)
		{
			$engine = 'gecko';
		}
		// Sometims Opera browsers don't say Presto.
		elseif (stripos($userAgent, 'Opera') !== false || stripos($userAgent, 'Presto') !== false)
		{
			$engine = 'presto';
		}
		// *sigh*
		elseif (stripos($userAgent, 'KHTML') !== false)
		{
			$engine = 'khtml';
		}
		// Lesser known engine but it finishes off the major list from Wikipedia :-)
		elseif (stripos($userAgent, 'Amaya') !== false)
		{
			$engine = 'amaya';
		}

		return $engine;
	}

	/**
	 * Detects the client browser and version in a user agent string.
	 *
	 * @param   string  $userAgent  The user-agent string to parse.
	 *
	 * @return  array  A named array:
	 *                 browser: (string) The name of the browser.
	 *                 version: (string) The version of the browser.
	 *
	 * @since   11.3
	 */
	protected function detectClientBrowser($userAgent)
	{
		// Attempt to detect the browser type.  Obviously we are only worried about major browsers.
		$browser = '';
		$version = '';
		if ((stripos($userAgent, 'MSIE') !== false) && (stripos($userAgent, 'Opera') === false))
		{
			$browser = 'Internet_Explorer';
		}
		elseif ((stripos($userAgent, 'Firefox') !== false) && (stripos($userAgent, 'like Firefox') === false))
		{
			$browser = 'Firefox';
		}
		elseif (stripos($userAgent, 'Chrome') !== false)
		{
			$browser = 'Chrome';
		}
		elseif (stripos($userAgent, 'Safari') !== false)
		{
			$browser = 'Safari';
		}
		elseif (stripos($userAgent, 'Opera') !== false)
		{
			$browser = 'Opera';
		}

		// If we detected a known browser let's attempt to determine the version.
		if ($browser)
		{
			// Build the REGEX pattern to match the browser version string within the user agent string.
			$patternBrowser = ($browser == 'Internet_Explorer') ? 'MSIE' : $browser;
			$pattern = '#(?<browser>Version|'.$patternBrowser.')[/ ]+(?<version>[0-9.|a-zA-Z.]*)#';

			// Attempt to find version strings in the user agent string.
			$matches = array();
			if (preg_match_all($pattern, $userAgent, $matches))
			{
				// Do we have both a Version and browser match?
				if (count($matches['browser']) > 1)
				{
					// See whether Version or browser came first, and use the number accordingly.
					if (strripos($userAgent, 'Version') < strripos($userAgent, $browser))
					{
						$version = $matches['version'][0];
					}
					else
					{
						$version = $matches['version'][1];
					}
				}
				// We only have a Version or a browser so use what we have.
				else
				{
					$version = $matches['version'][0];
				}
			}
		}

		return array(
			'browser' => $browser,
			'version' => $version
		);
	}

=======
>>>>>>> 4bbf72ae
	/**
	 * Method to load a PHP configuration class file based on convention and return the instantiated data object.  You
	 * will extend this method in child classes to provide configuration data from whatever data source is relevant
	 * for your specific application.
	 *
	 * @return  mixed  Either an array or object to be loaded into the configuration object.
	 *
	 * @since   11.3
	 */
	protected function fetchConfigurationData()
	{
		// Instantiate variables.
		$config = array();

		// Handle the convention-based default case for configuration file.
		if (defined('JPATH_BASE'))
		{
			// Set the configuration file name and check to see if it exists.
			$file = JPATH_BASE . '/configuration.php';
			if (is_file($file))
			{
				// Import the configuration file.
				include_once $file;

				// Instantiate the configuration object if it exists.
				if (class_exists('JConfig'))
				{
					$config = new JConfig;
				}
			}
		}

		return $config;
	}

<<<<<<< HEAD
	/**
	 * Load the client information into the class system properties.
	 *
	 * @param   string  $userAgent  The user-agent string to parse.
	 *
	 * @return  void
	 *
	 * @since   11.3
	 */
	protected function loadClientInformation($userAgent = null)
	{
		// Get the user agent from server environment.
		$userAgent = empty($userAgent) ? $_SERVER['HTTP_USER_AGENT'] : $userAgent;

		// Set the client user agent.
		$this->set('client.agent', $userAgent);

		// Attempt to detect the client platform.
		$data = $this->detectClientPlatform($userAgent);
		$this->set('client.mobile', $data['mobile']);
		$this->set('client.platform', $data['platform']);

		// Attempt to detect the client engine.
		$data = $this->detectClientEngine($userAgent);
		$this->set('client.engine', $data);

		// Attempt to detect the client browser.
		$data = $this->detectClientBrowser($userAgent);
		$this->set('client.browser', $data['browser']);
		$this->set('client.version', $data['version']);
	}

=======
>>>>>>> 4bbf72ae
	/**
	 * Method to create an event dispatcher for the Web application.  The logic and options for creating
	 * this object are adequately generic for default cases but for many applications it will make sense
	 * to override this method and create event dispatchers based on more specific needs.
	 *
	 * @return  void
	 *
	 * @since   11.3
	 */
	protected function loadDispatcher()
	{
		$this->dispatcher = JDispatcher::getInstance();
	}

	/**
	 * Method to create a document for the Web application.  The logic and options for creating this
	 * object are adequately generic for default cases but for many applications it will make sense
	 * to override this method and create document objects based on more specific needs.
	 *
	 * @return  void
	 *
	 * @since   11.3
	 */
	protected function loadDocument()
	{
		$this->document = JFactory::getDocument();
	}

	/**
	 * Method to create a language for the Web application.  The logic and options for creating this
	 * object are adequately generic for default cases but for many applications it will make sense
	 * to override this method and create language objects based on more specific needs.
	 *
	 * @return  void
	 *
	 * @since   11.3
	 */
	protected function loadLanguage()
	{
		$this->language = JFactory::getLanguage();
	}

	/**
	 * Method to create a session for the Web application.  The logic and options for creating this
	 * object are adequately generic for default cases but for many applications it will make sense
	 * to override this method and create session objects based on more specific needs.
	 *
	 * @return  void
	 *
	 * @since   11.3
	 */
	protected function loadSession()
	{
		// Generate a session name.
		$name = md5($this->get('secret') . $this->get('session_name', get_class($this)));

		// Calculate the session lifetime.
		$lifetime = (($this->get('sess_lifetime')) ? $this->get('sess_lifetime') * 60 : 900);

		// Get the session handler from the configuration.
		$handler = $this->get('sess_handler', 'none');

		// Initialize the options for JSession.
		$options = array(
			'name' => $name,
			'expire' => $lifetime,
			'force_ssl' => $this->get('force_ssl')
		);

		// Instantiate the session object.
		$session = JSession::getInstance($handler, $options);
		if ($session->getState() == 'expired')
		{
			$session->restart();
		}

		// If the session is new, load the user and registry objects.
		if ($session->isNew())
		{
			$session->set('registry', new JRegistry);
			$session->set('user', new JUser);
		}

		// Set the session object.
		$this->session = $session;
	}

	/**
	 * Method to load the system URI strings for the application.
	 *
	 * @return  void
	 *
	 * @since   11.3
	 */
	protected function loadSystemUris()
	{
		// Set the request URI.
		$this->set('uri.request', $this->detectRequestUri());

		// Check to see if an explicit site URI has been set.
		$siteUri = trim($this->get('site_uri'));
		if ($siteUri != '')
		{
			// Parse the site URI and set the host and path segments of the URI.
			$uri = JUri::getInstance($siteUri);

			$host = $uri->toString(array('scheme', 'user', 'pass', 'host', 'port'));
			$path = rtrim($uri->toString(array('path')), '/\\');
		}

		/*
		 * No explicit site URL was set so we will do our best to determine the base URIs from
		 * the requested URI and the server environment variables.
		 */
		else
		{
			// Parse the request URI to determine the base.
			$uri = JUri::getInstance($this->get('uri.request'));

			$host = $uri->toString(array('scheme', 'user', 'pass', 'host', 'port'));

			// Apache CGI
			if (strpos(php_sapi_name(), 'cgi') !== false && !empty($_SERVER['REQUEST_URI']))
			{
				$path = rtrim(dirname($_SERVER['PHP_SELF']), '/\\');
			}
			// Others
			else
			{
				$path = rtrim(dirname($_SERVER['SCRIPT_NAME']), '/\\');
			}
		}

		// Set the base URI both as just a path and as the full URI.
		$this->set('uri.base.full', $host . $path . '/');
		$this->set('uri.base.host', $host);
		$this->set('uri.base.path', $path);

		// Get an explicitly set media URI is present.
		$mediaURI = trim($this->get('media_uri'));
		if ($mediaURI)
		{
			if (strpos($mediaURI, '://') !== false)
			{
				$this->set('uri.media.full', $mediaURI);
				$this->set('uri.media.path', $mediaURI);
			}
			else
			{
				$this->set('uri.media.full', $this->get('uri.base.host') . $mediaURI);
				$this->set('uri.media.path', $mediaURI);
			}
		}
		// No explicit media URI was set, build it dynamically from the base uri.
		else
		{
			$this->set('uri.media.full', $this->get('uri.base.full') . 'media/');
			$this->set('uri.media.path', $this->get('uri.base.path') . 'media/');
		}
	}
}<|MERGE_RESOLUTION|>--- conflicted
+++ resolved
@@ -928,207 +928,6 @@
 		return trim($uri);
 	}
 
-<<<<<<< HEAD
-	/**
-	 * Detects the client platform in a user agent string.
-	 *
-	 * @param   string  $userAgent  The user-agent string to parse.
-	 *
-	 * @return  array  A named array:
-	 *                 mobile: (boolean) Whether the device is a mobile device.
-	 *                 platform: (string) The operating system or platform of the device (Mac, Windows, iPad, etc)
-	 *
-	 * @since   11.3
-	 */
-	protected function detectClientPlatform($userAgent)
-	{
-		// Set the client platform default.
-		$mobile = false;
-		$platform = '';
-
-		// Attempt to detect the client platform.
-		if (stripos($userAgent, 'Windows') !== false)
-		{
-			$platform = 'windows';
-
-			// Let's look at the specific mobile options in the windows space.
-			if (stripos($userAgent, 'Windows Phone') !== false)
-			{
-				$mobile = true;
-				$platform = 'windows_phone';
-			}
-			elseif (stripos($userAgent, 'Windows CE') !== false)
-			{
-				$mobile = true;
-				$platform = 'windows_ce';
-			}
-		}
-		// Interestingly 'iPhone' is present in all iOS devices so far including iPad and iPods.
-		elseif (stripos($userAgent, 'iPhone') !== false)
-		{
-			$mobile = true;
-			$platform = 'iphone';
-
-			// Let's look at the specific mobile options in the windows space.
-			if (stripos($userAgent, 'iPad') !== false)
-			{
-				$platform = 'ipad';
-			}
-			elseif (stripos($userAgent, 'iPod') !== false)
-			{
-				$platform = 'ipod';
-			}
-		}
-		// This has to come after the iPhone check because mac strings are also present in iOS devices.
-		elseif (preg_match('/macintosh|mac os x/i', $userAgent))
-		{
-			$platform = 'mac';
-		}
-		elseif (stripos($userAgent, 'Blackberry') !== false)
-		{
-			$mobile = true;
-			$platform = 'blackberry';
-		}
-		elseif (stripos($userAgent, 'Android') !== false)
-		{
-			$mobile = true;
-			$platform = 'android';
-		}
-		elseif (stripos($userAgent, 'Linux') !== false)
-		{
-			$platform = 'linux';
-		}
-
-		return array(
-			'mobile' => $mobile,
-			'platform' => $platform
-		);
-	}
-
-	/**
-	 * Detects the client rendering engine in a user agent string.
-	 *
-	 * @param   string  $userAgent  The user-agent string to parse.
-	 *
-	 * @return  string  The name of the rendering engine if known.
-	 *
-	 * @since   11.3
-	 */
-	protected function detectClientEngine($userAgent)
-	{
-		$engine = '';
-
-		// Attempt to detect the client engine -- starting with the most popular ... for now.
-		if (stripos($userAgent, 'MSIE') !== false || stripos($userAgent, 'Trident') !== false)
-		{
-			$engine = 'trident';
-		}
-		// Evidently blackberry uses WebKit and doesn't necessarily report it.  Bad RIM.
-		elseif (stripos($userAgent, 'AppleWebKit') !== false || stripos($userAgent, 'blackberry') !== false)
-		{
-			$engine = 'webkit';
-		}
-		// We have to check for like Gecko because some other browsers spoof Gecko.
-		elseif (stripos($userAgent, 'Gecko') !== false && stripos($userAgent, 'like Gecko') === false)
-		{
-			$engine = 'gecko';
-		}
-		// Sometims Opera browsers don't say Presto.
-		elseif (stripos($userAgent, 'Opera') !== false || stripos($userAgent, 'Presto') !== false)
-		{
-			$engine = 'presto';
-		}
-		// *sigh*
-		elseif (stripos($userAgent, 'KHTML') !== false)
-		{
-			$engine = 'khtml';
-		}
-		// Lesser known engine but it finishes off the major list from Wikipedia :-)
-		elseif (stripos($userAgent, 'Amaya') !== false)
-		{
-			$engine = 'amaya';
-		}
-
-		return $engine;
-	}
-
-	/**
-	 * Detects the client browser and version in a user agent string.
-	 *
-	 * @param   string  $userAgent  The user-agent string to parse.
-	 *
-	 * @return  array  A named array:
-	 *                 browser: (string) The name of the browser.
-	 *                 version: (string) The version of the browser.
-	 *
-	 * @since   11.3
-	 */
-	protected function detectClientBrowser($userAgent)
-	{
-		// Attempt to detect the browser type.  Obviously we are only worried about major browsers.
-		$browser = '';
-		$version = '';
-		if ((stripos($userAgent, 'MSIE') !== false) && (stripos($userAgent, 'Opera') === false))
-		{
-			$browser = 'Internet_Explorer';
-		}
-		elseif ((stripos($userAgent, 'Firefox') !== false) && (stripos($userAgent, 'like Firefox') === false))
-		{
-			$browser = 'Firefox';
-		}
-		elseif (stripos($userAgent, 'Chrome') !== false)
-		{
-			$browser = 'Chrome';
-		}
-		elseif (stripos($userAgent, 'Safari') !== false)
-		{
-			$browser = 'Safari';
-		}
-		elseif (stripos($userAgent, 'Opera') !== false)
-		{
-			$browser = 'Opera';
-		}
-
-		// If we detected a known browser let's attempt to determine the version.
-		if ($browser)
-		{
-			// Build the REGEX pattern to match the browser version string within the user agent string.
-			$patternBrowser = ($browser == 'Internet_Explorer') ? 'MSIE' : $browser;
-			$pattern = '#(?<browser>Version|'.$patternBrowser.')[/ ]+(?<version>[0-9.|a-zA-Z.]*)#';
-
-			// Attempt to find version strings in the user agent string.
-			$matches = array();
-			if (preg_match_all($pattern, $userAgent, $matches))
-			{
-				// Do we have both a Version and browser match?
-				if (count($matches['browser']) > 1)
-				{
-					// See whether Version or browser came first, and use the number accordingly.
-					if (strripos($userAgent, 'Version') < strripos($userAgent, $browser))
-					{
-						$version = $matches['version'][0];
-					}
-					else
-					{
-						$version = $matches['version'][1];
-					}
-				}
-				// We only have a Version or a browser so use what we have.
-				else
-				{
-					$version = $matches['version'][0];
-				}
-			}
-		}
-
-		return array(
-			'browser' => $browser,
-			'version' => $version
-		);
-	}
-
-=======
->>>>>>> 4bbf72ae
 	/**
 	 * Method to load a PHP configuration class file based on convention and return the instantiated data object.  You
 	 * will extend this method in child classes to provide configuration data from whatever data source is relevant
@@ -1164,41 +963,6 @@
 		return $config;
 	}
 
-<<<<<<< HEAD
-	/**
-	 * Load the client information into the class system properties.
-	 *
-	 * @param   string  $userAgent  The user-agent string to parse.
-	 *
-	 * @return  void
-	 *
-	 * @since   11.3
-	 */
-	protected function loadClientInformation($userAgent = null)
-	{
-		// Get the user agent from server environment.
-		$userAgent = empty($userAgent) ? $_SERVER['HTTP_USER_AGENT'] : $userAgent;
-
-		// Set the client user agent.
-		$this->set('client.agent', $userAgent);
-
-		// Attempt to detect the client platform.
-		$data = $this->detectClientPlatform($userAgent);
-		$this->set('client.mobile', $data['mobile']);
-		$this->set('client.platform', $data['platform']);
-
-		// Attempt to detect the client engine.
-		$data = $this->detectClientEngine($userAgent);
-		$this->set('client.engine', $data);
-
-		// Attempt to detect the client browser.
-		$data = $this->detectClientBrowser($userAgent);
-		$this->set('client.browser', $data['browser']);
-		$this->set('client.version', $data['version']);
-	}
-
-=======
->>>>>>> 4bbf72ae
 	/**
 	 * Method to create an event dispatcher for the Web application.  The logic and options for creating
 	 * this object are adequately generic for default cases but for many applications it will make sense
