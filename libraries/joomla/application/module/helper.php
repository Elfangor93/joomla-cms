<?php
/**
 * @package     Joomla.Platform
 * @subpackage  Application
 *
 * @copyright   Copyright (C) 2005 - 2011 Open Source Matters, Inc. All rights reserved.
 * @license     GNU General Public License version 2 or later; see LICENSE
 */

defined('JPATH_PLATFORM') or die;

jimport('joomla.application.component.helper');

/**
 * Module helper class
 *
 * @package     Joomla.Platform
 * @subpackage  Application
 * @since       11.1
 */
abstract class JModuleHelper
{
	/**
	 * Get module by name (real, eg 'Breadcrumbs' or folder, eg 'mod_breadcrumbs')
	 *
	 * @param   string  $name   The name of the module
	 * @param   string  $title  The title of the module, optional
	 *
	 * @return  object  The Module object
	 *
	 * @since   11.1
	 */
	public static function &getModule($name, $title = null)
	{
		$result = null;
		$modules =& JModuleHelper::_load();
		$total = count($modules);

		for ($i = 0; $i < $total; $i++)
		{
			// Match the name of the module
			if ($modules[$i]->name == $name || $modules[$i]->module == $name)
			{
				// Match the title if we're looking for a specific instance of the module
				if (!$title || $modules[$i]->title == $title)
				{
					// Found it
					$result = &$modules[$i];
					break; // Found it
				}
			}
		}

		// If we didn't find it, and the name is mod_something, create a dummy object
		if (is_null($result) && substr($name, 0, 4) == 'mod_')
		{
			$result            = new stdClass;
			$result->id        = 0;
			$result->title     = '';
			$result->module    = $name;
			$result->position  = '';
			$result->content   = '';
			$result->showtitle = 0;
			$result->control   = '';
			$result->params    = '';
			$result->user      = 0;
		}

		return $result;
	}

	/**
	 * Get modules by position
	 *
	 * @param   string  $position  The position of the module
	 *
	 * @return  array  An array of module objects
	 *
	 * @since   11.1
	 */
	public static function &getModules($position)
	{
		$position = strtolower($position);
		$result = array();

		$modules =& JModuleHelper::_load();

		$total = count($modules);
		for ($i = 0; $i < $total; $i++)
		{
			if ($modules[$i]->position == $position)
			{
				$result[] = &$modules[$i];
			}
		}

		if (count($result) == 0)
		{
			if (JRequest::getBool('tp') && JComponentHelper::getParams('com_templates')->get('template_positions_display'))
			{
				$result[0] = JModuleHelper::getModule('mod_' . $position);
				$result[0]->title = $position;
				$result[0]->content = $position;
				$result[0]->position = $position;
			}
		}

		return $result;
	}

	/**
	 * Checks if a module is enabled
	 *
	 * @param   string  $module  The module name
	 *
	 * @return  boolean
	 *
	 * @since   11.1
	 */
	public static function isEnabled($module)
	{
		$result = JModuleHelper::getModule($module);

		return !is_null($result);
	}

	/**
	 * Render the module.
	 *
	 * @param   object  $module   A module object.
	 * @param   array   $attribs  An array of attributes for the module (probably from the XML).
	 *
	 * @return  string  The HTML content of the module output.
	 *
	 * @since   11.1
	 */
	public static function renderModule($module, $attribs = array())
	{
		static $chrome;

		if (constant('JDEBUG'))
		{
			JProfiler::getInstance('Application')->mark('beforeRenderModule ' . $module->module . ' (' . $module->title . ')');
		}

		$app = JFactory::getApplication();

		// Record the scope.
		$scope = $app->scope;

		// Set scope to component name
		$app->scope = $module->module;

		// Get module parameters
		$params = new JRegistry;
		$params->loadString($module->params);

		// Get module path
		$module->module = preg_replace('/[^A-Z0-9_\.-]/i', '', $module->module);
		$path = JPATH_BASE . '/modules/' . $module->module . '/' . $module->module . '.php';

		// Load the module
		// $module->user is a check for 1.0 custom modules and is deprecated refactoring
		if (empty($module->user) && file_exists($path))
		{
			$lang = JFactory::getLanguage();
			// 1.5 or Core then 1.6 3PD
			$lang->load($module->module, JPATH_BASE, null, false, false) ||
				$lang->load($module->module, dirname($path), null, false, false) ||
				$lang->load($module->module, JPATH_BASE, $lang->getDefault(), false, false) ||
				$lang->load($module->module, dirname($path), $lang->getDefault(), false, false);

			$content = '';
			ob_start();
			include $path;
			$module->content = ob_get_contents() . $content;
			ob_end_clean();
		}

		// Load the module chrome functions
		if (!$chrome)
		{
			$chrome = array();
		}

		include_once JPATH_THEMES . '/system/html/modules.php';
		$chromePath = JPATH_THEMES . '/' . $app->getTemplate() . '/html/modules.php';

		if (!isset($chrome[$chromePath]))
		{
			if (file_exists($chromePath))
			{
				include_once $chromePath;
			}

			$chrome[$chromePath] = true;
		}

		// Make sure a style is set
		if (!isset($attribs['style']))
		{
			$attribs['style'] = 'none';
		}

		// Dynamically add outline style
		if (JRequest::getBool('tp') && JComponentHelper::getParams('com_templates')->get('template_positions_display'))
		{
			$attribs['style'] .= ' outline';
		}

		foreach (explode(' ', $attribs['style']) as $style)
		{
			$chromeMethod = 'modChrome_' . $style;

			// Apply chrome and render module
			if (function_exists($chromeMethod))
			{
				$module->style = $attribs['style'];

				ob_start();
				$chromeMethod($module, $params, $attribs);
				$module->content = ob_get_contents();
				ob_end_clean();
			}
		}

		//revert the scope
		$app->scope = $scope;

		if (constant('JDEBUG'))
		{
			JProfiler::getInstance('Application')->mark('afterRenderModule ' . $module->module . ' (' . $module->title . ')');
		}

		return $module->content;
	}

	/**
	 * Get the path to a layout for a module
	 *
	 * @param   string  $module  The name of the module
	 * @param   string  $layout  The name of the module layout. If alternative layout, in the form template:filename.
	 *
	 * @return  string  The path to the module layout
	 *
	 * @since   11.1
	 */
	public static function getLayoutPath($module, $layout = 'default')
	{
		$template = JFactory::getApplication()->getTemplate();
		$defaultLayout = $layout;

		if (strpos($layout, ':') !== false)
		{
			// Get the template and file name from the string
			$temp = explode(':', $layout);
			$template = ($temp[0] == '_') ? $template : $temp[0];
			$layout = $temp[1];
			$defaultLayout = ($temp[1]) ? $temp[1] : 'default';
		}

		// Build the template and base path for the layout
		$tPath = JPATH_THEMES . '/' . $template . '/html/' . $module . '/' . $layout . '.php';
		$bPath = JPATH_BASE . '/modules/' . $module . '/tmpl/' . $defaultLayout . '.php';

		// If the template has a layout override use it
		if (file_exists($tPath))
		{
			return $tPath;
		}
		else
		{
			return $bPath;
		}
	}

	/**
	 * Load published modules.
	 *
	 * @return  array
	 *
	 * @since   11.1
	 */
	protected static function &_load()
	{
		static $clean;

		if (isset($clean))
		{
			return $clean;
		}

		$Itemid = JRequest::getInt('Itemid');
		$app = JFactory::getApplication();
		$user = JFactory::getUser();
		$groups = implode(',', $user->getAuthorisedViewLevels());
		$lang = JFactory::getLanguage()->getTag();
		$clientId = (int) $app->getClientId();

		$cache = JFactory::getCache('com_modules', '');
		$cacheid = md5(serialize(array($Itemid, $groups, $clientId, $lang)));

		if (!($clean = $cache->get($cacheid)))
		{
			$db = JFactory::getDbo();

			$query = $db->getQuery(true);
			$query->select('m.id, m.title, m.module, m.position, m.content, m.showtitle, m.params, mm.menuid');
			$query->from('#__modules AS m');
			$query->join('LEFT', '#__modules_menu AS mm ON mm.moduleid = m.id');
			$query->where('m.published = 1');

			$query->join('LEFT', '#__extensions AS e ON e.element = m.module AND e.client_id = m.client_id');
			$query->where('e.enabled = 1');

			$date = JFactory::getDate();
<<<<<<< HEAD
			$now = $date->format($db->getDateFormat());
=======
			$now = $date->toSql();
>>>>>>> 57082fb5
			$nullDate = $db->getNullDate();
			$query->where('(m.publish_up = ' . $db->Quote($nullDate) . ' OR m.publish_up <= ' . $db->Quote($now) . ')');
			$query->where('(m.publish_down = ' . $db->Quote($nullDate) . ' OR m.publish_down >= ' . $db->Quote($now) . ')');

			$query->where('m.access IN (' . $groups . ')');
			$query->where('m.client_id = ' . $clientId);
			$query->where('(mm.menuid = ' . (int) $Itemid . ' OR mm.menuid <= 0)');

			// Filter by language
			if ($app->isSite() && $app->getLanguageFilter())
			{
				$query->where('m.language IN (' . $db->Quote($lang) . ',' . $db->Quote('*') . ')');
			}

			$query->order('m.position, m.ordering');

			// Set the query
			$db->setQuery($query);
			$modules = $db->loadObjectList();
			$clean = array();

			if ($db->getErrorNum())
			{
				JError::raiseWarning(500, JText::sprintf('JLIB_APPLICATION_ERROR_MODULE_LOAD', $db->getErrorMsg()));
				return $clean;
			}

			// Apply negative selections and eliminate duplicates
			$negId = $Itemid ? -(int) $Itemid : false;
			$dupes = array();
			for ($i = 0, $n = count($modules); $i < $n; $i++)
			{
				$module = &$modules[$i];

				// The module is excluded if there is an explicit prohibition or if
				// the Itemid is missing or zero and the module is in exclude mode.
				$negHit = ($negId === (int) $module->menuid) || (!$negId && (int) $module->menuid < 0);

				if (isset($dupes[$module->id]))
				{
					// If this item has been excluded, keep the duplicate flag set,
					// but remove any item from the cleaned array.
					if ($negHit)
					{
						unset($clean[$module->id]);
					}
					continue;
				}

				$dupes[$module->id] = true;

				// Only accept modules without explicit exclusions.
				if (!$negHit)
				{
					// Determine if this is a 1.0 style custom module (no mod_ prefix)
					// This should be eliminated when the class is refactored.
					// $module->user is deprecated.
					$file = $module->module;
					$custom = substr($file, 0, 4) == 'mod_' ?  0 : 1;
					$module->user = $custom;
					// 1.0 style custom module name is given by the title field, otherwise strip off "mod_"
					$module->name = $custom ? $module->module : substr($file, 4);
					$module->style = null;
					$module->position = strtolower($module->position);
					$clean[$module->id] = $module;
				}
			}

			unset($dupes);

			// Return to simple indexing that matches the query order.
			$clean = array_values($clean);

			$cache->store($clean, $cacheid);
		}

		return $clean;
	}

	/**
	 * Module cache helper
	 *
	 * Caching modes:
	 * To be set in XML:
	 * 'static'      One cache file for all pages with the same module parameters
	 * 'oldstatic'   1.5 definition of module caching, one cache file for all pages
	 * with the same module id and user aid,
	 * 'itemid'      Changes on itemid change, to be called from inside the module:
	 * 'safeuri'     Id created from $cacheparams->modeparams array,
	 * 'id'          Module sets own cache id's
	 *
	 * @param   object  $module        Module object
	 * @param   object  $moduleparams  Module parameters
	 * @param   object  $cacheparams   Module cache parameters - id or url parameters, depending on the module cache mode
	 *
	 * @return  string
	 *
	 * @since   11.1
	 *
	 * @link JFilterInput::clean()
	 */
	public static function moduleCache($module, $moduleparams, $cacheparams)
	{
		if (!isset($cacheparams->modeparams))
		{
			$cacheparams->modeparams = null;
		}

		if (!isset($cacheparams->cachegroup))
		{
			$cacheparams->cachegroup = $module->module;
		}

		$user = JFactory::getUser();
		$cache = JFactory::getCache($cacheparams->cachegroup, 'callback');
		$conf = JFactory::getConfig();

		// Turn cache off for internal callers if parameters are set to off and for all logged in users
		if ($moduleparams->get('owncache', null) === '0' || $conf->get('caching') == 0 || $user->get('id'))
		{
			$cache->setCaching(false);
		}

		// module cache is set in seconds, global cache in minutes, setLifeTime works in minutes
		$cache->setLifeTime($moduleparams->get('cache_time', $conf->get('cachetime') * 60) / 60);

		$wrkaroundoptions = array('nopathway' => 1, 'nohead' => 0, 'nomodules' => 1, 'modulemode' => 1, 'mergehead' => 1);

		$wrkarounds = true;
		$view_levels = md5(serialize($user->getAuthorisedViewLevels()));

		switch ($cacheparams->cachemode)
		{
			case 'id':
				$ret = $cache->get(
					array($cacheparams->class, $cacheparams->method),
					$cacheparams->methodparams,
					$cacheparams->modeparams,
					$wrkarounds,
					$wrkaroundoptions
				);
				break;

			case 'safeuri':
				$secureid = null;
				if (is_array($cacheparams->modeparams))
				{
					$uri = JRequest::get();
					$safeuri = new stdClass;
					foreach ($cacheparams->modeparams as $key => $value)
					{
						// Use int filter for id/catid to clean out spamy slugs
						if (isset($uri[$key]))
						{
							$safeuri->$key = JRequest::_cleanVar($uri[$key], 0, $value);
						}
					}
				}
				$secureid = md5(serialize(array($safeuri, $cacheparams->method, $moduleparams)));
				$ret = $cache->get(
					array($cacheparams->class, $cacheparams->method),
					$cacheparams->methodparams,
					$module->id . $view_levels . $secureid,
					$wrkarounds,
					$wrkaroundoptions
				);
				break;

			case 'static':
				$ret = $cache->get(
					array($cacheparams->class,
						$cacheparams->method),
					$cacheparams->methodparams,
					$module->module . md5(serialize($cacheparams->methodparams)),
					$wrkarounds,
					$wrkaroundoptions
				);
				break;

			case 'oldstatic': // provided for backward compatibility, not really usefull
				$ret = $cache->get(
					array($cacheparams->class, $cacheparams->method),
					$cacheparams->methodparams,
					$module->id . $view_levels,
					$wrkarounds,
					$wrkaroundoptions
				);
				break;

			case 'itemid':
			default:
				$ret = $cache->get(
					array($cacheparams->class, $cacheparams->method),
					$cacheparams->methodparams,
					$module->id . $view_levels . JRequest::getVar('Itemid', null, 'default', 'INT'),
					$wrkarounds,
					$wrkaroundoptions
				);
				break;
		}

		return $ret;
	}
}<|MERGE_RESOLUTION|>--- conflicted
+++ resolved
@@ -314,11 +314,7 @@
 			$query->where('e.enabled = 1');
 
 			$date = JFactory::getDate();
-<<<<<<< HEAD
-			$now = $date->format($db->getDateFormat());
-=======
 			$now = $date->toSql();
->>>>>>> 57082fb5
 			$nullDate = $db->getNullDate();
 			$query->where('(m.publish_up = ' . $db->Quote($nullDate) . ' OR m.publish_up <= ' . $db->Quote($now) . ')');
 			$query->where('(m.publish_down = ' . $db->Quote($nullDate) . ' OR m.publish_down >= ' . $db->Quote($now) . ')');
