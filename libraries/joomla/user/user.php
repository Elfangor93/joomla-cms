--- conflicted
+++ resolved
@@ -600,16 +600,10 @@
 
 				$this->password_clear = JArrayHelper::getValue($array, 'password', '', 'string');
 
-<<<<<<< HEAD
-				$salt = JUserHelper::genRandomPassword(32);
-				$crypt = JUserHelper::getCryptedPassword($array['password'], $salt, $defaultEncryption);
-				$array['password'] = $crypt . ':' . $salt;
+				$array['password'] = JUserHelper::hashPassword($array['password']);
 
 				// Reset the change password flag
 				$array['requireReset'] = 0;
-=======
-				$array['password'] = JUserHelper::hashPassword($array['password']);
->>>>>>> 22f371e2
 			}
 			else
 			{
