--- conflicted
+++ resolved
@@ -21,15 +21,9 @@
 class JTwitterOAuth extends JOAuth1Client
 {
 	/**
-<<<<<<< HEAD
-	* @var    Registry  Options for the JTwitterOauth object.
+	* @var Registry  Options for the JTwitterOauth object.
 	* @since  12.3
 	*/
-=======
-	 * @var JRegistry Options for the JTwitterOauth object.
-	 * @since 12.3
-	 */
->>>>>>> 96744b30
 	protected $options;
 
 	/**
