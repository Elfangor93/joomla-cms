<?php
/**
 * @package     Joomla.Platform
 * @subpackage  Client
 *
 * @copyright   Copyright (C) 2005 - 2012 Open Source Matters, Inc. All rights reserved.
 * @license     GNU General Public License version 2 or later; see LICENSE
 */

defined('JPATH_PLATFORM') or die;

/**
 * LDAP client class
 *
 * @package     Joomla.Platform
 * @subpackage  Client
 * @since       11.1
 */
class JLDAP extends JObject
{
	/**
	 * @var    string  Hostname of LDAP server
	 * @since  11.1
	 */
	public $host = null;

	/**
	 * @var    bool  Authorization Method to use
	 * @since  11.1
	 */
	public $auth_method = null;

	/**
	 * @var    int  Port of LDAP server
	 * @since  11.1
	 */
	public $port = null;

	/**
	 * @var    string  Base DN (e.g. o=MyDir)
	 * @since  11.1
	 */
	public $base_dn = null;

	/**
	 * @var    string  User DN (e.g. cn=Users,o=MyDir)
	 * @since  11.1
	 */
	public $users_dn = null;

	/**
	 * @var    string  Search String
	 * @since  11.1
	 */
	public $search_string = null;

	/**
	 * @var    boolean  Use LDAP Version 3
	 * @since  11.1
	 */
	public $use_ldapV3 = null;

	/**
	 * @var    boolean  No referrals (server transfers)
	 * @since  11.1
	 */
	public $no_referrals = null;

	/**
	 * @var    boolean  Negotiate TLS (encrypted communications)
	 * @since  11.1
	 */
	public $negotiate_tls = null;

	/**
	 * @var    string  Username to connect to server
	 * @since  11.1
	 */
	public $username = null;

	/**
	 *
	 * @var    string  Password to connect to server
	 * @since  11.1
	 */
	public $password = null;

	/**
	 * @var    mixed  LDAP Resource Identifier
	 * @since  11.1
	 */
	private $_resource = null;

	/**
	 *
	 * @var    string  Current DN
	 * @since  11.1
	 */
	private $_dn = null;

	/**
	 * Constructor
	 *
	 * @param   object  $configObj  An object of configuration variables
	 *
	 * @since   11.1
	 */
	public function __construct($configObj = null)
	{
		if (is_object($configObj))
		{
			$vars = get_class_vars(get_class($this));
			foreach (array_keys($vars) as $var)
			{
				if (substr($var, 0, 1) != '_')
				{
					$param = $configObj->get($var);
					if ($param)
					{
						$this->$var = $param;
					}
				}
			}
		}
	}

	/**
	 * Connect to server
	 *
	 * @return  boolean  True if successful
	 *
	 * @since   11.1
	 */
	public function connect()
	{
		if ($this->host == '')
		{
			return false;
		}
		$this->_resource = @ ldap_connect($this->host, $this->port);
		if ($this->_resource)
		{
			if ($this->use_ldapV3)
			{
				if (!@ldap_set_option($this->_resource, LDAP_OPT_PROTOCOL_VERSION, 3))
				{
					return false;
				}
			}
			if (!@ldap_set_option($this->_resource, LDAP_OPT_REFERRALS, intval($this->no_referrals)))
			{
				return false;
			}
			if ($this->negotiate_tls)
			{
				if (!@ldap_start_tls($this->_resource))
				{
					return false;
				}
			}
			return true;
		}
		else
		{
			return false;
		}
	}

	/**
	 * Close the connection
	 *
	 * @return  void
	 *
	 * @since   11.1
	 */
	public function close()
	{
		@ ldap_close($this->_resource);
	}

	/**
	 * Sets the DN with some template replacements
	 *
	 * @param   string  $username  The username
	 * @param   string  $nosub     ...
	 *
	 * @return  void
	 *
	 * @since   11.1
	 */
	public function setDN($username, $nosub = 0)
	{
		if ($this->users_dn == '' || $nosub)
		{
			$this->_dn = $username;
		}
		elseif (strlen($username))
		{
			$this->_dn = str_replace('[username]', $username, $this->users_dn);
		}
		else
		{
			$this->_dn = '';
		}
	}

	/**
	 * Get the DN
	 *
	 * @return  string  The current dn
	 *
	 * @since   11.1
	 */
	public function getDN()
	{
		return $this->_dn;
	}

	/**
	 * Anonymously binds to LDAP directory
	 *
	 * @return  array
	 *
	 * @since   11.1
	 */
	public function anonymous_bind()
	{
		$bindResult = @ldap_bind($this->_resource);
		return $bindResult;
	}

	/**
	 * Binds to the LDAP directory
	 *
	 * @param   string  $username  The username
	 * @param   string  $password  The password
	 * @param   string  $nosub     ...
	 *
	 * @return  boolean
	 *
	 * @since   11.1
	 */
	public function bind($username = null, $password = null, $nosub = 0)
	{
		if (is_null($username))
		{
			$username = $this->username;
		}
		if (is_null($password))
		{
			$password = $this->password;
		}
		$this->setDN($username, $nosub);
		$bindResult = @ldap_bind($this->_resource, $this->getDN(), $password);
		return $bindResult;
	}

	/**
	 * Perform an LDAP search using comma separated search strings
	 *
	 * @param   string  $search  search string of search values
	 *
	 * @return  array  Search results
	 *
	 * @since    11.1
	 */
	public function simple_search($search)
	{
		$results = explode(';', $search);
		foreach ($results as $key => $result)
		{
			$results[$key] = '(' . $result . ')';
		}
		return $this->search($results);
	}

	/**
	 * Performs an LDAP search
	 *
	 * @param   array   $filters     Search Filters (array of strings)
	 * @param   string  $dnoverride  DN Override
	 * @param   array   $attributes  An array of attributes to return (if empty, all fields are returned).
	 *
	 * @return  array  Multidimensional array of results
	 *
	 * @since   11.1
	 */
	public function search($filters, $dnoverride = null, $attributes = array())
	{
		$result = array();

		if ($dnoverride)
		{
			$dn = $dnoverride;
		}
		else
		{
			$dn = $this->base_dn;
		}

		$resource = $this->_resource;
		settype($filters, 'array');

		foreach ($filters as $search_filter)
		{
			$search_result = @ldap_search($resource, $dn, $search_filter, $attributes);

			if ($search_result && ($count = @ldap_count_entries($resource, $search_result)) > 0)
			{
				for ($i = 0; $i < $count; $i++)
				{
					$result[$i] = array();

					if (!$i)
					{
						$firstentry = @ldap_first_entry($resource, $search_result);
					}
					else
					{
						$firstentry = @ldap_next_entry($resource, $firstentry);
					}
<<<<<<< HEAD
					// Load user-specified attributes
					$attributes_array = @ldap_get_attributes($resource, $firstentry);

					// Ldap returns an array of arrays, fit this into attributes result array
					foreach ($attributes_array as $ki => $ai)
=======

					$result_array = @ldap_get_attributes($resource, $firstentry); // load user-specified attributes

					// ldap returns an array of arrays, fit this into attributes result array
					foreach ($result_array as $ki => $ai)
>>>>>>> 75caa7a0
					{
						if (is_array($ai))
						{
							$subcount = $ai['count'];
							$result[$i][$ki] = array();

							for ($k = 0; $k < $subcount; $k++)
							{
								$result[$i][$ki][$k] = $ai[$k];
							}
						}
					}

					$result[$i]['dn'] = @ldap_get_dn($resource, $firstentry);
				}
			}
		}
		return $result;
	}

	/**
	 * Replace an entry and return a true or false result
	 *
	 * @param   string  $dn         The DN which contains the attribute you want to replace
	 * @param   string  $attribute  The attribute values you want to replace
	 *
	 * @return  mixed  result of comparison (true, false, -1 on error)
	 *
	 * @since   11.1
	 */

	public function replace($dn, $attribute)
	{
		return @ldap_mod_replace($this->_resource, $dn, $attribute);
	}

	/**
	 * Modifies an entry and return a true or false result
	 *
	 * @param   string  $dn         The DN which contains the attribute you want to modify
	 * @param   string  $attribute  The attribute values you want to modify
	 *
	 * @return  mixed  result of comparison (true, false, -1 on error)
	 *
	 * @since   11.1
	 */
	public function modify($dn, $attribute)
	{
		return @ldap_modify($this->_resource, $dn, $attribute);
	}

	/**
	 * Removes attribute value from given dn and return a true or false result
	 *
	 * @param   string  $dn         The DN which contains the attribute you want to remove
	 * @param   string  $attribute  The attribute values you want to remove
	 *
	 * @return  mixed  result of comparison (true, false, -1 on error)
	 *
	 * @since   11.1
	 */
	public function remove($dn, $attribute)
	{
		$resource = $this->_resource;
		return @ldap_mod_del($resource, $dn, $attribute);
	}

	/**
	 * Compare an entry and return a true or false result
	 *
	 * @param   string  $dn         The DN which contains the attribute you want to compare
	 * @param   string  $attribute  The attribute whose value you want to compare
	 * @param   string  $value      The value you want to check against the LDAP attribute
	 *
	 * @return  mixed  result of comparison (true, false, -1 on error)
	 *
	 * @since   11.1
	 */
	public function compare($dn, $attribute, $value)
	{
		return @ldap_compare($this->_resource, $dn, $attribute, $value);
	}

	/**
	 * Read all or specified attributes of given dn
	 *
	 * @param   string  $dn         The DN of the object you want to read
	 * @param   string  $attribute  The attribute values you want to read (Optional)
	 *
	 * @return  mixed  array of attributes or -1 on error
	 *
	 * @since   11.1
	 */
	public function read($dn, $attribute = array())
	{
		$base = substr($dn, strpos($dn, ',') + 1);
		$cn = substr($dn, 0, strpos($dn, ','));
		$result = @ldap_read($this->_resource, $base, $cn);

		if ($result)
		{
			return @ldap_get_entries($this->_resource, $result);
		}
		else
		{
			return $result;
		}
	}

	/**
	 * Deletes a given DN from the tree
	 *
	 * @param   string  $dn  The DN of the object you want to delete
	 *
	 * @return  boolean  Result of operation
	 */
	public function delete($dn)
	{
		return @ldap_delete($this->_resource, $dn);
	}

	/**
	 * Create a new DN
	 *
	 * @param   string  $dn       The DN where you want to put the object
	 * @param   array   $entries  An array of arrays describing the object to add
	 *
	 * @return  boolean  Result of operation
	 */
	public function create($dn, $entries)
	{
		return @ldap_add($this->_resource, $dn, $entries);
	}

	/**
	 * Add an attribute to the given DN
	 * Note: DN has to exist already
	 *
	 * @param   string  $dn     The DN of the entry to add the attribute
	 * @param   array   $entry  An array of arrays with attributes to add
	 *
	 * @return  boolean   Result of operation
	 */
	public function add($dn, $entry)
	{
		return @ldap_mod_add($this->_resource, $dn, $entry);
	}

	/**
	 * Rename the entry
	 *
	 * @param   string   $dn           The DN of the entry at the moment
	 * @param   string   $newdn        The DN of the entry should be (only cn=newvalue)
	 * @param   string   $newparent    The full DN of the parent (null by default)
	 * @param   boolean  $deleteolddn  Delete the old values (default)
	 *
	 * @return  boolean  Result of operation
	 *
	 * @since   11.1
	 */
	public function rename($dn, $newdn, $newparent, $deleteolddn)
	{
		return @ldap_rename($this->_resource, $dn, $newdn, $newparent, $deleteolddn);
	}

	/**
	 * Returns the error message
	 *
	 * @return  string   error message
	 *
	 * @since   11.1
	 */
	public function getErrorMsg()
	{
		return @ldap_error($this->_resource);
	}

	/**
	 * Converts a dot notation IP address to net address (e.g. for Netware, etc)
	 *
	 * @param   string  $ip  IP Address (e.g. xxx.xxx.xxx.xxx)
	 *
	 * @return  string  Net address
	 *
	 * @since   11.1
	 */
	public function ipToNetAddress($ip)
	{
		$parts = explode('.', $ip);
		$address = '1#';

		foreach ($parts as $int)
		{
			$tmp = dechex($int);
			if (strlen($tmp) != 2)
			{
				$tmp = '0' . $tmp;
			}
			$address .= '\\' . $tmp;
		}
		return $address;
	}

	/**
	 * Extract readable network address from the LDAP encoded networkAddress attribute.
	 *
	 * Please keep this document block and author attribution in place.
	 *
	 * Novell Docs, see: http://developer.novell.com/ndk/doc/ndslib/schm_enu/data/sdk5624.html#sdk5624
	 * for Address types: http://developer.novell.com/ndk/doc/ndslib/index.html?page=/ndk/doc/ndslib/schm_enu/data/sdk4170.html
	 * LDAP Format, String:
	 * taggedData = uint32String "#" octetstring
	 * byte 0 = uint32String = Address Type: 0= IPX Address; 1 = IP Address
	 * byte 1 = char = "#" - separator
	 * byte 2+ = octetstring - the ordinal value of the address
	 * Note: with eDirectory 8.6.2, the IP address (type 1) returns
	 * correctly, however, an IPX address does not seem to.  eDir 8.7 may correct this.
	 * Enhancement made by Merijn van de Schoot:
	 * If addresstype is 8 (UDP) or 9 (TCP) do some additional parsing like still returning the IP address
	 *
	 * @param   string  $networkaddress  The network address
	 *
	 * @return  array
	 *
	 * @author  Jay Burrell, Systems & Networks, Mississippi State University
	 * @since   11.1
	 */
	public function LDAPNetAddr($networkaddress)
	{
		$addr = "";
		$addrtype = intval(substr($networkaddress, 0, 1));

		// Throw away bytes 0 and 1 which should be the addrtype and the "#" separator
		$networkaddress = substr($networkaddress, 2);

		if (($addrtype == 8) || ($addrtype = 9))
		{
			// TODO 1.6: If UDP or TCP, (TODO fill addrport and) strip portnumber information from address
			$networkaddress = substr($networkaddress, (strlen($networkaddress) - 4));
		}

		$addrtypes = array(
			'IPX',
			'IP',
			'SDLC',
			'Token Ring',
			'OSI',
			'AppleTalk',
			'NetBEUI',
			'Socket',
			'UDP',
			'TCP',
			'UDP6',
			'TCP6',
			'Reserved (12)',
			'URL',
			'Count');
		$len = strlen($networkaddress);
		if ($len > 0)
		{
			for ($i = 0; $i < $len; $i += 1)
			{
				$byte = substr($networkaddress, $i, 1);
				$addr .= ord($byte);
				if (($addrtype == 1) || ($addrtype == 8) || ($addrtype = 9))
				{
					// Dot separate IP addresses...
					$addr .= ".";
				}
			}
			if (($addrtype == 1) || ($addrtype == 8) || ($addrtype = 9))
			{
				// Strip last period from end of $addr
				$addr = substr($addr, 0, strlen($addr) - 1);
			}
		}
		else
		{
			$addr .= JText::_('JLIB_CLIENT_ERROR_LDAP_ADDRESS_NOT_AVAILABLE');
		}
		return array('protocol' => $addrtypes[$addrtype], 'address' => $addr);
	}

	/**
	 * Generates a LDAP compatible password
	 *
	 * @param   string  $password  Clear text password to encrypt
	 * @param   string  $type      Type of password hash, either md5 or SHA
	 *
	 * @return  string   Encrypted password
	 *
	 * @since   11.1
	 */
	public function generatePassword($password, $type = 'md5')
	{
		$userpassword = '';
		switch (strtolower($type))
		{
			case 'sha':
				$userpassword = '{SHA}' . base64_encode(pack('H*', sha1($password)));
			case 'md5':
			default:
				$userpassword = '{MD5}' . base64_encode(pack('H*', md5($password)));
				break;
		}
		return $userpassword;
	}
}<|MERGE_RESOLUTION|>--- conflicted
+++ resolved
@@ -319,19 +319,11 @@
 					{
 						$firstentry = @ldap_next_entry($resource, $firstentry);
 					}
-<<<<<<< HEAD
-					// Load user-specified attributes
-					$attributes_array = @ldap_get_attributes($resource, $firstentry);
-
-					// Ldap returns an array of arrays, fit this into attributes result array
-					foreach ($attributes_array as $ki => $ai)
-=======
 
 					$result_array = @ldap_get_attributes($resource, $firstentry); // load user-specified attributes
 
 					// ldap returns an array of arrays, fit this into attributes result array
 					foreach ($result_array as $ki => $ai)
->>>>>>> 75caa7a0
 					{
 						if (is_array($ai))
 						{
