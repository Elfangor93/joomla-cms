<?php
/**
 * @package     Joomla.Platform
 * @subpackage  Database
 *
 * @copyright   Copyright (C) 2005 - 2012 Open Source Matters, Inc. All rights reserved.
 * @license     GNU General Public License version 2 or later; see LICENSE
 */

defined('JPATH_PLATFORM') or die;

JLoader::register('JDatabaseQuerySQLSrv', __DIR__ . '/sqlsrvquery.php');

/**
 * SQL Server database driver
 *
 * @package     Joomla.Platform
 * @subpackage  Database
 * @see         http://msdn.microsoft.com/en-us/library/cc296152(SQL.90).aspx
 * @since       11.1
 */
class JDatabaseSQLSrv extends JDatabase
{
	/**
	 * The name of the database driver.
	 *
	 * @var    string
	 * @since  11.1
	 */
	public $name = 'sqlsrv';

	/**
	 * The character(s) used to quote SQL statement names such as table names or field names,
	 * etc.  The child classes should define this as necessary.  If a single character string the
	 * same character is used for both sides of the quoted name, else the first character will be
	 * used for the opening quote and the second for the closing quote.
	 *
	 * @var    string
	 * @since  11.1
	 */
	protected $nameQuote = '[]';

	/**
	 * The null or zero representation of a timestamp for the database driver.  This should be
	 * defined in child classes to hold the appropriate value for the engine.
	 *
	 * @var    string
	 * @since  11.1
	 */
	protected $nullDate = '1900-01-01 00:00:00';

	/**
	 * Test to see if the SQLSRV connector is available.
	 *
	 * @return  boolean  True on success, false otherwise.
	 *
	 * @since   11.1
	 */
	public static function test()
	{
		return (function_exists('sqlsrv_connect'));
	}

	/**
	 * Constructor.
	 *
	 * @param   array  $options  List of options used to configure the connection
	 *
	 * @since   11.1
	 */
	protected function __construct($options)
	{
		// Get some basic values from the options.
		$options['host'] = (isset($options['host'])) ? $options['host'] : 'localhost';
		$options['user'] = (isset($options['user'])) ? $options['user'] : '';
		$options['password'] = (isset($options['password'])) ? $options['password'] : '';
		$options['database'] = (isset($options['database'])) ? $options['database'] : '';
		$options['select'] = (isset($options['select'])) ? (bool) $options['select'] : true;

		// Build the connection configuration array.
		$config = array(
			'Database' => $options['database'],
			'uid' => $options['user'],
			'pwd' => $options['password'],
			'CharacterSet' => 'UTF-8',
			'ReturnDatesAsStrings' => true);

		// Make sure the SQLSRV extension for PHP is installed and enabled.
		if (!function_exists('sqlsrv_connect'))
		{

			// Legacy error handling switch based on the JError::$legacy switch.
			// @deprecated  12.1
			if (JError::$legacy)
			{
				$this->errorNum = 1;
				$this->errorMsg = JText::_('JLIB_DATABASE_ERROR_ADAPTER_SQLSRV');
				return;
			}
			else
			{
				throw new JDatabaseException(JText::_('JLIB_DATABASE_ERROR_ADAPTER_SQLSRV'));
			}
		}

		// Attempt to connect to the server.
		if (!($this->connection = @ sqlsrv_connect($options['host'], $config)))
		{

			// Legacy error handling switch based on the JError::$legacy switch.
			// @deprecated  12.1
			if (JError::$legacy)
			{
				$this->errorNum = 2;
				$this->errorMsg = JText::_('JLIB_DATABASE_ERROR_CONNECT_SQLSRV');
				return;
			}
			else
			{
				throw new JDatabaseException(JText::_('JLIB_DATABASE_ERROR_CONNECT_SQLSRV'));
			}
		}

		// Make sure that DB warnings are not returned as errors.
		sqlsrv_configure('WarningsReturnAsErrors', 0);

		// Finalize initialisation
		parent::__construct($options);

		// If auto-select is enabled select the given database.
		if ($options['select'] && !empty($options['database']))
		{
			$this->select($options['database']);
		}
	}

	/**
	 * Destructor.
	 *
	 * @since   11.1
	 */
	public function __destruct()
	{
		if (is_resource($this->connection))
		{
			sqlsrv_close($this->connection);
		}
	}

	/**
	 * Get table constraints
	 *
	 * @param   string  $tableName  The name of the database table.
	 *
	 * @return  array  Any constraints available for the table.
	 *
	 * @since   11.1
	 */
	protected function getTableConstraints($tableName)
	{
		$query = $this->getQuery(true);

		$this->setQuery(
			'SELECT CONSTRAINT_NAME FROM' . ' INFORMATION_SCHEMA.TABLE_CONSTRAINTS' . ' WHERE TABLE_NAME = ' . $query->quote($tableName)
		);

		return $this->loadColumn();
	}

	/**
	 * Rename constraints.
	 *
	 * @param   array   $constraints  Array(strings) of table constraints
	 * @param   string  $prefix       A string
	 * @param   string  $backup       A string
	 *
	 * @return  void
	 *
	 * @since   11.1
	 */
	protected function renameConstraints($constraints = array(), $prefix = null, $backup = null)
	{
		foreach ($constraints as $constraint)
		{
			$this->setQuery('sp_rename ' . $constraint . ',' . str_replace($prefix, $backup, $constraint));
			$this->query();
		}
	}

	/**
	 * Method to escape a string for usage in an SQL statement.
	 *
	 * The escaping for MSSQL isn't handled in the driver though that would be nice.  Because of this we need
	 * to handle the escaping ourselves.
	 *
	 * @param   string   $text   The string to be escaped.
	 * @param   boolean  $extra  Optional parameter to provide extra escaping.
	 *
	 * @return  string  The escaped string.
	 *
	 * @since   11.1
	 */
	public function escape($text, $extra = false)
	{
		// TODO: MSSQL Compatible escaping
		$result = addslashes($text);
		$result = str_replace("\'", "''", $result);
		$result = str_replace('\"', '"', $result);

		// $result = str_replace("\\", "''", $result);

		if ($extra)
		{
			// We need the below str_replace since the search in sql server doesn't recognize _ character.
			$result = str_replace('_', '[_]', $result);
		}

		return $result;
	}

	/**
	 * Determines if the connection to the server is active.
	 *
	 * @return  boolean  True if connected to the database engine.
	 *
	 * @since   11.1
	 */
	public function connected()
	{
		// TODO: Run a blank query here
		return true;
	}

	/**
	 * Drops a table from the database.
	 *
	 * @param   string   $tableName  The name of the database table to drop.
	 * @param   boolean  $ifExists   Optionally specify that the table must exist before it is dropped.
	 *
	 * @return  JDatabaseSQLSrv  Returns this object to support chaining.
	 *
	 * @since   11.1
	 * @throws  JDatabaseException
	 */
	public function dropTable($tableName, $ifExists = true)
	{
		$query = $this->getQuery(true);

		if ($ifExists)
		{
			$this->setQuery(
				'IF EXISTS(SELECT TABLE_NAME FROM' . ' INFORMATION_SCHEMA.TABLES WHERE TABLE_NAME = ' . $query->quote($tableName) . ') DROP TABLE ' . $tableName
			);
		}
		else
		{
			$this->setQuery('DROP TABLE ' . $tableName);
		}

		$this->query();

		return $this;
	}

	/**
	 * Get the number of affected rows for the previous executed SQL statement.
	 *
	 * @return  integer  The number of affected rows.
	 *
	 * @since   11.1
	 */
	public function getAffectedRows()
	{
		return sqlsrv_rows_affected($this->cursor);
	}

	/**
	 * Method to get the database collation in use by sampling a text field of a table in the database.
	 *
	 * @return  mixed  The collation in use by the database or boolean false if not supported.
	 *
	 * @since   11.1
	 */
	public function getCollation()
	{
		// TODO: Not fake this
		return 'MSSQL UTF-8 (UCS2)';
	}

	/**
	 * Gets an exporter class object.
	 *
	 * @return  JDatabaseExporterSQLAzure  An exporter object.
	 *
	 * @since   11.1
	 * @throws  JDatabaseException
	 */
	public function getExporter()
	{
		// Make sure we have an exporter class for this driver.
		if (!class_exists('JDatabaseExporterSQLAzure'))
		{
			throw new JDatabaseException(JText::_('JLIB_DATABASE_ERROR_MISSING_EXPORTER'));
		}

		$o = new JDatabaseExporterSQLAzure;
		$o->setDbo($this);

		return $o;
	}

	/**
	 * Gets an importer class object.
	 *
	 * @return  JDatabaseImporterSQLAzure  An importer object.
	 *
	 * @since   11.1
	 * @throws  JDatabaseException
	 */
	public function getImporter()
	{
		// Make sure we have an importer class for this driver.
		if (!class_exists('JDatabaseImporterSQLAzure'))
		{
			throw new JDatabaseException(JText::_('JLIB_DATABASE_ERROR_MISSING_IMPORTER'));
		}

		$o = new JDatabaseImporterSQLAzure;
		$o->setDbo($this);

		return $o;
	}

	/**
	 * Get the number of returned rows for the previous executed SQL statement.
	 *
	 * @param   resource  $cursor  An optional database cursor resource to extract the row count from.
	 *
	 * @return  integer   The number of returned rows.
	 *
	 * @since   11.1
	 */
	public function getNumRows($cursor = null)
	{
		return sqlsrv_num_rows($cursor ? $cursor : $this->cursor);
	}

	/**
	 * Get the current or query, or new JDatabaseQuery object.
	 *
	 * @param   boolean  $new  False to return the last query set, True to return a new JDatabaseQuery object.
	 *
	 * @return  mixed  The current value of the internal SQL variable or a new JDatabaseQuery object.
	 *
	 * @since   11.1
	 * @throws  JDatabaseException
	 */
	public function getQuery($new = false)
	{
		if ($new)
		{
			// Make sure we have a query class for this driver.
			if (!class_exists('JDatabaseQuerySQLSrv'))
			{
				throw new JDatabaseException(JText::_('JLIB_DATABASE_ERROR_MISSING_QUERY'));
			}
			return new JDatabaseQuerySQLSrv($this);
		}
		else
		{
			return $this->sql;
		}
	}

	/**
	 * Retrieves field information about the given tables.
	 *
	 * @param   mixed    $table     A table name
	 * @param   boolean  $typeOnly  True to only return field types.
	 *
	 * @return  array  An array of fields.
	 *
	 * @since   11.1
	 * @throws  JDatabaseException
	 */
	public function getTableColumns($table, $typeOnly = true)
	{
		// Initialise variables.
		$result = array();

		$table_temp = $this->replacePrefix((string) $table);

		// Set the query to get the table fields statement.
		$this->setQuery(
			'SELECT column_name as Field, data_type as Type, is_nullable as \'Null\', column_default as \'Default\'' .
			' FROM information_schema.columns' . ' WHERE table_name = ' . $this->quote($table_temp)
		);
		$fields = $this->loadObjectList();

		// If we only want the type as the value add just that to the list.
		if ($typeOnly)
		{
			foreach ($fields as $field)
			{
				$result[$field->Field] = preg_replace("/[(0-9)]/", '', $field->Type);
			}
		}
		// If we want the whole field data object add that to the list.
		else
		{
			foreach ($fields as $field)
			{
				$result[$field->Field] = $field;
			}
		}

		return $result;
	}

	/**
	 * Shows the table CREATE statement that creates the given tables.
	 *
	 * This is unsupported by MSSQL.
	 *
	 * @param   mixed  $tables  A table name or a list of table names.
	 *
	 * @return  array  A list of the create SQL for the tables.
	 *
	 * @since   11.1
	 * @throws  JDatabaseException
	 */
	public function getTableCreate($tables)
	{
		return '';
	}

	/**
	 * Get the details list of keys for a table.
	 *
	 * @param   string  $table  The name of the table.
	 *
	 * @return  array  An array of the column specification for the table.
	 *
	 * @since   11.1
	 * @throws  JDatabaseException
	 */
	public function getTableKeys($table)
	{
		// TODO To implement.
		return array();
	}

	/**
	 * Method to get an array of all tables in the database.
	 *
	 * @return  array  An array of all the tables in the database.
	 *
	 * @since   11.1
	 * @throws  JDatabaseException
	 */
	public function getTableList()
	{
		// Set the query to get the tables statement.
		$this->setQuery('SELECT name FROM ' . $this->getDatabase() . '.sys.Tables WHERE type = \'U\';');
		$tables = $this->loadColumn();

		return $tables;
	}

	/**
	 * Get the version of the database connector.
	 *
	 * @return  string  The database connector version.
	 *
	 * @since   11.1
	 */
	public function getVersion()
	{
<<<<<<< HEAD
		// TODO: Don't hardcode this.
		return '5.1.0';
	}

	/**
	 * Determines if the database engine supports UTF-8 character encoding.
	 *
	 * @return  boolean  True if supported.
	 *
	 * @since   11.1
	 */
	public function hasUTF()
	{
		return true;
=======
		return sqlsrv_server_info($this->connection);
>>>>>>> 78aeaf7e
	}

	/**
	 * Inserts a row into a table based on an object's properties.
	 *
	 * @param   string  $table    The name of the database table to insert into.
	 * @param   object  &$object  A reference to an object whose public properties match the table fields.
	 * @param   string  $key      The name of the primary key. If provided the object property is updated.
	 *
	 * @return  boolean    True on success.
	 *
	 * @since   11.1
	 * @throws  JDatabaseException
	 */
	public function insertObject($table, &$object, $key = null)
	{
		$fields = array();
		$values = array();
		$statement = 'INSERT INTO ' . $this->quoteName($table) . ' (%s) VALUES (%s)';
		foreach (get_object_vars($object) as $k => $v)
		{
			if (is_array($v) or is_object($v))
			{
				continue;
			}
			if (!$this->checkFieldExists($table, $k))
			{
				continue;
			}
			if ($k[0] == '_')
			{
<<<<<<< HEAD
				// Internal field
=======
				// internal field
>>>>>>> 78aeaf7e
				continue;
			}
			if ($k == $key && $key == 0)
			{
				continue;
			}
			$fields[] = $this->quoteName($k);
			$values[] = $this->Quote($v);
		}
		// Set the query and execute the insert.
		$this->setQuery(sprintf($statement, implode(',', $fields), implode(',', $values)));
		if (!$this->query())
		{
			return false;
		}
		$id = $this->insertid();
		if ($key && $id)
		{
			$object->$key = $id;
		}
		return true;
	}

	/**
	 * Method to get the auto-incremented value from the last INSERT statement.
	 *
	 * @return  integer  The value of the auto-increment field from the last inserted row.
	 *
	 * @since   11.1
	 */
	public function insertid()
	{
		// TODO: SELECT IDENTITY
		$this->setQuery('SELECT @@IDENTITY');
		return (int) $this->loadResult();
	}

	/**
	 * Method to get the first field of the first row of the result set from the database query.
	 *
	 * @return  mixed  The return value or null if the query failed.
	 *
	 * @since   11.1
	 * @throws  JDatabaseException
	 */
	public function loadResult()
	{
		// Initialise variables.
		$ret = null;

		// Execute the query and get the result set cursor.
		if (!($cursor = $this->query()))
		{
			return null;
		}

		// Get the first row from the result set as an array.
		if ($row = sqlsrv_fetch_array($cursor, SQLSRV_FETCH_NUMERIC))
		{
			$ret = $row[0];
		}
		// Free up system resources and return.
		$this->freeResult($cursor);

		// For SQLServer - we need to strip slashes
		$ret = stripslashes($ret);

		return $ret;
	}

	/**
	 * Execute the SQL statement.
	 *
	 * @return  mixed  A database cursor resource on success, boolean false on failure.
	 *
	 * @since   11.1
	 * @throws  JDatabaseException
	 */
	public function query()
	{
		if (!is_resource($this->connection))
		{

			// Legacy error handling switch based on the JError::$legacy switch.
			// @deprecated  12.1
			if (JError::$legacy)
			{

				if ($this->debug)
				{
					JError::raiseError(500, 'JDatabaseDriverSQLAzure::query: ' . $this->errorNum . ' - ' . $this->errorMsg);
				}
				return false;
			}
			else
			{
				JLog::add(JText::sprintf('JLIB_DATABASE_QUERY_FAILED', $this->errorNum, $this->errorMsg), JLog::ERROR, 'database');
				throw new JDatabaseException($this->errorMsg, $this->errorNum);
			}
		}

		// Take a local copy so that we don't modify the original query and cause issues later
		$sql = $this->replacePrefix((string) $this->sql);
		if ($this->limit > 0 || $this->offset > 0)
		{
			$sql = $this->limit($sql, $this->limit, $this->offset);
		}

		// If debugging is enabled then let's log the query.
		if ($this->debug)
		{

			// Increment the query counter and add the query to the object queue.
			$this->count++;
			$this->log[] = $sql;

			JLog::add($sql, JLog::DEBUG, 'databasequery');
		}

		// Reset the error values.
		$this->errorNum = 0;
		$this->errorMsg = '';

		// SQLSrv_num_rows requires a static or keyset cursor.
		if (strncmp(ltrim(strtoupper($sql)), 'SELECT', strlen('SELECT')) == 0)
		{
			$array = array('Scrollable' => SQLSRV_CURSOR_KEYSET);
		}
		else
		{
			$array = array();
		}

		// Execute the query.
		$this->cursor = sqlsrv_query($this->connection, $sql, array(), $array);

		// If an error occurred handle it.
		if (!$this->cursor)
		{

			// Populate the errors.
			$errors = sqlsrv_errors();
			$this->errorNum = $errors[0]['SQLSTATE'];
			$this->errorMsg = $errors[0]['message'] . 'SQL=' . $sql;

			// Legacy error handling switch based on the JError::$legacy switch.
			// @deprecated  12.1
			if (JError::$legacy)
			{

				if ($this->debug)
				{
					JError::raiseError(500, 'JDatabaseDriverSQLAzure::query: ' . $this->errorNum . ' - ' . $this->errorMsg);
				}
				return false;
			}
			else
			{
				JLog::add(JText::sprintf('JLIB_DATABASE_QUERY_FAILED', $this->errorNum, $this->errorMsg), JLog::ERROR, 'databasequery');
				throw new JDatabaseException($this->errorMsg, $this->errorNum);
			}
		}

		return $this->cursor;
	}
	/**
	 * This function replaces a string identifier <var>$prefix</var> with the string held is the
	 * <var>tablePrefix</var> class variable.
	 *
	 * @param   string  $sql     The SQL statement to prepare.
	 * @param   string  $prefix  The common table prefix.
	 *
	 * @return  string  The processed SQL statement.
	 *
	 * @since   11.1
	 */
	public function replacePrefix($sql, $prefix = '#__')
	{
		$tablePrefix = 'jos_';
		// Initialize variables.
		$escaped = false;
		$startPos = 0;
		$quoteChar = '';
		$literal = '';

		$sql = trim($sql);
		$n = strlen($sql);

		while ($startPos < $n)
		{
			$ip = strpos($sql, $prefix, $startPos);
			if ($ip === false)
			{
				break;
			}

			$j = strpos($sql, "N'", $startPos);
			$k = strpos($sql, '"', $startPos);
			if (($k !== false) && (($k < $j) || ($j === false)))
			{
				$quoteChar = '"';
				$j = $k;
			}
			else
			{
				$quoteChar = "'";
			}

			if ($j === false)
			{
				$j = $n;
			}

			$literal .= str_replace($prefix, $this->tablePrefix, substr($sql, $startPos, $j - $startPos));
			$startPos = $j;

			$j = $startPos + 1;

			if ($j >= $n)
			{
				break;
			}

			// quote comes first, find end of quote
			while (true)
			{
				$k = strpos($sql, $quoteChar, $j);
				$escaped = false;
				if ($k === false)
				{
					break;
				}
				$l = $k - 1;
				while ($l >= 0 && $sql{$l} == '\\')
				{
					$l--;
					$escaped = !$escaped;
				}
				if ($escaped)
				{
					$j = $k + 1;
					continue;
				}
				break;
			}
			if ($k === false)
			{
				// error in the query - no end quote; ignore it
				break;
			}
			$literal .= substr($sql, $startPos, $k - $startPos + 1);
			$startPos = $k + 1;
		}
		if ($startPos < $n)
		{
			$literal .= substr($sql, $startPos, $n - $startPos);
		}

		return $literal;
	}

	/**
	 * Select a database for use.
	 *
	 * @param   string  $database  The name of the database to select for use.
	 *
	 * @return  boolean  True if the database was successfully selected.
	 *
	 * @since   11.1
	 * @throws  JDatabaseException
	 */
	public function select($database)
	{
		if (!$database)
		{
			return false;
		}

		if (!sqlsrv_query($this->connection, 'USE ' . $database, null, array('scrollable' => SQLSRV_CURSOR_STATIC)))
		{

			// Legacy error handling switch based on the JError::$legacy switch.
			// @deprecated  12.1
			if (JError::$legacy)
			{
				$this->errorNum = 3;
				$this->errorMsg = JText::_('JLIB_DATABASE_ERROR_DATABASE_CONNECT');
				return false;
			}
			else
			{
				throw new JDatabaseException(JText::_('JLIB_DATABASE_ERROR_DATABASE_CONNECT'));
			}
		}

		return true;
	}

	/**
	 * Set the connection to use UTF-8 character encoding.
	 *
	 * @return  boolean  True on success.
	 *
	 * @since   11.1
	 */
	public function setUTF()
	{
		// TODO: Remove this?
	}

	/**
	 * Method to commit a transaction.
	 *
	 * @return  void
	 *
	 * @since   11.1
	 * @throws  JDatabaseException
	 */
	public function transactionCommit()
	{
		$this->setQuery('COMMIT TRANSACTION');
		$this->query();
	}

	/**
	 * Method to roll back a transaction.
	 *
	 * @return  void
	 *
	 * @since   11.1
	 * @throws  JDatabaseException
	 */
	public function transactionRollback()
	{
		$this->setQuery('ROLLBACK TRANSACTION');
		$this->query();
	}

	/**
	 * Method to initialize a transaction.
	 *
	 * @return  void
	 *
	 * @since   11.1
	 * @throws  JDatabaseException
	 */
	public function transactionStart()
	{
		$this->setQuery('START TRANSACTION');
		$this->query();
	}

	/**
	 * Method to fetch a row from the result set cursor as an array.
	 *
	 * @param   mixed  $cursor  The optional result set cursor from which to fetch the row.
	 *
	 * @return  mixed  Either the next row from the result set or false if there are no more rows.
	 *
	 * @since   11.1
	 */
	protected function fetchArray($cursor = null)
	{
		return sqlsrv_fetch_array($cursor ? $cursor : $this->cursor, SQLSRV_FETCH_NUMERIC);
	}

	/**
	 * Method to fetch a row from the result set cursor as an associative array.
	 *
	 * @param   mixed  $cursor  The optional result set cursor from which to fetch the row.
	 *
	 * @return  mixed  Either the next row from the result set or false if there are no more rows.
	 *
	 * @since   11.1
	 */
	protected function fetchAssoc($cursor = null)
	{
		return sqlsrv_fetch_array($cursor ? $cursor : $this->cursor, SQLSRV_FETCH_ASSOC);
	}

	/**
	 * Method to fetch a row from the result set cursor as an object.
	 *
	 * @param   mixed   $cursor  The optional result set cursor from which to fetch the row.
	 * @param   string  $class   The class name to use for the returned row object.
	 *
	 * @return  mixed   Either the next row from the result set or false if there are no more rows.
	 *
	 * @since   11.1
	 */
	protected function fetchObject($cursor = null, $class = 'stdClass')
	{
		return sqlsrv_fetch_object($cursor ? $cursor : $this->cursor, $class);
	}

	/**
	 * Method to free up the memory used for the result set.
	 *
	 * @param   mixed  $cursor  The optional result set cursor from which to fetch the row.
	 *
	 * @return  void
	 *
	 * @since   11.1
	 */
	protected function freeResult($cursor = null)
	{
		sqlsrv_free_stmt($cursor ? $cursor : $this->cursor);
	}

	/**
	 * Method to check and see if a field exists in a table.
	 *
	 * @param   string  $table  The table in which to verify the field.
	 * @param   string  $field  The field to verify.
	 *
	 * @return  boolean  True if the field exists in the table.
	 *
	 * @since   11.1
	 */
	protected function checkFieldExists($table, $field)
	{
		$table = $this->replacePrefix((string) $table);
		$sql = "SELECT COLUMN_NAME FROM INFORMATION_SCHEMA.COLUMNS" . " WHERE TABLE_NAME = '$table' AND COLUMN_NAME = '$field'" .
			" ORDER BY ORDINAL_POSITION";
		$this->setQuery($sql);

		if ($this->loadResult())
		{
			return true;
		}
		else
		{
			return false;
		}
	}

	/**
	 * Method to wrap an SQL statement to provide a LIMIT and OFFSET behavior for scrolling through a result set.
	 *
	 * @param   string   $sql     The SQL statement to process.
	 * @param   integer  $limit   The maximum affected rows to set.
	 * @param   integer  $offset  The affected row offset to set.
	 *
	 * @return  string   The processed SQL statement.
	 *
	 * @since   11.1
	 */
	protected function limit($sql, $limit, $offset)
	{
		$orderBy = stristr($sql, 'ORDER BY');
		if (is_null($orderBy) || empty($orderBy))
		{
			$orderBy = 'ORDER BY (select 0)';
		}
		$sql = str_ireplace($orderBy, '', $sql);

		$rowNumberText = ',ROW_NUMBER() OVER (' . $orderBy . ') AS RowNumber FROM ';

		$sql = preg_replace('/\\s+FROM/', '\\1 ' . $rowNumberText . ' ', $sql, 1);
		$sql = 'SELECT TOP ' . $this->limit . ' * FROM (' . $sql . ') _myResults WHERE RowNumber > ' . $this->offset;

		return $sql;
	}

	/**
	 * Renames a table in the database.
	 *
	 * @param   string  $oldTable  The name of the table to be renamed
	 * @param   string  $newTable  The new name for the table.
	 * @param   string  $backup    Table prefix
	 * @param   string  $prefix    For the table - used to rename constraints in non-mysql databases
	 *
	 * @return  JDatabase  Returns this object to support chaining.
	 *
	 * @since   11.4
	 * @throws  JDatabaseException
	 */
	public function renameTable($oldTable, $newTable, $backup = null, $prefix = null)
	{
		$constraints = array();

		if (!is_null($prefix) && !is_null($backup))
		{
			$constraints = $this->getTableConstraints($oldTable);
		}
		if (!empty($constraints))
		{
			$this->renameConstraints($constraints, $prefix, $backup);
		}

		$this->setQuery("sp_rename '" . $oldTable . "', '" . $newTable . "'");

		return $this->query();
	}

	/**
	 * Locks a table in the database.
	 *
	 * @param   string  $tableName  The name of the table to lock.
	 *
	 * @return  JDatabase  Returns this object to support chaining.
	 *
	 * @since   11.4
	 * @throws  JDatabaseException
	 */
	public function lockTable($tableName)
	{
		return $this;
	}

	/**
	 * Unlocks tables in the database.
	 *
	 * @return  JDatabase  Returns this object to support chaining.
	 *
	 * @since   11.4
	 * @throws  JDatabaseException
	 */
	public function unlockTables()
	{
		return $this;
	}
}<|MERGE_RESOLUTION|>--- conflicted
+++ resolved
@@ -476,24 +476,7 @@
 	 */
 	public function getVersion()
 	{
-<<<<<<< HEAD
-		// TODO: Don't hardcode this.
-		return '5.1.0';
-	}
-
-	/**
-	 * Determines if the database engine supports UTF-8 character encoding.
-	 *
-	 * @return  boolean  True if supported.
-	 *
-	 * @since   11.1
-	 */
-	public function hasUTF()
-	{
-		return true;
-=======
 		return sqlsrv_server_info($this->connection);
->>>>>>> 78aeaf7e
 	}
 
 	/**
@@ -525,11 +508,7 @@
 			}
 			if ($k[0] == '_')
 			{
-<<<<<<< HEAD
-				// Internal field
-=======
 				// internal field
->>>>>>> 78aeaf7e
 				continue;
 			}
 			if ($k == $key && $key == 0)
