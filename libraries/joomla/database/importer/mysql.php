<?php
/**
 * @package     Joomla.Platform
 * @subpackage  Database
 *
 * @copyright   Copyright (C) 2005 - 2014 Open Source Matters, Inc. All rights reserved.
 * @license     GNU General Public License version 2 or later; see LICENSE
 */

defined('JPATH_PLATFORM') or die;

/**
 * MySQL import driver.
 *
<<<<<<< HEAD
 * @package     Joomla.Platform
 * @subpackage  Database
 * @since       11.1
 * @deprecated  Will be removed when the minimum supported PHP version no longer includes the deprecated PHP `mysql` extension
=======
 * @since  11.1
>>>>>>> bd1d87da
 */
class JDatabaseImporterMysql extends JDatabaseImporterMysqli
{
	/**
	 * Checks if all data and options are in order prior to exporting.
	 *
	 * @return  JDatabaseImporterMysql  Method supports chaining.
	 *
	 * @since   11.1
	 * @throws  Exception if an error is encountered.
	 */
	public function check()
	{
		// Check if the db connector has been set.
		if (!($this->db instanceof JDatabaseDriverMysql))
		{
			throw new Exception('JPLATFORM_ERROR_DATABASE_CONNECTOR_WRONG_TYPE');
		}

		// Check if the tables have been specified.
		if (empty($this->from))
		{
			throw new Exception('JPLATFORM_ERROR_NO_TABLES_SPECIFIED');
		}

		return $this;
	}
}<|MERGE_RESOLUTION|>--- conflicted
+++ resolved
@@ -12,14 +12,8 @@
 /**
  * MySQL import driver.
  *
-<<<<<<< HEAD
- * @package     Joomla.Platform
- * @subpackage  Database
  * @since       11.1
  * @deprecated  Will be removed when the minimum supported PHP version no longer includes the deprecated PHP `mysql` extension
-=======
- * @since  11.1
->>>>>>> bd1d87da
  */
 class JDatabaseImporterMysql extends JDatabaseImporterMysqli
 {
