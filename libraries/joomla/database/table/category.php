<?php
/**
 * @package     Joomla.Platform
 * @subpackage  Database
 *
 * @copyright   Copyright (C) 2005 - 2011 Open Source Matters, Inc. All rights reserved.
 * @license     GNU General Public License version 2 or later; see LICENSE
 */

defined('JPATH_PLATFORM') or die;

jimport('joomla.database.tablenested');

/**
 * Category table
 *
 * @package     Joomla.Platform
 * @subpackage  Table
 * @since       11.1
 */
class JTableCategory extends JTableNested
{
	/**
	 * Constructor
	 *
	 * @param   JDatabase  &$db  A database connector object
	 *
	 * @since   11.1
	 */
	public function __construct(&$db)
	{
		parent::__construct('#__categories', 'id', $db);

		$this->access = (int) JFactory::getConfig()->get('access');
	}

	/**
	 * Method to compute the default name of the asset.
	 * The default name is in the form table_name.id
	 * where id is the value of the primary key of the table.
	 *
	 * @return  string
	 *
	 * @since   11.1
	 */
	protected function _getAssetName()
	{
		$k = $this->_tbl_key;
		return $this->extension . '.category.' . (int) $this->$k;
	}

	/**
	 * Method to return the title to use for the asset table.
	 *
	 * @return  string
	 *
	 * @since   11.1
	 */
	protected function _getAssetTitle()
	{
		return $this->title;
	}

	/**
	 * Get the parent asset id for the record
	 *
	 * @param   JTable   $table  A JTable object for the asset parent.
	 * @param   integer  $id     The id for the asset
	 *
	 * @return  integer  The id of the asset's parent
	 *
	 * @since   11.1
	 */
	protected function _getAssetParentId($table = null, $id = null)
	{
		// Initialise variables.
		$assetId = null;

		// This is a category under a category.
		if ($this->parent_id > 1)
		{
			// Build the query to get the asset id for the parent category.
			$query = $this->_db->getQuery(true);
			$query->select($this->_db->quoteName('asset_id'));
			$query->from($this->_db->quoteName('#__categories'));
			$query->where($this->_db->quoteName('id') . ' = ' . $this->parent_id);

			// Get the asset id from the database.
			$this->_db->setQuery($query);
			if ($result = $this->_db->loadResult())
			{
				$assetId = (int) $result;
			}
		}
		// This is a category that needs to parent with the extension.
		elseif ($assetId === null)
		{
			// Build the query to get the asset id for the parent category.
			$query = $this->_db->getQuery(true);
			$query->select($this->_db->quoteName('id'));
			$query->from($this->_db->quoteName('#__assets'));
			$query->where($this->_db->quoteName('name') . ' = ' . $this->_db->quote($this->extension));

			// Get the asset id from the database.
			$this->_db->setQuery($query);
			if ($result = $this->_db->loadResult())
			{
				$assetId = (int) $result;
			}
		}

		// Return the asset id.
		if ($assetId)
		{
			return $assetId;
		}
		else
		{
			return parent::_getAssetParentId($table, $id);
		}
	}

	/**
	 * Override check function
	 *
	 * @return  boolean
	 *
	 * @see     JTable::check
	 * @since   11.1
	 */
	public function check()
	{
		// Check for a title.
		if (trim($this->title) == '')
		{
			$this->setError(JText::_('JLIB_DATABASE_ERROR_MUSTCONTAIN_A_TITLE_CATEGORY'));
			return false;
		}
		$this->alias = trim($this->alias);
		if (empty($this->alias))
		{
			$this->alias = $this->title;
		}

		$this->alias = JApplication::stringURLSafe($this->alias);
		if (trim(str_replace('-', '', $this->alias)) == '')
		{
			$this->alias = JFactory::getDate()->format('Y-m-d-H-i-s');
		}

		return true;
	}

	/**
	 * Overloaded bind function.
	 *
	 * @param   array   $array   named array
	 * @param   string  $ignore  An optional array or space separated list of properties
	 * to ignore while binding.
	 *
	 * @return  mixed   Null if operation was satisfactory, otherwise returns an error
	 *
	 * @see     JTable::bind
	 * @since   11.1
	 */
	public function bind($array, $ignore = '')
	{
		if (isset($array['params']) && is_array($array['params']))
		{
			$registry = new JRegistry;
			$registry->loadArray($array['params']);
			$array['params'] = (string) $registry;
		}

		if (isset($array['metadata']) && is_array($array['metadata']))
		{
			$registry = new JRegistry;
			$registry->loadArray($array['metadata']);
			$array['metadata'] = (string) $registry;
		}

		// Bind the rules.
		if (isset($array['rules']) && is_array($array['rules']))
		{
			$rules = new JRules($array['rules']);
			$this->setRules($rules);
		}

		return parent::bind($array, $ignore);
	}

	/**
	 * Overridden JTable::store to set created/modified and user id.
	 *
	 * @param   boolean  $updateNulls  True to update fields even if they are null.
	 *
	 * @return  boolean  True on success.
	 *
	 * @since   11.1
	 */
	public function store($updateNulls = false)
	{
		$date = JFactory::getDate();
		$user = JFactory::getUser();

		if ($this->id)
		{
			// Existing category
<<<<<<< HEAD
			$this->modified_time = $date->format($this->getDbo()->getDateFormat());
=======
			$this->modified_time = $date->toSql();
>>>>>>> 57082fb5
			$this->modified_user_id = $user->get('id');
		}
		else
		{
			// New category
<<<<<<< HEAD
			$this->created_time = $date->format($this->getDbo()->getDateFormat());
=======
			$this->created_time = $date->toSql();
>>>>>>> 57082fb5
			$this->created_user_id = $user->get('id');
		}
		// Verify that the alias is unique
		$table = JTable::getInstance('Category', 'JTable');
		if ($table->load(array('alias' => $this->alias, 'parent_id' => $this->parent_id, 'extension' => $this->extension))
			&& ($table->id != $this->id || $this->id == 0))
		{

			$this->setError(JText::_('JLIB_DATABASE_ERROR_CATEGORY_UNIQUE_ALIAS'));
			return false;
		}
		return parent::store($updateNulls);
	}
}<|MERGE_RESOLUTION|>--- conflicted
+++ resolved
@@ -206,21 +206,13 @@
 		if ($this->id)
 		{
 			// Existing category
-<<<<<<< HEAD
-			$this->modified_time = $date->format($this->getDbo()->getDateFormat());
-=======
 			$this->modified_time = $date->toSql();
->>>>>>> 57082fb5
 			$this->modified_user_id = $user->get('id');
 		}
 		else
 		{
 			// New category
-<<<<<<< HEAD
-			$this->created_time = $date->format($this->getDbo()->getDateFormat());
-=======
 			$this->created_time = $date->toSql();
->>>>>>> 57082fb5
 			$this->created_user_id = $user->get('id');
 		}
 		// Verify that the alias is unique
