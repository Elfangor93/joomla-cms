<?php
/**
 * @package     Joomla.Platform
 * @subpackage  Database
 *
 * @copyright   Copyright (C) 2005 - 2014 Open Source Matters, Inc. All rights reserved.
 * @license     GNU General Public License version 2 or later; see LICENSE
 */

defined('JPATH_PLATFORM') or die;

/**
 * MySQL database driver
 *
<<<<<<< HEAD
 * @package     Joomla.Platform
 * @subpackage  Database
 * @see         http://dev.mysql.com/doc/
 * @since       12.1
 * @deprecated  Will be removed when the minimum supported PHP version no longer includes the deprecated PHP `mysql` extension
=======
 * @see    http://dev.mysql.com/doc/
 * @since  12.1
>>>>>>> bd1d87da
 */
class JDatabaseDriverMysql extends JDatabaseDriverMysqli
{
	/**
	 * The name of the database driver.
	 *
	 * @var    string
	 * @since  12.1
	 */
	public $name = 'mysql';

	/**
	 * Constructor.
	 *
	 * @param   array  $options  Array of database options with keys: host, user, password, database, select.
	 *
	 * @since   12.1
	 */
	public function __construct($options)
	{
		// Get some basic values from the options.
		$options['host'] = (isset($options['host'])) ? $options['host'] : 'localhost';
		$options['user'] = (isset($options['user'])) ? $options['user'] : 'root';
		$options['password'] = (isset($options['password'])) ? $options['password'] : '';
		$options['database'] = (isset($options['database'])) ? $options['database'] : '';
		$options['select'] = (isset($options['select'])) ? (bool) $options['select'] : true;

		// Finalize initialisation.
		parent::__construct($options);
	}

	/**
	 * Destructor.
	 *
	 * @since   12.1
	 */
	public function __destruct()
	{
		$this->disconnect();
	}

	/**
	 * Connects to the database if needed.
	 *
	 * @return  void  Returns void if the database connected successfully.
	 *
	 * @since   12.1
	 * @throws  RuntimeException
	 */
	public function connect()
	{
		if ($this->connection)
		{
			return;
		}

		// Make sure the MySQL extension for PHP is installed and enabled.
		if (!function_exists('mysql_connect'))
		{
			throw new RuntimeException('Could not connect to MySQL.');
		}

		// Attempt to connect to the server.
		if (!($this->connection = @ mysql_connect($this->options['host'], $this->options['user'], $this->options['password'], true)))
		{
			throw new RuntimeException('Could not connect to MySQL.');
		}

		// Set sql_mode to non_strict mode
		mysql_query("SET @@SESSION.sql_mode = '';", $this->connection);

		// If auto-select is enabled select the given database.
		if ($this->options['select'] && !empty($this->options['database']))
		{
			$this->select($this->options['database']);
		}

		// Set charactersets (needed for MySQL 4.1.2+).
		$this->setUTF();

		// Turn MySQL profiling ON in debug mode:
		if ($this->debug && $this->hasProfiling())
		{
			mysql_query("SET profiling = 1;", $this->connection);
		}
	}

	/**
	 * Disconnects the database.
	 *
	 * @return  void
	 *
	 * @since   12.1
	 */
	public function disconnect()
	{
		// Close the connection.
		if (is_resource($this->connection))
		{
			foreach ($this->disconnectHandlers as $h)
			{
				call_user_func_array($h, array( &$this));
			}

			mysql_close($this->connection);
		}

		$this->connection = null;
	}

	/**
	 * Method to escape a string for usage in an SQL statement.
	 *
	 * @param   string   $text   The string to be escaped.
	 * @param   boolean  $extra  Optional parameter to provide extra escaping.
	 *
	 * @return  string  The escaped string.
	 *
	 * @since   12.1
	 */
	public function escape($text, $extra = false)
	{
		$this->connect();

		$result = mysql_real_escape_string($text, $this->getConnection());

		if ($extra)
		{
			$result = addcslashes($result, '%_');
		}

		return $result;
	}

	/**
	 * Test to see if the MySQL connector is available.
	 *
	 * @return  boolean  True on success, false otherwise.
	 *
	 * @since   12.1
	 */
	public static function isSupported()
	{
		return (function_exists('mysql_connect'));
	}

	/**
	 * Determines if the connection to the server is active.
	 *
	 * @return  boolean  True if connected to the database engine.
	 *
	 * @since   12.1
	 */
	public function connected()
	{
		if (is_resource($this->connection))
		{
			return @mysql_ping($this->connection);
		}

		return false;
	}

	/**
	 * Get the number of affected rows for the previous executed SQL statement.
	 *
	 * @return  integer  The number of affected rows.
	 *
	 * @since   12.1
	 */
	public function getAffectedRows()
	{
		$this->connect();

		return mysql_affected_rows($this->connection);
	}

	/**
	 * Get the number of returned rows for the previous executed SQL statement.
	 *
	 * @param   resource  $cursor  An optional database cursor resource to extract the row count from.
	 *
	 * @return  integer   The number of returned rows.
	 *
	 * @since   12.1
	 */
	public function getNumRows($cursor = null)
	{
		$this->connect();

		return mysql_num_rows($cursor ? $cursor : $this->cursor);
	}

	/**
	 * Get the version of the database connector.
	 *
	 * @return  string  The database connector version.
	 *
	 * @since   12.1
	 */
	public function getVersion()
	{
		$this->connect();

		return mysql_get_server_info($this->connection);
	}

	/**
	 * Method to get the auto-incremented value from the last INSERT statement.
	 *
	 * @return  integer  The value of the auto-increment field from the last inserted row.
	 *
	 * @since   12.1
	 */
	public function insertid()
	{
		$this->connect();

		return mysql_insert_id($this->connection);
	}

	/**
	 * Execute the SQL statement.
	 *
	 * @return  mixed  A database cursor resource on success, boolean false on failure.
	 *
	 * @since   12.1
	 * @throws  RuntimeException
	 */
	public function execute()
	{
		$this->connect();

		if (!is_resource($this->connection))
		{
			JLog::add(JText::sprintf('JLIB_DATABASE_QUERY_FAILED', $this->errorNum, $this->errorMsg), JLog::ERROR, 'database');
			throw new RuntimeException($this->errorMsg, $this->errorNum);
		}

		// Take a local copy so that we don't modify the original query and cause issues later
		$query = $this->replacePrefix((string) $this->sql);

		if (!($this->sql instanceof JDatabaseQuery) && ($this->limit > 0 || $this->offset > 0))
		{
			$query .= ' LIMIT ' . $this->offset . ', ' . $this->limit;
		}

		// Increment the query counter.
		$this->count++;

		// Reset the error values.
		$this->errorNum = 0;
		$this->errorMsg = '';

		// If debugging is enabled then let's log the query.
		if ($this->debug)
		{
			// Add the query to the object queue.
			$this->log[] = $query;

			JLog::add($query, JLog::DEBUG, 'databasequery');

			$this->timings[] = microtime(true);
		}

		// Execute the query. Error suppression is used here to prevent warnings/notices that the connection has been lost.
		$this->cursor = @mysql_query($query, $this->connection);

		if ($this->debug)
		{
			$this->timings[] = microtime(true);

			if (defined('DEBUG_BACKTRACE_IGNORE_ARGS'))
			{
				$this->callStacks[] = debug_backtrace(DEBUG_BACKTRACE_IGNORE_ARGS);
			}
			else
			{
				$this->callStacks[] = debug_backtrace();
			}
		}

		// If an error occurred handle it.
		if (!$this->cursor)
		{
			// Get the error number and message.
			$this->errorNum = (int) mysql_errno($this->connection);
			$this->errorMsg = (string) mysql_error($this->connection) . ' SQL=' . $query;

			// Check if the server was disconnected.
			if (!$this->connected())
			{
				try
				{
					// Attempt to reconnect.
					$this->connection = null;
					$this->connect();
				}
				// If connect fails, ignore that exception and throw the normal exception.
				catch (RuntimeException $e)
				{
					// Throw the normal query exception.
					JLog::add(JText::sprintf('JLIB_DATABASE_QUERY_FAILED', $this->errorNum, $this->errorMsg), JLog::ERROR, 'databasequery');
					throw new RuntimeException($this->errorMsg, $this->errorNum);
				}

				// Since we were able to reconnect, run the query again.
				return $this->execute();
			}
			// The server was not disconnected.
			else
			{
				// Throw the normal query exception.
				JLog::add(JText::sprintf('JLIB_DATABASE_QUERY_FAILED', $this->errorNum, $this->errorMsg), JLog::ERROR, 'databasequery');
				throw new RuntimeException($this->errorMsg, $this->errorNum);
			}
		}

		return $this->cursor;
	}

	/**
	 * Select a database for use.
	 *
	 * @param   string  $database  The name of the database to select for use.
	 *
	 * @return  boolean  True if the database was successfully selected.
	 *
	 * @since   12.1
	 * @throws  RuntimeException
	 */
	public function select($database)
	{
		$this->connect();

		if (!$database)
		{
			return false;
		}

		if (!mysql_select_db($database, $this->connection))
		{
			throw new RuntimeException('Could not connect to database');
		}

		return true;
	}

	/**
	 * Set the connection to use UTF-8 character encoding.
	 *
	 * @return  boolean  True on success.
	 *
	 * @since   12.1
	 */
	public function setUTF()
	{
		$this->connect();

		return mysql_set_charset('utf8', $this->connection);
	}

	/**
	 * Method to fetch a row from the result set cursor as an array.
	 *
	 * @param   mixed  $cursor  The optional result set cursor from which to fetch the row.
	 *
	 * @return  mixed  Either the next row from the result set or false if there are no more rows.
	 *
	 * @since   12.1
	 */
	protected function fetchArray($cursor = null)
	{
		return mysql_fetch_row($cursor ? $cursor : $this->cursor);
	}

	/**
	 * Method to fetch a row from the result set cursor as an associative array.
	 *
	 * @param   mixed  $cursor  The optional result set cursor from which to fetch the row.
	 *
	 * @return  mixed  Either the next row from the result set or false if there are no more rows.
	 *
	 * @since   12.1
	 */
	protected function fetchAssoc($cursor = null)
	{
		return mysql_fetch_assoc($cursor ? $cursor : $this->cursor);
	}

	/**
	 * Method to fetch a row from the result set cursor as an object.
	 *
	 * @param   mixed   $cursor  The optional result set cursor from which to fetch the row.
	 * @param   string  $class   The class name to use for the returned row object.
	 *
	 * @return  mixed   Either the next row from the result set or false if there are no more rows.
	 *
	 * @since   12.1
	 */
	protected function fetchObject($cursor = null, $class = 'stdClass')
	{
		return mysql_fetch_object($cursor ? $cursor : $this->cursor, $class);
	}

	/**
	 * Method to free up the memory used for the result set.
	 *
	 * @param   mixed  $cursor  The optional result set cursor from which to fetch the row.
	 *
	 * @return  void
	 *
	 * @since   12.1
	 */
	protected function freeResult($cursor = null)
	{
		mysql_free_result($cursor ? $cursor : $this->cursor);
	}

	/**
	 * Internal function to check if profiling is available
	 *
	 * @return  boolean
	 *
	 * @since 3.1.3
	 */
	private function hasProfiling()
	{
		try
		{
			$res = mysql_query("SHOW VARIABLES LIKE 'have_profiling'", $this->connection);
			$row = mysql_fetch_assoc($res);

			return isset($row);
		}
		catch (Exception $e)
		{
			return false;
		}
	}
}<|MERGE_RESOLUTION|>--- conflicted
+++ resolved
@@ -12,16 +12,9 @@
 /**
  * MySQL database driver
  *
-<<<<<<< HEAD
- * @package     Joomla.Platform
- * @subpackage  Database
  * @see         http://dev.mysql.com/doc/
  * @since       12.1
  * @deprecated  Will be removed when the minimum supported PHP version no longer includes the deprecated PHP `mysql` extension
-=======
- * @see    http://dev.mysql.com/doc/
- * @since  12.1
->>>>>>> bd1d87da
  */
 class JDatabaseDriverMysql extends JDatabaseDriverMysqli
 {
