--- conflicted
+++ resolved
@@ -100,16 +100,11 @@
 			$this->select($this->options['database']);
 		}
 
-<<<<<<< HEAD
 		// Pre-populate the UTF-8 Multibyte compatibility flag based on server version
 		$this->utf8mb4 = $this->serverClaimsUtf8mb4Support();
 
 		// Set the character set (needed for MySQL 4.1.2+).
-		$this->utf = $this->setUTF();
-=======
-		// Set charactersets (needed for MySQL 4.1.2+).
-		$this->setUtf();
->>>>>>> dea7613d
+		$this->utf = $this->setUtf();
 
 		// Turn MySQL profiling ON in debug mode:
 		if ($this->debug && $this->hasProfiling())
