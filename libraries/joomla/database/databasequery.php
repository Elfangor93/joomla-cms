--- conflicted
+++ resolved
@@ -232,21 +232,6 @@
 	protected $order = null;
 
 	/**
-<<<<<<< HEAD
-	 * @var   object  The drop table element.
-	 * @since 11.1
-	 */
-	protected $drop = null;
-
-	/**
-	 * @var   object  The auto increment insert field element.
-	 * @since 11.1
-	 */
-	protected $auto_increment_field = null;
-
-	/**
-=======
->>>>>>> d754ddb7
 	 * Magic method to provide method alias support for quote() and quoteName().
 	 *
 	 * @param   string  $method  The called method.
@@ -403,19 +388,6 @@
 					$query .= (string) $this->values;
 				}
 
-<<<<<<< HEAD
-
-				if ($this->where) {
-					$query .= (string) $this->where;
-				}
-
-				break;
-
-			case 'drop':
-				$query .= (string) $this->drop;
-
-=======
->>>>>>> d754ddb7
 				break;
 		}
 
@@ -1156,7 +1128,7 @@
 	 *
 	 * @since   11.1
 	 */
-	public function values($values)
+	function values($values)
 	{
 		if (is_null($this->values))
 		{
