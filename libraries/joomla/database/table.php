<?php
/**
 * @package     Joomla.Platform
 * @subpackage  Database
 *
 * @copyright   Copyright (C) 2005 - 2011 Open Source Matters, Inc. All rights reserved.
 * @license     GNU General Public License version 2 or later; see LICENSE
 */

defined('JPATH_PLATFORM') or die;

/**
 * Abstract Table class
 *
 * Parent class to all tables.
 *
 * @package     Joomla.Platform
 * @subpackage  Table
 * @link        http://docs.joomla.org/JTable
 * @since       11.1
 * @tutorial	Joomla.Platform/jtable.cls
 */
abstract class JTable extends JObject
{
	/**
	 * Name of the database table to model.
	 *
	 * @var    string
	 * @since  11.1
	 */
	protected $_tbl = '';

	/**
	 * Name of the primary key field in the table.
	 *
	 * @var    string
	 * @since  11.1
	 */
	protected $_tbl_key = '';

	/**
	 * JDatabase connector object.
	 *
	 * @var    JDatabase
	 * @since  11.1
	 */
	protected $_db;

	/**
	 * Should rows be tracked as ACL assets?
	 *
	 * @var    boolean
	 * @since  11.1
	 */
	protected $_trackAssets = false;

	/**
	 * The rules associated with this record.
	 *
	 * @var    JRules  A JRules object.
	 * @since  11.1
	 */
	protected $_rules;

	/**
	 * Indicator that the tables have been locked.
	 *
	 * @var    boolean
	 * @since  11.1
	 */
	protected $_locked = false;

	/**
	 * Object constructor to set table and key fields.  In most cases this will
	 * be overridden by child classes to explicitly set the table and key fields
	 * for a particular database table.
	 *
	 * @param   string     $table  Name of the table to model.
	 * @param   string     $key    Name of the primary key field in the table.
	 * @param   JDatabase  &$db    JDatabase connector object.
	 *
	 * @since   11.1
	 */
	public function __construct($table, $key, &$db)
	{
		// Set internal variables.
		$this->_tbl = $table;
		$this->_tbl_key = $key;
		$this->_db = &$db;

		// Initialise the table properties.
		if ($fields = $this->getFields())
		{
			foreach ($fields as $name => $v)
			{
				// Add the field if it is not already present.
				if (!property_exists($this, $name))
				{
					$this->$name = null;
				}
			}
		}

		// If we are tracking assets, make sure an access field exists and initially set the default.
		if (property_exists($this, 'asset_id'))
		{
			$this->_trackAssets = true;
		}

		// If the access property exists, set the default.
		if (property_exists($this, 'access'))
		{
			$this->access = (int) JFactory::getConfig()->get('access');
		}
	}

	/**
	 * Get the columns from database table.
	 *
	 * @return  mixed  An array of the field names, or false if an error occurs.
	 *
	 * @since   11.1
	 */
	public function getFields()
	{
		static $cache = null;

		if ($cache === null)
		{
			// Lookup the fields for this table only once.
			$name = $this->_tbl;
			$fields = $this->_db->getTableColumns($name, false);

			if (empty($fields))
			{
				$e = new JException(JText::_('JLIB_DATABASE_ERROR_COLUMNS_NOT_FOUND'));
				$this->setError($e);
				return false;
			}
			$cache = $fields;
		}

		return $cache;
	}

	/**
	 * Static method to get an instance of a JTable class if it can be found in
	 * the table include paths.  To add include paths for searching for JTable
	 * classes @see JTable::addIncludePath().
	 *
	 * @param   string  $type    The type (name) of the JTable class to get an instance of.
	 * @param   string  $prefix  An optional prefix for the table class name.
	 * @param   array   $config  An optional array of configuration values for the JTable object.
	 *
	 * @return  mixed    A JTable object if found or boolean false if one could not be found.
	 *
	 * @link	http://docs.joomla.org/JTable/getInstance
	 * @since   11.1
	 */
	public static function getInstance($type, $prefix = 'JTable', $config = array())
	{
		// Sanitize and prepare the table class name.
		$type = preg_replace('/[^A-Z0-9_\.-]/i', '', $type);
		$tableClass = $prefix . ucfirst($type);

		// Only try to load the class if it doesn't already exist.
		if (!class_exists($tableClass))
		{
			// Search for the class file in the JTable include paths.
			jimport('joomla.filesystem.path');

			if ($path = JPath::find(JTable::addIncludePath(), strtolower($type) . '.php'))
			{
				// Import the class file.
				include_once $path;

				// If we were unable to load the proper class, raise a warning and return false.
				if (!class_exists($tableClass))
				{
					JError::raiseWarning(0, JText::sprintf('JLIB_DATABASE_ERROR_CLASS_NOT_FOUND_IN_FILE', $tableClass));
					return false;
				}
			}
			else
			{
				// If we were unable to find the class file in the JTable include paths, raise a warning and return false.
				JError::raiseWarning(0, JText::sprintf('JLIB_DATABASE_ERROR_NOT_SUPPORTED_FILE_NOT_FOUND', $type));
				return false;
			}
		}

		// If a database object was passed in the configuration array use it, otherwise get the global one from JFactory.
		$db = isset($config['dbo']) ? $config['dbo'] : JFactory::getDbo();

		// Instantiate a new table class and return it.
		return new $tableClass($db);
	}

	/**
	 * Add a filesystem path where JTable should search for table class files.
	 * You may either pass a string or an array of paths.
	 *
	 * @param   mixed  $path  A filesystem path or array of filesystem paths to add.
	 *
	 * @return  array  An array of filesystem paths to find JTable classes in.
	 *
	 * @link    http://docs.joomla.org/JTable/addIncludePath
	 * @since   11.1
	 */
	public static function addIncludePath($path = null)
	{
		// Declare the internal paths as a static variable.
		static $_paths;

		// If the internal paths have not been initialised, do so with the base table path.
		if (!isset($_paths))
		{
			$_paths = array(dirname(__FILE__) . '/table');
		}

		// Convert the passed path(s) to add to an array.
		settype($path, 'array');

		// If we have new paths to add, do so.
		if (!empty($path) && !in_array($path, $_paths))
		{
			// Check and add each individual new path.
			foreach ($path as $dir)
			{
				// Sanitize path.
				$dir = trim($dir);

				// Add to the front of the list so that custom paths are searched first.
				array_unshift($_paths, $dir);
			}
		}

		return $_paths;
	}

	/**
	 * Method to compute the default name of the asset.
	 * The default name is in the form table_name.id
	 * where id is the value of the primary key of the table.
	 *
	 * @return  string
	 *
	 * @since   11.1
	 */
	protected function _getAssetName()
	{
		$k = $this->_tbl_key;
		return $this->_tbl . '.' . (int) $this->$k;
	}

	/**
	 * Method to return the title to use for the asset table.  In
	 * tracking the assets a title is kept for each asset so that there is some
	 * context available in a unified access manager.  Usually this would just
	 * return $this->title or $this->name or whatever is being used for the
	 * primary name of the row. If this method is not overridden, the asset name is used.
	 *
	 * @return  string  The string to use as the title in the asset table.
	 *
	 * @link    http://docs.joomla.org/JTable/getAssetTitle
	 * @since   11.1
	 */
	protected function _getAssetTitle()
	{
		return $this->_getAssetName();
	}

	/**
	 * Method to get the parent asset under which to register this one.
	 * By default, all assets are registered to the ROOT node with ID 1.
	 * The extended class can define a table and id to lookup.  If the
	 * asset does not exist it will be created.
	 *
	 * @param   JTable   $table  A JTable object for the asset parent.
	 * @param   integer  $id     Id to look up
	 *
	 * @return  integer
	 *
	 * @since   11.1
	 */
	protected function _getAssetParentId($table = null, $id = null)
	{
		// For simple cases, parent to the asset root.
		if (empty($table) || empty($id))
		{
			return 1;
		}

		return 1;
	}

	/**
	 * Method to get the database table name for the class.
	 *
	 * @return  string  The name of the database table being modeled.
	 *
	 * @since   11.1
	 *
	 * @link    http://docs.joomla.org/JTable/getTableName
	 */
	public function getTableName()
	{
		return $this->_tbl;
	}

	/**
	 * Method to get the primary key field name for the table.
	 *
	 * @return  string  The name of the primary key for the table.
	 *
	 * @link    http://docs.joomla.org/JTable/getKeyName
	 * @since   11.1
	 */
	public function getKeyName()
	{
		return $this->_tbl_key;
	}

	/**
	 * Method to get the JDatabase connector object.
	 *
	 * @return  JDatabase  The internal database connector object.
	 *
	 * @link    http://docs.joomla.org/JTable/getDBO
	 * @since   11.1
	 */
	public function getDbo()
	{
		return $this->_db;
	}

	/**
	 * Method to set the JDatabase connector object.
	 *
	 * @param   object  &$db  A JDatabase connector object to be used by the table object.
	 *
	 * @return  boolean  True on success.
	 *
	 * @link    http://docs.joomla.org/JTable/setDBO
	 * @since   11.1
	 */
	public function setDBO(&$db)
	{
		// Make sure the new database object is a JDatabase.
		if (!($db instanceof JDatabase))
		{
			return false;
		}

		$this->_db = &$db;

		return true;
	}

	/**
	 * Method to set rules for the record.
	 *
	 * @param   mixed  $input  A JRules object, JSON string, or array.
	 *
	 * @return  void
	 *
	 * @since   11.1
	 */
	public function setRules($input)
	{
		if ($input instanceof JRules)
		{
			$this->_rules = $input;
		}
		else
		{
			$this->_rules = new JRules($input);
		}
	}

	/**
	 * Method to get the rules for the record.
	 *
	 * @return  JRules object
	 *
	 * @since   11.1
	 */
	public function getRules()
	{
		return $this->_rules;
	}

	/**
	 * Method to reset class properties to the defaults set in the class
	 * definition. It will ignore the primary key as well as any private class
	 * properties.
	 *
	 * @return  void
	 *
	 * @link    http://docs.joomla.org/JTable/reset
	 * @since   11.1
	 */
	public function reset()
	{
		// Get the default values for the class from the table.
		foreach ($this->getFields() as $k => $v)
		{
			// If the property is not the primary key or private, reset it.
			if ($k != $this->_tbl_key && (strpos($k, '_') !== 0))
			{
				$this->$k = $v->Default;
			}
		}
	}

	/**
	 * Method to bind an associative array or object to the JTable instance.This
	 * method only binds properties that are publicly accessible and optionally
	 * takes an array of properties to ignore when binding.
	 *
	 * @param   mixed  $src     An associative array or object to bind to the JTable instance.
	 * @param   mixed  $ignore  An optional array or space separated list of properties to ignore while binding.
	 *
	 * @return  boolean  True on success.
	 *
	 * @link    http://docs.joomla.org/JTable/bind
	 * @since   11.1
	 */
	public function bind($src, $ignore = array())
	{
		// If the source value is not an array or object return false.
		if (!is_object($src) && !is_array($src))
		{
			$e = new JException(JText::sprintf('JLIB_DATABASE_ERROR_BIND_FAILED_INVALID_SOURCE_ARGUMENT', get_class($this)));
			$this->setError($e);
			return false;
		}

		// If the source value is an object, get its accessible properties.
		if (is_object($src))
		{
			$src = get_object_vars($src);
		}

		// If the ignore value is a string, explode it over spaces.
		if (!is_array($ignore))
		{
			$ignore = explode(' ', $ignore);
		}

		// Bind the source value, excluding the ignored fields.
		foreach ($this->getProperties() as $k => $v)
		{
			// Only process fields not in the ignore array.
			if (!in_array($k, $ignore))
			{
				if (isset($src[$k]))
				{
					$this->$k = $src[$k];
				}
			}
		}

		return true;
	}

	/**
	 * Method to load a row from the database by primary key and bind the fields
	 * to the JTable instance properties.
	 *
	 * @param   mixed    $keys   An optional primary key value to load the row by, or an array of fields to match.  If not
	 * set the instance property value is used.
	 * @param   boolean  $reset  True to reset the default values before loading the new row.
	 *
	 * @return  boolean  True if successful. False if row not found or on error (internal error state set in that case).
	 *
	 * @link    http://docs.joomla.org/JTable/load
	 * @since   11.1
	 */
	public function load($keys = null, $reset = true)
	{
		if (empty($keys))
		{
			// If empty, use the value of the current key
			$keyName = $this->_tbl_key;
			$keyValue = $this->$keyName;

			// If empty primary key there's is no need to load anything
			if (empty($keyValue))
			{
				return true;
			}

			$keys = array($keyName => $keyValue);
		}
		elseif (!is_array($keys))
		{
			// Load by primary key.
			$keys = array($this->_tbl_key => $keys);
		}

		if ($reset)
		{
			$this->reset();
		}

		// Initialise the query.
		$query = $this->_db->getQuery(true);
		$query->select('*');
		$query->from($this->_tbl);
		$fields = array_keys($this->getProperties());

		foreach ($keys as $field => $value)
		{
			// Check that $field is in the table.
			if (!in_array($field, $fields))
			{
				$e = new JException(JText::sprintf('JLIB_DATABASE_ERROR_CLASS_IS_MISSING_FIELD', get_class($this), $field));
				$this->setError($e);
				return false;
			}
			// Add the search tuple to the query.
			$query->where($this->_db->quoteName($field) . ' = ' . $this->_db->quote($value));
		}

		$this->_db->setQuery($query);
		$row = $this->_db->loadAssoc();

		// Check for a database error.
		if ($this->_db->getErrorNum())
		{
			$e = new JException($this->_db->getErrorMsg());
			$this->setError($e);
			return false;
		}

		// Check that we have a result.
		if (empty($row))
		{
			$e = new JException(JText::_('JLIB_DATABASE_ERROR_EMPTY_ROW_RETURNED'));
			$this->setError($e);
			return false;
		}

		// Bind the object with the row and return.
		return $this->bind($row);
	}

	/**
	 * Method to perform sanity checks on the JTable instance properties to ensure
	 * they are safe to store in the database.  Child classes should override this
	 * method to make sure the data they are storing in the database is safe and
	 * as expected before storage.
	 *
	 * @return  boolean  True if the instance is sane and able to be stored in the database.
	 *
	 * @link    http://docs.joomla.org/JTable/check
	 * @since   11.1
	 */
	public function check()
	{
		return true;
	}

	/**
	 * Method to store a row in the database from the JTable instance properties.
	 * If a primary key value is set the row with that primary key value will be
	 * updated with the instance property values.  If no primary key value is set
	 * a new row will be inserted into the database with the properties from the
	 * JTable instance.
	 *
	 * @param   boolean  $updateNulls  True to update fields even if they are null.
	 *
	 * @return  boolean  True on success.
	 *
	 * @link	http://docs.joomla.org/JTable/store
	 * @since   11.1
	 */
	public function store($updateNulls = false)
	{
		// Initialise variables.
		$k = $this->_tbl_key;

		// The asset id field is managed privately by this class.
		if ($this->_trackAssets)
		{
			unset($this->asset_id);
		}

		// If a primary key exists update the object, otherwise insert it.
		if ($this->$k)
		{
			$stored = $this->_db->updateObject($this->_tbl, $this, $this->_tbl_key, $updateNulls);
		}
		else
		{
			$stored = $this->_db->insertObject($this->_tbl, $this, $this->_tbl_key);
		}

		// If the store failed return false.
		if (!$stored)
		{
			$e = new JException(JText::sprintf('JLIB_DATABASE_ERROR_STORE_FAILED', get_class($this), $this->_db->getErrorMsg()));
			$this->setError($e);
			return false;
		}

		// If the table is not set to track assets return true.
		if (!$this->_trackAssets)
		{
			return true;
		}

		if ($this->_locked)
		{
			$this->_unlock();
		}

		//
		// Asset Tracking
		//

		$parentId = $this->_getAssetParentId();
		$name = $this->_getAssetName();
		$title = $this->_getAssetTitle();

		$asset = JTable::getInstance('Asset');
		$asset->loadByName($name);

		// Re-inject the asset id.
		$this->asset_id = $asset->id;

		// Check for an error.
		if ($error = $asset->getError())
		{
			$this->setError($error);
			return false;
		}

		// Specify how a new or moved node asset is inserted into the tree.
		if (empty($this->asset_id) || $asset->parent_id != $parentId)
		{
			$asset->setLocation($parentId, 'last-child');
		}

		// Prepare the asset to be stored.
		$asset->parent_id = $parentId;
		$asset->name = $name;
		$asset->title = $title;

		if ($this->_rules instanceof JRules)
		{
			$asset->rules = (string) $this->_rules;
		}

		if (!$asset->check() || !$asset->store($updateNulls))
		{
			$this->setError($asset->getError());
			return false;
		}

		if (empty($this->asset_id))
		{
			// Update the asset_id field in this table.
			$this->asset_id = (int) $asset->id;

			$query = $this->_db->getQuery(true);
			$query->update($this->_db->quoteName($this->_tbl));
			$query->set('asset_id = ' . (int) $this->asset_id);
			$query->where($this->_db->quoteName($k) . ' = ' . (int) $this->$k);
			$this->_db->setQuery($query);

			if (!$this->_db->query())
			{
				$e = new JException(JText::sprintf('JLIB_DATABASE_ERROR_STORE_FAILED_UPDATE_ASSET_ID', $this->_db->getErrorMsg()));
				$this->setError($e);
				return false;
			}
		}

		return true;
	}

	/**
	 * Method to provide a shortcut to binding, checking and storing a JTable
	 * instance to the database table.  The method will check a row in once the
	 * data has been stored and if an ordering filter is present will attempt to
	 * reorder the table rows based on the filter.  The ordering filter is an instance
	 * property name.  The rows that will be reordered are those whose value matches
	 * the JTable instance for the property specified.
	 *
	 * @param   mixed   $src             An associative array or object to bind to the JTable instance.
	 * @param   string  $orderingFilter  Filter for the order updating
	 * @param   mixed   $ignore          An optional array or space separated list of properties
	 * to ignore while binding.
	 *
	 * @return  boolean  True on success.
	 *
	 * @link	http://docs.joomla.org/JTable/save
	 * @since   11.1
	 */
	public function save($src, $orderingFilter = '', $ignore = '')
	{
		// Attempt to bind the source to the instance.
		if (!$this->bind($src, $ignore))
		{
			return false;
		}

		// Run any sanity checks on the instance and verify that it is ready for storage.
		if (!$this->check())
		{
			return false;
		}

		// Attempt to store the properties to the database table.
		if (!$this->store())
		{
			return false;
		}

		// Attempt to check the row in, just in case it was checked out.
		if (!$this->checkin())
		{
			return false;
		}

		// If an ordering filter is set, attempt reorder the rows in the table based on the filter and value.
		if ($orderingFilter)
		{
			$filterValue = $this->$orderingFilter;
			$this->reorder($orderingFilter ? $this->_db->quoteName($orderingFilter) . ' = ' . $this->_db->Quote($filterValue) : '');
		}

		// Set the error to empty and return true.
		$this->setError('');

		return true;
	}

	/**
	 * Method to delete a row from the database table by primary key value.
	 *
	 * @param   mixed  $pk  An optional primary key value to delete.  If not set the instance property value is used.
	 *
	 * @return  boolean  True on success.
	 *
	 * @link	http://docs.joomla.org/JTable/delete
	 * @since   11.1
	 */
	public function delete($pk = null)
	{
		// Initialise variables.
		$k = $this->_tbl_key;
		$pk = (is_null($pk)) ? $this->$k : $pk;

		// If no primary key is given, return false.
		if ($pk === null)
		{
			$e = new JException(JText::_('JLIB_DATABASE_ERROR_NULL_PRIMARY_KEY'));
			$this->setError($e);
			return false;
		}

		// If tracking assets, remove the asset first.
		if ($this->_trackAssets)
		{
			// Get and the asset name.
			$this->$k = $pk;
			$name = $this->_getAssetName();
			$asset = JTable::getInstance('Asset');

			if ($asset->loadByName($name))
			{
				if (!$asset->delete())
				{
					$this->setError($asset->getError());
					return false;
				}
			}
			else
			{
				$this->setError($asset->getError());
				return false;
			}
		}

		// Delete the row by primary key.
		$query = $this->_db->getQuery(true);
		$query->delete();
		$query->from($this->_tbl);
		$query->where($this->_tbl_key . ' = ' . $this->_db->quote($pk));
		$this->_db->setQuery($query);

		// Check for a database error.
		if (!$this->_db->query())
		{
			$e = new JException(JText::sprintf('JLIB_DATABASE_ERROR_DELETE_FAILED', get_class($this), $this->_db->getErrorMsg()));
			$this->setError($e);
			return false;
		}

		return true;
	}

	/**
	 * Method to check a row out if the necessary properties/fields exist.  To
	 * prevent race conditions while editing rows in a database, a row can be
	 * checked out if the fields 'checked_out' and 'checked_out_time' are available.
	 * While a row is checked out, any attempt to store the row by a user other
	 * than the one who checked the row out should be held until the row is checked
	 * in again.
	 *
	 * @param   integer  $userId  The Id of the user checking out the row.
	 * @param   mixed    $pk      An optional primary key value to check out.  If not set
	 * the instance property value is used.
	 *
	 * @return  boolean  True on success.
	 *
	 * @link    http://docs.joomla.org/JTable/checkOut
	 * @since   11.1
	 */
	public function checkOut($userId, $pk = null)
	{
		// If there is no checked_out or checked_out_time field, just return true.
		if (!property_exists($this, 'checked_out') || !property_exists($this, 'checked_out_time'))
		{
			return true;
		}

		// Initialise variables.
		$k = $this->_tbl_key;
		$pk = (is_null($pk)) ? $this->$k : $pk;

		// If no primary key is given, return false.
		if ($pk === null)
		{
			$e = new JException(JText::_('JLIB_DATABASE_ERROR_NULL_PRIMARY_KEY'));
			$this->setError($e);
			return false;
		}

		// Get the current time in MySQL format.
<<<<<<< HEAD
		$time = JFactory::getDate()->format($this->_db->getDateFormat());
=======
		$time = JFactory::getDate()->toSql();
>>>>>>> 57082fb5

		// Check the row out by primary key.
		$query = $this->_db->getQuery(true);
		$query->update($this->_tbl);
		$query->set($this->_db->quoteName('checked_out') . ' = ' . (int) $userId);
		$query->set($this->_db->quoteName('checked_out_time') . ' = ' . $this->_db->quote($time));
		$query->where($this->_tbl_key . ' = ' . $this->_db->quote($pk));
		$this->_db->setQuery($query);

		if (!$this->_db->query())
		{
			$e = new JException(JText::sprintf('JLIB_DATABASE_ERROR_CHECKOUT_FAILED', get_class($this), $this->_db->getErrorMsg()));
			$this->setError($e);
			return false;
		}

		// Set table values in the object.
		$this->checked_out = (int) $userId;
		$this->checked_out_time = $time;

		return true;
	}

	/**
	 * Method to check a row in if the necessary properties/fields exist.  Checking
	 * a row in will allow other users the ability to edit the row.
	 *
	 * @param   mixed  $pk  An optional primary key value to check out.  If not set the instance property value is used.
	 *
	 * @return  boolean  True on success.
	 *
	 * @link    http://docs.joomla.org/JTable/checkIn
	 * @since   11.1
	 */
	public function checkIn($pk = null)
	{
		// If there is no checked_out or checked_out_time field, just return true.
		if (!property_exists($this, 'checked_out') || !property_exists($this, 'checked_out_time'))
		{
			return true;
		}

		// Initialise variables.
		$k = $this->_tbl_key;
		$pk = (is_null($pk)) ? $this->$k : $pk;

		// If no primary key is given, return false.
		if ($pk === null)
		{
			$e = new JException(JText::_('JLIB_DATABASE_ERROR_NULL_PRIMARY_KEY'));
			$this->setError($e);
			return false;
		}

		// Check the row in by primary key.
		$query = $this->_db->getQuery(true);
		$query->update($this->_tbl);
		$query->set($this->_db->quoteName('checked_out') . ' = 0');
		$query->set($this->_db->quoteName('checked_out_time') . ' = ' . $this->_db->quote($this->_db->getNullDate()));
		$query->where($this->_tbl_key . ' = ' . $this->_db->quote($pk));
		$this->_db->setQuery($query);

		// Check for a database error.
		if (!$this->_db->query())
		{
			$e = new JException(JText::sprintf('JLIB_DATABASE_ERROR_CHECKIN_FAILED', get_class($this), $this->_db->getErrorMsg()));
			$this->setError($e);
			return false;
		}

		// Set table values in the object.
		$this->checked_out = 0;
		$this->checked_out_time = '';

		return true;
	}

	/**
	 * Method to increment the hits for a row if the necessary property/field exists.
	 *
	 * @param   mixed  $pk  An optional primary key value to increment. If not set the instance property value is used.
	 *
	 * @return  boolean  True on success.
	 *
	 * @link    http://docs.joomla.org/JTable/hit
	 * @since   11.1
	 */
	public function hit($pk = null)
	{
		// If there is no hits field, just return true.
		if (!property_exists($this, 'hits'))
		{
			return true;
		}

		// Initialise variables.
		$k = $this->_tbl_key;
		$pk = (is_null($pk)) ? $this->$k : $pk;

		// If no primary key is given, return false.
		if ($pk === null)
		{
			return false;
		}

		// Check the row in by primary key.
		$query = $this->_db->getQuery(true);
		$query->update($this->_tbl);
		$query->set($this->_db->quoteName('hits') . ' = (' . $this->_db->quoteName('hits') . ' + 1)');
		$query->where($this->_tbl_key . ' = ' . $this->_db->quote($pk));
		$this->_db->setQuery($query);

		// Check for a database error.
		if (!$this->_db->query())
		{
			$e = new JException(JText::sprintf('JLIB_DATABASE_ERROR_HIT_FAILED', get_class($this), $this->_db->getErrorMsg()));
			$this->setError($e);
			return false;
		}

		// Set table values in the object.
		$this->hits++;

		return true;
	}

	/**
	 * Method to determine if a row is checked out and therefore uneditable by
	 * a user. If the row is checked out by the same user, then it is considered
	 * not checked out -- as the user can still edit it.
	 *
	 * @param   integer  $with     The userid to preform the match with, if an item is checked
	 * out by this user the function will return false.
	 * @param   integer  $against  The userid to perform the match against when the function
	 * is used as a static function.
	 *
	 * @return  boolean  True if checked out.
	 *
	 * @link    http://docs.joomla.org/JTable/isCheckedOut
	 * @since   11.1
	 * @todo    This either needs to be static or not.
	 */
	public function isCheckedOut($with = 0, $against = null)
	{
		// Handle the non-static case.
		if (isset($this) && ($this instanceof JTable) && is_null($against))
		{
			$against = $this->get('checked_out');
		}

		// The item is not checked out or is checked out by the same user.
		if (!$against || ($against == $with))
		{
			return false;
		}

		$db = JFactory::getDBO();
		$db->setQuery('SELECT COUNT(userid)' . ' FROM ' . $db->quoteName('#__session') . ' WHERE ' . $db->quoteName('userid') . ' = ' . (int) $against);
		$checkedOut = (boolean) $db->loadResult();

		// If a session exists for the user then it is checked out.
		return $checkedOut;
	}

	/**
	 * Method to get the next ordering value for a group of rows defined by an SQL WHERE clause.
	 * This is useful for placing a new item last in a group of items in the table.
	 *
	 * @param   string  $where  WHERE clause to use for selecting the MAX(ordering) for the table.
	 *
	 * @return  mixed  Boolean false an failure or the next ordering value as an integer.
	 *
	 * @link    http://docs.joomla.org/JTable/getNextOrder
	 * @since   11.1
	 */
	public function getNextOrder($where = '')
	{
		// If there is no ordering field set an error and return false.
		if (!property_exists($this, 'ordering'))
		{
			$e = new JException(JText::sprintf('JLIB_DATABASE_ERROR_CLASS_DOES_NOT_SUPPORT_ORDERING', get_class($this)));
			$this->setError($e);
			return false;
		}

		// Get the largest ordering value for a given where clause.
		$query = $this->_db->getQuery(true);
		$query->select('MAX(ordering)');
		$query->from($this->_tbl);

		if ($where)
		{
			$query->where($where);
		}

		$this->_db->setQuery($query);
		$max = (int) $this->_db->loadResult();

		// Check for a database error.
		if ($this->_db->getErrorNum())
		{
			$e = new JException(JText::sprintf('JLIB_DATABASE_ERROR_GET_NEXT_ORDER_FAILED', get_class($this), $this->_db->getErrorMsg()));
			$this->setError($e);

			return false;
		}

		// Return the largest ordering value + 1.
		return ($max + 1);
	}

	/**
	 * Method to compact the ordering values of rows in a group of rows
	 * defined by an SQL WHERE clause.
	 *
	 * @param   string  $where  WHERE clause to use for limiting the selection of rows to compact the ordering values.
	 *
	 * @return  mixed  Boolean true on success.
	 *
	 * @link    http://docs.joomla.org/JTable/reorder
	 * @since   11.1
	 */
	public function reorder($where = '')
	{
		// If there is no ordering field set an error and return false.
		if (!property_exists($this, 'ordering'))
		{
			$e = new JException(JText::sprintf('JLIB_DATABASE_ERROR_CLASS_DOES_NOT_SUPPORT_ORDERING', get_class($this)));
			$this->setError($e);
			return false;
		}

		// Initialise variables.
		$k = $this->_tbl_key;

		// Get the primary keys and ordering values for the selection.
		$query = $this->_db->getQuery(true);
		$query->select($this->_tbl_key . ', ordering');
		$query->from($this->_tbl);
		$query->where('ordering >= 0');
		$query->order('ordering');

		// Setup the extra where and ordering clause data.
		if ($where)
		{
			$query->where($where);
		}

		$this->_db->setQuery($query);
		$rows = $this->_db->loadObjectList();

		// Check for a database error.
		if ($this->_db->getErrorNum())
		{
			$e = new JException(JText::sprintf('JLIB_DATABASE_ERROR_REORDER_FAILED', get_class($this), $this->_db->getErrorMsg()));
			$this->setError($e);

			return false;
		}

		// Compact the ordering values.
		foreach ($rows as $i => $row)
		{
			// Make sure the ordering is a positive integer.
			if ($row->ordering >= 0)
			{
				// Only update rows that are necessary.
				if ($row->ordering != $i + 1)
				{
					// Update the row ordering field.
					$query = $this->_db->getQuery(true);
					$query->update($this->_tbl);
					$query->set('ordering = ' . ($i + 1));
					$query->where($this->_tbl_key . ' = ' . $this->_db->quote($row->$k));
					$this->_db->setQuery($query);

					// Check for a database error.
					if (!$this->_db->query())
					{
						$e = new JException(
							JText::sprintf('JLIB_DATABASE_ERROR_REORDER_UPDATE_ROW_FAILED', get_class($this), $i, $this->_db->getErrorMsg())
						);
						$this->setError($e);

						return false;
					}
				}
			}
		}

		return true;
	}

	/**
	 * Method to move a row in the ordering sequence of a group of rows defined by an SQL WHERE clause.
	 * Negative numbers move the row up in the sequence and positive numbers move it down.
	 *
	 * @param   integer  $delta  The direction and magnitude to move the row in the ordering sequence.
	 * @param   string   $where  WHERE clause to use for limiting the selection of rows to compact the
	 * ordering values.
	 *
	 * @return  mixed    Boolean true on success.
	 *
	 * @link    http://docs.joomla.org/JTable/move
	 * @since   11.1
	 */
	public function move($delta, $where = '')
	{
		// If there is no ordering field set an error and return false.
		if (!property_exists($this, 'ordering'))
		{
			$e = new JException(JText::sprintf('JLIB_DATABASE_ERROR_CLASS_DOES_NOT_SUPPORT_ORDERING', get_class($this)));
			$this->setError($e);
			return false;
		}

		// If the change is none, do nothing.
		if (empty($delta))
		{
			return true;
		}

		// Initialise variables.
		$k = $this->_tbl_key;
		$row = null;
		$query = $this->_db->getQuery(true);

		// Select the primary key and ordering values from the table.
		$query->select($this->_tbl_key . ', ordering');
		$query->from($this->_tbl);

		// If the movement delta is negative move the row up.
		if ($delta < 0)
		{
			$query->where('ordering < ' . (int) $this->ordering);
			$query->order('ordering DESC');
		}
		// If the movement delta is positive move the row down.
		elseif ($delta > 0)
		{
			$query->where('ordering > ' . (int) $this->ordering);
			$query->order('ordering ASC');
		}

		// Add the custom WHERE clause if set.
		if ($where)
		{
			$query->where($where);
		}

		// Select the first row with the criteria.
		$this->_db->setQuery($query, 0, 1);
		$row = $this->_db->loadObject();

		// If a row is found, move the item.
		if (!empty($row))
		{
			// Update the ordering field for this instance to the row's ordering value.
			$query = $this->_db->getQuery(true);
			$query->update($this->_tbl);
			$query->set('ordering = ' . (int) $row->ordering);
			$query->where($this->_tbl_key . ' = ' . $this->_db->quote($this->$k));
			$this->_db->setQuery($query);

			// Check for a database error.
			if (!$this->_db->query())
			{
				$e = new JException(JText::sprintf('JLIB_DATABASE_ERROR_MOVE_FAILED', get_class($this), $this->_db->getErrorMsg()));
				$this->setError($e);

				return false;
			}

			// Update the ordering field for the row to this instance's ordering value.
			$query = $this->_db->getQuery(true);
			$query->update($this->_tbl);
			$query->set('ordering = ' . (int) $this->ordering);
			$query->where($this->_tbl_key . ' = ' . $this->_db->quote($row->$k));
			$this->_db->setQuery($query);

			// Check for a database error.
			if (!$this->_db->query())
			{
				$e = new JException(JText::sprintf('JLIB_DATABASE_ERROR_MOVE_FAILED', get_class($this), $this->_db->getErrorMsg()));
				$this->setError($e);

				return false;
			}

			// Update the instance value.
			$this->ordering = $row->ordering;
		}
		else
		{
			// Update the ordering field for this instance.
			$query = $this->_db->getQuery(true);
			$query->update($this->_tbl);
			$query->set('ordering = ' . (int) $this->ordering);
			$query->where($this->_tbl_key . ' = ' . $this->_db->quote($this->$k));
			$this->_db->setQuery($query);

			// Check for a database error.
			if (!$this->_db->query())
			{
				$e = new JException(JText::sprintf('JLIB_DATABASE_ERROR_MOVE_FAILED', get_class($this), $this->_db->getErrorMsg()));
				$this->setError($e);

				return false;
			}
		}

		return true;
	}

	/**
	 * Method to set the publishing state for a row or list of rows in the database
	 * table.  The method respects checked out rows by other users and will attempt
	 * to checkin rows that it can after adjustments are made.
	 *
	 * @param   mixed    $pks     An optional array of primary key values to update.  If not set the instance property value is used.
	 * @param   integer  $state   The publishing state. eg. [0 = unpublished, 1 = published]
	 * @param   integer  $userId  The user id of the user performing the operation.
	 *
	 * @return  boolean  True on success.
	 *
	 * @link    http://docs.joomla.org/JTable/publish
	 * @since   11.1
	 */
	public function publish($pks = null, $state = 1, $userId = 0)
	{
		// Initialise variables.
		$k = $this->_tbl_key;

		// Sanitize input.
		JArrayHelper::toInteger($pks);
		$userId = (int) $userId;
		$state = (int) $state;

		// If there are no primary keys set check to see if the instance key is set.
		if (empty($pks))
		{
			if ($this->$k)
			{
				$pks = array($this->$k);
			}
			// Nothing to set publishing state on, return false.
			else
			{
				$e = new JException(JText::_('JLIB_DATABASE_ERROR_NO_ROWS_SELECTED'));
				$this->setError($e);

				return false;
			}
		}

		// Update the publishing state for rows with the given primary keys.
		$query = $this->_db->getQuery(true);
		$query->update($this->_tbl);
		$query->set('published = ' . (int) $state);

		// Determine if there is checkin support for the table.
		if (property_exists($this, 'checked_out') || property_exists($this, 'checked_out_time'))
		{
			$query->where('(checked_out = 0 OR checked_out = ' . (int) $userId . ')');
			$checkin = true;
		}
		else
		{
			$checkin = false;
		}

		// Build the WHERE clause for the primary keys.
		$query->where($k . ' = ' . implode(' OR ' . $k . ' = ', $pks));

		$this->_db->setQuery($query);

		// Check for a database error.
		if (!$this->_db->query())
		{
			$e = new JException(JText::sprintf('JLIB_DATABASE_ERROR_PUBLISH_FAILED', get_class($this), $this->_db->getErrorMsg()));
			$this->setError($e);

			return false;
		}

		// If checkin is supported and all rows were adjusted, check them in.
		if ($checkin && (count($pks) == $this->_db->getAffectedRows()))
		{
			// Checkin the rows.
			foreach ($pks as $pk)
			{
				$this->checkin($pk);
			}
		}

		// If the JTable instance value is in the list of primary keys that were set, set the instance.
		if (in_array($this->$k, $pks))
		{
			$this->published = $state;
		}

		$this->setError('');
		return true;
	}

	/**
	 * Generic check for whether dependencies exist for this object in the database schema
	 *
	 * Can be overloaded/supplemented by the child class
	 *
	 * @param   mixed  $pk     An optional primary key value check the row for.  If not
	 * set the instance property value is used.
	 * @param   array  $joins  An optional array to compiles standard joins formatted like:
	 * [label => 'Label', name => 'table name' , idfield => 'field', joinfield => 'field']
	 *
	 * @return  boolean  True on success.
	 *
	 * @deprecated    12.1
	 * @link    http://docs.joomla.org/JTable/canDelete
	 * @since   11.1
	 */
	public function canDelete($pk = null, $joins = null)
	{
		// Deprecation warning.
		JLog::add('JTable::canDelete() is deprecated.', JLog::WARNING, 'deprecated');

		// Initialise variables.
		$k = $this->_tbl_key;
		$pk = (is_null($pk)) ? $this->$k : $pk;

		// If no primary key is given, return false.
		if ($pk === null)
		{
			return false;
		}

		if (is_array($joins))
		{
			// Get a query object.
			$query = $this->_db->getQuery(true);

			// Setup the basic query.
			$query->select($this->_db->quoteName($this->_tbl_key));
			$query->from($this->_db->quoteName($this->_tbl));
			$query->where($this->_db->quoteName($this->_tbl_key) . ' = ' . $this->_db->quote($this->$k));
			$query->group($this->_db->quoteName($this->_tbl_key));

			// For each join add the select and join clauses to the query object.
			foreach ($joins as $table)
			{
				$query->select('COUNT(DISTINCT ' . $table['idfield'] . ') AS ' . $table['idfield']);
				$query->join('LEFT', $table['name'] . ' ON ' . $table['joinfield'] . ' = ' . $k);
			}

			// Get the row object from the query.
			$this->_db->setQuery((string) $query, 0, 1);
			$row = $this->_db->loadObject();

			// Check for a database error.
			if ($this->_db->getErrorNum())
			{
				$this->setError($this->_db->getErrorMsg());

				return false;
			}

			$msg = array();
			$i = 0;

			foreach ($joins as $table)
			{
				$k = $table['idfield'] . $i;

				if ($row->$k)
				{
					$msg[] = JText::_($table['label']);
				}

				$i++;
			}

			if (count($msg))
			{
				$this->setError("noDeleteRecord" . ": " . implode(', ', $msg));

				return false;
			}
			else
			{
				return true;
			}
		}

		return true;
	}

	/**
	 * Method to export the JTable instance properties to an XML string.
	 *
	 * @param   boolean  $mapKeysToText  True to map foreign keys to text values.
	 *
	 * @return  string   XML string representation of the instance.
	 *
	 * @deprecated    12.1
	 * @link    http://docs.joomla.org/JTable/toXML
	 * @since   11.1
	 */
	public function toXML($mapKeysToText = false)
	{
		// Deprecation warning.
		JLog::add('JTable::toXML() is deprecated.', JLog::WARNING, 'deprecated');

		// Initialise variables.
		$xml = array();
		$map = $mapKeysToText ? ' mapkeystotext="true"' : '';

		// Open root node.
		$xml[] = '<record table="' . $this->_tbl . '"' . $map . '>';

		// Get the publicly accessible instance properties.
		foreach (get_object_vars($this) as $k => $v)
		{
			// If the value is null or non-scalar, or the field is internal ignore it.
			if (!is_scalar($v) || ($v === null) || ($k[0] == '_'))
			{
				continue;
			}

			$xml[] = '	<' . $k . '><![CDATA[' . $v . ']]></' . $k . '>';
		}

		// Close root node.
		$xml[] = '</record>';

		// Return the XML array imploded over new lines.
		return implode("\n", $xml);
	}

	/**
	 * Method to lock the database table for writing.
	 *
	 * @return  boolean  True on success.
	 *
	 * @since   11.1
	 * @throws  JDatabaseException
	 */
	protected function _lock()
	{
		$this->_db->lockTable($this->_tbl);
		$this->_locked = true;

		return true;
	}

	/**
	 * Method to unlock the database table for writing.
	 *
	 * @return  boolean  True on success.
	 *
	 * @since   11.1
	 */
	protected function _unlock()
	{
		$this->_db->unlockTables();
		$this->_locked = false;

		return true;
	}
}<|MERGE_RESOLUTION|>--- conflicted
+++ resolved
@@ -841,11 +841,7 @@
 		}
 
 		// Get the current time in MySQL format.
-<<<<<<< HEAD
-		$time = JFactory::getDate()->format($this->_db->getDateFormat());
-=======
 		$time = JFactory::getDate()->toSql();
->>>>>>> 57082fb5
 
 		// Check the row out by primary key.
 		$query = $this->_db->getQuery(true);
