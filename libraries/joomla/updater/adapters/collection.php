<?php
/**
 * @package     Joomla.Platform
 * @subpackage  Updater
 *
 * @copyright   Copyright (C) 2005 - 2017 Open Source Matters, Inc. All rights reserved.
 * @license     GNU General Public License version 2 or later; see LICENSE
 */

defined('JPATH_PLATFORM') or die;

jimport('joomla.updater.updateadapter');

/**
 * Collection Update Adapter Class
 *
 * @since  11.1
 */
class JUpdaterCollection extends JUpdateAdapter
{
	/**
	 * Root of the tree
	 *
	 * @var    object
	 * @since  11.1
	 */
	protected $base;

	/**
	 * Tree of objects
	 *
	 * @var    array
	 * @since  11.1
	 */
	protected $parent = array(0);

	/**
	 * Used to control if an item has a child or not
	 *
	 * @var    boolean
	 * @since  11.1
	 */
	protected $pop_parent = 0;

	/**
	 * @var array A list of discovered update sites
	 */
	protected $update_sites;

	/**
	 * A list of discovered updates
	 *
	 * @var array
	 */
	protected $updates;

	/**
	 * Gets the reference to the current direct parent
	 *
	 * @return  object
	 *
	 * @since   11.1
	 */
	protected function _getStackLocation()
	{
		return implode('->', $this->stack);
	}

	/**
	 * Get the parent tag
	 *
	 * @return  string   parent
	 *
	 * @since   11.1
	 */
	protected function _getParent()
	{
		return end($this->parent);
	}

	/**
	 * Opening an XML element
	 *
	 * @param   object  $parser  Parser object
	 * @param   string  $name    Name of element that is opened
	 * @param   array   $attrs   Array of attributes for the element
	 *
	 * @return  void
	 *
	 * @since   11.1
	 */
	public function _startElement($parser, $name, $attrs = array())
	{
		$this->stack[] = $name;
		$tag           = $this->_getStackLocation();

		// Reset the data
		if (isset($this->$tag))
		{
			$this->$tag->_data = '';
		}

		switch ($name)
		{
			case 'CATEGORY':
				if (isset($attrs['REF']))
				{
					$this->update_sites[] = array('type' => 'collection', 'location' => $attrs['REF'], 'update_site_id' => $this->updateSiteId);
				}
				else
				{
					// This item will have children, so prepare to attach them
					$this->pop_parent = 1;
				}
				break;
			case 'EXTENSION':
				$update = JTable::getInstance('update');
				$update->set('update_site_id', $this->updateSiteId);

				foreach ($this->updatecols as $col)
				{
					// Reset the values if it doesn't exist
					if (!array_key_exists($col, $attrs))
					{
						$attrs[$col] = '';

						if ($col == 'CLIENT')
						{
							$attrs[$col] = 'site';
						}
					}
				}

				$client = JApplicationHelper::getClientInfo($attrs['CLIENT'], 1);

				if (isset($client->id))
				{
					$attrs['CLIENT_ID'] = $client->id;
				}

				// Lower case all of the fields
				foreach ($attrs as $key => $attr)
				{
					$values[strtolower($key)] = $attr;
				}

				// Only add the update if it is on the same platform and release as we are
				$ver = new JVersion;

				// Lower case and remove the exclamation mark
				$product = strtolower(JFilterInput::getInstance()->clean($ver::PRODUCT, 'cmd'));

				/*
				 * Set defaults, the extension file should clarify in case but it may be only available in one version
				 * This allows an update site to specify a targetplatform
				 * targetplatformversion can be a regexp, so 1.[56] would be valid for an extension that supports 1.5 and 1.6
				 * Note: Whilst the version is a regexp here, the targetplatform is not (new extension per platform)
				 * Additionally, the version is a regexp here and it may also be in an extension file if the extension is
				 * compatible against multiple versions of the same platform (e.g. a library)
				 */
				if (!isset($values['targetplatform']))
				{
					$values['targetplatform'] = $product;
				}

				// Set this to ourself as a default
				if (!isset($values['targetplatformversion']))
				{
					$values['targetplatformversion'] = $ver::RELEASE;
				}

				// Set this to ourselves as a default
				// validate that we can install the extension
				if ($product == $values['targetplatform'] && preg_match('/^' . $values['targetplatformversion'] . '/', JVERSION))
				{
					$update->bind($values);
					$this->updates[] = $update;
				}
				break;
		}
	}

	/**
	 * Closing an XML element
	 * Note: This is a protected function though has to be exposed externally as a callback
	 *
	 * @param   object  $parser  Parser object
	 * @param   string  $name    Name of the element closing
	 *
	 * @return  void
	 *
	 * @since   11.1
	 */
	protected function _endElement($parser, $name)
	{
		array_pop($this->stack);

		switch ($name)
		{
			case 'CATEGORY':
				if ($this->pop_parent)
				{
					$this->pop_parent = 0;
					array_pop($this->parent);
				}
				break;
		}
	}

	// Note: we don't care about char data in collection because there should be none

	/**
	 * Finds an update
	 *
	 * @param   array  $options  Options to use: update_site_id: the unique ID of the update site to look at
	 *
	 * @return  array  Update_sites and updates discovered
	 *
	 * @since   11.1
	 */
	public function findUpdate($options)
	{
		$response = $this->getUpdateSiteResponse($options);

		if ($response === false)
		{
			return false;
		}

		$this->xmlParser = xml_parser_create('');
		xml_set_object($this->xmlParser, $this);
		xml_set_element_handler($this->xmlParser, '_startElement', '_endElement');

		if (!xml_parse($this->xmlParser, $response->body))
		{
			// If the URL is missing the .xml extension, try appending it and retry loading the update
			if (!$this->appendExtension && (substr($this->_url, -4) != '.xml'))
			{
				$options['append_extension'] = true;

				return $this->findUpdate($options);
			}

<<<<<<< HEAD
=======
			JLog::add('Error parsing url: ' . $this->_url, JLog::WARNING, 'updater');

>>>>>>> 9fee146d
			$app = JFactory::getApplication();
			$app->getLogger()->warning("Error parsing url: {$this->_url}", array('category' => 'updater'));
			$app->enqueueMessage(JText::sprintf('JLIB_UPDATER_ERROR_COLLECTION_PARSE_URL', $this->_url), 'warning');

			return false;
		}

		// TODO: Decrement the bad counter if non-zero
		return array('update_sites' => $this->update_sites, 'updates' => $this->updates);
	}
}<|MERGE_RESOLUTION|>--- conflicted
+++ resolved
@@ -214,7 +214,7 @@
 	 *
 	 * @param   array  $options  Options to use: update_site_id: the unique ID of the update site to look at
 	 *
-	 * @return  array  Update_sites and updates discovered
+	 * @return  array|boolean  Update_sites and updates discovered. False on failure
 	 *
 	 * @since   11.1
 	 */
@@ -241,11 +241,6 @@
 				return $this->findUpdate($options);
 			}
 
-<<<<<<< HEAD
-=======
-			JLog::add('Error parsing url: ' . $this->_url, JLog::WARNING, 'updater');
-
->>>>>>> 9fee146d
 			$app = JFactory::getApplication();
 			$app->getLogger()->warning("Error parsing url: {$this->_url}", array('category' => 'updater'));
 			$app->enqueueMessage(JText::sprintf('JLIB_UPDATER_ERROR_COLLECTION_PARSE_URL', $this->_url), 'warning');
