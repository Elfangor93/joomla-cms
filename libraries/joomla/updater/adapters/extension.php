<?php
/**
 * @package     Joomla.Platform
 * @subpackage  Updater
 *
 * @copyright   Copyright (C) 2005 - 2012 Open Source Matters, Inc. All rights reserved.
 * @license     GNU General Public License version 2 or later; see LICENSE
 */

defined('JPATH_PLATFORM') or die;

jimport('joomla.updater.updateadapter');
/**
 * Extension class for updater
 *
 * @package     Joomla.Platform
 * @subpackage  Updater
 * @since       11.1
 * */
class JUpdaterExtension extends JUpdateAdapter
{
	/**
	 * Start element parser callback.
	 *
	 * @param   object  $parser  The parser object.
	 * @param   string  $name    The name of the element.
	 * @param   array   $attrs   The attributes of the element.
	 *
	 * @return  void
	 *
	 * @since   11.1
	 */
	protected function _startElement($parser, $name, $attrs = array())
	{
		array_push($this->_stack, $name);
		$tag = $this->_getStackLocation();

		// Reset the data
		eval('$this->' . $tag . '->_data = "";');

		switch ($name)
		{
			case 'UPDATE':
				$this->current_update = JTable::getInstance('update');
				$this->current_update->update_site_id = $this->_update_site_id;
				$this->current_update->detailsurl = $this->_url;
				$this->current_update->folder = "";
				$this->current_update->client_id = 1;
				break;

			// Don't do anything
			case 'UPDATES':
				break;
			default:
				if (in_array($name, $this->_updatecols))
				{
					$name = strtolower($name);
					$this->current_update->$name = '';
				}
				if ($name == 'TARGETPLATFORM')
				{
					$this->current_update->targetplatform = $attrs;
				}
				break;
		}
	}

	/**
	 * Character Parser Function
	 *
	 * @param   object  $parser  Parser object.
	 * @param   object  $name    The name of the element.
	 *
	 * @return  void
	 *
	 * @since   11.1
	 */
	protected function _endElement($parser, $name)
	{
		array_pop($this->_stack);

		// @todo remove code: echo 'Closing: '. $name .'<br />';
		switch ($name)
		{
			case 'UPDATE':
				$ver = new JVersion;

				// Lower case and remove the exclamation mark
				$product = strtolower(JFilterInput::getInstance()->clean($ver->PRODUCT, 'cmd'));

				// Check that the product matches and that the version matches (optionally a regexp)
				if ($product == $this->current_update->targetplatform['NAME']
					&& preg_match('/' . $this->current_update->targetplatform['VERSION'] . '/', $ver->RELEASE))
				{
					// Target platform isn't a valid field in the update table so unset it to prevent J! from trying to store it
					unset($this->current_update->targetplatform);
					if (isset($this->latest))
					{
						if (version_compare($this->current_update->version, $this->latest->version, '>') == 1)
						{
							$this->latest = $this->current_update;
						}
					}
					else
					{
						$this->latest = $this->current_update;
					}
				}
				break;
			case 'UPDATES':
				// :D
				break;
		}
	}

	/**
	 * Character Parser Function
	 *
	 * @param   object  $parser  Parser object.
	 * @param   object  $data    The data.
	 *
	 * @return  void
	 *
	 * @note    This is public because its called externally.
	 * @since   11.1
	 */
	protected function _characterData($parser, $data)
	{
		$tag = $this->_getLastTag();
<<<<<<< HEAD

		// @todo remove code: if(!isset($this->$tag->_data)) $this->$tag->_data = '';
		// @todo remove code: $this->$tag->_data .= $data;
		if (in_array($tag, $this->_updatecols) || $tag == 'INFOURL')
=======
		//if(!isset($this->$tag->_data)) $this->$tag->_data = '';
		//$this->$tag->_data .= $data;
		if (in_array($tag, $this->_updatecols))
>>>>>>> 75caa7a0
		{
			$tag = strtolower($tag);
			$this->current_update->$tag .= $data;
		}
	}

	/**
	 * Finds an update.
	 *
	 * @param   array  $options  Update options.
	 *
	 * @return  array  Array containing the array of update sites and array of updates
	 *
	 * @since   11.1
	 */
	public function findUpdate($options)
	{
		$url = $options['location'];
		$this->_url = &$url;
		$this->_update_site_id = $options['update_site_id'];
<<<<<<< HEAD

		// @todo remove code: echo '<p>Find update for extension run on <a href="'. $url .'">'. $url .'</a></p>';
=======
>>>>>>> 75caa7a0
		if (substr($url, -4) != '.xml')
		{
			if (substr($url, -1) != '/')
			{
				$url .= '/';
			}
			$url .= 'extension.xml';
		}

		$dbo = $this->parent->getDBO();

		if (!($fp = @fopen($url, "r")))
		{
			$query = $dbo->getQuery(true);
			$query->update('#__update_sites');
			$query->set('enabled = 0');
			$query->where('update_site_id = ' . $this->_update_site_id);
			$dbo->setQuery($query);
			$dbo->Query();

			JLog::add("Error opening url: " . $url, JLog::WARNING, 'updater');
			$app = JFactory::getApplication();
			$app->enqueueMessage(JText::sprintf('JLIB_UPDATER_ERROR_EXTENSION_OPEN_URL', $url), 'warning');
			return false;
		}

		$this->xml_parser = xml_parser_create('');
		xml_set_object($this->xml_parser, $this);
		xml_set_element_handler($this->xml_parser, '_startElement', '_endElement');
		xml_set_character_data_handler($this->xml_parser, '_characterData');

		while ($data = fread($fp, 8192))
		{
			if (!xml_parse($this->xml_parser, $data, feof($fp)))
			{
				JLog::add("Error parsing url: " . $url, JLog::WARNING, 'updater');
				$app = JFactory::getApplication();
				$app->enqueueMessage(JText::sprintf('JLIB_UPDATER_ERROR_EXTENSION_PARSE_URL', $url), 'warning');
				return false;
			}
		}
		xml_parser_free($this->xml_parser);
		if (isset($this->latest))
		{
			if (isset($this->latest->client) && strlen($this->latest->client))
			{
				$this->latest->client_id = JApplicationHelper::getClientInfo($this->latest->client, 1)->id;
				unset($this->latest->client);
			}
			$updates = array($this->latest);
		}
		else
		{
			$updates = array();
		}
		return array('update_sites' => array(), 'updates' => $updates);
	}
}<|MERGE_RESOLUTION|>--- conflicted
+++ resolved
@@ -127,16 +127,9 @@
 	protected function _characterData($parser, $data)
 	{
 		$tag = $this->_getLastTag();
-<<<<<<< HEAD
-
-		// @todo remove code: if(!isset($this->$tag->_data)) $this->$tag->_data = '';
-		// @todo remove code: $this->$tag->_data .= $data;
-		if (in_array($tag, $this->_updatecols) || $tag == 'INFOURL')
-=======
 		//if(!isset($this->$tag->_data)) $this->$tag->_data = '';
 		//$this->$tag->_data .= $data;
 		if (in_array($tag, $this->_updatecols))
->>>>>>> 75caa7a0
 		{
 			$tag = strtolower($tag);
 			$this->current_update->$tag .= $data;
@@ -157,11 +150,6 @@
 		$url = $options['location'];
 		$this->_url = &$url;
 		$this->_update_site_id = $options['update_site_id'];
-<<<<<<< HEAD
-
-		// @todo remove code: echo '<p>Find update for extension run on <a href="'. $url .'">'. $url .'</a></p>';
-=======
->>>>>>> 75caa7a0
 		if (substr($url, -4) != '.xml')
 		{
 			if (substr($url, -1) != '/')
