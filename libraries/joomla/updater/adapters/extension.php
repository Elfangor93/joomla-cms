<?php
/**
 * @package     Joomla.Platform
 * @subpackage  Updater
 *
 * @copyright   Copyright (C) 2005 - 2017 Open Source Matters, Inc. All rights reserved.
 * @license     GNU General Public License version 2 or later; see LICENSE
 */

defined('JPATH_PLATFORM') or die;

jimport('joomla.updater.updateadapter');

/**
 * Extension class for updater
 *
 * @since  11.1
 */
class JUpdaterExtension extends JUpdateAdapter
{
	/**
	 * Start element parser callback.
	 *
	 * @param   object  $parser  The parser object.
	 * @param   string  $name    The name of the element.
	 * @param   array   $attrs   The attributes of the element.
	 *
	 * @return  void
	 *
	 * @since   11.1
	 */
	protected function _startElement($parser, $name, $attrs = array())
	{
		$this->stack[] = $name;
		$tag           = $this->_getStackLocation();

		// Reset the data
		if (isset($this->$tag))
		{
			$this->$tag->_data = '';
		}

		switch ($name)
		{
			case 'UPDATE':
				$this->currentUpdate = JTable::getInstance('update');
				$this->currentUpdate->update_site_id = $this->updateSiteId;
				$this->currentUpdate->detailsurl = $this->_url;
				$this->currentUpdate->folder = '';
				$this->currentUpdate->client_id = 1;
				break;

			// Don't do anything
			case 'UPDATES':
				break;

			default:
				if (in_array($name, $this->updatecols))
				{
					$name = strtolower($name);
					$this->currentUpdate->$name = '';
				}

				if ($name == 'TARGETPLATFORM')
				{
					$this->currentUpdate->targetplatform = $attrs;
				}

				if ($name == 'PHP_MINIMUM')
				{
					$this->currentUpdate->php_minimum = '';
				}

				if ($name == 'SUPPORTED_DATABASES')
				{
					$this->currentUpdate->supported_databases = $attrs;
				}
				break;
		}
	}

	/**
	 * Character Parser Function
	 *
	 * @param   object  $parser  Parser object.
	 * @param   object  $name    The name of the element.
	 *
	 * @return  void
	 *
	 * @since   11.1
	 */
	protected function _endElement($parser, $name)
	{
		array_pop($this->stack);

		// @todo remove code: echo 'Closing: '. $name .'<br />';
		switch ($name)
		{
			case 'UPDATE':
				// Lower case and remove the exclamation mark
				$product = strtolower(JFilterInput::getInstance()->clean(JVersion::PRODUCT, 'cmd'));

				// Support for the min_dev_level and max_dev_level attributes is deprecated, a regexp should be used instead
				if (isset($this->currentUpdate->targetplatform->min_dev_level) || isset($this->currentUpdate->targetplatform->max_dev_level))
				{
					JLog::add(
						'Support for the min_dev_level and max_dev_level attributes of an update\'s <targetplatform> tag is deprecated and'
						. ' will be removed in 4.0. The full version should be specified in the version attribute and may optionally be a regexp.',
						JLog::WARNING,
						'deprecated'
					);
				}

				/*
				 * Check that the product matches and that the version matches (optionally a regexp)
				 *
				 * Check for optional min_dev_level and max_dev_level attributes to further specify targetplatform (e.g., 3.0.1)
				 */
				if ($product == $this->currentUpdate->targetplatform['NAME']
					&& preg_match('/^' . $this->currentUpdate->targetplatform['VERSION'] . '/', JVERSION)
					&& ((!isset($this->currentUpdate->targetplatform->min_dev_level)) || JVersion::DEV_LEVEL >= $this->currentUpdate->targetplatform->min_dev_level)
					&& ((!isset($this->currentUpdate->targetplatform->max_dev_level)) || JVersion::DEV_LEVEL <= $this->currentUpdate->targetplatform->max_dev_level))
				{
					// Check if PHP version supported via <php_minimum> tag, assume true if tag isn't present
					if (!isset($this->currentUpdate->php_minimum) || version_compare(PHP_VERSION, $this->currentUpdate->php_minimum, '>='))
					{
						$phpMatch = true;
					}
					else
					{
						// Notify the user of the potential update
						$msg = JText::sprintf(
							'JLIB_INSTALLER_AVAILABLE_UPDATE_PHP_VERSION',
							$this->currentUpdate->name,
							$this->currentUpdate->version,
							$this->currentUpdate->php_minimum,
							PHP_VERSION
						);

						JFactory::getApplication()->enqueueMessage($msg, 'warning');

						$phpMatch = false;
					}

					$dbMatch = false;

					// Check if DB & version is supported via <supported_databases> tag, assume supported if tag isn't present
					if (isset($this->currentUpdate->supported_databases))
					{
						$db           = JFactory::getDbo();
						$dbType       = strtoupper($db->getServerType());
						$dbVersion    = $db->getVersion();
						$supportedDbs = $this->currentUpdate->supported_databases;

						// Do we have a entry for the database?
						if (array_key_exists($dbType, $supportedDbs))
						{
							$minumumVersion = $supportedDbs[$dbType];
							$dbMatch        = version_compare($dbVersion, $minumumVersion, '>=');

							if (!$dbMatch)
							{
								// Notify the user of the potential update
								$dbMsg = JText::sprintf(
									'JLIB_INSTALLER_AVAILABLE_UPDATE_DB_MINIMUM',
									$this->currentUpdate->name,
									$this->currentUpdate->version,
									JText::_($db->name),
									$dbVersion,
									$minumumVersion
								);

								JFactory::getApplication()->enqueueMessage($dbMsg, 'warning');
							}
						}
						else
						{
							// Notify the user of the potential update
							$dbMsg = JText::sprintf(
								'JLIB_INSTALLER_AVAILABLE_UPDATE_DB_TYPE',
								$this->currentUpdate->name,
								$this->currentUpdate->version,
								JText::_($db->name)
							);

							JFactory::getApplication()->enqueueMessage($dbMsg, 'warning');
						}
					}
					else
					{
						// Set to true if the <supported_databases> tag is not set
						$dbMatch = true;
					}

					// Check minimum stability
					$stabilityMatch = true;

					if (isset($this->currentUpdate->stability) && ($this->currentUpdate->stability < $this->minimum_stability))
					{
						$stabilityMatch = false;
					}

					// Some properties aren't valid fields in the update table so unset them to prevent J! from trying to store them
					unset($this->currentUpdate->targetplatform);

					if (isset($this->currentUpdate->php_minimum))
					{
						unset($this->currentUpdate->php_minimum);
					}

					if (isset($this->currentUpdate->supported_databases))
					{
						unset($this->currentUpdate->supported_databases);
					}

					if (isset($this->currentUpdate->stability))
					{
						unset($this->currentUpdate->stability);
					}

					// If the PHP version and minimum stability checks pass, consider this version as a possible update
					if ($phpMatch && $stabilityMatch && $dbMatch)
					{
						if (isset($this->latest))
						{
							// We already have a possible update. Check the version.
							if (version_compare($this->currentUpdate->version, $this->latest->version, '>') == 1)
							{
								$this->latest = $this->currentUpdate;
							}
						}
						else
						{
							// We don't have any possible updates yet, assume this is an available update.
							$this->latest = $this->currentUpdate;
						}
					}
				}
				break;

			case 'UPDATES':
				// :D
				break;
		}
	}

	/**
	 * Character Parser Function
	 *
	 * @param   object  $parser  Parser object.
	 * @param   object  $data    The data.
	 *
	 * @return  void
	 *
	 * @note    This is public because its called externally.
	 * @since   11.1
	 */
	protected function _characterData($parser, $data)
	{
		$tag = $this->_getLastTag();

		if (in_array($tag, $this->updatecols))
		{
			$tag = strtolower($tag);
			$this->currentUpdate->$tag .= $data;
		}

		if ($tag == 'PHP_MINIMUM')
		{
			$this->currentUpdate->php_minimum = $data;
		}

		if ($tag == 'TAG')
		{
			$this->currentUpdate->stability = $this->stabilityTagToInteger((string) $data);
		}
	}

	/**
	 * Finds an update.
	 *
	 * @param   array  $options  Update options.
	 *
	 * @return  array  Array containing the array of update sites and array of updates
	 *
	 * @since   11.1
	 */
	public function findUpdate($options)
	{
		$response = $this->getUpdateSiteResponse($options);

		if ($response === false)
		{
			return false;
		}

		if (array_key_exists('minimum_stability', $options))
		{
			$this->minimum_stability = $options['minimum_stability'];
		}

		$this->xmlParser = xml_parser_create('');
		xml_set_object($this->xmlParser, $this);
		xml_set_element_handler($this->xmlParser, '_startElement', '_endElement');
		xml_set_character_data_handler($this->xmlParser, '_characterData');

		if (!xml_parse($this->xmlParser, $response->body))
		{
			// If the URL is missing the .xml extension, try appending it and retry loading the update
			if (!$this->appendExtension && (substr($this->_url, -4) != '.xml'))
			{
				$options['append_extension'] = true;

				return $this->findUpdate($options);
			}

<<<<<<< HEAD
=======
			JLog::add('Error parsing url: ' . $this->_url, JLog::WARNING, 'updater');

>>>>>>> 9fee146d
			$app = JFactory::getApplication();
			$app->getLogger()->warning("Error parsing url: {$this->_url}", array('category' => 'updater'));
			$app->enqueueMessage(JText::sprintf('JLIB_UPDATER_ERROR_EXTENSION_PARSE_URL', $this->_url), 'warning');

			return false;
		}

		xml_parser_free($this->xmlParser);

		if (isset($this->latest))
		{
			if (isset($this->latest->client) && strlen($this->latest->client))
			{
				if (is_numeric($this->latest->client))
				{
					$byName = false;

					// <client> has to be 'administrator' or 'site', numeric values are deprecated. See https://docs.joomla.org/Design_of_JUpdate
					JLog::add(
						'Using numeric values for <client> in the updater xml is deprecated. Use \'administrator\' or \'site\' instead.',
						JLog::WARNING, 'deprecated'
					);
				}
				else
				{
					$byName = true;
				}

				$this->latest->client_id = JApplicationHelper::getClientInfo($this->latest->client, $byName)->id;
				unset($this->latest->client);
			}

			$updates = array($this->latest);
		}
		else
		{
			$updates = array();
		}

		return array('update_sites' => array(), 'updates' => $updates);
	}

	/**
	 * Converts a tag to numeric stability representation. If the tag doesn't represent a known stability level (one of
	 * dev, alpha, beta, rc, stable) it is ignored.
	 *
	 * @param   string  $tag  The tag string, e.g. dev, alpha, beta, rc, stable
	 *
	 * @return  integer
	 *
	 * @since   3.4
	 */
	protected function stabilityTagToInteger($tag)
	{
		$constant = 'JUpdater::STABILITY_' . strtoupper($tag);

		if (defined($constant))
		{
			return constant($constant);
		}

		return JUpdater::STABILITY_STABLE;
	}
}<|MERGE_RESOLUTION|>--- conflicted
+++ resolved
@@ -281,7 +281,7 @@
 	 *
 	 * @param   array  $options  Update options.
 	 *
-	 * @return  array  Array containing the array of update sites and array of updates
+	 * @return  array|boolean  Array containing the array of update sites and array of updates. False on failure
 	 *
 	 * @since   11.1
 	 */
@@ -314,11 +314,6 @@
 				return $this->findUpdate($options);
 			}
 
-<<<<<<< HEAD
-=======
-			JLog::add('Error parsing url: ' . $this->_url, JLog::WARNING, 'updater');
-
->>>>>>> 9fee146d
 			$app = JFactory::getApplication();
 			$app->getLogger()->warning("Error parsing url: {$this->_url}", array('category' => 'updater'));
 			$app->enqueueMessage(JText::sprintf('JLIB_UPDATER_ERROR_EXTENSION_PARSE_URL', $this->_url), 'warning');
