--- conflicted
+++ resolved
@@ -44,13 +44,8 @@
 	/**
 	 * Columns in the extensions table to be updated
 	 *
-<<<<<<< HEAD
-	 * @var   array
-	 * @since 11.1
-=======
 	 * @var    array
 	 * @since  11.1
->>>>>>> a73c62a2
 	 */
 	protected $_updatecols = array('NAME', 'ELEMENT', 'TYPE', 'FOLDER', 'CLIENT_ID', 'VERSION', 'DESCRIPTION');
 
