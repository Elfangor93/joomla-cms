--- conflicted
+++ resolved
@@ -115,12 +115,7 @@
 	 * @return  boolean
 	 *
 	 * @since   11.1
-<<<<<<< HEAD
 	 * @deprecated    12.1
-=======
-	 *
-	 * @deprecated
->>>>>>> 248c4940
 	 *
 	 */
 	public function __construct($options = null)
@@ -161,12 +156,8 @@
 	 * @return  object  JSimpleXMLElement
 	 *
 	 * @since   11.1
-<<<<<<< HEAD
+	 *
 	 * @deprecated    12.1
-=======
-	 *
-	 * @deprecated
->>>>>>> 248c4940
 	 */
 	function loadString($string, $classname = null) {
 		$this->_parse($string);
@@ -185,14 +176,10 @@
 	 * @param   string  currently ignored
 	 * 
 	 * @return  boolean  True if successful, false if file empty
-<<<<<<< HEAD
-	 * @deprecated    12.1
-=======
-	 * 
-	 * @since   11.1
-	 *
-	 * @deprecated
->>>>>>> 248c4940
+	 *
+	 * @since   11.1
+	 *
+	 * @deprecated     12.1
 	 */
 	function loadFile($path, $classname = null)
 	{
@@ -227,7 +214,9 @@
 	 * @param   string  currently ignored
 	 *
 	 * @return  mixed  JSimpleXMLElement or false if any errors occur
-	 * @since   11.1
+	 *
+	 * @since   11.1
+	 *
 	 * @deprecated    12.1
 	 */
 	function importDOM($node, $classname = null) {
@@ -240,6 +229,7 @@
 	 *
 	 * @return resource XML parser resource handle
 	 * @since   11.1
+	 *
 	 * @deprecated    12.1
 	 */
 	public function getParser() {
@@ -250,7 +240,9 @@
 	 * Set the parser
 	 *
 	 * @param   resource  XML parser resource handle
-	 * @since   11.1
+
+	 * @since   11.1
+	 *
 	 * @deprecated    12.1
 	 */
 	public function setParser($parser) {
