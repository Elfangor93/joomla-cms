<?php
/**
 * @package     Joomla.Platform
 * @subpackage  Utilities
 *
 * @copyright   Copyright (C) 2005 - 2011 Open Source Matters, Inc. All rights reserved.
 * @license     GNU General Public License version 2 or later; see LICENSE
 */

defined('JPATH_PLATFORM') or die;

/**
 * SimpleXML implementation.
 *
 * The XML Parser extension (expat) is required to use JSimpleXML.
 *
 * The class provides a pure PHP4 implementation of the PHP5
 * interface SimpleXML. As with PHP5's SimpleXML it is what it says:
 * simple. Nevertheless, it is an easy way to deal with XML data,
 * especially for read only access.
 *
 * Because it's not possible to use the PHP5 ArrayIterator interface
 * with PHP4 there are some differences between this implementation
 * and that of PHP5:
 *
 * 		The access to the root node has to be explicit in
 * 		JSimpleXML, not implicit as with PHP5. Write
 * 		$xml->document->node instead of $xml->node
 * 		You cannot acces CDATA using array syntax. Use the method data() instead
 * 		You cannot access attributes directly with array syntax. Use attributes()
 * 		to read them.
 * 		Comments are ignored.
 * 		Last and least, this is not as fast as PHP5 SimpleXML--it is pure PHP4.
 *
 * Example:
 * <code>
 * :simple.xml:
 * <?xml version="1.0" encoding="utf-8" standalone="yes"?>
 * <document>
 *   <node>
 *	<child gender="m">Tom Foo</child>
 *	<child gender="f">Tamara Bar</child>
 *   <node>
 * </document>
 *
 * ---
 *
 * // read and write a document
 * $xml = new JSimpleXML;
 * $xml->loadFile('simple.xml');
 * print $xml->document->toString();
 *
 * // access a given node's CDATA
 * print $xml->root->node->child[0]->data(); // Tom Foo
 *
 * // access attributes
 * $attr = $xml->root->node->child[1]->attributes();
 * print $attr['gender']; // f
 *
 * // access children
 * foreach($xml->root->node->children() as $child) {
 *   print $child->data();
 * }
 * </code>
 *
 * Note: JSimpleXML cannot be used to access sophisticated XML doctypes
 * using datatype ANY (e.g. XHTML). With a DOM implementation you can
 * handle this.
 *
 * @package     Joomla.Platform
 * @subpackage  Utilities
 * @since       11.1
 * @deprecated  12.1  Use SimpleXML instead
 * @see         http://www.php.net/manual/en/book.simplexml.php
 */
class JSimpleXML extends JObject
{
	/**
	 * The XML parser
	 *
	 * @var     resource
	 * @since   11.1
	 */
	var $_parser = null;

	/**
	 * The XML document
	 *
	 * @var    string
	 * @since  11.1
	 */
	var $_xml = '';

	/**
	 * Document element
	 *
	 * @var     object
	 * @since   11.1
	 */
	var $document = null;

	/**
	 * Current object depth
	 *
	 * @var      array
	 * @since   11.1
	 */
	var $_stack = array();

	/**
	 * Constructor.
	 *
	 * @param   array  $options  Options
	 *
	 * @return  mixed  Boolean false if xml_parser_create is not defined.
	 *
	 * @deprecated    12.1   Use SimpleXML instead.
	 * @see           http://www.php.net/manual/en/book.simplexml.php
	 * @since    11.1
	 */
	public function __construct($options = null)
	{
		// Deprecation warning.
		JLog::add('JSimpleXML::__construct() is deprecated.', JLog::WARNING, 'deprecated');
<<<<<<< HEAD

=======
		
>>>>>>> 6a76a467
		if (! function_exists('xml_parser_create'))
		{
			// TODO throw warning
			return false;
		}

		// Create the parser resource and make sure both versions of PHP autodetect the format.
		$this->_parser = xml_parser_create('');

		// Check parser resource
		xml_set_object($this->_parser, $this);
		xml_parser_set_option($this->_parser, XML_OPTION_CASE_FOLDING, 0);
		if (is_array($options))
		{
			foreach ($options as $option => $value)
			{
				xml_parser_set_option($this->_parser, $option, $value);
			}
		}

		// Set the handlers
		xml_set_element_handler($this->_parser, '_startElement', '_endElement');
		xml_set_character_data_handler($this->_parser, '_characterData');
	}

	/**
	 * Interprets a string of XML into an object
	 *
	 * This function will take the well-formed XML string data and return an object of class
	 * JSimpleXMLElement with properties containing the data held within the XML document.
	 * If any errors occur, it returns FALSE.
	 *
	 * @param   string  $string     Well-formed XML string data
	 * @param   string  $classname  currently ignored
	 *
	 * @return  object  JSimpleXMLElement
	 *
	 * @since   11.1
	 *
	 * @deprecated    12.1  Use simpleXML_load_string
	 * @see           http://www.php.net/manual/en/function.simplexml-load-string.php
	 */
	function loadString($string, $classname = null)
	{
		// Deprecation warning.
		JLog::add('JSimpleXML::loadString() is deprecated.', JLog::WARNING, 'deprecated');

		$this->_parse($string);

		return true;
	}

	/**
	 * Interprets an XML file into an object
	 *
	 * This function will convert the well-formed XML document in the file specified by filename
	 * to an object  of class JSimpleXMLElement. If any errors occur during file access or
	 * interpretation, the function returns FALSE.
	 *
	 * @param   string  $path       Path to XML file containing a well-formed XML document
	 * @param   string  $classname  currently ignored
	 *
	 * @return  boolean  True if successful, false if file empty
	 *
	 * @deprecated     12.1  Use simplexml_load_file instead
	 * @see            http://www.php.net/manual/en/function.simplexml-load-file.php
	 * @since   11.1
	 */
	function loadFile($path, $classname = null)
	{
		// Deprecation warning.
		JLog::add('JSimpleXML::loadfile() is deprecated.', JLog::WARNING, 'deprecated');

		//Check to see of the path exists
		if (!file_exists($path))
		{

			return false;
		}

		//Get the XML document loaded into a variable
		$xml = trim(file_get_contents($path));
		if ($xml == '')
		{
			return false;
		}
		else
		{
			$this->_parse($xml);

			return true;
		}
	}

	/**
	 * Get a JSimpleXMLElement object from a DOM node.
	 *
	 * This function takes a node of a DOM  document and makes it into a JSimpleXML node.
	 * This new object can then be used as a native JSimpleXML element. If any errors occur,
	 * it returns FALSE.
	 *
	 * @param   string  $node       DOM  document
	 * @param   string  $classname  currently ignored
	 *
	 * @return  mixed  JSimpleXMLElement or false if any errors occur
	 *
	 * @deprecated    12.1    use simplexml_import_dom instead.
	 * @see           http://www.php.net/manual/en/function.simplexml-import-dom.php
	 * @since   11.1
	 */
	function importDOM($node, $classname = null)
	{
		// Deprecation warning.
		JLog::add('JSimpleXML::importDOM() is deprecated.', JLog::WARNING, 'deprecated');

		return false;
	}

	/**
	 * Get the parser
	 *
	 * @return  resource  XML parser resource handle
	 *
	 * @deprecated    12.1   Use SimpleXMLElement
	 * @see           http://www.php.net/manual/en/class.simplexmlelement.php
	 * @since   11.1
	 */
	public function getParser()
	{
		// Deprecation warning.
		JLog::add('JSimpleXML::getParser() is deprecated.', JLog::WARNING, 'deprecated');

		return $this->_parser;
	}

	/**
	 * Set the parser
	 *
	 * @param   resource  $parser  XML parser resource handle.
	 *
	 * @return  void
	 *
	 * @deprecated    12.1  Use SimpleXML
	 * @see     http://www.php.net/manual/en/class.simplexml.php
	 * @since   11.1
	 */
	public function setParser($parser)
	{
		// Deprecation warning.
		JLog::add('JSimpleXML::setParser() is deprecated.', JLog::WARNING, 'deprecated');

		$this->_parser = $parser;
	}

	/**
	 * Start parsing an XML document
	 *
	 * Parses an XML document. The handlers for the configured events are called as many times as necessary.
	 *
	 * @param   string  $data  data to parse
	 *
	 * @return  void
	 *
	 * @deprecated    12.1
	 * @see     http://www.php.net/manual/en/class.simplexml.php
	 * @since   11.1
	 */
	protected function _parse($data = '')
	{
		// Deprecation warning.
		JLog::add('JSimpleXML::_parse() is deprecated.', JLog::WARNING, 'deprecated');

		//Error handling
		if (!xml_parse($this->_parser, $data))
		{
			$this->_handleError(
				xml_get_error_code($this->_parser), xml_get_current_line_number($this->_parser),
				xml_get_current_column_number($this->_parser)
			);
		}

		//Free the parser
		xml_parser_free($this->_parser);
	}

	/**
	 * Handles an XML parsing error
	 *
	 * @param   integer  $code  XML Error Code.
	 * @param   integer  $line  Line on which the error happened.
	 * @param   integer  $col   Column on which the error happened.
	 *
	 * @return  void
	 *
	 * @deprecated  12.1
	 * @since   11.1
	 *
	 * @deprecated   12.1   Use PHP Exception
	 */
	protected function _handleError($code, $line, $col)
	{
		// Deprecation warning.
		JLog::add('JSimpleXML::_handleError() is deprecated.', JLog::WARNING, 'deprecated');


		JError::raiseWarning('SOME_ERROR_CODE', 'XML Parsing Error at '.$line.':'.$col.'. Error '.$code.': '.xml_error_string($code));

	}

	/**
	 * Gets the reference to the current direct parent
	 *
	 * @return  object
	 *
	 * @since   11.1
	 *
	 * @deprecated   12.1
	 */
	protected function _getStackLocation()
	{
		// Deprecation warning.
		JLog::add('JSimpleXML::_getStackLocation() is deprecated.', JLog::WARNING, 'deprecated');

		$return = '';
		foreach ($this->_stack as $stack)
		{
			$return .= $stack . '->';
		}

		return rtrim($return, '->');
	}

	/**
	 * Handler function for the start of a tag
	 *
	 * @param   resource  $parser  The XML parser.
	 * @param   string    $name    The name of the element.
	 * @param   array     $attrs   A key-value array (optional) of the attributes for the element.
	 *
	 * @return  void
	 *
	 * @since   11.1
	 *
	 * @deprecated  12.1
	 */
	protected function _startElement($parser, $name, $attrs = array())
	{
		// Deprecation warning.
		JLog::add('JSimpleXML::startElement() is deprecated.', JLog::WARNING, 'deprecated');

		//  Check to see if tag is root-level
		$count = count($this->_stack);
		if ($count == 0)
		{
			// If so, set the document as the current tag
			$classname = get_class($this) . 'Element';
			$this->document = new $classname($name, $attrs);

			// And start out the stack with the document tag
			$this->_stack = array('document');
		}
		// If it isn't root level, use the stack to find the parent
		else
		{
			// Get the name which points to the current direct parent, relative to $this
			$parent = $this->_getStackLocation();

			// Add the child
			eval('$this->' . $parent . '->addChild($name, $attrs, ' . $count . ');');

			// Update the stack
			eval('$this->_stack[] = $name.\'[\'.(count($this->' . $parent . '->' . $name . ') - 1).\']\';');
		}
	}

	/**
	 * Handler function for the end of a tag
	 *
	 * @param   resource  $parser  The XML parser.
	 * @param   string    $name    The name of the element.
	 *
	 * @return  void
	 *
	 * @deprecated  12.1
	 * @since   11.1
	 */
	protected function _endElement($parser, $name)
	{
		// Deprecation warning.
		JLog::add('JSimpleXML::endElement() is deprecated.', JLog::WARNING, 'deprecated');

		//Update stack by removing the end value from it as the parent
		array_pop($this->_stack);
	}

	/**
	 * Handler function for the character data within a tag
	 *
	 * @param   resource  $parser  The XML parser.
	 * @param   string    $data    The CDATA for the element.
	 *
	 * @return  void
	 *
	 * @deprecated  12.1
	 * @since   11.1
	 */
	protected function _characterData($parser, $data)
	{
		// Deprecation warning.
		JLog::add('JSimpleXML::_characterData() is deprecated.', JLog::WARNING, 'deprecated');

		// Get the reference to the current parent object
		$tag = $this->_getStackLocation();

		// Assign data to it
		eval('$this->' . $tag . '->_data .= $data;');
	}
}

/**
 * SimpleXML Element
 *
 * This object stores all of the direct children of itself in the $children array.
 * They are also stored by type as arrays. So, if, for example, this tag had 2 <font>
 * tags as children, there would be a class member called $font created as an array.
 * $font[0] would be the first font tag, and $font[1] would be the second.
 *
 * To loop through all of the direct children of this object, the $children member
 *  should be used.
 *
 * To loop through all of the direct children of a specific tag for this object, it
 * is probably easier to use the arrays of the specific tag names, as explained above.
 *
 * @package     Joomla.Platform
 * @subpackage  Utilities
 * @since       11.1
 * @deprecated  12.1   Use SimpleXMLElement instead
 * @see         http://www.php.net/manual/en/class.simplexmlelement.php
 */
class JSimpleXMLElement extends JObject
{
	/**
	 * Array with the attributes of this XML element
	 *
	 * @var array
	 * @since   11.1
	 */
	var $_attributes = array();

	/**
	 * The name of the element
	 *
	 * @var     string
	 * @since   11.1
	 */
	var $_name = '';

	/**
	 * The data the element contains
	 *
	 * @var     string
	 * @since   11.1
	 */
	var $_data = '';

	/**
	 * Array of references to the objects of all direct children of this XML object
	 *
	 * @var     array
	 * @since   11.1
	 */
	var $_children = array();

	/**
	 * The level of this XML element
	 *
	 * @var     int
	 * @since   11.1
	 */
	var $_level = 0;

	/**
	 * Constructor, sets up all the default values
	 *
	 * @param   string   $name   The name of the element.
	 * @param   array    $attrs  A key-value array (optional) of the attributes for the element.
	 * @param   integer  $level  The level (optional) of the element.
	 *
	 * @return  JSimpleXMLElement
	 *
	 * @deprecated  12.1 Use SimpleXMLElement
	 * @since   11.1
	 */
	function __construct($name, $attrs = array(), $level = 0)
	{
		// Deprecation warning.
		JLog::add('JSimpleXMLElement::__construct() is deprecated.', JLog::WARNING, 'deprecated');

		//Make the keys of the attr array lower case, and store the value
		$this->_attributes = array_change_key_case($attrs, CASE_LOWER);

		//Make the name lower case and store the value
		$this->_name = strtolower($name);

		//Set the level
		$this->_level = $level;
	}

	/**
	 * Get the name of the element
	 *
	 * @return  string
	 *
	 * @deprecated   12.1
	 * @since   11.1
	 */

	public function name()
	{
		// Deprecation warning.
		JLog::add('JSimpleXMLElement::name() is deprecated.', JLog::WARNING, 'deprecated');

		return $this->_name;
	}

	/**
	 * Get the an attribute of the element
	 *
	 * @param   string  $attribute  The name of the attribute
	 *
	 * @return  mixed   If an attribute is given will return the attribute if it exist.
	 *                  If no attribute is given will return the complete attributes array
	 *
	 * @deprecated  12.1
	 * @since   11.1
	 */
	public function attributes($attribute = null)
	{
		// Deprecation warning.
		JLog::add('JSimpleXMLElement::attributes() is deprecated.', JLog::WARNING, 'deprecated');

		if (!isset($attribute))
		{
			return $this->_attributes;
		}

		return isset($this->_attributes[$attribute]) ? $this->_attributes[$attribute] : null;
	}

	/**
	 * Get the data of the element
	 *
	 * @return  string
	 *
	 * @deprecated   12.1  Use SimpleXMLElement
	 * @since   11.1
	 */

	public function data()
	{
		// Deprecation warning.
		JLog::add('JSimpleXMLElement::data() is deprecated.', JLog::WARNING, 'deprecated');

		return $this->_data;
	}

	/**
	 * Set the data of the element
	 *
	 * @param   string  $data  The CDATA for the element.
	 *
	 * @return  string
	 *
	 * @deprecated  12.1  Use SimpleXMLElement
	 * @since   11.1
	 */

	public function setData($data)
	{
		// Deprecation warning.
		JLog::add('JSimpleXMLElement::data() is deprecated.', JLog::WARNING, 'deprecated');

		$this->_data = $data;
	}

	/**
	 * Get the children of the element
	 *
	 * @return  array
	 *
	 * @deprecated   12.1
	 * @since   11.1
	 */

	public function children()
	{
		// Deprecation warning.
		JLog::add('JSimpleXMLElement::children() is deprecated.', JLog::WARNING, 'deprecated');

		return $this->_children;
	}

	/**
	 * Get the level of the element
	 *
	 * @return       integer
	 *
	 * @since   11.1
	 * @deprecated   12.1
	 */
	public function level()
	{
		// Deprecation warning.
		JLog::add('JSimpleXMLElement::level() is deprecated.', JLog::WARNING, 'deprecated');

		return $this->_level;
	}

	/**
	 * Adds an attribute to the element
	 *
	 * @param   string  $name   The key
	 * @param   array   $value  The value for the key
	 *
	 * @return  void
	 *
	 * @deprecated  12.1
	 * @since   11.1
	 */
	function addAttribute($name, $value)
	{
		// Deprecation warning.
		JLog::add('JSimpleXMLElement::addAttribute() is deprecated.', JLog::WARNING, 'deprecated');

		// Add the attribute to the element, override if it already exists
		$this->_attributes[$name] = $value;
	}

	/**
	 * Removes an attribute from the element
	 *
	 * @param   string  $name  The name of the attribute.
	 *
	 * @return  void
	 *
	 * @deprecated  12.1
	 * @since   11.1
	 */
	function removeAttribute($name)
	{
		// Deprecation warning.
		JLog::add('JSimpleXMLElement::removeAttribute() is deprecated.', JLog::WARNING, 'deprecated');


		unset($this->_attributes[$name]);
	}

	/**
	 * Adds a direct child to the element
	 *
	 * @param   string   $name   The name of the element.
	 * @param   array    $attrs  An key-value array of the element attributes.
	 * @param   integer  $level  The level of the element (optional).
	 *
	 * @return  JSimpleXMLElement  The added child object
	 *
	 * @deprecated   12.1
	 * @since   11.1
	 */
	function addChild($name, $attrs = array(), $level = null)
	{
		// Deprecation warning.
		JLog::add('JSimpleXMLElement::addChild() is deprecated.', JLog::WARNING, 'deprecated');

		//If there is no array already set for the tag name being added,
		//create an empty array for it
		if (!isset($this->$name))
		{
			$this->$name = array();
		}

		// set the level if not already specified
		if ($level == null)
		{
			$level = ($this->_level + 1);
		}

		//Create the child object itself
		$classname = get_class($this);
		$child = new $classname($name, $attrs, $level);

		//Add the reference of it to the end of an array member named for the elements name
		$this->{$name}[] = &$child;

		//Add the reference to the children array member
		$this->_children[] = &$child;

		//return the new child
		return $child;
	}

	/**
	 * Remove the child node.
	 *
	 * @param   JSimpleXmlElement  &$child  The child element to remove.
	 *
	 * @return  void
	 *
	 * @since   11.1
	 * @deprecated  12.1
	 */
	function removeChild(&$child)
	{
		// Deprecation warning.
		JLog::add('JSimpleXMLElement::removeChild() is deprecated.', JLog::WARNING, 'deprecated');

		$name = $child->name();
		for ($i = 0, $n = count($this->_children); $i < $n; $i++)
		{
			if ($this->_children[$i] == $child)
			{
				unset($this->_children[$i]);
			}
		}
		for ($i = 0, $n = count($this->{$name}); $i < $n; $i++)
		{
			if ($this->{$name}[$i] == $child)
			{
				unset($this->{$name}[$i]);
			}
		}
		$this->_children = array_values($this->_children);
		$this->{$name} = array_values($this->{$name});
		unset($child);
	}

	/**
	 * Get an element in the document by / separated path
	 *
	 * @param   string  $path  The / separated path to the element
	 *
	 * @return  object  JSimpleXMLElement
	 *
	 * @deprecated   12.1
	 * @since   11.1
	 */
	function getElementByPath($path)
	{
		// Deprecation warning.
		JLog::add('JSimpleXMLElement::getElementByPath() is deprecated.', JLog::WARNING, 'deprecated');

		$tmp	= &$this;
		$parts	= explode('/', trim($path, '/'));

		foreach ($parts as $node)
		{
			$found = false;
			foreach ($tmp->_children as $child)
			{
				if (strtoupper($child->_name) == strtoupper($node))
				{
					$tmp = &$child;
					$found = true;
					break;
				}
			}
			if (!$found)
			{
				break;
			}
		}

		if ($found)
		{
			return $tmp;
		}

		return false;
	}

	/**
	 * Traverses the tree calling the $callback(JSimpleXMLElement
	 * $this, mixed $args=array()) function with each JSimpleXMLElement.
	 *
	 * @param   string  $callback  Function name
	 * @param   array   $args      The arguments (optional) for the function callback.
	 *
	 * @return  void
	 *
	 * @deprecated  12.1
	 * @since   11.1
	 */
	function map($callback, $args = array())
	{
		// Deprecation warning.
		JLog::add('JSimpleXMLElement::map) is deprecated.', JLog::WARNING, 'deprecated');

		$callback($this, $args);
		// Map to all children
		if ($n = count($this->_children))
		{
			for ($i = 0; $i < $n; $i++)
			{
				$this->_children[$i]->map($callback, $args);
			}
		}
	}

	/**
	 * Return a well-formed XML string based on SimpleXML element
	 *
	 * @param   boolean  $whitespace  True if whitespace should be prepended to the string
	 *
	 * @return  string
	 *
	 * @deprecated   12.1
	 * @since   11.1
	 */
	function toString($whitespace = true)
	{
		// Deprecation warning.
		JLog::add('JSimpleXMLElement::toString() is deprecated.', JLog::WARNING, 'deprecated');

		// Start a new line, indent by the number indicated in $this->level, add a <, and add the name of the tag
		if ($whitespace)
		{
			$out = "\n" . str_repeat("\t", $this->_level) . '<' . $this->_name;
		}
		else
		{
			$out = '<' . $this->_name;
		}

		// For each attribute, add attr="value"
		foreach ($this->_attributes as $attr => $value)
		{
			$out .= ' ' . $attr . '="' . htmlspecialchars($value, ENT_COMPAT, 'UTF-8') . '"';
		}

		// If there are no children and it contains no data, end it off with a />
		if (empty($this->_children) && empty($this->_data))
		{
			$out .= " />";
		}
		// Otherwise...
		else
		{
			// If there are children
			if (!empty($this->_children))
			{
				// Close off the start tag
				$out .= '>';

				// For each child, call the asXML function (this will ensure that all children are added recursively)
				foreach ($this->_children as $child)
				{
					$out .= $child->toString($whitespace);
				}

				// Add the newline and indentation to go along with the close tag
				if ($whitespace)
				{
					$out .= "\n" . str_repeat("\t", $this->_level);
				}
			}
			// If there is data, close off the start tag and add the data
			elseif (!empty($this->_data))
				$out .= '>' . htmlspecialchars($this->_data, ENT_COMPAT, 'UTF-8');

			// Add the end tag
			$out .= '</' . $this->_name . '>';
		}

		//Return the final output
		return $out;
	}
}<|MERGE_RESOLUTION|>--- conflicted
+++ resolved
@@ -122,11 +122,7 @@
 	{
 		// Deprecation warning.
 		JLog::add('JSimpleXML::__construct() is deprecated.', JLog::WARNING, 'deprecated');
-<<<<<<< HEAD
-
-=======
-		
->>>>>>> 6a76a467
+
 		if (! function_exists('xml_parser_create'))
 		{
 			// TODO throw warning
