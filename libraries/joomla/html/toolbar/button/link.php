--- conflicted
+++ resolved
@@ -24,8 +24,6 @@
 	 */
 	protected $_name = 'Link';
 
-<<<<<<< HEAD
-=======
 	/**
 	 * Fetch the HTML for the button
 	 *
@@ -38,7 +36,6 @@
 	 *
 	 * @since   11.1
 	 */
->>>>>>> 5d349ea5
 	public function fetchButton($type = 'Link', $name = 'back', $text = '', $url = null)
 	{
 		$text = JText::_($text);
@@ -57,13 +54,8 @@
 	/**
 	 * Get the button CSS Id
 	 *
-<<<<<<< HEAD
-	 * @param   string  $type	The button type.
-	 * @param   string  $name	The name of the button.
-=======
 	 * @param   string  $type  The button type.
 	 * @param   string  $name  The name of the button.
->>>>>>> 5d349ea5
 	 *
 	 * @return  string  Button CSS Id
 	 *
@@ -77,11 +69,7 @@
 	/**
 	 * Get the JavaScript command for the button
 	 *
-<<<<<<< HEAD
-	 * @param   object  $definition	Button definition
-=======
 	 * @param   object  $url  Button definition
->>>>>>> 5d349ea5
 	 *
 	 * @return  string  JavaScript command string
 	 *
