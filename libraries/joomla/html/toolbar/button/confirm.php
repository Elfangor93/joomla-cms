--- conflicted
+++ resolved
@@ -25,8 +25,6 @@
 	 */
 	protected $_name = 'Confirm';
 
-<<<<<<< HEAD
-=======
 	/**
 	 * Fetch the HTML for the button
 	 *
@@ -42,7 +40,6 @@
 	 *
 	 * @since   11.1
 	 */
->>>>>>> 5d349ea5
 	public function fetchButton($type = 'Confirm', $msg = '', $name = '', $text = '', $task = '', $list = true, $hideMenu = false)
 	{
 		$text = JText::_($text);
@@ -61,8 +58,6 @@
 
 	/**
 	 * Get the button CSS Id
-<<<<<<< HEAD
-=======
 	 *
 	 * @param   string   $type      Button type
 	 * @param   string   $name      Name to be used as apart of the id
@@ -70,7 +65,6 @@
 	 * @param   string   $task      The task associated with the button
 	 * @param   boolean  $list      True to allow use of lists
 	 * @param   boolean  $hideMenu  True to hide the menu on click
->>>>>>> 5d349ea5
 	 *
 	 * @return  string  Button CSS Id
 	 *
@@ -84,14 +78,10 @@
 	/**
 	 * Get the JavaScript command for the button
 	 *
-<<<<<<< HEAD
-	 * @param   object  $definition	Button definition
-=======
 	 * @param   object   $msg   The message to display.
 	 * @param   string   $name  Not used.
 	 * @param   string   $task  The task used by the application
 	 * @param   boolean  $list  True is requires a list confirmation.
->>>>>>> 5d349ea5
 	 *
 	 * @return  string  JavaScript command string
 	 *
