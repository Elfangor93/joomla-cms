--- conflicted
+++ resolved
@@ -25,8 +25,6 @@
 	 */
 	protected $_name = 'Standard';
 
-<<<<<<< HEAD
-=======
 	/**
 	 * Fetch the HTML for the button
 	 *
@@ -40,7 +38,6 @@
 	 *
 	 * @since   11.1
 	 */
->>>>>>> 5d349ea5
 	public function fetchButton($type = 'Standard', $name = '', $text = '', $task = '', $list = true)
 	{
 		$i18n_text = JText::_($text);
@@ -58,8 +55,6 @@
 
 	/**
 	 * Get the button CSS Id
-<<<<<<< HEAD
-=======
 	 *
 	 * @param   string   $type      Unused string.
 	 * @param   string   $name      Name to be used as apart of the id
@@ -67,7 +62,6 @@
 	 * @param   string   $task      The task associated with the button
 	 * @param   boolean  $list      True to allow use of lists
 	 * @param   boolean  $hideMenu  True to hide the menu on click
->>>>>>> 5d349ea5
 	 *
 	 * @return  string  Button CSS Id
 	 *
@@ -81,15 +75,9 @@
 	/**
 	 * Get the JavaScript command for the button
 	 *
-<<<<<<< HEAD
-	 * @param   string   $name	The task name as seen by the user
-	 * @param   string   $task	The task used by the application
-	 * @param   ???		$list
-=======
 	 * @param   string   $name  The task name as seen by the user
 	 * @param   string   $task  The task used by the application
 	 * @param   boolean  $list  True is requires a list confirmation.
->>>>>>> 5d349ea5
 	 *
 	 * @return  string   JavaScript command string
 	 *
