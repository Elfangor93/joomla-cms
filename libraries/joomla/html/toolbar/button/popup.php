--- conflicted
+++ resolved
@@ -25,7 +25,6 @@
 	 */
 	protected $_name = 'Popup';
 
-<<<<<<< HEAD
 	/**
 	 * Fetch the HTML for the button
 	 *
@@ -43,8 +42,6 @@
 	 *
 	 * @since   11.1
 	 */
-=======
->>>>>>> 1739596a
 	public function fetchButton($type = 'Popup', $name = '', $text = '', $url = '', $width = 640, $height = 480, $top = 0, $left = 0, $onClose = '')
 	{
 		JHtml::_('behavior.modal');
@@ -68,10 +65,12 @@
 	 *
 	 * Redefined from JButton class
 	 *
-	 * @param   string     $name	Button name
+	 * @param   string  $type  Button type
+	 * @param   string  $name  Button name
+	 *
 	 * @return  string	Button CSS Id
 	 *
-	 * @since       11.1
+	 * @since   11.1
 	 */
 	public function fetchId($type, $name)
 	{
@@ -81,7 +80,6 @@
 	/**
 	 * Get the JavaScript command for the button
 	 *
-<<<<<<< HEAD
 	 * @param   string   $name    Button name
 	 * @param   string   $url     URL for popup
 	 * @param   integer  $width   Unused formerly width.
@@ -89,9 +87,6 @@
 	 * @param   integer  $top     Unused formerly top attribute.
 	 * @param   integer  $left    Unused formerly left attribure.
 	 *
-=======
-	 * @param   object   $definition	Button definition
->>>>>>> 1739596a
 	 * @return  string   JavaScript command string
 	 *
 	 * @since   11.1
