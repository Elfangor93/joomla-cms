--- conflicted
+++ resolved
@@ -14,13 +14,7 @@
 /**
  * Facebook API object class for the Joomla Platform.
  *
-<<<<<<< HEAD
- * @package     Joomla.Platform
- * @subpackage  Facebook
- * @since       13.1
-=======
  * @since  13.1
->>>>>>> bd1d87da
  */
 abstract class JFacebookObject
 {
