--- conflicted
+++ resolved
@@ -15,12 +15,8 @@
 /**
  * Joomla Platform Database Model Class
  *
-<<<<<<< HEAD
- * @since  3.0.0
-=======
- * @since       12.1
+ * @since       3.0.0
  * @deprecated  5.0 Use the default MVC library
->>>>>>> 39407f7e
  */
 abstract class JModelDatabase extends JModelBase
 {
