--- conflicted
+++ resolved
@@ -245,10 +245,7 @@
 
 		$defaultJsMimes         = array('text/javascript', 'application/javascript', 'text/x-javascript', 'application/x-javascript');
 		$html5NoValueAttributes = array('defer', 'async');
-<<<<<<< HEAD
 		$mediaVersion           = $document->getMediaVersion();
-=======
->>>>>>> 88bffd18
 
 		// Generate script file links
 		foreach ($document->_scripts as $src => $attribs)
@@ -257,12 +254,8 @@
 			$conditional = isset($attribs['options']) && isset($attribs['options']['conditional']) ? $attribs['options']['conditional'] : null;
 
 			// Check if script uses media version.
-<<<<<<< HEAD
-			if (strpos($src, '?') === false && isset($attribs['options']) && isset($attribs['options']['version']) && $attribs['options']['version'])
-=======
 			if (isset($attribs['options']['version']) && $attribs['options']['version'] && strpos($src, '?') === false
 				&& ($mediaVersion || $attribs['options']['version'] !== 'auto'))
->>>>>>> 88bffd18
 			{
 				$src .= '?' . ($attribs['options']['version'] === 'auto' ? $mediaVersion : $attribs['options']['version']);
 			}
