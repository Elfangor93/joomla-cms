<?php
/**
 * @package     Joomla.Platform
 * @subpackage  Document
 *
 * @copyright   Copyright (C) 2005 - 2016 Open Source Matters, Inc. All rights reserved.
 * @license     GNU General Public License version 2 or later; see LICENSE
 */

defined('JPATH_PLATFORM') or die;

/**
 * Document class, provides an easy interface to parse and display a document
 *
 * @since  11.1
 */
class JDocument
{
	/**
	 * Document title
	 *
	 * @var    string
	 * @since  11.1
	 */
	public $title = '';

	/**
	 * Document description
	 *
	 * @var    string
	 * @since  11.1
	 */
	public $description = '';

	/**
	 * Document full URL
	 *
	 * @var    string
	 * @since  11.1
	 */
	public $link = '';

	/**
	 * Document base URL
	 *
	 * @var    string
	 * @since  11.1
	 */
	public $base = '';

	/**
	 * Contains the document language setting
	 *
	 * @var    string
	 * @since  11.1
	 */
	public $language = 'en-gb';

	/**
	 * Contains the document direction setting
	 *
	 * @var    string
	 * @since  11.1
	 */
	public $direction = 'ltr';

	/**
	 * Document generator
	 *
	 * @var    string
	 */
	public $_generator = 'Joomla! - Open Source Content Management';

	/**
	 * Document modified date
	 *
	 * @var    string
	 * @since  11.1
	 */
	public $_mdate = '';

	/**
	 * Tab string
	 *
	 * @var    string
	 * @since  11.1
	 */
	public $_tab = "\11";

	/**
	 * Contains the line end string
	 *
	 * @var    string
	 * @since  11.1
	 */
	public $_lineEnd = "\12";

	/**
	 * Contains the character encoding string
	 *
	 * @var    string
	 * @since  11.1
	 */
	public $_charset = 'utf-8';

	/**
	 * Document mime type
	 *
	 * @var    string
	 * @since  11.1
	 */
	public $_mime = '';

	/**
	 * Document namespace
	 *
	 * @var    string
	 * @since  11.1
	 */
	public $_namespace = '';

	/**
	 * Document profile
	 *
	 * @var    string
	 * @since  11.1
	 */
	public $_profile = '';

	/**
	 * Array of linked scripts
	 *
	 * @var    array
	 * @since  11.1
	 */
	public $_scripts = array();

	/**
	 * Array of scripts placed in the header
	 *
	 * @var    array
	 * @since  11.1
	 */
	public $_script = array();

	/**
	 * Array of scripts options
	 *
	 *  @var    array
	 */
	protected $scriptOptions = array();

	/**
	 * Array of linked style sheets
	 *
	 * @var    array
	 * @since  11.1
	 */
	public $_styleSheets = array();

	/**
	 * Array of included style declarations
	 *
	 * @var    array
	 * @since  11.1
	 */
	public $_style = array();

	/**
	 * Array of meta tags
	 *
	 * @var    array
	 * @since  11.1
	 */
	public $_metaTags = array();

	/**
	 * The rendering engine
	 *
	 * @var    object
	 * @since  11.1
	 */
	public $_engine = null;

	/**
	 * The document type
	 *
	 * @var    string
	 * @since  11.1
	 */
	public $_type = null;

	/**
	 * Array of buffered output
	 *
	 * @var    mixed (depends on the renderer)
	 * @since  11.1
	 */
	public static $_buffer = null;

	/**
	 * JDocument instances container.
	 *
	 * @var    array
	 * @since  11.3
	 */
	protected static $instances = array();

	/**
	 * Media version added to assets
	 *
	 * @var    string
	 * @since  3.2
	 */
	protected $mediaVersion = null;

	/**
	 * Class constructor.
	 *
	 * @param   array  $options  Associative array of options
	 *
	 * @since   11.1
	 */
	public function __construct($options = array())
	{
		if (array_key_exists('lineend', $options))
		{
			$this->setLineEnd($options['lineend']);
		}

		if (array_key_exists('charset', $options))
		{
			$this->setCharset($options['charset']);
		}

		if (array_key_exists('language', $options))
		{
			$this->setLanguage($options['language']);
		}

		if (array_key_exists('direction', $options))
		{
			$this->setDirection($options['direction']);
		}

		if (array_key_exists('tab', $options))
		{
			$this->setTab($options['tab']);
		}

		if (array_key_exists('link', $options))
		{
			$this->setLink($options['link']);
		}

		if (array_key_exists('base', $options))
		{
			$this->setBase($options['base']);
		}

		if (array_key_exists('mediaversion', $options))
		{
			$this->setMediaVersion($options['mediaversion']);
		}
	}

	/**
	 * Returns the global JDocument object, only creating it
	 * if it doesn't already exist.
	 *
	 * @param   string  $type        The document type to instantiate
	 * @param   array   $attributes  Array of attributes
	 *
	 * @return  object  The document object.
	 *
	 * @since   11.1
	 * @todo    This should allow custom class prefixes to be configured somehow
	 */
	public static function getInstance($type = 'html', $attributes = array())
	{
		$signature = serialize(array($type, $attributes));

		if (empty(self::$instances[$signature]))
		{
			$type  = preg_replace('/[^A-Z0-9_\.-]/i', '', $type);
			$ntype = null;

			// Determine the path and class
			$class = 'JDocument' . ucfirst($type);

			if (!class_exists($class))
			{
				// @deprecated 4.0 - JDocument objects should be autoloaded instead
				$path = __DIR__ . '/' . $type . '/' . $type . '.php';

				JLoader::register($class, $path);

				if (class_exists($class))
				{
					JLog::add('Non-autoloadable JDocument subclasses are deprecated, support will be removed in 4.0.', JLog::WARNING, 'deprecated');
				}
				// Default to the raw format
				else
				{
					$ntype = $type;
					$class = 'JDocumentRaw';
				}
			}

			// Check for a possible service from the container otherwise manually instantiate the class
			if (JFactory::getContainer()->exists($class))
			{
				$instance = JFactory::getContainer()->get($class);
			}
			else
			{
				$instance = new $class($attributes);
			}

			self::$instances[$signature] = $instance;

			if (!is_null($ntype))
			{
				// Set the type to the Document type originally requested
				$instance->setType($ntype);
			}
		}

		return self::$instances[$signature];
	}

	/**
	 * Set the document type
	 *
	 * @param   string  $type  Type document is to set to
	 *
	 * @return  JDocument instance of $this to allow chaining
	 *
	 * @since   11.1
	 */
	public function setType($type)
	{
		$this->_type = $type;

		return $this;
	}

	/**
	 * Returns the document type
	 *
	 * @return  string
	 *
	 * @since   11.1
	 */
	public function getType()
	{
		return $this->_type;
	}

	/**
	 * Get the contents of the document buffer
	 *
	 * @return  mixed
	 *
	 * @since   11.1
	 */
	public function getBuffer()
	{
		return self::$_buffer;
	}

	/**
	 * Set the contents of the document buffer
	 *
	 * @param   string  $content  The content to be set in the buffer.
	 * @param   array   $options  Array of optional elements.
	 *
	 * @return  JDocument instance of $this to allow chaining
	 *
	 * @since   11.1
	 */
	public function setBuffer($content, $options = array())
	{
		self::$_buffer = $content;

		return $this;
	}

	/**
	 * Gets a meta tag.
	 *
	 * @param   string  $name       Name of the meta HTML tag
	 * @param   string  $attribute  Attribute to use in the meta HTML tag
	 *
	 * @return  string
	 *
	 * @since   11.1
	 */
	public function getMetaData($name, $attribute = 'name')
	{
		// B/C old http_equiv parameter.
		if (!is_string($attribute))
		{
			$attribute = $attribute == true ? 'http-equiv' : 'name';
		}

		if ($name == 'generator')
		{
			$result = $this->getGenerator();
		}
		elseif ($name == 'description')
		{
			$result = $this->getDescription();
		}
		else
		{
			$result = isset($this->_metaTags[$attribute]) && isset($this->_metaTags[$attribute][$name]) ? $this->_metaTags[$attribute][$name] : '';
		}

		return $result;
	}

	/**
	 * Sets or alters a meta tag.
	 *
	 * @param   string  $name       Name of the meta HTML tag
	 * @param   string  $content    Value of the meta HTML tag
	 * @param   string  $attribute  Attribute to use in the meta HTML tag
	 *
	 * @return  JDocument instance of $this to allow chaining
	 *
	 * @since   11.1
	 */
	public function setMetaData($name, $content, $attribute = 'name')
	{
		// B/C old http_equiv parameter.
		if (!is_string($attribute))
		{
			$attribute = $attribute == true ? 'http-equiv' : 'name';
		}

		if ($name == 'generator')
		{
			$this->setGenerator($content);
		}
		elseif ($name == 'description')
		{
			$this->setDescription($content);
		}
		else
		{
			$this->_metaTags[$attribute][$name] = $content;
		}

		return $this;
	}

	/**
	 * Adds a linked script to the page
	 *
	 * @param   string  $url      URL to the linked script.
	 * @param   array   $options  Array of options. Example: array('version' => 'auto', 'conditional' => 'lt IE 9')
	 * @param   array   $attribs  Array of attributes. Example: array('id' => 'scriptid', 'async' => 'async', 'data-test' => 1)
	 *
	 * @return  JDocument instance of $this to allow chaining
	 *
	 * @since   11.1
	 * @deprecated 4.0  The (url, mime, defer, async) method signature is deprecated, use (url, options, attributes) instead.
	 */
	public function addScript($url, $options = array(), $attribs = array())
	{
		// B/C before __DEPLOY_VERSION__
		if (!is_array($options) && !is_array($attribs))
		{
			JLog::add('The addScript method signature used has changed, use (url, options, attributes) instead.', JLog::WARNING, 'deprecated');

			$argList = func_get_args();
			$options = array();
			$attribs = array();

			// Old mime type parameter.
			if (!empty($argList[1]))
			{
				$attribs['mime'] = $argList[1];
			}

			// Old defer parameter.
			if (isset($argList[2]) && $argList[2])
			{
				$attribs['defer'] = true;
			}

			// Old async parameter.
			if (isset($argList[3]) && $argList[3])
			{
				$attribs['async'] = true;
			}
		}

		// Default value for type.
		if (!isset($attribs['type']) && !isset($attribs['mime']))
		{
			$attribs['type'] = 'text/javascript';
		}

		$this->_scripts[$url]            = isset($this->_scripts[$url]) ? array_replace($this->_scripts[$url], $attribs) : $attribs;
		$this->_scripts[$url]['options'] = isset($this->_scripts[$url]['options']) ? array_replace($this->_scripts[$url]['options'], $options) : $options;

		return $this;
	}

	/**
	 * Adds a linked script to the page with a version to allow to flush it. Ex: myscript.js?54771616b5bceae9df03c6173babf11d
	 * If not specified Joomla! automatically handles versioning
	 *
	 * @param   string  $url      URL to the linked script.
	 * @param   array   $options  Array of options. Example: array('version' => 'auto', 'conditional' => 'lt IE 9')
	 * @param   array   $attribs  Array of attributes. Example: array('id' => 'scriptid', 'async' => 'async', 'data-test' => 1)
	 *
	 * @return  JDocument instance of $this to allow chaining
	 *
	 * @since   3.2
	 * @deprecated 4.0  This method is deprecated, use addScript(url, options, attributes) instead.
	 */
	public function addScriptVersion($url, $options = array(), $attribs = array())
	{
		JLog::add('The method is deprecated, use addScript(url, attributes, options) instead.', JLog::WARNING, 'deprecated');

		// B/C before __DEPLOY_VERSION__
		if (!is_array($options) && !is_array($attribs))
		{
			$argList = func_get_args();
			$options = array();
			$attribs = array();
<<<<<<< HEAD

			// Old version parameter.
			$options['version'] = isset($argList[1]) && !is_null($argList[1]) ? $argList[1] : 'auto';

			// Old mime type parameter.
			if (!empty($argList[2]))
			{
				$attribs['mime'] = $argList[2];
			}

			// Old defer parameter.
			if (isset($argList[3]) && $argList[3])
			{
				$attribs['defer'] = true;
			}

=======

			// Old version parameter.
			$options['version'] = isset($argList[1]) && !is_null($argList[1]) ? $argList[1] : 'auto';

			// Old mime type parameter.
			if (!empty($argList[2]))
			{
				$attribs['mime'] = $argList[2];
			}

			// Old defer parameter.
			if (isset($argList[3]) && $argList[3])
			{
				$attribs['defer'] = true;
			}

>>>>>>> 88bffd18
			// Old async parameter.
			if (isset($argList[4]) && $argList[4])
			{
				$attribs['async'] = true;
			}
		}
		// Default value for version.
		else
		{
			$options['version'] = 'auto';
		}

		return $this->addScript($url, $options, $attribs);
	}

	/**
	 * Adds a script to the page
	 *
	 * @param   string  $content  Script
	 * @param   string  $type     Scripting mime (defaults to 'text/javascript')
	 *
	 * @return  JDocument instance of $this to allow chaining
	 *
	 * @since   11.1
	 */
	public function addScriptDeclaration($content, $type = 'text/javascript')
	{
		if (!isset($this->_script[strtolower($type)]))
		{
			$this->_script[strtolower($type)] = $content;
		}
		else
		{
			$this->_script[strtolower($type)] .= chr(13) . $content;
		}

		return $this;
	}

	/**
	 * Add option for script
	 *
	 * @param   string  $key      Name in Storage
	 * @param   mixed   $options  Scrip options as array or string
	 * @param   bool    $merge    Whether merge with existing (true) or replace (false)
	 *
	 * @return  JDocument instance of $this to allow chaining
	 *
	 * @since   3.5
	 */
	public function addScriptOptions($key, $options, $merge = true)
	{
		if (empty($this->scriptOptions[$key]))
		{
			$this->scriptOptions[$key] = array();
		}

		if ($merge && is_array($options))
		{
			$this->scriptOptions[$key] = array_merge($this->scriptOptions[$key], $options);
		}
		else
		{
			$this->scriptOptions[$key] = $options;
		}

		return $this;
	}

	/**
	 * Get script(s) options
	 *
	 * @param   string  $key  Name in Storage
	 *
	 * @return  array  Options for given $key, or all script options
	 *
	 * @since   3.5
	 */
	public function getScriptOptions($key = null)
	{
		if ($key)
		{
			return (empty($this->scriptOptions[$key])) ? array() : $this->scriptOptions[$key];
		}
		else
		{
			return $this->scriptOptions;
		}
	}

	/**
	 * Adds a linked stylesheet to the page
	 *
	 * @param   string  $url      URL to the linked style sheet
	 * @param   array   $options  Array of options. Example: array('version' => 'auto', 'conditional' => 'lt IE 9')
	 * @param   array   $attribs  Array of attributes. Example: array('id' => 'stylesheet', 'data-test' => 1)
	 *
	 * @return  JDocument instance of $this to allow chaining
	 *
	 * @since   11.1
	 * @deprecated 4.0  The (url, mime, media, attribs) method signature is deprecated, use (url, options, attributes) instead.
	 */
	public function addStyleSheet($url, $options = array(), $attribs = array())
	{
		// B/C before __DEPLOY_VERSION__
		if (!is_array($options) && !is_array($attribs))
		{
			JLog::add('The addStyleSheet method signature used has changed, use (url, options, attributes) instead.', JLog::WARNING, 'deprecated');

			$argList = func_get_args();
			$options = array();
			$attribs = array();

			// Old mime type parameter.
			if (!empty($argList[1]))
			{
				$attribs['mime'] = $argList[1];
			}

			// Old media parameter.
			if (isset($argList[2]) && $argList[2])
			{
				$attribs['media'] = $argList[2];
			}

			// Old attribs parameter.
			if (isset($argList[3]) && $argList[3])
			{
				$attribs = array_replace($attribs, $argList[3]);
			}
		}

		// Default value for type.
		if (!isset($attribs['type']) && !isset($attribs['mime']))
		{
			$attribs['type'] = 'text/css';
		}

		$this->_styleSheets[$url] = isset($this->_styleSheets[$url]) ? array_replace($this->_styleSheets[$url], $attribs) : $attribs;

		if (isset($this->_styleSheets[$url]['options']))
		{
			$this->_styleSheets[$url]['options'] = array_replace($this->_styleSheets[$url]['options'], $options);
		}
		else
		{
			$this->_styleSheets[$url]['options'] = $options;
		}

		return $this;
	}

	/**
	 * Adds a linked stylesheet version to the page. Ex: template.css?54771616b5bceae9df03c6173babf11d
	 * If not specified Joomla! automatically handles versioning
	 *
	 * @param   string  $url      URL to the linked style sheet
	 * @param   array   $options  Array of options. Example: array('version' => 'auto', 'conditional' => 'lt IE 9')
	 * @param   array   $attribs  Array of attributes. Example: array('id' => 'stylesheet', 'data-test' => 1)
	 *
	 * @return  JDocument instance of $this to allow chaining
	 *
	 * @since   3.2
	 * @deprecated 4.0  This method is deprecated, use addStyleSheet(url, options, attributes) instead.
	 */
	public function addStyleSheetVersion($url, $options = array(), $attribs = array())
	{
		JLog::add('The method is deprecated, use addStyleSheet(url, attributes, options) instead.', JLog::WARNING, 'deprecated');

		// B/C before __DEPLOY_VERSION__
		if (!is_array($options) && !is_array($attribs))
		{
			$argList = func_get_args();
			$options = array();
			$attribs = array();

			// Old version parameter.
			$options['version'] = isset($argList[1]) && !is_null($argList[1]) ? $argList[1] : 'auto';

			// Old mime type parameter.
			if (!empty($argList[2]))
			{
				$attribs['mime'] = $argList[2];
			}

			// Old media parameter.
			if (isset($argList[3]) && $argList[3])
			{
				$attribs['media'] = $argList[3];
			}

			// Old attribs parameter.
			if (isset($argList[4]) && $argList[4])
			{
				$attribs = array_replace($attribs, $argList[4]);
			}
		}
		// Default value for version.
		else
		{
			$options['version'] = 'auto';
		}

		return $this->addStyleSheet($url, $options, $attribs);
	}

	/**
	 * Adds a stylesheet declaration to the page
	 *
	 * @param   string  $content  Style declarations
	 * @param   string  $type     Type of stylesheet (defaults to 'text/css')
	 *
	 * @return  JDocument instance of $this to allow chaining
	 *
	 * @since   11.1
	 */
	public function addStyleDeclaration($content, $type = 'text/css')
	{
		if (!isset($this->_style[strtolower($type)]))
		{
			$this->_style[strtolower($type)] = $content;
		}
		else
		{
			$this->_style[strtolower($type)] .= chr(13) . $content;
		}

		return $this;
	}

	/**
	 * Sets the document charset
	 *
	 * @param   string  $type  Charset encoding string
	 *
	 * @return  JDocument instance of $this to allow chaining
	 *
	 * @since   11.1
	 */
	public function setCharset($type = 'utf-8')
	{
		$this->_charset = $type;

		return $this;
	}

	/**
	 * Returns the document charset encoding.
	 *
	 * @return  string
	 *
	 * @since   11.1
	 */
	public function getCharset()
	{
		return $this->_charset;
	}

	/**
	 * Sets the global document language declaration. Default is English (en-gb).
	 *
	 * @param   string  $lang  The language to be set
	 *
	 * @return  JDocument instance of $this to allow chaining
	 *
	 * @since   11.1
	 */
	public function setLanguage($lang = "en-gb")
	{
		$this->language = strtolower($lang);

		return $this;
	}

	/**
	 * Returns the document language.
	 *
	 * @return  string
	 *
	 * @since   11.1
	 */
	public function getLanguage()
	{
		return $this->language;
	}

	/**
	 * Sets the global document direction declaration. Default is left-to-right (ltr).
	 *
	 * @param   string  $dir  The language direction to be set
	 *
	 * @return  JDocument instance of $this to allow chaining
	 *
	 * @since   11.1
	 */
	public function setDirection($dir = "ltr")
	{
		$this->direction = strtolower($dir);

		return $this;
	}

	/**
	 * Returns the document direction declaration.
	 *
	 * @return  string
	 *
	 * @since   11.1
	 */
	public function getDirection()
	{
		return $this->direction;
	}

	/**
	 * Sets the title of the document
	 *
	 * @param   string  $title  The title to be set
	 *
	 * @return  JDocument instance of $this to allow chaining
	 *
	 * @since   11.1
	 */
	public function setTitle($title)
	{
		$this->title = $title;

		return $this;
	}

	/**
	 * Return the title of the document.
	 *
	 * @return  string
	 *
	 * @since   11.1
	 */
	public function getTitle()
	{
		return $this->title;
	}

	/**
	 * Set the assets version
	 *
	 * @param   string  $mediaVersion  Media version to use
	 *
	 * @return  JDocument instance of $this to allow chaining
	 *
	 * @since   3.2
	 */
	public function setMediaVersion($mediaVersion)
	{
		$this->mediaVersion = strtolower($mediaVersion);

		return $this;
	}

	/**
	 * Return the media version
	 *
	 * @return  string
	 *
	 * @since   3.2
	 */
	public function getMediaVersion()
	{
		return $this->mediaVersion;
	}

	/**
	 * Sets the base URI of the document
	 *
	 * @param   string  $base  The base URI to be set
	 *
	 * @return  JDocument instance of $this to allow chaining
	 *
	 * @since   11.1
	 */
	public function setBase($base)
	{
		$this->base = $base;

		return $this;
	}

	/**
	 * Return the base URI of the document.
	 *
	 * @return  string
	 *
	 * @since   11.1
	 */
	public function getBase()
	{
		return $this->base;
	}

	/**
	 * Sets the description of the document
	 *
	 * @param   string  $description  The description to set
	 *
	 * @return  JDocument instance of $this to allow chaining
	 *
	 * @since   11.1
	 */
	public function setDescription($description)
	{
		$this->description = $description;

		return $this;
	}

	/**
	 * Return the title of the page.
	 *
	 * @return  string
	 *
	 * @since    11.1
	 */
	public function getDescription()
	{
		return $this->description;
	}

	/**
	 * Sets the document link
	 *
	 * @param   string  $url  A url
	 *
	 * @return  JDocument instance of $this to allow chaining
	 *
	 * @since   11.1
	 */
	public function setLink($url)
	{
		$this->link = $url;

		return $this;
	}

	/**
	 * Returns the document base url
	 *
	 * @return string
	 *
	 * @since   11.1
	 */
	public function getLink()
	{
		return $this->link;
	}

	/**
	 * Sets the document generator
	 *
	 * @param   string  $generator  The generator to be set
	 *
	 * @return  JDocument instance of $this to allow chaining
	 *
	 * @since   11.1
	 */
	public function setGenerator($generator)
	{
		$this->_generator = $generator;

		return $this;
	}

	/**
	 * Returns the document generator
	 *
	 * @return  string
	 *
	 * @since   11.1
	 */
	public function getGenerator()
	{
		return $this->_generator;
	}

	/**
	 * Sets the document modified date
	 *
	 * @param   string  $date  The date to be set
	 *
	 * @return  JDocument instance of $this to allow chaining
	 *
	 * @since   11.1
	 */
	public function setModifiedDate($date)
	{
		$this->_mdate = $date;

		return $this;
	}

	/**
	 * Returns the document modified date
	 *
	 * @return  string
	 *
	 * @since   11.1
	 */
	public function getModifiedDate()
	{
		return $this->_mdate;
	}

	/**
	 * Sets the document MIME encoding that is sent to the browser.
	 *
	 * This usually will be text/html because most browsers cannot yet
	 * accept the proper mime settings for XHTML: application/xhtml+xml
	 * and to a lesser extent application/xml and text/xml. See the W3C note
	 * ({@link http://www.w3.org/TR/xhtml-media-types/
	 * http://www.w3.org/TR/xhtml-media-types/}) for more details.
	 *
	 * @param   string   $type  The document type to be sent
	 * @param   boolean  $sync  Should the type be synced with HTML?
	 *
	 * @return  JDocument instance of $this to allow chaining
	 *
	 * @since   11.1
	 *
	 * @link    http://www.w3.org/TR/xhtml-media-types
	 */
	public function setMimeEncoding($type = 'text/html', $sync = true)
	{
		$this->_mime = strtolower($type);

		// Syncing with metadata
		if ($sync)
		{
			$this->setMetaData('content-type', $type . '; charset=' . $this->_charset, true);
		}

		return $this;
	}

	/**
	 * Return the document MIME encoding that is sent to the browser.
	 *
	 * @return  string
	 *
	 * @since   11.1
	 */
	public function getMimeEncoding()
	{
		return $this->_mime;
	}

	/**
	 * Sets the line end style to Windows, Mac, Unix or a custom string.
	 *
	 * @param   string  $style  "win", "mac", "unix" or custom string.
	 *
	 * @return  JDocument instance of $this to allow chaining
	 *
	 * @since   11.1
	 */
	public function setLineEnd($style)
	{
		switch ($style)
		{
			case 'win':
				$this->_lineEnd = "\15\12";
				break;
			case 'unix':
				$this->_lineEnd = "\12";
				break;
			case 'mac':
				$this->_lineEnd = "\15";
				break;
			default:
				$this->_lineEnd = $style;
		}

		return $this;
	}

	/**
	 * Returns the lineEnd
	 *
	 * @return  string
	 *
	 * @since   11.1
	 */
	public function _getLineEnd()
	{
		return $this->_lineEnd;
	}

	/**
	 * Sets the string used to indent HTML
	 *
	 * @param   string  $string  String used to indent ("\11", "\t", '  ', etc.).
	 *
	 * @return  JDocument instance of $this to allow chaining
	 *
	 * @since   11.1
	 */
	public function setTab($string)
	{
		$this->_tab = $string;

		return $this;
	}

	/**
	 * Returns a string containing the unit for indenting HTML
	 *
	 * @return  string
	 *
	 * @since   11.1
	 */
	public function _getTab()
	{
		return $this->_tab;
	}

	/**
	 * Load a renderer
	 *
	 * @param   string  $type  The renderer type
	 *
	 * @return  JDocumentRenderer
	 *
	 * @since   11.1
	 * @throws  RuntimeException
	 */
	public function loadRenderer($type)
	{
		// New class name format adds the format type to the class name
		$class = 'JDocumentRenderer' . ucfirst($this->getType()) . ucfirst($type);

		if (!class_exists($class))
		{
			// "Legacy" class name structure
			$class = 'JDocumentRenderer' . $type;

			if (!class_exists($class))
			{
				// @deprecated 4.0 - Non-autoloadable class support is deprecated, only log a message though if a file is found
				$path = __DIR__ . '/' . $this->getType() . '/renderer/' . $type . '.php';

				if (!file_exists($path))
				{
					throw new RuntimeException('Unable to load renderer class', 500);
				}

				JLoader::register($class, $path);

				JLog::add('Non-autoloadable JDocumentRenderer subclasses are deprecated, support will be removed in 4.0.', JLog::WARNING, 'deprecated');

				// If the class still doesn't exist after including the path, we've got issues
				if (!class_exists($class))
				{
					throw new RuntimeException('Unable to load renderer class', 500);
				}
			}
		}

		return new $class($this);
	}

	/**
	 * Parses the document and prepares the buffers
	 *
	 * @param   array  $params  The array of parameters
	 *
	 * @return  JDocument instance of $this to allow chaining
	 *
	 * @since   11.1
	 */
	public function parse($params = array())
	{
		return $this;
	}

	/**
	 * Outputs the document
	 *
	 * @param   boolean  $cache   If true, cache the output
	 * @param   array    $params  Associative array of attributes
	 *
	 * @return  The rendered data
	 *
	 * @since   11.1
	 */
	public function render($cache = false, $params = array())
	{
		$app = JFactory::getApplication();

		if ($mdate = $this->getModifiedDate())
		{
			$app->modifiedDate = $mdate;
		}

		$app->mimeType = $this->_mime;
		$app->charSet  = $this->_charset;
	}
}<|MERGE_RESOLUTION|>--- conflicted
+++ resolved
@@ -532,7 +532,6 @@
 			$argList = func_get_args();
 			$options = array();
 			$attribs = array();
-<<<<<<< HEAD
 
 			// Old version parameter.
 			$options['version'] = isset($argList[1]) && !is_null($argList[1]) ? $argList[1] : 'auto';
@@ -549,24 +548,6 @@
 				$attribs['defer'] = true;
 			}
 
-=======
-
-			// Old version parameter.
-			$options['version'] = isset($argList[1]) && !is_null($argList[1]) ? $argList[1] : 'auto';
-
-			// Old mime type parameter.
-			if (!empty($argList[2]))
-			{
-				$attribs['mime'] = $argList[2];
-			}
-
-			// Old defer parameter.
-			if (isset($argList[3]) && $argList[3])
-			{
-				$attribs['defer'] = true;
-			}
-
->>>>>>> 88bffd18
 			// Old async parameter.
 			if (isset($argList[4]) && $argList[4])
 			{
