<?php
/**
 * @package     Joomla.Platform
 * @subpackage  Form
 *
 * @copyright   Copyright (C) 2005 - 2014 Open Source Matters, Inc. All rights reserved.
 * @license     GNU General Public License version 2 or later; see LICENSE
 */

defined('JPATH_PLATFORM') or die;

use Joomla\Registry\Registry;

/**
 * Form Rule class for the Joomla Platform.
 *
 * @package     Joomla.Platform
 * @subpackage  Form
 * @since       11.1
 */
class JFormRuleUrl extends JFormRule
{
	/**
	 * Method to test an external or internal url for all valid parts.
	 *
	 * @param   SimpleXMLElement  $element  The SimpleXMLElement object representing the <field /> tag for the form field object.
	 * @param   mixed             $value    The form field value to validate.
	 * @param   string            $group    The field name group control value. This acts as as an array container for the field.
	 *                                      For example if the field has name="foo" and the group value is set to "bar" then the
	 *                                      full field name would end up being "bar[foo]".
	 * @param   Registry          $input    An optional Registry object with the entire data set to validate against the entire form.
	 * @param   JForm             $form     The form object for which the field is being tested.
	 *
	 * @return  boolean  True if the value is valid, false otherwise.
	 *
	 * @since   11.1
	 * @link    http://www.w3.org/Addressing/URL/url-spec.txt
	 * @see	    JString
	 */
	public function test(SimpleXMLElement $element, $value, $group = null, Registry $input = null, JForm $form = null)
	{
		// If the field is empty and not required, the field is valid.
		$required = ((string) $element['required'] == 'true' || (string) $element['required'] == 'required');

		if (!$required && empty($value))
		{
			return true;
		}

		$urlParts = JString::parse_url($value);

		// See http://www.w3.org/Addressing/URL/url-spec.txt
		// Use the full list or optionally specify a list of permitted schemes.
		if ($element['schemes'] == '')
		{
			$scheme = array('http', 'https', 'ftp', 'ftps', 'gopher', 'mailto', 'news', 'prospero', 'telnet', 'rlogin', 'tn3270', 'wais', 'url',
				'mid', 'cid', 'nntp', 'tel', 'urn', 'ldap', 'file', 'fax', 'modem', 'git');
		}
		else
		{
			$scheme = explode(',', $element['schemes']);
		}

		/*
		 * Note that parse_url() does not always parse accurately without a scheme,
		 * but at least the path should be set always. Note also that parse_url()
		 * returns False for seriously malformed URLs instead of an associative array.
		 * @see http://php.net/manual/en/function.parse-url.php
		 */
		if ($urlParts === false or !array_key_exists('scheme', $urlParts))
		{
			/*
			 * The function parse_url() returned false (seriously malformed URL) or no scheme
			 * was found and the relative option is not set: in both cases the field is not valid.
			 */
			if ($urlParts === false or !$element['relative'])
			{
				return false;
			}
			// The best we can do for the rest is make sure that the path exists and is valid UTF-8.
			if (!array_key_exists('path', $urlParts) || !JString::valid((string) $urlParts['path']))
			{
				return false;
			}
			// The internal URL seems to be good.
			return true;
		}

<<<<<<< HEAD
		// Scheme found, check all parts found.
=======
>>>>>>> 96744b30
		$urlScheme = (string) $urlParts['scheme'];
		$urlScheme = strtolower($urlScheme);

		if (in_array($urlScheme, $scheme) == false)
		{
			return false;
		}

		// For some schemes here must be two slashes.
		if (($urlScheme == 'http' || $urlScheme == 'https' || $urlScheme == 'ftp' || $urlScheme == 'sftp' || $urlScheme == 'gopher'
			|| $urlScheme == 'wais' || $urlScheme == 'gopher' || $urlScheme == 'prospero' || $urlScheme == 'telnet' || $urlScheme == 'git')
			&& ((substr($value, strlen($urlScheme), 3)) !== '://'))
		{
			return false;
		}

		// The best we can do for the rest is make sure that the strings are valid UTF-8
		// and the port is an integer.
		if (array_key_exists('host', $urlParts) && !JString::valid((string) $urlParts['host']))
		{
			return false;
		}

		if (array_key_exists('port', $urlParts) && !is_int((int) $urlParts['port']))
		{
			return false;
		}

		if (array_key_exists('path', $urlParts) && !JString::valid((string) $urlParts['path']))
		{
			return false;
		}

		return true;
	}
}<|MERGE_RESOLUTION|>--- conflicted
+++ resolved
@@ -86,10 +86,7 @@
 			return true;
 		}
 
-<<<<<<< HEAD
 		// Scheme found, check all parts found.
-=======
->>>>>>> 96744b30
 		$urlScheme = (string) $urlParts['scheme'];
 		$urlScheme = strtolower($urlScheme);
 
