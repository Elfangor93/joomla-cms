--- conflicted
+++ resolved
@@ -274,11 +274,7 @@
 
 				$html[] = '<td headers="settings-th' . $group->value . '">';
 
-<<<<<<< HEAD
-				$html[] = '<select data-chosen="true" class="input-small novalidate"'
-=======
-				$html[] = '<select onchange="sendPermissions.call(this, event)" data-chosen="true" class="input-small"'
->>>>>>> 3fa412dc
+				$html[] = '<select onchange="sendPermissions.call(this, event)" data-chosen="true" class="input-small novalidate"'
 					. ' name="' . $this->name . '[' . $action->name . '][' . $group->value . ']"'
 					. ' id="' . $this->id . '_' . $action->name	. '_' . $group->value . '"'
 					. ' title="' . JText::sprintf('JLIB_RULES_SELECT_ALLOW_DENY_GROUP', JText::_($action->title), trim($group->text)) . '">';
