<?php
/**
 * @package     Joomla.Platform
 * @subpackage  Form
 *
 * @copyright   Copyright (C) 2005 - 2011 Open Source Matters, Inc. All rights reserved.
 * @license     GNU General Public License version 2 or later; see LICENSE
 */

defined('JPATH_PLATFORM') or die();

jimport('joomla.form.formfield');

/**
 * Form Field class for the Joomla Platform.
 * Provides a modal media selector including upload mechanism
 *
 * @package     Joomla.Platform
 * @subpackage  Form
 * @since       11.1
 */
class JFormFieldMedia extends JFormField
{
	/**
	 * The form field type.
	 *
	 * @var    string
	 * @since  11.1
	 */
	protected $type = 'Media';

	/**
	 * The initialised state of the document object.
	 *
	 * @var    boolean
	 * @since  11.1
	 */
	protected static $initialised = false;

	/**
	 * Method to get the field input markup for a media selector.
	 * Use attributes to identify specific created_by and asset_id fields
	 *
	 * @return  string  The field input markup.
	 *
	 * @since   11.1
	 */
	protected function getInput()
	{
		$assetField = $this->element['asset_field'] ? (string) $this->element['asset_field'] : 'asset_id';
		$authorField = $this->element['created_by_field'] ? (string) $this->element['created_by_field'] : 'created_by';
		$asset = $this->form->getValue($assetField) ? $this->form->getValue($assetField) : (string) $this->element['asset_id'];
		if ($asset == '')
		{
			$asset = JRequest::getCmd('option');
		}

		$link = (string) $this->element['link'];
		if (!self::$initialised)
		{

			// Load the modal behavior script.
			JHtml::_('behavior.modal');

			// Build the script.
			$script = array();
			$script[] = '	function jInsertFieldValue(value, id) {';
			$script[] = '		var old_id = document.id(id).value;';
			$script[] = '		if (old_id != id) {';
			$script[] = '			var elem = document.id(id)';
			$script[] = '			elem.value = value;';
			$script[] = '			elem.fireEvent("change");';
			$script[] = '		}';
			$script[] = '	}';

			// Add the script to the document head.
			JFactory::getDocument()->addScriptDeclaration(implode("\n", $script));

			self::$initialised = true;
		}

		// Initialize variables.
		$html = array();
		$attr = '';

		// Initialize some field attributes.
		$attr .= $this->element['class'] ? ' class="' . (string) $this->element['class'] . '"' : '';
		$attr .= $this->element['size'] ? ' size="' . (int) $this->element['size'] . '"' : '';

		// Initialize JavaScript field attributes.
		$attr .= $this->element['onchange'] ? ' onchange="' . (string) $this->element['onchange'] . '"' : '';

		// The text field.
		$html[] = '<div class="fltlft">';
		$html[] = '	<input type="text" name="' . $this->name . '" id="' . $this->id . '"' . ' value="'
			. htmlspecialchars($this->value, ENT_COMPAT, 'UTF-8') . '"' . ' readonly="readonly"' . $attr . ' />';
		$html[] = '</div>';

		$directory = (string) $this->element['directory'];
		if ($this->value && file_exists(JPATH_ROOT . '/' . $this->value))
		{
			$folder = explode('/', $this->value);
			array_shift($folder);
			array_pop($folder);
			$folder = implode('/', $folder);
		}
		elseif (file_exists(JPATH_ROOT . '/' . JComponentHelper::getParams('com_media')->get('image_path', 'images') . '/' . $directory))
		{
			$folder = $directory;
		}
		else
		{
			$folder = '';
		}
		// The button.
		$html[] = '<div class="button2-left">';
		$html[] = '	<div class="blank">';
		$html[] = '		<a class="modal" title="' . JText::_('JLIB_FORM_BUTTON_SELECT') . '"' . ' href="'
			. ($this->element['readonly'] ? ''
			: ($link ? $link
				: 'index.php?option=com_media&amp;view=images&amp;tmpl=component&amp;asset=' . $asset . '&amp;author='
				. $this->form->getValue($authorField)) . '&amp;fieldid=' . $this->id . '&amp;folder=' . $folder) . '"'
			. ' rel="{handler: \'iframe\', size: {x: 800, y: 500}}">';
		$html[] = '			' . JText::_('JLIB_FORM_BUTTON_SELECT') . '</a>';
		$html[] = '	</div>';
		$html[] = '</div>';

		$html[] = '<div class="button2-left">';
		$html[] = '	<div class="blank">';
		$html[] = '		<a title="' . JText::_('JLIB_FORM_BUTTON_CLEAR') . '"' . ' href="#" onclick="';
<<<<<<< HEAD
		$html[] = 'document.getElementById(\''.$this->id.'\').value=\'\';';
		$html[] = 'document.getElementById(\''.$this->id.'\').fireEvent(\'change\');';
=======
		$html[] = 'document.getElementById(\'' . $this->id . '\').value=\'\';';
		$html[] = 'document.getElementById(\'' . $this->id . '\').fireEvent(\'change\');';
>>>>>>> 456df049
		$html[] = 'return false;';
		$html[] = '">';
		$html[] = '			' . JText::_('JLIB_FORM_BUTTON_CLEAR') . '</a>';
		$html[] = '	</div>';
		$html[] = '</div>';

		return implode("\n", $html);
	}
}<|MERGE_RESOLUTION|>--- conflicted
+++ resolved
@@ -128,13 +128,8 @@
 		$html[] = '<div class="button2-left">';
 		$html[] = '	<div class="blank">';
 		$html[] = '		<a title="' . JText::_('JLIB_FORM_BUTTON_CLEAR') . '"' . ' href="#" onclick="';
-<<<<<<< HEAD
-		$html[] = 'document.getElementById(\''.$this->id.'\').value=\'\';';
-		$html[] = 'document.getElementById(\''.$this->id.'\').fireEvent(\'change\');';
-=======
 		$html[] = 'document.getElementById(\'' . $this->id . '\').value=\'\';';
 		$html[] = 'document.getElementById(\'' . $this->id . '\').fireEvent(\'change\');';
->>>>>>> 456df049
 		$html[] = 'return false;';
 		$html[] = '">';
 		$html[] = '			' . JText::_('JLIB_FORM_BUTTON_CLEAR') . '</a>';
