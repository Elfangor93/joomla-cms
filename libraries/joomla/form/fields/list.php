--- conflicted
+++ resolved
@@ -31,11 +31,7 @@
 	 *
 	 * @return  string  The field input markup.
 	 *
-<<<<<<< HEAD
-	 * @since   11.1
-=======
 	 * @since   3.7.0
->>>>>>> f8b41cdb
 	 */
 	protected function getInput()
 	{
@@ -43,11 +39,7 @@
 		$attr = '';
 
 		// Initialize some field attributes.
-<<<<<<< HEAD
 		$attr .= !empty($this->class) ? ' class="custom-select ' . $this->class . '"' : ' class="custom-select"';
-=======
-		$attr .= !empty($this->class) ? ' class="' . $this->class . '"' : '';
->>>>>>> f8b41cdb
 		$attr .= !empty($this->size) ? ' size="' . $this->size . '"' : '';
 		$attr .= $this->multiple ? ' multiple' : '';
 		$attr .= $this->required ? ' required aria-required="true"' : '';
@@ -102,20 +94,12 @@
 	 *
 	 * @return  array  The field option objects.
 	 *
-<<<<<<< HEAD
-	 * @since   11.1
-=======
 	 * @since   3.7.0
->>>>>>> f8b41cdb
 	 */
 	protected function getOptions()
 	{
 		$fieldname = preg_replace('/[^a-zA-Z0-9_\-]/', '_', $this->fieldname);
-<<<<<<< HEAD
-		$options = array();
-=======
 		$options   = array();
->>>>>>> f8b41cdb
 
 		foreach ($this->element->xpath('option') as $option)
 		{
@@ -142,11 +126,7 @@
 			}
 
 			$value = (string) $option['value'];
-<<<<<<< HEAD
-			$text = trim((string) $option) ? trim((string) $option) : $value;
-=======
 			$text  = trim((string) $option) != '' ? trim((string) $option) : $value;
->>>>>>> f8b41cdb
 
 			$disabled = (string) $option['disabled'];
 			$disabled = ($disabled == 'true' || $disabled == 'disabled' || $disabled == '1');
@@ -165,26 +145,16 @@
 					'class'    => (string) $option['class'],
 					'selected' => ($checked || $selected),
 					'checked'  => ($checked || $selected),
-<<<<<<< HEAD
-				);
-
-			// Set some event handler attributes. But really, should be using unobtrusive js.
-			$tmp['onclick']  = (string) $option['onclick'];
-			$tmp['onchange']  = (string) $option['onchange'];
-=======
 			);
 
 			// Set some event handler attributes. But really, should be using unobtrusive js.
 			$tmp['onclick']  = (string) $option['onclick'];
 			$tmp['onchange'] = (string) $option['onchange'];
->>>>>>> f8b41cdb
 
 			// Add the option object to the result set.
 			$options[] = (object) $tmp;
 		}
 
-<<<<<<< HEAD
-=======
 		if ($this->element['useglobal'])
 		{
 			$tmp        = new stdClass;
@@ -235,14 +205,11 @@
 			array_unshift($options, $tmp);
 		}
 
->>>>>>> f8b41cdb
 		reset($options);
 
 		return $options;
 	}
-<<<<<<< HEAD
-=======
-	
+
 	/**
 	 * Method to add an option to the list field.
 	 *
@@ -267,5 +234,4 @@
 	
 		return $this;
 	}
->>>>>>> f8b41cdb
 }