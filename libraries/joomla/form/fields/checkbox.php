--- conflicted
+++ resolved
@@ -141,10 +141,6 @@
 		$onclick  = !empty($this->onclick) ? ' onclick="' . $this->onclick . '"' : '';
 		$onchange = !empty($this->onchange) ? ' onchange="' . $this->onchange . '"' : '';
 
-<<<<<<< HEAD
-		// Including fallback code for HTML5 non supported browsers.
-		JHtml::_('jquery.framework');
-
 		$html = '<div class="form-check">';
 		$html .= '<label class="form-check-label">';
 		$html .= '<input type="checkbox" name="' . $this->name . '" id="' . $this->id . '" value="'
@@ -154,10 +150,5 @@
 		$html .= '</div>';
 		
 		return $html;
-=======
-		return '<input type="checkbox" name="' . $this->name . '" id="' . $this->id . '" value="'
-			. htmlspecialchars($value, ENT_COMPAT, 'UTF-8') . '"' . $class . $checked . $disabled . $onclick . $onchange
-			. $required . $autofocus . ' />';
->>>>>>> fd19ea71
 	}
 }