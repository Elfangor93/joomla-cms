--- conflicted
+++ resolved
@@ -206,71 +206,12 @@
 
 		if (!$color || in_array($color, array('none', 'transparent')))
 		{
-<<<<<<< HEAD
 			$color = 'none';
 		}
 		elseif ($color['0'] != '#')
 		{
 			$color = '#' . $color;
 		}
-=======
-			$class = ' class="' . trim('simplecolors chzn-done ' . $class) . '"';
-			JHtml::_('behavior.simplecolorpicker');
-
-			if (in_array($color, array('none', 'transparent')))
-			{
-				$color = 'none';
-			}
-			elseif ($color['0'] != '#')
-			{
-				$color = '#' . $color;
-			}
-
-			$colors = strtolower($this->colors);
-
-			if (empty($colors))
-			{
-				$colors = array(
-					'none',
-					'#049cdb',
-					'#46a546',
-					'#9d261d',
-					'#ffc40d',
-					'#f89406',
-					'#c3325f',
-					'#7a43b6',
-					'#ffffff',
-					'#999999',
-					'#555555',
-					'#000000',
-				);
-			}
-			else
-			{
-				$colors = explode(',', $colors);
-			}
-
-			$split = $this->split;
-
-			if (!$split)
-			{
-				$count = count($colors);
-
-				if ($count % 5 == 0)
-				{
-					$split = 5;
-				}
-				else
-				{
-					if ($count % 4 == 0)
-					{
-						$split = 4;
-					}
-				}
-			}
-
-			$split = $split ? $split : 3;
->>>>>>> 21e1223d
 
 		// Assign data for simple/advanced mode
 		$controlModeData = $this->control === 'simple' ? $this->getSimpleModeLayoutData() : $this->getAdvancedModeLayoutData($lang);
@@ -311,7 +252,7 @@
 				'#ffffff',
 				'#999999',
 				'#555555',
-				'#000000'
+				'#000000',
 			);
 		}
 		else
