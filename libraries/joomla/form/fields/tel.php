--- conflicted
+++ resolved
@@ -47,33 +47,8 @@
 	 */
 	protected function getInput()
 	{
-<<<<<<< HEAD
-		// Translate placeholder text
-		$hint = $this->translateHint ? JText::_($this->hint) : $this->hint;
-
-		// Initialize some field attributes.
-		$size         = !empty($this->size) ? ' size="' . $this->size . '"' : '';
-		$maxLength    = !empty($this->maxLength) ? ' maxlength="' . $this->maxLength . '"' : '';
-		$class        = !empty($this->class) ? ' class="form-control ' . $this->class . '"' : ' class="form-control"';
-		$readonly     = $this->readonly ? ' readonly' : '';
-		$disabled     = $this->disabled ? ' disabled' : '';
-		$required     = $this->required ? ' required aria-required="true"' : '';
-		$hint         = strlen($hint) ? ' placeholder="' . $hint . '"' : '';
-		$autocomplete = !$this->autocomplete ? ' autocomplete="off"' : ' autocomplete="' . $this->autocomplete . '"';
-		$autocomplete = $autocomplete == ' autocomplete="on"' ? '' : $autocomplete;
-		$autofocus    = $this->autofocus ? ' autofocus' : '';
-		$spellcheck   = $this->spellcheck ? '' : ' spellcheck="false"';
-
-		// Initialize JavaScript field attributes.
-		$onchange = $this->onchange ? ' onchange="' . $this->onchange . '"' : '';
-
-		return '<input type="tel" name="' . $this->name . '"' . $class . ' id="' . $this->id . '" value="'
-			. htmlspecialchars($this->value, ENT_COMPAT, 'UTF-8') . '"' . $size . $disabled . $readonly
-			. $hint . $autocomplete . $autofocus . $spellcheck . $onchange . $maxLength . $required . ' />';
-=======
 		// Trim the trailing line in the layout file
 		return rtrim($this->getRenderer($this->layout)->render($this->getLayoutData()), PHP_EOL);
->>>>>>> f8b41cdb
 	}
 
 	/**
