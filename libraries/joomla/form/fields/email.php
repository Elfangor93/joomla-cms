--- conflicted
+++ resolved
@@ -30,7 +30,6 @@
 	protected $type = 'Email';
 
 	/**
-<<<<<<< HEAD
 	 * Name of the layout being used to render the field
 	 *
 	 * @var    string
@@ -39,10 +38,7 @@
 	protected $layout = 'joomla.form.field.email';
 
 	/**
-	 * Method to get the field input markup for e-mail addresses.
-=======
 	 * Method to get the field input markup for email addresses.
->>>>>>> 21e1223d
 	 *
 	 * @return  string  The field input markup.
 	 *
