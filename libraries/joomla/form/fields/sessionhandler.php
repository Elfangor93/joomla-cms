--- conflicted
+++ resolved
@@ -9,11 +9,9 @@
 
 defined('JPATH_PLATFORM') or die;
 
-<<<<<<< HEAD
 use Joomla\Session\Session;
-=======
+
 JFormHelper::loadFieldClass('list');
->>>>>>> 9fee146d
 
 /**
  * Form Field class for the Joomla Platform.
