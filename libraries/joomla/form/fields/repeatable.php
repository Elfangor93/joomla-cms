--- conflicted
+++ resolved
@@ -137,19 +137,9 @@
 		// Depends on jQuery UI
 		JHtml::_('jquery.ui', array('core', 'sortable'));
 
-<<<<<<< HEAD
-		JHtml::_('script', 'jui/sortablelist.js', false, true);
-		JHtml::_('stylesheet', 'jui/sortablelist.css', false, true, false);
-		JHtml::_('script', 'system/repeatable.js', true, true);
-=======
 		JHtml::_('script', 'jui/sortablelist.js', array('version' => 'auto', 'relative' => true));
 		JHtml::_('stylesheet', 'jui/sortablelist.css', array('version' => 'auto', 'relative' => true));
 		JHtml::_('script', 'system/repeatable.js', array('framework' => true, 'version' => 'auto', 'relative' => true));
-
-		$javascript = 'jQuery(document).ready(function($) { $("#' . $this->id . '_table tbody").sortable(); });';
-
-		JFactory::getDocument()->addScriptDeclaration($javascript);
->>>>>>> 88bffd18
 
 		$javascript = 'jQuery(document).ready(function($) { $("#' . $this->id . '_table tbody").sortable(); });';
 
