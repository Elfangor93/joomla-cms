<?php
/**
 * Joomla! Content Management System
 *
 * @copyright  (C) 2017 Open Source Matters, Inc. <https://www.joomla.org>
 * @license    GNU General Public License version 2 or later; see LICENSE.txt
 */

namespace Joomla\CMS\Extension;

\defined('JPATH_PLATFORM') or die;

use Joomla\CMS\Factory;
use Joomla\Database\ParameterType;

/**
 * Extension Helper class.
 *
 * @since       3.7.4
 *
 * @deprecated  4.0  Replace class with a non static methods for better testing
 */
class ExtensionHelper
{
	/**
	 * The loaded extensions.
	 *
	 * @var    array
	 * @since  4.0.0
	 */
	public static $extensions = [ModuleInterface::class => [], ComponentInterface::class => [], PluginInterface::class => []];

	/**
	 * The loaded extensions.
	 *
	 * @var    array
	 * @since  4.0.0
	 */
	private static $loadedExtensions = [];

	/**
	 * Array of core extensions
	 * Each element is an array with elements "type", "element", "folder" and
	 * "client_id".
	 *
	 * @var    array
	 * @since  3.7.4
	 */
	protected static $coreExtensions = array(
		// Format: `type`, `element`, `folder`, `client_id`

		// Core component extensions
		array('component', 'com_actionlogs', '', 1),
		array('component', 'com_admin', '', 1),
		array('component', 'com_ajax', '', 1),
		array('component', 'com_associations', '', 1),
		array('component', 'com_banners', '', 1),
		array('component', 'com_cache', '', 1),
		array('component', 'com_categories', '', 1),
		array('component', 'com_checkin', '', 1),
		array('component', 'com_config', '', 1),
		array('component', 'com_contact', '', 1),
		array('component', 'com_content', '', 1),
		array('component', 'com_contenthistory', '', 1),
		array('component', 'com_cpanel', '', 1),
		array('component', 'com_csp', '', 1),
		array('component', 'com_fields', '', 1),
		array('component', 'com_finder', '', 1),
		array('component', 'com_installer', '', 1),
		array('component', 'com_joomlaupdate', '', 1),
		array('component', 'com_languages', '', 1),
		array('component', 'com_login', '', 1),
		array('component', 'com_mails', '', 1),
		array('component', 'com_media', '', 1),
		array('component', 'com_menus', '', 1),
		array('component', 'com_messages', '', 1),
		array('component', 'com_modules', '', 1),
		array('component', 'com_newsfeeds', '', 1),
		array('component', 'com_plugins', '', 1),
		array('component', 'com_postinstall', '', 1),
		array('component', 'com_privacy', '', 1),
		array('component', 'com_redirect', '', 1),
		array('component', 'com_tags', '', 1),
		array('component', 'com_templates', '', 1),
		array('component', 'com_users', '', 1),
		array('component', 'com_workflow', '', 1),
		array('component', 'com_wrapper', '', 1),

		// Core file extensions
		array('file', 'joomla', '', 0),

		// Core language extensions - administrator
		array('language', 'en-GB', '', 1),

		// Core language extensions - site
		array('language', 'en-GB', '', 0),

		// Core language extensions - API
		array('language', 'en-GB', '', 3),

		// Core library extensions
		array('library', 'joomla', '', 0),
		array('library', 'phpass', '', 0),

		// Core module extensions - administrator
		array('module', 'mod_custom', '', 1),
		array('module', 'mod_feed', '', 1),
		array('module', 'mod_frontend', '', 1),
		array('module', 'mod_latest', '', 1),
		array('module', 'mod_latestactions', '', 1),
		array('module', 'mod_logged', '', 1),
		array('module', 'mod_login', '', 1),
		array('module', 'mod_loginsupport', '', 1),
		array('module', 'mod_menu', '', 1),
		array('module', 'mod_messages', '', 1),
		array('module', 'mod_multilangstatus', '', 1),
		array('module', 'mod_popular', '', 1),
		array('module', 'mod_post_installation_messages', '', 1),
		array('module', 'mod_privacy_dashboard', '', 1),
		array('module', 'mod_privacy_status', '', 1),
		array('module', 'mod_quickicon', '', 1),
		array('module', 'mod_sampledata', '', 1),
		array('module', 'mod_stats_admin', '', 1),
		array('module', 'mod_submenu', '', 1),
		array('module', 'mod_title', '', 1),
		array('module', 'mod_toolbar', '', 1),
		array('module', 'mod_user', '', 1),
		array('module', 'mod_version', '', 1),

		// Core module extensions - site
		array('module', 'mod_articles_archive', '', 0),
		array('module', 'mod_articles_categories', '', 0),
		array('module', 'mod_articles_category', '', 0),
		array('module', 'mod_articles_latest', '', 0),
		array('module', 'mod_articles_news', '', 0),
		array('module', 'mod_articles_popular', '', 0),
		array('module', 'mod_banners', '', 0),
		array('module', 'mod_breadcrumbs', '', 0),
		array('module', 'mod_custom', '', 0),
		array('module', 'mod_feed', '', 0),
		array('module', 'mod_finder', '', 0),
		array('module', 'mod_footer', '', 0),
		array('module', 'mod_languages', '', 0),
		array('module', 'mod_login', '', 0),
		array('module', 'mod_menu', '', 0),
		array('module', 'mod_random_image', '', 0),
		array('module', 'mod_related_items', '', 0),
		array('module', 'mod_stats', '', 0),
		array('module', 'mod_syndicate', '', 0),
		array('module', 'mod_tags_popular', '', 0),
		array('module', 'mod_tags_similar', '', 0),
		array('module', 'mod_users_latest', '', 0),
		array('module', 'mod_whosonline', '', 0),
		array('module', 'mod_wrapper', '', 0),

		// Core package extensions
		array('package', 'pkg_en-GB', '', 0),

		// Core plugin extensions - actionlog
		array('plugin', 'joomla', 'actionlog', 0),

		// Core plugin extensions - API Authentication
		array('plugin', 'basic', 'api-authentication', 0),
		array('plugin', 'token', 'api-authentication', 0),

		// Core plugin extensions - authentication
		array('plugin', 'cookie', 'authentication', 0),
		array('plugin', 'joomla', 'authentication', 0),
		array('plugin', 'ldap', 'authentication', 0),

		// Core plugin extensions - behaviour
		array('plugin', 'taggable', 'behaviour', 0),
		array('plugin', 'versionable', 'behaviour', 0),

		// Core plugin extensions - captcha
		array('plugin', 'recaptcha', 'captcha', 0),
		array('plugin', 'recaptcha_invisible', 'captcha', 0),

		// Core plugin extensions - content
		array('plugin', 'confirmconsent', 'content', 0),
		array('plugin', 'contact', 'content', 0),
		array('plugin', 'emailcloak', 'content', 0),
		array('plugin', 'fields', 'content', 0),
		array('plugin', 'finder', 'content', 0),
		array('plugin', 'joomla', 'content', 0),
		array('plugin', 'loadmodule', 'content', 0),
		array('plugin', 'pagebreak', 'content', 0),
		array('plugin', 'pagenavigation', 'content', 0),
		array('plugin', 'vote', 'content', 0),

		// Core plugin extensions - editors
		array('plugin', 'codemirror', 'editors', 0),
		array('plugin', 'none', 'editors', 0),
		array('plugin', 'tinymce', 'editors', 0),

		// Core plugin extensions - editors xtd
		array('plugin', 'article', 'editors-xtd', 0),
		array('plugin', 'contact', 'editors-xtd', 0),
		array('plugin', 'fields', 'editors-xtd', 0),
		array('plugin', 'image', 'editors-xtd', 0),
		array('plugin', 'menu', 'editors-xtd', 0),
		array('plugin', 'module', 'editors-xtd', 0),
		array('plugin', 'pagebreak', 'editors-xtd', 0),
		array('plugin', 'readmore', 'editors-xtd', 0),

		// Core plugin extensions - extension
		array('plugin', 'joomla', 'extension', 0),
		array('plugin', 'namespacemap', 'extension', 0),
		array('plugin', 'finder', 'extension', 0),

		// Core plugin extensions - fields
		array('plugin', 'calendar', 'fields', 0),
		array('plugin', 'checkboxes', 'fields', 0),
		array('plugin', 'color', 'fields', 0),
		array('plugin', 'editor', 'fields', 0),
		array('plugin', 'imagelist', 'fields', 0),
		array('plugin', 'integer', 'fields', 0),
		array('plugin', 'list', 'fields', 0),
		array('plugin', 'media', 'fields', 0),
		array('plugin', 'radio', 'fields', 0),
		array('plugin', 'sql', 'fields', 0),
		array('plugin', 'subfields', 'fields', 0),
		array('plugin', 'text', 'fields', 0),
		array('plugin', 'textarea', 'fields', 0),
		array('plugin', 'url', 'fields', 0),
		array('plugin', 'user', 'fields', 0),
		array('plugin', 'usergrouplist', 'fields', 0),

		// Core plugin extensions - filesystem
		array('plugin', 'local', 'filesystem', 0),

		// Core plugin extensions - finder
		array('plugin', 'categories', 'finder', 0),
		array('plugin', 'contacts', 'finder', 0),
		array('plugin', 'content', 'finder', 0),
		array('plugin', 'newsfeeds', 'finder', 0),
		array('plugin', 'tags', 'finder', 0),

		// Core plugin extensions - installer
		array('plugin', 'folderinstaller', 'installer', 0),
		array('plugin', 'override', 'installer', 0),
		array('plugin', 'packageinstaller', 'installer', 0),
		array('plugin', 'urlinstaller', 'installer', 0),
		array('plugin', 'webinstaller', 'installer', 0),

		// Core plugin extensions - media-action
		array('plugin', 'crop', 'media-action', 0),
		array('plugin', 'resize', 'media-action', 0),
		array('plugin', 'rotate', 'media-action', 0),

		// Core plugin extensions - privacy
		array('plugin', 'actionlogs', 'privacy', 0),
		array('plugin', 'consents', 'privacy', 0),
		array('plugin', 'contact', 'privacy', 0),
		array('plugin', 'content', 'privacy', 0),
		array('plugin', 'message', 'privacy', 0),
		array('plugin', 'user', 'privacy', 0),

		// Core plugin extensions - quick icon
		array('plugin', 'downloadkey', 'quickicon', 0),
		array('plugin', 'extensionupdate', 'quickicon', 0),
		array('plugin', 'joomlaupdate', 'quickicon', 0),
		array('plugin', 'overridecheck', 'quickicon', 0),
		array('plugin', 'phpversioncheck', 'quickicon', 0),
		array('plugin', 'privacycheck', 'quickicon', 0),

		// Core plugin extensions - sample data
		array('plugin', 'blog', 'sampledata', 0),
		array('plugin', 'multilang', 'sampledata', 0),

		// Core plugin extensions - system
		array('plugin', 'accessibility', 'system', 0),
		array('plugin', 'actionlogs', 'system', 0),
		array('plugin', 'cache', 'system', 0),
		array('plugin', 'debug', 'system', 0),
		array('plugin', 'fields', 'system', 0),
		array('plugin', 'highlight', 'system', 0),
		array('plugin', 'httpheaders', 'system', 0),
		array('plugin', 'languagecode', 'system', 0),
		array('plugin', 'languagefilter', 'system', 0),
		array('plugin', 'log', 'system', 0),
		array('plugin', 'logout', 'system', 0),
		array('plugin', 'logrotation', 'system', 0),
		array('plugin', 'privacyconsent', 'system', 0),
		array('plugin', 'redirect', 'system', 0),
		array('plugin', 'remember', 'system', 0),
		array('plugin', 'sef', 'system', 0),
		array('plugin', 'sessiongc', 'system', 0),
		array('plugin', 'skipto', 'system', 0),
		array('plugin', 'stats', 'system', 0),
		array('plugin', 'updatenotification', 'system', 0),
		array('plugin', 'webauthn', 'system', 0),

		// Core plugin extensions - two factor authentication
		array('plugin', 'totp', 'twofactorauth', 0),
		array('plugin', 'yubikey', 'twofactorauth', 0),

		// Core plugin extensions - user
		array('plugin', 'contactcreator', 'user', 0),
		array('plugin', 'joomla', 'user', 0),
		array('plugin', 'profile', 'user', 0),
		array('plugin', 'terms', 'user', 0),
		array('plugin', 'token', 'user', 0),

		// Core plugin extensions - webservices
		array('plugin', 'banners', 'webservices', 0),
		array('plugin', 'config', 'webservices', 0),
		array('plugin', 'contact', 'webservices', 0),
		array('plugin', 'content', 'webservices', 0),
		array('plugin', 'installer', 'webservices', 0),
		array('plugin', 'languages', 'webservices', 0),
		array('plugin', 'menus', 'webservices', 0),
		array('plugin', 'messages', 'webservices', 0),
		array('plugin', 'modules', 'webservices', 0),
		array('plugin', 'newsfeeds', 'webservices', 0),
		array('plugin', 'plugins', 'webservices', 0),
		array('plugin', 'privacy', 'webservices', 0),
		array('plugin', 'redirect', 'webservices', 0),
		array('plugin', 'tags', 'webservices', 0),
		array('plugin', 'templates', 'webservices', 0),
		array('plugin', 'users', 'webservices', 0),

		// Core plugin extensions - workflow
		array('plugin', 'featuring', 'workflow', 0),
		array('plugin', 'notification', 'workflow', 0),
		array('plugin', 'publishing', 'workflow', 0),

		// Core template extensions - administrator
		array('template', 'atum', '', 1),

		// Core template extensions - site
		array('template', 'cassiopeia', '', 0),
	);

	/**
	 * Array of core extension IDs.
	 *
	 * @var    array
	 * @since  4.0.0
	 */
	protected static $coreExtensionIds;

	/**
	 * Gets the core extensions.
	 *
	 * @return  array  Array with core extensions.
	 *                 Each extension is an array with following format:
	 *                 `type`, `element`, `folder`, `client_id`.
	 *
	 * @since   3.7.4
	 */
	public static function getCoreExtensions()
	{
		return self::$coreExtensions;
	}

	/**
	 * Returns an array of core extension IDs.
	 *
	 * @return  array
	 *
	 * @since   4.0.0
	 * @throws  \RuntimeException
	 */
	public static function getCoreExtensionIds()
	{
		if (self::$coreExtensionIds !== null)
		{
			return self::$coreExtensionIds;
		}

		$db    = Factory::getDbo();
		$query = $db->getQuery(true)
			->select($db->quoteName('extension_id'))
			->from($db->quoteName('#__extensions'));

		foreach (self::$coreExtensions as $extension)
		{
			$values = $query->bindArray($extension, [ParameterType::STRING, ParameterType::STRING, ParameterType::STRING, ParameterType::INTEGER]);
			$query->where(
				'(' . $db->quoteName('type') . ' = ' . $values[0] . ' AND ' . $db->quoteName('element') . ' = ' . $values[1]
				. ' AND ' . $db->quoteName('folder') . ' = ' . $values[2] . ' AND ' . $db->quoteName('client_id') . ' = ' . $values[3] . ')',
				'OR'
			);
		}

		$db->setQuery($query);
		self::$coreExtensionIds = $db->loadColumn();

		return self::$coreExtensionIds;
	}

	/**
	 * Check if an extension is core or not
	 *
	 * @param   string   $type      The extension's type.
	 * @param   string   $element   The extension's element name.
	 * @param   integer  $clientId  The extension's client ID. Default 0.
	 * @param   string   $folder    The extension's folder. Default ''.
	 *
	 * @return  boolean  True if core, false if not.
	 *
	 * @since   3.7.4
	 */
	public static function checkIfCoreExtension($type, $element, $clientId = 0, $folder = '')
	{
<<<<<<< HEAD
		return \in_array(array($type, $element, $folder, $client_id), self::$coreExtensions);
	}

	/**
	 * Returns an extension record for the given name.
	 *
	 * @param   string        $element   The extension element
	 * @param   string        $type      The extension type
	 * @param   integer|null  $clientId  The client ID
	 * @param   string|null   $folder    Plugin folder
	 *
	 * @return  \stdClass|null  The object or null if not found.
	 *
	 * @since   4.0.0
	 * @throws  \InvalidArgumentException
	 */
	public static function getExtensionRecord(string $element, string $type, ?int $clientId = null, ?string $folder = null): ?\stdClass
	{
		if ($type === 'plugin' && $folder === null)
		{
			throw new \InvalidArgumentException(sprintf('`$folder` is required when `$type` is `plugin` in %s()', __METHOD__));
		}

		if (\in_array($type, ['module', 'language', 'template'], true) && $clientId === null)
		{
			throw new \InvalidArgumentException(
				sprintf('`$clientId` is required when `$type` is `module`, `language` or `template` in %s()', __METHOD__)
			);
		}

		$key = $element . '.' . $type . '.' . $clientId . '.' . $folder;

		if (!\array_key_exists($key, self::$loadedExtensions))
		{
			$db = Factory::getDbo();
			$query = $db->getQuery(true)
				->select('*')
				->from($db->quoteName('#__extensions'))
				->where(
					[
						$db->quoteName('element') . ' = :element',
						$db->quoteName('type') . ' = :type',
					]
				)
				->bind(':element', $element)
				->bind(':type', $type);

			if ($clientId !== null)
			{
				$query->where($db->quoteName('client_id') . ' = :clientId')
					->bind(':clientId', $clientId, ParameterType::INTEGER);
			}

			if ($folder !== null)
			{
				$query->where($db->quoteName('folder') . ' = :folder')
					->bind(':folder', $folder);
			}

			$query->setLimit(1);
			$db->setQuery($query);

			self::$loadedExtensions[$key] = $db->loadObject();
		}

		return self::$loadedExtensions[$key];
=======
		return in_array(array($type, $element, $folder, $clientId), self::$coreExtensions);
>>>>>>> 8758c0a3
	}
}<|MERGE_RESOLUTION|>--- conflicted
+++ resolved
@@ -404,8 +404,7 @@
 	 */
 	public static function checkIfCoreExtension($type, $element, $clientId = 0, $folder = '')
 	{
-<<<<<<< HEAD
-		return \in_array(array($type, $element, $folder, $client_id), self::$coreExtensions);
+		return \in_array(array($type, $element, $folder, $clientId), self::$coreExtensions);
 	}
 
 	/**
@@ -471,8 +470,5 @@
 		}
 
 		return self::$loadedExtensions[$key];
-=======
-		return in_array(array($type, $element, $folder, $clientId), self::$coreExtensions);
->>>>>>> 8758c0a3
 	}
 }