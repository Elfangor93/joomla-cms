--- conflicted
+++ resolved
@@ -212,14 +212,8 @@
 		array('plugin', 'joomlaupdate', 'quickicon', 0),
 		array('plugin', 'phpversioncheck', 'quickicon', 0),
 
-<<<<<<< HEAD
-		// Core plugin extensions - sampledata
-		array('plugin', 'blog', 'sampledata', 0),
-		array('plugin', 'testing', 'sampledata', 0),
-=======
 		// Core plugin extensions - sample data
 		array('plugin', 'blog', 'sampledata', 0),
->>>>>>> a77b00bc
 
 		// Core plugin extensions - search
 		array('plugin', 'categories', 'search', 0),
