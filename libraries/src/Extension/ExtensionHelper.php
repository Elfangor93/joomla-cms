--- conflicted
+++ resolved
@@ -71,11 +71,8 @@
 		array('component', 'com_tags', '', 1),
 		array('component', 'com_templates', '', 1),
 		array('component', 'com_users', '', 1),
-<<<<<<< HEAD
+		array('component', 'com_userslogs', '', 1),
 		array('component', 'com_workflow', '', 1),
-=======
-		array('component', 'com_userslogs', '', 1),
->>>>>>> 601fd4c3
 		array('component', 'com_wrapper', '', 0),
 
 		// Core file extensions
@@ -252,11 +249,7 @@
 		array('plugin', 'languagefilter', 'system', 0),
 		array('plugin', 'log', 'system', 0),
 		array('plugin', 'logout', 'system', 0),
-<<<<<<< HEAD
-=======
-		array('plugin', 'p3p', 'system', 0),
 		array('plugin', 'privacy', 'system', 0),
->>>>>>> 601fd4c3
 		array('plugin', 'redirect', 'system', 0),
 		array('plugin', 'remember', 'system', 0),
 		array('plugin', 'sef', 'system', 0),
