<?php
/**
 * Joomla! Content Management System
 *
 * @copyright  Copyright (C) 2005 - 2019 Open Source Matters, Inc. All rights reserved.
 * @license    GNU General Public License version 2 or later; see LICENSE.txt
 */

namespace Joomla\CMS\Extension;

defined('JPATH_PLATFORM') or die;

/**
 * Extension Helper class.
 *
 * @since       3.7.4
 *
 * @deprecated  4.0  Replace class with a non static methods for better testing
 */
class ExtensionHelper
{
	/**
	 * The loaded extensions.
	 *
	 * @var array
	 */
	public static $extensions = [ModuleInterface::class => [], ComponentInterface::class => []];
	
	/**
	 * Array of core extensions
	 * Each element is an array with elements "type", "element", "folder" and
	 * "client_id".
	 *
	 * @var    array
	 * @since  3.7.4
	 */
	protected static $coreExtensions = array(
		// Format: `type`, `element`, `folder`, `client_id`

		// Core component extensions
		array('component', 'com_admin', '', 1),
		array('component', 'com_ajax', '', 1),
		array('component', 'com_associations', '', 1),
		array('component', 'com_banners', '', 1),
		array('component', 'com_cache', '', 1),
		array('component', 'com_categories', '', 1),
		array('component', 'com_checkin', '', 1),
		array('component', 'com_config', '', 1),
		array('component', 'com_contact', '', 1),
		array('component', 'com_content', '', 1),
		array('component', 'com_contenthistory', '', 1),
		array('component', 'com_cpanel', '', 1),
		array('component', 'com_csp', '', 1),
		array('component', 'com_fields', '', 1),
		array('component', 'com_finder', '', 1),
		array('component', 'com_installer', '', 1),
		array('component', 'com_joomlaupdate', '', 1),
		array('component', 'com_languages', '', 1),
		array('component', 'com_login', '', 1),
		array('component', 'com_mailto', '', 0),
		array('component', 'com_media', '', 1),
		array('component', 'com_menus', '', 1),
		array('component', 'com_messages', '', 1),
		array('component', 'com_modules', '', 1),
		array('component', 'com_newsfeeds', '', 1),
		array('component', 'com_plugins', '', 1),
		array('component', 'com_postinstall', '', 1),
		array('component', 'com_privacy', '', 1),
		array('component', 'com_redirect', '', 1),
		array('component', 'com_search', '', 1),
		array('component', 'com_tags', '', 1),
		array('component', 'com_templates', '', 1),
		array('component', 'com_users', '', 1),
		array('component', 'com_userslogs', '', 1),
		array('component', 'com_workflow', '', 1),
		array('component', 'com_wrapper', '', 0),

		// Core file extensions
		array('file', 'joomla', '', 0),

		// Core language extensions - administrator
		array('language', 'en-GB', '', 1),

		// Core language extensions - site
		array('language', 'en-GB', '', 0),

		// Core library extensions
		array('library', 'joomla', '', 0),
		array('library', 'phpass', '', 0),

		// Core module extensions - administrator
		array('module', 'mod_custom', '', 1),
		array('module', 'mod_feed', '', 1),
		array('module', 'mod_latest', '', 1),
		array('module', 'mod_latestactions', '', 1),
		array('module', 'mod_logged', '', 1),
		array('module', 'mod_login', '', 1),
		array('module', 'mod_menu', '', 1),
		array('module', 'mod_multilangstatus', '', 1),
		array('module', 'mod_popular', '', 1),
		array('module', 'mod_privacy_dashboard', '', 1),
		array('module', 'mod_quickicon', '', 1),
		array('module', 'mod_sampledata', '', 1),
		array('module', 'mod_stats_admin', '', 1),
		array('module', 'mod_status', '', 1),
		array('module', 'mod_title', '', 1),
		array('module', 'mod_toolbar', '', 1),
		array('module', 'mod_version', '', 1),

		// Core module extensions - site
		array('module', 'mod_articles_archive', '', 0),
		array('module', 'mod_articles_categories', '', 0),
		array('module', 'mod_articles_category', '', 0),
		array('module', 'mod_articles_latest', '', 0),
		array('module', 'mod_articles_news', '', 0),
		array('module', 'mod_articles_popular', '', 0),
		array('module', 'mod_banners', '', 0),
		array('module', 'mod_breadcrumbs', '', 0),
		array('module', 'mod_custom', '', 0),
		array('module', 'mod_feed', '', 0),
		array('module', 'mod_finder', '', 0),
		array('module', 'mod_footer', '', 0),
		array('module', 'mod_languages', '', 0),
		array('module', 'mod_login', '', 0),
		array('module', 'mod_menu', '', 0),
		array('module', 'mod_random_image', '', 0),
		array('module', 'mod_related_items', '', 0),
		array('module', 'mod_search', '', 0),
		array('module', 'mod_stats', '', 0),
		array('module', 'mod_syndicate', '', 0),
		array('module', 'mod_tags_popular', '', 0),
		array('module', 'mod_tags_similar', '', 0),
		array('module', 'mod_users_latest', '', 0),
		array('module', 'mod_whosonline', '', 0),
		array('module', 'mod_wrapper', '', 0),

		// Core package extensions
		array('package', 'pkg_en-GB', '', 0),

		// Core plugin extensions - actionlogs
		array('plugin', 'joomla', 'actionlogs', 0),

		// Core plugin extensions - authentication
		array('plugin', 'cookie', 'authentication', 0),
		array('plugin', 'joomla', 'authentication', 0),
		array('plugin', 'ldap', 'authentication', 0),

		// Core plugin extensions - behaviour
		array('plugin', 'taggable', 'behaviour', 0),
		array('plugin', 'versionable', 'behaviour', 0),

		// Core plugin extensions - captcha
		array('plugin', 'recaptcha', 'captcha', 0),

		// Core plugin extensions - content
		array('plugin', 'confirmconsent', 'content', 0),
		array('plugin', 'contact', 'content', 0),
		array('plugin', 'emailcloak', 'content', 0),
		array('plugin', 'fields', 'content', 0),
		array('plugin', 'finder', 'content', 0),
		array('plugin', 'joomla', 'content', 0),
		array('plugin', 'loadmodule', 'content', 0),
		array('plugin', 'pagebreak', 'content', 0),
		array('plugin', 'pagenavigation', 'content', 0),
		array('plugin', 'vote', 'content', 0),

		// Core plugin extensions - editors
		array('plugin', 'codemirror', 'editors', 0),
		array('plugin', 'none', 'editors', 0),
		array('plugin', 'tinymce', 'editors', 0),

		// Core plugin extensions - editors xtd
		array('plugin', 'article', 'editors-xtd', 0),
		array('plugin', 'contact', 'editors-xtd', 0),
		array('plugin', 'fields', 'editors-xtd', 0),
		array('plugin', 'image', 'editors-xtd', 0),
		array('plugin', 'menu', 'editors-xtd', 0),
		array('plugin', 'module', 'editors-xtd', 0),
		array('plugin', 'pagebreak', 'editors-xtd', 0),
		array('plugin', 'readmore', 'editors-xtd', 0),

		// Core plugin extensions - extension
		array('plugin', 'joomla', 'extension', 0),
		array('plugin', 'namespacemap', 'extension', 0),

		// Core plugin extensions - fields
		array('plugin', 'calendar', 'fields', 0),
		array('plugin', 'checkboxes', 'fields', 0),
		array('plugin', 'color', 'fields', 0),
		array('plugin', 'editor', 'fields', 0),
		array('plugin', 'imagelist', 'fields', 0),
		array('plugin', 'integer', 'fields', 0),
		array('plugin', 'list', 'fields', 0),
		array('plugin', 'media', 'fields', 0),
		array('plugin', 'radio', 'fields', 0),
		array('plugin', 'repeatable', 'fields', 0),
		array('plugin', 'sql', 'fields', 0),
		array('plugin', 'text', 'fields', 0),
		array('plugin', 'textarea', 'fields', 0),
		array('plugin', 'url', 'fields', 0),
		array('plugin', 'user', 'fields', 0),
		array('plugin', 'usergrouplist', 'fields', 0),

		// Core plugin extensions - filesystem
		array('plugin', 'local', 'filesystem', 0),

		// Core plugin extensions - finder
		array('plugin', 'categories', 'finder', 0),
		array('plugin', 'contacts', 'finder', 0),
		array('plugin', 'content', 'finder', 0),
		array('plugin', 'newsfeeds', 'finder', 0),
		array('plugin', 'tags', 'finder', 0),

		// Core plugin extensions - installer
		array('plugin', 'folderinstaller', 'installer', 0),
		array('plugin', 'override', 'installer', 0),
		array('plugin', 'packageinstaller', 'installer', 0),
		array('plugin', 'urlinstaller', 'installer', 0),
		array('plugin', 'webinstaller', 'installer', 0),

		// Core plugin extensions - media-action
		array('plugin', 'crop', 'media-action', 0),
		array('plugin', 'resize', 'media-action', 0),
		array('plugin', 'rotate', 'media-action', 0),

		// Core plugin extensions - quickicon
		array('plugin', 'extensionupdate', 'quickicon', 0),
		array('plugin', 'joomlaupdate', 'quickicon', 0),
		array('plugin', 'overridecheck', 'quickicon', 0),
		array('plugin', 'phpversioncheck', 'quickicon', 0),

		// Core plugin extensions - sample data
		array('plugin', 'blog', 'sampledata', 0),
		array('plugin', 'multilang', 'sampledata', 0),

		// Core plugin extensions - search
		array('plugin', 'categories', 'search', 0),
		array('plugin', 'contacts', 'search', 0),
		array('plugin', 'content', 'search', 0),
		array('plugin', 'newsfeeds', 'search', 0),
		array('plugin', 'tags', 'search', 0),

		// Core plugin extensions - system
		array('plugin', 'actionlogs', 'system', 0),
		array('plugin', 'cache', 'system', 0),
		array('plugin', 'debug', 'system', 0),
		array('plugin', 'fields', 'system', 0),
		array('plugin', 'highlight', 'system', 0),
		array('plugin', 'httpheaders', 'system', 0),
		array('plugin', 'languagecode', 'system', 0),
		array('plugin', 'languagefilter', 'system', 0),
		array('plugin', 'log', 'system', 0),
		array('plugin', 'logout', 'system', 0),
<<<<<<< HEAD
		array('plugin', 'privacy', 'system', 0),
=======
		array('plugin', 'logrotation', 'system', 0),
		array('plugin', 'p3p', 'system', 0),
		array('plugin', 'privacyconsent', 'system', 0),
>>>>>>> 9d6b734a
		array('plugin', 'redirect', 'system', 0),
		array('plugin', 'remember', 'system', 0),
		array('plugin', 'sef', 'system', 0),
		array('plugin', 'sessiongc', 'system', 0),
		array('plugin', 'stats', 'system', 0),
		array('plugin', 'sessiongc', 'system', 0),
		array('plugin', 'updatenotification', 'system', 0),

		// Core plugin extensions - two factor authentication
		array('plugin', 'totp', 'twofactorauth', 0),
		array('plugin', 'yubikey', 'twofactorauth', 0),

		// Core plugin extensions - user
		array('plugin', 'contactcreator', 'user', 0),
		array('plugin', 'joomla', 'user', 0),
		array('plugin', 'profile', 'user', 0),

		// Core template extensions - administrator
		array('template', 'atum', '', 1),

		// Core template extensions - site
		array('template', 'cassiopeia', '', 0),
	);

	/**
	 * Gets the core extensions.
	 *
	 * @return  array  Array with core extensions.
	 *                 Each extension is an array with following format:
	 *                 `type`, `element`, `folder`, `client_id`.
	 *
	 * @since   3.7.4
	 */
	public static function getCoreExtensions()
	{
		return self::$coreExtensions;
	}

	/**
	 * Check if an extension is core or not
	 *
	 * @param   string   $type       The extension's type.
	 * @param   string   $element    The extension's element name.
	 * @param   integer  $client_id  The extension's client ID. Default 0.
	 * @param   string   $folder     The extension's folder. Default ''.
	 *
	 * @return  boolean  True if core, false if not.
	 *
	 * @since   3.7.4
	 */
	public static function checkIfCoreExtension($type, $element, $client_id = 0, $folder = '')
	{
		return in_array(array($type, $element, $folder, $client_id), self::$coreExtensions);
	}
}<|MERGE_RESOLUTION|>--- conflicted
+++ resolved
@@ -251,13 +251,8 @@
 		array('plugin', 'languagefilter', 'system', 0),
 		array('plugin', 'log', 'system', 0),
 		array('plugin', 'logout', 'system', 0),
-<<<<<<< HEAD
-		array('plugin', 'privacy', 'system', 0),
-=======
 		array('plugin', 'logrotation', 'system', 0),
-		array('plugin', 'p3p', 'system', 0),
 		array('plugin', 'privacyconsent', 'system', 0),
->>>>>>> 9d6b734a
 		array('plugin', 'redirect', 'system', 0),
 		array('plugin', 'remember', 'system', 0),
 		array('plugin', 'sef', 'system', 0),
