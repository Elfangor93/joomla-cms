--- conflicted
+++ resolved
@@ -494,12 +494,8 @@
 	 * @since   1.7.0
 	 */
 	public static function files($path, $filter = '.', $recurse = false, $full = false, $exclude = array('.svn', 'CVS', '.DS_Store', '__MACOSX'),
-<<<<<<< HEAD
-		$excludefilter = array('^\..*', '.*~'), $naturalSort = false
+		$excludeFilter = array('^\..*', '.*~'), $naturalSort = false
 	)
-=======
-		$excludeFilter = array('^\..*', '.*~'), $naturalSort = false)
->>>>>>> 8758c0a3
 	{
 		// Check to make sure the path valid and clean
 		$path = Path::clean($path);
@@ -513,21 +509,17 @@
 		}
 
 		// Compute the excludefilter string
-<<<<<<< HEAD
-		if (\count($excludefilter))
-=======
-		if (count($excludeFilter))
->>>>>>> 8758c0a3
-		{
-			$excludefilter_string = '/(' . implode('|', $excludeFilter) . ')/';
+		if (\count($excludeFilter))
+		{
+			$excludeFilterString = '/(' . implode('|', $excludeFilter) . ')/';
 		}
 		else
 		{
-			$excludefilter_string = '';
+			$excludeFilterString = '';
 		}
 
 		// Get the files
-		$arr = self::_items($path, $filter, $recurse, $full, $exclude, $excludefilter_string, true);
+		$arr = self::_items($path, $filter, $recurse, $full, $exclude, $excludeFilterString, true);
 
 		// Sort the files based on either natural or alpha method
 		if ($naturalSort)
@@ -557,12 +549,8 @@
 	 * @since   1.7.0
 	 */
 	public static function folders($path, $filter = '.', $recurse = false, $full = false, $exclude = array('.svn', 'CVS', '.DS_Store', '__MACOSX'),
-<<<<<<< HEAD
-		$excludefilter = array('^\..*')
+		$excludeFilter = array('^\..*')
 	)
-=======
-		$excludeFilter = array('^\..*'))
->>>>>>> 8758c0a3
 	{
 		// Check to make sure the path valid and clean
 		$path = Path::clean($path);
@@ -576,21 +564,17 @@
 		}
 
 		// Compute the excludefilter string
-<<<<<<< HEAD
-		if (\count($excludefilter))
-=======
-		if (count($excludeFilter))
->>>>>>> 8758c0a3
-		{
-			$excludefilter_string = '/(' . implode('|', $excludeFilter) . ')/';
+		if (\count($excludeFilter))
+		{
+			$excludeFilterString = '/(' . implode('|', $excludeFilter) . ')/';
 		}
 		else
 		{
-			$excludefilter_string = '';
+			$excludeFilterString = '';
 		}
 
 		// Get the folders
-		$arr = self::_items($path, $filter, $recurse, $full, $exclude, $excludefilter_string, false);
+		$arr = self::_items($path, $filter, $recurse, $full, $exclude, $excludeFilterString, false);
 
 		// Sort the folders
 		asort($arr);
@@ -627,13 +611,8 @@
 
 		while (($file = readdir($handle)) !== false)
 		{
-<<<<<<< HEAD
 			if ($file != '.' && $file != '..' && !\in_array($file, $exclude)
-				&& (empty($excludefilter_string) || !preg_match($excludefilter_string, $file)))
-=======
-			if ($file != '.' && $file != '..' && !in_array($file, $exclude)
 				&& (empty($excludeFilterString) || !preg_match($excludeFilterString, $file)))
->>>>>>> 8758c0a3
 			{
 				// Compute the fullpath
 				$fullpath = $path . '/' . $file;
