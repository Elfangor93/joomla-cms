<?php
/**
 * Joomla! Content Management System
 *
 * @copyright  (C) 2008 Open Source Matters, Inc. <https://www.joomla.org>
 * @license    GNU General Public License version 2 or later; see LICENSE.txt
 */

namespace Joomla\CMS\Filesystem;

\defined('JPATH_PLATFORM') or die;

use Joomla\CMS\Language\Text;
use Joomla\CMS\Object\CMSObject;

/**
 * Joomla! Stream Interface
 *
 * The Joomla! stream interface is designed to handle files as streams
 * where as the legacy File static class treated files in a rather
 * atomic manner.
 *
 * @note   This class adheres to the stream wrapper operations:
 * @link   https://www.php.net/manual/en/function.stream-get-wrappers.php
 * @link   https://www.php.net/manual/en/intro.stream.php PHP Stream Manual
 * @link   https://www.php.net/manual/en/wrappers.php Stream Wrappers
 * @link   https://www.php.net/manual/en/filters.php Stream Filters
 * @link   https://www.php.net/manual/en/transports.php Socket Transports (used by some options, particularly HTTP proxy)
 * @since  1.7.0
 */
class Stream extends CMSObject
{
	/**
	 * File Mode
	 *
	 * @var    integer
	 * @since  1.7.0
	 */
	protected $filemode = 0644;

	/**
	 * Directory Mode
	 *
	 * @var    integer
	 * @since  1.7.0
	 */
	protected $dirmode = 0755;

	/**
	 * Default Chunk Size
	 *
	 * @var    integer
	 * @since  1.7.0
	 */
	protected $chunksize = 8192;

	/**
	 * Filename
	 *
	 * @var    string
	 * @since  1.7.0
	 */
	protected $filename;

	/**
	 * Prefix of the connection for writing
	 *
	 * @var    string
	 * @since  1.7.0
	 */
	protected $writeprefix;

	/**
	 * Prefix of the connection for reading
	 *
	 * @var    string
	 * @since  1.7.0
	 */
	protected $readprefix;

	/**
	 * Read Processing method
	 * @var    string  gz, bz, f
	 * If a scheme is detected, fopen will be defaulted
	 * To use compression with a network stream use a filter
	 * @since  1.7.0
	 */
	protected $processingmethod = 'f';

	/**
	 * Filters applied to the current stream
	 *
	 * @var    array
	 * @since  1.7.0
	 */
	protected $filters = array();

	/**
	 * File Handle
	 *
	 * @var    resource
	 * @since  3.0.0
	 */
	protected $fh;

	/**
	 * File size
	 *
	 * @var    integer
	 * @since  3.0.0
	 */
	protected $filesize;

	/**
	 * Context to use when opening the connection
	 *
	 * @var    resource
	 * @since  3.0.0
	 */
	protected $context = null;

	/**
	 * Context options; used to rebuild the context
	 *
	 * @var    array
	 * @since  3.0.0
	 */
	protected $contextOptions;

	/**
	 * The mode under which the file was opened
	 *
	 * @var    string
	 * @since  3.0.0
	 */
	protected $openmode;

	/**
	 * Constructor
	 *
	 * @param   string  $writeprefix  Prefix of the stream (optional). Unlike the JPATH_*, this has a final path separator!
	 * @param   string  $readprefix   The read prefix (optional).
	 * @param   array   $context      The context options (optional).
	 *
	 * @since   1.7.0
	 */
	public function __construct($writeprefix = '', $readprefix = '', $context = array())
	{
		$this->writeprefix = $writeprefix;
		$this->readprefix = $readprefix;
		$this->contextOptions = $context;
		$this->_buildContext();
	}

	/**
	 * Destructor
	 *
	 * @since   1.7.0
	 */
	public function __destruct()
	{
		// Attempt to close on destruction if there is a file handle
		if ($this->fh)
		{
			@$this->close();
		}
	}

	/**
	 * Generic File Operations
	 *
	 * Open a stream with some lazy loading smarts
	 *
	 * @param   string    $filename              Filename
	 * @param   string    $mode                  Mode string to use
	 * @param   boolean   $useIncludePath        Use the PHP include path
	 * @param   resource  $context               Context to use when opening
	 * @param   boolean   $usePrefix             Use a prefix to open the file
	 * @param   boolean   $relative              Filename is a relative path (if false, strips JPATH_ROOT to make it relative)
	 * @param   boolean   $detectProcessingMode  Detect the processing method for the file and use the appropriate function
	 *                                           to handle output automatically
	 *
	 * @return  boolean
	 *
	 * @since   1.7.0
	 */
<<<<<<< HEAD
	public function open($filename, $mode = 'r', $use_include_path = false, $context = null,
		$use_prefix = false, $relative = false, $detectprocessingmode = false
	)
=======
	public function open($filename, $mode = 'r', $useIncludePath = false, $context = null,
		$usePrefix = false, $relative = false, $detectProcessingMode = false)
>>>>>>> 8758c0a3
	{
		$filename = $this->_getFilename($filename, $mode, $usePrefix, $relative);

		if (!$filename)
		{
			$this->setError(Text::_('JLIB_FILESYSTEM_ERROR_STREAMS_FILENAME'));

			return false;
		}

		$this->filename = $filename;
		$this->openmode = $mode;

		$url = parse_url($filename);
		$retval = false;

		if (isset($url['scheme']))
		{
			// If we're dealing with a Joomla! stream, load it
			if (FilesystemHelper::isJoomlaStream($url['scheme']))
			{
				require_once __DIR__ . '/streams/' . $url['scheme'] . '.php';
			}

			// We have a scheme! force the method to be f
			$this->processingmethod = 'f';
		}
		elseif ($detectProcessingMode)
		{
			$ext = strtolower(File::getExt($this->filename));

			switch ($ext)
			{
				case 'tgz':
				case 'gz':
				case 'gzip':
					$this->processingmethod = 'gz';
					break;

				case 'tbz2':
				case 'bz2':
				case 'bzip2':
					$this->processingmethod = 'bz';
					break;

				default:
					$this->processingmethod = 'f';
					break;
			}
		}

		// Capture PHP errors
		$php_errormsg = 'Error Unknown whilst opening a file';
		$track_errors = ini_get('track_errors');
		ini_set('track_errors', true);

		// Decide which context to use:
		switch ($this->processingmethod)
		{
			// Gzip doesn't support contexts or streams
			case 'gz':
				$this->fh = gzopen($filename, $mode, $useIncludePath);
				break;

			// Bzip2 is much like gzip except it doesn't use the include path
			case 'bz':
				$this->fh = bzopen($filename, $mode);
				break;

			// Fopen can handle streams
			case 'f':
			default:
				// One supplied at open; overrides everything
				if ($context)
				{
					$this->fh = fopen($filename, $mode, $useIncludePath, $context);
				}
				// One provided at initialisation
				elseif ($this->context)
				{
					$this->fh = fopen($filename, $mode, $useIncludePath, $this->context);
				}
				// No context; all defaults
				else
				{
					$this->fh = fopen($filename, $mode, $useIncludePath);
				}

				break;
		}

		if (!$this->fh)
		{
			$this->setError($php_errormsg);
		}
		else
		{
			$retval = true;
		}

		// Restore error tracking to what it was before
		ini_set('track_errors', $track_errors);

		// Return the result
		return $retval;
	}

	/**
	 * Attempt to close a file handle
	 *
	 * Will return false if it failed and true on success
	 * If the file is not open the system will return true, this function destroys the file handle as well
	 *
	 * @return  boolean
	 *
	 * @since   1.7.0
	 */
	public function close()
	{
		if (!$this->fh)
		{
			$this->setError(Text::_('JLIB_FILESYSTEM_ERROR_STREAMS_FILE_NOT_OPEN'));

			return true;
		}

		$retval = false;

		// Capture PHP errors
		$php_errormsg = 'Error Unknown';
		$track_errors = ini_get('track_errors');
		ini_set('track_errors', true);

		switch ($this->processingmethod)
		{
			case 'gz':
				$res = gzclose($this->fh);
				break;

			case 'bz':
				$res = bzclose($this->fh);
				break;

			case 'f':
			default:
				$res = fclose($this->fh);
				break;
		}

		if (!$res)
		{
			$this->setError($php_errormsg);
		}
		else
		{
			// Reset this
			$this->fh = null;
			$retval = true;
		}

		// If we wrote, chmod the file after it's closed
		if ($this->openmode[0] == 'w')
		{
			$this->chmod();
		}

		// Restore error tracking to what it was before
		ini_set('track_errors', $track_errors);

		// Return the result
		return $retval;
	}

	/**
	 * Work out if we're at the end of the file for a stream
	 *
	 * @return  boolean
	 *
	 * @since   1.7.0
	 */
	public function eof()
	{
		if (!$this->fh)
		{
			$this->setError(Text::_('JLIB_FILESYSTEM_ERROR_STREAMS_FILE_NOT_OPEN'));

			return false;
		}

		// Capture PHP errors
		$php_errormsg = '';
		$track_errors = ini_get('track_errors');
		ini_set('track_errors', true);

		switch ($this->processingmethod)
		{
			case 'gz':
				$res = gzeof($this->fh);
				break;

			case 'bz':
			case 'f':
			default:
				$res = feof($this->fh);
				break;
		}

		if ($php_errormsg)
		{
			$this->setError($php_errormsg);
		}

		// Restore error tracking to what it was before
		ini_set('track_errors', $track_errors);

		// Return the result
		return $res;
	}

	/**
	 * Retrieve the file size of the path
	 *
	 * @return  mixed
	 *
	 * @since   1.7.0
	 */
	public function filesize()
	{
		if (!$this->filename)
		{
			$this->setError(Text::_('JLIB_FILESYSTEM_ERROR_STREAMS_FILE_NOT_OPEN'));

			return false;
		}

		$retval = false;

		// Capture PHP errors
		$php_errormsg = '';
		$track_errors = ini_get('track_errors');
		ini_set('track_errors', true);
		$res = @filesize($this->filename);

		if (!$res)
		{
			$tmp_error = '';

			if ($php_errormsg)
			{
				// Something went wrong.
				// Store the error in case we need it.
				$tmp_error = $php_errormsg;
			}

			$res = FilesystemHelper::remotefsize($this->filename);

			if (!$res)
			{
				if ($tmp_error)
				{
					// Use the php_errormsg from before
					$this->setError($tmp_error);
				}
				else
				{
					// Error but nothing from php? How strange! Create our own
					$this->setError(Text::_('JLIB_FILESYSTEM_ERROR_STREAMS_FILE_SIZE'));
				}
			}
			else
			{
				$this->filesize = $res;
				$retval = $res;
			}
		}
		else
		{
			$this->filesize = $res;
			$retval = $res;
		}

		// Restore error tracking to what it was before.
		ini_set('track_errors', $track_errors);

		// Return the result
		return $retval;
	}

	/**
	 * Get a line from the stream source.
	 *
	 * @param   integer  $length  The number of bytes (optional) to read.
	 *
	 * @return  mixed
	 *
	 * @since   1.7.0
	 */
	public function gets($length = 0)
	{
		if (!$this->fh)
		{
			$this->setError(Text::_('JLIB_FILESYSTEM_ERROR_STREAMS_FILE_NOT_OPEN'));

			return false;
		}

		$retval = false;

		// Capture PHP errors
		$php_errormsg = 'Error Unknown';
		$track_errors = ini_get('track_errors');
		ini_set('track_errors', true);

		switch ($this->processingmethod)
		{
			case 'gz':
				$res = $length ? gzgets($this->fh, $length) : gzgets($this->fh);
				break;

			case 'bz':
			case 'f':
			default:
				$res = $length ? fgets($this->fh, $length) : fgets($this->fh);
				break;
		}

		if (!$res)
		{
			$this->setError($php_errormsg);
		}
		else
		{
			$retval = $res;
		}

		// Restore error tracking to what it was before
		ini_set('track_errors', $track_errors);

		// Return the result
		return $retval;
	}

	/**
	 * Read a file
	 *
	 * Handles user space streams appropriately otherwise any read will return 8192
	 *
	 * @param   integer  $length  Length of data to read
	 *
	 * @return  mixed
	 *
	 * @link    https://www.php.net/manual/en/function.fread.php
	 * @since   1.7.0
	 */
	public function read($length = 0)
	{
		if (!$this->filesize && !$length)
		{
			// Get the filesize
			$this->filesize();

			if (!$this->filesize)
			{
				// Set it to the biggest and then wait until eof
				$length = -1;
			}
			else
			{
				$length = $this->filesize;
			}
		}

		if (!$this->fh)
		{
			$this->setError(Text::_('JLIB_FILESYSTEM_ERROR_STREAMS_FILE_NOT_OPEN'));

			return false;
		}

		$retval = false;

		// Capture PHP errors
		$php_errormsg = 'Error Unknown';
		$track_errors = ini_get('track_errors');
		ini_set('track_errors', true);
		$remaining = $length;

		do
		{
			// Do chunked reads where relevant
			switch ($this->processingmethod)
			{
				case 'bz':
					$res = ($remaining > 0) ? bzread($this->fh, $remaining) : bzread($this->fh, $this->chunksize);
					break;

				case 'gz':
					$res = ($remaining > 0) ? gzread($this->fh, $remaining) : gzread($this->fh, $this->chunksize);
					break;

				case 'f':
				default:
					$res = ($remaining > 0) ? fread($this->fh, $remaining) : fread($this->fh, $this->chunksize);
					break;
			}

			if (!$res)
			{
				$this->setError($php_errormsg);

				// Jump from the loop
				$remaining = 0;
			}
			else
			{
				if (!$retval)
				{
					$retval = '';
				}

				$retval .= $res;

				if (!$this->eof())
				{
					$len = \strlen($res);
					$remaining -= $len;
				}
				else
				{
					// If it's the end of the file then we've nothing left to read; reset remaining and len
					$remaining = 0;
					$length = \strlen($retval);
				}
			}
		}
		while ($remaining || !$length);

		// Restore error tracking to what it was before
		ini_set('track_errors', $track_errors);

		// Return the result
		return $retval;
	}

	/**
	 * Seek the file
	 *
	 * Note: the return value is different to that of fseek
	 *
	 * @param   integer  $offset  Offset to use when seeking.
	 * @param   integer  $whence  Seek mode to use.
	 *
	 * @return  boolean  True on success, false on failure
	 *
	 * @link    https://www.php.net/manual/en/function.fseek.php
	 * @since   1.7.0
	 */
	public function seek($offset, $whence = SEEK_SET)
	{
		if (!$this->fh)
		{
			$this->setError(Text::_('JLIB_FILESYSTEM_ERROR_STREAMS_FILE_NOT_OPEN'));

			return false;
		}

		$retval = false;

		// Capture PHP errors
		$php_errormsg = '';
		$track_errors = ini_get('track_errors');
		ini_set('track_errors', true);

		switch ($this->processingmethod)
		{
			case 'gz':
				$res = gzseek($this->fh, $offset, $whence);
				break;

			case 'bz':
			case 'f':
			default:
				$res = fseek($this->fh, $offset, $whence);
				break;
		}

		// Seek, interestingly, returns 0 on success or -1 on failure.
		if ($res == -1)
		{
			$this->setError($php_errormsg);
		}
		else
		{
			$retval = true;
		}

		// Restore error tracking to what it was before
		ini_set('track_errors', $track_errors);

		// Return the result
		return $retval;
	}

	/**
	 * Returns the current position of the file read/write pointer.
	 *
	 * @return  mixed
	 *
	 * @since   1.7.0
	 */
	public function tell()
	{
		if (!$this->fh)
		{
			$this->setError(Text::_('JLIB_FILESYSTEM_ERROR_STREAMS_FILE_NOT_OPEN'));

			return false;
		}

		// Capture PHP errors
		$php_errormsg = '';
		$track_errors = ini_get('track_errors');
		ini_set('track_errors', true);

		switch ($this->processingmethod)
		{
			case 'gz':
				$res = gztell($this->fh);
				break;

			case 'bz':
			case 'f':
			default:
				$res = ftell($this->fh);
				break;
		}

		// May return 0 so check if it's really false
		if ($res === false)
		{
			$this->setError($php_errormsg);
		}

		// Restore error tracking to what it was before
		ini_set('track_errors', $track_errors);

		// Return the result
		return $res;
	}

	/**
	 * File write
	 *
	 * Whilst this function accepts a reference, the underlying fwrite
	 * will do a copy! This will roughly double the memory allocation for
	 * any write you do. Specifying chunked will get around this by only
	 * writing in specific chunk sizes. This defaults to 8192 which is a
	 * sane number to use most of the time (change the default with
	 * JStream::set('chunksize', newsize);)
	 * Note: This doesn't support gzip/bzip2 writing like reading does
	 *
	 * @param   string   $string  Reference to the string to write.
	 * @param   integer  $length  Length of the string to write.
	 * @param   integer  $chunk   Size of chunks to write in.
	 *
	 * @return  boolean
	 *
	 * @link    https://www.php.net/manual/en/function.fwrite.php
	 * @since   1.7.0
	 */
	public function write(&$string, $length = 0, $chunk = 0)
	{
		if (!$this->fh)
		{
			$this->setError(Text::_('JLIB_FILESYSTEM_ERROR_STREAMS_FILE_NOT_OPEN'));

			return false;
		}

		// If the length isn't set, set it to the length of the string.
		if (!$length)
		{
			$length = \strlen($string);
		}

		// If the chunk isn't set, set it to the default.
		if (!$chunk)
		{
			$chunk = $this->chunksize;
		}

		$retval = true;

		// Capture PHP errors
		$php_errormsg = '';
		$track_errors = ini_get('track_errors');
		ini_set('track_errors', true);
		$remaining = $length;
		$start = 0;

		do
		{
			// If the amount remaining is greater than the chunk size, then use the chunk
			$amount = ($remaining > $chunk) ? $chunk : $remaining;
			$res = fwrite($this->fh, substr($string, $start), $amount);

			// Returns false on error or the number of bytes written
			if ($res === false)
			{
				// Returned error
				$this->setError($php_errormsg);
				$retval = false;
				$remaining = 0;
			}
			elseif ($res === 0)
			{
				// Wrote nothing?
				$remaining = 0;
				$this->setError(Text::_('JLIB_FILESYSTEM_ERROR_NO_DATA_WRITTEN'));
			}
			else
			{
				// Wrote something
				$start += $amount;
				$remaining -= $res;
			}
		}
		while ($remaining);

		// Restore error tracking to what it was before.
		ini_set('track_errors', $track_errors);

		// Return the result
		return $retval;
	}

	/**
	 * Chmod wrapper
	 *
	 * @param   string  $filename  File name.
	 * @param   mixed   $mode      Mode to use.
	 *
	 * @return  boolean
	 *
	 * @since   1.7.0
	 */
	public function chmod($filename = '', $mode = 0)
	{
		if (!$filename)
		{
			if (!isset($this->filename) || !$this->filename)
			{
				$this->setError(Text::_('JLIB_FILESYSTEM_ERROR_STREAMS_FILENAME'));

				return false;
			}

			$filename = $this->filename;
		}

		// If no mode is set use the default
		if (!$mode)
		{
			$mode = $this->filemode;
		}

		$retval = false;

		// Capture PHP errors
		$php_errormsg = '';
		$track_errors = ini_get('track_errors');
		ini_set('track_errors', true);
		$sch = parse_url($filename, PHP_URL_SCHEME);

		// Scheme specific options; ftp's chmod support is fun.
		switch ($sch)
		{
			case 'ftp':
			case 'ftps':
				$res = FilesystemHelper::ftpChmod($filename, $mode);
				break;

			default:
				$res = chmod($filename, $mode);
				break;
		}

		// Seek, interestingly, returns 0 on success or -1 on failure
		if (!$res)
		{
			$this->setError($php_errormsg);
		}
		else
		{
			$retval = true;
		}

		// Restore error tracking to what it was before.
		ini_set('track_errors', $track_errors);

		// Return the result
		return $retval;
	}

	/**
	 * Get the stream metadata
	 *
	 * @return  array  header/metadata
	 *
	 * @link    https://www.php.net/manual/en/function.stream-get-meta-data.php
	 * @since   1.7.0
	 */
	public function get_meta_data()
	{
		if (!$this->fh)
		{
			$this->setError(Text::_('JLIB_FILESYSTEM_ERROR_STREAMS_FILE_NOT_OPEN'));

			return false;
		}

		return stream_get_meta_data($this->fh);
	}

	/**
	 * Stream contexts
	 * Builds the context from the array
	 *
	 * @return  mixed
	 *
	 * @since   1.7.0
	 */
	public function _buildContext()
	{
		// According to the manual this always works!
		if (\count($this->contextOptions))
		{
			$this->context = @stream_context_create($this->contextOptions);
		}
		else
		{
			$this->context = null;
		}
	}

	/**
	 * Updates the context to the array
	 *
	 * Format is the same as the options for stream_context_create
	 *
	 * @param   array  $context  Options to create the context with
	 *
	 * @return  void
	 *
	 * @link    https://www.php.net/stream_context_create
	 * @since   1.7.0
	 */
	public function setContextOptions($context)
	{
		$this->contextOptions = $context;
		$this->_buildContext();
	}

	/**
	 * Adds a particular options to the context
	 *
	 * @param   string  $wrapper  The wrapper to use
	 * @param   string  $name     The option to set
	 * @param   string  $value    The value of the option
	 *
	 * @return  void
	 *
	 * @link    https://www.php.net/stream_context_create Stream Context Creation
	 * @link    https://www.php.net/manual/en/context.php Context Options for various streams
	 * @since   1.7.0
	 */
	public function addContextEntry($wrapper, $name, $value)
	{
		$this->contextOptions[$wrapper][$name] = $value;
		$this->_buildContext();
	}

	/**
	 * Deletes a particular setting from a context
	 *
	 * @param   string  $wrapper  The wrapper to use
	 * @param   string  $name     The option to unset
	 *
	 * @return  void
	 *
	 * @link    https://www.php.net/stream_context_create
	 * @since   1.7.0
	 */
	public function deleteContextEntry($wrapper, $name)
	{
		// Check whether the wrapper is set
		if (isset($this->contextOptions[$wrapper]))
		{
			// Check that entry is set for that wrapper
			if (isset($this->contextOptions[$wrapper][$name]))
			{
				// Unset the item
				unset($this->contextOptions[$wrapper][$name]);

				// Check that there are still items there
				if (!\count($this->contextOptions[$wrapper]))
				{
					// Clean up an empty wrapper context option
					unset($this->contextOptions[$wrapper]);
				}
			}
		}

		// Rebuild the context and apply it to the stream
		$this->_buildContext();
	}

	/**
	 * Applies the current context to the stream
	 *
	 * Use this to change the values of the context after you've opened a stream
	 *
	 * @return  mixed
	 *
	 * @since   1.7.0
	 */
	public function applyContextToStream()
	{
		$retval = false;

		if ($this->fh)
		{
			// Capture PHP errors
			$php_errormsg = 'Unknown error setting context option';
			$track_errors = ini_get('track_errors');
			ini_set('track_errors', true);
			$retval = @stream_context_set_option($this->fh, $this->contextOptions);

			if (!$retval)
			{
				$this->setError($php_errormsg);
			}

			// Restore error tracking to what it was before
			ini_set('track_errors', $track_errors);
		}

		return $retval;
	}

	/**
	 * Stream filters
	 * Append a filter to the chain
	 *
	 * @param   string   $filterName  The key name of the filter.
	 * @param   integer  $readWrite   Optional. Defaults to STREAM_FILTER_READ.
	 * @param   array    $params      An array of params for the stream_filter_append call.
	 *
	 * @return  mixed
	 *
	 * @link    https://www.php.net/manual/en/function.stream-filter-append.php
	 * @since   1.7.0
	 */
	public function appendFilter($filterName, $readWrite = STREAM_FILTER_READ, $params = array())
	{
		$res = false;

		if ($this->fh)
		{
			// Capture PHP errors
			$php_errormsg = '';
			$track_errors = ini_get('track_errors');
			ini_set('track_errors', true);

			$res = @stream_filter_append($this->fh, $filterName, $readWrite, $params);

			if (!$res && $php_errormsg)
			{
				$this->setError($php_errormsg);
			}
			else
			{
				$this->filters[] = &$res;
			}

			// Restore error tracking to what it was before.
			ini_set('track_errors', $track_errors);
		}

		return $res;
	}

	/**
	 * Prepend a filter to the chain
	 *
	 * @param   string   $filterName  The key name of the filter.
	 * @param   integer  $readWrite   Optional. Defaults to STREAM_FILTER_READ.
	 * @param   array    $params      An array of params for the stream_filter_prepend call.
	 *
	 * @return  mixed
	 *
	 * @link    https://www.php.net/manual/en/function.stream-filter-prepend.php
	 * @since   1.7.0
	 */
	public function prependFilter($filterName, $readWrite = STREAM_FILTER_READ, $params = array())
	{
		$res = false;

		if ($this->fh)
		{
			// Capture PHP errors
			$php_errormsg = '';
			$track_errors = ini_get('track_errors');
			ini_set('track_errors', true);
			$res = @stream_filter_prepend($this->fh, $filterName, $readWrite, $params);

			if (!$res && $php_errormsg)
			{
				// Set the error msg
				$this->setError($php_errormsg);
			}
			else
			{
				array_unshift($res, '');
				$res[0] = &$this->filters;
			}

			// Restore error tracking to what it was before.
			ini_set('track_errors', $track_errors);
		}

		return $res;
	}

	/**
	 * Remove a filter, either by resource (handed out from the append or prepend function)
	 * or via getting the filter list)
	 *
	 * @param   resource  $resource  The resource.
	 * @param   boolean   $byindex   The index of the filter.
	 *
	 * @return  boolean   Result of operation
	 *
	 * @since   1.7.0
	 */
	public function removeFilter(&$resource, $byindex = false)
	{
		// Capture PHP errors
		$php_errormsg = '';
		$track_errors = ini_get('track_errors');
		ini_set('track_errors', true);

		if ($byindex)
		{
			$res = stream_filter_remove($this->filters[$resource]);
		}
		else
		{
			$res = stream_filter_remove($resource);
		}

		if ($res && $php_errormsg)
		{
			$this->setError($php_errormsg);
		}

		// Restore error tracking to what it was before.
		ini_set('track_errors', $track_errors);

		return $res;
	}

	/**
	 * Copy a file from src to dest
	 *
	 * @param   string    $src        The file path to copy from.
	 * @param   string    $dest       The file path to copy to.
	 * @param   resource  $context    A valid context resource (optional) created with stream_context_create.
	 * @param   boolean   $usePrefix  Controls the use of a prefix (optional).
	 * @param   boolean   $relative   Determines if the filename given is relative. Relative paths do not have JPATH_ROOT stripped.
	 *
	 * @return  mixed
	 *
	 * @since   1.7.0
	 */
	public function copy($src, $dest, $context = null, $usePrefix = true, $relative = false)
	{
		// Capture PHP errors
		$php_errormsg = '';
		$track_errors = ini_get('track_errors');
		ini_set('track_errors', true);

		$chmodDest = $this->_getFilename($dest, 'w', $usePrefix, $relative);

		// Since we're going to open the file directly we need to get the filename.
		// We need to use the same prefix so force everything to write.
		$src = $this->_getFilename($src, 'w', $usePrefix, $relative);
		$dest = $this->_getFilename($dest, 'w', $usePrefix, $relative);

		if ($context)
		{
			// Use the provided context
			$res = @copy($src, $dest, $context);
		}
		elseif ($this->context)
		{
			// Use the objects context
			$res = @copy($src, $dest, $this->context);
		}
		else
		{
			// Don't use any context
			$res = @copy($src, $dest);
		}

		if (!$res && $php_errormsg)
		{
			$this->setError($php_errormsg);
		}
		else
		{
			$this->chmod($chmodDest);
		}

		// Restore error tracking to what it was before
		ini_set('track_errors', $track_errors);

		return $res;
	}

	/**
	 * Moves a file
	 *
	 * @param   string    $src        The file path to move from.
	 * @param   string    $dest       The file path to move to.
	 * @param   resource  $context    A valid context resource (optional) created with stream_context_create.
	 * @param   boolean   $usePrefix  Controls the use of a prefix (optional).
	 * @param   boolean   $relative   Determines if the filename given is relative. Relative paths do not have JPATH_ROOT stripped.
	 *
	 * @return  mixed
	 *
	 * @since   1.7.0
	 */
	public function move($src, $dest, $context = null, $usePrefix = true, $relative = false)
	{
		// Capture PHP errors
		$php_errormsg = '';
		$track_errors = ini_get('track_errors');
		ini_set('track_errors', true);

		$src = $this->_getFilename($src, 'w', $usePrefix, $relative);
		$dest = $this->_getFilename($dest, 'w', $usePrefix, $relative);

		if ($context)
		{
			// Use the provided context
			$res = @rename($src, $dest, $context);
		}
		elseif ($this->context)
		{
			// Use the object's context
			$res = @rename($src, $dest, $this->context);
		}
		else
		{
			// Don't use any context
			$res = @rename($src, $dest);
		}

		if (!$res && $php_errormsg)
		{
			$this->setError($php_errormsg());
		}

		$this->chmod($dest);

		// Restore error tracking to what it was before
		ini_set('track_errors', $track_errors);

		return $res;
	}

	/**
	 * Delete a file
	 *
	 * @param   string    $filename   The file path to delete.
	 * @param   resource  $context    A valid context resource (optional) created with stream_context_create.
	 * @param   boolean   $usePrefix  Controls the use of a prefix (optional).
	 * @param   boolean   $relative   Determines if the filename given is relative. Relative paths do not have JPATH_ROOT stripped.
	 *
	 * @return  mixed
	 *
	 * @since   1.7.0
	 */
	public function delete($filename, $context = null, $usePrefix = true, $relative = false)
	{
		// Capture PHP errors
		$php_errormsg = '';
		$track_errors = ini_get('track_errors');
		ini_set('track_errors', true);

		$filename = $this->_getFilename($filename, 'w', $usePrefix, $relative);

		if ($context)
		{
			// Use the provided context
			$res = @unlink($filename, $context);
		}
		elseif ($this->context)
		{
			// Use the object's context
			$res = @unlink($filename, $this->context);
		}
		else
		{
			// Don't use any context
			$res = @unlink($filename);
		}

		if (!$res && $php_errormsg)
		{
			$this->setError($php_errormsg());
		}

		// Restore error tracking to what it was before.
		ini_set('track_errors', $track_errors);

		return $res;
	}

	/**
	 * Upload a file
	 *
	 * @param   string    $src        The file path to copy from (usually a temp folder).
	 * @param   string    $dest       The file path to copy to.
	 * @param   resource  $context    A valid context resource (optional) created with stream_context_create.
	 * @param   boolean   $usePrefix  Controls the use of a prefix (optional).
	 * @param   boolean   $relative   Determines if the filename given is relative. Relative paths do not have JPATH_ROOT stripped.
	 *
	 * @return  mixed
	 *
	 * @since   1.7.0
	 */
	public function upload($src, $dest, $context = null, $usePrefix = true, $relative = false)
	{
		if (is_uploaded_file($src))
		{
			// Make sure it's an uploaded file
			return $this->copy($src, $dest, $context, $usePrefix, $relative);
		}
		else
		{
			$this->setError(Text::_('JLIB_FILESYSTEM_ERROR_STREAMS_NOT_UPLOADED_FILE'));

			return false;
		}
	}

	/**
	 * Writes a chunk of data to a file.
	 *
	 * @param   string  $filename  The file name.
	 * @param   string  $buffer    The data to write to the file.
	 *
	 * @return  boolean
	 *
	 * @since   1.7.0
	 */
	public function writeFile($filename, &$buffer)
	{
		if ($this->open($filename, 'w'))
		{
			$result = $this->write($buffer);
			$this->chmod();
			$this->close();

			return $result;
		}

		return false;
	}

	/**
	 * Determine the appropriate 'filename' of a file
	 *
	 * @param   string   $filename   Original filename of the file
	 * @param   string   $mode       Mode string to retrieve the filename
	 * @param   boolean  $usePrefix  Controls the use of a prefix
	 * @param   boolean  $relative   Determines if the filename given is relative. Relative paths do not have JPATH_ROOT stripped.
	 *
	 * @return  string
	 *
	 * @since   1.7.0
	 */
	public function _getFilename($filename, $mode, $usePrefix, $relative)
	{
		if ($usePrefix)
		{
			// Get rid of binary or t, should be at the end of the string
			$tmode = trim($mode, 'btf123456789');

			// Check if it's a write mode then add the appropriate prefix
			// Get rid of JPATH_ROOT (legacy compat) along the way
			if (\in_array($tmode, FilesystemHelper::getWriteModes()))
			{
				if (!$relative && $this->writeprefix)
				{
					$filename = str_replace(JPATH_ROOT, '', $filename);
				}

				$filename = $this->writeprefix . $filename;
			}
			else
			{
				if (!$relative && $this->readprefix)
				{
					$filename = str_replace(JPATH_ROOT, '', $filename);
				}

				$filename = $this->readprefix . $filename;
			}
		}

		return $filename;
	}

	/**
	 * Return the internal file handle
	 *
	 * @return  resource  File handler
	 *
	 * @since   1.7.0
	 */
	public function getFileHandle()
	{
		return $this->fh;
	}
}<|MERGE_RESOLUTION|>--- conflicted
+++ resolved
@@ -184,14 +184,9 @@
 	 *
 	 * @since   1.7.0
 	 */
-<<<<<<< HEAD
-	public function open($filename, $mode = 'r', $use_include_path = false, $context = null,
-		$use_prefix = false, $relative = false, $detectprocessingmode = false
+	public function open($filename, $mode = 'r', $useIncludePath = false, $context = null,
+		$usePrefix = false, $relative = false, $detectProcessingMode = false
 	)
-=======
-	public function open($filename, $mode = 'r', $useIncludePath = false, $context = null,
-		$usePrefix = false, $relative = false, $detectProcessingMode = false)
->>>>>>> 8758c0a3
 	{
 		$filename = $this->_getFilename($filename, $mode, $usePrefix, $relative);
 
