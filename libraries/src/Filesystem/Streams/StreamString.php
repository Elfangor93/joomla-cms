<?php
/**
 * Joomla! Content Management System
 *
 * @copyright  (C) 2008 Open Source Matters, Inc. <https://www.joomla.org>
 * @license    GNU General Public License version 2 or later; see LICENSE.txt
 */

namespace Joomla\CMS\Filesystem\Streams;

\defined('JPATH_PLATFORM') or die;

use Joomla\CMS\Filesystem\Support\Stringcontroller;

/**
 * String Stream Wrapper
 *
 * This class allows you to use a PHP string in the same way that
 * you would normally use a regular stream wrapper
 *
 * @since  1.7.0
 */
class StreamString
{
	/**
	 * The current string
	 *
	 * @var   string
	 * @since  3.0.0
	 */
	protected $currentString;

	/**
	 * The path
	 *
	 * @var   string
	 * @since  3.0.0
	 */
	protected $path;

	/**
	 * The mode
	 *
	 * @var   string
	 * @since  3.0.0
	 */
	protected $mode;

	/**
	 * Enter description here ...
	 *
	 * @var    string
	 * @since  3.0.0
	 */
	protected $options;

	/**
	 * Enter description here ...
	 *
	 * @var    string
	 * @since  3.0.0
	 */
	protected $openedPath;

	/**
	 * Current position
	 *
	 * @var    integer
	 * @since  3.0.0
	 */
	protected $pos;

	/**
	 * Length of the string
	 *
	 * @var    string
	 * @since  3.0.0
	 */
	protected $len;

	/**
	 * Statistics for a file
	 *
	 * @var    array
	 * @since  3.0.0
	 *
	 * @link   http://us.php.net/manual/en/function.stat.php
	 */
	protected $stat;

	/**
	 * Method to open a file or URL.
	 *
	 * @param   string   $path         The stream path.
	 * @param   string   $mode         Not used.
	 * @param   integer  $options      Not used.
<<<<<<< HEAD
	 * @param   string   $opened_path  Not used.
=======
	 * @param   string   &$openedPath  Not used.
>>>>>>> 8758c0a3
	 *
	 * @return  boolean
	 *
	 * @since   1.7.0
	 */
	public function stream_open($path, $mode, $options, &$openedPath)
	{
		$this->currentString = &StringController::getRef(str_replace('string://', '', $path));

		if ($this->currentString)
		{
			$this->len = \strlen($this->currentString);
			$this->pos = 0;
			$this->stat = $this->url_stat($path, 0);

			return true;
		}
		else
		{
			return false;
		}
	}

	/**
	 * Method to retrieve information from a file resource
	 *
	 * @return  array
	 *
	 * @link    https://www.php.net/manual/en/streamwrapper.stream-stat.php
	 * @since   1.7.0
	 */
	public function stream_stat()
	{
		return $this->stat;
	}

	/**
	 * Method to retrieve information about a file.
	 *
	 * @param   string   $path   File path or URL to stat
	 * @param   integer  $flags  Additional flags set by the streams API
	 *
	 * @return  array
	 *
	 * @link    https://www.php.net/manual/en/streamwrapper.url-stat.php
	 * @since   1.7.0
	 */
	public function url_stat($path, $flags = 0)
	{
		$now = time();
		$string = &StringController::getRef(str_replace('string://', '', $path));
		$stat = array(
			'dev' => 0,
			'ino' => 0,
			'mode' => 0,
			'nlink' => 1,
			'uid' => 0,
			'gid' => 0,
			'rdev' => 0,
			'size' => \strlen($string),
			'atime' => $now,
			'mtime' => $now,
			'ctime' => $now,
			'blksize' => '512',
			'blocks' => ceil(\strlen($string) / 512),
		);

		return $stat;
	}

	/**
	 * Method to read a given number of bytes starting at the current position
	 * and moving to the end of the string defined by the current position plus the
	 * given number.
	 *
	 * @param   integer  $count  Bytes of data from the current position should be returned.
	 *
	 * @return  string
	 *
	 * @since   1.7.0
	 *
	 * @link    https://www.php.net/manual/en/streamwrapper.stream-read.php
	 */
	public function stream_read($count)
	{
		$result = substr($this->currentString, $this->pos, $count);
		$this->pos += $count;

		return $result;
	}

	/**
	 * Stream write, always returning false.
	 *
	 * @param   string  $data  The data to write.
	 *
	 * @return  boolean
	 *
	 * @since   1.7.0
	 * @note    Updating the string is not supported.
	 */
	public function stream_write($data)
	{
		// We don't support updating the string.
		return false;
	}

	/**
	 * Method to get the current position
	 *
	 * @return  integer  The position
	 *
	 * @since   1.7.0
	 */
	public function stream_tell()
	{
		return $this->pos;
	}

	/**
	 * End of field check
	 *
	 * @return  boolean  True if at end of field.
	 *
	 * @since   1.7.0
	 */
	public function stream_eof()
	{
		if ($this->pos > $this->len)
		{
			return true;
		}

		return false;
	}

	/**
	 * Stream offset
	 *
	 * @param   integer  $offset  The starting offset.
	 * @param   integer  $whence  SEEK_SET, SEEK_CUR, SEEK_END
	 *
	 * @return  boolean  True on success.
	 *
	 * @since   1.7.0
	 */
	public function stream_seek($offset, $whence)
	{
		// $whence: SEEK_SET, SEEK_CUR, SEEK_END
		if ($offset > $this->len)
		{
			// We can't seek beyond our len.
			return false;
		}

		switch ($whence)
		{
			case SEEK_SET:
				$this->pos = $offset;
				break;

			case SEEK_CUR:
				if (($this->pos + $offset) < $this->len)
				{
					$this->pos += $offset;
				}
				else
				{
					return false;
				}
				break;

			case SEEK_END:
				$this->pos = $this->len - $offset;
				break;
		}

		return true;
	}

	/**
	 * Stream flush, always returns true.
	 *
	 * @return  boolean
	 *
	 * @since   1.7.0
	 * @note    Data storage is not supported
	 */
	public function stream_flush()
	{
		// We don't store data.
		return true;
	}
}

stream_wrapper_register('string', '\\Joomla\\CMS\\Filesystem\\Streams\\StreamString') or die('StreamString Wrapper Registration Failed');<|MERGE_RESOLUTION|>--- conflicted
+++ resolved
@@ -94,11 +94,7 @@
 	 * @param   string   $path         The stream path.
 	 * @param   string   $mode         Not used.
 	 * @param   integer  $options      Not used.
-<<<<<<< HEAD
-	 * @param   string   $opened_path  Not used.
-=======
-	 * @param   string   &$openedPath  Not used.
->>>>>>> 8758c0a3
+	 * @param   string   $openedPath  Not used.
 	 *
 	 * @return  boolean
 	 *
