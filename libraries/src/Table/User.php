--- conflicted
+++ resolved
@@ -189,7 +189,6 @@
 	 */
 	public function check()
 	{
-<<<<<<< HEAD
 		try
 		{
 			parent::check();
@@ -201,10 +200,7 @@
 			return false;
 		}
 
-		// Set user id to null istead of 0, if needed
-=======
 		// Set user id to null instead of 0, if needed
->>>>>>> c3c4b941
 		if ($this->id === 0)
 		{
 			$this->id = null;
