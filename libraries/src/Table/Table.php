--- conflicted
+++ resolved
@@ -127,16 +127,11 @@
 	 * Indicates that columns fully support the NULL value in the database
 	 *
 	 * @var    boolean
-<<<<<<< HEAD
-	 * @since  4.0.0
-=======
-	 * @since  __DEPLOY_VERSION__
->>>>>>> 58e0942f
+	 * @since  3.10.0
 	 */
 	protected $_supportNullValue = false;
 
 	/**
-<<<<<<< HEAD
 	 * The UCM type alias. Used for tags, content versioning etc. Leave blank to effectively disable these features.
 	 *
 	 * @var    string
@@ -145,8 +140,6 @@
 	public $typeAlias = null;
 
 	/**
-=======
->>>>>>> 58e0942f
 	 * Object constructor to set table and key fields.  In most cases this will
 	 * be overridden by child classes to explicitly set the table and key fields
 	 * for a particular database table.
@@ -1299,13 +1292,10 @@
 			}
 		}
 
-<<<<<<< HEAD
 		// Get column names.
 		$checkedOutField     = $this->getColumnAlias('checked_out');
 		$checkedOutTimeField = $this->getColumnAlias('checked_out_time');
 
-=======
->>>>>>> 58e0942f
 		$nullDate = $this->_supportNullValue ? 'NULL' : $this->_db->quote($this->_db->getNullDate());
 		$nullID   = $this->_supportNullValue ? 'NULL' : '0';
 
@@ -1323,7 +1313,6 @@
 		// Set table values in the object.
 		$this->$checkedOutField     = $this->_supportNullValue ? null : 0;
 		$this->$checkedOutTimeField = $this->_supportNullValue ? null : '';
-<<<<<<< HEAD
 
 		// Post-processing by observers
 		$event = AbstractEvent::create(
@@ -1334,8 +1323,6 @@
 			]
 		);
 		$this->getDispatcher()->dispatch('onTableAfterCheckin', $event);
-=======
->>>>>>> 58e0942f
 
 		Factory::getApplication()->triggerEvent('onAfterCheckin', array($this->_tbl));
 
