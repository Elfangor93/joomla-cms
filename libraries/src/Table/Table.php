--- conflicted
+++ resolved
@@ -923,17 +923,12 @@
             // Respect the table field limits
             $asset->title = StringHelper::substr($title, 0, 100);
 
-<<<<<<< HEAD
             if ($this->_rules instanceof Rules) {
                 $asset->rules = (string) $this->_rules;
             }
-=======
+
                 if (!$asset->check() || !$asset->store()) {
                     $this->setError($asset->getError());
->>>>>>> 3277eb82
-
-            if (!$asset->check() || !$asset->store($updateNulls)) {
-                $this->setError($asset->getError());
 
                 return false;
             }
