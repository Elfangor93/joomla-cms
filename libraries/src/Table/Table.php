--- conflicted
+++ resolved
@@ -46,11 +46,7 @@
 	 * Table fields cache
 	 *
 	 * @var   array
-<<<<<<< HEAD
-	 * @since __DEPLOY_VERSION__
-=======
 	 * @since 3.10.4
->>>>>>> 0c13098b
 	 */
 	private static $tableFields;
 
