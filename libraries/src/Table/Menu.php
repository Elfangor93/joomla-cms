--- conflicted
+++ resolved
@@ -159,11 +159,7 @@
 	 */
 	public function store($updateNulls = false)
 	{
-<<<<<<< HEAD
-		$db = Factory::getDbo();
-=======
 		$db = $this->getDbo();
->>>>>>> e9ba23ba
 
 		// Verify that the alias is unique
 		$table = Table::getInstance('Menu', 'JTable', array('dbo' => $db));
