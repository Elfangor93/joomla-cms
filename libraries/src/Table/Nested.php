<?php
/**
 * Joomla! Content Management System
 *
 * @copyright  (C) 2009 Open Source Matters, Inc. <https://www.joomla.org>
 * @license    GNU General Public License version 2 or later; see LICENSE.txt
 */

namespace Joomla\CMS\Table;

\defined('JPATH_PLATFORM') or die;

use Joomla\CMS\Event\AbstractEvent;
use Joomla\Event\Dispatcher;
use Joomla\Event\Event;
use Joomla\Utilities\ArrayHelper;

/**
 * Table class supporting modified pre-order tree traversal behavior.
 *
 * @since  1.7.0
 */
class Nested extends Table
{
	/**
	 * Object property holding the primary key of the parent node.  Provides adjacency list data for nodes.
	 *
	 * @var    integer
	 * @since  1.7.0
	 */
	public $parent_id;

	/**
	 * Object property holding the depth level of the node in the tree.
	 *
	 * @var    integer
	 * @since  1.7.0
	 */
	public $level;

	/**
	 * Object property holding the left value of the node for managing its placement in the nested sets tree.
	 *
	 * @var    integer
	 * @since  1.7.0
	 */
	public $lft;

	/**
	 * Object property holding the right value of the node for managing its placement in the nested sets tree.
	 *
	 * @var    integer
	 * @since  1.7.0
	 */
	public $rgt;

	/**
	 * Object property holding the alias of this node used to constuct the full text path, forward-slash delimited.
	 *
	 * @var    string
	 * @since  1.7.0
	 */
	public $alias;

	/**
	 * Object property to hold the location type to use when storing the row.
	 *
	 * @var    string
	 * @since  1.7.0
	 * @see    Nested::$_validLocations
	 */
	protected $_location;

	/**
	 * Object property to hold the primary key of the location reference node to use when storing the row.
	 *
	 * A combination of location type and reference node describes where to store the current node in the tree.
	 *
	 * @var    integer
	 * @since  1.7.0
	 */
	protected $_location_id;

	/**
	 * An array to cache values in recursive processes.
	 *
	 * @var    array
	 * @since  1.7.0
	 */
	protected $_cache = array();

	/**
	 * Debug level
	 *
	 * @var    integer
	 * @since  1.7.0
	 */
	protected $_debug = 0;

	/**
	 * Cache for the root ID
	 *
	 * @var    integer
	 * @since  3.3
	 */
	protected static $root_id = 0;

	/**
	 * Array declaring the valid location values for moving a node
	 *
	 * @var    array
	 * @since  3.7.0
	 */
	private $_validLocations = array('before', 'after', 'first-child', 'last-child');

	/**
	 * Sets the debug level on or off
	 *
	 * @param   integer  $level  0 = off, 1 = on
	 *
	 * @return  void
	 *
	 * @since   1.7.0
	 */
	public function debug($level)
	{
		$this->_debug = (int) $level;
	}

	/**
	 * Method to get an array of nodes from a given node to its root.
	 *
	 * @param   integer  $pk          Primary key of the node for which to get the path.
	 * @param   boolean  $diagnostic  Only select diagnostic data for the nested sets.
	 *
	 * @return  mixed    An array of node objects including the start node.
	 *
	 * @since   1.7.0
	 * @throws  \RuntimeException on database error
	 */
	public function getPath($pk = null, $diagnostic = false)
	{
		$k = $this->_tbl_key;
		$pk = (\is_null($pk)) ? $this->$k : $pk;

		// Get the path from the node to the root.
		$select = ($diagnostic) ? 'p.' . $k . ', p.parent_id, p.level, p.lft, p.rgt' : 'p.*';
		$query = $this->_db->getQuery(true)
			->select($select)
			->from($this->_tbl . ' AS n, ' . $this->_tbl . ' AS p')
			->where('n.lft BETWEEN p.lft AND p.rgt')
			->where('n.' . $k . ' = ' . (int) $pk)
			->order('p.lft');

		$this->_db->setQuery($query);

		return $this->_db->loadObjectList();
	}

	/**
	 * Method to get a node and all its child nodes.
	 *
	 * @param   integer  $pk          Primary key of the node for which to get the tree.
	 * @param   boolean  $diagnostic  Only select diagnostic data for the nested sets.
	 *
	 * @return  mixed    Boolean false on failure or array of node objects on success.
	 *
	 * @since   1.7.0
	 * @throws  \RuntimeException on database error.
	 */
	public function getTree($pk = null, $diagnostic = false)
	{
		$k = $this->_tbl_key;
		$pk = (\is_null($pk)) ? $this->$k : $pk;

		// Get the node and children as a tree.
		$select = ($diagnostic) ? 'n.' . $k . ', n.parent_id, n.level, n.lft, n.rgt' : 'n.*';
		$query = $this->_db->getQuery(true)
			->select($select)
			->from($this->_tbl . ' AS n, ' . $this->_tbl . ' AS p')
			->where('n.lft BETWEEN p.lft AND p.rgt')
			->where('p.' . $k . ' = ' . (int) $pk)
			->order('n.lft');

		return $this->_db->setQuery($query)->loadObjectList();
	}

	/**
	 * Method to determine if a node is a leaf node in the tree (has no children).
	 *
	 * @param   integer  $pk  Primary key of the node to check.
	 *
	 * @return  boolean  True if a leaf node, false if not or null if the node does not exist.
	 *
	 * @note    Since 3.0.0 this method returns null if the node does not exist.
	 * @since   1.7.0
	 * @throws  \RuntimeException on database error.
	 */
	public function isLeaf($pk = null)
	{
		$k = $this->_tbl_key;
		$pk = (\is_null($pk)) ? $this->$k : $pk;
		$node = $this->_getNode($pk);

		// Get the node by primary key.
		if (empty($node))
		{
			// Error message set in getNode method.
			return;
		}

		// The node is a leaf node.
		return ($node->rgt - $node->lft) == 1;
	}

	/**
	 * Method to set the location of a node in the tree object.  This method does not
	 * save the new location to the database, but will set it in the object so
	 * that when the node is stored it will be stored in the new location.
	 *
	 * @param   integer  $referenceId  The primary key of the node to reference new location by.
	 * @param   string   $position     Location type string.
	 *
	 * @return  void
	 *
	 * @note    Since 3.0.0 this method returns void and throws an \InvalidArgumentException when an invalid position is passed.
	 * @see     Nested::$_validLocations
	 * @since   1.7.0
	 * @throws  \InvalidArgumentException
	 */
	public function setLocation($referenceId, $position = 'after')
	{
		// Make sure the location is valid.
		if (!\in_array($position, $this->_validLocations))
		{
			throw new \InvalidArgumentException(
				sprintf('Invalid location "%1$s" given, valid values are %2$s', $position, implode(', ', $this->_validLocations))
			);
		}

		// Set the location properties.
		$this->_location = $position;
		$this->_location_id = $referenceId;
	}

	/**
	 * Method to move a row in the ordering sequence of a group of rows defined by an SQL WHERE clause.
	 * Negative numbers move the row up in the sequence and positive numbers move it down.
	 *
	 * @param   integer  $delta  The direction and magnitude to move the row in the ordering sequence.
	 * @param   string   $where  WHERE clause to use for limiting the selection of rows to compact the
	 *                           ordering values.
	 *
	 * @return  mixed    Boolean true on success.
	 *
	 * @since   1.7.0
	 */
	public function move($delta, $where = '')
	{
		$k = $this->_tbl_key;
		$pk = $this->$k;

		$query = $this->_db->getQuery(true)
			->select($k)
			->from($this->_tbl)
			->where('parent_id = ' . $this->parent_id);

		if ($where)
		{
			$query->where($where);
		}

		if ($delta > 0)
		{
			$query->where('rgt > ' . $this->rgt)
				->order('rgt ASC');
			$position = 'after';
		}
		else
		{
			$query->where('lft < ' . $this->lft)
				->order('lft DESC');
			$position = 'before';
		}

		$this->_db->setQuery($query);
		$referenceId = $this->_db->loadResult();

		if ($referenceId)
		{
			return $this->moveByReference($referenceId, $position, $pk);
		}
		else
		{
			return false;
		}
	}

	/**
	 * Method to move a node and its children to a new location in the tree.
	 *
	 * @param   integer  $referenceId      The primary key of the node to reference new location by.
	 * @param   string   $position         Location type string. ['before', 'after', 'first-child', 'last-child']
	 * @param   integer  $pk               The primary key of the node to move.
	 * @param   boolean  $recursiveUpdate  Flag indicate that method recursiveUpdatePublishedColumn should be call.
	 *
	 * @return  boolean  True on success.
	 *
	 * @since   1.7.0
	 * @throws  \RuntimeException on database error.
	 */
	public function moveByReference($referenceId, $position = 'after', $pk = null, $recursiveUpdate = true)
	{
		if ($this->_debug)
		{
			echo "\nMoving ReferenceId:$referenceId, Position:$position, PK:$pk";
		}

		$k = $this->_tbl_key;
		$pk = (\is_null($pk)) ? $this->$k : $pk;

		// Get the node by id.
		if (!$node = $this->_getNode($pk))
		{
			// Error message set in getNode method.
			return false;
		}

		// Get the ids of child nodes.
		$query = $this->_db->getQuery(true)
			->select($k)
			->from($this->_tbl)
			->where('lft BETWEEN ' . (int) $node->lft . ' AND ' . (int) $node->rgt);

		$children = $this->_db->setQuery($query)->loadColumn();

		if ($this->_debug)
		{
			$this->_logtable(false);
		}

		// Cannot move the node to be a child of itself.
		if (\in_array($referenceId, $children))
		{
			$this->setError(
				new \UnexpectedValueException(
					sprintf('%1$s::moveByReference() is trying to make record ID %2$d a child of itself.', \get_class($this), $pk)
				)
			);

			return false;
		}

		// Lock the table for writing.
		if (!$this->_lock())
		{
			return false;
		}

		/*
		 * Move the sub-tree out of the nested sets by negating its left and right values.
		 */
		$query->clear()
			->update($this->_tbl)
			->set('lft = lft * (-1), rgt = rgt * (-1)')
			->where('lft BETWEEN ' . (int) $node->lft . ' AND ' . (int) $node->rgt);
		$this->_db->setQuery($query);

		$this->_runQuery($query, 'JLIB_DATABASE_ERROR_MOVE_FAILED');

		/*
		 * Close the hole in the tree that was opened by removing the sub-tree from the nested sets.
		 */

		// Compress the left values.
		$query->clear()
			->update($this->_tbl)
			->set('lft = lft - ' . (int) $node->width)
			->where('lft > ' . (int) $node->rgt);
		$this->_db->setQuery($query);

		$this->_runQuery($query, 'JLIB_DATABASE_ERROR_MOVE_FAILED');

		// Compress the right values.
		$query->clear()
			->update($this->_tbl)
			->set('rgt = rgt - ' . (int) $node->width)
			->where('rgt > ' . (int) $node->rgt);
		$this->_db->setQuery($query);

		$this->_runQuery($query, 'JLIB_DATABASE_ERROR_MOVE_FAILED');

		// We are moving the tree relative to a reference node.
		if ($referenceId)
		{
			// Get the reference node by primary key.
			if (!$reference = $this->_getNode($referenceId))
			{
				// Error message set in getNode method.
				$this->_unlock();

				return false;
			}

			// Get the reposition data for shifting the tree and re-inserting the node.
			if (!$repositionData = $this->_getTreeRepositionData($reference, $node->width, $position))
			{
				// Error message set in getNode method.
				$this->_unlock();

				return false;
			}
		}
		// We are moving the tree to be the last child of the root node
		else
		{
			// Get the last root node as the reference node.
			$query->clear()
				->select($this->_tbl_key . ', parent_id, level, lft, rgt')
				->from($this->_tbl)
				->where('parent_id = 0')
				->order('lft DESC');

			$query->setLimit(1);
			$this->_db->setQuery($query);
			$reference = $this->_db->loadObject();

			if ($this->_debug)
			{
				$this->_logtable(false);
			}

			// Get the reposition data for re-inserting the node after the found root.
			if (!$repositionData = $this->_getTreeRepositionData($reference, $node->width, 'last-child'))
			{
				// Error message set in getNode method.
				$this->_unlock();

				return false;
			}
		}

		/*
		 * Create space in the nested sets at the new location for the moved sub-tree.
		 */

		// Shift left values.
		$query->clear()
			->update($this->_tbl)
			->set('lft = lft + ' . (int) $node->width)
			->where($repositionData->left_where);
		$this->_db->setQuery($query);

		$this->_runQuery($query, 'JLIB_DATABASE_ERROR_MOVE_FAILED');

		// Shift right values.
		$query->clear()
			->update($this->_tbl)
			->set('rgt = rgt + ' . (int) $node->width)
			->where($repositionData->right_where);
		$this->_db->setQuery($query);

		$this->_runQuery($query, 'JLIB_DATABASE_ERROR_MOVE_FAILED');

		/*
		 * Calculate the offset between where the node used to be in the tree and
		 * where it needs to be in the tree for left ids (also works for right ids).
		 */
		$offset = $repositionData->new_lft - $node->lft;
		$levelOffset = $repositionData->new_level - $node->level;

		// Move the nodes back into position in the tree using the calculated offsets.
		$query->clear()
			->update($this->_tbl)
			->set('rgt = ' . (int) $offset . ' - rgt')
			->set('lft = ' . (int) $offset . ' - lft')
			->set('level = level + ' . (int) $levelOffset)
			->where('lft < 0');
		$this->_db->setQuery($query);

		$this->_runQuery($query, 'JLIB_DATABASE_ERROR_MOVE_FAILED');

		// Set the correct parent id for the moved node if required.
		if ($node->parent_id != $repositionData->new_parent_id)
		{
			$query = $this->_db->getQuery(true)
				->update($this->_tbl);

			// Update the title and alias fields if they exist for the table.
			$fields = $this->getFields();

			if ($this->hasField('title') && $this->title !== null)
			{
				$query->set('title = ' . $this->_db->quote($this->title));
			}

			if (\array_key_exists('alias', $fields)  && $this->alias !== null)
			{
				$query->set('alias = ' . $this->_db->quote($this->alias));
			}

			$query->set('parent_id = ' . (int) $repositionData->new_parent_id)
				->where($this->_tbl_key . ' = ' . (int) $node->$k);
			$this->_db->setQuery($query);

			$this->_runQuery($query, 'JLIB_DATABASE_ERROR_MOVE_FAILED');
		}

		// Unlock the table for writing.
		$this->_unlock();

		if ($this->hasField('published') && $recursiveUpdate)
		{
			$this->recursiveUpdatePublishedColumn($node->$k);
		}

		// Set the object values.
		$this->parent_id = $repositionData->new_parent_id;
		$this->level = $repositionData->new_level;
		$this->lft = $repositionData->new_lft;
		$this->rgt = $repositionData->new_rgt;

		return true;
	}

	/**
	 * Method to delete a node and, optionally, its child nodes from the table.
	 *
	 * @param   integer  $pk        The primary key of the node to delete.
	 * @param   boolean  $children  True to delete child nodes, false to move them up a level.
	 *
	 * @return  boolean  True on success.
	 *
	 * @since   1.7.0
	 */
	public function delete($pk = null, $children = true)
	{
		$k = $this->_tbl_key;
		$pk = (\is_null($pk)) ? $this->$k : $pk;

		// Pre-processing by observers
		$event = new Event(
			'onBeforeDelete',
			[
				'pk'	=> $pk,
			]
		);
		$this->getDispatcher()->dispatch('onBeforeDelete', $event);

		// Lock the table for writing.
		if (!$this->_lock())
		{
			// Error message set in lock method.
			return false;
		}

		// If tracking assets, remove the asset first.
		if ($this->_trackAssets)
		{
			$name = $this->_getAssetName();

			/** @var Asset $asset */
			$asset = Table::getInstance('Asset', 'JTable', array('dbo' => $this->getDbo()));

			// Lock the table for writing.
			if (!$asset->_lock())
			{
				// Error message set in lock method.
				return false;
			}

			if ($asset->loadByName($name))
			{
				// Delete the node in assets table.
				if (!$asset->delete(null, $children))
				{
					$this->setError($asset->getError());
					$asset->_unlock();

					return false;
				}

				$asset->_unlock();
			}
			else
			{
				$this->setError($asset->getError());
				$asset->_unlock();

				return false;
			}
		}

		// Get the node by id.
		$node = $this->_getNode($pk);

		if (empty($node))
		{
			// Error message set in getNode method.
			$this->_unlock();

			return false;
		}

		$query = $this->_db->getQuery(true);

		// Should we delete all children along with the node?
		if ($children)
		{
			// Delete the node and all of its children.
			$query->clear()
				->delete($this->_tbl)
				->where('lft BETWEEN ' . (int) $node->lft . ' AND ' . (int) $node->rgt);
			$this->_runQuery($query, 'JLIB_DATABASE_ERROR_DELETE_FAILED');

			// Compress the left values.
			$query->clear()
				->update($this->_tbl)
				->set('lft = lft - ' . (int) $node->width)
				->where('lft > ' . (int) $node->rgt);
			$this->_runQuery($query, 'JLIB_DATABASE_ERROR_DELETE_FAILED');

			// Compress the right values.
			$query->clear()
				->update($this->_tbl)
				->set('rgt = rgt - ' . (int) $node->width)
				->where('rgt > ' . (int) $node->rgt);
			$this->_runQuery($query, 'JLIB_DATABASE_ERROR_DELETE_FAILED');
		}
		// Leave the children and move them up a level.
		else
		{
			// Delete the node.
			$query->clear()
				->delete($this->_tbl)
				->where('lft = ' . (int) $node->lft);
			$this->_runQuery($query, 'JLIB_DATABASE_ERROR_DELETE_FAILED');

			// Shift all node's children up a level.
			$query->clear()
				->update($this->_tbl)
				->set('lft = lft - 1')
				->set('rgt = rgt - 1')
				->set('level = level - 1')
				->where('lft BETWEEN ' . (int) $node->lft . ' AND ' . (int) $node->rgt);
			$this->_runQuery($query, 'JLIB_DATABASE_ERROR_DELETE_FAILED');

			// Adjust all the parent values for direct children of the deleted node.
			$query->clear()
				->update($this->_tbl)
				->set('parent_id = ' . (int) $node->parent_id)
				->where('parent_id = ' . (int) $node->$k);
			$this->_runQuery($query, 'JLIB_DATABASE_ERROR_DELETE_FAILED');

			// Shift all of the left values that are right of the node.
			$query->clear()
				->update($this->_tbl)
				->set('lft = lft - 2')
				->where('lft > ' . (int) $node->rgt);
			$this->_runQuery($query, 'JLIB_DATABASE_ERROR_DELETE_FAILED');

			// Shift all of the right values that are right of the node.
			$query->clear()
				->update($this->_tbl)
				->set('rgt = rgt - 2')
				->where('rgt > ' . (int) $node->rgt);
			$this->_runQuery($query, 'JLIB_DATABASE_ERROR_DELETE_FAILED');
		}

		// Unlock the table for writing.
		$this->_unlock();

		// Post-processing by observers
		$event = new Event(
			'onAfterDelete',
			[
				'pk'	=> $pk,
			]
		);
		$this->getDispatcher()->dispatch('onAfterDelete', $event);

		return true;
	}

	/**
	 * Checks that the object is valid and able to be stored.
	 *
	 * This method checks that the parent_id is non-zero and exists in the database.
	 * Note that the root node (parent_id = 0) cannot be manipulated with this class.
	 *
	 * @return  boolean  True if all checks pass.
	 *
	 * @since   1.7.0
	 */
	public function check()
	{
		try
		{
			parent::check();
		}
		catch (\Exception $e)
		{
			$this->setError($e->getMessage());

			return false;
		}

		$this->parent_id = (int) $this->parent_id;

		// Set up a mini exception handler.
		try
		{
			// Check that the parent_id field is valid.
			if ($this->parent_id == 0)
			{
				throw new \UnexpectedValueException(sprintf('Invalid `parent_id` [%1$d] in %2$s::check()', $this->parent_id, \get_class($this)));
			}

			$query = $this->_db->getQuery(true)
				->select('1')
				->from($this->_tbl)
				->where($this->_tbl_key . ' = ' . $this->parent_id);

			if (!$this->_db->setQuery($query)->loadResult())
			{
				throw new \UnexpectedValueException(sprintf('Invalid `parent_id` [%1$d] in %2$s::check()', $this->parent_id, \get_class($this)));
			}
		}
		catch (\UnexpectedValueException $e)
		{
			// Validation error - record it and return false.
			$this->setError($e);

			return false;
		}

		return true;
	}

	/**
	 * Method to store a node in the database table.
	 *
	 * @param   boolean  $updateNulls  True to update null values as well.
	 *
	 * @return  boolean  True on success.
	 *
	 * @since   1.7.0
	 */
	public function store($updateNulls = false)
	{
		$k = $this->_tbl_key;

		// Pre-processing by observers
		$event = AbstractEvent::create(
			'onTableBeforeStore',
			[
				'subject'		=> $this,
				'updateNulls'	=> $updateNulls,
				'k'				=> $k,
			]
		);
		$this->getDispatcher()->dispatch('onTableBeforeStore', $event);

		if ($this->_debug)
		{
			echo "\n" . \get_class($this) . "::store\n";
			$this->_logtable(true, false);
		}

		/*
		 * If the primary key is empty, then we assume we are inserting a new node into the
		 * tree.  From this point we would need to determine where in the tree to insert it.
		 */
		if (empty($this->$k))
		{
			/*
			 * We are inserting a node somewhere in the tree with a known reference
			 * node.  We have to make room for the new node and set the left and right
			 * values before we insert the row.
			 */
			if ($this->_location_id >= 0)
			{
				// Lock the table for writing.
				if (!$this->_lock())
				{
					// Error message set in lock method.
					return false;
				}

				// We are inserting a node relative to the last root node.
				if ($this->_location_id == 0)
				{
					// Get the last root node as the reference node.
					$query = $this->_db->getQuery(true)
						->select($this->_tbl_key . ', parent_id, level, lft, rgt')
						->from($this->_tbl)
						->where('parent_id = 0')
						->order('lft DESC');

					$query->setLimit(1);
					$this->_db->setQuery($query);
					$reference = $this->_db->loadObject();

					if ($this->_debug)
					{
						$this->_logtable(false);
					}
				}
				// We have a real node set as a location reference.
				else
				{
					// Get the reference node by primary key.
					if (!$reference = $this->_getNode($this->_location_id))
					{
						// Error message set in getNode method.
						$this->_unlock();

						return false;
					}
				}

				// Get the reposition data for shifting the tree and re-inserting the node.
				if (!($repositionData = $this->_getTreeRepositionData($reference, 2, $this->_location)))
				{
					// Error message set in getNode method.
					$this->_unlock();

					return false;
				}

				// Create space in the tree at the new location for the new node in left ids.
				$query = $this->_db->getQuery(true)
					->update($this->_tbl)
					->set('lft = lft + 2')
					->where($repositionData->left_where);
				$this->_runQuery($query, 'JLIB_DATABASE_ERROR_STORE_FAILED');

				// Create space in the tree at the new location for the new node in right ids.
				$query->clear()
					->update($this->_tbl)
					->set('rgt = rgt + 2')
					->where($repositionData->right_where);
				$this->_runQuery($query, 'JLIB_DATABASE_ERROR_STORE_FAILED');

				// Set the object values.
				$this->parent_id = $repositionData->new_parent_id;
				$this->level = $repositionData->new_level;
				$this->lft = $repositionData->new_lft;
				$this->rgt = $repositionData->new_rgt;
			}
			else
			{
				// Negative parent ids are invalid
				$e = new \UnexpectedValueException(sprintf('%s::store() used a negative _location_id', \get_class($this)));
				$this->setError($e);

				return false;
			}
		}
		/*
		 * If we have a given primary key then we assume we are simply updating this
		 * node in the tree.  We should assess whether or not we are moving the node
		 * or just updating its data fields.
		 */
		else
		{
			// If the location has been set, move the node to its new location.
			if ($this->_location_id > 0)
			{
				// Skip recursiveUpdatePublishedColumn method, it will be called later.
				if (!$this->moveByReference($this->_location_id, $this->_location, $this->$k, false))
				{
					// Error message set in move method.
					return false;
				}
			}

			// Lock the table for writing.
			if (!$this->_lock())
			{
				// Error message set in lock method.
				return false;
			}
		}

		// We do not want parent::store to update observers since tables are locked and we are updating it from this
		// level of store():

		$oldDispatcher = clone $this->getDispatcher();
		$blankDispatcher = new Dispatcher;
		$this->setDispatcher($blankDispatcher);

		$result = parent::store($updateNulls);

		// Restore previous callable dispatcher state:
		$this->setDispatcher($oldDispatcher);

		if ($result)
		{
			if ($this->_debug)
			{
				$this->_logtable();
			}
		}

		// Unlock the table for writing.
		$this->_unlock();

		if ($result && $this->hasField('published'))
		{
			$this->recursiveUpdatePublishedColumn($this->$k);
		}

		// Post-processing by observers
		$event = AbstractEvent::create(
			'onTableAfterStore',
			[
				'subject'	=> $this,
				'result'	=> &$result,
			]
		);
		$this->getDispatcher()->dispatch('onTableAfterStore', $event);

		return $result;
	}

	/**
	 * Method to set the publishing state for a node or list of nodes in the database
	 * table.  The method respects rows checked out by other users and will attempt
	 * to checkin rows that it can after adjustments are made. The method will not
	 * allow you to set a publishing state higher than any ancestor node and will
	 * not allow you to set a publishing state on a node with a checked out child.
	 *
	 * @param   mixed    $pks     An optional array of primary key values to update.  If not
	 *                            set the instance property value is used.
	 * @param   integer  $state   The publishing state. eg. [0 = unpublished, 1 = published]
	 * @param   integer  $userId  The user id of the user performing the operation.
	 *
	 * @return  boolean  True on success.
	 *
	 * @since   1.7.0
	 * @throws  \UnexpectedValueException
	 */
	public function publish($pks = null, $state = 1, $userId = 0)
	{
		$k = $this->_tbl_key;

		$query     = $this->_db->getQuery(true);
		$table     = $this->_db->quoteName($this->_tbl);
		$published = $this->_db->quoteName($this->getColumnAlias('published'));
		$key       = $this->_db->quoteName($k);

		// Sanitize input.
		$pks    = ArrayHelper::toInteger($pks);
		$userId = (int) $userId;
		$state  = (int) $state;

		// If $state > 1, then we allow state changes even if an ancestor has lower state
		// (for example, can change a child state to Archived (2) if an ancestor is Published (1)
		$compareState = ($state > 1) ? 1 : $state;

		// If there are no primary keys set check to see if the instance key is set.
		if (empty($pks))
		{
			if ($this->$k)
			{
				$pks = explode(',', $this->$k);
			}
			// Nothing to set publishing state on, return false.
			else
			{
				$e = new \UnexpectedValueException(sprintf('%s::publish(%s, %d, %d) empty.', \get_class($this), $pks[0], $state, $userId));
				$this->setError($e);

				return false;
			}
		}

		// Determine if there is checkout support for the table.
		$checkoutSupport = ($this->hasField('checked_out') || $this->hasField('checked_out_time'));

		// Iterate over the primary keys to execute the publish action if possible.
		foreach ($pks as $pk)
		{
			// Get the node by primary key.
			if (!$node = $this->_getNode($pk))
			{
				// Error message set in getNode method.
				return false;
			}

			// If the table has checkout support, verify no children are checked out.
			if ($checkoutSupport)
			{
				// Ensure that children are not checked out.
				$query->clear()
					->select('COUNT(' . $k . ')')
					->from($this->_tbl)
					->where('lft BETWEEN ' . (int) $node->lft . ' AND ' . (int) $node->rgt)
					->where('(checked_out <> 0 AND checked_out <> ' . (int) $userId . ')');
				$this->_db->setQuery($query);

				// Check for checked out children.
				if ($this->_db->loadResult())
				{
					// TODO Convert to a conflict exception when available.
					$e = new \RuntimeException(sprintf('%s::publish(%s, %d, %d) checked-out conflict.', \get_class($this), $pks[0], $state, $userId));

					$this->setError($e);

					return false;
				}
			}

			// If any parent nodes have lower published state values, we cannot continue.
			if ($node->parent_id)
			{
				// Get any ancestor nodes that have a lower publishing state.
				$query->clear()
					->select('1')
					->from($table)
					->where('lft < ' . (int) $node->lft)
					->where('rgt > ' . (int) $node->rgt)
					->where('parent_id > 0')
					->where($published . ' < ' . (int) $compareState);

				// Just fetch one row (one is one too many).
				$query->setLimit(1);
				$this->_db->setQuery($query);

				if ($this->_db->loadResult())
				{
					$e = new \UnexpectedValueException(
						sprintf('%s::publish(%s, %d, %d) ancestors have lower state.', \get_class($this), $pks[0], $state, $userId)
					);
					$this->setError($e);

					return false;
				}
			}

			$this->recursiveUpdatePublishedColumn($pk, $state);

			// If checkout support exists for the object, check the row in.
			if ($checkoutSupport)
			{
				$this->checkin($pk);
			}
		}

		// If the Table instance value is in the list of primary keys that were set, set the instance.
		if (\in_array($this->$k, $pks))
		{
			$this->published = $state;
		}

		$this->setError('');

		return true;
	}

	/**
	 * Method to move a node one position to the left in the same level.
	 *
	 * @param   integer  $pk  Primary key of the node to move.
	 *
	 * @return  boolean  True on success.
	 *
	 * @since   1.7.0
	 * @throws  \RuntimeException on database error.
	 */
	public function orderUp($pk)
	{
		$k = $this->_tbl_key;
		$pk = (\is_null($pk)) ? $this->$k : $pk;

		// Lock the table for writing.
		if (!$this->_lock())
		{
			// Error message set in lock method.
			return false;
		}

		// Get the node by primary key.
		$node = $this->_getNode($pk);

		if (empty($node))
		{
			// Error message set in getNode method.
			$this->_unlock();

			return false;
		}

		// Get the left sibling node.
		$sibling = $this->_getNode($node->lft - 1, 'right');

		if (empty($sibling))
		{
			// Error message set in getNode method.
			$this->_unlock();

			return false;
		}

		try
		{
			// Get the primary keys of child nodes.
			$query = $this->_db->getQuery(true)
				->select($this->_tbl_key)
				->from($this->_tbl)
				->where('lft BETWEEN ' . (int) $node->lft . ' AND ' . (int) $node->rgt);

			$children = $this->_db->setQuery($query)->loadColumn();

			// Shift left and right values for the node and its children.
			$query->clear()
				->update($this->_tbl)
				->set('lft = lft - ' . (int) $sibling->width)
				->set('rgt = rgt - ' . (int) $sibling->width)
				->where('lft BETWEEN ' . (int) $node->lft . ' AND ' . (int) $node->rgt);
			$this->_db->setQuery($query)->execute();

			// Shift left and right values for the sibling and its children.
			$query->clear()
				->update($this->_tbl)
				->set('lft = lft + ' . (int) $node->width)
				->set('rgt = rgt + ' . (int) $node->width)
				->where('lft BETWEEN ' . (int) $sibling->lft . ' AND ' . (int) $sibling->rgt)
				->where($this->_tbl_key . ' NOT IN (' . implode(',', $children) . ')');
			$this->_db->setQuery($query)->execute();
		}
		catch (\RuntimeException $e)
		{
			$this->_unlock();
			throw $e;
		}

		// Unlock the table for writing.
		$this->_unlock();

		return true;
	}

	/**
	 * Method to move a node one position to the right in the same level.
	 *
	 * @param   integer  $pk  Primary key of the node to move.
	 *
	 * @return  boolean  True on success.
	 *
	 * @since   1.7.0
	 * @throws  \RuntimeException on database error.
	 */
	public function orderDown($pk)
	{
		$k = $this->_tbl_key;
		$pk = (\is_null($pk)) ? $this->$k : $pk;

		// Lock the table for writing.
		if (!$this->_lock())
		{
			// Error message set in lock method.
			return false;
		}

		// Get the node by primary key.
		$node = $this->_getNode($pk);

		if (empty($node))
		{
			// Error message set in getNode method.
			$this->_unlock();

			return false;
		}

		$query = $this->_db->getQuery(true);

		// Get the right sibling node.
		$sibling = $this->_getNode($node->rgt + 1, 'left');

		if (empty($sibling))
		{
			// Error message set in getNode method.
			$this->_unlock();

			return false;
		}

		try
		{
			// Get the primary keys of child nodes.
			$query->clear()
				->select($this->_tbl_key)
				->from($this->_tbl)
				->where('lft BETWEEN ' . (int) $node->lft . ' AND ' . (int) $node->rgt);
			$this->_db->setQuery($query);
			$children = $this->_db->loadColumn();

			// Shift left and right values for the node and its children.
			$query->clear()
				->update($this->_tbl)
				->set('lft = lft + ' . (int) $sibling->width)
				->set('rgt = rgt + ' . (int) $sibling->width)
				->where('lft BETWEEN ' . (int) $node->lft . ' AND ' . (int) $node->rgt);
			$this->_db->setQuery($query)->execute();

			// Shift left and right values for the sibling and its children.
			$query->clear()
				->update($this->_tbl)
				->set('lft = lft - ' . (int) $node->width)
				->set('rgt = rgt - ' . (int) $node->width)
				->where('lft BETWEEN ' . (int) $sibling->lft . ' AND ' . (int) $sibling->rgt)
				->where($this->_tbl_key . ' NOT IN (' . implode(',', $children) . ')');
			$this->_db->setQuery($query)->execute();
		}
		catch (\RuntimeException $e)
		{
			$this->_unlock();
			throw $e;
		}

		// Unlock the table for writing.
		$this->_unlock();

		return true;
	}

	/**
	 * Gets the ID of the root item in the tree
	 *
	 * @return  mixed  The primary id of the root row, or false if not found and the internal error is set.
	 *
	 * @since   1.7.0
	 */
	public function getRootId()
	{
		if ((int) self::$root_id > 0)
		{
			return self::$root_id;
		}

		// Get the root item.
		$k = $this->_tbl_key;

		// Test for a unique record with parent_id = 0
		$query = $this->_db->getQuery(true)
			->select($k)
			->from($this->_tbl)
			->where('parent_id = 0');

		$result = $this->_db->setQuery($query)->loadColumn();

		if (\count($result) == 1)
		{
			self::$root_id = $result[0];

			return self::$root_id;
		}

		// Test for a unique record with lft = 0
		$query->clear()
			->select($k)
			->from($this->_tbl)
			->where('lft = 0');

		$result = $this->_db->setQuery($query)->loadColumn();

		if (\count($result) == 1)
		{
			self::$root_id = $result[0];

			return self::$root_id;
		}

		$fields = $this->getFields();

		if (\array_key_exists('alias', $fields))
		{
			// Test for a unique record alias = root
			$query->clear()
				->select($k)
				->from($this->_tbl)
				->where('alias = ' . $this->_db->quote('root'));

			$result = $this->_db->setQuery($query)->loadColumn();

			if (\count($result) == 1)
			{
				self::$root_id = $result[0];

				return self::$root_id;
			}
		}

		$e = new \UnexpectedValueException(sprintf('%s::getRootId', \get_class($this)));
		$this->setError($e);
		self::$root_id = false;

		return false;
	}

	/**
	 * Method to recursively rebuild the whole nested set tree.
	 *
	 * @param   integer  $parentId  The root of the tree to rebuild.
	 * @param   integer  $leftId    The left id to start with in building the tree.
	 * @param   integer  $level     The level to assign to the current nodes.
	 * @param   string   $path      The path to the current nodes.
	 *
	 * @return  integer  1 + value of root rgt on success, false on failure
	 *
	 * @since   1.7.0
	 * @throws  \RuntimeException on database error.
	 */
	public function rebuild($parentId = null, $leftId = 0, $level = 0, $path = '')
	{
		// If no parent is provided, try to find it.
		if ($parentId === null)
		{
			// Get the root item.
			$parentId = $this->getRootId();

			if ($parentId === false)
			{
				return false;
			}
		}

		$query = $this->_db->getQuery(true);

		// Build the structure of the recursive query.
		if (!isset($this->_cache['rebuild.sql']))
		{
			$query->clear()
				->select($this->_tbl_key . ', alias')
				->from($this->_tbl)
				->where('parent_id = %d');

			// If the table has an ordering field, use that for ordering.
			if ($this->hasField('ordering'))
			{
				$query->order('parent_id, ' . $this->_db->quoteName($this->getColumnAlias('ordering')) . ', lft');
			}
			else
			{
				$query->order('parent_id, lft');
			}

			$this->_cache['rebuild.sql'] = (string) $query;
		}

		// Make a shortcut to database object.

		// Assemble the query to find all children of this node.
		$this->_db->setQuery(sprintf($this->_cache['rebuild.sql'], (int) $parentId));

		$children = $this->_db->loadObjectList();

		// The right value of this node is the left value + 1
		$rightId = $leftId + 1;

		// Execute this function recursively over all children
		foreach ($children as $node)
		{
			/*
			 * $rightId is the current right value, which is incremented on recursion return.
			 * Increment the level for the children.
			 * Add this item's alias to the path (but avoid a leading /)
			 */
			$rightId = $this->rebuild($node->{$this->_tbl_key}, $rightId, $level + 1, $path . (empty($path) ? '' : '/') . $node->alias);

			// If there is an update failure, return false to break out of the recursion.
			if ($rightId === false)
			{
				return false;
			}
		}

		// We've got the left value, and now that we've processed
		// the children of this node we also know the right value.
		$query->clear()
			->update($this->_tbl)
			->set('lft = ' . (int) $leftId)
			->set('rgt = ' . (int) $rightId)
			->set('level = ' . (int) $level)
			->set('path = ' . $this->_db->quote($path))
			->where($this->_tbl_key . ' = ' . (int) $parentId);
		$this->_db->setQuery($query)->execute();

		// Return the right value of this node + 1.
		return $rightId + 1;
	}

	/**
	 * Method to rebuild the node's path field from the alias values of the nodes from the current node to the root node of the tree.
	 *
	 * @param   integer  $pk  Primary key of the node for which to get the path.
	 *
	 * @return  boolean  True on success.
	 *
	 * @since   1.7.0
	 */
	public function rebuildPath($pk = null)
	{
		$fields = $this->getFields();

		// If there is no alias or path field, just return true.
		if (!\array_key_exists('alias', $fields) || !\array_key_exists('path', $fields))
		{
			return true;
		}

		$k = $this->_tbl_key;
		$pk = (\is_null($pk)) ? $this->$k : $pk;

		// Get the aliases for the path from the node to the root node.
		$query = $this->_db->getQuery(true)
			->select('p.alias')
			->from($this->_tbl . ' AS n, ' . $this->_tbl . ' AS p')
			->where('n.lft BETWEEN p.lft AND p.rgt')
			->where('n.' . $this->_tbl_key . ' = ' . (int) $pk)
			->order('p.lft');
		$this->_db->setQuery($query);

		$segments = $this->_db->loadColumn();

		// Make sure to remove the root path if it exists in the list.
		if ($segments[0] === 'root')
		{
			array_shift($segments);
		}

		// Build the path.
		$path = trim(implode('/', $segments), ' /\\');

		// Update the path field for the node.
		$query->clear()
			->update($this->_tbl)
			->set('path = ' . $this->_db->quote($path))
			->where($this->_tbl_key . ' = ' . (int) $pk);

		$this->_db->setQuery($query)->execute();

		// Update the current record's path to the new one:
		$this->path = $path;

		return true;
	}

	/**
	 * Method to reset class properties to the defaults set in the class
	 * definition. It will ignore the primary key as well as any private class
	 * properties (except $_errors).
	 *
	 * @return  void
	 *
	 * @since   3.2.1
	 */
	public function reset()
	{
		parent::reset();

		// Reset the location properties.
		$this->setLocation(0);
	}

	/**
	 * Method to update order of table rows
	 *
	 * @param   array  $idArray   id numbers of rows to be reordered.
	 * @param   array  $lftArray  lft values of rows to be reordered.
	 *
	 * @return  integer  1 + value of root rgt on success, false on failure.
	 *
	 * @since   1.7.0
	 * @throws  \Exception on database error.
	 */
	public function saveorder($idArray = null, $lftArray = null)
	{
		try
		{
			$query = $this->_db->getQuery(true);

			// Validate arguments
<<<<<<< HEAD
			if (\is_array($idArray) && \is_array($lft_array) && \count($idArray) == \count($lft_array))
=======
			if (is_array($idArray) && is_array($lftArray) && count($idArray) == count($lftArray))
>>>>>>> 8758c0a3
			{
				for ($i = 0, $count = \count($idArray); $i < $count; $i++)
				{
					// Do an update to change the lft values in the table for each id
					$query->clear()
						->update($this->_tbl)
						->where($this->_tbl_key . ' = ' . (int) $idArray[$i])
						->set('lft = ' . (int) $lftArray[$i]);

					$this->_db->setQuery($query)->execute();

					if ($this->_debug)
					{
						$this->_logtable();
					}
				}

				return $this->rebuild();
			}
			else
			{
				return false;
			}
		}
		catch (\Exception $e)
		{
			$this->_unlock();
			throw $e;
		}
	}

	/**
	 * Method to recursive update published column for children rows.
	 *
	 * @param   integer  $pk        Id number of row which published column was changed.
	 * @param   integer  $newState  An optional value for published column of row identified by $pk.
	 *
	 * @return  boolean  True on success.
	 *
	 * @since   3.7.0
	 * @throws  \RuntimeException on database error.
	 */
	protected function recursiveUpdatePublishedColumn($pk, $newState = null)
	{
		$query     = $this->_db->getQuery(true);
		$table     = $this->_db->quoteName($this->_tbl);
		$key       = $this->_db->quoteName($this->_tbl_key);
		$published = $this->_db->quoteName($this->getColumnAlias('published'));

		if ($newState !== null)
		{
			// Use a new published state in changed row.
			$newState = "(CASE WHEN p2.$key = " . (int) $pk . " THEN " . (int) $newState . " ELSE p2.$published END)";
		}
		else
		{
			$newState = "p2.$published";
		}

		/**
		 * We have to calculate the correct value for c2.published
		 * based on p2.published and own c2.published column,
		 * where (p2) is parent category is and (c2) current category
		 *
		 * p2.published <= c2.published AND p2.published > 0 THEN c2.published
		 *            2 <=  2 THEN  2 (If archived in archived then archived)
		 *            1 <=  2 THEN  2 (If archived in published then archived)
		 *            1 <=  1 THEN  1 (If published in published then published)
		 *
		 * p2.published >  c2.published AND c2.published > 0 THEN p2.published
		 *            2 >   1 THEN  2 (If published in archived then archived)
		 *
		 * p2.published >  c2.published THEN c2.published ELSE p2.published
		 *            2 >  -2 THEN -2 (If trashed in archived then trashed)
		 *            2 >   0 THEN  0 (If unpublished in archived then unpublished)
		 *            1 >   0 THEN  0 (If unpublished in published then unpublished)
		 *            0 >  -2 THEN -2 (If trashed in unpublished then trashed)
		 * ELSE
		 *            0 <=  2 THEN  0 (If archived in unpublished then unpublished)
		 *            0 <=  1 THEN  0 (If published in unpublished then unpublished)
		 *            0 <=  0 THEN  0 (If unpublished in unpublished then unpublished)
		 *           -2 <= -2 THEN -2 (If trashed in trashed then trashed)
		 *           -2 <=  0 THEN -2 (If unpublished in trashed then trashed)
		 *           -2 <=  1 THEN -2 (If published in trashed then trashed)
		 *           -2 <=  2 THEN -2 (If archived in trashed then trashed)
		 */

		// Find node and all children keys
		$query->select("c.$key")
			->from("$table AS node")
			->leftJoin("$table AS c ON node.lft <= c.lft AND c.rgt <= node.rgt")
			->where("node.$key = " . (int) $pk);

		$pks = $this->_db->setQuery($query)->loadColumn();

		// Prepare a list of correct published states.
		$subquery = (string) $query->clear()
			->select("c2.$key AS newId")
			->select("CASE WHEN MIN($newState) > 0 THEN MAX($newState) ELSE MIN($newState) END AS newPublished")
			->from("$table AS c2")
			->innerJoin("$table AS p2 ON p2.lft <= c2.lft AND c2.rgt <= p2.rgt")
			->where("c2.$key IN (" . implode(',', $pks) . ")")
			->group("c2.$key");

		// Update and cascade the publishing state.
		$query->clear()
			->update($table)
			->innerJoin("($subquery) AS c2")
			->set("$published = " . $this->_db->quoteName("c2.newpublished"))
			->where("$key = c2.newId")
			->where("$key IN (" . implode(',', $pks) . ")");

		$this->_runQuery($query, 'JLIB_DATABASE_ERROR_STORE_FAILED');

		return true;
	}

	/**
	 * Method to get nested set properties for a node in the tree.
	 *
	 * @param   integer  $id   Value to look up the node by.
	 * @param   string   $key  An optional key to look up the node by (parent | left | right).
	 *                         If omitted, the primary key of the table is used.
	 *
	 * @return  mixed    Boolean false on failure or node object on success.
	 *
	 * @since   1.7.0
	 * @throws  \RuntimeException on database error.
	 */
	protected function _getNode($id, $key = null)
	{
		// Determine which key to get the node base on.
		switch ($key)
		{
			case 'parent':
				$k = 'parent_id';
				break;

			case 'left':
				$k = 'lft';
				break;

			case 'right':
				$k = 'rgt';
				break;

			default:
				$k = $this->_tbl_key;
				break;
		}

		// Get the node data.
		$query = $this->_db->getQuery(true)
			->select($this->_tbl_key . ', parent_id, level, lft, rgt')
			->from($this->_tbl)
			->where($k . ' = ' . (int) $id);

		$query->setLimit(1);
		$row = $this->_db->setQuery($query)->loadObject();

		// Check for no $row returned
		if (empty($row))
		{
			$e = new \UnexpectedValueException(sprintf('%s::_getNode(%d, %s) failed.', \get_class($this), $id, $k));
			$this->setError($e);

			return false;
		}

		// Do some simple calculations.
		$row->numChildren = (int) ($row->rgt - $row->lft - 1) / 2;
		$row->width = (int) $row->rgt - $row->lft + 1;

		return $row;
	}

	/**
	 * Method to get various data necessary to make room in the tree at a location
	 * for a node and its children.  The returned data object includes conditions
	 * for SQL WHERE clauses for updating left and right id values to make room for
	 * the node as well as the new left and right ids for the node.
	 *
	 * @param   object   $referenceNode  A node object with at least a 'lft' and 'rgt' with
	 *                                   which to make room in the tree around for a new node.
	 * @param   integer  $nodeWidth      The width of the node for which to make room in the tree.
	 * @param   string   $position       The position relative to the reference node where the room
	 *                                   should be made.
	 *
	 * @return  mixed    Boolean false on failure or data object on success.
	 *
	 * @since   1.7.0
	 */
	protected function _getTreeRepositionData($referenceNode, $nodeWidth, $position = 'before')
	{
		// Make sure the reference an object with a left and right id.
		if (!\is_object($referenceNode) || !(isset($referenceNode->lft) && isset($referenceNode->rgt)))
		{
			return false;
		}

		// A valid node cannot have a width less than 2.
		if ($nodeWidth < 2)
		{
			return false;
		}

		$k = $this->_tbl_key;
		$data = new \stdClass;

		// Run the calculations and build the data object by reference position.
		switch ($position)
		{
			case 'first-child':
				$data->left_where = 'lft > ' . $referenceNode->lft;
				$data->right_where = 'rgt >= ' . $referenceNode->lft;

				$data->new_lft = $referenceNode->lft + 1;
				$data->new_rgt = $referenceNode->lft + $nodeWidth;
				$data->new_parent_id = $referenceNode->$k;
				$data->new_level = $referenceNode->level + 1;
				break;

			case 'last-child':
				$data->left_where = 'lft > ' . ($referenceNode->rgt);
				$data->right_where = 'rgt >= ' . ($referenceNode->rgt);

				$data->new_lft = $referenceNode->rgt;
				$data->new_rgt = $referenceNode->rgt + $nodeWidth - 1;
				$data->new_parent_id = $referenceNode->$k;
				$data->new_level = $referenceNode->level + 1;
				break;

			case 'before':
				$data->left_where = 'lft >= ' . $referenceNode->lft;
				$data->right_where = 'rgt >= ' . $referenceNode->lft;

				$data->new_lft = $referenceNode->lft;
				$data->new_rgt = $referenceNode->lft + $nodeWidth - 1;
				$data->new_parent_id = $referenceNode->parent_id;
				$data->new_level = $referenceNode->level;
				break;

			default:
			case 'after':
				$data->left_where = 'lft > ' . $referenceNode->rgt;
				$data->right_where = 'rgt > ' . $referenceNode->rgt;

				$data->new_lft = $referenceNode->rgt + 1;
				$data->new_rgt = $referenceNode->rgt + $nodeWidth;
				$data->new_parent_id = $referenceNode->parent_id;
				$data->new_level = $referenceNode->level;
				break;
		}

		if ($this->_debug)
		{
			echo "\nRepositioning Data for $position\n-----------------------------------\nLeft Where:    $data->left_where"
				. "\nRight Where:   $data->right_where\nNew Lft:       $data->new_lft\nNew Rgt:       $data->new_rgt"
				. "\nNew Parent ID: $data->new_parent_id\nNew Level:     $data->new_level\n";
		}

		return $data;
	}

	/**
	 * Method to create a log table in the buffer optionally showing the query and/or data.
	 *
	 * @param   boolean  $showData   True to show data
	 * @param   boolean  $showQuery  True to show query
	 *
	 * @return  void
	 *
	 * @codeCoverageIgnore
	 * @since   1.7.0
	 */
	protected function _logtable($showData = true, $showQuery = true)
	{
		$sep = "\n" . str_pad('', 40, '-');
		$buffer = '';

		if ($showQuery)
		{
			$buffer .= "\n" . htmlspecialchars($this->_db->getQuery(), ENT_QUOTES, 'UTF-8') . $sep;
		}

		if ($showData)
		{
			$query = $this->_db->getQuery(true)
				->select($this->_tbl_key . ', parent_id, lft, rgt, level')
				->from($this->_tbl)
				->order($this->_tbl_key);
			$this->_db->setQuery($query);

			$rows = $this->_db->loadRowList();
			$buffer .= sprintf("\n| %4s | %4s | %4s | %4s |", $this->_tbl_key, 'par', 'lft', 'rgt');
			$buffer .= $sep;

			foreach ($rows as $row)
			{
				$buffer .= sprintf("\n| %4s | %4s | %4s | %4s |", $row[0], $row[1], $row[2], $row[3]);
			}

			$buffer .= $sep;
		}

		echo $buffer;
	}

	/**
	 * Runs a query and unlocks the database on an error.
	 *
	 * @param   mixed   $query         A string or DatabaseQuery object.
	 * @param   string  $errorMessage  Unused.
	 *
	 * @return  boolean  void
	 *
	 * @note    Since 3.0.0 this method returns void and will rethrow the database exception.
	 * @since   1.7.0
	 * @throws  \Exception on database error.
	 */
	protected function _runQuery($query, $errorMessage)
	{
		// Prepare to catch an exception.
		try
		{
			$this->_db->setQuery($query)->execute();

			if ($this->_debug)
			{
				$this->_logtable();
			}
		}
		catch (\Exception $e)
		{
			// Unlock the tables and rethrow.
			$this->_unlock();

			throw $e;
		}
	}
}<|MERGE_RESOLUTION|>--- conflicted
+++ resolved
@@ -1484,11 +1484,7 @@
 			$query = $this->_db->getQuery(true);
 
 			// Validate arguments
-<<<<<<< HEAD
-			if (\is_array($idArray) && \is_array($lft_array) && \count($idArray) == \count($lft_array))
-=======
-			if (is_array($idArray) && is_array($lftArray) && count($idArray) == count($lftArray))
->>>>>>> 8758c0a3
+			if (\is_array($idArray) && \is_array($lftArray) && \count($idArray) == \count($lftArray))
 			{
 				for ($i = 0, $count = \count($idArray); $i < $count; $i++)
 				{
