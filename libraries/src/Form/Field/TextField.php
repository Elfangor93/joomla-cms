--- conflicted
+++ resolved
@@ -309,12 +309,8 @@
             'addonBefore' => $this->addonBefore,
             'addonAfter'  => $this->addonAfter,
             'options'     => $options,
-<<<<<<< HEAD
             'charcounter' => $this->charcounter,
-        );
-=======
         ];
->>>>>>> 4c918795
 
         return array_merge($data, $extraData);
     }
