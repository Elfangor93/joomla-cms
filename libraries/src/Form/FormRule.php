--- conflicted
+++ resolved
@@ -27,11 +27,7 @@
 /**
  * Form Rule class for the Joomla Platform.
  *
-<<<<<<< HEAD
- * @since  1.7.0
-=======
  * @since  1.6
->>>>>>> 765c6004
  */
 class FormRule
 {
@@ -39,11 +35,7 @@
 	 * The regular expression to use in testing a form field value.
 	 *
 	 * @var    string
-<<<<<<< HEAD
-	 * @since  1.7.0
-=======
 	 * @since  1.6
->>>>>>> 765c6004
 	 */
 	protected $regex;
 
@@ -51,11 +43,7 @@
 	 * The regular expression modifiers to use when testing a form field value.
 	 *
 	 * @var    string
-<<<<<<< HEAD
-	 * @since  1.7.0
-=======
 	 * @since  1.6
->>>>>>> 765c6004
 	 */
 	protected $modifiers;
 
@@ -72,11 +60,7 @@
 	 *
 	 * @return  boolean  True if the value is valid, false otherwise.
 	 *
-<<<<<<< HEAD
-	 * @since   1.7.0
-=======
 	 * @since   1.6
->>>>>>> 765c6004
 	 * @throws  \UnexpectedValueException if rule is invalid.
 	 */
 	public function test(\SimpleXMLElement $element, $value, $group = null, Registry $input = null, Form $form = null)
