<?php
/**
 * Joomla! Content Management System
 *
 * @copyright  Copyright (C) 2005 - 2019 Open Source Matters, Inc. All rights reserved.
 * @license    GNU General Public License version 2 or later; see LICENSE.txt
 */

namespace Joomla\CMS\Form;

defined('JPATH_PLATFORM') or die;

use Joomla\CMS\Factory;
use Joomla\CMS\Filesystem\Path;
use Joomla\CMS\Language\Text;
use Joomla\CMS\Object\CMSObject;
use Joomla\Registry\Registry;
use Joomla\Utilities\ArrayHelper;

/**
 * Form Class for the Joomla Platform.
 *
 * This class implements a robust API for constructing, populating, filtering, and validating forms.
 * It uses XML definitions to construct form fields and a variety of field and rule classes to
 * render and validate the form.
 *
 * @link   http://www.w3.org/TR/html4/interact/forms.html
 * @link   http://www.w3.org/TR/html5/forms.html
 * @since  1.7.0
 */
class Form
{
	/**
	 * The Registry data store for form fields during display.
	 *
	 * @var    Registry
	 * @since  1.7.0
	 */
	protected $data;

	/**
	 * The form object errors array.
	 *
	 * @var    array
	 * @since  1.7.0
	 */
	protected $errors = array();

	/**
	 * The name of the form instance.
	 *
	 * @var    string
	 * @since  1.7.0
	 */
	protected $name;

	/**
	 * The form object options for use in rendering and validation.
	 *
	 * @var    array
	 * @since  1.7.0
	 */
	protected $options = array();

	/**
	 * The form XML definition.
	 *
	 * @var    \SimpleXMLElement
	 * @since  1.7.0
	 */
	protected $xml;

	/**
	 * Form instances.
	 *
	 * @var    Form[]
	 * @since  1.7.0
	 */
	protected static $forms = array();

	/**
	 * Alows extensions to implement repeating elements
	 *
	 * @var    boolean
	 * @since  3.2
	 */
	public $repeat = false;

	/**
	 * Method to instantiate the form object.
	 *
	 * @param   string  $name     The name of the form.
	 * @param   array   $options  An array of form options.
	 *
	 * @since   1.7.0
	 */
	public function __construct($name, array $options = array())
	{
		// Set the name for the form.
		$this->name = $name;

		// Initialise the Registry data.
		$this->data = new Registry;

		// Set the options if specified.
		$this->options['control'] = $options['control'] ?? false;
	}

	/**
	 * Method to bind data to the form.
	 *
	 * @param   mixed  $data  An array or object of data to bind to the form.
	 *
	 * @return  boolean  True on success.
	 *
	 * @since   1.7.0
	 */
	public function bind($data)
	{
		// Make sure there is a valid Form XML document.
		if (!($this->xml instanceof \SimpleXMLElement))
		{
			throw new \UnexpectedValueException(sprintf('%s::%s `xml` is not an instance of SimpleXMLElement', get_class($this), __METHOD__));
		}

		// The data must be an object or array.
		if (!is_object($data) && !is_array($data))
		{
			return false;
		}

		$this->bindLevel(null, $data);

		return true;
	}

	/**
	 * Method to bind data to the form for the group level.
	 *
	 * @param   string  $group  The dot-separated form group path on which to bind the data.
	 * @param   mixed   $data   An array or object of data to bind to the form for the group level.
	 *
	 * @return  void
	 *
	 * @since   1.7.0
	 */
	protected function bindLevel($group, $data)
	{
		// Ensure the input data is an array.
		if (is_object($data))
		{
			if ($data instanceof Registry)
			{
				// Handle a Registry.
				$data = $data->toArray();
			}
			elseif ($data instanceof CMSObject)
			{
				// Handle a CMSObject.
				$data = $data->getProperties();
			}
			else
			{
				// Handle other types of objects.
				$data = (array) $data;
			}
		}

		// Process the input data.
		foreach ($data as $k => $v)
		{
			$level = $group ? $group . '.' . $k : $k;

			if ($this->findField($k, $group))
			{
				// If the field exists set the value.
				$this->data->set($level, $v);
			}
			elseif (is_object($v) || ArrayHelper::isAssociative($v))
			{
				// If the value is an object or an associative array, hand it off to the recursive bind level method.
				$this->bindLevel($level, $v);
			}
		}
	}

	/**
	 * Return all errors, if any.
	 *
	 * @return  array  Array of error messages or RuntimeException objects.
	 *
	 * @since   1.7.0
	 */
	public function getErrors()
	{
		return $this->errors;
	}

	/**
	 * Method to get a form field represented as a FormField object.
	 *
	 * @param   string  $name   The name of the form field.
	 * @param   string  $group  The optional dot-separated form group path on which to find the field.
	 * @param   mixed   $value  The optional value to use as the default for the field.
	 *
	 * @return  FormField|boolean  The FormField object for the field or boolean false on error.
	 *
	 * @since   1.7.0
	 */
	public function getField($name, $group = null, $value = null)
	{
		// Make sure there is a valid Form XML document.
		if (!($this->xml instanceof \SimpleXMLElement))
		{
			throw new \UnexpectedValueException(sprintf('%s::%s `xml` is not an instance of SimpleXMLElement', get_class($this), __METHOD__));
		}

		// Attempt to find the field by name and group.
		$element = $this->findField($name, $group);

		// If the field element was not found return false.
		if (!$element)
		{
			return false;
		}

		return $this->loadField($element, $group, $value);
	}

	/**
	 * Method to get an attribute value from a field XML element.  If the attribute doesn't exist or
	 * is null then the optional default value will be used.
	 *
	 * @param   string  $name       The name of the form field for which to get the attribute value.
	 * @param   string  $attribute  The name of the attribute for which to get a value.
	 * @param   mixed   $default    The optional default value to use if no attribute value exists.
	 * @param   string  $group      The optional dot-separated form group path on which to find the field.
	 *
	 * @return  mixed  The attribute value for the field.
	 *
	 * @since   1.7.0
	 * @throws  \UnexpectedValueException
	 */
	public function getFieldAttribute($name, $attribute, $default = null, $group = null)
	{
		// Make sure there is a valid Form XML document.
		if (!($this->xml instanceof \SimpleXMLElement))
		{
			throw new \UnexpectedValueException(sprintf('%s::%s `xml` is not an instance of SimpleXMLElement', get_class($this), __METHOD__));
		}

		// Find the form field element from the definition.
		$element = $this->findField($name, $group);

		// If the element exists and the attribute exists for the field return the attribute value.
		if (($element instanceof \SimpleXMLElement) && strlen((string) $element[$attribute]))
		{
			return (string) $element[$attribute];
		}

		// Otherwise return the given default value.
		else
		{
			return $default;
		}
	}

	/**
	 * Method to get an array of FormField objects in a given fieldset by name.  If no name is
	 * given then all fields are returned.
	 *
	 * @param   string  $set  The optional name of the fieldset.
	 *
	 * @return  FormField[]  The array of FormField objects in the fieldset.
	 *
	 * @since   1.7.0
	 */
	public function getFieldset($set = null)
	{
		$fields = array();

		// Get all of the field elements in the fieldset.
		if ($set)
		{
			$elements = $this->findFieldsByFieldset($set);
		}

		// Get all fields.
		else
		{
			$elements = $this->findFieldsByGroup();
		}

		// If no field elements were found return empty.
		if (empty($elements))
		{
			return $fields;
		}

		// Build the result array from the found field elements.
		foreach ($elements as $element)
		{
			// Get the field groups for the element.
			$attrs = $element->xpath('ancestor::fields[@name]/@name');
			$groups = array_map('strval', $attrs ? $attrs : array());
			$group = implode('.', $groups);

			// If the field is successfully loaded add it to the result array.
			if ($field = $this->loadField($element, $group))
			{
				$fields[$field->id] = $field;
			}
		}

		return $fields;
	}

	/**
	 * Method to get an array of fieldset objects optionally filtered over a given field group.
	 *
	 * @param   string  $group  The dot-separated form group path on which to filter the fieldsets.
	 *
	 * @return  array  The array of fieldset objects.
	 *
	 * @since   1.7.0
	 */
	public function getFieldsets($group = null)
	{
		$fieldsets = array();
		$sets = array();

		// Make sure there is a valid Form XML document.
		if (!($this->xml instanceof \SimpleXMLElement))
		{
			throw new \UnexpectedValueException(sprintf('%s::%s `xml` is not an instance of SimpleXMLElement', get_class($this), __METHOD__));
		}

		if ($group)
		{
			// Get the fields elements for a given group.
			$elements = &$this->findGroup($group);

			foreach ($elements as &$element)
			{
				// Get an array of <fieldset /> elements and fieldset attributes within the fields element.
				if ($tmp = $element->xpath('descendant::fieldset[@name] | descendant::field[@fieldset]/@fieldset'))
				{
					$sets = array_merge($sets, (array) $tmp);
				}
			}
		}
		else
		{
			// Get an array of <fieldset /> elements and fieldset attributes.
			$sets = $this->xml->xpath('//fieldset[@name and not(ancestor::field/form/*)] | //field[@fieldset and not(ancestor::field/form/*)]/@fieldset');
		}

		// If no fieldsets are found return empty.
		if (empty($sets))
		{
			return $fieldsets;
		}

		// Process each found fieldset.
		foreach ($sets as $set)
		{
			if ((string) $set['hidden'] == 'true')
			{
				continue;
			}

			// Are we dealing with a fieldset element?
			if ((string) $set['name'])
			{
				// Only create it if it doesn't already exist.
				if (empty($fieldsets[(string) $set['name']]))
				{
					// Build the fieldset object.
					$fieldset = (object) array('name' => '', 'label' => '', 'description' => '');

					foreach ($set->attributes() as $name => $value)
					{
						$fieldset->$name = (string) $value;
					}

					// Add the fieldset object to the list.
					$fieldsets[$fieldset->name] = $fieldset;
				}
			}

			// Must be dealing with a fieldset attribute.
			else
			{
				// Only create it if it doesn't already exist.
				if (empty($fieldsets[(string) $set]))
				{
					// Attempt to get the fieldset element for data (throughout the entire form document).
					$tmp = $this->xml->xpath('//fieldset[@name="' . (string) $set . '"]');

					// If no element was found, build a very simple fieldset object.
					if (empty($tmp))
					{
						$fieldset = (object) array('name' => (string) $set, 'label' => '', 'description' => '');
					}

					// Build the fieldset object from the element.
					else
					{
						$fieldset = (object) array('name' => '', 'label' => '', 'description' => '');

						foreach ($tmp[0]->attributes() as $name => $value)
						{
							$fieldset->$name = (string) $value;
						}
					}

					// Add the fieldset object to the list.
					$fieldsets[$fieldset->name] = $fieldset;
				}
			}
		}

		return $fieldsets;
	}

	/**
	 * Method to get the form control. This string serves as a container for all form fields. For
	 * example, if there is a field named 'foo' and a field named 'bar' and the form control is
	 * empty the fields will be rendered like: `<input name="foo" />` and `<input name="bar" />`.  If
	 * the form control is set to 'joomla' however, the fields would be rendered like:
	 * `<input name="joomla[foo]" />` and `<input name="joomla[bar]" />`.
	 *
	 * @return  string  The form control string.
	 *
	 * @since   1.7.0
	 */
	public function getFormControl()
	{
		return (string) $this->options['control'];
	}

	/**
	 * Method to get an array of FormField objects in a given field group by name.
	 *
	 * @param   string   $group   The dot-separated form group path for which to get the form fields.
	 * @param   boolean  $nested  True to also include fields in nested groups that are inside of the
	 *                            group for which to find fields.
	 *
	 * @return  FormField[]  The array of FormField objects in the field group.
	 *
	 * @since   1.7.0
	 */
	public function getGroup($group, $nested = false)
	{
		$fields = array();

		// Get all of the field elements in the field group.
		$elements = $this->findFieldsByGroup($group, $nested);

		// If no field elements were found return empty.
		if (empty($elements))
		{
			return $fields;
		}

		// Build the result array from the found field elements.
		foreach ($elements as $element)
		{
			// Get the field groups for the element.
			$attrs  = $element->xpath('ancestor::fields[@name]/@name');
			$groups = array_map('strval', $attrs ? $attrs : array());
			$group  = implode('.', $groups);

			// If the field is successfully loaded add it to the result array.
			if ($field = $this->loadField($element, $group))
			{
				$fields[$field->id] = $field;
			}
		}

		return $fields;
	}

	/**
	 * Method to get a form field markup for the field input.
	 *
	 * @param   string  $name   The name of the form field.
	 * @param   string  $group  The optional dot-separated form group path on which to find the field.
	 * @param   mixed   $value  The optional value to use as the default for the field.
	 *
	 * @return  string  The form field markup.
	 *
	 * @since   1.7.0
	 */
	public function getInput($name, $group = null, $value = null)
	{
		// Attempt to get the form field.
		if ($field = $this->getField($name, $group, $value))
		{
			return $field->input;
		}

		return '';
	}

	/**
	 * Method to get the label for a field input.
	 *
	 * @param   string  $name   The name of the form field.
	 * @param   string  $group  The optional dot-separated form group path on which to find the field.
	 *
	 * @return  string  The form field label.
	 *
	 * @since   1.7.0
	 */
	public function getLabel($name, $group = null)
	{
		// Attempt to get the form field.
		if ($field = $this->getField($name, $group))
		{
			return $field->label;
		}

		return '';
	}

	/**
	 * Method to get the form name.
	 *
	 * @return  string  The name of the form.
	 *
	 * @since   1.7.0
	 */
	public function getName()
	{
		return $this->name;
	}

	/**
	 * Method to get the value of a field.
	 *
	 * @param   string  $name     The name of the field for which to get the value.
	 * @param   string  $group    The optional dot-separated form group path on which to get the value.
	 * @param   mixed   $default  The optional default value of the field value is empty.
	 *
	 * @return  mixed  The value of the field or the default value if empty.
	 *
	 * @since   1.7.0
	 */
	public function getValue($name, $group = null, $default = null)
	{
		// If a group is set use it.
		if ($group)
		{
			$return = $this->data->get($group . '.' . $name, $default);
		}
		else
		{
			$return = $this->data->get($name, $default);
		}

		return $return;
	}

	/**
	 * Method to get a control group with label and input.
	 *
	 * @param   string  $name     The name of the field for which to get the value.
	 * @param   string  $group    The optional dot-separated form group path on which to get the value.
	 * @param   mixed   $default  The optional default value of the field value is empty.
	 * @param   array   $options  Any options to be passed into the rendering of the field
	 *
	 * @return  string  A string containing the html for the control goup
	 *
	 * @since   3.2.3
	 */
	public function renderField($name, $group = null, $default = null, $options = array())
	{
		$field = $this->getField($name, $group, $default);

		if ($field)
		{
			return $field->renderField($options);
		}

		return '';
	}

	/**
	 * Method to get all control groups with label and input of a fieldset.
	 *
	 * @param   string  $name     The name of the fieldset for which to get the values.
	 * @param   array   $options  Any options to be passed into the rendering of the field
	 *
	 * @return  string  A string containing the html for the control goups
	 *
	 * @since   3.2.3
	 */
	public function renderFieldset($name, $options = array())
	{
		$fields = $this->getFieldset($name);
		$html = array();

		foreach ($fields as $field)
		{
			$html[] = $field->renderField($options);
		}

		return implode('', $html);
	}

	/**
	 * Method to load the form description from an XML string or object.
	 *
	 * The replace option works per field.  If a field being loaded already exists in the current
	 * form definition then the behavior or load will vary depending upon the replace flag.  If it
	 * is set to true, then the existing field will be replaced in its exact location by the new
	 * field being loaded.  If it is false, then the new field being loaded will be ignored and the
	 * method will move on to the next field to load.
	 *
	 * @param   string  $data     The name of an XML string or object.
	 * @param   string  $replace  Flag to toggle whether form fields should be replaced if a field
	 *                            already exists with the same group/name.
	 * @param   string  $xpath    An optional xpath to search for the fields.
	 *
	 * @return  boolean  True on success, false otherwise.
	 *
	 * @since   1.7.0
	 */
	public function load($data, $replace = true, $xpath = false)
	{
		// If the data to load isn't already an XML element or string return false.
		if ((!($data instanceof \SimpleXMLElement)) && (!is_string($data)))
		{
			return false;
		}

		// Attempt to load the XML if a string.
		if (is_string($data))
		{
			try
			{
				$data = new \SimpleXMLElement($data);
			}
			catch (\Exception $e)
			{
				return false;
			}
		}

		// If we have no XML definition at this point let's make sure we get one.
		if (empty($this->xml))
		{
			// If no XPath query is set to search for fields, and we have a <form />, set it and return.
			if (!$xpath && ($data->getName() == 'form'))
			{
				$this->xml = $data;

				// Synchronize any paths found in the load.
				$this->syncPaths();

				return true;
			}

			// Create a root element for the form.
			else
			{
				$this->xml = new \SimpleXMLElement('<form></form>');
			}
		}

		// Get the XML elements to load.
		$elements = array();

		if ($xpath)
		{
			$elements = $data->xpath($xpath);
		}
		elseif ($data->getName() == 'form')
		{
			$elements = $data->children();
		}

		// If there is nothing to load return true.
		if (empty($elements))
		{
			return true;
		}

		// Load the found form elements.
		foreach ($elements as $element)
		{
			// Get an array of fields with the correct name.
			$fields = $element->xpath('descendant-or-self::field');

			foreach ($fields as $field)
			{
				// Get the group names as strings for ancestor fields elements.
				$attrs = $field->xpath('ancestor::fields[@name]/@name');
				$groups = array_map('strval', $attrs ? $attrs : array());

				// Check to see if the field exists in the current form.
				if ($current = $this->findField((string) $field['name'], implode('.', $groups)))
				{
					// If set to replace found fields, replace the data and remove the field so we don't add it twice.
					if ($replace)
					{
						$olddom = dom_import_simplexml($current);
						$loadeddom = dom_import_simplexml($field);
						$addeddom = $olddom->ownerDocument->importNode($loadeddom, true);
						$olddom->parentNode->replaceChild($addeddom, $olddom);
						$loadeddom->parentNode->removeChild($loadeddom);
					}
					else
					{
						unset($field);
					}
				}
			}

			// Merge the new field data into the existing XML document.
			self::addNode($this->xml, $element);
		}

		// Synchronize any paths found in the load.
		$this->syncPaths();

		return true;
	}

	/**
	 * Method to load the form description from an XML file.
	 *
	 * The reset option works on a group basis. If the XML file references
	 * groups that have already been created they will be replaced with the
	 * fields in the new XML file unless the $reset parameter has been set
	 * to false.
	 *
	 * @param   string  $file   The filesystem path of an XML file.
	 * @param   string  $reset  Flag to toggle whether form fields should be replaced if a field
	 *                          already exists with the same group/name.
	 * @param   string  $xpath  An optional xpath to search for the fields.
	 *
	 * @return  boolean  True on success, false otherwise.
	 *
	 * @since   1.7.0
	 */
	public function loadFile($file, $reset = true, $xpath = false)
	{
		// Check to see if the path is an absolute path.
		if (!is_file($file))
		{
			// Not an absolute path so let's attempt to find one using JPath.
			$file = Path::find(self::addFormPath(), strtolower($file) . '.xml');

			// If unable to find the file return false.
			if (!$file)
			{
				return false;
			}
		}

		// Attempt to load the XML file.
		$xml = simplexml_load_file($file);

		return $this->load($xml, $reset, $xpath);
	}

	/**
	 * Method to remove a field from the form definition.
	 *
	 * @param   string  $name   The name of the form field for which remove.
	 * @param   string  $group  The optional dot-separated form group path on which to find the field.
	 *
	 * @return  boolean  True on success, false otherwise.
	 *
	 * @since   1.7.0
	 * @throws  \UnexpectedValueException
	 */
	public function removeField($name, $group = null)
	{
		// Make sure there is a valid Form XML document.
		if (!($this->xml instanceof \SimpleXMLElement))
		{
			throw new \UnexpectedValueException(sprintf('%s::%s `xml` is not an instance of SimpleXMLElement', get_class($this), __METHOD__));
		}

		// Find the form field element from the definition.
		$element = $this->findField($name, $group);

		// If the element exists remove it from the form definition.
		if ($element instanceof \SimpleXMLElement)
		{
			$dom = dom_import_simplexml($element);
			$dom->parentNode->removeChild($dom);

			return true;
		}

		return false;
	}

	/**
	 * Method to remove a group from the form definition.
	 *
	 * @param   string  $group  The dot-separated form group path for the group to remove.
	 *
	 * @return  boolean  True on success.
	 *
	 * @since   1.7.0
	 * @throws  \UnexpectedValueException
	 */
	public function removeGroup($group)
	{
		// Make sure there is a valid Form XML document.
		if (!($this->xml instanceof \SimpleXMLElement))
		{
			throw new \UnexpectedValueException(sprintf('%s::%s `xml` is not an instance of SimpleXMLElement', get_class($this), __METHOD__));
		}

		// Get the fields elements for a given group.
		$elements = &$this->findGroup($group);

		foreach ($elements as &$element)
		{
			$dom = dom_import_simplexml($element);
			$dom->parentNode->removeChild($dom);
		}

		return true;
	}

	/**
	 * Method to reset the form data store and optionally the form XML definition.
	 *
	 * @param   boolean  $xml  True to also reset the XML form definition.
	 *
	 * @return  boolean  True on success.
	 *
	 * @since   1.7.0
	 */
	public function reset($xml = false)
	{
		unset($this->data);
		$this->data = new Registry;

		if ($xml)
		{
			unset($this->xml);
			$this->xml = new \SimpleXMLElement('<form></form>');
		}

		return true;
	}

	/**
	 * Method to set a field XML element to the form definition.  If the replace flag is set then
	 * the field will be set whether it already exists or not.  If it isn't set, then the field
	 * will not be replaced if it already exists.
	 *
	 * @param   \SimpleXMLElement  $element   The XML element object representation of the form field.
	 * @param   string             $group     The optional dot-separated form group path on which to set the field.
	 * @param   boolean            $replace   True to replace an existing field if one already exists.
	 * @param   string             $fieldset  The name of the fieldset we are adding the field to.
	 *
	 * @return  boolean  True on success.
	 *
	 * @since   1.7.0
	 * @throws  \UnexpectedValueException
	 */
	public function setField(\SimpleXMLElement $element, $group = null, $replace = true, $fieldset = 'default')
	{
		// Make sure there is a valid Form XML document.
		if (!($this->xml instanceof \SimpleXMLElement))
		{
			throw new \UnexpectedValueException(sprintf('%s::%s `xml` is not an instance of SimpleXMLElement', get_class($this), __METHOD__));
		}

		// Find the form field element from the definition.
		$old = $this->findField((string) $element['name'], $group);

		// If an existing field is found and replace flag is false do nothing and return true.
		if (!$replace && !empty($old))
		{
			return true;
		}

		// If an existing field is found and replace flag is true remove the old field.
		if ($replace && !empty($old) && ($old instanceof \SimpleXMLElement))
		{
			$dom = dom_import_simplexml($old);

			// Get the parent element, this should be the fieldset
			$parent   = $dom->parentNode;
			$fieldset = $parent->getAttribute('name');

			$parent->removeChild($dom);
		}

		// Create the search path
		$path = '//';

		if (!empty($group))
		{
			$path .= 'fields[@name="' . $group . '"]/';
		}

		$path .= 'fieldset[@name="' . $fieldset . '"]';

		$fs = $this->xml->xpath($path);

		if (isset($fs[0]) && ($fs[0] instanceof \SimpleXMLElement))
		{
			// Add field to the form.
			self::addNode($fs[0], $element);

			// Synchronize any paths found in the load.
			$this->syncPaths();

			return true;
		}

		// We couldn't find a fieldset to add the field. Now we are checking, if we have set only a group
		if (!empty($group))
		{
			$fields = &$this->findGroup($group);

			// If an appropriate fields element was found for the group, add the element.
			if (isset($fields[0]) && ($fields[0] instanceof \SimpleXMLElement))
			{
				self::addNode($fields[0], $element);
			}

			// Synchronize any paths found in the load.
			$this->syncPaths();

			return true;
		}

		// We couldn't find a parent so we are adding it at root level

		// Add field to the form.
		self::addNode($this->xml, $element);

		// Synchronize any paths found in the load.
		$this->syncPaths();

		return true;
	}

	/**
	 * Method to set an attribute value for a field XML element.
	 *
	 * @param   string  $name       The name of the form field for which to set the attribute value.
	 * @param   string  $attribute  The name of the attribute for which to set a value.
	 * @param   mixed   $value      The value to set for the attribute.
	 * @param   string  $group      The optional dot-separated form group path on which to find the field.
	 *
	 * @return  boolean  True on success.
	 *
	 * @since   1.7.0
	 * @throws  \UnexpectedValueException
	 */
	public function setFieldAttribute($name, $attribute, $value, $group = null)
	{
		// Make sure there is a valid Form XML document.
		if (!($this->xml instanceof \SimpleXMLElement))
		{
			throw new \UnexpectedValueException(sprintf('%s::%s `xml` is not an instance of SimpleXMLElement', get_class($this), __METHOD__));
		}

		// Find the form field element from the definition.
		$element = $this->findField($name, $group);

		// If the element doesn't exist return false.
		if (!($element instanceof \SimpleXMLElement))
		{
			return false;
		}

		// Otherwise set the attribute and return true.
		else
		{
			$element[$attribute] = $value;

			// Synchronize any paths found in the load.
			$this->syncPaths();

			return true;
		}
	}

	/**
	 * Method to set some field XML elements to the form definition.  If the replace flag is set then
	 * the fields will be set whether they already exists or not.  If it isn't set, then the fields
	 * will not be replaced if they already exist.
	 *
	 * @param   array    &$elements  The array of XML element object representations of the form fields.
	 * @param   string   $group      The optional dot-separated form group path on which to set the fields.
	 * @param   boolean  $replace    True to replace existing fields if they already exist.
	 * @param   string   $fieldset   The name of the fieldset we are adding the field to.
	 *
	 * @return  boolean  True on success.
	 *
	 * @since   1.7.0
	 * @throws  \UnexpectedValueException
	 */
	public function setFields(&$elements, $group = null, $replace = true, $fieldset = 'default')
	{
		// Make sure there is a valid Form XML document.
		if (!($this->xml instanceof \SimpleXMLElement))
		{
			throw new \UnexpectedValueException(sprintf('%s::%s `xml` is not an instance of SimpleXMLElement', get_class($this), __METHOD__));
		}

		// Make sure the elements to set are valid.
		foreach ($elements as $element)
		{
			if (!($element instanceof \SimpleXMLElement))
			{
				throw new \UnexpectedValueException(sprintf('%s::%s `xml` is not an instance of SimpleXMLElement', get_class($this), __METHOD__));
			}
		}

		// Set the fields.
		$return = true;

		foreach ($elements as $element)
		{
			if (!$this->setField($element, $group, $replace, $fieldset))
			{
				$return = false;
			}
		}

		// Synchronize any paths found in the load.
		$this->syncPaths();

		return $return;
	}

	/**
	 * Method to set the value of a field. If the field does not exist in the form then the method
	 * will return false.
	 *
	 * @param   string  $name   The name of the field for which to set the value.
	 * @param   string  $group  The optional dot-separated form group path on which to find the field.
	 * @param   mixed   $value  The value to set for the field.
	 *
	 * @return  boolean  True on success.
	 *
	 * @since   1.7.0
	 */
	public function setValue($name, $group = null, $value = null)
	{
		// If the field does not exist return false.
		if (!$this->findField($name, $group))
		{
			return false;
		}

		// If a group is set use it.
		if ($group)
		{
			$this->data->set($group . '.' . $name, $value);
		}
		else
		{
			$this->data->set($name, $value);
		}

		return true;
	}

	/**
	 * Method to process the form data.
	 *
	 * @param   array   $data   An array of field values to filter.
	 * @param   string  $group  The dot-separated form group path on which to filter the fields.
	 *
	 * @return  mixed  Array or false.
	 *
	 * @since   4.0.0
	 */
	public function process($data, $group = null)
	{
		$data = $this->filter($data, $group);

		$valid = $this->validate($data, $group);

		if (!$valid)
		{
			return $valid;
		}

		return $this->postProcess($data, $group);
	}

	/**
	 * Method to filter the form data.
	 *
	 * @param   array   $data   An array of field values to filter.
	 * @param   string  $group  The dot-separated form group path on which to filter the fields.
	 *
	 * @return  mixed  Array or false.
	 *
	 * @since   4.0.0
	 */
	public function filter($data, $group = null)
	{
		// Make sure there is a valid Form XML document.
		if (!($this->xml instanceof \SimpleXMLElement))
		{
			throw new \UnexpectedValueException(sprintf('%s::%s `xml` is not an instance of SimpleXMLElement', get_class($this), __METHOD__));
		}

		$input = new Registry($data);
		$output = new Registry;

		// Get the fields for which to filter the data.
		$fields = $this->findFieldsByGroup($group);

		if (!$fields)
		{
			// PANIC!
			return false;
		}

		// Filter the fields.
		foreach ($fields as $field)
		{
			$name = (string) $field['name'];

			// Get the field groups for the element.
			$attrs = $field->xpath('ancestor::fields[@name]/@name');
			$groups = array_map('strval', $attrs ? $attrs : array());
			$attrGroup = implode('.', $groups);

			$key = $attrGroup ? $attrGroup . '.' . $name : $name;

			// Filter the value if it exists.
			if ($input->exists($key))
			{
				$fieldObj = $this->loadField($field, $group);

				// Only set into the output if the field was supposed to render on the page (i.e. setup returned true)
				if ($fieldObj)
				{
					$output->set($key, $fieldObj->filter($input->get($key, (string) $field['default']), $group, $input));
				}
			}
		}

		return $output->toArray();
	}

	/**
	 * Method to validate form data.
	 *
	 * Validation warnings will be pushed into JForm::errors and should be
	 * retrieved with JForm::getErrors() when validate returns boolean false.
	 *
	 * @param   array   $data   An array of field values to validate.
	 * @param   string  $group  The optional dot-separated form group path on which to filter the
	 *                          fields to be validated.
	 *
	 * @return  boolean  True on success.
	 *
	 * @since   1.7.0
	 */
	public function validate($data, $group = null)
	{
		// Make sure there is a valid Form XML document.
		if (!($this->xml instanceof \SimpleXMLElement))
		{
			throw new \UnexpectedValueException(sprintf('%s::%s `xml` is not an instance of SimpleXMLElement', get_class($this), __METHOD__));
		}

		$return = true;

		// Create an input registry object from the data to validate.
		$input = new Registry($data);

		// Get the fields for which to validate the data.
		$fields = $this->findFieldsByGroup($group);

		if (!$fields)
		{
			// PANIC!
			return false;
		}

		// Validate the fields.
		foreach ($fields as $field)
		{
			$name     = (string) $field['name'];
			$disabled = ((string) $field['disabled'] == 'true' || (string) $field['disabled'] == 'disabled');

			$fieldExistsInRequestData = $input->exists($name) || $input->exists($group . '.' . $name);

			// If the field is disabled but it is passed in the request this is invalid as disabled fields are not added to the request
			if ($disabled && $fieldExistsInRequestData)
			{
				throw new \RuntimeException(Text::sprintf('JLIB_FORM_VALIDATE_FIELD_INVALID', $name));
			}

			// Get the field groups for the element.
			$attrs = $field->xpath('ancestor::fields[@name]/@name');
			$groups = array_map('strval', $attrs ? $attrs : array());
			$attrGroup = implode('.', $groups);

			$key = $attrGroup ? $attrGroup . '.' . $name : $name;

			$fieldObj = $this->loadField($field, $attrGroup);

			if ($fieldObj)
			{
				$valid = $fieldObj->validate($input->get($key), $attrGroup, $input);

				// Check for an error.
				if ($valid instanceof \Exception)
				{
					$this->errors[] = $valid;
					$return         = false;
				}
			}
			elseif (!$fieldObj && $input->exists($key))
			{
				// The field returned false from setup and shouldn't be included in the page body - yet we received
				// a value for it. This is probably some sort of injection attack and should be rejected
				$this->errors[] = new \RuntimeException(Text::sprintf('JLIB_FORM_VALIDATE_FIELD_INVALID', $key));
			}
		}

		return $return;
	}

	/**
	 * Method to post-process form data.
	 *
	 * @param   array   $data   An array of field values to post-process.
	 * @param   string  $group  The optional dot-separated form group path on which to filter the
	 *                          fields to be validated.
	 *
	 * @return  mixed  Array or false.
	 *
	 * @since   4.0
	 */
	public function postProcess($data, $group = null)
	{
		// Make sure there is a valid SimpleXMLElement
		if (!($this->xml instanceof \SimpleXMLElement))
		{
			throw new \UnexpectedValueException(sprintf('%s::%s `xml` is not an instance of SimpleXMLElement', get_class($this), __METHOD__));
		}

		$input = new Registry($data);
		$output = new Registry;

		// Get the fields for which to postProcess the data.
		$fields = $this->findFieldsByGroup($group);

		if (!$fields)
		{
			// PANIC!
			return false;
		}

		// Filter the fields.
		foreach ($fields as $field)
		{
			$name = (string) $field['name'];

			// Get the field groups for the element.
			$attrs = $field->xpath('ancestor::fields[@name]/@name');
			$groups = array_map('strval', $attrs ? $attrs : array());
			$attrGroup = implode('.', $groups);

			$key = $attrGroup ? $attrGroup . '.' . $name : $name;

			// Filter the value if it exists.
			if ($input->exists($key))
			{
				$fieldobj = $this->loadField($field, $group);
				$output->set($key, $fieldobj->postProcess($input->get($key, (string) $field['default']), $group, $input));
			}
		}

		return $output->toArray();
	}

	/**
	 * Method to get a form field represented as an XML element object.
	 *
	 * @param   string  $name   The name of the form field.
	 * @param   string  $group  The optional dot-separated form group path on which to find the field.
	 *
	 * @return  \SimpleXMLElement|boolean  The XML element object for the field or boolean false on error.
	 *
	 * @since   1.7.0
	 */
	protected function findField($name, $group = null)
	{
		$element = false;
		$fields = array();

		// Make sure there is a valid Form XML document.
		if (!($this->xml instanceof \SimpleXMLElement))
		{
			throw new \UnexpectedValueException(sprintf('%s::%s `xml` is not an instance of SimpleXMLElement', get_class($this), __METHOD__));
		}

		// Let's get the appropriate field element based on the method arguments.
		if ($group)
		{
			// Get the fields elements for a given group.
			$elements = &$this->findGroup($group);

			// Get all of the field elements with the correct name for the fields elements.
			foreach ($elements as $el)
			{
				// If there are matching field elements add them to the fields array.
				if ($tmp = $el->xpath('descendant::field[@name="' . $name . '" and not(ancestor::field/form/*)]'))
				{
					$fields = array_merge($fields, $tmp);
				}
			}

			// Make sure something was found.
			if (!$fields)
			{
				return false;
			}

			// Use the first correct match in the given group.
			$groupNames = explode('.', $group);

			foreach ($fields as &$field)
			{
				// Get the group names as strings for ancestor fields elements.
				$attrs = $field->xpath('ancestor::fields[@name]/@name');
				$names = array_map('strval', $attrs ? $attrs : array());

				// If the field is in the exact group use it and break out of the loop.
				if ($names == (array) $groupNames)
				{
					$element = &$field;
					break;
				}
			}
		}
		else
		{
			// Get an array of fields with the correct name.
			$fields = $this->xml->xpath('//field[@name="' . $name . '" and not(ancestor::field/form/*)]');

			// Make sure something was found.
			if (!$fields)
			{
				return false;
			}

			// Search through the fields for the right one.
			foreach ($fields as &$field)
			{
				// If we find an ancestor fields element with a group name then it isn't what we want.
				if ($field->xpath('ancestor::fields[@name]'))
				{
					continue;
				}

				// Found it!
				else
				{
					$element = &$field;
					break;
				}
			}
		}

		return $element;
	}

	/**
	 * Method to get an array of `<field>` elements from the form XML document which are in a specified fieldset by name.
	 *
	 * @param   string  $name  The name of the fieldset.
	 *
	 * @return  \SimpleXMLElement[]|boolean  Boolean false on error or array of SimpleXMLElement objects.
	 *
	 * @since   1.7.0
	 */
	protected function &findFieldsByFieldset($name)
	{
		$false = false;

		// Make sure there is a valid Form XML document.
		if (!($this->xml instanceof \SimpleXMLElement))
		{
			throw new \UnexpectedValueException(sprintf('%s::%s `xml` is not an instance of SimpleXMLElement', get_class($this), __METHOD__));
		}

		/*
		 * Get an array of <field /> elements that are underneath a <fieldset /> element
		 * with the appropriate name attribute, and also any <field /> elements with
		 * the appropriate fieldset attribute. To allow repeatable elements only fields
		 * which are not descendants of other fields are selected.
		 */
		$fields = $this->xml->xpath('(//fieldset[@name="' . $name . '"]//field | //field[@fieldset="' . $name . '"])[not(ancestor::field)]');

		return $fields;
	}

	/**
	 * Method to get an array of `<field>` elements from the form XML document which are in a control group by name.
	 *
	 * @param   mixed    $group   The optional dot-separated form group path on which to find the fields.
	 *                            Null will return all fields. False will return fields not in a group.
	 * @param   boolean  $nested  True to also include fields in nested groups that are inside of the
	 *                            group for which to find fields.
	 *
	 * @return  \SimpleXMLElement[]|boolean  Boolean false on error or array of SimpleXMLElement objects.
	 *
	 * @since   1.7.0
	 */
	protected function &findFieldsByGroup($group = null, $nested = false)
	{
		$false = false;
		$fields = array();

		// Make sure there is a valid Form XML document.
		if (!($this->xml instanceof \SimpleXMLElement))
		{
			throw new \UnexpectedValueException(sprintf('%s::%s `xml` is not an instance of SimpleXMLElement', get_class($this), __METHOD__));
		}

		// Get only fields in a specific group?
		if ($group)
		{
			// Get the fields elements for a given group.
			$elements = &$this->findGroup($group);

			// Get all of the field elements for the fields elements.
			foreach ($elements as $element)
			{
				// If there are field elements add them to the return result.
				if ($tmp = $element->xpath('descendant::field'))
				{
					// If we also want fields in nested groups then just merge the arrays.
					if ($nested)
					{
						$fields = array_merge($fields, $tmp);
					}

					// If we want to exclude nested groups then we need to check each field.
					else
					{
						$groupNames = explode('.', $group);

						foreach ($tmp as $field)
						{
							// Get the names of the groups that the field is in.
							$attrs = $field->xpath('ancestor::fields[@name]/@name');
							$names = array_map('strval', $attrs ? $attrs : array());

							// If the field is in the specific group then add it to the return list.
							if ($names == (array) $groupNames)
							{
								$fields = array_merge($fields, array($field));
							}
						}
					}
				}
			}
		}
		elseif ($group === false)
		{
			// Get only field elements not in a group.
			$fields = $this->xml->xpath('descendant::fields[not(@name)]/field | descendant::fields[not(@name)]/fieldset/field ');
		}
		else
		{
			// Get an array of all the <field /> elements.
			$fields = $this->xml->xpath('//field[not(ancestor::field/form/*)]');
		}

		return $fields;
	}

	/**
	 * Method to get a form field group represented as an XML element object.
	 *
	 * @param   string  $group  The dot-separated form group path on which to find the group.
	 *
	 * @return  \SimpleXMLElement[]|boolean  An array of XML element objects for the group or boolean false on error.
	 *
	 * @since   1.7.0
	 */
	protected function &findGroup($group)
	{
		$false = false;
		$groups = array();
		$tmp = array();

		// Make sure there is a valid Form XML document.
		if (!($this->xml instanceof \SimpleXMLElement))
		{
			throw new \UnexpectedValueException(sprintf('%s::%s `xml` is not an instance of SimpleXMLElement', get_class($this), __METHOD__));
		}

		// Make sure there is actually a group to find.
		$group = explode('.', $group);

		if (!empty($group))
		{
			// Get any fields elements with the correct group name.
			$elements = $this->xml->xpath('//fields[@name="' . (string) $group[0] . '" and not(ancestor::field/form/*)]');

			// Check to make sure that there are no parent groups for each element.
			foreach ($elements as $element)
			{
				if (!$element->xpath('ancestor::fields[@name]'))
				{
					$tmp[] = $element;
				}
			}

			// Iterate through the nested groups to find any matching form field groups.
			for ($i = 1, $n = count($group); $i < $n; $i++)
			{
				// Initialise some loop variables.
				$validNames = array_slice($group, 0, $i + 1);
				$current = $tmp;
				$tmp = array();

				// Check to make sure that there are no parent groups for each element.
				foreach ($current as $element)
				{
					// Get any fields elements with the correct group name.
					$children = $element->xpath('descendant::fields[@name="' . (string) $group[$i] . '"]');

					// For the found fields elements validate that they are in the correct groups.
					foreach ($children as $fields)
					{
						// Get the group names as strings for ancestor fields elements.
						$attrs = $fields->xpath('ancestor-or-self::fields[@name]/@name');
						$names = array_map('strval', $attrs ? $attrs : array());

						// If the group names for the fields element match the valid names at this
						// level add the fields element.
						if ($validNames == $names)
						{
							$tmp[] = $fields;
						}
					}
				}
			}

			// Only include valid XML objects.
			foreach ($tmp as $element)
			{
				if ($element instanceof \SimpleXMLElement)
				{
					$groups[] = $element;
				}
			}
		}

		return $groups;
	}

	/**
	 * Method to load, setup and return a FormField object based on field data.
	 *
	 * @param   string  $element  The XML element object representation of the form field.
	 * @param   string  $group    The optional dot-separated form group path on which to find the field.
	 * @param   mixed   $value    The optional value to use as the default for the field.
	 *
	 * @return  FormField|boolean  The FormField object for the field or boolean false on error.
	 *
	 * @since   1.7.0
	 */
	protected function loadField($element, $group = null, $value = null)
	{
		// Make sure there is a valid SimpleXMLElement.
		if (!($element instanceof \SimpleXMLElement))
		{
			throw new \UnexpectedValueException(sprintf('%s::%s `xml` is not an instance of SimpleXMLElement', get_class($this), __METHOD__));
		}

		// Get the field type.
		$type = $element['type'] ? (string) $element['type'] : 'text';

		// Load the FormField object for the field.
		$field = FormHelper::loadFieldType($type);

		// If the object could not be loaded, get a text field object.
		if ($field === false)
		{
			$field = FormHelper::loadFieldType('text');
		}

		/*
		 * Get the value for the form field if not set.
		 * Default to the translated version of the 'default' attribute
		 * if 'translate_default' attribute if set to 'true' or '1'
		 * else the value of the 'default' attribute for the field.
		 */
		if ($value === null)
		{
			$default = (string) ($element['default'] ? $element['default'] : $element->default);

			if (($translate = $element['translate_default']) && ((string) $translate == 'true' || (string) $translate == '1'))
			{
				$lang = Factory::getLanguage();

				if ($lang->hasKey($default))
				{
					$debug = $lang->setDebug(false);
					$default = Text::_($default);
					$lang->setDebug($debug);
				}
				else
				{
					$default = Text::_($default);
				}
			}

			$value = $this->getValue((string) $element['name'], $group, $default);
		}

		// Setup the FormField object.
		$field->setForm($this);

		if ($field->setup($element, $value, $group))
		{
			return $field;
		}
		else
		{
			return false;
		}
	}

	/**
	 * Method to synchronize any field, form or rule paths contained in the XML document.
	 *
	 * @return  boolean  True on success.
	 *
	 * @since   1.7.0
	 * @todo    Maybe we should receive all addXXXpaths attributes at once?
	 */
	protected function syncPaths()
	{
		// Make sure there is a valid Form XML document.
		if (!($this->xml instanceof \SimpleXMLElement))
		{
			throw new \UnexpectedValueException(sprintf('%s::%s `xml` is not an instance of SimpleXMLElement', get_class($this), __METHOD__));
		}

		// Get any addfieldpath attributes from the form definition.
		$paths = $this->xml->xpath('//*[@addfieldpath]/@addfieldpath');
		$paths = array_map('strval', $paths ? $paths : array());

		// Add the field paths.
		foreach ($paths as $path)
		{
			$path = JPATH_ROOT . '/' . ltrim($path, '/\\');
			self::addFieldPath($path);
		}

		// Get any addformpath attributes from the form definition.
		$paths = $this->xml->xpath('//*[@addformpath]/@addformpath');
		$paths = array_map('strval', $paths ? $paths : array());

		// Add the form paths.
		foreach ($paths as $path)
		{
			$path = JPATH_ROOT . '/' . ltrim($path, '/\\');
			self::addFormPath($path);
		}

		// Get any addrulepath attributes from the form definition.
		$paths = $this->xml->xpath('//*[@addrulepath]/@addrulepath');
		$paths = array_map('strval', $paths ? $paths : array());

		// Add the rule paths.
		foreach ($paths as $path)
		{
			$path = JPATH_ROOT . '/' . ltrim($path, '/\\');
			self::addRulePath($path);
		}

		// Get any addrulepath attributes from the form definition.
		$paths = $this->xml->xpath('//*[@addfilterpath]/@addfilterpath');
		$paths = array_map('strval', $paths ? $paths : array());

		// Add the rule paths.
		foreach ($paths as $path)
		{
			$path = JPATH_ROOT . '/' . ltrim($path, '/\\');
			self::addFilterPath($path);
		}

		// Get any addfieldprefix attributes from the form definition.
		$prefixes = $this->xml->xpath('//*[@addfieldprefix]/@addfieldprefix');
		$prefixes = array_map('strval', $prefixes ? $prefixes : array());

		// Add the field prefixes.
		foreach ($prefixes as $prefix)
		{
			FormHelper::addFieldPrefix($prefix);
		}

		// Get any addformprefix attributes from the form definition.
		$prefixes = $this->xml->xpath('//*[@addformprefix]/@addformprefix');
		$prefixes = array_map('strval', $prefixes ? $prefixes : array());

		// Add the field prefixes.
		foreach ($prefixes as $prefix)
		{
			FormHelper::addFormPrefix($prefix);
		}

		// Get any addruleprefix attributes from the form definition.
		$prefixes = $this->xml->xpath('//*[@addruleprefix]/@addruleprefix');
		$prefixes = array_map('strval', $prefixes ? $prefixes : array());

		// Add the field prefixes.
		foreach ($prefixes as $prefix)
		{
			FormHelper::addRulePrefix($prefix);
		}

<<<<<<< HEAD
		// Get any addruleprefix attributes from the form definition.
		$prefixes = $this->xml->xpath('//*[@addfilterprefix]/@addfilterprefix');
		$prefixes = array_map('strval', $prefixes ? $prefixes : array());
=======
		return true;
	}

	/**
	 * Method to validate a JFormField object based on field data.
	 *
	 * @param   \SimpleXMLElement  $element  The XML element object representation of the form field.
	 * @param   string             $group    The optional dot-separated form group path on which to find the field.
	 * @param   mixed              $value    The optional value to use as the default for the field.
	 * @param   Registry           $input    An optional Registry object with the entire data set to validate
	 *                                      against the entire form.
	 *
	 * @return  boolean  Boolean true if field value is valid, Exception on failure.
	 *
	 * @since   1.7.0
	 * @throws  \InvalidArgumentException
	 * @throws  \UnexpectedValueException
	 */
	protected function validateField(\SimpleXMLElement $element, $group = null, $value = null, Registry $input = null)
	{
		$valid = true;

		// Define field name for messages
		if ($element['label'])
		{
			$fieldLabel = \JText::_($element['label']);
		}
		else
		{
			$fieldLabel = \JText::_($element['name']);
		}

		// Check if the field is required.
		$required = ((string) $element['required'] == 'true' || (string) $element['required'] == 'required');

		if ($input)
		{
			$disabled = ((string) $element['disabled'] == 'true' || (string) $element['disabled'] == 'disabled');

			$fieldExistsInRequestData = $input->exists((string) $element['name']) || $input->exists($group . '.' . (string) $element['name']);

			// If the field is disabled but it is passed in the request this is invalid as disabled fields are not added to the request
			if ($disabled && $fieldExistsInRequestData)
			{
				$message = \JText::sprintf('JLIB_FORM_VALIDATE_FIELD_INVALID', $fieldLabel);

				return new \RuntimeException($message);
			}
		}

		if ($required)
		{
			// If the field is required and the value is empty return an error message.
			if (($value === '') || ($value === null))
			{
				$message = \JText::sprintf('JLIB_FORM_VALIDATE_FIELD_REQUIRED', $fieldLabel);

				return new \RuntimeException($message);
			}
		}

		// Get the field validation rule.
		if ($type = (string) $element['validate'])
		{
			// Load the JFormRule object for the field.
			$rule = $this->loadRuleType($type);

			// If the object could not be loaded return an error message.
			if ($rule === false)
			{
				throw new \UnexpectedValueException(sprintf('%s::validateField() rule `%s` missing.', get_class($this), $type));
			}

			// Run the field validation rule test.
			$valid = $rule->test($element, $value, $group, $input, $this);

			// Check for an error in the validation test.
			if ($valid instanceof \Exception)
			{
				return $valid;
			}
		}

		if ($valid !== false && $element['type'] == 'subform')
		{
			$field   = $this->loadField($element);
			$subForm = $field->loadSubForm();

			if ($field->multiple)
			{
				foreach ($value as $key => $val)
				{
					$val = (array) $val;

					$valid = $subForm->validate($val);

					if ($valid === false)
					{
						break;
					}
				}
			}
			else
			{
				$valid = $subForm->validate($value);
			}

			if ($valid === false)
			{
				$errors = $subForm->getErrors();

				foreach ($errors as $error)
				{
					return $error;
				}
			}
		}
>>>>>>> a6675bbe

		// Add the field prefixes.
		foreach ($prefixes as $prefix)
		{
<<<<<<< HEAD
			FormHelper::addFilterPrefix($prefix);
=======
			// Does the field have a defined error message?
			$message = (string) $element['message'];

			if ($message)
			{
				$message = \JText::_($element['message']);

				return new \UnexpectedValueException($message);
			}
			else
			{
				$message = \JText::sprintf('JLIB_FORM_VALIDATE_FIELD_INVALID', $fieldLabel);

				return new \UnexpectedValueException($message);
			}
>>>>>>> a6675bbe
		}

		return true;
	}

	/**
	 * Proxy for {@link FormHelper::addFieldPath()}.
	 *
	 * @param   mixed  $new  A path or array of paths to add.
	 *
	 * @return  array  The list of paths that have been added.
	 *
	 * @since   1.7.0
	 */
	public static function addFieldPath($new = null)
	{
		return FormHelper::addFieldPath($new);
	}

	/**
	 * Proxy for FormHelper::addFormPath().
	 *
	 * @param   mixed  $new  A path or array of paths to add.
	 *
	 * @return  array  The list of paths that have been added.
	 *
	 * @see     FormHelper::addFormPath()
	 * @since   1.7.0
	 */
	public static function addFormPath($new = null)
	{
		return FormHelper::addFormPath($new);
	}

	/**
	 * Proxy for FormHelper::addRulePath().
	 *
	 * @param   mixed  $new  A path or array of paths to add.
	 *
	 * @return  array  The list of paths that have been added.
	 *
	 * @see     FormHelper::addRulePath()
	 * @since   1.7.0
	 */
	public static function addRulePath($new = null)
	{
		return FormHelper::addRulePath($new);
	}

	/**
	 * Proxy for FormHelper::addFilterPath().
	 *
	 * @param   mixed  $new  A path or array of paths to add.
	 *
	 * @return  array  The list of paths that have been added.
	 *
	 * @see     FormHelper::addFilterPath()
	 * @since   4.0.0
	 */
	public static function addFilterPath($new = null)
	{
		return FormHelper::addFilterPath($new);
	}

	/**
	 * Method to get an instance of a form.
	 *
	 * @param   string          $name     The name of the form.
	 * @param   string          $data     The name of an XML file or string to load as the form definition.
	 * @param   array           $options  An array of form options.
	 * @param   boolean         $replace  Flag to toggle whether form fields should be replaced if a field
	 *                                    already exists with the same group/name.
	 * @param   string|boolean  $xpath    An optional xpath to search for the fields.
	 *
	 * @return  Form  Form instance.
	 *
	 * @since   1.7.0
	 * @deprecated  5.0 Use the FormFactory service from the container
	 * @throws  \InvalidArgumentException if no data provided.
	 * @throws  \RuntimeException if the form could not be loaded.
	 */
	public static function getInstance($name, $data = null, $options = array(), $replace = true, $xpath = false)
	{
		// Reference to array with form instances
		$forms = &self::$forms;

		// Only instantiate the form if it does not already exist.
		if (!isset($forms[$name]))
		{
			$data = trim($data);

			if (empty($data))
			{
				throw new \InvalidArgumentException(sprintf('%1$s(%2$s, *%3$s*)', __METHOD__, $name, gettype($data)));
			}

			// Instantiate the form.
			$forms[$name] = Factory::getContainer()->get(FormFactoryInterface::class)->createForm($name, $options);

			// Load the data.
			if (substr($data, 0, 1) == '<')
			{
				if ($forms[$name]->load($data, $replace, $xpath) == false)
				{
					throw new \RuntimeException(sprintf('%s() could not load form', __METHOD__));
				}
			}
			else
			{
				if ($forms[$name]->loadFile($data, $replace, $xpath) == false)
				{
					throw new \RuntimeException(sprintf('%s() could not load file', __METHOD__));
				}
			}
		}

		return $forms[$name];
	}

	/**
	 * Adds a new child SimpleXMLElement node to the source.
	 *
	 * @param   \SimpleXMLElement  $source  The source element on which to append.
	 * @param   \SimpleXMLElement  $new     The new element to append.
	 *
	 * @return  void
	 *
	 * @since   1.7.0
	 */
	protected static function addNode(\SimpleXMLElement $source, \SimpleXMLElement $new)
	{
		// Add the new child node.
		$node = $source->addChild($new->getName(), htmlspecialchars(trim($new)));

		// Add the attributes of the child node.
		foreach ($new->attributes() as $name => $value)
		{
			$node->addAttribute($name, $value);
		}

		// Add any children of the new node.
		foreach ($new->children() as $child)
		{
			self::addNode($node, $child);
		}
	}

	/**
	 * Update the attributes of a child node
	 *
	 * @param   \SimpleXMLElement  $source  The source element on which to append the attributes
	 * @param   \SimpleXMLElement  $new     The new element to append
	 *
	 * @return  void
	 *
	 * @since   1.7.0
	 */
	protected static function mergeNode(\SimpleXMLElement $source, \SimpleXMLElement $new)
	{
		// Update the attributes of the child node.
		foreach ($new->attributes() as $name => $value)
		{
			if (isset($source[$name]))
			{
				$source[$name] = (string) $value;
			}
			else
			{
				$source->addAttribute($name, $value);
			}
		}
	}

	/**
	 * Merges new elements into a source `<fields>` element.
	 *
	 * @param   \SimpleXMLElement  $source  The source element.
	 * @param   \SimpleXMLElement  $new     The new element to merge.
	 *
	 * @return  void
	 *
	 * @since   1.7.0
	 */
	protected static function mergeNodes(\SimpleXMLElement $source, \SimpleXMLElement $new)
	{
		// The assumption is that the inputs are at the same relative level.
		// So we just have to scan the children and deal with them.

		// Update the attributes of the child node.
		foreach ($new->attributes() as $name => $value)
		{
			if (isset($source[$name]))
			{
				$source[$name] = (string) $value;
			}
			else
			{
				$source->addAttribute($name, $value);
			}
		}

		foreach ($new->children() as $child)
		{
			$type = $child->getName();
			$name = $child['name'];

			// Does this node exist?
			$fields = $source->xpath($type . '[@name="' . $name . '"]');

			if (empty($fields))
			{
				// This node does not exist, so add it.
				self::addNode($source, $child);
			}
			else
			{
				// This node does exist.
				switch ($type)
				{
					case 'field':
						self::mergeNode($fields[0], $child);
						break;

					default:
						self::mergeNodes($fields[0], $child);
						break;
				}
			}
		}
	}

	/**
	 * Returns the value of an attribute of the form itself
	 *
	 * @param   string  $name     Name of the attribute to get
	 * @param   mixed   $default  Optional value to return if attribute not found
	 *
	 * @return  mixed             Value of the attribute / default
	 *
	 * @since   3.2
	 */
	public function getAttribute($name, $default = null)
	{
		if ($this->xml instanceof \SimpleXMLElement)
		{
			$value = $this->xml->attributes()->$name;

			if ($value !== null)
			{
				return (string) $value;
			}
		}

		return $default;
	}

	/**
	 * Getter for the form data
	 *
	 * @return   Registry  Object with the data
	 *
	 * @since    3.2
	 */
	public function getData()
	{
		return $this->data;
	}

	/**
	 * Method to get the XML form object
	 *
	 * @return  \SimpleXMLElement  The form XML object
	 *
	 * @since   3.2
	 */
	public function getXml()
	{
		return $this->xml;
	}

	/**
	 * Method to get a form field represented as an XML element object.
	 *
	 * @param   string  $name   The name of the form field.
	 * @param   string  $group  The optional dot-separated form group path on which to find the field.
	 *
	 * @return  \SimpleXMLElement|boolean  The XML element object for the field or boolean false on error.
	 *
	 * @since   3.7.0
	 */
	public function getFieldXml($name, $group = null)
	{
		return $this->findField($name, $group);
	}
}<|MERGE_RESOLUTION|>--- conflicted
+++ resolved
@@ -1194,6 +1194,17 @@
 		foreach ($fields as $field)
 		{
 			$name     = (string) $field['name'];
+
+			// Define field name for messages
+			if ($field['label'])
+			{
+				$fieldLabel = \JText::_($field['label']);
+			}
+			else
+			{
+				$fieldLabel = \JText::_($name);
+			}
+
 			$disabled = ((string) $field['disabled'] == 'true' || (string) $field['disabled'] == 'disabled');
 
 			$fieldExistsInRequestData = $input->exists($name) || $input->exists($group . '.' . $name);
@@ -1201,7 +1212,7 @@
 			// If the field is disabled but it is passed in the request this is invalid as disabled fields are not added to the request
 			if ($disabled && $fieldExistsInRequestData)
 			{
-				throw new \RuntimeException(Text::sprintf('JLIB_FORM_VALIDATE_FIELD_INVALID', $name));
+				throw new \RuntimeException(Text::sprintf('JLIB_FORM_VALIDATE_FIELD_INVALID', $fieldLabel));
 			}
 
 			// Get the field groups for the element.
@@ -1732,152 +1743,14 @@
 			FormHelper::addRulePrefix($prefix);
 		}
 
-<<<<<<< HEAD
 		// Get any addruleprefix attributes from the form definition.
 		$prefixes = $this->xml->xpath('//*[@addfilterprefix]/@addfilterprefix');
 		$prefixes = array_map('strval', $prefixes ? $prefixes : array());
-=======
-		return true;
-	}
-
-	/**
-	 * Method to validate a JFormField object based on field data.
-	 *
-	 * @param   \SimpleXMLElement  $element  The XML element object representation of the form field.
-	 * @param   string             $group    The optional dot-separated form group path on which to find the field.
-	 * @param   mixed              $value    The optional value to use as the default for the field.
-	 * @param   Registry           $input    An optional Registry object with the entire data set to validate
-	 *                                      against the entire form.
-	 *
-	 * @return  boolean  Boolean true if field value is valid, Exception on failure.
-	 *
-	 * @since   1.7.0
-	 * @throws  \InvalidArgumentException
-	 * @throws  \UnexpectedValueException
-	 */
-	protected function validateField(\SimpleXMLElement $element, $group = null, $value = null, Registry $input = null)
-	{
-		$valid = true;
-
-		// Define field name for messages
-		if ($element['label'])
-		{
-			$fieldLabel = \JText::_($element['label']);
-		}
-		else
-		{
-			$fieldLabel = \JText::_($element['name']);
-		}
-
-		// Check if the field is required.
-		$required = ((string) $element['required'] == 'true' || (string) $element['required'] == 'required');
-
-		if ($input)
-		{
-			$disabled = ((string) $element['disabled'] == 'true' || (string) $element['disabled'] == 'disabled');
-
-			$fieldExistsInRequestData = $input->exists((string) $element['name']) || $input->exists($group . '.' . (string) $element['name']);
-
-			// If the field is disabled but it is passed in the request this is invalid as disabled fields are not added to the request
-			if ($disabled && $fieldExistsInRequestData)
-			{
-				$message = \JText::sprintf('JLIB_FORM_VALIDATE_FIELD_INVALID', $fieldLabel);
-
-				return new \RuntimeException($message);
-			}
-		}
-
-		if ($required)
-		{
-			// If the field is required and the value is empty return an error message.
-			if (($value === '') || ($value === null))
-			{
-				$message = \JText::sprintf('JLIB_FORM_VALIDATE_FIELD_REQUIRED', $fieldLabel);
-
-				return new \RuntimeException($message);
-			}
-		}
-
-		// Get the field validation rule.
-		if ($type = (string) $element['validate'])
-		{
-			// Load the JFormRule object for the field.
-			$rule = $this->loadRuleType($type);
-
-			// If the object could not be loaded return an error message.
-			if ($rule === false)
-			{
-				throw new \UnexpectedValueException(sprintf('%s::validateField() rule `%s` missing.', get_class($this), $type));
-			}
-
-			// Run the field validation rule test.
-			$valid = $rule->test($element, $value, $group, $input, $this);
-
-			// Check for an error in the validation test.
-			if ($valid instanceof \Exception)
-			{
-				return $valid;
-			}
-		}
-
-		if ($valid !== false && $element['type'] == 'subform')
-		{
-			$field   = $this->loadField($element);
-			$subForm = $field->loadSubForm();
-
-			if ($field->multiple)
-			{
-				foreach ($value as $key => $val)
-				{
-					$val = (array) $val;
-
-					$valid = $subForm->validate($val);
-
-					if ($valid === false)
-					{
-						break;
-					}
-				}
-			}
-			else
-			{
-				$valid = $subForm->validate($value);
-			}
-
-			if ($valid === false)
-			{
-				$errors = $subForm->getErrors();
-
-				foreach ($errors as $error)
-				{
-					return $error;
-				}
-			}
-		}
->>>>>>> a6675bbe
 
 		// Add the field prefixes.
 		foreach ($prefixes as $prefix)
 		{
-<<<<<<< HEAD
 			FormHelper::addFilterPrefix($prefix);
-=======
-			// Does the field have a defined error message?
-			$message = (string) $element['message'];
-
-			if ($message)
-			{
-				$message = \JText::_($element['message']);
-
-				return new \UnexpectedValueException($message);
-			}
-			else
-			{
-				$message = \JText::sprintf('JLIB_FORM_VALIDATE_FIELD_INVALID', $fieldLabel);
-
-				return new \UnexpectedValueException($message);
-			}
->>>>>>> a6675bbe
 		}
 
 		return true;
