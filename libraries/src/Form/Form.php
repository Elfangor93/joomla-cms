--- conflicted
+++ resolved
@@ -568,45 +568,6 @@
 	 * @param   string  $name     The name of the field for which to get the value.
 	 * @param   string  $group    The optional dot-separated form group path on which to get the value.
 	 * @param   mixed   $default  The optional default value of the field value is empty.
-<<<<<<< HEAD
-=======
-	 *
-	 * @return  string  A string containing the html for the control group
-	 *
-	 * @since      3.2
-	 * @deprecated 3.2.3  Use renderField() instead of getControlGroup
-	 */
-	public function getControlGroup($name, $group = null, $default = null)
-	{
-		\JLog::add('Form->getControlGroup() is deprecated use Form->renderField().', \JLog::WARNING, 'deprecated');
-
-		return $this->renderField($name, $group, $default);
-	}
-
-	/**
-	 * Method to get all control groups with label and input of a fieldset.
-	 *
-	 * @param   string  $name  The name of the fieldset for which to get the values.
-	 *
-	 * @return  string  A string containing the html for the control groups
-	 *
-	 * @since      3.2
-	 * @deprecated 3.2.3 Use renderFieldset() instead of getControlGroups
-	 */
-	public function getControlGroups($name)
-	{
-		\JLog::add('Form->getControlGroups() is deprecated use Form->renderFieldset().', \JLog::WARNING, 'deprecated');
-
-		return $this->renderFieldset($name);
-	}
-
-	/**
-	 * Method to get a control group with label and input.
-	 *
-	 * @param   string  $name     The name of the field for which to get the value.
-	 * @param   string  $group    The optional dot-separated form group path on which to get the value.
-	 * @param   mixed   $default  The optional default value of the field value is empty.
->>>>>>> c3c4b941
 	 * @param   array   $options  Any options to be passed into the rendering of the field
 	 *
 	 * @return  string  A string containing the html for the control goup
