--- conflicted
+++ resolved
@@ -2216,22 +2216,14 @@
 			{
 				if ($forms[$name]->load($data, $replace, $xpath) == false)
 				{
-<<<<<<< HEAD
-					throw new \RuntimeException('Form::getInstance could not load form');
-=======
 					throw new \RuntimeException(sprintf('%s() could not load form', __METHOD__));
->>>>>>> 0531d2f3
 				}
 			}
 			else
 			{
 				if ($forms[$name]->loadFile($data, $replace, $xpath) == false)
 				{
-<<<<<<< HEAD
-					throw new \RuntimeException('Form::getInstance could not load file');
-=======
 					throw new \RuntimeException(sprintf('%s() could not load file', __METHOD__));
->>>>>>> 0531d2f3
 				}
 			}
 		}
