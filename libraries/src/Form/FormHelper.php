--- conflicted
+++ resolved
@@ -372,18 +372,11 @@
 		// Add the new paths to the stack if not already there.
 		foreach ($new as $path)
 		{
-<<<<<<< HEAD
+			$path = \trim($path);
+
 			if (!\in_array($path, $paths))
 			{
-				array_unshift($paths, trim($path));
-			}
-=======
-			$path = trim($path);
->>>>>>> e5dc4beb
-
-			if (!in_array($path, $paths))
-			{
-				array_unshift($paths, $path);
+				\array_unshift($paths, $path);
 			}
 		}
 
