<?php
/**
 * Joomla! Content Management System
 *
 * @copyright  Copyright (C) 2005 - 2019 Open Source Matters, Inc. All rights reserved.
 * @license    GNU General Public License version 2 or later; see LICENSE.txt
 */

namespace Joomla\CMS\Form\Rule;

defined('JPATH_PLATFORM') or die;

use Joomla\CMS\Component\ComponentHelper;
use Joomla\CMS\Factory;
use Joomla\CMS\Form\Form;
use Joomla\CMS\Form\FormRule;
use Joomla\CMS\String\PunycodeHelper;
use Joomla\Registry\Registry;

/**
 * Form Rule class for the Joomla Platform.
 *
 * @since  1.7.0
 */
class EmailRule extends FormRule
{
	/**
	 * The regular expression to use in testing a form field value.
	 *
	 * @var    string
<<<<<<< HEAD
	 * @since  11.1
	 * @link   https://www.w3.org/TR/html/sec-forms.html#email-state-typeemail
=======
	 * @since  1.7.0
	 * @link   http://www.w3.org/TR/html-markup/input.email.html
>>>>>>> ee993cb3
	 */
	protected $regex = "^[a-zA-Z0-9.!#$%&'*+\/=?^_`{|}~-]+@[a-zA-Z0-9](?:[a-zA-Z0-9-]{0,61}[a-zA-Z0-9])"
			. "?(?:\.[a-zA-Z0-9](?:[a-zA-Z0-9-]{0,61}[a-zA-Z0-9])?)*$";

	/**
	 * Method to test the email address and optionally check for uniqueness.
	 *
	 * @param   \SimpleXMLElement  $element  The SimpleXMLElement object representing the `<field>` tag for the form field object.
	 * @param   mixed              $value    The form field value to validate.
	 * @param   string             $group    The field name group control value. This acts as an array container for the field.
	 *                                       For example if the field has name="foo" and the group value is set to "bar" then the
	 *                                       full field name would end up being "bar[foo]".
	 * @param   Registry           $input    An optional Registry object with the entire data set to validate against the entire form.
	 * @param   Form               $form     The form object for which the field is being tested.
	 *
	 * @return  mixed  Boolean true if field value is valid, Exception on failure.
	 *
	 * @since   1.7.0
	 */
	public function test(\SimpleXMLElement $element, $value, $group = null, Registry $input = null, Form $form = null)
	{
		// If the field is empty and not required, the field is valid.
		$required = ((string) $element['required'] == 'true' || (string) $element['required'] == 'required');

		if (!$required && empty($value))
		{
			return true;
		}

		// If the tld attribute is present, change the regular expression to require at least 2 characters for it.
		$tld = ((string) $element['tld'] == 'tld' || (string) $element['tld'] == 'required');

		if ($tld)
		{
			$this->regex = "^[a-zA-Z0-9.!#$%&'*+/=?^_`{|}~-]+@[a-zA-Z0-9](?:[a-zA-Z0-9-]{0,61}[a-zA-Z0-9])"
				. '?(?:\.[a-zA-Z0-9](?:[a-zA-Z0-9-]{0,61}[a-zA-Z0-9])?)+$';
		}

		// Determine if the multiple attribute is present
		$multiple = ((string) $element['multiple'] == 'true' || (string) $element['multiple'] == 'multiple');

		if (!$multiple)
		{
			// Handle idn email addresses by converting to punycode.
			$value = PunycodeHelper::emailToPunycode($value);

			// Test the value against the regular expression.
			if (!parent::test($element, $value, $group, $input, $form))
			{
				return new \UnexpectedValueException(\JText::_('JLIB_DATABASE_ERROR_VALID_MAIL'));
			}
		}
		else
		{
			$values = explode(',', $value);

			foreach ($values as $value)
			{
				// Handle idn email addresses by converting to punycode.
				$value = PunycodeHelper::emailToPunycode($value);

				// Test the value against the regular expression.
				if (!parent::test($element, $value, $group, $input, $form))
				{
					return new \UnexpectedValueException(\JText::_('JLIB_DATABASE_ERROR_VALID_MAIL'));
				}
			}
		}

		/**
		 * validDomains value should consist of component name and the name of domain list field in component's configuration, separated by a dot.
		 * This allows different components and contexts to use different lists.
		 * If value is incomplete, com_users.domains is used as fallback.
		 */
		$validDomains = (isset($element['validDomains']) && $element['validDomains'] != 'false');

		if ($validDomains && !$multiple)
		{
			$config = explode('.', $element['validDomains'], 2);

			if (count($config) > 1)
			{
				$domains = ComponentHelper::getParams($config[0])->get($config[1]);
			}
			else
			{
				$domains = ComponentHelper::getParams('com_users')->get('domains');
			}

			if ($domains)
			{
				$emailDomain = explode('@', $value);
				$emailDomain = $emailDomain[1];
				$emailParts  = array_reverse(explode('.', $emailDomain));
				$emailCount  = count($emailParts);
				$allowed     = true;

				foreach ($domains as $domain)
				{
					$domainParts = array_reverse(explode('.', $domain->name));
					$status      = 0;

					// Don't run if the email has less segments than the rule.
					if ($emailCount < count($domainParts))
					{
						continue;
					}

					foreach ($emailParts as $key => $emailPart)
					{
						if (!isset($domainParts[$key]) || $domainParts[$key] == $emailPart || $domainParts[$key] == '*')
						{
							$status++;
						}
					}

					// All segments match, check whether to allow the domain or not.
					if ($status === $emailCount)
					{
						if ($domain->rule == 0)
						{
							$allowed = false;
						}
						else
						{
							$allowed = true;
						}
					}
				}

				// If domain is not allowed, fail validation. Otherwise continue.
				if (!$allowed)
				{
					return new \UnexpectedValueException(\JText::sprintf('JGLOBAL_EMAIL_DOMAIN_NOT_ALLOWED', $emailDomain));
				}
			}
		}

		// Check if we should test for uniqueness. This only can be used if multiple is not true
		$unique = ((string) $element['unique'] == 'true' || (string) $element['unique'] == 'unique');

		if ($unique && !$multiple)
		{
			// Get the database object and a new query object.
			$db = Factory::getDbo();
			$query = $db->getQuery(true);

			// Build the query.
			$query->select('COUNT(*)')
				->from('#__users')
				->where('email = ' . $db->quote($value));

			// Get the extra field check attribute.
			$userId = ($form instanceof Form) ? $form->getValue('id') : '';
			$query->where($db->quoteName('id') . ' <> ' . (int) $userId);

			// Set and query the database.
			$db->setQuery($query);
			$duplicate = (bool) $db->loadResult();

			if ($duplicate)
			{
				return new \UnexpectedValueException(\JText::_('JLIB_DATABASE_ERROR_EMAIL_INUSE'));
			}
		}

		return true;
	}
}<|MERGE_RESOLUTION|>--- conflicted
+++ resolved
@@ -28,13 +28,8 @@
 	 * The regular expression to use in testing a form field value.
 	 *
 	 * @var    string
-<<<<<<< HEAD
-	 * @since  11.1
-	 * @link   https://www.w3.org/TR/html/sec-forms.html#email-state-typeemail
-=======
 	 * @since  1.7.0
 	 * @link   http://www.w3.org/TR/html-markup/input.email.html
->>>>>>> ee993cb3
 	 */
 	protected $regex = "^[a-zA-Z0-9.!#$%&'*+\/=?^_`{|}~-]+@[a-zA-Z0-9](?:[a-zA-Z0-9-]{0,61}[a-zA-Z0-9])"
 			. "?(?:\.[a-zA-Z0-9](?:[a-zA-Z0-9-]{0,61}[a-zA-Z0-9])?)*$";
