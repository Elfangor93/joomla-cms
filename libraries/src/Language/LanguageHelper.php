--- conflicted
+++ resolved
@@ -425,9 +425,9 @@
 	 * @param   string   $fileName  The language ini file path.
 	 * @param   boolean  $debug     If set to true debug language ini file.
 	 *
-	 * @return  boolean  True if saved, false otherwise.
-	 *
-	 * @since   __DEPLOY_VERSION__
+	 * @return  array  The strings parsed.
+	 *
+	 * @since   3.9.0
 	 */
 	public static function parseIniFile($fileName, $debug = false)
 	{
@@ -485,11 +485,7 @@
 		// Write override.ini file with the strings.
 		$registry = new Registry($strings);
 
-<<<<<<< HEAD
-		return File::write($filename, $registry->toString('INI'));
-=======
-		return \JFile::write($fileName, $registry->toString('INI'));
->>>>>>> 41ab30cd
+		return File::write($fileName, $registry->toString('INI'));
 	}
 
 	/**
