--- conflicted
+++ resolved
@@ -425,11 +425,7 @@
 	 * @param   string   $fileName  The language ini file path.
 	 * @param   boolean  $debug     If set to true debug language ini file.
 	 *
-<<<<<<< HEAD
 	 * @return  array  The strings parsed.
-=======
-	 * @return  boolean  True if saved, false otherwise.
->>>>>>> bad96124
 	 *
 	 * @since   3.9.0
 	 */
@@ -441,11 +437,7 @@
 			return array();
 		}
 
-<<<<<<< HEAD
-		// @deprecated __DEPLOY_VERSION__ Usage of "_QQ_" is deprecated. Use escaped double quotes (\") instead.
-=======
 		// @deprecated 3.9.0 Usage of "_QQ_" is deprecated. Use escaped double quotes (\") instead.
->>>>>>> bad96124
 		if (!defined('_QQ_'))
 		{
 			define('_QQ_', '"');
@@ -507,11 +499,7 @@
 		// Write override.ini file with the strings.
 		$registry = new Registry($strings);
 
-<<<<<<< HEAD
 		return File::write($fileName, $registry->toString('INI'));
-=======
-		return \JFile::write($fileName, $registry->toString('INI'));
->>>>>>> bad96124
 	}
 
 	/**
