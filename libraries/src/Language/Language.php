--- conflicted
+++ resolved
@@ -781,35 +781,12 @@
 	 */
 	protected function parse($fileName)
 	{
-		$strings = \JLanguageHelper::parseIniFile($fileName, $this->debug);
+		$strings = LanguageHelper::parseIniFile($fileName, $this->debug);
 
 		// Debug the ini file if needed.
 		if ($this->debug === true && file_exists($fileName))
 		{
-<<<<<<< HEAD
-			$contents = file_get_contents($filename);
-			$contents = str_replace('"_QQ_"', '\\"', $contents);
-			$strings  = @parse_ini_string($contents, INI_SCANNER_RAW);
-		}
-		else
-		{
-			$strings = @parse_ini_file($filename);
-		}
-
-		if (!is_array($strings))
-		{
-			$strings = array();
-		}
-
-		// Restore error tracking to what it was before.
-		if ($this->debug)
-		{
-			ini_set('track_errors', $trackErrors);
-
-			$this->debugFile($filename);
-=======
 			$this->debugFile($fileName);
->>>>>>> 41ab30cd
 		}
 
 		return $strings;
