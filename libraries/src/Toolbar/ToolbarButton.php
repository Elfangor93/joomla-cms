--- conflicted
+++ resolved
@@ -8,15 +8,11 @@
 
 namespace Joomla\CMS\Toolbar;
 
-<<<<<<< HEAD
+defined('JPATH_PLATFORM') or die;
+
 use Joomla\CMS\Language\Text;
 use Joomla\CMS\Layout\FileLayout;
 use Joomla\Utilities\ArrayHelper;
-=======
-defined('JPATH_PLATFORM') or die;
->>>>>>> eb12f41c
-
-use Joomla\CMS\Layout\FileLayout;
 
 /**
  * The ToolbarButton class.
