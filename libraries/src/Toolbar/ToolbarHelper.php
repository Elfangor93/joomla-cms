<?php
/**
<<<<<<< HEAD
 * @package    Joomla.Libraries
=======
 * Joomla! Content Management System
>>>>>>> 90b027d8
 *
 * @copyright  Copyright (C) 2005 - 2019 Open Source Matters, Inc. All rights reserved.
 * @license    GNU General Public License version 2 or later; see LICENSE.txt
 */

namespace Joomla\CMS\Toolbar;

\defined('_JEXEC') or die;

use Joomla\CMS\Factory;
use Joomla\CMS\Language\Text;
use Joomla\CMS\Layout\FileLayout;
use Joomla\CMS\Table\Table;
use Joomla\CMS\Uri\Uri;

/**
 * Utility class for the button bar.
 *
 * @since  1.5
 */
abstract class ToolbarHelper
{
	/**
	 * Title cell.
	 * For the title and toolbar to be rendered correctly,
	 * this title function must be called before the starttable function and the toolbars icons
	 * this is due to the nature of how the css has been used to position the title in respect to the toolbar.
	 *
	 * @param   string  $title  The title.
	 * @param   string  $icon   The space-separated names of the image.
	 *
	 * @return  void
	 *
	 * @since   1.5
	 */
	public static function title($title, $icon = 'generic.png')
	{
		$layout = new FileLayout('joomla.toolbar.title');
		$html   = $layout->render(array('title' => $title, 'icon' => $icon));

		$app = Factory::getApplication();
		$app->JComponentTitle = $html;
		Factory::getDocument()->setTitle(strip_tags($title) . ' - ' . $app->get('sitename') . ' - ' . Text::_('JADMINISTRATION'));
	}

	/**
	 * Writes a spacer cell.
	 *
	 * @param   string  $width  The width for the cell
	 *
	 * @return  void
	 *
	 * @since   1.5
	 */
	public static function spacer($width = '')
	{
		$bar = Toolbar::getInstance('toolbar');

		// Add a spacer.
		$bar->appendButton('Separator', 'spacer', $width);
	}

	/**
	 * Writes a divider between menu buttons
	 *
	 * @return  void
	 *
	 * @since   1.5
	 */
	public static function divider()
	{
		$bar = Toolbar::getInstance('toolbar');

		// Add a divider.
		$bar->appendButton('Separator', 'divider');
	}

	/**
	 * Writes a custom option and task button for the button bar.
	 *
	 * @param   string  $task        The task to perform (picked up by the switch($task) blocks).
	 * @param   string  $icon        The image to display.
	 * @param   string  $iconOver    The image to display when moused over.
	 * @param   string  $alt         The alt text for the icon image.
	 * @param   bool    $listSelect  True if required to check that a standard list item is checked.
	 * @param   string  $formId      The id of action form.
	 *
	 * @return  void
	 *
	 * @since   1.5
	 */
	public static function custom($task = '', $icon = '', $iconOver = '', $alt = '', $listSelect = true, $formId = null)
	{
		$bar = Toolbar::getInstance('toolbar');

		// Strip extension.
		$icon = preg_replace('#\.[^.]*$#', '', $icon);

		// Add a standard button.
		$bar->appendButton('Standard', $icon, $alt, $task, $listSelect, $formId);
	}

	/**
	 * Writes a preview button for a given option (opens a popup window).
	 *
	 * @param   string   $url            The name of the popup file (excluding the file extension)
	 * @param   bool     $updateEditors  Unused
	 * @param   string   $icon           The image to display.
	 * @param   integer  $bodyHeight     The body height of the preview popup
	 * @param   integer  $modalWidth     The modal width of the preview popup
	 *
	 * @return  void
	 *
	 * @since   1.5
	 */
	public static function preview($url = '', $updateEditors = false, $icon = 'preview', $bodyHeight = null, $modalWidth = null)
	{
		$bar = Toolbar::getInstance('toolbar');

		// Add a preview button.
		$bar->appendButton('Popup', $icon, 'Preview', $url . '&task=preview', 640, 480, $bodyHeight, $modalWidth);
	}

	/**
	 * Writes a help button for a given option (opens a popup window).
	 *
	 * @param   string  $ref        The name of the popup file (excluding the file extension for an xml file).
	 * @param   bool    $com        Use the help file in the component directory.
	 * @param   string  $override   Use this URL instead of any other
	 * @param   string  $component  Name of component to get Help (null for current component)
	 *
	 * @return  void
	 *
	 * @since   1.5
	 */
	public static function help($ref, $com = false, $override = null, $component = null)
	{
		$bar = Toolbar::getInstance('toolbar');

		// Add a help button.
		$bar->appendButton('Help', $ref, $com, $override, $component);
	}

	/**
	 * Writes a cancel button that will go back to the previous page without doing
	 * any other operation.
	 *
	 * @param   string  $alt   Alternative text.
	 * @param   string  $href  URL of the href attribute.
	 *
	 * @return  void
	 *
	 * @since   1.5
	 */
	public static function back($alt = 'JTOOLBAR_BACK', $href = 'javascript:history.back();')
	{
		$bar = Toolbar::getInstance('toolbar');

		// Add a back button.
		$bar->appendButton('Link', 'back', $alt, $href);
	}

	/**
	 * Creates a button to redirect to a link
	 *
	 * @param   string  $url   The link url
	 * @param   string  $text  Button text
	 * @param   string  $name  Name to be used as apart of the id
	 *
	 * @return  void
	 *
	 * @since   3.5
	 */
	public static function link($url, $text, $name = 'link')
	{
		$bar = Toolbar::getInstance('toolbar');

		$bar->appendButton('Link', $name, $text, $url);
	}

	/**
	 * Writes a media_manager button.
	 *
	 * @param   string  $directory  The subdirectory to upload the media to.
	 * @param   string  $alt        An override for the alt text.
	 *
	 * @return  void
	 *
	 * @since   1.5
	 */
	public static function media_manager($directory = '', $alt = 'JTOOLBAR_UPLOAD')
	{
		$bar = Toolbar::getInstance('toolbar');

		// Add an upload button.
		$bar->appendButton('Popup', 'upload', $alt, 'index.php?option=com_media&tmpl=component&task=popupUpload&folder=' . $directory, 800, 520);
	}

	/**
	 * Writes a common 'default' button for a record.
	 *
	 * @param   string  $task  An override for the task.
	 * @param   string  $alt   An override for the alt text.
	 *
	 * @return  void
	 *
	 * @since   1.5
	 */
	public static function makeDefault($task = 'default', $alt = 'JTOOLBAR_DEFAULT')
	{
		$bar = Toolbar::getInstance('toolbar');

		// Add a default button.
		$bar->appendButton('Standard', 'default', $alt, $task, true);
	}

	/**
	 * Writes a common 'assign' button for a record.
	 *
	 * @param   string  $task  An override for the task.
	 * @param   string  $alt   An override for the alt text.
	 *
	 * @return  void
	 *
	 * @since   1.5
	 */
	public static function assign($task = 'assign', $alt = 'JTOOLBAR_ASSIGN')
	{
		$bar = Toolbar::getInstance('toolbar');

		// Add an assign button.
		$bar->appendButton('Standard', 'assign', $alt, $task, true);
	}

	/**
	 * Writes the common 'new' icon for the button bar.
	 *
	 * @param   string   $task   An override for the task.
	 * @param   string   $alt    An override for the alt text.
	 * @param   boolean  $check  True if required to check that a standard list item is checked.
	 *
	 * @return  void
	 *
	 * @since   1.5
	 */
	public static function addNew($task = 'add', $alt = 'JTOOLBAR_NEW', $check = false)
	{
		$bar = Toolbar::getInstance('toolbar');

		// Add a new button.
		$bar->appendButton('Standard', 'new', $alt, $task, $check);
	}

	/**
	 * Writes a common 'publish' button.
	 *
	 * @param   string   $task   An override for the task.
	 * @param   string   $alt    An override for the alt text.
	 * @param   boolean  $check  True if required to check that a standard list item is checked.
	 *
	 * @return  void
	 *
	 * @since   1.5
	 */
	public static function publish($task = 'publish', $alt = 'JTOOLBAR_PUBLISH', $check = false)
	{
		$bar = Toolbar::getInstance('toolbar');

		// Add a publish button.
		$bar->appendButton('Standard', 'publish', $alt, $task, $check);
	}

	/**
	 * Writes a common 'publish' button for a list of records.
	 *
	 * @param   string  $task  An override for the task.
	 * @param   string  $alt   An override for the alt text.
	 *
	 * @return  void
	 *
	 * @since   1.5
	 */
	public static function publishList($task = 'publish', $alt = 'JTOOLBAR_PUBLISH')
	{
		$bar = Toolbar::getInstance('toolbar');

		// Add a publish button (list).
		$bar->appendButton('Standard', 'publish', $alt, $task, true);
	}

	/**
	 * Writes a common 'unpublish' button.
	 *
	 * @param   string   $task   An override for the task.
	 * @param   string   $alt    An override for the alt text.
	 * @param   boolean  $check  True if required to check that a standard list item is checked.
	 *
	 * @return  void
	 *
	 * @since   1.5
	 */
	public static function unpublish($task = 'unpublish', $alt = 'JTOOLBAR_UNPUBLISH', $check = false)
	{
		$bar = Toolbar::getInstance('toolbar');

		// Add an unpublish button
		$bar->appendButton('Standard', 'unpublish', $alt, $task, $check);
	}

	/**
	 * Writes a common 'unpublish' button for a list of records.
	 *
	 * @param   string  $task  An override for the task.
	 * @param   string  $alt   An override for the alt text.
	 *
	 * @return  void
	 *
	 * @since   1.5
	 */
	public static function unpublishList($task = 'unpublish', $alt = 'JTOOLBAR_UNPUBLISH')
	{
		$bar = Toolbar::getInstance('toolbar');

		// Add an unpublish button (list).
		$bar->appendButton('Standard', 'unpublish', $alt, $task, true);
	}

	/**
	 * Writes a common 'archive' button for a list of records.
	 *
	 * @param   string  $task  An override for the task.
	 * @param   string  $alt   An override for the alt text.
	 *
	 * @return  void
	 *
	 * @since   1.5
	 */
	public static function archiveList($task = 'archive', $alt = 'JTOOLBAR_ARCHIVE')
	{
		$bar = Toolbar::getInstance('toolbar');

		// Add an archive button.
		$bar->appendButton('Standard', 'archive', $alt, $task, true);
	}

	/**
	 * Writes an unarchive button for a list of records.
	 *
	 * @param   string  $task  An override for the task.
	 * @param   string  $alt   An override for the alt text.
	 *
	 * @return  void
	 *
	 * @since   1.5
	 */
	public static function unarchiveList($task = 'unarchive', $alt = 'JTOOLBAR_UNARCHIVE')
	{
		$bar = Toolbar::getInstance('toolbar');

		// Add an unarchive button (list).
		$bar->appendButton('Standard', 'unarchive', $alt, $task, true);
	}

	/**
	 * Writes a common 'edit' button for a list of records.
	 *
	 * @param   string  $task  An override for the task.
	 * @param   string  $alt   An override for the alt text.
	 *
	 * @return  void
	 *
	 * @since   1.5
	 */
	public static function editList($task = 'edit', $alt = 'JTOOLBAR_EDIT')
	{
		$bar = Toolbar::getInstance('toolbar');

		// Add an edit button.
		$bar->appendButton('Standard', 'edit', $alt, $task, true);
	}

	/**
	 * Writes a common 'edit' button for a template html.
	 *
	 * @param   string  $task  An override for the task.
	 * @param   string  $alt   An override for the alt text.
	 *
	 * @return  void
	 *
	 * @since   1.5
	 */
	public static function editHtml($task = 'edit_source', $alt = 'JTOOLBAR_EDIT_HTML')
	{
		$bar = Toolbar::getInstance('toolbar');

		// Add an edit html button.
		$bar->appendButton('Standard', 'edithtml', $alt, $task, true);
	}

	/**
	 * Writes a common 'edit' button for a template css.
	 *
	 * @param   string  $task  An override for the task.
	 * @param   string  $alt   An override for the alt text.
	 *
	 * @return  void
	 *
	 * @since   1.5
	 */
	public static function editCss($task = 'edit_css', $alt = 'JTOOLBAR_EDIT_CSS')
	{
		$bar = Toolbar::getInstance('toolbar');

		// Add an edit css button (hide).
		$bar->appendButton('Standard', 'editcss', $alt, $task, true);
	}

	/**
	 * Writes a common 'delete' button for a list of records.
	 *
	 * @param   string  $msg   Postscript for the 'are you sure' message.
	 * @param   string  $task  An override for the task.
	 * @param   string  $alt   An override for the alt text.
	 *
	 * @return  void
	 *
	 * @since   1.5
	 */
	public static function deleteList($msg = '', $task = 'remove', $alt = 'JTOOLBAR_DELETE')
	{
		$bar = Toolbar::getInstance('toolbar');

		// Add a delete button.
		if ($msg)
		{
			$bar->appendButton('Confirm', $msg, 'delete', $alt, $task, true);
		}
		else
		{
			$bar->appendButton('Standard', 'delete', $alt, $task, true);
		}
	}

	/**
	 * Writes a common 'trash' button for a list of records.
	 *
	 * @param   string  $task   An override for the task.
	 * @param   string  $alt    An override for the alt text.
	 * @param   bool    $check  True to allow lists.
	 *
	 * @return  void
	 *
	 * @since   1.5
	 */
	public static function trash($task = 'remove', $alt = 'JTOOLBAR_TRASH', $check = true)
	{
		$bar = Toolbar::getInstance('toolbar');

		// Add a trash button.
		$bar->appendButton('Standard', 'trash', $alt, $task, $check, false);
	}

	/**
	 * Writes a save button for a given option.
	 * Apply operation leads to a save action only (does not leave edit mode).
	 *
	 * @param   string  $task  An override for the task.
	 * @param   string  $alt   An override for the alt text.
	 *
	 * @return  void
	 *
	 * @since   1.5
	 */
	public static function apply($task = 'apply', $alt = 'JTOOLBAR_APPLY')
	{
		$bar = Toolbar::getInstance('toolbar');

		// Add an apply button
		$bar->appendButton('Standard', 'apply', $alt, $task, false);
	}

	/**
	 * Writes a save button for a given option.
	 * Save operation leads to a save and then close action.
	 *
	 * @param   string   $task   An override for the task.
	 * @param   string   $alt    An override for the alt text.
	 * @param   boolean  $group  True or false
	 *
	 * @return  void
	 *
	 * @since   1.5
	 */
	public static function save($task = 'save', $alt = 'JTOOLBAR_SAVE', $group = false)
	{
		$bar = Toolbar::getInstance('toolbar');

		// Add a save button.
		$bar->appendButton('Standard', 'save', $alt, $task, false, $group);
	}

	/**
	 * Writes a save and create new button for a given option.
	 * Save and create operation leads to a save and then add action.
	 *
	 * @param   string   $task   An override for the task.
	 * @param   string   $alt    An override for the alt text.
	 * @param   boolean  $group  True or false
	 *
	 * @return  void
	 *
	 * @since   1.6
	 */
	public static function save2new($task = 'save2new', $alt = 'JTOOLBAR_SAVE_AND_NEW', $group = false)
	{
		$bar = Toolbar::getInstance('toolbar');

		// Add a save and create new button.
		$bar->appendButton('Standard', 'save-new', $alt, $task, false, $group);
	}

	/**
	 * Writes a save as copy button for a given option.
	 * Save as copy operation leads to a save after clearing the key,
	 * then returns user to edit mode with new key.
	 *
	 * @param   string   $task   An override for the task.
	 * @param   string   $alt    An override for the alt text.
	 * @param   boolean  $group  True or false
	 *
	 * @return  void
	 *
	 * @since   1.6
	 */
	public static function save2copy($task = 'save2copy', $alt = 'JTOOLBAR_SAVE_AS_COPY', $group = false)
	{
		$bar = Toolbar::getInstance('toolbar');

		// Add a save and create new button.
		$bar->appendButton('Standard', 'save-copy', $alt, $task, false, $group);
	}

	/**
	 * Writes a checkin button for a given option.
	 *
	 * @param   string   $task   An override for the task.
	 * @param   string   $alt    An override for the alt text.
	 * @param   boolean  $check  True if required to check that a standard list item is checked.
	 *
	 * @return  void
	 *
	 * @since   1.7
	 */
	public static function checkin($task = 'checkin', $alt = 'JTOOLBAR_CHECKIN', $check = true)
	{
		$bar = Toolbar::getInstance('toolbar');

		// Add a save and create new button.
		$bar->appendButton('Standard', 'checkin', $alt, $task, $check);
	}

	/**
	 * Writes a cancel button and invokes a cancel operation (eg a checkin).
	 *
	 * @param   string  $task  An override for the task.
	 * @param   string  $alt   An override for the alt text.
	 *
	 * @return  void
	 *
	 * @since   1.5
	 */
	public static function cancel($task = 'cancel', $alt = 'JTOOLBAR_CANCEL')
	{
		$bar = Toolbar::getInstance('toolbar');

		// Add a cancel button.
		$bar->appendButton('Standard', 'cancel', $alt, $task, false);
	}

	/**
	 * Writes a configuration button and invokes a cancel operation (eg a checkin).
	 *
	 * @param   string   $component  The name of the component, eg, com_content.
	 * @param   integer  $height     The height of the popup. [UNUSED]
	 * @param   integer  $width      The width of the popup. [UNUSED]
	 * @param   string   $alt        The name of the button.
	 * @param   string   $path       An alternative path for the configuation xml relative to JPATH_SITE.
	 *
	 * @return  void
	 *
	 * @since   1.5
	 */
	public static function preferences($component, $height = '550', $width = '875', $alt = 'JToolbar_Options', $path = '')
	{
		$component = urlencode($component);
		$path = urlencode($path);
		$bar = Toolbar::getInstance('toolbar');

		$uri = (string) Uri::getInstance();
		$return = urlencode(base64_encode($uri));

		// Add a button linking to config for component.
		$bar->appendButton(
			'Link',
			'options',
			$alt,
			'index.php?option=com_config&amp;view=component&amp;component=' . $component . '&amp;path=' . $path . '&amp;return=' . $return
		);
	}

	/**
	 * Writes a version history
	 *
	 * @param   string   $typeAlias  The component and type, for example 'com_content.article'
	 * @param   integer  $itemId     The id of the item, for example the article id.
	 * @param   integer  $height     The height of the popup.
	 * @param   integer  $width      The width of the popup.
	 * @param   string   $alt        The name of the button.
	 *
	 * @return  void
	 *
	 * @since   3.2
	 */
	public static function versions($typeAlias, $itemId, $height = 800, $width = 500, $alt = 'JTOOLBAR_VERSIONS')
	{
		$lang = Factory::getLanguage();
		$lang->load('com_contenthistory', JPATH_ADMINISTRATOR, $lang->getTag(), true);

		/** @var \Joomla\CMS\Table\ContentType $contentTypeTable */
		$contentTypeTable = Table::getInstance('Contenttype');
		$typeId           = $contentTypeTable->getTypeId($typeAlias);

		// Options array for Layout
		$options              = array();
		$options['title']     = Text::_($alt);
		$options['height']    = $height;
		$options['width']     = $width;
		$options['itemId']    = $itemId;
		$options['typeId']    = $typeId;
		$options['typeAlias'] = $typeAlias;

		$bar    = Toolbar::getInstance('toolbar');
		$layout = new FileLayout('joomla.toolbar.versions');
		$bar->appendButton('Custom', $layout->render($options), 'versions');
	}

	/**
	 * Writes a save button for a given option, with an additional dropdown
	 *
	 * @param   array   $buttons  An array of buttons
	 * @param   string  $class    The button class
	 *
	 * @return  void
	 *
	 * @since   4.0.0
	 */
	public static function saveGroup($buttons = array(), $class = 'btn-success')
	{
		$validOptions = array(
			'apply'     => 'JTOOLBAR_APPLY',
			'save'      => 'JTOOLBAR_SAVE',
			'save2new'  => 'JTOOLBAR_SAVE_AND_NEW',
			'save2copy' => 'JTOOLBAR_SAVE_AS_COPY'
		);

		$bar = Toolbar::getInstance('toolbar');

		$saveGroup = $bar->dropdownButton('save-group');

		$saveGroup->configure(
			function (Toolbar $childBar) use ($buttons, $validOptions)
			{
				foreach ($buttons as $button)
				{
					if (!\array_key_exists($button[0], $validOptions))
					{
						continue;
					}

					$options['group'] = true;
					$altText = $button[2] ?? $validOptions[$button[0]];

					$childBar->{$button[0]}($button[1])
						->text($altText);
				}
			}
		);
	}

	/**
	 * Displays a modal button
	 *
	 * @param   string  $targetModalId  ID of the target modal box
	 * @param   string  $icon           Icon class to show on modal button
	 * @param   string  $alt            Title for the modal button
	 *
	 * @return  void
	 *
	 * @since   3.2
	 */
	public static function modal($targetModalId, $icon, $alt)
	{
		$title = Text::_($alt);

		$dhtml = '<joomla-toolbar-button><button data-toggle="modal" data-target="#' . $targetModalId . '" class="btn btn-primary">
			<span class="' . $icon . '" title="' . $title . '"></span> ' . $title . '</button></joomla-toolbar-button>';

		$bar = Toolbar::getInstance('toolbar');
		$bar->appendButton('Custom', $dhtml, $alt);
	}
}<|MERGE_RESOLUTION|>--- conflicted
+++ resolved
@@ -1,10 +1,6 @@
 <?php
 /**
-<<<<<<< HEAD
- * @package    Joomla.Libraries
-=======
  * Joomla! Content Management System
->>>>>>> 90b027d8
  *
  * @copyright  Copyright (C) 2005 - 2019 Open Source Matters, Inc. All rights reserved.
  * @license    GNU General Public License version 2 or later; see LICENSE.txt
