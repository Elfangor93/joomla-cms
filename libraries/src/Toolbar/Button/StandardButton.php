<?php
/**
 * Joomla! Content Management System
 *
 * @copyright  Copyright (C) 2005 - 2018 Open Source Matters, Inc. All rights reserved.
 * @license    GNU General Public License version 2 or later; see LICENSE.txt
 */

namespace Joomla\CMS\Toolbar\Button;

defined('JPATH_PLATFORM') or die;

use Joomla\CMS\Language\Text;

/**
 * Renders a standard button
 *
 * @method self listCheck(bool $value)
 * @method self listCheckMessage(string $value)
 * @method self formValidation(bool $value)
 * @method bool getListCheck()
 * @method bool getListCheckMessage()
 * @method bool getFormValidation()
 *
 * @since  3.0
 */
class StandardButton extends BasicButton
{
	/**
	 * Property layout.
	 *
	 * @var  string
	 *
	 * @since  4.0.0
	 */
	protected $layout = 'joomla.toolbar.standard';

	/**
	 * Prepare options for this button.
	 *
	 * @param   array  &$options  The options about this button.
	 *
	 * @return  void
	 *
	 * @since  4.0.0
	 */
	protected function prepareOptions(array &$options)
	{
		parent::prepareOptions($options);

		if (empty($options['is_child']))
		{
			$class = $this->fetchButtonClass($this->getName());

			$options['btnClass'] = $options['button_class'] = ($options['button_class'] ?? $class);
		}

		$options['onclick'] = $options['onclick'] ?? $this->_getCommand();

		// Form validation
		if ($this->getFormValidation())
		{
			$options['attributes']['form-validation'] = true;
		}
	}

	/**
	 * Fetch the HTML for the button
	 *
	 * @param   string   $type  Unused string.
	 * @param   string   $name  The name of the button icon class.
	 * @param   string   $text  Button text.
	 * @param   string   $task  Task associated with the button.
	 * @param   boolean  $list  True to allow lists
	 *
	 * @return  string  HTML string for the button
	 *
	 * @since   3.0
	 *
	 * @deprecated  5.0 Use render() instead.
	 */
	public function fetchButton($type = 'Standard', $name = '', $text = '', $task = '', $list = true)
	{
		$this->name($name)
			->text($text)
			->task($task)
			->listCheck($list);

		return $this->renderButton($this->options);
	}

	/**
	 * Fetch button class for standard buttons.
	 *
	 * @param   string  $name  The button name.
	 *
	 * @return  string
	 *
	 * @since   4.0.0
	 */
	public function fetchButtonClass(string $name): string
	{
		switch ($name)
		{
			case 'apply':
			case 'new':
<<<<<<< HEAD
				$options['btnClass'] .= ' btn btn-success';
				break;
=======
				return ' btn btn-sm btn-success';
>>>>>>> 4c014d3e

			case 'save':
			case 'save-new':
			case 'save-copy':
			case 'save-close':
			case 'publish':
<<<<<<< HEAD
				$options['btnClass'] .= ' btn btn-success';
				break;

			case 'unpublish':
				$options['btnClass'] .= ' btn btn-danger';
				break;

			case 'featured':
				$options['btnClass'] .= ' btn btn-warning';
				break;

			case 'cancel':
				$options['btnClass'] .= ' btn btn-danger';
				break;

			case 'trash':
				$options['btnClass'] .= ' btn btn-danger';
				break;


			default:
				$options['btnClass'] .= ' btn btn-primary';
=======
				return ' btn btn-sm btn-outline-success';

			case 'unpublish':
				return ' btn btn-sm btn-outline-danger';

			case 'featured':
				return ' btn btn-sm btn-outline-warning';

			case 'cancel':
				return ' btn btn-sm btn-outline-danger';

			case 'trash':
				return ' btn btn-sm btn-outline-danger';

			default:
				return ' btn btn-sm btn-outline-primary';
>>>>>>> 4c014d3e
		}
	}

	/**
	 * Get the JavaScript command for the button
	 *
	 * @return  string   JavaScript command string
	 *
	 * @since   3.0
	 */
	protected function _getCommand()
	{
		Text::script($this->getListCheckMessage() ?: 'JLIB_HTML_PLEASE_MAKE_A_SELECTION_FROM_THE_LIST');
		Text::script('ERROR');

		$cmd = "Joomla.submitbutton('" . $this->getTask() . "');";

		if ($this->getListCheck())
		{
			$messages = "{error: [Joomla.JText._('JLIB_HTML_PLEASE_MAKE_A_SELECTION_FROM_THE_LIST')]}";
			$alert = 'Joomla.renderMessages(' . $messages . ')';
			$cmd   = 'if (document.adminForm.boxchecked.value == 0) { ' . $alert . ' } else { ' . $cmd . ' }';
		}

		return $cmd;
	}

	/**
	 * Method to configure available option accessors.
	 *
	 * @return  array
	 *
	 * @since   4.0.0
	 */
	protected static function getAccessors(): array
	{
		return array_merge(
			parent::getAccessors(),
			[
				'listCheck',
				'listCheckMessage',
				'formValidation'
			]
		);
	}
}<|MERGE_RESOLUTION|>--- conflicted
+++ resolved
@@ -104,42 +104,13 @@
 		{
 			case 'apply':
 			case 'new':
-<<<<<<< HEAD
-				$options['btnClass'] .= ' btn btn-success';
-				break;
-=======
 				return ' btn btn-sm btn-success';
->>>>>>> 4c014d3e
 
 			case 'save':
 			case 'save-new':
 			case 'save-copy':
 			case 'save-close':
 			case 'publish':
-<<<<<<< HEAD
-				$options['btnClass'] .= ' btn btn-success';
-				break;
-
-			case 'unpublish':
-				$options['btnClass'] .= ' btn btn-danger';
-				break;
-
-			case 'featured':
-				$options['btnClass'] .= ' btn btn-warning';
-				break;
-
-			case 'cancel':
-				$options['btnClass'] .= ' btn btn-danger';
-				break;
-
-			case 'trash':
-				$options['btnClass'] .= ' btn btn-danger';
-				break;
-
-
-			default:
-				$options['btnClass'] .= ' btn btn-primary';
-=======
 				return ' btn btn-sm btn-outline-success';
 
 			case 'unpublish':
@@ -156,7 +127,6 @@
 
 			default:
 				return ' btn btn-sm btn-outline-primary';
->>>>>>> 4c014d3e
 		}
 	}
 
