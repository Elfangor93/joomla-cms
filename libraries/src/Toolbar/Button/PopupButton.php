--- conflicted
+++ resolved
@@ -14,11 +14,7 @@
 use Joomla\CMS\HTML\HTMLHelper;
 use Joomla\CMS\Language\Text;
 use Joomla\CMS\Toolbar\ToolbarButton;
-<<<<<<< HEAD
 use Joomla\CMS\Uri\Uri;
-=======
-use Joomla\CMS\Factory;
->>>>>>> 9ce365c4
 
 /**
  * Renders a modal window button
@@ -97,7 +93,7 @@
 	 * @since   3.0
 	 */
 	public function fetchButton($type = 'Modal', $name = '', $text = '', $url = '', $iframeWidth = 640,
-		$iframeHeight = 480, $bodyHeight = null, $modalWidth = null, $onClose = '', $title = '', $footer = null)
+	                            $iframeHeight = 480, $bodyHeight = null, $modalWidth = null, $onClose = '', $title = '', $footer = null)
 	{
 		$this->name($name)
 			->text(Text::_($text))
@@ -157,7 +153,6 @@
 			$html[] = '</div>';
 		}
 
-<<<<<<< HEAD
 		// If an $onClose event is passed, add it to the modal JS object
 		if ((string) $this->getOnclose() !== '')
 		{
@@ -171,9 +166,6 @@
 JS
 			);
 		}
-=======
-		$html[] = '</div>';
->>>>>>> 9ce365c4
 
 		return implode("\n", $html);
 	}
