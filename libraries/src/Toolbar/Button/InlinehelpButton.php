<?php
/**
 * Joomla! Content Management System
 *
 * @copyright  (C) 2021 Open Source Matters, Inc. <https://www.joomla.org>
 * @license    GNU General Public License version 2 or later; see LICENSE.txt
 */

namespace Joomla\CMS\Toolbar\Button;

\defined('JPATH_PLATFORM') or die;

/**
 * Renders a button to show / hide the inline help text
 *
 * @method self targetclass(string $value)
 * @method string getTargetclass()
 *
 * @since  4.1.0
 */
class InlinehelpButton extends BasicButton
{
	/**
	 * Property layout.
	 *
	 * @var  string
	 *
<<<<<<< HEAD
	 * @since  4.2.0
=======
	 * @since  4.1.3
>>>>>>> 279c2403
	 */
	protected $layout = 'joomla.toolbar.inlinehelp';

	/**
	 * Prepare options for this button.
	 *
	 * @param   array  $options  The options for this button.
	 *
	 * @return  void
	 *
	 * @since  4.1.0
	 */
	protected function prepareOptions(array &$options)
	{
		$options['text'] = $options['text'] ?: 'JINLINEHELP';
		$options['icon'] = $options['icon'] ?? 'fa-question-circle';
		$options['button_class'] = $options['button_class'] ?? 'btn btn-info';
		$options['attributes'] = array_merge($options['attributes'] ?? [],
			[
				'data-class' => $options['targetclass'] ?? 'hide-aware-inline-help'
			]
		);

		parent::prepareOptions($options);
	}

	/**
	 * Fetches the button HTML code.
	 *
	 * @param   string  $type         Unused string.
	 * @param   string  $targetClass  The class of the DIVs holding the descriptions to toggle.
	 * @param   string  $text         Button label
	 * @param   string  $icon         Button icon
	 * @param   string  $buttonClass  Button class
	 *
	 * @return  string
	 *
	 * @since       4.1.0
	 *
	 * @deprecated  5.0 Use render() instead.
	 */
	public function fetchButton(
		$type = 'Inlinehelp',
		string $targetClass = 'hide-aware-inline-help',
		string $text = 'JINLINEHELP', string $icon = 'fa fa-question-circle',
		string $buttonClass = 'btn btn-info'
	)
	{
		$this->name('inlinehelp')
			->targetclass($targetClass)
			->text($text)
			->icon($icon)
			->buttonClass($buttonClass);

		return $this->renderButton($this->options);
	}

	/**
	 * Method to configure available option accessors.
	 *
	 * @return  array
	 *
	 * @since   4.1.0
	 */
	protected static function getAccessors(): array
	{
		return array_merge(
			parent::getAccessors(),
			[
				'targetclass',
			]
		);
	}
}<|MERGE_RESOLUTION|>--- conflicted
+++ resolved
@@ -25,11 +25,7 @@
 	 *
 	 * @var  string
 	 *
-<<<<<<< HEAD
-	 * @since  4.2.0
-=======
 	 * @since  4.1.3
->>>>>>> 279c2403
 	 */
 	protected $layout = 'joomla.toolbar.inlinehelp';
 
