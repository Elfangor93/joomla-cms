--- conflicted
+++ resolved
@@ -82,17 +82,11 @@
 
 		$cmd = "if (confirm('" . $msg . "')) { Joomla.submitbutton('" . $this->getTask() . "'); }";
 
-<<<<<<< HEAD
 		if ($this->getListCheck())
 		{
-			$message = "{error: [Joomla.JText._('JLIB_HTML_PLEASE_MAKE_A_SELECTION_FROM_THE_LIST')]}";
+			$message = "{'error': [Joomla.JText._('JLIB_HTML_PLEASE_MAKE_A_SELECTION_FROM_THE_LIST')]}";
 			$alert = 'Joomla.renderMessages(' . $message . ')';
 			$cmd   = 'if (document.adminForm.boxchecked.value == 0) { ' . $alert . ' } else { ' . $cmd . ' }';
-=======
-			$message = "{'error': [Joomla.JText._('JLIB_HTML_PLEASE_MAKE_A_SELECTION_FROM_THE_LIST')]}";
-			$alert = "Joomla.renderMessages(" . $message . ")";
-			$cmd   = "if (document.adminForm.boxchecked.value == 0) { " . $alert . " } else { " . $cmd . " }";
->>>>>>> 3a13f8ff
 		}
 
 		return $cmd;
