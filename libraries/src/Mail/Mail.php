--- conflicted
+++ resolved
@@ -69,7 +69,6 @@
 		// Don't disclose the PHPMailer version
 		$this->XMailer = ' ';
 
-<<<<<<< HEAD
 		/**
 		 * Which validator to use by default when validating email addresses.
 		 * Validation patterns supported:
@@ -86,27 +85,7 @@
 		 *
 		 * @var string|callable
 		 */
-		PHPMailer::$validator = 'html5';
-=======
-
-		/**
-		* Which validator to use by default when validating email addresses.
-		* Validation patterns supported:
-		* `auto` Pick best pattern automatically;
-		* `pcre8` Use the squiloople.com pattern, requires PCRE > 8.0;
-		* `pcre` Use old PCRE implementation;
-		* `php` Use PHP built-in FILTER_VALIDATE_EMAIL;
-		* `html5` Use the pattern given by the HTML5 spec for 'email' type form input elements.
-		* `noregex` Don't use a regex: super fast, really dumb.
-		*
-		* The default used by phpmailer is `php` but this does not support dotless domains so instead we use `html5`
-		*
-		* @see PHPMailer::validateAddress()
-		*
-		* @var string|callable
-		*/
 		\PHPMailer::$validator = 'html5';
->>>>>>> f987008f
 	}
 
 	/**
