<?php
/**
 * Joomla! Content Management System
 *
 * @copyright  (C) 2006 Open Source Matters, Inc. <https://www.joomla.org>
 * @license    GNU General Public License version 2 or later; see LICENSE.txt
 */

namespace Joomla\CMS\Mail;

\defined('JPATH_PLATFORM') or die;

use Joomla\CMS\Factory;
use Joomla\CMS\Language\Text;
use Joomla\CMS\Log\Log;
use Joomla\CMS\Mail\Exception\MailDisabledException;
use PHPMailer\PHPMailer\Exception as phpmailerException;
use PHPMailer\PHPMailer\PHPMailer;

/**
 * Email Class.  Provides a common interface to send email from the Joomla! Platform
 *
 * @since  1.7.0
 */
class Mail extends PHPMailer
{
	/**
	 * Mail instances container.
	 *
	 * @var    Mail[]
	 * @since  1.7.3
	 */
	protected static $instances = array();

	/**
	 * Charset of the message.
	 *
	 * @var    string
	 * @since  1.7.0
	 */
	public $CharSet = 'utf-8';

	/**
	 * Constructor
	 *
	 * @param   boolean  $exceptions  Flag if Exceptions should be thrown
	 *
	 * @since   1.7.0
	 */
	public function __construct($exceptions = true)
	{
		parent::__construct($exceptions);

		// PHPMailer has an issue using the relative path for its language files
		$this->setLanguage('en_gb', __DIR__ . '/language/');

		// Configure a callback function to handle errors when $this->debug() is called
		$this->Debugoutput = function ($message, $level)
		{
			Log::add(sprintf('Error in Mail API: %s', $message), Log::ERROR, 'mail');
		};

		// If debug mode is enabled then set SMTPDebug to the maximum level
		if (\defined('JDEBUG') && JDEBUG)
		{
			$this->SMTPDebug = 4;
		}

		// Don't disclose the PHPMailer version
		$this->XMailer = ' ';

		/**
		 * Which validator to use by default when validating email addresses.
		 * Validation patterns supported:
		 * `auto` Pick best pattern automatically;
		 * `pcre8` Use the squiloople.com pattern, requires PCRE > 8.0;
		 * `pcre` Use old PCRE implementation;
		 * `php` Use PHP built-in FILTER_VALIDATE_EMAIL;
		 * `html5` Use the pattern given by the HTML5 spec for 'email' type form input elements.
		 * `noregex` Don't use a regex: super fast, really dumb.
		 *
		 * The default used by phpmailer is `php` but this does not support dotless domains so instead we use `html5`
		 *
		 * @see PHPMailer::validateAddress()
		 *
		 * @var string|callable
		 */
		PHPMailer::$validator = 'html5';
	}

	/**
	 * Returns the global email object, only creating it if it doesn't already exist.
	 *
	 * NOTE: If you need an instance to use that does not have the global configuration
	 * values, use an id string that is not 'Joomla'.
	 *
	 * @param   string   $id          The id string for the Mail instance [optional]
	 * @param   boolean  $exceptions  Flag if Exceptions should be thrown [optional]
	 *
	 * @return  Mail  The global Mail object
	 *
	 * @since   1.7.0
	 */
	public static function getInstance($id = 'Joomla', $exceptions = true)
	{
		if (empty(static::$instances[$id]))
		{
			static::$instances[$id] = new static($exceptions);
		}

		return static::$instances[$id];
	}

	/**
	 * Send the mail
	 *
	 * @return  boolean  Boolean true if successful, false if exception throwing is disabled.
	 *
	 * @since   1.7.0
	 *
	 * @throws  MailDisabledException  if the mail function is disabled
	 * @throws  phpmailerException     if sending failed
	 */
	public function Send()
	{
		if (!Factory::getApplication()->get('mailonline', 1))
		{
			throw new MailDisabledException(
				MailDisabledException::REASON_USER_DISABLED,
				Text::_('JLIB_MAIL_FUNCTION_OFFLINE'),
				500
			);
		}

		if ($this->Mailer === 'mail' && !\function_exists('mail'))
		{
			throw new MailDisabledException(
				MailDisabledException::REASON_MAIL_FUNCTION_NOT_AVAILABLE,
				Text::_('JLIB_MAIL_FUNCTION_DISABLED'),
				500
			);
		}

		try
		{
			$result = parent::send();
		}
		catch (phpmailerException $e)
		{
			// If auto TLS is disabled just let this bubble up
			if (!$this->SMTPAutoTLS)
			{
				throw $e;
			}

			$result = false;
		}

		/*
		 * If sending failed and auto TLS is enabled, retry sending with the feature disabled
		 *
		 * See https://github.com/PHPMailer/PHPMailer/wiki/Troubleshooting#opportunistic-tls for more info
		 */
		if (!$result && $this->SMTPAutoTLS)
		{
			$this->SMTPAutoTLS = false;

			try
			{
				$result = parent::send();
			}
			finally
			{
				// Reset the value for any future emails
				$this->SMTPAutoTLS = true;
			}
		}

		return $result;
	}

	/**
	 * Set the email sender
	 *
	 * @param   mixed  $from  email address and Name of sender
	 *                        <code>array([0] => email Address, [1] => Name)</code>
	 *                        or as a string
	 *
	 * @return  Mail|boolean  Returns this object for chaining on success or boolean false on failure.
	 *
	 * @since   1.7.0
	 *
	 * @throws  \UnexpectedValueException  if the sender is not a valid address
	 * @throws  phpmailerException 			if setting the sender failed and exception throwing is enabled
	 */
	public function setSender($from)
	{
		if (\is_array($from))
		{
			// If $from is an array we assume it has an address and a name
			if (isset($from[2]))
			{
				// If it is an array with entries, use them
				$result = $this->setFrom(MailHelper::cleanLine($from[0]), MailHelper::cleanLine($from[1]), (bool) $from[2]);
			}
			else
			{
<<<<<<< HEAD
				$result = $this->setFrom(MailHelper::cleanLine($from[0]), MailHelper::cleanLine($from[1]));
=======
				// If it is neither, we log a message and throw an exception
				Log::add(\JText::sprintf('JLIB_MAIL_INVALID_EMAIL_SENDER', $from), Log::WARNING, 'jerror');

				throw new \UnexpectedValueException(sprintf('Invalid email sender: %s', $from));
			}

			// Check for boolean false return if exception handling is disabled
			if ($result === false)
			{
				return false;
>>>>>>> e1ea3ba2
			}
		}
		elseif (\is_string($from))
		{
			// If it is a string we assume it is just the address
			$result = $this->setFrom(MailHelper::cleanLine($from));
		}
		else
		{
			// If it is neither, we log a message and throw an exception
			Log::add(Text::sprintf('JLIB_MAIL_INVALID_EMAIL_SENDER', $from), Log::WARNING, 'jerror');

			throw new \UnexpectedValueException(sprintf('Invalid email Sender: %s, Mail::setSender(%s)', $from));
		}

		if ($result === false)
		{
			return false;
		}

		return $this;
	}

	/**
	 * Set the email subject
	 *
	 * @param   string  $subject  Subject of the email
	 *
	 * @return  Mail  Returns this object for chaining.
	 *
	 * @since   1.7.0
	 */
	public function setSubject($subject)
	{
		$this->Subject = MailHelper::cleanLine($subject);

		return $this;
	}

	/**
	 * Set the email body
	 *
	 * @param   string  $content  Body of the email
	 *
	 * @return  Mail  Returns this object for chaining.
	 *
	 * @since   1.7.0
	 */
	public function setBody($content)
	{
		/*
		 * Filter the Body
		 * TODO: Check for XSS
		 */
		$this->Body = MailHelper::cleanText($content);

		return $this;
	}

	/**
	 * Add recipients to the email.
	 *
	 * @param   mixed   $recipient  Either a string or array of strings [email address(es)]
	 * @param   mixed   $name       Either a string or array of strings [name(s)]
	 * @param   string  $method     The parent method's name.
	 *
	 * @return  Mail|boolean  Returns this object for chaining on success or boolean false on failure.
	 *
	 * @since   1.7.0
	 *
	 * @throws  \InvalidArgumentException if the argument array counts do not match
	 * @throws  phpmailerException  if setting the address failed and exception throwing is enabled
	 */
	protected function add($recipient, $name = '', $method = 'addAddress')
	{
		$method = lcfirst($method);

		// If the recipient is an array, add each recipient... otherwise just add the one
		if (\is_array($recipient))
		{
			if (\is_array($name))
			{
				$combined = array_combine($recipient, $name);

				if ($combined === false)
				{
					throw new \InvalidArgumentException("The number of elements for each array isn't equal.");
				}

				foreach ($combined as $recipientEmail => $recipientName)
				{
					$recipientEmail = MailHelper::cleanLine($recipientEmail);
					$recipientName = MailHelper::cleanLine($recipientName);

					// Check for boolean false return if exception handling is disabled
					if (\call_user_func('parent::' . $method, $recipientEmail, $recipientName) === false)
					{
						return false;
					}
				}
			}
			else
			{
				$name = MailHelper::cleanLine($name);

				foreach ($recipient as $to)
				{
					$to = MailHelper::cleanLine($to);

					// Check for boolean false return if exception handling is disabled
					if (\call_user_func('parent::' . $method, $to, $name) === false)
					{
						return false;
					}
				}
			}
		}
		else
		{
			$recipient = MailHelper::cleanLine($recipient);

			// Check for boolean false return if exception handling is disabled
			if (\call_user_func('parent::' . $method, $recipient, $name) === false)
			{
				return false;
			}
		}

		return $this;
	}

	/**
	 * Add recipients to the email
	 *
	 * @param   mixed  $recipient  Either a string or array of strings [email address(es)]
	 * @param   mixed  $name       Either a string or array of strings [name(s)]
	 *
	 * @return  Mail|boolean  Returns this object for chaining on success or false on failure when exception throwing is disabled.
	 *
	 * @since   1.7.0
	 *
	 * @throws  phpmailerException  if exception throwing is enabled
	 */
	public function addRecipient($recipient, $name = '')
	{
		return $this->add($recipient, $name, 'addAddress');
	}

	/**
	 * Add carbon copy recipients to the email
	 *
	 * @param   mixed  $cc    Either a string or array of strings [email address(es)]
	 * @param   mixed  $name  Either a string or array of strings [name(s)]
	 *
	 * @return  Mail|boolean  Returns this object for chaining on success or boolean false on failure when exception throwing is enabled.
	 *
	 * @since   1.7.0
	 *
	 * @throws  phpmailerException  if exception throwing is enabled
	 */
	public function addCc($cc, $name = '')
	{
		// If the carbon copy recipient is an array, add each recipient... otherwise just add the one
		if (isset($cc))
		{
			return $this->add($cc, $name, 'addCC');
		}

		return $this;
	}

	/**
	 * Add blind carbon copy recipients to the email
	 *
	 * @param   mixed  $bcc   Either a string or array of strings [email address(es)]
	 * @param   mixed  $name  Either a string or array of strings [name(s)]
	 *
	 * @return  Mail|boolean  Returns this object for chaining on success or boolean false on failure when exception throwing is disabled.
	 *
	 * @since   1.7.0
	 *
	 * @throws  phpmailerException  if exception throwing is enabled
	 */
	public function addBcc($bcc, $name = '')
	{
		// If the blind carbon copy recipient is an array, add each recipient... otherwise just add the one
		if (isset($bcc))
		{
			return $this->add($bcc, $name, 'addBCC');
		}

		return $this;
	}

	/**
	 * Add file attachment to the email
	 *
	 * @param   mixed   $path         Either a string or array of strings [filenames]
	 * @param   mixed   $name         Either a string or array of strings [names]. N.B. if this is an array it must contain the same
	 *                                number of elements as the array of paths supplied.
	 * @param   mixed   $encoding     The encoding of the attachment
	 * @param   mixed   $type         The mime type
	 * @param   string  $disposition  The disposition of the attachment
	 *
	 * @return  Mail|boolean  Returns this object for chaining on success or boolean false on failure when exception throwing is disabled.
	 *
	 * @since   3.0.1
	 * @throws  \InvalidArgumentException  if the argument array counts do not match
	 * @throws  phpmailerException 			if setting the attachment failed and exception throwing is enabled
	 */
	public function addAttachment($path, $name = '', $encoding = 'base64', $type = 'application/octet-stream', $disposition = 'attachment')
	{
		// If the file attachments is an array, add each file... otherwise just add the one
		if (isset($path))
		{
			$result = true;

			if (\is_array($path))
			{
				if (!empty($name) && \count($path) != \count($name))
				{
					throw new \InvalidArgumentException('The number of attachments must be equal with the number of name');
				}

				foreach ($path as $key => $file)
				{
					if (!empty($name))
					{
						$result = parent::addAttachment($file, $name[$key], $encoding, $type);
					}
					else
					{
						if (!empty($name))
						{
							$result = parent::addAttachment($file, $name[$key], $encoding, $type, $disposition);
						}
						else
						{
							$result = parent::addAttachment($file, $name, $encoding, $type, $disposition);
						}
					}
				}

				// Check for boolean false return if exception handling is disabled
				if ($result === false)
				{
					return false;
				}
			}
			else
			{
				$result = parent::addAttachment($path, $name, $encoding, $type);
			}

			// Check for boolean false return if exception handling is disabled
			if ($result === false)
			{
				return false;
			}
		}

		return $this;
	}

	/**
	 * Unset all file attachments from the email
	 *
	 * @return  Mail  Returns this object for chaining.
	 *
	 * @since   3.0.1
	 */
	public function clearAttachments()
	{
		parent::clearAttachments();

		return $this;
	}

	/**
	 * Unset file attachments specified by array index.
	 *
	 * @param   integer  $index  The numerical index of the attachment to remove
	 *
	 * @return  Mail  Returns this object for chaining.
	 *
	 * @since   3.0.1
	 */
	public function removeAttachment($index = 0)
	{
		if (isset($this->attachment[$index]))
		{
			unset($this->attachment[$index]);
		}

		return $this;
	}

	/**
	 * Add Reply to email address(es) to the email
	 *
	 * @param   mixed  $replyto  Either a string or array of strings [email address(es)]
	 * @param   mixed  $name     Either a string or array of strings [name(s)]
	 *
	 * @return  Mail|boolean  Returns this object for chaining on success or boolean false on failure when exception throwing is disabled.
	 *
	 * @since   1.7.0
	 *
	 * @throws  phpmailerException  if exception throwing is enabled
	 */
	public function addReplyTo($replyto, $name = '')
	{
		return $this->add($replyto, $name, 'addReplyTo');
	}

	/**
	 * Sets message type to HTML
	 *
	 * @param   boolean  $ishtml  Boolean true or false.
	 *
	 * @return  Mail  Returns this object for chaining.
	 *
	 * @since   3.1.4
	 */
	public function isHtml($ishtml = true)
	{
		parent::isHTML($ishtml);

		return $this;
	}

	/**
	 * Send messages using $Sendmail.
	 *
	 * This overrides the parent class to remove the restriction on the executable's name containing the word "sendmail"
	 *
	 * @return  void
	 *
	 * @since   1.7.0
	 */
	public function isSendmail()
	{
		// Prefer the Joomla configured sendmail path and default to the configured PHP path otherwise
		$sendmail = Factory::getApplication()->get('sendmail', ini_get('sendmail_path'));

		// And if we still don't have a path, then use the system default for Linux
		if (empty($sendmail))
		{
			$sendmail = '/usr/sbin/sendmail';
		}

		$this->Sendmail = $sendmail;
		$this->Mailer   = 'sendmail';
	}

	/**
	 * Use sendmail for sending the email
	 *
	 * @param   string  $sendmail  Path to sendmail [optional]
	 *
	 * @return  boolean  True on success
	 *
	 * @since   1.7.0
	 */
	public function useSendmail($sendmail = null)
	{
		$this->Sendmail = $sendmail;

		if (!empty($this->Sendmail))
		{
			$this->isSendmail();

			return true;
		}
		else
		{
			$this->isMail();

			return false;
		}
	}

	/**
	 * Use SMTP for sending the email
	 *
	 * @param   string   $auth    SMTP Authentication [optional]
	 * @param   string   $host    SMTP Host [optional]
	 * @param   string   $user    SMTP Username [optional]
	 * @param   string   $pass    SMTP Password [optional]
	 * @param   string   $secure  Use secure methods
	 * @param   integer  $port    The SMTP port
	 *
	 * @return  boolean  True on success
	 *
	 * @since   1.7.0
	 */
	public function useSmtp($auth = null, $host = null, $user = null, $pass = null, $secure = null, $port = 25)
	{
		$this->SMTPAuth = $auth;
		$this->Host = $host;
		$this->Username = $user;
		$this->Password = $pass;
		$this->Port = $port;

		if ($secure === 'ssl' || $secure === 'tls')
		{
			$this->SMTPSecure = $secure;
		}

		if (($this->SMTPAuth !== null && $this->Host !== null && $this->Username !== null && $this->Password !== null)
			|| ($this->SMTPAuth === null && $this->Host !== null))
		{
			$this->isSMTP();

			return true;
		}
		else
		{
			$this->isMail();

			return false;
		}
	}

	/**
	 * Function to send an email
	 *
	 * @param   string   $from         From email address
	 * @param   string   $fromName     From name
	 * @param   mixed    $recipient    Recipient email address(es)
	 * @param   string   $subject      email subject
	 * @param   string   $body         Message body
	 * @param   boolean  $mode         false = plain text, true = HTML
	 * @param   mixed    $cc           CC email address(es)
	 * @param   mixed    $bcc          BCC email address(es)
	 * @param   mixed    $attachment   Attachment file name(s)
	 * @param   mixed    $replyTo      Reply to email address(es)
	 * @param   mixed    $replyToName  Reply to name(s)
	 *
	 * @return  boolean  True on success, false on failure when exception throwing is disabled.
	 *
	 * @since   1.7.0
	 *
	 * @throws  MailDisabledException  if the mail function is disabled
	 * @throws  phpmailerException     if exception throwing is enabled
	 */
	public function sendMail($from, $fromName, $recipient, $subject, $body, $mode = false, $cc = null, $bcc = null, $attachment = null,
		$replyTo = null, $replyToName = null
	)
	{
		// Create config object
		$app = Factory::getApplication();

		$this->setSubject($subject);
		$this->setBody($body);

		// Are we sending the email as HTML?
		$this->isHtml($mode);

		/*
		 * Do not send the message if adding any of the below items fails
		 */

		if ($this->addRecipient($recipient) === false)
		{
			return false;
		}

		if ($this->addCc($cc) === false)
		{
			return false;
		}

		if ($this->addBcc($bcc) === false)
		{
			return false;
		}

		if ($this->addAttachment($attachment) === false)
		{
			return false;
		}

		// Take care of reply email addresses
		if (\is_array($replyTo))
		{
			$numReplyTo = \count($replyTo);

			for ($i = 0; $i < $numReplyTo; $i++)
			{
				if ($this->addReplyTo($replyTo[$i], $replyToName[$i]) === false)
				{
					return false;
				}
			}
		}
		elseif (isset($replyTo))
		{
			if ($this->addReplyTo($replyTo, $replyToName) === false)
			{
				return false;
			}
		}
		elseif ($app->get('replyto'))
		{
			$this->addReplyTo($app->get('replyto'), $app->get('replytoname'));
		}

		// Add sender to replyTo only if no replyTo received
		$autoReplyTo = empty($this->ReplyTo);

		if ($this->setSender(array($from, $fromName, $autoReplyTo)) === false)
		{
			return false;
		}

		return $this->Send();
	}
}<|MERGE_RESOLUTION|>--- conflicted
+++ resolved
@@ -205,20 +205,7 @@
 			}
 			else
 			{
-<<<<<<< HEAD
 				$result = $this->setFrom(MailHelper::cleanLine($from[0]), MailHelper::cleanLine($from[1]));
-=======
-				// If it is neither, we log a message and throw an exception
-				Log::add(\JText::sprintf('JLIB_MAIL_INVALID_EMAIL_SENDER', $from), Log::WARNING, 'jerror');
-
-				throw new \UnexpectedValueException(sprintf('Invalid email sender: %s', $from));
-			}
-
-			// Check for boolean false return if exception handling is disabled
-			if ($result === false)
-			{
-				return false;
->>>>>>> e1ea3ba2
 			}
 		}
 		elseif (\is_string($from))
@@ -231,7 +218,7 @@
 			// If it is neither, we log a message and throw an exception
 			Log::add(Text::sprintf('JLIB_MAIL_INVALID_EMAIL_SENDER', $from), Log::WARNING, 'jerror');
 
-			throw new \UnexpectedValueException(sprintf('Invalid email Sender: %s, Mail::setSender(%s)', $from));
+			throw new \UnexpectedValueException(sprintf('Invalid email sender: %s', $from));
 		}
 
 		if ($result === false)
