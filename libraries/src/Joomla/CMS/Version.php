--- conflicted
+++ resolved
@@ -73,11 +73,7 @@
 	 * @var    string
 	 * @since  3.5
 	 */
-<<<<<<< HEAD
 	const RELDATE = '7-April-2017';
-=======
-	const RELDATE = '22-May-2017';
->>>>>>> c53923d0
 
 	/**
 	 * Release time.
@@ -85,11 +81,7 @@
 	 * @var    string
 	 * @since  3.5
 	 */
-<<<<<<< HEAD
 	const RELTIME = '14:53';
-=======
-	const RELTIME = '10:18';
->>>>>>> c53923d0
 
 	/**
 	 * Release timezone.
