<?php
/**
 * Joomla! Content Management System
 *
 * @copyright  Copyright (C) 2005 - 2017 Open Source Matters, Inc. All rights reserved.
 * @license    GNU General Public License version 2 or later; see LICENSE.txt
 */

namespace Joomla\CMS;

defined('JPATH_PLATFORM') or die;

use Joomla\CMS\Helper\LibraryHelper;

/**
 * Version information class for the Joomla CMS.
 *
 * @since  1.0
 */
final class Version
{
	/**
	 * Product name.
	 *
	 * @var    string
	 * @since  3.5
	 */
	const PRODUCT = 'Joomla!';

	/**
	 * Release version.
	 *
	 * @var    string
	 * @since  3.5
	 */
	const RELEASE = '3.9';

	/**
	 * Maintenance version.
	 *
	 * @var    string
	 * @since  3.5
	 */
	const DEV_LEVEL = '0-dev';

	/**
	 * Development status.
	 *
	 * @var    string
	 * @since  3.5
	 */
	const DEV_STATUS = 'Development';

	/**
	 * Build number.
	 *
	 * @var    string
	 * @since  3.5
	 */
	const BUILD = '';

	/**
	 * Code name.
	 *
	 * @var    string
	 * @since  3.5
	 */
	const CODENAME = 'Amani';

	/**
	 * Release date.
	 *
	 * @var    string
	 * @since  3.5
	 */
<<<<<<< HEAD
	const RELDATE = '7-April-2017';
=======
	const RELDATE = '4-July-2017';
>>>>>>> 85e8e860

	/**
	 * Release time.
	 *
	 * @var    string
	 * @since  3.5
	 */
<<<<<<< HEAD
	const RELTIME = '14:53';
=======
	const RELTIME = '14:00';
>>>>>>> 85e8e860

	/**
	 * Release timezone.
	 *
	 * @var    string
	 * @since  3.5
	 */
	const RELTZ = 'GMT';

	/**
	 * Copyright Notice.
	 *
	 * @var    string
	 * @since  3.5
	 */
	const COPYRIGHT = 'Copyright (C) 2005 - 2017 Open Source Matters, Inc. All rights reserved.';

	/**
	 * Link text.
	 *
	 * @var    string
	 * @since  3.5
	 */
	const URL = '<a href="https://www.joomla.org">Joomla!</a> is Free Software released under the GNU General Public License.';

	/**
	 * Magic getter providing access to constants previously defined as class member vars.
	 *
	 * @param   string  $name  The name of the property.
	 *
	 * @return  mixed   A value if the property name is valid.
	 *
	 * @since   3.5
	 * @deprecated  4.0  Access the constants directly
	 */
	public function __get($name)
	{
		if (defined("JVersion::$name"))
		{
			\JLog::add(
				'Accessing Version data through class member variables is deprecated, use the corresponding constant instead.',
				\JLog::WARNING,
				'deprecated'
			);

			return constant("\\Joomla\\CMS\\Version::$name");
		}

		$trace = debug_backtrace();
		trigger_error(
			'Undefined constant via __get(): ' . $name . ' in ' . $trace[0]['file'] . ' on line ' . $trace[0]['line'],
			E_USER_NOTICE
		);
	}

	/**
	 * Check if we are in development mode
	 *
	 * @return  boolean
	 *
	 * @since   3.4.3
	 */
	public function isInDevelopmentState()
	{
		return strtolower(self::DEV_STATUS) !== 'stable';
	}

	/**
	 * Compares two a "PHP standardized" version number against the current Joomla version.
	 *
	 * @param   string  $minimum  The minimum version of the Joomla which is compatible.
	 *
	 * @return  boolean True if the version is compatible.
	 *
	 * @link    https://secure.php.net/version_compare
	 * @since   1.0
	 */
	public function isCompatible($minimum)
	{
		return version_compare(JVERSION, $minimum, 'ge');
	}

	/**
	 * Method to get the help file version.
	 *
	 * @return  string  Version suffix for help files.
	 *
	 * @since   1.0
	 */
	public function getHelpVersion()
	{
		return '.' . str_replace('.', '', self::RELEASE);
	}

	/**
	 * Gets a "PHP standardized" version string for the current Joomla.
	 *
	 * @return  string  Version string.
	 *
	 * @since   1.5
	 */
	public function getShortVersion()
	{
		return self::RELEASE . '.' . self::DEV_LEVEL;
	}

	/**
	 * Gets a version string for the current Joomla with all release information.
	 *
	 * @return  string  Complete version string.
	 *
	 * @since   1.5
	 */
	public function getLongVersion()
	{
		return self::PRODUCT . ' ' . self::RELEASE . '.' . self::DEV_LEVEL . ' '
			. self::DEV_STATUS . ' [ ' . self::CODENAME . ' ] ' . self::RELDATE . ' '
			. self::RELTIME . ' ' . self::RELTZ;
	}

	/**
	 * Returns the user agent.
	 *
	 * @param   string  $component    Name of the component.
	 * @param   bool    $mask         Mask as Mozilla/5.0 or not.
	 * @param   bool    $add_version  Add version afterwards to component.
	 *
	 * @return  string  User Agent.
	 *
	 * @since   1.0
	 */
	public function getUserAgent($component = null, $mask = false, $add_version = true)
	{
		if ($component === null)
		{
			$component = 'Framework';
		}

		if ($add_version)
		{
			$component .= '/' . self::RELEASE;
		}

		// If masked pretend to look like Mozilla 5.0 but still identify ourselves.
		if ($mask)
		{
			return 'Mozilla/5.0 ' . self::PRODUCT . '/' . self::RELEASE . '.' . self::DEV_LEVEL . ($component ? ' ' . $component : '');
		}
		else
		{
			return self::PRODUCT . '/' . self::RELEASE . '.' . self::DEV_LEVEL . ($component ? ' ' . $component : '');
		}
	}

	/**
	 * Generate a media version string for assets
	 * Public to allow third party developers to use it
	 *
	 * @return  string
	 *
	 * @since   3.2
	 */
	public function generateMediaVersion()
	{
		$date = new \JDate;

		return md5($this->getLongVersion() . \JFactory::getConfig()->get('secret') . $date->toSql());
	}

	/**
	 * Gets a media version which is used to append to Joomla core media files.
	 *
	 * This media version is used to append to Joomla core media in order to trick browsers into
	 * reloading the CSS and JavaScript, because they think the files are renewed.
	 * The media version is renewed after Joomla core update, install, discover_install and uninstallation.
	 *
	 * @return  string  The media version.
	 *
	 * @since   3.2
	 */
	public function getMediaVersion()
	{
		// Load the media version and cache it for future use
		static $mediaVersion = null;

		if ($mediaVersion === null)
		{
			// Get the joomla library params
			$params = LibraryHelper::getParams('joomla');

			// Get the media version
			$mediaVersion = $params->get('mediaversion', '');

			// Refresh assets in debug mode or when the media version is not set
			if (JDEBUG || empty($mediaVersion))
			{
				$mediaVersion = $this->generateMediaVersion();

				$this->setMediaVersion($mediaVersion);
			}
		}

		return $mediaVersion;
	}

	/**
	 * Function to refresh the media version
	 *
	 * @return  Version  Instance of $this to allow chaining.
	 *
	 * @since   3.2
	 */
	public function refreshMediaVersion()
	{
		$newMediaVersion = $this->generateMediaVersion();

		return $this->setMediaVersion($newMediaVersion);
	}

	/**
	 * Sets the media version which is used to append to Joomla core media files.
	 *
	 * @param   string  $mediaVersion  The media version.
	 *
	 * @return  Version  Instance of $this to allow chaining.
	 *
	 * @since   3.2
	 */
	public function setMediaVersion($mediaVersion)
	{
		// Do not allow empty media versions
		if (!empty($mediaVersion))
		{
			// Get library parameters
			$params = LibraryHelper::getParams('joomla');

			$params->set('mediaversion', $mediaVersion);

			// Save modified params
			LibraryHelper::saveParams('joomla', $params);
		}

		return $this;
	}
}<|MERGE_RESOLUTION|>--- conflicted
+++ resolved
@@ -73,11 +73,7 @@
 	 * @var    string
 	 * @since  3.5
 	 */
-<<<<<<< HEAD
-	const RELDATE = '7-April-2017';
-=======
 	const RELDATE = '4-July-2017';
->>>>>>> 85e8e860
 
 	/**
 	 * Release time.
@@ -85,11 +81,7 @@
 	 * @var    string
 	 * @since  3.5
 	 */
-<<<<<<< HEAD
-	const RELTIME = '14:53';
-=======
 	const RELTIME = '14:00';
->>>>>>> 85e8e860
 
 	/**
 	 * Release timezone.
