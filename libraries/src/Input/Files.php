--- conflicted
+++ resolved
@@ -84,13 +84,8 @@
 				)
 			);
 
-<<<<<<< HEAD
-			// Prevent returning an unsafe file unless speciffically requested
-			if ($filter !== 'raw')
-=======
 			// Prevent returning an unsafe file unless specifically requested
 			if (strtoupper($filter) !== 'RAW')
->>>>>>> 26a4393b
 			{
 				$isSafe = InputFilter::isSafeFile($results);
 
