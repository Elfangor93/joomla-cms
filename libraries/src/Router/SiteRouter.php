--- conflicted
+++ resolved
@@ -11,12 +11,8 @@
 \defined('JPATH_PLATFORM') or die;
 
 use Joomla\CMS\Application\CMSApplication;
-<<<<<<< HEAD
 use Joomla\CMS\Application\SiteApplication;
-=======
-use Joomla\CMS\Component\ComponentHelper;
 use Joomla\CMS\Component\Router\RouterBase;
->>>>>>> 20615c62
 use Joomla\CMS\Component\Router\RouterInterface;
 use Joomla\CMS\Component\Router\RouterLegacy;
 use Joomla\CMS\Component\Router\RouterServiceInterface;
@@ -387,7 +383,6 @@
 		}
 	}
 
-<<<<<<< HEAD
 	/**
 	 * Do some initial processing for building a URL
 	 *
@@ -415,15 +410,6 @@
 			{
 				$uri->setVar('option', $item->component);
 			}
-=======
-		$component = preg_replace('/[^A-Z0-9_\.-]/i', '', $query['option']);
-		$crouter   = $this->getComponentRouter($component);
-
-		if ($crouter instanceof RouterBase === false)
-		{
-			$query = $crouter->preprocess($query);
-			$uri->setQuery($query);
->>>>>>> 20615c62
 		}
 	}
 
