--- conflicted
+++ resolved
@@ -383,7 +383,9 @@
 	public function parsePaginationData(&$router, &$uri)
 	{
 		// Process the pagination support
-		if ($uri->getVar('start'))
+		$start = $uri->getVar('start');
+
+		if ($start !== null)
 		{
 			$uri->setVar('limitstart', $uri->getVar('start'));
 			$uri->delVar('start');
@@ -523,24 +525,12 @@
 	 */
 	public function buildPaginationData(&$router, &$uri)
 	{
-		if ($uri->getVar('limitstart'))
-		{
-<<<<<<< HEAD
+		$limitstart = $uri->getVar('limitstart');
+
+		if ($limitstart !== null)
+		{
 			$uri->setVar('start', (int) $uri->getVar('limitstart'));
 			$uri->delVar('limitstart');
-=======
-			// Process the pagination support
-			if ($this->_mode == JROUTER_MODE_SEF)
-			{
-				$start = $uri->getVar('start');
-
-				if ($start !== null)
-				{
-					$uri->delVar('start');
-					$vars['limitstart'] = $start;
-				}
-			}
->>>>>>> 8ac66ea6
 		}
 	}
 
@@ -561,24 +551,7 @@
 		// Identify format
 		if (!(substr($route, -9) === 'index.php' || substr($route, -1) === '/') && $format = $uri->getVar('format', 'html'))
 		{
-<<<<<<< HEAD
 			$route .= '.' . $format;
-=======
-			// Get the path data
-			$route = $uri->getPath();
-
-			if ($this->_mode == JROUTER_MODE_SEF && $route)
-			{
-				$limitstart = $uri->getVar('limitstart');
-
-				if ($limitstart !== null)
-				{
-					$uri->setVar('start', (int) $limitstart);
-					$uri->delVar('limitstart');
-				}
-			}
-
->>>>>>> 8ac66ea6
 			$uri->setPath($route);
 			$uri->delVar('format');
 		}
