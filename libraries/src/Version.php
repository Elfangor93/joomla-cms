--- conflicted
+++ resolved
@@ -111,7 +111,7 @@
 	 * @var    string
 	 * @since  3.5
 	 */
-	const RELDATE = '20-January-2018';
+	const RELDATE = '12-December-2017';
 
 	/**
 	 * Release time.
@@ -119,11 +119,7 @@
 	 * @var    string
 	 * @since  3.5
 	 */
-<<<<<<< HEAD
 	const RELTIME = '14:00';
-=======
-	const RELTIME = '17:15';
->>>>>>> 0155f35c
 
 	/**
 	 * Release timezone.
