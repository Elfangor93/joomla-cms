<?php
/**
 * Joomla! Content Management System
 *
 * @copyright  Copyright (C) 2005 - 2017 Open Source Matters, Inc. All rights reserved.
 * @license    GNU General Public License version 2 or later; see LICENSE.txt
 */

namespace Joomla\CMS;

defined('JPATH_PLATFORM') or die;

use Joomla\CMS\Helper\LibraryHelper;

/**
 * Version information class for the Joomla CMS.
 *
 * @since  1.0
 */
final class Version
{
	/**
	 * Product name.
	 *
	 * @var    string
	 * @since  3.5
	 */
	const PRODUCT = 'Joomla!';

	/**
	 * Major release version.
	 *
	 * @var    integer
	 * @since  3.8.0
	 */
	const MAJOR_VERSION = 4;

	/**
	 * Minor release version.
	 *
	 * @var    integer
	 * @since  3.8.0
	 */
	const MINOR_VERSION = 0;

	/**
	 * Patch release version.
	 *
	 * @var    integer
	 * @since  3.8.0
	 */
	const PATCH_VERSION = 0;

	/**
	 * Extra release version info.
	 *
	 * This constant when not empty adds an additional identifier to the version string to reflect the development state.
	 * For example, for 3.8.0 when this is set to 'dev' the version string will be `3.8.0-dev`.
	 *
	 * @var    string
	 * @since  3.8.0
	 */
	const EXTRA_VERSION = 'beta1';

	/**
	 * Release version.
	 *
	 * @var    string
	 * @since  3.5
	 * @deprecated  4.0  Use separated version constants instead
	 */
	const RELEASE = '4.0';

	/**
	 * Maintenance version.
	 *
	 * @var    string
	 * @since  3.5
	 * @deprecated  4.0  Use separated version constants instead
	 */
	const DEV_LEVEL = '0-beta1';

	/**
	 * Development status.
	 *
	 * @var    string
	 * @since  3.5
	 */
	const DEV_STATUS = 'Beta';

	/**
	 * Build number.
	 *
	 * @var    string
	 * @since  3.5
	 * @deprecated  4.0
	 */
	const BUILD = '';

	/**
	 * Code name.
	 *
	 * @var    string
	 * @since  3.5
	 */
	const CODENAME = 'Amani';

	/**
	 * Release date.
	 *
	 * @var    string
	 * @since  3.5
	 */
<<<<<<< HEAD
	const RELDATE = '31-March-2017';
=======
	const RELDATE = '8-August-2017';
>>>>>>> 8ce1043a

	/**
	 * Release time.
	 *
	 * @var    string
	 * @since  3.5
	 */
<<<<<<< HEAD
	const RELTIME = '23:59';
=======
	const RELTIME = '14:00';
>>>>>>> 8ce1043a

	/**
	 * Release timezone.
	 *
	 * @var    string
	 * @since  3.5
	 */
	const RELTZ = 'GMT';

	/**
	 * Copyright Notice.
	 *
	 * @var    string
	 * @since  3.5
	 */
	const COPYRIGHT = 'Copyright (C) 2005 - 2017 Open Source Matters, Inc. All rights reserved.';

	/**
	 * Link text.
	 *
	 * @var    string
	 * @since  3.5
	 */
	const URL = '<a href="https://www.joomla.org">Joomla!</a> is Free Software released under the GNU General Public License.';

	/**
	 * Check if we are in development mode
	 *
	 * @return  boolean
	 *
	 * @since   3.4.3
	 */
	public function isInDevelopmentState()
	{
		return strtolower(self::DEV_STATUS) !== 'stable';
	}

	/**
	 * Compares two a "PHP standardized" version number against the current Joomla version.
	 *
	 * @param   string  $minimum  The minimum version of the Joomla which is compatible.
	 *
	 * @return  boolean True if the version is compatible.
	 *
	 * @link    https://secure.php.net/version_compare
	 * @since   1.0
	 */
	public function isCompatible($minimum)
	{
		return version_compare(JVERSION, $minimum, 'ge');
	}

	/**
	 * Method to get the help file version.
	 *
	 * @return  string  Version suffix for help files.
	 *
	 * @since   1.0
	 */
	public function getHelpVersion()
	{
		return '.' . self::MAJOR_VERSION . self::MINOR_VERSION;
	}

	/**
	 * Gets a "PHP standardized" version string for the current Joomla.
	 *
	 * @return  string  Version string.
	 *
	 * @since   1.5
	 */
	public function getShortVersion()
	{
		$version = self::MAJOR_VERSION . '.' . self::MINOR_VERSION . '.' . self::PATCH_VERSION;

		// Has to be assigned to a variable to support PHP 5.3 and 5.4
		$extraVersion = self::EXTRA_VERSION;

		if (!empty($extraVersion))
		{
			$version .= '-' . $extraVersion;
		}

		return $version;
	}

	/**
	 * Gets a version string for the current Joomla with all release information.
	 *
	 * @return  string  Complete version string.
	 *
	 * @since   1.5
	 */
	public function getLongVersion()
	{
		return self::PRODUCT . ' ' . $this->getShortVersion() . ' '
			. self::DEV_STATUS . ' [ ' . self::CODENAME . ' ] ' . self::RELDATE . ' '
			. self::RELTIME . ' ' . self::RELTZ;
	}

	/**
	 * Returns the user agent.
	 *
	 * @param   string  $component   Name of the component.
	 * @param   bool    $mask        Mask as Mozilla/5.0 or not.
	 * @param   bool    $addVersion  Add version afterwards to component.
	 *
	 * @return  string  User Agent.
	 *
	 * @since   1.0
	 */
	public function getUserAgent($component = null, $mask = false, $addVersion = true)
	{
		if ($component === null)
		{
			$component = 'Framework';
		}

		if ($addVersion)
		{
			$component .= '/' . self::RELEASE;
		}

		// If masked pretend to look like Mozilla 5.0 but still identify ourselves.
		return ($mask ? 'Mozilla/5.0 ' : '') . self::PRODUCT . '/' . self::RELEASE . '.' . self::DEV_LEVEL . ($component ? ' ' . $component : '');
	}

	/**
	 * Generate a media version string for assets
	 * Public to allow third party developers to use it
	 *
	 * @return  string
	 *
	 * @since   3.2
	 */
	public function generateMediaVersion()
	{
		return md5($this->getLongVersion() . \JFactory::getConfig()->get('secret') . (new \JDate)->toSql());
	}

	/**
	 * Gets a media version which is used to append to Joomla core media files.
	 *
	 * This media version is used to append to Joomla core media in order to trick browsers into
	 * reloading the CSS and JavaScript, because they think the files are renewed.
	 * The media version is renewed after Joomla core update, install, discover_install and uninstallation.
	 *
	 * @return  string  The media version.
	 *
	 * @since   3.2
	 */
	public function getMediaVersion()
	{
		// Load the media version and cache it for future use
		static $mediaVersion = null;

		if ($mediaVersion === null)
		{
			// Get the joomla library params and the media version
			$mediaVersion = LibraryHelper::getParams('joomla')->get('mediaversion', '');

			// Refresh assets in debug mode or when the media version is not set
			if (JDEBUG || empty($mediaVersion))
			{
				$mediaVersion = $this->generateMediaVersion();

				$this->setMediaVersion($mediaVersion);
			}
		}

		return $mediaVersion;
	}

	/**
	 * Function to refresh the media version
	 *
	 * @return  Version  Instance of $this to allow chaining.
	 *
	 * @since   3.2
	 */
	public function refreshMediaVersion()
	{
		return $this->setMediaVersion($this->generateMediaVersion());
	}

	/**
	 * Sets the media version which is used to append to Joomla core media files.
	 *
	 * @param   string  $mediaVersion  The media version.
	 *
	 * @return  Version  Instance of $this to allow chaining.
	 *
	 * @since   3.2
	 */
	public function setMediaVersion($mediaVersion)
	{
		// Do not allow empty media versions
		if (!empty($mediaVersion))
		{
			// Get the params ...
			$params = LibraryHelper::getParams('joomla');

			// ... set the media version ...
			$params->set('mediaversion', $mediaVersion);

			// ... and save the modified params
			LibraryHelper::saveParams('joomla', $params);
		}

		return $this;
	}
}<|MERGE_RESOLUTION|>--- conflicted
+++ resolved
@@ -60,7 +60,7 @@
 	 * @var    string
 	 * @since  3.8.0
 	 */
-	const EXTRA_VERSION = 'beta1';
+	const EXTRA_VERSION = 'dev';
 
 	/**
 	 * Release version.
@@ -78,7 +78,7 @@
 	 * @since  3.5
 	 * @deprecated  4.0  Use separated version constants instead
 	 */
-	const DEV_LEVEL = '0-beta1';
+	const DEV_LEVEL = '0-dev';
 
 	/**
 	 * Development status.
@@ -86,7 +86,7 @@
 	 * @var    string
 	 * @since  3.5
 	 */
-	const DEV_STATUS = 'Beta';
+	const DEV_STATUS = 'Development';
 
 	/**
 	 * Build number.
@@ -111,11 +111,7 @@
 	 * @var    string
 	 * @since  3.5
 	 */
-<<<<<<< HEAD
 	const RELDATE = '31-March-2017';
-=======
-	const RELDATE = '8-August-2017';
->>>>>>> 8ce1043a
 
 	/**
 	 * Release time.
@@ -123,11 +119,7 @@
 	 * @var    string
 	 * @since  3.5
 	 */
-<<<<<<< HEAD
 	const RELTIME = '23:59';
-=======
-	const RELTIME = '14:00';
->>>>>>> 8ce1043a
 
 	/**
 	 * Release timezone.
