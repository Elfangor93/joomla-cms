<?php
/**
 * Joomla! Content Management System
 *
 * @copyright  (C) 2005 Open Source Matters, Inc. <https://www.joomla.org>
 * @license    GNU General Public License version 2 or later; see LICENSE.txt
 */

namespace Joomla\CMS;

\defined('JPATH_PLATFORM') or die;

use Joomla\CMS\Date\Date;
use Joomla\CMS\Helper\LibraryHelper;

/**
 * Version information class for the Joomla CMS.
 *
 * @since  1.0
 */
final class Version
{
	/**
	 * Product name.
	 *
	 * @var    string
	 * @since  3.5
	 */
	const PRODUCT = 'Joomla!';

	/**
	 * Major release version.
	 *
	 * @var    integer
	 * @since  3.8.0
	 */
	const MAJOR_VERSION = 4;

	/**
	 * Minor release version.
	 *
	 * @var    integer
	 * @since  3.8.0
	 */
<<<<<<< HEAD
	const MINOR_VERSION = 0;
=======
	const MINOR_VERSION = 10;
>>>>>>> 8758c0a3

	/**
	 * Patch release version.
	 *
	 * @var    integer
	 * @since  3.8.0
	 */
	const PATCH_VERSION = 0;

	/**
	 * Extra release version info.
	 *
	 * This constant when not empty adds an additional identifier to the version string to reflect the development state.
	 * For example, for 3.8.0 when this is set to 'dev' the version string will be `3.8.0-dev`.
	 *
	 * @var    string
	 * @since  3.8.0
	 */
<<<<<<< HEAD
	const EXTRA_VERSION = 'beta6-dev';
=======
	const EXTRA_VERSION = 'alpha4-dev';

	/**
	 * Release version.
	 *
	 * @var    string
	 * @since  3.5
	 * @deprecated  4.0  Use separated version constants instead
	 */
	const RELEASE = '3.10';

	/**
	 * Maintenance version.
	 *
	 * @var    string
	 * @since  3.5
	 * @deprecated  4.0  Use separated version constants instead
	 */
	const DEV_LEVEL = '0-alpha4-dev';
>>>>>>> 8758c0a3

	/**
	 * Development status.
	 *
	 * @var    string
	 * @since  3.5
	 */
	const DEV_STATUS = 'Development';

	/**
	 * Code name.
	 *
	 * @var    string
	 * @since  3.5
	 */
	const CODENAME = 'Mañana';

	/**
	 * Release date.
	 *
	 * @var    string
	 * @since  3.5
	 */
<<<<<<< HEAD
	const RELDATE = '27-October-2020';
=======
	const RELDATE = '24-October-2020';
>>>>>>> 8758c0a3

	/**
	 * Release time.
	 *
	 * @var    string
	 * @since  3.5
	 */
<<<<<<< HEAD
	const RELTIME = '19:54';
=======
	const RELTIME = '18:39';
>>>>>>> 8758c0a3

	/**
	 * Release timezone.
	 *
	 * @var    string
	 * @since  3.5
	 */
	const RELTZ = 'GMT';

	/**
	 * Copyright Notice.
	 *
	 * @var    string
	 * @since  3.5
	 */
	const COPYRIGHT = '(C) 2005 Open Source Matters, Inc. <https://www.joomla.org>';

	/**
	 * Link text.
	 *
	 * @var    string
	 * @since  3.5
	 */
	const URL = '<a href="https://www.joomla.org">Joomla!</a> is Free Software released under the GNU General Public License.';

	/**
	 * Check if we are in development mode
	 *
	 * @return  boolean
	 *
	 * @since   3.4.3
	 */
	public function isInDevelopmentState(): bool
	{
		return strtolower(self::DEV_STATUS) !== 'stable';
	}

	/**
	 * Compares two a "PHP standardized" version number against the current Joomla version.
	 *
	 * @param   string  $minimum  The minimum version of the Joomla which is compatible.
	 *
	 * @return  boolean True if the version is compatible.
	 *
	 * @link    https://www.php.net/version_compare
	 * @since   1.0
	 */
	public function isCompatible(string $minimum): bool
	{
		return version_compare(JVERSION, $minimum, 'ge');
	}

	/**
	 * Method to get the help file version.
	 *
	 * @return  string  Version suffix for help files.
	 *
	 * @since   1.0
	 */
	public function getHelpVersion(): string
	{
		return '.' . self::MAJOR_VERSION . self::MINOR_VERSION;
	}

	/**
	 * Gets a "PHP standardized" version string for the current Joomla.
	 *
	 * @return  string  Version string.
	 *
	 * @since   1.5
	 */
	public function getShortVersion(): string
	{
		$version = self::MAJOR_VERSION . '.' . self::MINOR_VERSION . '.' . self::PATCH_VERSION;

		if (!empty(self::EXTRA_VERSION))
		{
			$version .= '-' . self::EXTRA_VERSION;
		}

		return $version;
	}

	/**
	 * Gets a version string for the current Joomla with all release information.
	 *
	 * @return  string  Complete version string.
	 *
	 * @since   1.5
	 */
	public function getLongVersion(): string
	{
		return self::PRODUCT . ' ' . $this->getShortVersion() . ' '
			. self::DEV_STATUS . ' [ ' . self::CODENAME . ' ] ' . self::RELDATE . ' '
			. self::RELTIME . ' ' . self::RELTZ;
	}

	/**
	 * Returns the user agent.
	 *
<<<<<<< HEAD
	 * @param   string  $component   Name of the component.
=======
	 * @param   string  $suffix      String to append to resulting user agent.
>>>>>>> 8758c0a3
	 * @param   bool    $mask        Mask as Mozilla/5.0 or not.
	 * @param   bool    $addVersion  Add version afterwards to component.
	 *
	 * @return  string  User Agent.
	 *
	 * @since   1.0
	 */
<<<<<<< HEAD
	public function getUserAgent(string $component = '', bool $mask = false, bool $addVersion = true): string
	{
		if ($component === '')
=======
	public function getUserAgent($suffix = null, $mask = false, $addVersion = true)
	{
		if ($suffix === null)
>>>>>>> 8758c0a3
		{
			$suffix = 'Framework';
		}

		if ($addVersion)
		{
<<<<<<< HEAD
			$component .= '/' . self::MAJOR_VERSION . '.' . self::MINOR_VERSION;
		}

		// If masked pretend to look like Mozilla 5.0 but still identify ourselves.
		return ($mask ? 'Mozilla/5.0 ' : '') . self::PRODUCT . '/' . $this->getShortVersion() . ($component ? ' ' . $component : '');
=======
			$suffix .= '/' . self::RELEASE;
		}

		// If masked pretend to look like Mozilla 5.0 but still identify ourselves.
		if ($mask)
		{
			return 'Mozilla/5.0 ' . self::PRODUCT . '/' . self::RELEASE . '.' . self::DEV_LEVEL . ($suffix ? ' ' . $suffix : '');
		}
		else
		{
			return self::PRODUCT . '/' . self::RELEASE . '.' . self::DEV_LEVEL . ($suffix ? ' ' . $suffix : '');
		}
>>>>>>> 8758c0a3
	}

	/**
	 * Generate a media version string for assets
	 * Public to allow third party developers to use it
	 *
	 * @return  string
	 *
	 * @since   3.2
	 */
	public function generateMediaVersion(): string
	{
		return md5($this->getLongVersion() . Factory::getApplication()->get('secret') . (new Date)->toSql());
	}

	/**
	 * Gets a media version which is used to append to Joomla core media files.
	 *
	 * This media version is used to append to Joomla core media in order to trick browsers into
	 * reloading the CSS and JavaScript, because they think the files are renewed.
	 * The media version is renewed after Joomla core update, install, discover_install and uninstallation.
	 *
	 * @return  string  The media version.
	 *
	 * @since   3.2
	 */
	public function getMediaVersion(): string
	{
		// Load the media version and cache it for future use
		static $mediaVersion = null;

		if ($mediaVersion === null)
		{
			// Get the joomla library params and the media version
			$mediaVersion = LibraryHelper::getParams('joomla')->get('mediaversion', '');

			// Refresh assets in debug mode or when the media version is not set
			if (JDEBUG || empty($mediaVersion))
			{
				$mediaVersion = $this->generateMediaVersion();

				$this->setMediaVersion($mediaVersion);
			}
		}

		return $mediaVersion;
	}

	/**
	 * Function to refresh the media version
	 *
	 * @return  Version  Instance of $this to allow chaining.
	 *
	 * @since   3.2
	 */
	public function refreshMediaVersion(): Version
	{
		return $this->setMediaVersion($this->generateMediaVersion());
	}

	/**
	 * Sets the media version which is used to append to Joomla core media files.
	 *
	 * @param   string  $mediaVersion  The media version.
	 *
	 * @return  Version  Instance of $this to allow chaining.
	 *
	 * @since   3.2
	 */
	public function setMediaVersion(string $mediaVersion): Version
	{
		// Do not allow empty media versions
		if (!empty($mediaVersion))
		{
			// Get the params ...
			$params = LibraryHelper::getParams('joomla');

			// ... set the media version ...
			$params->set('mediaversion', $mediaVersion);

			// ... and save the modified params
			LibraryHelper::saveParams('joomla', $params);
		}

		return $this;
	}
}<|MERGE_RESOLUTION|>--- conflicted
+++ resolved
@@ -42,11 +42,7 @@
 	 * @var    integer
 	 * @since  3.8.0
 	 */
-<<<<<<< HEAD
 	const MINOR_VERSION = 0;
-=======
-	const MINOR_VERSION = 10;
->>>>>>> 8758c0a3
 
 	/**
 	 * Patch release version.
@@ -65,29 +61,7 @@
 	 * @var    string
 	 * @since  3.8.0
 	 */
-<<<<<<< HEAD
 	const EXTRA_VERSION = 'beta6-dev';
-=======
-	const EXTRA_VERSION = 'alpha4-dev';
-
-	/**
-	 * Release version.
-	 *
-	 * @var    string
-	 * @since  3.5
-	 * @deprecated  4.0  Use separated version constants instead
-	 */
-	const RELEASE = '3.10';
-
-	/**
-	 * Maintenance version.
-	 *
-	 * @var    string
-	 * @since  3.5
-	 * @deprecated  4.0  Use separated version constants instead
-	 */
-	const DEV_LEVEL = '0-alpha4-dev';
->>>>>>> 8758c0a3
 
 	/**
 	 * Development status.
@@ -111,11 +85,7 @@
 	 * @var    string
 	 * @since  3.5
 	 */
-<<<<<<< HEAD
 	const RELDATE = '27-October-2020';
-=======
-	const RELDATE = '24-October-2020';
->>>>>>> 8758c0a3
 
 	/**
 	 * Release time.
@@ -123,11 +93,7 @@
 	 * @var    string
 	 * @since  3.5
 	 */
-<<<<<<< HEAD
 	const RELTIME = '19:54';
-=======
-	const RELTIME = '18:39';
->>>>>>> 8758c0a3
 
 	/**
 	 * Release timezone.
@@ -228,11 +194,7 @@
 	/**
 	 * Returns the user agent.
 	 *
-<<<<<<< HEAD
-	 * @param   string  $component   Name of the component.
-=======
 	 * @param   string  $suffix      String to append to resulting user agent.
->>>>>>> 8758c0a3
 	 * @param   bool    $mask        Mask as Mozilla/5.0 or not.
 	 * @param   bool    $addVersion  Add version afterwards to component.
 	 *
@@ -240,41 +202,20 @@
 	 *
 	 * @since   1.0
 	 */
-<<<<<<< HEAD
-	public function getUserAgent(string $component = '', bool $mask = false, bool $addVersion = true): string
-	{
-		if ($component === '')
-=======
-	public function getUserAgent($suffix = null, $mask = false, $addVersion = true)
-	{
-		if ($suffix === null)
->>>>>>> 8758c0a3
+	public function getUserAgent(string $suffix = '', bool $mask = false, bool $addVersion = true): string
+	{
+		if ($suffix === '')
 		{
 			$suffix = 'Framework';
 		}
 
 		if ($addVersion)
 		{
-<<<<<<< HEAD
-			$component .= '/' . self::MAJOR_VERSION . '.' . self::MINOR_VERSION;
+			$suffix .= '/' . self::MAJOR_VERSION . '.' . self::MINOR_VERSION;
 		}
 
 		// If masked pretend to look like Mozilla 5.0 but still identify ourselves.
-		return ($mask ? 'Mozilla/5.0 ' : '') . self::PRODUCT . '/' . $this->getShortVersion() . ($component ? ' ' . $component : '');
-=======
-			$suffix .= '/' . self::RELEASE;
-		}
-
-		// If masked pretend to look like Mozilla 5.0 but still identify ourselves.
-		if ($mask)
-		{
-			return 'Mozilla/5.0 ' . self::PRODUCT . '/' . self::RELEASE . '.' . self::DEV_LEVEL . ($suffix ? ' ' . $suffix : '');
-		}
-		else
-		{
-			return self::PRODUCT . '/' . self::RELEASE . '.' . self::DEV_LEVEL . ($suffix ? ' ' . $suffix : '');
-		}
->>>>>>> 8758c0a3
+		return ($mask ? 'Mozilla/5.0 ' : '') . self::PRODUCT . '/' . $this->getShortVersion() . ($suffix ? ' ' . $suffix : '');
 	}
 
 	/**
