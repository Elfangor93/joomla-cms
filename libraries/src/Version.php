--- conflicted
+++ resolved
@@ -90,7 +90,7 @@
      * @var    string
      * @since  3.5
      */
-    public const RELDATE = '28-November-2023';
+    public const RELDATE = '18-November-2023';
 
     /**
      * Release time.
@@ -98,11 +98,7 @@
      * @var    string
      * @since  3.5
      */
-<<<<<<< HEAD
-    public const RELTIME = '16:35';
-=======
-    public const RELTIME = '16:00';
->>>>>>> 16681afb
+    public const RELTIME = '14:41';
 
     /**
      * Release timezone.
