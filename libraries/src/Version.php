<?php

/**
 * Joomla! Content Management System
 *
 * @copyright  (C) 2005 Open Source Matters, Inc. <https://www.joomla.org>
 * @license    GNU General Public License version 2 or later; see LICENSE.txt
 */

namespace Joomla\CMS;

use Joomla\CMS\Cache\CacheController;
use Joomla\CMS\Cache\CacheControllerFactoryInterface;
use Joomla\CMS\Cache\Controller\CallbackController;
use Joomla\CMS\Date\Date;

// phpcs:disable PSR1.Files.SideEffects
\defined('_JEXEC') or die;
// phpcs:enable PSR1.Files.SideEffects

/**
 * Version information class for the Joomla CMS.
 *
 * @since  1.0
 */
final class Version
{
    /**
     * Product name.
     *
     * @var    string
     * @since  3.5
     */
    public const PRODUCT = 'Joomla!';

    /**
     * Major release version.
     *
     * @var    integer
     * @since  3.8.0
     */
    public const MAJOR_VERSION = 5;

    /**
     * Minor release version.
     *
     * @var    integer
     * @since  3.8.0
     */
    public const MINOR_VERSION = 2;

    /**
     * Patch release version.
     *
     * @var    integer
     * @since  3.8.0
     */
<<<<<<< HEAD
    public const PATCH_VERSION = 0;
=======
    public const PATCH_VERSION = 2;
>>>>>>> 0356a04e

    /**
     * Extra release version info.
     *
     * This constant when not empty adds an additional identifier to the version string to reflect the development state.
     * For example, for 3.8.0 when this is set to 'dev' the version string will be `3.8.0-dev`.
     *
     * @var    string
     * @since  3.8.0
     */
<<<<<<< HEAD
    public const EXTRA_VERSION = 'alpha2-dev';
=======
    public const EXTRA_VERSION = 'dev';
>>>>>>> 0356a04e

    /**
     * Development status.
     *
     * @var    string
     * @since  3.5
     */
    public const DEV_STATUS = 'Development';

    /**
     * Code name.
     *
     * @var    string
     * @since  3.5
     */
    public const CODENAME = 'Uthabiti';

    /**
     * Release date.
     *
     * @var    string
     * @since  3.5
     */
<<<<<<< HEAD
    public const RELDATE = '3-June-2024';
=======
    public const RELDATE = '28-May-2024';
>>>>>>> 0356a04e

    /**
     * Release time.
     *
     * @var    string
     * @since  3.5
     */
<<<<<<< HEAD

    public const RELTIME = '20:06';
=======
    public const RELTIME = '16:01';
>>>>>>> 0356a04e

    /**
     * Release timezone.
     *
     * @var    string
     * @since  3.5
     */
    public const RELTZ = 'GMT';

    /**
     * Copyright Notice.
     *
     * @var    string
     * @since  3.5
     */
    public const COPYRIGHT = '(C) 2005 Open Source Matters, Inc. <https://www.joomla.org>';

    /**
     * Link text.
     *
     * @var    string
     * @since  3.5
     */
    public const URL = '<a href="https://www.joomla.org">Joomla!</a> is Free Software released under the GNU General Public License.';

    /**
     * Media version string
     *
     * @var string
     * @since   4.2.0
     */
    private static $mediaVersion = null;

    /**
     * Check if we are in development mode
     *
     * @return  boolean
     *
     * @since   3.4.3
     */
    public function isInDevelopmentState(): bool
    {
        return strtolower(self::DEV_STATUS) !== 'stable';
    }

    /**
     * Compares two a "PHP standardized" version number against the current Joomla version.
     *
     * @param   string  $minimum  The minimum version of the Joomla which is compatible.
     *
     * @return  boolean True if the version is compatible.
     *
     * @link    https://www.php.net/version_compare
     * @since   1.0
     */
    public function isCompatible(string $minimum): bool
    {
        return version_compare(JVERSION, $minimum, 'ge');
    }

    /**
     * Method to get the help file version.
     *
     * @return  string  Version suffix for help files.
     *
     * @since   1.0
     */
    public function getHelpVersion(): string
    {
        return '.' . self::MAJOR_VERSION . self::MINOR_VERSION;
    }

    /**
     * Gets a "PHP standardized" version string for the current Joomla.
     *
     * @return  string  Version string.
     *
     * @since   1.5
     */
    public function getShortVersion(): string
    {
        $version = self::MAJOR_VERSION . '.' . self::MINOR_VERSION . '.' . self::PATCH_VERSION;

        if (!empty(self::EXTRA_VERSION)) {
            $version .= '-' . self::EXTRA_VERSION;
        }

        return $version;
    }

    /**
     * Gets a version string for the current Joomla with all release information.
     *
     * @return  string  Complete version string.
     *
     * @since   1.5
     */
    public function getLongVersion(): string
    {
        return self::PRODUCT . ' ' . $this->getShortVersion() . ' '
            . self::DEV_STATUS . ' [ ' . self::CODENAME . ' ] ' . self::RELDATE . ' '
            . self::RELTIME . ' ' . self::RELTZ;
    }

    /**
     * Returns the user agent.
     *
     * @param   string  $suffix      String to append to resulting user agent.
     * @param   bool    $mask        Mask as Mozilla/5.0 or not.
     * @param   bool    $addVersion  Add version afterwards to component.
     *
     * @return  string  User Agent.
     *
     * @since   1.0
     */
    public function getUserAgent(string $suffix = '', bool $mask = false, bool $addVersion = true): string
    {
        if ($suffix === '') {
            $suffix = 'Framework';
        }

        if ($addVersion) {
            $suffix .= '/' . self::MAJOR_VERSION . '.' . self::MINOR_VERSION;
        }

        // If masked pretend to look like Mozilla 5.0 but still identify ourselves.
        return ($mask ? 'Mozilla/5.0 ' : '') . self::PRODUCT . '/' . $this->getShortVersion() . ($suffix ? ' ' . $suffix : '');
    }

    /**
     * Generate a media version string for assets
     * Public to allow third party developers to use it
     *
     * @return  string
     *
     * @since   3.2
     */
    public function generateMediaVersion(): string
    {
        return substr(md5($this->getLongVersion() . Factory::getApplication()->get('secret') . (new Date())->toSql()), 0, 6);
    }

    /**
     * Gets a media version which is used to append to Joomla core media files.
     *
     * This media version is used to append to Joomla core media in order to trick browsers into
     * reloading the CSS and JavaScript, because they think the files are renewed.
     * The media version is renewed after Joomla core update, install, discover_install and uninstallation.
     *
     * @return  string  The media version.
     *
     * @since   3.2
     */
    public function getMediaVersion(): string
    {
        // Load the media version and cache it for future use
        if (self::$mediaVersion === null) {
            self::$mediaVersion = $this->getMediaVersionCache()
                ->get([$this, 'generateMediaVersion'], [], md5('_media_version' . $this->getLongVersion()));
        }

        return self::$mediaVersion;
    }

    /**
     * Function to refresh the media version
     *
     * @return  Version  Instance of $this to allow chaining.
     *
     * @since   3.2
     */
    public function refreshMediaVersion(): Version
    {
        return $this->setMediaVersion($this->generateMediaVersion());
    }

    /**
     * Sets the media version which is used to append to Joomla core media files.
     *
     * @param   string  $mediaVersion  The media version.
     *
     * @return  Version  Instance of $this to allow chaining.
     *
     * @since   3.2
     */
    public function setMediaVersion(string $mediaVersion): Version
    {
        // Do not allow empty media versions
        if (!empty($mediaVersion)) {
            self::$mediaVersion = $mediaVersion;

            $this->getMediaVersionCache()
                ->store(['result' => $mediaVersion, 'output' => ''], md5('_media_version' . $this->getLongVersion()));
        }

        return $this;
    }

    /**
     * Get cache instance for MediaVersion caching.
     *
     * @return CacheController
     *
     * @since   4.2.0
     */
    private function getMediaVersionCache(): CacheController
    {
        /** @var CallbackController $cache */
        $cache = Factory::getContainer()->get(CacheControllerFactoryInterface::class)
            ->createCacheController('callback', ['defaultgroup' => '_media_version', 'caching' => true]);

        /**
         * Media version cache never expire (this is the highest integer value for 32 bit systems once multiplied by 60
         * in the cache controller.
         */
        $cache->setLifeTime(5259600);

        // Disable cache when Debug is enabled
        if (JDEBUG) {
            $cache->setCaching(false);
        }

        return $cache;
    }
}<|MERGE_RESOLUTION|>--- conflicted
+++ resolved
@@ -55,11 +55,7 @@
      * @var    integer
      * @since  3.8.0
      */
-<<<<<<< HEAD
     public const PATCH_VERSION = 0;
-=======
-    public const PATCH_VERSION = 2;
->>>>>>> 0356a04e
 
     /**
      * Extra release version info.
@@ -70,11 +66,7 @@
      * @var    string
      * @since  3.8.0
      */
-<<<<<<< HEAD
     public const EXTRA_VERSION = 'alpha2-dev';
-=======
-    public const EXTRA_VERSION = 'dev';
->>>>>>> 0356a04e
 
     /**
      * Development status.
@@ -98,11 +90,7 @@
      * @var    string
      * @since  3.5
      */
-<<<<<<< HEAD
-    public const RELDATE = '3-June-2024';
-=======
-    public const RELDATE = '28-May-2024';
->>>>>>> 0356a04e
+    public const RELDATE = '13-June-2024';
 
     /**
      * Release time.
@@ -110,12 +98,7 @@
      * @var    string
      * @since  3.5
      */
-<<<<<<< HEAD
-
-    public const RELTIME = '20:06';
-=======
-    public const RELTIME = '16:01';
->>>>>>> 0356a04e
+    public const RELTIME = '08:48';
 
     /**
      * Release timezone.
