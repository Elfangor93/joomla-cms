--- conflicted
+++ resolved
@@ -55,11 +55,7 @@
      * @var    integer
      * @since  3.8.0
      */
-<<<<<<< HEAD
     public const PATCH_VERSION = 0;
-=======
-    public const PATCH_VERSION = 8;
->>>>>>> d8062ecc
 
     /**
      * Extra release version info.
@@ -94,11 +90,7 @@
      * @var    string
      * @since  3.5
      */
-<<<<<<< HEAD
     public const RELDATE = '24-January-2023';
-=======
-    public const RELDATE = '31-January-2023';
->>>>>>> d8062ecc
 
     /**
      * Release time.
@@ -106,11 +98,7 @@
      * @var    string
      * @since  3.5
      */
-<<<<<<< HEAD
     public const RELTIME = '16:01';
-=======
-    public const RELTIME = '15:15';
->>>>>>> d8062ecc
 
     /**
      * Release timezone.
