--- conflicted
+++ resolved
@@ -49,11 +49,7 @@
 	 * @var    integer
 	 * @since  3.8.0
 	 */
-<<<<<<< HEAD
 	const PATCH_VERSION = 0;
-=======
-	const PATCH_VERSION = 5;
->>>>>>> 7e7a3ea5
 
 	/**
 	 * Extra release version info.
@@ -64,29 +60,7 @@
 	 * @var    string
 	 * @since  3.8.0
 	 */
-<<<<<<< HEAD
 	const EXTRA_VERSION = 'alpha4-dev';
-=======
-	const EXTRA_VERSION = 'dev';
-
-	/**
-	 * Release version.
-	 *
-	 * @var    string
-	 * @since  3.5
-	 * @deprecated  4.0  Use separated version constants instead
-	 */
-	const RELEASE = '3.8';
-
-	/**
-	 * Maintenance version.
-	 *
-	 * @var    string
-	 * @since  3.5
-	 * @deprecated  4.0  Use separated version constants instead
-	 */
-	const DEV_LEVEL = '5-dev';
->>>>>>> 7e7a3ea5
 
 	/**
 	 * Development status.
