<?php

/**
 * Joomla! Content Management System
 *
 * @copyright  (C) 2005 Open Source Matters, Inc. <https://www.joomla.org>
 * @license    GNU General Public License version 2 or later; see LICENSE.txt
 */

namespace Joomla\CMS;

use Joomla\CMS\Cache\CacheController;
use Joomla\CMS\Cache\CacheControllerFactoryInterface;
use Joomla\CMS\Cache\Controller\CallbackController;
use Joomla\CMS\Date\Date;

// phpcs:disable PSR1.Files.SideEffects
\defined('_JEXEC') or die;
// phpcs:enable PSR1.Files.SideEffects

/**
 * Version information class for the Joomla CMS.
 *
 * @since  1.0
 */
final class Version
{
    /**
     * Product name.
     *
     * @var    string
     * @since  3.5
     */
    public const PRODUCT = 'Joomla!';

    /**
     * Major release version.
     *
     * @var    integer
     * @since  3.8.0
     */
    public const MAJOR_VERSION = 5;

    /**
     * Minor release version.
     *
     * @var    integer
     * @since  3.8.0
     */
    public const MINOR_VERSION = 2;

    /**
     * Patch release version.
     *
     * @var    integer
     * @since  3.8.0
     */
    public const PATCH_VERSION = 0;

    /**
     * Extra release version info.
     *
     * This constant when not empty adds an additional identifier to the version string to reflect the development state.
     * For example, for 3.8.0 when this is set to 'dev' the version string will be `3.8.0-dev`.
     *
     * @var    string
     * @since  3.8.0
     */
<<<<<<< HEAD
    public const EXTRA_VERSION = 'alpha1-dev';
=======
    public const EXTRA_VERSION = 'rc3-dev';
>>>>>>> 60805bb5

    /**
     * Development status.
     *
     * @var    string
     * @since  3.5
     */
    public const DEV_STATUS = 'Development';

    /**
     * Code name.
     *
     * @var    string
     * @since  3.5
     */
    public const CODENAME = 'Uthabiti';

    /**
     * Release date.
     *
     * @var    string
     * @since  3.5
     */
<<<<<<< HEAD
    public const RELDATE = '3-April-2024';
=======
    public const RELDATE = '9-April-2024';
>>>>>>> 60805bb5

    /**
     * Release time.
     *
     * @var    string
     * @since  3.5
     */
<<<<<<< HEAD
    public const RELTIME = '16:00';
=======
    public const RELTIME = '17:31';
>>>>>>> 60805bb5

    /**
     * Release timezone.
     *
     * @var    string
     * @since  3.5
     */
    public const RELTZ = 'GMT';

    /**
     * Copyright Notice.
     *
     * @var    string
     * @since  3.5
     */
    public const COPYRIGHT = '(C) 2005 Open Source Matters, Inc. <https://www.joomla.org>';

    /**
     * Link text.
     *
     * @var    string
     * @since  3.5
     */
    public const URL = '<a href="https://www.joomla.org">Joomla!</a> is Free Software released under the GNU General Public License.';

    /**
     * Media version string
     *
     * @var string
     * @since   4.2.0
     */
    private static $mediaVersion = null;

    /**
     * Check if we are in development mode
     *
     * @return  boolean
     *
     * @since   3.4.3
     */
    public function isInDevelopmentState(): bool
    {
        return strtolower(self::DEV_STATUS) !== 'stable';
    }

    /**
     * Compares two a "PHP standardized" version number against the current Joomla version.
     *
     * @param   string  $minimum  The minimum version of the Joomla which is compatible.
     *
     * @return  boolean True if the version is compatible.
     *
     * @link    https://www.php.net/version_compare
     * @since   1.0
     */
    public function isCompatible(string $minimum): bool
    {
        return version_compare(JVERSION, $minimum, 'ge');
    }

    /**
     * Method to get the help file version.
     *
     * @return  string  Version suffix for help files.
     *
     * @since   1.0
     */
    public function getHelpVersion(): string
    {
        return '.' . self::MAJOR_VERSION . self::MINOR_VERSION;
    }

    /**
     * Gets a "PHP standardized" version string for the current Joomla.
     *
     * @return  string  Version string.
     *
     * @since   1.5
     */
    public function getShortVersion(): string
    {
        $version = self::MAJOR_VERSION . '.' . self::MINOR_VERSION . '.' . self::PATCH_VERSION;

        if (!empty(self::EXTRA_VERSION)) {
            $version .= '-' . self::EXTRA_VERSION;
        }

        return $version;
    }

    /**
     * Gets a version string for the current Joomla with all release information.
     *
     * @return  string  Complete version string.
     *
     * @since   1.5
     */
    public function getLongVersion(): string
    {
        return self::PRODUCT . ' ' . $this->getShortVersion() . ' '
            . self::DEV_STATUS . ' [ ' . self::CODENAME . ' ] ' . self::RELDATE . ' '
            . self::RELTIME . ' ' . self::RELTZ;
    }

    /**
     * Returns the user agent.
     *
     * @param   string  $suffix      String to append to resulting user agent.
     * @param   bool    $mask        Mask as Mozilla/5.0 or not.
     * @param   bool    $addVersion  Add version afterwards to component.
     *
     * @return  string  User Agent.
     *
     * @since   1.0
     */
    public function getUserAgent(string $suffix = '', bool $mask = false, bool $addVersion = true): string
    {
        if ($suffix === '') {
            $suffix = 'Framework';
        }

        if ($addVersion) {
            $suffix .= '/' . self::MAJOR_VERSION . '.' . self::MINOR_VERSION;
        }

        // If masked pretend to look like Mozilla 5.0 but still identify ourselves.
        return ($mask ? 'Mozilla/5.0 ' : '') . self::PRODUCT . '/' . $this->getShortVersion() . ($suffix ? ' ' . $suffix : '');
    }

    /**
     * Generate a media version string for assets
     * Public to allow third party developers to use it
     *
     * @return  string
     *
     * @since   3.2
     */
    public function generateMediaVersion(): string
    {
        return substr(md5($this->getLongVersion() . Factory::getApplication()->get('secret') . (new Date())->toSql()), 0, 6);
    }

    /**
     * Gets a media version which is used to append to Joomla core media files.
     *
     * This media version is used to append to Joomla core media in order to trick browsers into
     * reloading the CSS and JavaScript, because they think the files are renewed.
     * The media version is renewed after Joomla core update, install, discover_install and uninstallation.
     *
     * @return  string  The media version.
     *
     * @since   3.2
     */
    public function getMediaVersion(): string
    {
        // Load the media version and cache it for future use
        if (self::$mediaVersion === null) {
            self::$mediaVersion = $this->getMediaVersionCache()
                ->get([$this, 'generateMediaVersion'], [], md5('_media_version' . $this->getLongVersion()));
        }

        return self::$mediaVersion;
    }

    /**
     * Function to refresh the media version
     *
     * @return  Version  Instance of $this to allow chaining.
     *
     * @since   3.2
     */
    public function refreshMediaVersion(): Version
    {
        return $this->setMediaVersion($this->generateMediaVersion());
    }

    /**
     * Sets the media version which is used to append to Joomla core media files.
     *
     * @param   string  $mediaVersion  The media version.
     *
     * @return  Version  Instance of $this to allow chaining.
     *
     * @since   3.2
     */
    public function setMediaVersion(string $mediaVersion): Version
    {
        // Do not allow empty media versions
        if (!empty($mediaVersion)) {
            self::$mediaVersion = $mediaVersion;

            $this->getMediaVersionCache()
                ->store(['result' => $mediaVersion, 'output' => ''], md5('_media_version' . $this->getLongVersion()));
        }

        return $this;
    }

    /**
     * Get cache instance for MediaVersion caching.
     *
     * @return CacheController
     *
     * @since   4.2.0
     */
    private function getMediaVersionCache(): CacheController
    {
        /** @var CallbackController $cache */
        $cache = Factory::getContainer()->get(CacheControllerFactoryInterface::class)
            ->createCacheController('callback', ['defaultgroup' => '_media_version', 'caching' => true]);

        /**
         * Media version cache never expire (this is the highest integer value for 32 bit systems once multiplied by 60
         * in the cache controller.
         */
        $cache->setLifeTime(5259600);

        // Disable cache when Debug is enabled
        if (JDEBUG) {
            $cache->setCaching(false);
        }

        return $cache;
    }
}<|MERGE_RESOLUTION|>--- conflicted
+++ resolved
@@ -66,11 +66,7 @@
      * @var    string
      * @since  3.8.0
      */
-<<<<<<< HEAD
     public const EXTRA_VERSION = 'alpha1-dev';
-=======
-    public const EXTRA_VERSION = 'rc3-dev';
->>>>>>> 60805bb5
 
     /**
      * Development status.
@@ -94,11 +90,7 @@
      * @var    string
      * @since  3.5
      */
-<<<<<<< HEAD
-    public const RELDATE = '3-April-2024';
-=======
-    public const RELDATE = '9-April-2024';
->>>>>>> 60805bb5
+    public const RELDATE = '11-April-2024';
 
     /**
      * Release time.
@@ -106,11 +98,7 @@
      * @var    string
      * @since  3.5
      */
-<<<<<<< HEAD
     public const RELTIME = '16:00';
-=======
-    public const RELTIME = '17:31';
->>>>>>> 60805bb5
 
     /**
      * Release timezone.
