<?php
/**
 * Joomla! Content Management System
 *
 * @copyright  (C) 2005 Open Source Matters, Inc. <https://www.joomla.org>
 * @license    GNU General Public License version 2 or later; see LICENSE.txt
 */

namespace Joomla\CMS;

\defined('JPATH_PLATFORM') or die;

use Joomla\CMS\Cache\CacheController;
use Joomla\CMS\Cache\CacheControllerFactoryInterface;
use Joomla\CMS\Cache\Controller\CallbackController;
use Joomla\CMS\Date\Date;

/**
 * Version information class for the Joomla CMS.
 *
 * @since  1.0
 */
final class Version
{
	/**
	 * Product name.
	 *
	 * @var    string
	 * @since  3.5
	 */
	const PRODUCT = 'Joomla!';

	/**
	 * Major release version.
	 *
	 * @var    integer
	 * @since  3.8.0
	 */
	const MAJOR_VERSION = 4;

	/**
	 * Minor release version.
	 *
	 * @var    integer
	 * @since  3.8.0
	 */
	const MINOR_VERSION = 2;

	/**
	 * Patch release version.
	 *
	 * @var    integer
	 * @since  3.8.0
	 */
<<<<<<< HEAD
	const PATCH_VERSION = 6;
=======
	const PATCH_VERSION = 0;
>>>>>>> cdb16688

	/**
	 * Extra release version info.
	 *
	 * This constant when not empty adds an additional identifier to the version string to reflect the development state.
	 * For example, for 3.8.0 when this is set to 'dev' the version string will be `3.8.0-dev`.
	 *
	 * @var    string
	 * @since  3.8.0
	 */
	const EXTRA_VERSION = 'dev';

	/**
	 * Development status.
	 *
	 * @var    string
	 * @since  3.5
	 */
	const DEV_STATUS = 'Development';

	/**
	 * Code name.
	 *
	 * @var    string
	 * @since  3.5
	 */
	const CODENAME = 'Uaminifu';

	/**
	 * Release date.
	 *
	 * @var    string
	 * @since  3.5
	 */
<<<<<<< HEAD
	const RELDATE = '21-June-2022';
=======
	const RELDATE = '22-June-2022';
>>>>>>> cdb16688

	/**
	 * Release time.
	 *
	 * @var    string
	 * @since  3.5
	 */
<<<<<<< HEAD
	const RELTIME = '14:01';
=======
	const RELTIME = '17:00';
>>>>>>> cdb16688

	/**
	 * Release timezone.
	 *
	 * @var    string
	 * @since  3.5
	 */
	const RELTZ = 'GMT';

	/**
	 * Copyright Notice.
	 *
	 * @var    string
	 * @since  3.5
	 */
	const COPYRIGHT = '(C) 2005 Open Source Matters, Inc. <https://www.joomla.org>';

	/**
	 * Link text.
	 *
	 * @var    string
	 * @since  3.5
	 */
	const URL = '<a href="https://www.joomla.org">Joomla!</a> is Free Software released under the GNU General Public License.';

	/**
	 * Media version string
	 *
	 * @var string
	 * @since   4.2.0
	 */
	private static $mediaVersion = null;

	/**
	 * Check if we are in development mode
	 *
	 * @return  boolean
	 *
	 * @since   3.4.3
	 */
	public function isInDevelopmentState(): bool
	{
		return strtolower(self::DEV_STATUS) !== 'stable';
	}

	/**
	 * Compares two a "PHP standardized" version number against the current Joomla version.
	 *
	 * @param   string  $minimum  The minimum version of the Joomla which is compatible.
	 *
	 * @return  boolean True if the version is compatible.
	 *
	 * @link    https://www.php.net/version_compare
	 * @since   1.0
	 */
	public function isCompatible(string $minimum): bool
	{
		return version_compare(JVERSION, $minimum, 'ge');
	}

	/**
	 * Method to get the help file version.
	 *
	 * @return  string  Version suffix for help files.
	 *
	 * @since   1.0
	 */
	public function getHelpVersion(): string
	{
		return '.' . self::MAJOR_VERSION . self::MINOR_VERSION;
	}

	/**
	 * Gets a "PHP standardized" version string for the current Joomla.
	 *
	 * @return  string  Version string.
	 *
	 * @since   1.5
	 */
	public function getShortVersion(): string
	{
		$version = self::MAJOR_VERSION . '.' . self::MINOR_VERSION . '.' . self::PATCH_VERSION;

		if (!empty(self::EXTRA_VERSION))
		{
			$version .= '-' . self::EXTRA_VERSION;
		}

		return $version;
	}

	/**
	 * Gets a version string for the current Joomla with all release information.
	 *
	 * @return  string  Complete version string.
	 *
	 * @since   1.5
	 */
	public function getLongVersion(): string
	{
		return self::PRODUCT . ' ' . $this->getShortVersion() . ' '
			. self::DEV_STATUS . ' [ ' . self::CODENAME . ' ] ' . self::RELDATE . ' '
			. self::RELTIME . ' ' . self::RELTZ;
	}

	/**
	 * Returns the user agent.
	 *
	 * @param   string  $suffix      String to append to resulting user agent.
	 * @param   bool    $mask        Mask as Mozilla/5.0 or not.
	 * @param   bool    $addVersion  Add version afterwards to component.
	 *
	 * @return  string  User Agent.
	 *
	 * @since   1.0
	 */
	public function getUserAgent(string $suffix = '', bool $mask = false, bool $addVersion = true): string
	{
		if ($suffix === '')
		{
			$suffix = 'Framework';
		}

		if ($addVersion)
		{
			$suffix .= '/' . self::MAJOR_VERSION . '.' . self::MINOR_VERSION;
		}

		// If masked pretend to look like Mozilla 5.0 but still identify ourselves.
		return ($mask ? 'Mozilla/5.0 ' : '') . self::PRODUCT . '/' . $this->getShortVersion() . ($suffix ? ' ' . $suffix : '');
	}

	/**
	 * Generate a media version string for assets
	 * Public to allow third party developers to use it
	 *
	 * @return  string
	 *
	 * @since   3.2
	 */
	public function generateMediaVersion(): string
	{
		return md5($this->getLongVersion() . Factory::getApplication()->get('secret') . (new Date)->toSql());
	}

	/**
	 * Gets a media version which is used to append to Joomla core media files.
	 *
	 * This media version is used to append to Joomla core media in order to trick browsers into
	 * reloading the CSS and JavaScript, because they think the files are renewed.
	 * The media version is renewed after Joomla core update, install, discover_install and uninstallation.
	 *
	 * @return  string  The media version.
	 *
	 * @since   3.2
	 */
	public function getMediaVersion(): string
	{
		// Load the media version and cache it for future use
		if (self::$mediaVersion === null)
		{
			self::$mediaVersion = $this->getMediaVersionCache()
				->get([$this, 'generateMediaVersion'], [], md5('_media_version' . $this->getLongVersion()));
		}

		return self::$mediaVersion;
	}

	/**
	 * Function to refresh the media version
	 *
	 * @return  Version  Instance of $this to allow chaining.
	 *
	 * @since   3.2
	 */
	public function refreshMediaVersion(): Version
	{
		return $this->setMediaVersion($this->generateMediaVersion());
	}

	/**
	 * Sets the media version which is used to append to Joomla core media files.
	 *
	 * @param   string  $mediaVersion  The media version.
	 *
	 * @return  Version  Instance of $this to allow chaining.
	 *
	 * @since   3.2
	 */
	public function setMediaVersion(string $mediaVersion): Version
	{
		// Do not allow empty media versions
		if (!empty($mediaVersion))
		{
			self::$mediaVersion = $mediaVersion;

			$this->getMediaVersionCache()
				->store(['result' => $mediaVersion, 'output' => ''], md5('_media_version' . $this->getLongVersion()));
		}

		return $this;
	}

	/**
	 * Get cache instance for MediaVersion caching.
	 *
	 * @return CacheController
	 *
	 * @since   4.2.0
	 */
	private function getMediaVersionCache(): CacheController
	{
		/** @var CallbackController $cache */
		$cache = Factory::getContainer()->get(CacheControllerFactoryInterface::class)
			->createCacheController('callback', ['defaultgroup' => '_media_version', 'caching' => true]);

		// Media version cache never expire
		$cache->setLifeTime(INF);

		// Disable cache when Debug is enabled
		if (JDEBUG)
		{
			$cache->setCaching(false);
		}

		return $cache;
	}
}<|MERGE_RESOLUTION|>--- conflicted
+++ resolved
@@ -52,11 +52,7 @@
 	 * @var    integer
 	 * @since  3.8.0
 	 */
-<<<<<<< HEAD
-	const PATCH_VERSION = 6;
-=======
 	const PATCH_VERSION = 0;
->>>>>>> cdb16688
 
 	/**
 	 * Extra release version info.
@@ -91,11 +87,7 @@
 	 * @var    string
 	 * @since  3.5
 	 */
-<<<<<<< HEAD
-	const RELDATE = '21-June-2022';
-=======
 	const RELDATE = '22-June-2022';
->>>>>>> cdb16688
 
 	/**
 	 * Release time.
@@ -103,11 +95,7 @@
 	 * @var    string
 	 * @since  3.5
 	 */
-<<<<<<< HEAD
-	const RELTIME = '14:01';
-=======
 	const RELTIME = '17:00';
->>>>>>> cdb16688
 
 	/**
 	 * Release timezone.
