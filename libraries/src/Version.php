--- conflicted
+++ resolved
@@ -55,11 +55,7 @@
      * @var    integer
      * @since  3.8.0
      */
-<<<<<<< HEAD
     public const PATCH_VERSION = 0;
-=======
-    public const PATCH_VERSION = 3;
->>>>>>> 2165002b
 
     /**
      * Extra release version info.
@@ -70,11 +66,7 @@
      * @var    string
      * @since  3.8.0
      */
-<<<<<<< HEAD
-    public const EXTRA_VERSION = 'alpha2-dev';
-=======
     public const EXTRA_VERSION = 'dev';
->>>>>>> 2165002b
 
     /**
      * Development status.
