<?php
/**
 * Joomla! Content Management System
 *
 * @copyright  (C) 2005 Open Source Matters, Inc. <https://www.joomla.org>
 * @license    GNU General Public License version 2 or later; see LICENSE.txt
 */

namespace Joomla\CMS;

defined('JPATH_PLATFORM') or die;

use Joomla\CMS\Helper\LibraryHelper;

/**
 * Version information class for the Joomla CMS.
 *
 * @since  1.0
 */
final class Version
{
	/**
	 * Product name.
	 *
	 * @var    string
	 * @since  3.5
	 */
	const PRODUCT = 'Joomla!';

	/**
	 * Major release version.
	 *
	 * @var    integer
	 * @since  3.8.0
	 */
	const MAJOR_VERSION = 3;

	/**
	 * Minor release version.
	 *
	 * @var    integer
	 * @since  3.8.0
	 */
	const MINOR_VERSION = 10;

	/**
	 * Patch release version.
	 *
	 * @var    integer
	 * @since  3.8.0
	 */
	const PATCH_VERSION = 0;

	/**
	 * Extra release version info.
	 *
	 * This constant when not empty adds an additional identifier to the version string to reflect the development state.
	 * For example, for 3.8.0 when this is set to 'dev' the version string will be `3.8.0-dev`.
	 *
	 * @var    string
	 * @since  3.8.0
	 */
<<<<<<< HEAD
	const EXTRA_VERSION = 'alpha4-dev';
=======
	const EXTRA_VERSION = 'rc2';
>>>>>>> bd4a56ea

	/**
	 * Release version.
	 *
	 * @var    string
	 * @since  3.5
	 * @deprecated  4.0  Use separated version constants instead
	 */
	const RELEASE = '3.10';

	/**
	 * Maintenance version.
	 *
	 * @var    string
	 * @since  3.5
	 * @deprecated  4.0  Use separated version constants instead
	 */
<<<<<<< HEAD
	const DEV_LEVEL = '0-alpha4-dev';
=======
	const DEV_LEVEL = '24-rc2';
>>>>>>> bd4a56ea

	/**
	 * Development status.
	 *
	 * @var    string
	 * @since  3.5
	 */
	const DEV_STATUS = 'Release Candidate';

	/**
	 * Build number.
	 *
	 * @var    string
	 * @since  3.5
	 * @deprecated  4.0
	 */
	const BUILD = '';

	/**
	 * Code name.
	 *
	 * @var    string
	 * @since  3.5
	 */
	const CODENAME = 'Amani';

	/**
	 * Release date.
	 *
	 * @var    string
	 * @since  3.5
	 */
<<<<<<< HEAD
	const RELDATE = '24-October-2020';
=======
	const RELDATE = '6-January-2021';
>>>>>>> bd4a56ea

	/**
	 * Release time.
	 *
	 * @var    string
	 * @since  3.5
	 */
<<<<<<< HEAD
	const RELTIME = '18:39';
=======
	const RELTIME = '14:05';
>>>>>>> bd4a56ea

	/**
	 * Release timezone.
	 *
	 * @var    string
	 * @since  3.5
	 */
	const RELTZ = 'GMT';

	/**
	 * Copyright Notice.
	 *
	 * @var    string
	 * @since  3.5
	 */
	const COPYRIGHT = '(C) 2005 Open Source Matters, Inc. <https://www.joomla.org>';

	/**
	 * Link text.
	 *
	 * @var    string
	 * @since  3.5
	 */
	const URL = '<a href="https://www.joomla.org">Joomla!</a> is Free Software released under the GNU General Public License.';

	/**
	 * Magic getter providing access to constants previously defined as class member vars.
	 *
	 * @param   string  $name  The name of the property.
	 *
	 * @return  mixed   A value if the property name is valid.
	 *
	 * @since   3.5
	 * @deprecated  4.0  Access the constants directly
	 */
	public function __get($name)
	{
		if (defined("JVersion::$name"))
		{
			\JLog::add(
				'Accessing Version data through class member variables is deprecated, use the corresponding constant instead.',
				\JLog::WARNING,
				'deprecated'
			);

			return constant("\\Joomla\\CMS\\Version::$name");
		}

		$trace = debug_backtrace();
		trigger_error(
			'Undefined constant via __get(): ' . $name . ' in ' . $trace[0]['file'] . ' on line ' . $trace[0]['line'],
			E_USER_NOTICE
		);
	}

	/**
	 * Check if we are in development mode
	 *
	 * @return  boolean
	 *
	 * @since   3.4.3
	 */
	public function isInDevelopmentState()
	{
		return strtolower(self::DEV_STATUS) !== 'stable';
	}

	/**
	 * Compares two a "PHP standardized" version number against the current Joomla version.
	 *
	 * @param   string  $minimum  The minimum version of the Joomla which is compatible.
	 *
	 * @return  boolean True if the version is compatible.
	 *
	 * @link    https://www.php.net/version_compare
	 * @since   1.0
	 */
	public function isCompatible($minimum)
	{
		return version_compare(JVERSION, $minimum, 'ge');
	}

	/**
	 * Method to get the help file version.
	 *
	 * @return  string  Version suffix for help files.
	 *
	 * @since   1.0
	 */
	public function getHelpVersion()
	{
		return '.' . self::MAJOR_VERSION . self::MINOR_VERSION;
	}

	/**
	 * Gets a "PHP standardized" version string for the current Joomla.
	 *
	 * @return  string  Version string.
	 *
	 * @since   1.5
	 */
	public function getShortVersion()
	{
		$version = self::MAJOR_VERSION . '.' . self::MINOR_VERSION . '.' . self::PATCH_VERSION;

		// Has to be assigned to a variable to support PHP 5.3 and 5.4
		$extraVersion = self::EXTRA_VERSION;

		if (!empty($extraVersion))
		{
			$version .= '-' . $extraVersion;
		}

		return $version;
	}

	/**
	 * Gets a version string for the current Joomla with all release information.
	 *
	 * @return  string  Complete version string.
	 *
	 * @since   1.5
	 */
	public function getLongVersion()
	{
		return self::PRODUCT . ' ' . $this->getShortVersion() . ' '
			. self::DEV_STATUS . ' [ ' . self::CODENAME . ' ] ' . self::RELDATE . ' '
			. self::RELTIME . ' ' . self::RELTZ;
	}

	/**
	 * Returns the user agent.
	 *
	 * @param   string  $suffix      String to append to resulting user agent.
	 * @param   bool    $mask        Mask as Mozilla/5.0 or not.
	 * @param   bool    $addVersion  Add version afterwards to component.
	 *
	 * @return  string  User Agent.
	 *
	 * @since   1.0
	 */
	public function getUserAgent($suffix = null, $mask = false, $addVersion = true)
	{
		if ($suffix === null)
		{
			$suffix = 'Framework';
		}

		if ($addVersion)
		{
			$suffix .= '/' . self::RELEASE;
		}

		// If masked pretend to look like Mozilla 5.0 but still identify ourselves.
		if ($mask)
		{
			return 'Mozilla/5.0 ' . self::PRODUCT . '/' . self::RELEASE . '.' . self::DEV_LEVEL . ($suffix ? ' ' . $suffix : '');
		}
		else
		{
			return self::PRODUCT . '/' . self::RELEASE . '.' . self::DEV_LEVEL . ($suffix ? ' ' . $suffix : '');
		}
	}

	/**
	 * Generate a media version string for assets
	 * Public to allow third party developers to use it
	 *
	 * @return  string
	 *
	 * @since   3.2
	 */
	public function generateMediaVersion()
	{
		$date = new \JDate;

		return md5($this->getLongVersion() . \JFactory::getConfig()->get('secret') . $date->toSql());
	}

	/**
	 * Gets a media version which is used to append to Joomla core media files.
	 *
	 * This media version is used to append to Joomla core media in order to trick browsers into
	 * reloading the CSS and JavaScript, because they think the files are renewed.
	 * The media version is renewed after Joomla core update, install, discover_install and uninstallation.
	 *
	 * @return  string  The media version.
	 *
	 * @since   3.2
	 */
	public function getMediaVersion()
	{
		// Load the media version and cache it for future use
		static $mediaVersion = null;

		if ($mediaVersion === null)
		{
			// Get the joomla library params
			$params = LibraryHelper::getParams('joomla');

			// Get the media version
			$mediaVersion = $params->get('mediaversion', '');

			// Refresh assets in debug mode or when the media version is not set
			if (JDEBUG || empty($mediaVersion))
			{
				$mediaVersion = $this->generateMediaVersion();

				$this->setMediaVersion($mediaVersion);
			}
		}

		return $mediaVersion;
	}

	/**
	 * Function to refresh the media version
	 *
	 * @return  Version  Instance of $this to allow chaining.
	 *
	 * @since   3.2
	 */
	public function refreshMediaVersion()
	{
		$newMediaVersion = $this->generateMediaVersion();

		return $this->setMediaVersion($newMediaVersion);
	}

	/**
	 * Sets the media version which is used to append to Joomla core media files.
	 *
	 * @param   string  $mediaVersion  The media version.
	 *
	 * @return  Version  Instance of $this to allow chaining.
	 *
	 * @since   3.2
	 */
	public function setMediaVersion($mediaVersion)
	{
		// Do not allow empty media versions
		if (!empty($mediaVersion))
		{
			// Get library parameters
			$params = LibraryHelper::getParams('joomla');

			$params->set('mediaversion', $mediaVersion);

			// Save modified params
			LibraryHelper::saveParams('joomla', $params);
		}

		return $this;
	}
}<|MERGE_RESOLUTION|>--- conflicted
+++ resolved
@@ -60,11 +60,7 @@
 	 * @var    string
 	 * @since  3.8.0
 	 */
-<<<<<<< HEAD
 	const EXTRA_VERSION = 'alpha4-dev';
-=======
-	const EXTRA_VERSION = 'rc2';
->>>>>>> bd4a56ea
 
 	/**
 	 * Release version.
@@ -82,11 +78,7 @@
 	 * @since  3.5
 	 * @deprecated  4.0  Use separated version constants instead
 	 */
-<<<<<<< HEAD
 	const DEV_LEVEL = '0-alpha4-dev';
-=======
-	const DEV_LEVEL = '24-rc2';
->>>>>>> bd4a56ea
 
 	/**
 	 * Development status.
@@ -119,11 +111,7 @@
 	 * @var    string
 	 * @since  3.5
 	 */
-<<<<<<< HEAD
 	const RELDATE = '24-October-2020';
-=======
-	const RELDATE = '6-January-2021';
->>>>>>> bd4a56ea
 
 	/**
 	 * Release time.
@@ -131,11 +119,7 @@
 	 * @var    string
 	 * @since  3.5
 	 */
-<<<<<<< HEAD
 	const RELTIME = '18:39';
-=======
-	const RELTIME = '14:05';
->>>>>>> bd4a56ea
 
 	/**
 	 * Release timezone.
