--- conflicted
+++ resolved
@@ -49,11 +49,7 @@
 	 * @var    integer
 	 * @since  3.8.0
 	 */
-<<<<<<< HEAD
 	const PATCH_VERSION = 0;
-=======
-	const PATCH_VERSION = 13;
->>>>>>> 27ca70a0
 
 	/**
 	 * Extra release version info.
@@ -82,11 +78,7 @@
 	 * @since  3.5
 	 * @deprecated  4.0  Use separated version constants instead
 	 */
-<<<<<<< HEAD
 	const DEV_LEVEL = '0-rc-dev';
-=======
-	const DEV_LEVEL = '13';
->>>>>>> 27ca70a0
 
 	/**
 	 * Development status.
@@ -119,11 +111,7 @@
 	 * @var    string
 	 * @since  3.5
 	 */
-<<<<<<< HEAD
-	const RELDATE = '3-October-2018';
-=======
 	const RELDATE = '9-October-2018';
->>>>>>> 27ca70a0
 
 	/**
 	 * Release time.
