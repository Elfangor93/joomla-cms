--- conflicted
+++ resolved
@@ -66,11 +66,7 @@
      * @var    string
      * @since  3.8.0
      */
-<<<<<<< HEAD
     public const EXTRA_VERSION = 'alpha1-dev';
-=======
-    public const EXTRA_VERSION = 'rc3-dev';
->>>>>>> d34c9df2
 
     /**
      * Development status.
@@ -94,11 +90,7 @@
      * @var    string
      * @since  3.5
      */
-<<<<<<< HEAD
-    public const RELDATE = '5-October-2023';
-=======
-    public const RELDATE = '24-November-2023';
->>>>>>> d34c9df2
+    public const RELDATE = '25-November-2023';
 
     /**
      * Release time.
@@ -106,11 +98,7 @@
      * @var    string
      * @since  3.5
      */
-<<<<<<< HEAD
-    public const RELTIME = '19:48';
-=======
-    public const RELTIME = '09:15';
->>>>>>> d34c9df2
+    public const RELTIME = '14:49';
 
     /**
      * Release timezone.
