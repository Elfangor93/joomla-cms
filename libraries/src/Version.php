<?php
/**
 * Joomla! Content Management System
 *
 * @copyright  (C) 2005 Open Source Matters, Inc. <https://www.joomla.org>
 * @license    GNU General Public License version 2 or later; see LICENSE.txt
 */

namespace Joomla\CMS;

\defined('JPATH_PLATFORM') or die;

use Joomla\CMS\Date\Date;
use Joomla\CMS\Helper\LibraryHelper;

/**
 * Version information class for the Joomla CMS.
 *
 * @since  1.0
 */
final class Version
{
	/**
	 * Product name.
	 *
	 * @var    string
	 * @since  3.5
	 */
	const PRODUCT = 'Joomla!';

	/**
	 * Major release version.
	 *
	 * @var    integer
	 * @since  3.8.0
	 */
	const MAJOR_VERSION = 4;

	/**
	 * Minor release version.
	 *
	 * @var    integer
	 * @since  3.8.0
	 */
	const MINOR_VERSION = 1;

	/**
	 * Patch release version.
	 *
	 * @var    integer
	 * @since  3.8.0
	 */
	const PATCH_VERSION = 0;

	/**
	 * Extra release version info.
	 *
	 * This constant when not empty adds an additional identifier to the version string to reflect the development state.
	 * For example, for 3.8.0 when this is set to 'dev' the version string will be `3.8.0-dev`.
	 *
	 * @var    string
	 * @since  3.8.0
	 */
<<<<<<< HEAD
	const EXTRA_VERSION = 'dev';
=======
	const EXTRA_VERSION = 'rc2-dev';
>>>>>>> 0d231a81

	/**
	 * Development status.
	 *
	 * @var    string
	 * @since  3.5
	 */
	const DEV_STATUS = 'Development';

	/**
	 * Code name.
	 *
	 * @var    string
	 * @since  3.5
	 */
	const CODENAME = 'Mañana';

	/**
	 * Release date.
	 *
	 * @var    string
	 * @since  3.5
	 */
<<<<<<< HEAD
	const RELDATE = '15-September-2020';
=======
	const RELDATE = '1-June-2021';
>>>>>>> 0d231a81

	/**
	 * Release time.
	 *
	 * @var    string
	 * @since  3.5
	 */
<<<<<<< HEAD
	const RELTIME = '19:15';
=======
	const RELTIME = '20:47';
>>>>>>> 0d231a81

	/**
	 * Release timezone.
	 *
	 * @var    string
	 * @since  3.5
	 */
	const RELTZ = 'GMT';

	/**
	 * Copyright Notice.
	 *
	 * @var    string
	 * @since  3.5
	 */
	const COPYRIGHT = '(C) 2005 Open Source Matters, Inc. <https://www.joomla.org>';

	/**
	 * Link text.
	 *
	 * @var    string
	 * @since  3.5
	 */
	const URL = '<a href="https://www.joomla.org">Joomla!</a> is Free Software released under the GNU General Public License.';

	/**
	 * Check if we are in development mode
	 *
	 * @return  boolean
	 *
	 * @since   3.4.3
	 */
	public function isInDevelopmentState(): bool
	{
		return strtolower(self::DEV_STATUS) !== 'stable';
	}

	/**
	 * Compares two a "PHP standardized" version number against the current Joomla version.
	 *
	 * @param   string  $minimum  The minimum version of the Joomla which is compatible.
	 *
	 * @return  boolean True if the version is compatible.
	 *
	 * @link    https://www.php.net/version_compare
	 * @since   1.0
	 */
	public function isCompatible(string $minimum): bool
	{
		return version_compare(JVERSION, $minimum, 'ge');
	}

	/**
	 * Method to get the help file version.
	 *
	 * @return  string  Version suffix for help files.
	 *
	 * @since   1.0
	 */
	public function getHelpVersion(): string
	{
		return '.' . self::MAJOR_VERSION . self::MINOR_VERSION;
	}

	/**
	 * Gets a "PHP standardized" version string for the current Joomla.
	 *
	 * @return  string  Version string.
	 *
	 * @since   1.5
	 */
	public function getShortVersion(): string
	{
		$version = self::MAJOR_VERSION . '.' . self::MINOR_VERSION . '.' . self::PATCH_VERSION;

		if (!empty(self::EXTRA_VERSION))
		{
			$version .= '-' . self::EXTRA_VERSION;
		}

		return $version;
	}

	/**
	 * Gets a version string for the current Joomla with all release information.
	 *
	 * @return  string  Complete version string.
	 *
	 * @since   1.5
	 */
	public function getLongVersion(): string
	{
		return self::PRODUCT . ' ' . $this->getShortVersion() . ' '
			. self::DEV_STATUS . ' [ ' . self::CODENAME . ' ] ' . self::RELDATE . ' '
			. self::RELTIME . ' ' . self::RELTZ;
	}

	/**
	 * Returns the user agent.
	 *
	 * @param   string  $suffix      String to append to resulting user agent.
	 * @param   bool    $mask        Mask as Mozilla/5.0 or not.
	 * @param   bool    $addVersion  Add version afterwards to component.
	 *
	 * @return  string  User Agent.
	 *
	 * @since   1.0
	 */
	public function getUserAgent(string $suffix = '', bool $mask = false, bool $addVersion = true): string
	{
		if ($suffix === '')
		{
			$suffix = 'Framework';
		}

		if ($addVersion)
		{
			$suffix .= '/' . self::MAJOR_VERSION . '.' . self::MINOR_VERSION;
		}

		// If masked pretend to look like Mozilla 5.0 but still identify ourselves.
		return ($mask ? 'Mozilla/5.0 ' : '') . self::PRODUCT . '/' . $this->getShortVersion() . ($suffix ? ' ' . $suffix : '');
	}

	/**
	 * Generate a media version string for assets
	 * Public to allow third party developers to use it
	 *
	 * @return  string
	 *
	 * @since   3.2
	 */
	public function generateMediaVersion(): string
	{
		return md5($this->getLongVersion() . Factory::getApplication()->get('secret') . (new Date)->toSql());
	}

	/**
	 * Gets a media version which is used to append to Joomla core media files.
	 *
	 * This media version is used to append to Joomla core media in order to trick browsers into
	 * reloading the CSS and JavaScript, because they think the files are renewed.
	 * The media version is renewed after Joomla core update, install, discover_install and uninstallation.
	 *
	 * @return  string  The media version.
	 *
	 * @since   3.2
	 */
	public function getMediaVersion(): string
	{
		// Load the media version and cache it for future use
		static $mediaVersion = null;

		if ($mediaVersion === null)
		{
			// Get the joomla library params and the media version
			$mediaVersion = LibraryHelper::getParams('joomla')->get('mediaversion', '');

			// Refresh assets in debug mode or when the media version is not set
			if (JDEBUG || empty($mediaVersion))
			{
				$mediaVersion = $this->generateMediaVersion();

				$this->setMediaVersion($mediaVersion);
			}
		}

		return $mediaVersion;
	}

	/**
	 * Function to refresh the media version
	 *
	 * @return  Version  Instance of $this to allow chaining.
	 *
	 * @since   3.2
	 */
	public function refreshMediaVersion(): Version
	{
		return $this->setMediaVersion($this->generateMediaVersion());
	}

	/**
	 * Sets the media version which is used to append to Joomla core media files.
	 *
	 * @param   string  $mediaVersion  The media version.
	 *
	 * @return  Version  Instance of $this to allow chaining.
	 *
	 * @since   3.2
	 */
	public function setMediaVersion(string $mediaVersion): Version
	{
		// Do not allow empty media versions
		if (!empty($mediaVersion))
		{
			// Get the params ...
			$params = LibraryHelper::getParams('joomla');

			// ... set the media version ...
			$params->set('mediaversion', $mediaVersion);

			// ... and save the modified params
			LibraryHelper::saveParams('joomla', $params);
		}

		return $this;
	}
}<|MERGE_RESOLUTION|>--- conflicted
+++ resolved
@@ -61,11 +61,7 @@
 	 * @var    string
 	 * @since  3.8.0
 	 */
-<<<<<<< HEAD
 	const EXTRA_VERSION = 'dev';
-=======
-	const EXTRA_VERSION = 'rc2-dev';
->>>>>>> 0d231a81
 
 	/**
 	 * Development status.
@@ -89,11 +85,7 @@
 	 * @var    string
 	 * @since  3.5
 	 */
-<<<<<<< HEAD
-	const RELDATE = '15-September-2020';
-=======
 	const RELDATE = '1-June-2021';
->>>>>>> 0d231a81
 
 	/**
 	 * Release time.
@@ -101,11 +93,7 @@
 	 * @var    string
 	 * @since  3.5
 	 */
-<<<<<<< HEAD
-	const RELTIME = '19:15';
-=======
 	const RELTIME = '20:47';
->>>>>>> 0d231a81
 
 	/**
 	 * Release timezone.
