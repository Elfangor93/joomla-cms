<?php
/**
 * Joomla! Content Management System
 *
 * @copyright  Copyright (C) 2005 - 2018 Open Source Matters, Inc. All rights reserved.
 * @license    GNU General Public License version 2 or later; see LICENSE.txt
 */

namespace Joomla\CMS;

defined('JPATH_PLATFORM') or die;

use Joomla\CMS\Helper\LibraryHelper;

/**
 * Version information class for the Joomla CMS.
 *
 * @since  1.0
 */
final class Version
{
	/**
	 * Product name.
	 *
	 * @var    string
	 * @since  3.5
	 */
	const PRODUCT = 'Joomla!';

	/**
	 * Major release version.
	 *
	 * @var    integer
	 * @since  3.8.0
	 */
	const MAJOR_VERSION = 4;

	/**
	 * Minor release version.
	 *
	 * @var    integer
	 * @since  3.8.0
	 */
	const MINOR_VERSION = 0;

	/**
	 * Patch release version.
	 *
	 * @var    integer
	 * @since  3.8.0
	 */
	const PATCH_VERSION = 0;

	/**
	 * Extra release version info.
	 *
	 * This constant when not empty adds an additional identifier to the version string to reflect the development state.
	 * For example, for 3.8.0 when this is set to 'dev' the version string will be `3.8.0-dev`.
	 *
	 * @var    string
	 * @since  3.8.0
	 */
<<<<<<< HEAD
	const EXTRA_VERSION = 'alpha7-dev';
=======
	const EXTRA_VERSION = '';

	/**
	 * Release version.
	 *
	 * @var    string
	 * @since  3.5
	 * @deprecated  4.0  Use separated version constants instead
	 */
	const RELEASE = '3.8';

	/**
	 * Maintenance version.
	 *
	 * @var    string
	 * @since  3.5
	 * @deprecated  4.0  Use separated version constants instead
	 */
	const DEV_LEVEL = '11';
>>>>>>> 603db7e3

	/**
	 * Development status.
	 *
	 * @var    string
	 * @since  3.5
	 */
	const DEV_STATUS = 'Stable';

	/**
	 * Code name.
	 *
	 * @var    string
	 * @since  3.5
	 */
	const CODENAME = 'Amani';

	/**
	 * Release date.
	 *
	 * @var    string
	 * @since  3.5
	 */
<<<<<<< HEAD
	const RELDATE = '27-December-2018';
=======
	const RELDATE = '31-July-2018';
>>>>>>> 603db7e3

	/**
	 * Release time.
	 *
	 * @var    string
	 * @since  3.5
	 */
<<<<<<< HEAD
	const RELTIME = '17:58';
=======
	const RELTIME = '14:00';
>>>>>>> 603db7e3

	/**
	 * Release timezone.
	 *
	 * @var    string
	 * @since  3.5
	 */
	const RELTZ = 'GMT';

	/**
	 * Copyright Notice.
	 *
	 * @var    string
	 * @since  3.5
	 */
	const COPYRIGHT = 'Copyright (C) 2005 - 2018 Open Source Matters, Inc. All rights reserved.';

	/**
	 * Link text.
	 *
	 * @var    string
	 * @since  3.5
	 */
	const URL = '<a href="https://www.joomla.org">Joomla!</a> is Free Software released under the GNU General Public License.';

	/**
	 * Check if we are in development mode
	 *
	 * @return  boolean
	 *
	 * @since   3.4.3
	 */
	public function isInDevelopmentState(): bool
	{
		return strtolower(self::DEV_STATUS) !== 'stable';
	}

	/**
	 * Compares two a "PHP standardized" version number against the current Joomla version.
	 *
	 * @param   string  $minimum  The minimum version of the Joomla which is compatible.
	 *
	 * @return  boolean True if the version is compatible.
	 *
	 * @link    https://secure.php.net/version_compare
	 * @since   1.0
	 */
	public function isCompatible(string $minimum): bool
	{
		return version_compare(JVERSION, $minimum, 'ge');
	}

	/**
	 * Method to get the help file version.
	 *
	 * @return  string  Version suffix for help files.
	 *
	 * @since   1.0
	 */
	public function getHelpVersion(): string
	{
		return '.' . self::MAJOR_VERSION . self::MINOR_VERSION;
	}

	/**
	 * Gets a "PHP standardized" version string for the current Joomla.
	 *
	 * @return  string  Version string.
	 *
	 * @since   1.5
	 */
	public function getShortVersion(): string
	{
		$version = self::MAJOR_VERSION . '.' . self::MINOR_VERSION . '.' . self::PATCH_VERSION;

		if (!empty(self::EXTRA_VERSION))
		{
			$version .= '-' . self::EXTRA_VERSION;
		}

		return $version;
	}

	/**
	 * Gets a version string for the current Joomla with all release information.
	 *
	 * @return  string  Complete version string.
	 *
	 * @since   1.5
	 */
	public function getLongVersion(): string
	{
		return self::PRODUCT . ' ' . $this->getShortVersion() . ' '
			. self::DEV_STATUS . ' [ ' . self::CODENAME . ' ] ' . self::RELDATE . ' '
			. self::RELTIME . ' ' . self::RELTZ;
	}

	/**
	 * Returns the user agent.
	 *
	 * @param   string  $component   Name of the component.
	 * @param   bool    $mask        Mask as Mozilla/5.0 or not.
	 * @param   bool    $addVersion  Add version afterwards to component.
	 *
	 * @return  string  User Agent.
	 *
	 * @since   1.0
	 */
	public function getUserAgent(string $component = '', bool $mask = false, bool $addVersion = true): string
	{
		if ($component === '')
		{
			$component = 'Framework';
		}

		if ($addVersion)
		{
			$component .= '/' . self::MAJOR_VERSION . '.' . self::MINOR_VERSION;
		}

		// If masked pretend to look like Mozilla 5.0 but still identify ourselves.
		return ($mask ? 'Mozilla/5.0 ' : '') . self::PRODUCT . '/' . $this->getShortVersion() . ($component ? ' ' . $component : '');
	}

	/**
	 * Generate a media version string for assets
	 * Public to allow third party developers to use it
	 *
	 * @return  string
	 *
	 * @since   3.2
	 */
	public function generateMediaVersion(): string
	{
		return md5($this->getLongVersion() . Factory::getApplication()->get('secret') . (new \JDate)->toSql());
	}

	/**
	 * Gets a media version which is used to append to Joomla core media files.
	 *
	 * This media version is used to append to Joomla core media in order to trick browsers into
	 * reloading the CSS and JavaScript, because they think the files are renewed.
	 * The media version is renewed after Joomla core update, install, discover_install and uninstallation.
	 *
	 * @return  string  The media version.
	 *
	 * @since   3.2
	 */
	public function getMediaVersion(): string
	{
		// Load the media version and cache it for future use
		static $mediaVersion = null;

		if ($mediaVersion === null)
		{
			// Get the joomla library params and the media version
			$mediaVersion = LibraryHelper::getParams('joomla')->get('mediaversion', '');

			// Refresh assets in debug mode or when the media version is not set
			if (JDEBUG || empty($mediaVersion))
			{
				$mediaVersion = $this->generateMediaVersion();

				$this->setMediaVersion($mediaVersion);
			}
		}

		return $mediaVersion;
	}

	/**
	 * Function to refresh the media version
	 *
	 * @return  Version  Instance of $this to allow chaining.
	 *
	 * @since   3.2
	 */
	public function refreshMediaVersion(): Version
	{
		return $this->setMediaVersion($this->generateMediaVersion());
	}

	/**
	 * Sets the media version which is used to append to Joomla core media files.
	 *
	 * @param   string  $mediaVersion  The media version.
	 *
	 * @return  Version  Instance of $this to allow chaining.
	 *
	 * @since   3.2
	 */
	public function setMediaVersion(string $mediaVersion): Version
	{
		// Do not allow empty media versions
		if (!empty($mediaVersion))
		{
			// Get the params ...
			$params = LibraryHelper::getParams('joomla');

			// ... set the media version ...
			$params->set('mediaversion', $mediaVersion);

			// ... and save the modified params
			LibraryHelper::saveParams('joomla', $params);
		}

		return $this;
	}
}<|MERGE_RESOLUTION|>--- conflicted
+++ resolved
@@ -60,29 +60,7 @@
 	 * @var    string
 	 * @since  3.8.0
 	 */
-<<<<<<< HEAD
 	const EXTRA_VERSION = 'alpha7-dev';
-=======
-	const EXTRA_VERSION = '';
-
-	/**
-	 * Release version.
-	 *
-	 * @var    string
-	 * @since  3.5
-	 * @deprecated  4.0  Use separated version constants instead
-	 */
-	const RELEASE = '3.8';
-
-	/**
-	 * Maintenance version.
-	 *
-	 * @var    string
-	 * @since  3.5
-	 * @deprecated  4.0  Use separated version constants instead
-	 */
-	const DEV_LEVEL = '11';
->>>>>>> 603db7e3
 
 	/**
 	 * Development status.
@@ -106,11 +84,7 @@
 	 * @var    string
 	 * @since  3.5
 	 */
-<<<<<<< HEAD
 	const RELDATE = '27-December-2018';
-=======
-	const RELDATE = '31-July-2018';
->>>>>>> 603db7e3
 
 	/**
 	 * Release time.
@@ -118,11 +92,7 @@
 	 * @var    string
 	 * @since  3.5
 	 */
-<<<<<<< HEAD
 	const RELTIME = '17:58';
-=======
-	const RELTIME = '14:00';
->>>>>>> 603db7e3
 
 	/**
 	 * Release timezone.
