<?php

/**
 * Joomla! Content Management System
 *
 * @copyright  (C) 2005 Open Source Matters, Inc. <https://www.joomla.org>
 * @license    GNU General Public License version 2 or later; see LICENSE.txt
 */

namespace Joomla\CMS;

use Joomla\CMS\Cache\CacheController;
use Joomla\CMS\Cache\CacheControllerFactoryInterface;
use Joomla\CMS\Cache\Controller\CallbackController;
use Joomla\CMS\Date\Date;

// phpcs:disable PSR1.Files.SideEffects
\defined('JPATH_PLATFORM') or die;
// phpcs:enable PSR1.Files.SideEffects

/**
 * Version information class for the Joomla CMS.
 *
 * @since  1.0
 */
final class Version
{
    /**
     * Product name.
     *
     * @var    string
     * @since  3.5
     */
    public const PRODUCT = 'Joomla!';

    /**
     * Major release version.
     *
     * @var    integer
     * @since  3.8.0
     */
    public const MAJOR_VERSION = 4;

    /**
     * Minor release version.
     *
     * @var    integer
     * @since  3.8.0
     */
    public const MINOR_VERSION = 4;

    /**
     * Patch release version.
     *
     * @var    integer
     * @since  3.8.0
     */
    public const PATCH_VERSION = 0;

    /**
     * Extra release version info.
     *
     * This constant when not empty adds an additional identifier to the version string to reflect the development state.
     * For example, for 3.8.0 when this is set to 'dev' the version string will be `3.8.0-dev`.
     *
     * @var    string
     * @since  3.8.0
     */
<<<<<<< HEAD
    public const EXTRA_VERSION = 'dev';
=======
    public const EXTRA_VERSION = 'rc3-dev';
>>>>>>> 83079a66

    /**
     * Development status.
     *
     * @var    string
     * @since  3.5
     */
    public const DEV_STATUS = 'Development';

    /**
     * Code name.
     *
     * @var    string
     * @since  3.5
     */
    public const CODENAME = 'Bora';

    /**
     * Release date.
     *
     * @var    string
     * @since  3.5
     */
    public const RELDATE = '2-April-2023';

    /**
     * Release time.
     *
     * @var    string
     * @since  3.5
     */
    public const RELTIME = '16:01';

    /**
     * Release timezone.
     *
     * @var    string
     * @since  3.5
     */
    public const RELTZ = 'GMT';

    /**
     * Copyright Notice.
     *
     * @var    string
     * @since  3.5
     */
    public const COPYRIGHT = '(C) 2005 Open Source Matters, Inc. <https://www.joomla.org>';

    /**
     * Link text.
     *
     * @var    string
     * @since  3.5
     */
    public const URL = '<a href="https://www.joomla.org">Joomla!</a> is Free Software released under the GNU General Public License.';

    /**
     * Media version string
     *
     * @var string
     * @since   4.2.0
     */
    private static $mediaVersion = null;

    /**
     * Check if we are in development mode
     *
     * @return  boolean
     *
     * @since   3.4.3
     */
    public function isInDevelopmentState(): bool
    {
        return strtolower(self::DEV_STATUS) !== 'stable';
    }

    /**
     * Compares two a "PHP standardized" version number against the current Joomla version.
     *
     * @param   string  $minimum  The minimum version of the Joomla which is compatible.
     *
     * @return  boolean True if the version is compatible.
     *
     * @link    https://www.php.net/version_compare
     * @since   1.0
     */
    public function isCompatible(string $minimum): bool
    {
        return version_compare(JVERSION, $minimum, 'ge');
    }

    /**
     * Method to get the help file version.
     *
     * @return  string  Version suffix for help files.
     *
     * @since   1.0
     */
    public function getHelpVersion(): string
    {
        return '.' . self::MAJOR_VERSION . self::MINOR_VERSION;
    }

    /**
     * Gets a "PHP standardized" version string for the current Joomla.
     *
     * @return  string  Version string.
     *
     * @since   1.5
     */
    public function getShortVersion(): string
    {
        $version = self::MAJOR_VERSION . '.' . self::MINOR_VERSION . '.' . self::PATCH_VERSION;

        if (!empty(self::EXTRA_VERSION)) {
            $version .= '-' . self::EXTRA_VERSION;
        }

        return $version;
    }

    /**
     * Gets a version string for the current Joomla with all release information.
     *
     * @return  string  Complete version string.
     *
     * @since   1.5
     */
    public function getLongVersion(): string
    {
        return self::PRODUCT . ' ' . $this->getShortVersion() . ' '
            . self::DEV_STATUS . ' [ ' . self::CODENAME . ' ] ' . self::RELDATE . ' '
            . self::RELTIME . ' ' . self::RELTZ;
    }

    /**
     * Returns the user agent.
     *
     * @param   string  $suffix      String to append to resulting user agent.
     * @param   bool    $mask        Mask as Mozilla/5.0 or not.
     * @param   bool    $addVersion  Add version afterwards to component.
     *
     * @return  string  User Agent.
     *
     * @since   1.0
     */
    public function getUserAgent(string $suffix = '', bool $mask = false, bool $addVersion = true): string
    {
        if ($suffix === '') {
            $suffix = 'Framework';
        }

        if ($addVersion) {
            $suffix .= '/' . self::MAJOR_VERSION . '.' . self::MINOR_VERSION;
        }

        // If masked pretend to look like Mozilla 5.0 but still identify ourselves.
        return ($mask ? 'Mozilla/5.0 ' : '') . self::PRODUCT . '/' . $this->getShortVersion() . ($suffix ? ' ' . $suffix : '');
    }

    /**
     * Generate a media version string for assets
     * Public to allow third party developers to use it
     *
     * @return  string
     *
     * @since   3.2
     */
    public function generateMediaVersion(): string
    {
        return md5($this->getLongVersion() . Factory::getApplication()->get('secret') . (new Date())->toSql());
    }

    /**
     * Gets a media version which is used to append to Joomla core media files.
     *
     * This media version is used to append to Joomla core media in order to trick browsers into
     * reloading the CSS and JavaScript, because they think the files are renewed.
     * The media version is renewed after Joomla core update, install, discover_install and uninstallation.
     *
     * @return  string  The media version.
     *
     * @since   3.2
     */
    public function getMediaVersion(): string
    {
        // Load the media version and cache it for future use
        if (self::$mediaVersion === null) {
            self::$mediaVersion = $this->getMediaVersionCache()
                ->get([$this, 'generateMediaVersion'], [], md5('_media_version' . $this->getLongVersion()));
        }

        return self::$mediaVersion;
    }

    /**
     * Function to refresh the media version
     *
     * @return  Version  Instance of $this to allow chaining.
     *
     * @since   3.2
     */
    public function refreshMediaVersion(): Version
    {
        return $this->setMediaVersion($this->generateMediaVersion());
    }

    /**
     * Sets the media version which is used to append to Joomla core media files.
     *
     * @param   string  $mediaVersion  The media version.
     *
     * @return  Version  Instance of $this to allow chaining.
     *
     * @since   3.2
     */
    public function setMediaVersion(string $mediaVersion): Version
    {
        // Do not allow empty media versions
        if (!empty($mediaVersion)) {
            self::$mediaVersion = $mediaVersion;

            $this->getMediaVersionCache()
                ->store(['result' => $mediaVersion, 'output' => ''], md5('_media_version' . $this->getLongVersion()));
        }

        return $this;
    }

    /**
     * Get cache instance for MediaVersion caching.
     *
     * @return CacheController
     *
     * @since   4.2.0
     */
    private function getMediaVersionCache(): CacheController
    {
        /** @var CallbackController $cache */
        $cache = Factory::getContainer()->get(CacheControllerFactoryInterface::class)
            ->createCacheController('callback', ['defaultgroup' => '_media_version', 'caching' => true]);

        $cache->setLifeTime(5259600);

        // Disable cache when Debug is enabled
        if (JDEBUG) {
            $cache->setCaching(false);
        }

        return $cache;
    }
}<|MERGE_RESOLUTION|>--- conflicted
+++ resolved
@@ -66,11 +66,7 @@
      * @var    string
      * @since  3.8.0
      */
-<<<<<<< HEAD
     public const EXTRA_VERSION = 'dev';
-=======
-    public const EXTRA_VERSION = 'rc3-dev';
->>>>>>> 83079a66
 
     /**
      * Development status.
