<?php

/**
 * Joomla! Content Management System
 *
 * @copyright  (C) 2005 Open Source Matters, Inc. <https://www.joomla.org>
 * @license    GNU General Public License version 2 or later; see LICENSE.txt
 */

namespace Joomla\CMS;

use Joomla\CMS\Cache\CacheController;
use Joomla\CMS\Cache\CacheControllerFactoryInterface;
use Joomla\CMS\Cache\Controller\CallbackController;
use Joomla\CMS\Date\Date;

// phpcs:disable PSR1.Files.SideEffects
\defined('JPATH_PLATFORM') or die;
// phpcs:enable PSR1.Files.SideEffects

/**
 * Version information class for the Joomla CMS.
 *
 * @since  1.0
 */
final class Version
{
    /**
     * Product name.
     *
     * @var    string
     * @since  3.5
     */
    public const PRODUCT = 'Joomla!';

    /**
     * Major release version.
     *
     * @var    integer
     * @since  3.8.0
     */
    public const MAJOR_VERSION = 4;

    /**
     * Minor release version.
     *
     * @var    integer
     * @since  3.8.0
     */
    public const MINOR_VERSION = 4;

    /**
     * Patch release version.
     *
     * @var    integer
     * @since  3.8.0
     */
    public const PATCH_VERSION = 0;

    /**
     * Extra release version info.
     *
     * This constant when not empty adds an additional identifier to the version string to reflect the development state.
     * For example, for 3.8.0 when this is set to 'dev' the version string will be `3.8.0-dev`.
     *
     * @var    string
     * @since  3.8.0
     */
    public const EXTRA_VERSION = 'rc2-dev';

    /**
     * Development status.
     *
     * @var    string
     * @since  3.5
     */
    public const DEV_STATUS = 'Development';

    /**
     * Code name.
     *
     * @var    string
     * @since  3.5
     */
    public const CODENAME = 'Pamoja';

    /**
     * Release date.
     *
     * @var    string
     * @since  3.5
     */
<<<<<<< HEAD
    public const RELDATE = '17-October-2023';
=======
    public const RELDATE = '23-May-2023';
>>>>>>> 562eb969

    /**
     * Release time.
     *
     * @var    string
     * @since  3.5
     */
    public const RELTIME = '16:01';

    /**
     * Release timezone.
     *
     * @var    string
     * @since  3.5
     */
    public const RELTZ = 'GMT';

    /**
     * Copyright Notice.
     *
     * @var    string
     * @since  3.5
     */
    public const COPYRIGHT = '(C) 2005 Open Source Matters, Inc. <https://www.joomla.org>';

    /**
     * Link text.
     *
     * @var    string
     * @since  3.5
     */
    public const URL = '<a href="https://www.joomla.org">Joomla!</a> is Free Software released under the GNU General Public License.';

    /**
     * Media version string
     *
     * @var string
     * @since   4.2.0
     */
    private static $mediaVersion = null;

    /**
     * Check if we are in development mode
     *
     * @return  boolean
     *
     * @since   3.4.3
     */
    public function isInDevelopmentState(): bool
    {
        return strtolower(self::DEV_STATUS) !== 'stable';
    }

    /**
     * Compares two a "PHP standardized" version number against the current Joomla version.
     *
     * @param   string  $minimum  The minimum version of the Joomla which is compatible.
     *
     * @return  boolean True if the version is compatible.
     *
     * @link    https://www.php.net/version_compare
     * @since   1.0
     */
    public function isCompatible(string $minimum): bool
    {
        return version_compare(JVERSION, $minimum, 'ge');
    }

    /**
     * Method to get the help file version.
     *
     * @return  string  Version suffix for help files.
     *
     * @since   1.0
     */
    public function getHelpVersion(): string
    {
        return '.' . self::MAJOR_VERSION . self::MINOR_VERSION;
    }

    /**
     * Gets a "PHP standardized" version string for the current Joomla.
     *
     * @return  string  Version string.
     *
     * @since   1.5
     */
    public function getShortVersion(): string
    {
        $version = self::MAJOR_VERSION . '.' . self::MINOR_VERSION . '.' . self::PATCH_VERSION;

        if (!empty(self::EXTRA_VERSION)) {
            $version .= '-' . self::EXTRA_VERSION;
        }

        return $version;
    }

    /**
     * Gets a version string for the current Joomla with all release information.
     *
     * @return  string  Complete version string.
     *
     * @since   1.5
     */
    public function getLongVersion(): string
    {
        return self::PRODUCT . ' ' . $this->getShortVersion() . ' '
            . self::DEV_STATUS . ' [ ' . self::CODENAME . ' ] ' . self::RELDATE . ' '
            . self::RELTIME . ' ' . self::RELTZ;
    }

    /**
     * Returns the user agent.
     *
     * @param   string  $suffix      String to append to resulting user agent.
     * @param   bool    $mask        Mask as Mozilla/5.0 or not.
     * @param   bool    $addVersion  Add version afterwards to component.
     *
     * @return  string  User Agent.
     *
     * @since   1.0
     */
    public function getUserAgent(string $suffix = '', bool $mask = false, bool $addVersion = true): string
    {
        if ($suffix === '') {
            $suffix = 'Framework';
        }

        if ($addVersion) {
            $suffix .= '/' . self::MAJOR_VERSION . '.' . self::MINOR_VERSION;
        }

        // If masked pretend to look like Mozilla 5.0 but still identify ourselves.
        return ($mask ? 'Mozilla/5.0 ' : '') . self::PRODUCT . '/' . $this->getShortVersion() . ($suffix ? ' ' . $suffix : '');
    }

    /**
     * Generate a media version string for assets
     * Public to allow third party developers to use it
     *
     * @return  string
     *
     * @since   3.2
     */
    public function generateMediaVersion(): string
    {
        return md5($this->getLongVersion() . Factory::getApplication()->get('secret') . (new Date())->toSql());
    }

    /**
     * Gets a media version which is used to append to Joomla core media files.
     *
     * This media version is used to append to Joomla core media in order to trick browsers into
     * reloading the CSS and JavaScript, because they think the files are renewed.
     * The media version is renewed after Joomla core update, install, discover_install and uninstallation.
     *
     * @return  string  The media version.
     *
     * @since   3.2
     */
    public function getMediaVersion(): string
    {
        // Load the media version and cache it for future use
        if (self::$mediaVersion === null) {
            self::$mediaVersion = $this->getMediaVersionCache()
                ->get([$this, 'generateMediaVersion'], [], md5('_media_version' . $this->getLongVersion()));
        }

        return self::$mediaVersion;
    }

    /**
     * Function to refresh the media version
     *
     * @return  Version  Instance of $this to allow chaining.
     *
     * @since   3.2
     */
    public function refreshMediaVersion(): Version
    {
        return $this->setMediaVersion($this->generateMediaVersion());
    }

    /**
     * Sets the media version which is used to append to Joomla core media files.
     *
     * @param   string  $mediaVersion  The media version.
     *
     * @return  Version  Instance of $this to allow chaining.
     *
     * @since   3.2
     */
    public function setMediaVersion(string $mediaVersion): Version
    {
        // Do not allow empty media versions
        if (!empty($mediaVersion)) {
            self::$mediaVersion = $mediaVersion;

            $this->getMediaVersionCache()
                ->store(['result' => $mediaVersion, 'output' => ''], md5('_media_version' . $this->getLongVersion()));
        }

        return $this;
    }

    /**
     * Get cache instance for MediaVersion caching.
     *
     * @return CacheController
     *
     * @since   4.2.0
     */
    private function getMediaVersionCache(): CacheController
    {
        /** @var CallbackController $cache */
        $cache = Factory::getContainer()->get(CacheControllerFactoryInterface::class)
            ->createCacheController('callback', ['defaultgroup' => '_media_version', 'caching' => true]);

        $cache->setLifeTime(5259600);

        // Disable cache when Debug is enabled
        if (JDEBUG) {
            $cache->setCaching(false);
        }

        return $cache;
    }
}<|MERGE_RESOLUTION|>--- conflicted
+++ resolved
@@ -90,11 +90,7 @@
      * @var    string
      * @since  3.5
      */
-<<<<<<< HEAD
     public const RELDATE = '17-October-2023';
-=======
-    public const RELDATE = '23-May-2023';
->>>>>>> 562eb969
 
     /**
      * Release time.
