--- conflicted
+++ resolved
@@ -49,11 +49,7 @@
 	 * @var    integer
 	 * @since  3.8.0
 	 */
-<<<<<<< HEAD
 	const PATCH_VERSION = 0;
-=======
-	const PATCH_VERSION = 8;
->>>>>>> 9780ed3d
 
 	/**
 	 * Extra release version info.
@@ -82,11 +78,7 @@
 	 * @since  3.5
 	 * @deprecated  4.0  Use separated version constants instead
 	 */
-<<<<<<< HEAD
 	const DEV_LEVEL = '0-dev';
-=======
-	const DEV_LEVEL = '8-dev';
->>>>>>> 9780ed3d
 
 	/**
 	 * Development status.
