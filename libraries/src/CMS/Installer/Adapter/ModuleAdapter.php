<?php
/**
 * Joomla! Content Management System
 *
 * @copyright  Copyright (C) 2005 - 2017 Open Source Matters, Inc. All rights reserved.
 * @license    GNU General Public License version 2 or later; see LICENSE.txt
 */

namespace Joomla\CMS\Installer\Adapter;

defined('JPATH_PLATFORM') or die;

use Joomla\CMS\Application\ApplicationHelper;
use Joomla\CMS\Installer\Installer;
use Joomla\CMS\Installer\InstallerAdapter;
use Joomla\CMS\Table\Table;
use Joomla\Utilities\ArrayHelper;

\JLoader::import('joomla.filesystem.folder');

/**
 * Module installer
 *
 * @since  3.1
 */
class ModuleAdapter extends InstallerAdapter
{
	/**
	 * The install client ID
	 *
	 * @var    integer
	 * @since  3.4
	 */
	protected $clientId;

	/**
	 * `<scriptfile>` element of the extension manifest
	 *
	 * @var    object
	 * @since  3.1
	 */
	protected $scriptElement = null;

	/**
	 * Method to check if the extension is already present in the database
	 *
	 * @return  void
	 *
	 * @since   3.4
	 * @throws  \RuntimeException
	 */
	protected function checkExistingExtension()
	{
		try
		{
			$this->currentExtensionId = $this->extension->find(
				array(
					'element'   => $this->element,
					'type'      => $this->type,
					'client_id' => $this->clientId,
				)
			);
		}
		catch (\RuntimeException $e)
		{
			// Install failed, roll back changes
			throw new \RuntimeException(
				\JText::sprintf(
					'JLIB_INSTALLER_ABORT_ROLLBACK',
					\JText::_('JLIB_INSTALLER_' . $this->route),
					$e->getMessage()
				),
				$e->getCode(),
				$e
			);
		}
	}

	/**
	 * Method to copy the extension's base files from the `<files>` tag(s) and the manifest file
	 *
	 * @return  void
	 *
	 * @since   3.4
	 * @throws  \RuntimeException
	 */
	protected function copyBaseFiles()
	{
		// Copy all necessary files
		if ($this->parent->parseFiles($this->getManifest()->files, -1) === false)
		{
			throw new \RuntimeException(\JText::_('JLIB_INSTALLER_ABORT_MOD_COPY_FILES'));
		}

		// If there is a manifest script, let's copy it.
		if ($this->manifest_script)
		{
			$path['src']  = $this->parent->getPath('source') . '/' . $this->manifest_script;
			$path['dest'] = $this->parent->getPath('extension_root') . '/' . $this->manifest_script;

			if (!file_exists($path['dest']) || $this->parent->isOverwrite())
			{
				if (!$this->parent->copyFiles(array($path)))
				{
					// Install failed, rollback changes
					throw new \RuntimeException(\JText::_('JLIB_INSTALLER_ABORT_MOD_INSTALL_MANIFEST'));
				}
			}
		}
	}

	/**
	 * Custom discover method
	 *
	 * @return  array  Extension list of extensions available
	 *
	 * @since   3.1
	 */
	public function discover()
	{
		$results = array();
		$site_list = \JFolder::folders(JPATH_SITE . '/modules');
		$admin_list = \JFolder::folders(JPATH_ADMINISTRATOR . '/modules');
		$site_info = ApplicationHelper::getClientInfo('site', true);
		$admin_info = ApplicationHelper::getClientInfo('administrator', true);

		foreach ($site_list as $module)
		{
			if (file_exists(JPATH_SITE . "/modules/$module/$module.xml"))
			{
				$manifest_details = Installer::parseXMLInstallFile(JPATH_SITE . "/modules/$module/$module.xml");
				$extension = Table::getInstance('extension');
				$extension->set('type', 'module');
				$extension->set('client_id', $site_info->id);
				$extension->set('element', $module);
				$extension->set('folder', '');
				$extension->set('name', $module);
				$extension->set('state', -1);
				$extension->set('manifest_cache', json_encode($manifest_details));
				$extension->set('params', '{}');
				$results[] = clone $extension;
			}
		}

		foreach ($admin_list as $module)
		{
			if (file_exists(JPATH_ADMINISTRATOR . "/modules/$module/$module.xml"))
			{
				$manifest_details = Installer::parseXMLInstallFile(JPATH_ADMINISTRATOR . "/modules/$module/$module.xml");
				$extension = Table::getInstance('extension');
				$extension->set('type', 'module');
				$extension->set('client_id', $admin_info->id);
				$extension->set('element', $module);
				$extension->set('folder', '');
				$extension->set('name', $module);
				$extension->set('state', -1);
				$extension->set('manifest_cache', json_encode($manifest_details));
				$extension->set('params', '{}');
				$results[] = clone $extension;
			}
		}

		return $results;
	}

	/**
	 * Method to finalise the installation processing
	 *
	 * @return  void
	 *
	 * @since   3.4
	 * @throws  \RuntimeException
	 */
	protected function finaliseInstall()
	{
		// Clobber any possible pending updates
		$update = Table::getInstance('update');
		$uid    = $update->find(
			array(
				'element'   => $this->element,
				'type'      => 'module',
				'client_id' => $this->clientId,
			)
		);

		if ($uid)
		{
			$update->delete($uid);
		}

		// Lastly, we will copy the manifest file to its appropriate place.
		if ($this->route != 'discover_install')
		{
			if (!$this->parent->copyManifest(-1))
			{
				// Install failed, rollback changes
				throw new \RuntimeException(\JText::_('JLIB_INSTALLER_ABORT_MOD_INSTALL_COPY_SETUP'));
			}
		}
	}

	/**
	 * Method to finalise the uninstallation processing
	 *
	 * @return  boolean
	 *
	 * @since   __DEPLOY_VERSION__
	 * @throws  \RuntimeException
	 */
	protected function finaliseUninstall()
	{
		$db = $this->parent->getDbo();

		// Remove the schema version
		$query = $db->getQuery(true)
			->delete('#__schemas')
			->where('extension_id = ' . $this->extension->extension_id);
		$db->setQuery($query);
		$db->execute();

		// Let's delete all the module copies for the type we are uninstalling
		$query->clear()
			->select($db->quoteName('id'))
			->from($db->quoteName('#__modules'))
			->where($db->quoteName('module') . ' = ' . $db->quote($this->extension->element))
			->where($db->quoteName('client_id') . ' = ' . (int) $this->extension->client_id);
		$db->setQuery($query);

		try
		{
			$modules = $db->loadColumn();
		}
		catch (\RuntimeException $e)
		{
			$modules = [];
		}

		// Do we have any module copies?
		if (count($modules))
		{
			// Ensure the list is sane
			$modules = ArrayHelper::toInteger($modules);
			$modID = implode(',', $modules);

			// Wipe out any items assigned to menus
			$query = $db->getQuery(true)
				->delete($db->quoteName('#__modules_menu'))
				->where($db->quoteName('moduleid') . ' IN (' . $modID . ')');
			$db->setQuery($query);

			try
			{
				$db->execute();
			}
			catch (\RuntimeException $e)
			{
				\JLog::add(\JText::sprintf('JLIB_INSTALLER_ERROR_MOD_UNINSTALL_EXCEPTION', $e->getMessage()), \JLog::WARNING, 'jerror');
				$retval = false;
			}

			// Wipe out any instances in the modules table
			/** @var \JTableModule $module */
			$module = Table::getInstance('Module');

			foreach ($modules as $modInstanceId)
			{
				$module->load($modInstanceId);

				if (!$module->delete())
				{
					\JLog::add(\JText::sprintf('JLIB_INSTALLER_ERROR_MOD_UNINSTALL_EXCEPTION', $module->getError()), \JLog::WARNING, 'jerror');
					$retval = false;
				}
			}
		}

		// Now we will no longer need the module object, so let's delete it and free up memory
		$this->extension->delete($this->extension->extension_id);
		$query = $db->getQuery(true)
			->delete($db->quoteName('#__modules'))
			->where($db->quoteName('module') . ' = ' . $db->quote($this->extension->element))
			->where($db->quote('client_id') . ' = ' . $this->extension->client_id);
		$db->setQuery($query);

		try
		{
			// Clean up any other ones that might exist as well
			$db->execute();
		}
		catch (\RuntimeException $e)
		{
			// Ignore the error...
		}

		// Remove the installation folder
		if (!\JFolder::delete($this->parent->getPath('extension_root')))
		{
			// \JFolder should raise an error
			$retval = false;
		}

		return $retval;
	}

	/**
	 * Get the filtered extension element from the manifest
	 *
	 * @param   string  $element  Optional element name to be converted
	 *
	 * @return  string  The filtered element
	 *
	 * @since   3.4
	 */
	public function getElement($element = null)
	{
		if (!$element)
		{
			if (count($this->getManifest()->files->children()))
			{
				foreach ($this->getManifest()->files->children() as $file)
				{
					if ((string) $file->attributes()->module)
					{
						$element = strtolower((string) $file->attributes()->module);

						break;
					}
				}
			}
		}

		return $element;
	}

	/**
	 * Custom loadLanguage method
	 *
	 * @param   string  $path  The path where we find language files
	 *
	 * @return  void
	 *
	 * @since   3.4
	 */
	public function loadLanguage($path = null)
	{
		$source = $this->parent->getPath('source');
		$client = $this->parent->extension->client_id ? JPATH_ADMINISTRATOR : JPATH_SITE;

		if (!$source)
		{
			$this->parent->setPath('source', $client . '/modules/' . $this->parent->extension->element);
		}

		$this->setManifest($this->parent->getManifest());

		if ($this->getManifest()->files)
		{
			$extension = $this->getElement();

			if ($extension)
			{
				$source = $path ?: ($this->parent->extension->client_id ? JPATH_ADMINISTRATOR : JPATH_SITE) . '/modules/' . $extension;
				$folder = (string) $this->getManifest()->files->attributes()->folder;

				if ($folder && file_exists($path . '/' . $folder))
				{
					$source = $path . '/' . $folder;
				}

				$client = (string) $this->getManifest()->attributes()->client;
				$this->doLoadLanguage($extension, $source, constant('JPATH_' . strtoupper($client)));
			}
		}
	}

	/**
	 * Method to parse optional tags in the manifest
	 *
	 * @return  void
	 *
	 * @since   3.4
	 */
	protected function parseOptionalTags()
	{
		// Parse optional tags
		$this->parent->parseMedia($this->getManifest()->media, $this->clientId);
		$this->parent->parseLanguages($this->getManifest()->languages, $this->clientId);
	}

	/**
	 * Prepares the adapter for a discover_install task
	 *
	 * @return  void
	 *
	 * @since   3.4
	 */
	public function prepareDiscoverInstall()
	{
		$client = ApplicationHelper::getClientInfo($this->parent->extension->client_id);
		$manifestPath = $client->path . '/modules/' . $this->parent->extension->element . '/' . $this->parent->extension->element . '.xml';
		$this->parent->manifest = $this->parent->isManifest($manifestPath);
		$this->parent->setPath('manifest', $manifestPath);
		$this->setManifest($this->parent->getManifest());
	}

	/**
	 * Refreshes the extension table cache
	 *
	 * @return  boolean  Result of operation, true if updated, false on failure.
	 *
	 * @since   3.1
	 */
	public function refreshManifestCache()
	{
		$client = ApplicationHelper::getClientInfo($this->parent->extension->client_id);
		$manifestPath = $client->path . '/modules/' . $this->parent->extension->element . '/' . $this->parent->extension->element . '.xml';
		$this->parent->manifest = $this->parent->isManifest($manifestPath);
		$this->parent->setPath('manifest', $manifestPath);
		$manifest_details = Installer::parseXMLInstallFile($this->parent->getPath('manifest'));
		$this->parent->extension->manifest_cache = json_encode($manifest_details);
		$this->parent->extension->name = $manifest_details['name'];

		if ($this->parent->extension->store())
		{
			return true;
		}
		else
		{
			\JLog::add(\JText::_('JLIB_INSTALLER_ERROR_MOD_REFRESH_MANIFEST_CACHE'), \JLog::WARNING, 'jerror');

			return false;
		}
	}

	/**
	 * Removes this extension's files
	 *
	 * @return  void
	 *
	 * @since   __DEPLOY_VERSION__
	 * @throws  \RuntimeException
	 */
	protected function removeExtensionFiles()
	{
		$this->parent->removeFiles($this->getManifest()->media);
		$this->parent->removeFiles($this->getManifest()->languages, $this->extension->client_id);
	}

	/**
	 * Method to do any prechecks and setup the install paths for the extension
	 *
	 * @return  void
	 *
	 * @since   3.4
	 * @throws  \RuntimeException
	 */
	protected function setupInstallPaths()
	{
		// Get the target application
		$cname = (string) $this->getManifest()->attributes()->client;

		if ($cname)
		{
			// Attempt to map the client to a base path
			$client = ApplicationHelper::getClientInfo($cname, true);

			if ($client === false)
			{
				throw new \RuntimeException(
					\JText::sprintf(
						'JLIB_INSTALLER_ABORT_MOD_UNKNOWN_CLIENT',
						\JText::_('JLIB_INSTALLER_' . $this->route),
						$client->name
					)
				);
			}

			$basePath = $client->path;
			$this->clientId = $client->id;
		}
		else
		{
			// No client attribute was found so we assume the site as the client
			$basePath = JPATH_SITE;
			$this->clientId = 0;
		}

		// Set the installation path
		if (empty($this->element))
		{
			throw new \RuntimeException(
				\JText::sprintf(
					'JLIB_INSTALLER_ABORT_MOD_INSTALL_NOFILE',
					\JText::_('JLIB_INSTALLER_' . $this->route)
				)
			);
		}

		$this->parent->setPath('extension_root', $basePath . '/modules/' . $this->element);
	}

	/**
	 * Method to do any prechecks and setup the uninstall job
	 *
	 * @return  void
	 *
	 * @since   __DEPLOY_VERSION__
	 */
	protected function setupUninstall()
	{
		// Get the extension root path
		$element = $this->extension->element;
		$client  = ApplicationHelper::getClientInfo($this->extension->client_id);

		if ($client === false)
		{
			throw new \RuntimeException(
				\JText::sprintf(
					'JLIB_INSTALLER_ERROR_MOD_UNINSTALL_UNKNOWN_CLIENT',
					$this->extension->client_id
				)
			);
		}

		$this->parent->setPath('extension_root', $client->path . '/modules/' . $element);

		$this->parent->setPath('source', $this->parent->getPath('extension_root'));

		// Get the module's manifest objecct
		// We do findManifest to avoid problem when uninstalling a list of extensions: getManifest cache its manifest file.
		$this->parent->findManifest();
		$this->setManifest($this->parent->getManifest());

		// Attempt to load the language file; might have uninstall strings
		$this->loadLanguage(($this->extension->client_id ? JPATH_ADMINISTRATOR : JPATH_SITE) . '/modules/' . $element);
	}

	/**
	 * Method to store the extension to the database
	 *
	 * @return  void
	 *
	 * @since   3.4
	 * @throws  \RuntimeException
	 */
	protected function storeExtension()
	{
		// Discover installs are stored a little differently
		if ($this->route == 'discover_install')
		{
			$manifest_details = Installer::parseXMLInstallFile($this->parent->getPath('manifest'));

			$this->extension->manifest_cache = json_encode($manifest_details);
			$this->extension->state = 0;
			$this->extension->name = $manifest_details['name'];
			$this->extension->enabled = 1;
			$this->extension->params = $this->parent->getParams();

			if (!$this->extension->store())
			{
				// Install failed, roll back changes
				throw new \RuntimeException(\JText::_('JLIB_INSTALLER_ERROR_MOD_DISCOVER_STORE_DETAILS'));
			}

			return;
		}

		// Was there a module already installed with the same name?
		if ($this->currentExtensionId)
		{
			if (!$this->parent->isOverwrite())
			{
				// Install failed, roll back changes
				throw new \RuntimeException(
					\JText::sprintf(
						'JLIB_INSTALLER_ABORT_MOD_INSTALL_ALLREADY_EXISTS',
						\JText::_('JLIB_INSTALLER_' . $this->route),
						$this->name
					)
				);
			}

			// Load the entry and update the manifest_cache
			$this->extension->load($this->currentExtensionId);

			// Update name
			$this->extension->name = $this->name;

			// Update manifest
			$this->extension->manifest_cache = $this->parent->generateManifestCache();

			if (!$this->extension->store())
			{
				// Install failed, roll back changes
				throw new \RuntimeException(
					\JText::sprintf(
						'JLIB_INSTALLER_ABORT_MOD_ROLLBACK',
						\JText::_('JLIB_INSTALLER_' . $this->route),
						$this->extension->getError()
					)
				);
			}
		}
		else
		{
			$this->extension->name    = $this->name;
			$this->extension->type    = 'module';
			$this->extension->element = $this->element;

			// There is no folder for modules
			$this->extension->folder    = '';
			$this->extension->enabled   = 1;
			$this->extension->protected = 0;
			$this->extension->access    = $this->clientId == 1 ? 2 : 0;
			$this->extension->client_id = $this->clientId;
			$this->extension->params    = $this->parent->getParams();

			// Update the manifest cache for the entry
			$this->extension->manifest_cache = $this->parent->generateManifestCache();

			if (!$this->extension->store())
			{
				// Install failed, roll back changes
				throw new \RuntimeException(
					\JText::sprintf(
						'JLIB_INSTALLER_ABORT_MOD_ROLLBACK',
						\JText::_('JLIB_INSTALLER_' . $this->route),
						$this->extension->getError()
					)
				);
			}

			// Since we have created a module item, we add it to the installation step stack
			// so that if we have to rollback the changes we can undo it.
			$this->parent->pushStep(
				array(
					'type' => 'extension',
					'extension_id' => $this->extension->extension_id,
				)
			);

			// Create unpublished module
			$name = preg_replace('#[\*?]#', '', \JText::_($this->name));

			/** @var JTableModule $module */
			$module            = Table::getInstance('module');
			$module->title     = $name;
			$module->content   = '';
			$module->module    = $this->element;
			$module->access    = '1';
			$module->showtitle = '1';
			$module->params    = '';
			$module->client_id = $this->clientId;
			$module->language  = '*';

			$module->store();
		}
	}

	/**
<<<<<<< HEAD
	 * Custom discover method
	 *
	 * @return  array  Extension list of extensions available
	 *
	 * @since   3.1
	 */
	public function discover()
	{
		$results = array();
		$site_list = \JFolder::folders(JPATH_SITE . '/modules');
		$admin_list = \JFolder::folders(JPATH_ADMINISTRATOR . '/modules');
		$site_info = ApplicationHelper::getClientInfo('site', true);
		$admin_info = ApplicationHelper::getClientInfo('administrator', true);

		foreach ($site_list as $module)
		{
			if (file_exists(JPATH_SITE . "/modules/$module/$module.xml"))
			{
				$manifest_details = Installer::parseXMLInstallFile(JPATH_SITE . "/modules/$module/$module.xml");
				$extension = Table::getInstance('extension');
				$extension->set('type', 'module');
				$extension->set('client_id', $site_info->id);
				$extension->set('element', $module);
				$extension->set('folder', '');
				$extension->set('name', $module);
				$extension->set('state', -1);
				$extension->set('manifest_cache', json_encode($manifest_details));
				$extension->set('params', '{}');
				$results[] = clone $extension;
			}
		}

		foreach ($admin_list as $module)
		{
			if (file_exists(JPATH_ADMINISTRATOR . "/modules/$module/$module.xml"))
			{
				$manifest_details = Installer::parseXMLInstallFile(JPATH_ADMINISTRATOR . "/modules/$module/$module.xml");
				$extension = Table::getInstance('extension');
				$extension->set('type', 'module');
				$extension->set('client_id', $admin_info->id);
				$extension->set('element', $module);
				$extension->set('folder', '');
				$extension->set('name', $module);
				$extension->set('state', -1);
				$extension->set('manifest_cache', json_encode($manifest_details));
				$extension->set('params', '{}');
				$results[] = clone $extension;
			}
		}

		return $results;
	}

	/**
	 * Refreshes the extension table cache
	 *
	 * @return  boolean  Result of operation, true if updated, false on failure.
	 *
	 * @since   3.1
	 */
	public function refreshManifestCache()
	{
		$client = ApplicationHelper::getClientInfo($this->parent->extension->client_id);
		$manifestPath = $client->path . '/modules/' . $this->parent->extension->element . '/' . $this->parent->extension->element . '.xml';
		$this->parent->manifest = $this->parent->isManifest($manifestPath);
		$this->parent->setPath('manifest', $manifestPath);
		$manifest_details = Installer::parseXMLInstallFile($this->parent->getPath('manifest'));
		$this->parent->extension->manifest_cache = json_encode($manifest_details);
		$this->parent->extension->name = $manifest_details['name'];

		if ($this->parent->extension->store())
		{
			return true;
		}
		else
		{
			\JLog::add(\JText::_('JLIB_INSTALLER_ERROR_MOD_REFRESH_MANIFEST_CACHE'), \JLog::WARNING, 'jerror');

			return false;
		}
	}

	/**
	 * Custom uninstall method
	 *
	 * @param   integer  $id  The id of the module to uninstall
	 *
	 * @return  boolean  True on success
	 *
	 * @since   3.1
	 */
	public function uninstall($id)
	{
		$retval = true;
		$db     = $this->db;

		// First order of business will be to load the module object table from the database.
		// This should give us the necessary information to proceed.
		if (!$this->extension->load((int) $id) || !strlen($this->extension->element))
		{
			\JLog::add(\JText::_('JLIB_INSTALLER_ERROR_MOD_UNINSTALL_ERRORUNKOWNEXTENSION'), \JLog::WARNING, 'jerror');

			return false;
		}

		// Is the module we are trying to uninstall a core one?
		// Because that is not a good idea...
		if ($this->extension->protected)
		{
			\JLog::add(\JText::sprintf('JLIB_INSTALLER_ERROR_MOD_UNINSTALL_WARNCOREMODULE', $this->extension->name), \JLog::WARNING, 'jerror');

			return false;
		}

		/*
		 * Does this extension have a parent package?
		 * If so, check if the package disallows individual extensions being uninstalled if the package is not being uninstalled
		 */
		if ($this->extension->package_id && !$this->parent->isPackageUninstall() && !$this->canUninstallPackageChild($this->extension->package_id))
		{
			\JLog::add(\JText::sprintf('JLIB_INSTALLER_ERROR_CANNOT_UNINSTALL_CHILD_OF_PACKAGE', $this->extension->name), \JLog::WARNING, 'jerror');

			return false;
		}

		// Get the extension root path
		$element = $this->extension->element;
		$client  = ApplicationHelper::getClientInfo($this->extension->client_id);

		if ($client === false)
		{
			$this->parent->abort(
				\JText::sprintf(
					'JLIB_INSTALLER_ERROR_MOD_UNINSTALL_UNKNOWN_CLIENT',
					$this->extension->client_id
				)
			);

			return false;
		}

		$this->parent->setPath('extension_root', $client->path . '/modules/' . $element);

		$this->parent->setPath('source', $this->parent->getPath('extension_root'));

		// Get the module's manifest objecct
		// We do findManifest to avoid problem when uninstalling a list of extensions: getManifest cache its manifest file.
		$this->parent->findManifest();
		$this->setManifest($this->parent->getManifest());

		// Attempt to load the language file; might have uninstall strings
		$this->loadLanguage(($this->extension->client_id ? JPATH_ADMINISTRATOR : JPATH_SITE) . '/modules/' . $element);

		// If there is an manifest class file, let's load it
		$this->scriptElement = $this->getManifest()->scriptfile;
		$manifestScript      = (string) $this->getManifest()->scriptfile;

		if ($manifestScript)
		{
			$manifestScriptFile = $this->parent->getPath('extension_root') . '/' . $manifestScript;

			// Set the class name
			$classname = $element . 'InstallerScript';

			\JLoader::register($classname, $manifestScriptFile);

			if (class_exists($classname))
			{
				// Create a new instance
				$this->parent->manifestClass = new $classname($this);

				// And set this so we can copy it later
				$this->manifest_script = $manifestScript;
			}
		}

		try
		{
			$this->triggerManifestScript('uninstall');
		}
		catch (\RuntimeException $e)
		{
			// Ignore errors for now
		}

		if (!($this->getManifest() instanceof \SimpleXMLElement))
		{
			// Make sure we delete the folders
			\JFolder::delete($this->parent->getPath('extension_root'));
			\JLog::add(\JText::_('JLIB_INSTALLER_ERROR_MOD_UNINSTALL_INVALID_NOTFOUND_MANIFEST'), \JLog::WARNING, 'jerror');

			return false;
		}

		// Let's run the uninstall queries for the module
		try
		{
			$this->parseQueries();
		}
		catch (\RuntimeException $e)
		{
			// Install failed, rollback changes
			\JLog::add($e->getMessage(), \JLog::WARNING, 'jerror');
			$retval = false;
		}

		// Remove the schema version
		$query = $db->getQuery(true)
			->delete('#__schemas')
			->where('extension_id = ' . $this->extension->extension_id);
		$db->setQuery($query);
		$db->execute();

		// Remove other files
		$this->parent->removeFiles($this->getManifest()->media);
		$this->parent->removeFiles($this->getManifest()->languages, $this->extension->client_id);

		// Let's delete all the module copies for the type we are uninstalling
		$query->clear()
			->select($db->quoteName('id'))
			->from($db->quoteName('#__modules'))
			->where($db->quoteName('module') . ' = ' . $db->quote($this->extension->element))
			->where($db->quoteName('client_id') . ' = ' . (int) $this->extension->client_id);
		$db->setQuery($query);

		try
		{
			$modules = $db->loadColumn();
		}
		catch (\RuntimeException $e)
		{
			$modules = array();
		}

		// Do we have any module copies?
		if (count($modules))
		{
			// Ensure the list is sane
			$modules = ArrayHelper::toInteger($modules);
			$modID = implode(',', $modules);

			// Wipe out any items assigned to menus
			$query = $db->getQuery(true)
				->delete($db->quoteName('#__modules_menu'))
				->where($db->quoteName('moduleid') . ' IN (' . $modID . ')');
			$db->setQuery($query);

			try
			{
				$db->execute();
			}
			catch (\RuntimeException $e)
			{
				// Error logged by the installer
				$retval = false;
			}

			// Wipe out any instances in the modules table
			/** @var \JTableModule $module */
			$module = Table::getInstance('Module');

			foreach ($modules as $modInstanceId)
			{
				$module->load($modInstanceId);

				if (!$module->delete())
				{
					\JLog::add(\JText::sprintf('JLIB_INSTALLER_ERROR_MOD_UNINSTALL_EXCEPTION', $module->getError()), \JLog::WARNING, 'jerror');
					$retval = false;
				}
			}
		}

		// Now we will no longer need the module object, so let's delete it and free up memory
		$this->extension->delete($this->extension->extension_id);
		$query = $db->getQuery(true)
			->delete($db->quoteName('#__modules'))
			->where($db->quoteName('module') . ' = ' . $db->quote($this->extension->element))
			->where($db->quote('client_id') . ' = ' . $this->extension->client_id);
		$db->setQuery($query);

		try
		{
			// Clean up any other ones that might exist as well
			$db->execute();
		}
		catch (\RuntimeException $e)
		{
			// Ignore the error...
		}

		// Remove the installation folder
		if (!\JFolder::delete($this->parent->getPath('extension_root')))
		{
			// \JFolder should raise an error
			$retval = false;
		}

		return $retval;
	}

	/**
=======
>>>>>>> 9ed8246b
	 * Custom rollback method
	 * - Roll back the menu item
	 *
	 * @param   array  $arg  Installation step to rollback
	 *
	 * @return  boolean  True on success
	 *
	 * @since   3.1
	 */
	protected function _rollback_menu($arg)
	{
		// Get database connector object
		$db = $this->parent->getDbo();

		// Remove the entry from the #__modules_menu table
		$query = $db->getQuery(true)
			->delete($db->quoteName('#__modules_menu'))
			->where($db->quoteName('moduleid') . ' = ' . (int) $arg['id']);
		$db->setQuery($query);

		try
		{
			return $db->execute();
		}
		catch (\RuntimeException $e)
		{
			return false;
		}
	}

	/**
	 * Custom rollback method
	 * - Roll back the module item
	 *
	 * @param   array  $arg  Installation step to rollback
	 *
	 * @return  boolean  True on success
	 *
	 * @since   3.1
	 */
	protected function _rollback_module($arg)
	{
		// Get database connector object
		$db = $this->parent->getDbo();

		// Remove the entry from the #__modules table
		$query = $db->getQuery(true)
			->delete($db->quoteName('#__modules'))
			->where($db->quoteName('id') . ' = ' . (int) $arg['id']);
		$db->setQuery($query);

		try
		{
			return $db->execute();
		}
		catch (\RuntimeException $e)
		{
			return false;
		}
	}
}<|MERGE_RESOLUTION|>--- conflicted
+++ resolved
@@ -658,311 +658,6 @@
 	}
 
 	/**
-<<<<<<< HEAD
-	 * Custom discover method
-	 *
-	 * @return  array  Extension list of extensions available
-	 *
-	 * @since   3.1
-	 */
-	public function discover()
-	{
-		$results = array();
-		$site_list = \JFolder::folders(JPATH_SITE . '/modules');
-		$admin_list = \JFolder::folders(JPATH_ADMINISTRATOR . '/modules');
-		$site_info = ApplicationHelper::getClientInfo('site', true);
-		$admin_info = ApplicationHelper::getClientInfo('administrator', true);
-
-		foreach ($site_list as $module)
-		{
-			if (file_exists(JPATH_SITE . "/modules/$module/$module.xml"))
-			{
-				$manifest_details = Installer::parseXMLInstallFile(JPATH_SITE . "/modules/$module/$module.xml");
-				$extension = Table::getInstance('extension');
-				$extension->set('type', 'module');
-				$extension->set('client_id', $site_info->id);
-				$extension->set('element', $module);
-				$extension->set('folder', '');
-				$extension->set('name', $module);
-				$extension->set('state', -1);
-				$extension->set('manifest_cache', json_encode($manifest_details));
-				$extension->set('params', '{}');
-				$results[] = clone $extension;
-			}
-		}
-
-		foreach ($admin_list as $module)
-		{
-			if (file_exists(JPATH_ADMINISTRATOR . "/modules/$module/$module.xml"))
-			{
-				$manifest_details = Installer::parseXMLInstallFile(JPATH_ADMINISTRATOR . "/modules/$module/$module.xml");
-				$extension = Table::getInstance('extension');
-				$extension->set('type', 'module');
-				$extension->set('client_id', $admin_info->id);
-				$extension->set('element', $module);
-				$extension->set('folder', '');
-				$extension->set('name', $module);
-				$extension->set('state', -1);
-				$extension->set('manifest_cache', json_encode($manifest_details));
-				$extension->set('params', '{}');
-				$results[] = clone $extension;
-			}
-		}
-
-		return $results;
-	}
-
-	/**
-	 * Refreshes the extension table cache
-	 *
-	 * @return  boolean  Result of operation, true if updated, false on failure.
-	 *
-	 * @since   3.1
-	 */
-	public function refreshManifestCache()
-	{
-		$client = ApplicationHelper::getClientInfo($this->parent->extension->client_id);
-		$manifestPath = $client->path . '/modules/' . $this->parent->extension->element . '/' . $this->parent->extension->element . '.xml';
-		$this->parent->manifest = $this->parent->isManifest($manifestPath);
-		$this->parent->setPath('manifest', $manifestPath);
-		$manifest_details = Installer::parseXMLInstallFile($this->parent->getPath('manifest'));
-		$this->parent->extension->manifest_cache = json_encode($manifest_details);
-		$this->parent->extension->name = $manifest_details['name'];
-
-		if ($this->parent->extension->store())
-		{
-			return true;
-		}
-		else
-		{
-			\JLog::add(\JText::_('JLIB_INSTALLER_ERROR_MOD_REFRESH_MANIFEST_CACHE'), \JLog::WARNING, 'jerror');
-
-			return false;
-		}
-	}
-
-	/**
-	 * Custom uninstall method
-	 *
-	 * @param   integer  $id  The id of the module to uninstall
-	 *
-	 * @return  boolean  True on success
-	 *
-	 * @since   3.1
-	 */
-	public function uninstall($id)
-	{
-		$retval = true;
-		$db     = $this->db;
-
-		// First order of business will be to load the module object table from the database.
-		// This should give us the necessary information to proceed.
-		if (!$this->extension->load((int) $id) || !strlen($this->extension->element))
-		{
-			\JLog::add(\JText::_('JLIB_INSTALLER_ERROR_MOD_UNINSTALL_ERRORUNKOWNEXTENSION'), \JLog::WARNING, 'jerror');
-
-			return false;
-		}
-
-		// Is the module we are trying to uninstall a core one?
-		// Because that is not a good idea...
-		if ($this->extension->protected)
-		{
-			\JLog::add(\JText::sprintf('JLIB_INSTALLER_ERROR_MOD_UNINSTALL_WARNCOREMODULE', $this->extension->name), \JLog::WARNING, 'jerror');
-
-			return false;
-		}
-
-		/*
-		 * Does this extension have a parent package?
-		 * If so, check if the package disallows individual extensions being uninstalled if the package is not being uninstalled
-		 */
-		if ($this->extension->package_id && !$this->parent->isPackageUninstall() && !$this->canUninstallPackageChild($this->extension->package_id))
-		{
-			\JLog::add(\JText::sprintf('JLIB_INSTALLER_ERROR_CANNOT_UNINSTALL_CHILD_OF_PACKAGE', $this->extension->name), \JLog::WARNING, 'jerror');
-
-			return false;
-		}
-
-		// Get the extension root path
-		$element = $this->extension->element;
-		$client  = ApplicationHelper::getClientInfo($this->extension->client_id);
-
-		if ($client === false)
-		{
-			$this->parent->abort(
-				\JText::sprintf(
-					'JLIB_INSTALLER_ERROR_MOD_UNINSTALL_UNKNOWN_CLIENT',
-					$this->extension->client_id
-				)
-			);
-
-			return false;
-		}
-
-		$this->parent->setPath('extension_root', $client->path . '/modules/' . $element);
-
-		$this->parent->setPath('source', $this->parent->getPath('extension_root'));
-
-		// Get the module's manifest objecct
-		// We do findManifest to avoid problem when uninstalling a list of extensions: getManifest cache its manifest file.
-		$this->parent->findManifest();
-		$this->setManifest($this->parent->getManifest());
-
-		// Attempt to load the language file; might have uninstall strings
-		$this->loadLanguage(($this->extension->client_id ? JPATH_ADMINISTRATOR : JPATH_SITE) . '/modules/' . $element);
-
-		// If there is an manifest class file, let's load it
-		$this->scriptElement = $this->getManifest()->scriptfile;
-		$manifestScript      = (string) $this->getManifest()->scriptfile;
-
-		if ($manifestScript)
-		{
-			$manifestScriptFile = $this->parent->getPath('extension_root') . '/' . $manifestScript;
-
-			// Set the class name
-			$classname = $element . 'InstallerScript';
-
-			\JLoader::register($classname, $manifestScriptFile);
-
-			if (class_exists($classname))
-			{
-				// Create a new instance
-				$this->parent->manifestClass = new $classname($this);
-
-				// And set this so we can copy it later
-				$this->manifest_script = $manifestScript;
-			}
-		}
-
-		try
-		{
-			$this->triggerManifestScript('uninstall');
-		}
-		catch (\RuntimeException $e)
-		{
-			// Ignore errors for now
-		}
-
-		if (!($this->getManifest() instanceof \SimpleXMLElement))
-		{
-			// Make sure we delete the folders
-			\JFolder::delete($this->parent->getPath('extension_root'));
-			\JLog::add(\JText::_('JLIB_INSTALLER_ERROR_MOD_UNINSTALL_INVALID_NOTFOUND_MANIFEST'), \JLog::WARNING, 'jerror');
-
-			return false;
-		}
-
-		// Let's run the uninstall queries for the module
-		try
-		{
-			$this->parseQueries();
-		}
-		catch (\RuntimeException $e)
-		{
-			// Install failed, rollback changes
-			\JLog::add($e->getMessage(), \JLog::WARNING, 'jerror');
-			$retval = false;
-		}
-
-		// Remove the schema version
-		$query = $db->getQuery(true)
-			->delete('#__schemas')
-			->where('extension_id = ' . $this->extension->extension_id);
-		$db->setQuery($query);
-		$db->execute();
-
-		// Remove other files
-		$this->parent->removeFiles($this->getManifest()->media);
-		$this->parent->removeFiles($this->getManifest()->languages, $this->extension->client_id);
-
-		// Let's delete all the module copies for the type we are uninstalling
-		$query->clear()
-			->select($db->quoteName('id'))
-			->from($db->quoteName('#__modules'))
-			->where($db->quoteName('module') . ' = ' . $db->quote($this->extension->element))
-			->where($db->quoteName('client_id') . ' = ' . (int) $this->extension->client_id);
-		$db->setQuery($query);
-
-		try
-		{
-			$modules = $db->loadColumn();
-		}
-		catch (\RuntimeException $e)
-		{
-			$modules = array();
-		}
-
-		// Do we have any module copies?
-		if (count($modules))
-		{
-			// Ensure the list is sane
-			$modules = ArrayHelper::toInteger($modules);
-			$modID = implode(',', $modules);
-
-			// Wipe out any items assigned to menus
-			$query = $db->getQuery(true)
-				->delete($db->quoteName('#__modules_menu'))
-				->where($db->quoteName('moduleid') . ' IN (' . $modID . ')');
-			$db->setQuery($query);
-
-			try
-			{
-				$db->execute();
-			}
-			catch (\RuntimeException $e)
-			{
-				// Error logged by the installer
-				$retval = false;
-			}
-
-			// Wipe out any instances in the modules table
-			/** @var \JTableModule $module */
-			$module = Table::getInstance('Module');
-
-			foreach ($modules as $modInstanceId)
-			{
-				$module->load($modInstanceId);
-
-				if (!$module->delete())
-				{
-					\JLog::add(\JText::sprintf('JLIB_INSTALLER_ERROR_MOD_UNINSTALL_EXCEPTION', $module->getError()), \JLog::WARNING, 'jerror');
-					$retval = false;
-				}
-			}
-		}
-
-		// Now we will no longer need the module object, so let's delete it and free up memory
-		$this->extension->delete($this->extension->extension_id);
-		$query = $db->getQuery(true)
-			->delete($db->quoteName('#__modules'))
-			->where($db->quoteName('module') . ' = ' . $db->quote($this->extension->element))
-			->where($db->quote('client_id') . ' = ' . $this->extension->client_id);
-		$db->setQuery($query);
-
-		try
-		{
-			// Clean up any other ones that might exist as well
-			$db->execute();
-		}
-		catch (\RuntimeException $e)
-		{
-			// Ignore the error...
-		}
-
-		// Remove the installation folder
-		if (!\JFolder::delete($this->parent->getPath('extension_root')))
-		{
-			// \JFolder should raise an error
-			$retval = false;
-		}
-
-		return $retval;
-	}
-
-	/**
-=======
->>>>>>> 9ed8246b
 	 * Custom rollback method
 	 * - Roll back the menu item
 	 *
