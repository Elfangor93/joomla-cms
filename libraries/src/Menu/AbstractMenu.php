<?php
/**
 * Joomla! Content Management System
 *
 * @copyright  (C) 2006 Open Source Matters, Inc. <https://www.joomla.org>
 * @license    GNU General Public License version 2 or later; see LICENSE.txt
 */

namespace Joomla\CMS\Menu;

\defined('JPATH_PLATFORM') or die;

use Joomla\CMS\Factory;
<<<<<<< HEAD
use Joomla\CMS\Language\Text;
=======
>>>>>>> de9e6624
use Joomla\CMS\User\User;
use Joomla\Registry\Registry;

/**
 * Menu class
 *
 * @since  1.5
 */
abstract class AbstractMenu
{
	/**
	 * Array to hold the menu items
	 *
	 * @var    MenuItem[]
<<<<<<< HEAD
	 * @since  4.0.0
=======
	 * @since       1.5
	 * @deprecated  4.0  Will convert to $items
>>>>>>> de9e6624
	 */
	protected $items = array();

	/**
	 * Identifier of the default menu item. Key of the array is the language.
	 *
<<<<<<< HEAD
	 * @var    integer[]
	 * @since  4.0.0
=======
	 * @var    integer
	 * @since       1.5
	 * @deprecated  4.0  Will convert to $default
>>>>>>> de9e6624
	 */
	protected $default = array();

	/**
	 * Identifier of the active menu item
	 *
	 * @var    integer
<<<<<<< HEAD
	 * @since  4.0.0
=======
	 * @since       1.5
	 * @deprecated  4.0  Will convert to $active
>>>>>>> de9e6624
	 */
	protected $active = 0;

	/**
	 * Menu instances container.
	 *
	 * @var    AbstractMenu[]
	 * @since  1.7
	 */
	protected static $instances = array();

	/**
	 * User object to check access levels for
	 *
	 * @var    User
<<<<<<< HEAD
	 * @since  3.5
=======
	 * @since  __DEPLOY_VERSION__
>>>>>>> de9e6624
	 */
	protected $storedUser;

	/**
	 * Flag for checking if the menu items have been loaded
	 *
	 * @var    boolean
	 * @since  4.0.0
	 */
	private $itemsLoaded = false;

	/**
	 * Class constructor
	 *
	 * @param   array  $options  An array of configuration options.
	 *
	 * @since   1.5
	 */
	public function __construct($options = array())
	{
<<<<<<< HEAD
		$this->user = isset($options['user']) && $options['user'] instanceof User ? $options['user'] : Factory::getUser();
=======
		// Load the menu items
		$this->load();

		foreach ($this->_items as $item)
		{
			if ($item->home)
			{
				$this->_default[trim($item->language)] = $item->id;
			}
		}

		/**
		 * It is preferred NOT to inject and store the user when constructing the menu object,
		 * at least for the Menu object used by Joomla.
		 * The menu object can be built very early in the request, from an onAfterInitialise event
		 * but the user can be updated later (by the Remember me plugin for instance). As the stored
		 * user object is not updated, the menu will render incorrectly, not complying with
		 * menu items access levels.
		 * See https://github.com/joomla/joomla-cms/issues/11541
		 */
		$this->storedUser = isset($options['user']) && $options['user'] instanceof \JUser ? $options['user'] : null;
>>>>>>> de9e6624
	}

	/**
	 * Returns a Menu object
	 *
	 * @param   string  $client   The name of the client
	 * @param   array   $options  An associative array of options
	 *
	 * @return  AbstractMenu  A menu object.
	 *
<<<<<<< HEAD
	 * @since       1.5
	 * @throws      \Exception
	 * @deprecated  5.0 Use the MenuFactoryInterface from the container instead
=======
	 * @throws  \Exception
	 * @since   1.5
>>>>>>> de9e6624
	 */
	public static function getInstance($client, $options = array())
	{
		if (!$client)
		{
			throw new \Exception(Text::sprintf('JLIB_APPLICATION_ERROR_MENU_LOAD', $client), 500);
		}

		if (empty(self::$instances[$client]))
		{
			self::$instances[$client] = Factory::getContainer()->get(MenuFactoryInterface::class)->createMenu($client, $options);
		}

		return self::$instances[$client];
	}

	/**
	 * Setter for the current user used to build menu.
	 *
	 * @param   User  $user  The new user to set.
	 *
	 * @return null
	 *
	 * @since __DEPLOY_VERSION__
	 */
	public function setUser($user)
	{
		$this->storedUser = $user;
	}

	/**
	 * Get menu item by id
	 *
	 * @param   integer  $id  The item id
	 *
	 * @return  MenuItem|null  The item object if the ID exists or null if not found
	 *
	 * @since   1.5
	 */
	public function getItem($id)
	{
		$result = null;

		if (isset($this->getMenu()[$id]))
		{
			$result = &$this->getMenu()[$id];
		}

		return $result;
	}

	/**
	 * Set the default item by id and language code.
	 *
	 * @param   integer  $id        The menu item id.
	 * @param   string   $language  The language code (since 1.6).
	 *
	 * @return  boolean  True if a menu item with the given ID exists
	 *
	 * @since   1.5
	 */
	public function setDefault($id, $language = '*')
	{
		if (isset($this->getMenu()[$id]))
		{
			$this->default[$language] = $id;

			return true;
		}

		return false;
	}

	/**
	 * Get the default item by language code.
	 *
	 * @param   string  $language  The language code, default value of * means all.
	 *
	 * @return  MenuItem|null  The item object or null when not found for given language
	 *
	 * @since   1.5
	 */
	public function getDefault($language = '*')
	{
		// Get menu items first to ensure defaults have been populated
		$items = $this->getMenu();

		if (\array_key_exists($language, $this->default))
		{
			return $items[$this->default[$language]];
		}

		if (\array_key_exists('*', $this->default))
		{
			return $items[$this->default['*']];
		}
	}

	/**
	 * Set the default item by id
	 *
	 * @param   integer  $id  The item id
	 *
	 * @return  MenuItem|null  The menu item representing the given ID if present or null otherwise
	 *
	 * @since   1.5
	 */
	public function setActive($id)
	{
		if (isset($this->getMenu()[$id]))
		{
			$this->active = $id;

			return $this->getMenu()[$id];
		}
	}

	/**
	 * Get menu item by id.
	 *
	 * @return  MenuItem|null  The item object if an active menu item has been set or null
	 *
	 * @since   1.5
	 */
	public function getActive()
	{
		if ($this->active)
		{
			return $this->getMenu()[$this->active];
		}
	}

	/**
	 * Gets menu items by attribute
	 *
	 * @param   mixed    $attributes  The field name(s).
	 * @param   mixed    $values      The value(s) of the field. If an array, need to match field names
	 *                                each attribute may have multiple values to lookup for.
	 * @param   boolean  $firstonly   If true, only returns the first item found
	 *
	 * @return  MenuItem|MenuItem[]  An array of menu item objects or a single object if the $firstonly parameter is true
	 *
	 * @since   1.5
	 */
	public function getItems($attributes, $values, $firstonly = false)
	{
		$items      = array();
		$attributes = (array) $attributes;
<<<<<<< HEAD
		$values = (array) $values;
		$count = \count($attributes);
=======
		$values     = (array) $values;
		$count      = count($attributes);
>>>>>>> de9e6624

		foreach ($this->getMenu() as $item)
		{
			if (!\is_object($item))
			{
				continue;
			}

			$test = true;

			for ($i = 0; $i < $count; $i++)
			{
				if (\is_array($values[$i]))
				{
					if (!\in_array($item->{$attributes[$i]}, $values[$i]))
					{
						$test = false;
						break;
					}
				}
				else
				{
					if ($item->{$attributes[$i]} != $values[$i])
					{
						$test = false;
						break;
					}
				}
			}

			if ($test)
			{
				if ($firstonly)
				{
					return $item;
				}

				$items[] = $item;
			}
		}

		return $items;
	}

	/**
	 * Gets the parameter object for a certain menu item
	 *
	 * @param   integer  $id  The item id
	 *
	 * @return  Registry
	 *
	 * @since   1.5
	 */
	public function getParams($id)
	{
		if ($menu = $this->getItem($id))
		{
			return $menu->getParams();
		}

		return new Registry;
	}

	/**
	 * Getter for the menu array
	 *
	 * @return  MenuItem[]
	 *
	 * @since   1.5
	 */
	public function getMenu()
	{
		if (!$this->itemsLoaded)
		{
			$this->load();

			foreach ($this->items as $item)
			{
				if ($item->home)
				{
					$this->default[trim($item->language)] = $item->id;
				}
			}

			$this->itemsLoaded = true;
		}

		return $this->items;
	}

	/**
	 * Method to check Menu object authorization against an access control object and optionally an access extension object
	 *
	 * @param   integer  $id  The menu id
	 *
	 * @return  boolean
	 *
	 * @since   1.5
	 */
	public function authorise($id)
	{
		$menu = $this->getItem($id);

		if ($menu)
		{
			$access = (int) $menu->access;

			// If the access level is public we don't need to load the user session
			if ($access === 1)
			{
				return true;
			}

			return \in_array($access, $this->user->getAuthorisedViewLevels(), true);
		}

		return true;
	}

	/**
	 * Loads the menu items
	 *
	 * @return  array
	 *
	 * @since   1.5
	 */
<<<<<<< HEAD
	abstract public function load();
}
=======
	public function load()
	{
		return array();
	}

	/**
	 * Internal getter for the user. Returns the injected
	 * one if any, or the current one if none.
	 *
	 * @return User
	 *
	 * @since __DEPLOY_VERSION__
	 */
	protected function getUser()
	{
		return empty($this->storedUser)
			? Factory::getUser()
			: $this->storedUser;
	}

	/**
	 * Magic getter for the user object. Returns the injected
	 * one if any, or the current one if none.
	 *
	 * Using a magic getter to preserve B/C when we stopped storing the user object upon construction of the menu object.
	 * As the user property is not initialized anymore, this getter ensures any class extending
	 * this one can still use $instance->user and get a proper value.
	 *
	 * @param   string  $propName  Name of the missing or protected property.
	 *
	 * @return User|null
	 *
	 * @since __DEPLOY_VERSION__
	 */
	public function __get($propName)
	{
		if ($propName === 'user')
		{
			return empty($this->storedUser)
				? Factory::getUser()
				: $this->storedUser;
		}
	}
}
>>>>>>> de9e6624
<|MERGE_RESOLUTION|>--- conflicted
+++ resolved
@@ -11,10 +11,7 @@
 \defined('JPATH_PLATFORM') or die;
 
 use Joomla\CMS\Factory;
-<<<<<<< HEAD
 use Joomla\CMS\Language\Text;
-=======
->>>>>>> de9e6624
 use Joomla\CMS\User\User;
 use Joomla\Registry\Registry;
 
@@ -29,39 +26,23 @@
 	 * Array to hold the menu items
 	 *
 	 * @var    MenuItem[]
-<<<<<<< HEAD
 	 * @since  4.0.0
-=======
-	 * @since       1.5
-	 * @deprecated  4.0  Will convert to $items
->>>>>>> de9e6624
 	 */
 	protected $items = array();
 
 	/**
 	 * Identifier of the default menu item. Key of the array is the language.
 	 *
-<<<<<<< HEAD
 	 * @var    integer[]
 	 * @since  4.0.0
-=======
+	 */
+	protected $default = array();
+
+	/**
+	 * Identifier of the active menu item
+	 *
 	 * @var    integer
-	 * @since       1.5
-	 * @deprecated  4.0  Will convert to $default
->>>>>>> de9e6624
-	 */
-	protected $default = array();
-
-	/**
-	 * Identifier of the active menu item
-	 *
-	 * @var    integer
-<<<<<<< HEAD
 	 * @since  4.0.0
-=======
-	 * @since       1.5
-	 * @deprecated  4.0  Will convert to $active
->>>>>>> de9e6624
 	 */
 	protected $active = 0;
 
@@ -77,11 +58,7 @@
 	 * User object to check access levels for
 	 *
 	 * @var    User
-<<<<<<< HEAD
-	 * @since  3.5
-=======
-	 * @since  __DEPLOY_VERSION__
->>>>>>> de9e6624
+	 * @since  3.9
 	 */
 	protected $storedUser;
 
@@ -102,20 +79,6 @@
 	 */
 	public function __construct($options = array())
 	{
-<<<<<<< HEAD
-		$this->user = isset($options['user']) && $options['user'] instanceof User ? $options['user'] : Factory::getUser();
-=======
-		// Load the menu items
-		$this->load();
-
-		foreach ($this->_items as $item)
-		{
-			if ($item->home)
-			{
-				$this->_default[trim($item->language)] = $item->id;
-			}
-		}
-
 		/**
 		 * It is preferred NOT to inject and store the user when constructing the menu object,
 		 * at least for the Menu object used by Joomla.
@@ -126,7 +89,6 @@
 		 * See https://github.com/joomla/joomla-cms/issues/11541
 		 */
 		$this->storedUser = isset($options['user']) && $options['user'] instanceof \JUser ? $options['user'] : null;
->>>>>>> de9e6624
 	}
 
 	/**
@@ -137,14 +99,9 @@
 	 *
 	 * @return  AbstractMenu  A menu object.
 	 *
-<<<<<<< HEAD
+	 * @throws      \Exception
 	 * @since       1.5
-	 * @throws      \Exception
 	 * @deprecated  5.0 Use the MenuFactoryInterface from the container instead
-=======
-	 * @throws  \Exception
-	 * @since   1.5
->>>>>>> de9e6624
 	 */
 	public static function getInstance($client, $options = array())
 	{
@@ -293,13 +250,8 @@
 	{
 		$items      = array();
 		$attributes = (array) $attributes;
-<<<<<<< HEAD
-		$values = (array) $values;
-		$count = \count($attributes);
-=======
 		$values     = (array) $values;
-		$count      = count($attributes);
->>>>>>> de9e6624
+		$count      = \count($attributes);
 
 		foreach ($this->getMenu() as $item)
 		{
@@ -426,14 +378,7 @@
 	 *
 	 * @since   1.5
 	 */
-<<<<<<< HEAD
 	abstract public function load();
-}
-=======
-	public function load()
-	{
-		return array();
-	}
 
 	/**
 	 * Internal getter for the user. Returns the injected
@@ -472,6 +417,7 @@
 				? Factory::getUser()
 				: $this->storedUser;
 		}
+
+		return null;
 	}
 }
->>>>>>> de9e6624
