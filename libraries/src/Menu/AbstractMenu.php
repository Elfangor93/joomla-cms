--- conflicted
+++ resolved
@@ -58,11 +58,7 @@
 	 * User object to check access levels for
 	 *
 	 * @var    User
-<<<<<<< HEAD
-	 * @since  3.9
-=======
 	 * @since  3.9.26
->>>>>>> 54c394dc
 	 */
 	protected $storedUser;
 
