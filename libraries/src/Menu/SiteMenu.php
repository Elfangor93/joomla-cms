<?php
/**
 * Joomla! Content Management System
 *
 * @copyright  (C) 2007 Open Source Matters, Inc. <https://www.joomla.org>
 * @license    GNU General Public License version 2 or later; see LICENSE.txt
 */

namespace Joomla\CMS\Menu;

\defined('JPATH_PLATFORM') or die;

use Joomla\CMS\Application\CMSApplication;
use Joomla\CMS\Cache\CacheControllerFactoryInterface;
use Joomla\CMS\Cache\Controller\CallbackController;
use Joomla\CMS\Cache\Exception\CacheExceptionInterface;
use Joomla\CMS\Factory;
use Joomla\CMS\Language\Language;
use Joomla\CMS\Language\Multilanguage;
use Joomla\CMS\Language\Text;
use Joomla\Database\DatabaseDriver;
use Joomla\Database\Exception\ExecutionFailureException;

/**
 * Menu class
 *
 * @since  1.5
 */
class SiteMenu extends AbstractMenu
{
	/**
	 * Application object
	 *
	 * @var    CMSApplication
	 * @since  3.5
	 */
	protected $app;

	/**
	 * Database driver
	 *
	 * @var    DatabaseDriver
	 * @since  3.5
	 */
	protected $db;

	/**
	 * Language object
	 *
	 * @var    Language
	 * @since  3.5
	 */
	protected $language;

	/**
	 * Class constructor
	 *
	 * @param   array  $options  An array of configuration options.
	 *
	 * @since   1.5
	 */
	public function __construct($options = array())
	{
		// Extract the internal dependencies before calling the parent constructor since it calls $this->load()
		$this->app      = isset($options['app']) && $options['app'] instanceof CMSApplication ? $options['app'] : Factory::getApplication();
		$this->db       = isset($options['db']) && $options['db'] instanceof DatabaseDriver ? $options['db'] : Factory::getDbo();
		$this->language = isset($options['language']) && $options['language'] instanceof Language ? $options['language'] : Factory::getLanguage();

		parent::__construct($options);
	}

	/**
	 * Loads the entire menu table into memory.
	 *
	 * @return  boolean  True on success, false on failure
	 *
	 * @since   1.5
	 */
	public function load()
	{
		$loader = function ()
		{
			$currentDate = Factory::getDate()->toSql();

			$query = $this->db->getQuery(true)
				->select(
					$this->db->quoteName(
						[
							'm.id',
							'm.menutype',
							'm.title',
							'm.alias',
							'm.note',
							'm.link',
							'm.type',
							'm.level',
							'm.language',
							'm.browserNav',
							'm.access',
							'm.params',
							'm.home',
							'm.img',
							'm.template_style_id',
							'm.component_id',
							'm.parent_id',
						]
					)
				)
				->select(
					$this->db->quoteName(
						[
							'm.path',
							'e.element',
						],
						[
							'route',
							'component',
						]
					)
				)
				->from($this->db->quoteName('#__menu', 'm'))
				->join(
					'LEFT',
					$this->db->quoteName('#__extensions', 'e'),
					$this->db->quoteName('m.component_id') . ' = ' . $this->db->quoteName('e.extension_id')
				)
				->where(
					[
						$this->db->quoteName('m.published') . ' = 1',
						$this->db->quoteName('m.parent_id') . ' > 0',
						$this->db->quoteName('m.client_id') . ' = 0',
					]
				)
				->extendWhere(
					'AND',
					[
						$this->db->quoteName('m.publish_up') . ' IS NULL',
						$this->db->quoteName('m.publish_up') . ' <= :currentDate1',
					],
					'OR'
				)
				->bind(':currentDate1', $currentDate)
				->extendWhere(
					'AND',
					[
						$this->db->quoteName('m.publish_down') . ' IS NULL',
						$this->db->quoteName('m.publish_down') . ' >= :currentDate2',
					],
					'OR'
				)
				->bind(':currentDate2', $currentDate)
				->order($this->db->quoteName('m.lft'));

			$items    = [];
			$iterator = $this->db->setQuery($query)->getIterator();

			foreach ($iterator as $item)
			{
				$items[$item->id] = new MenuItem((array) $item);
			}

			return $items;
		};

		try
		{
			/** @var CallbackController $cache */
			$cache = Factory::getContainer()->get(CacheControllerFactoryInterface::class)
				->createCacheController('callback', ['defaultgroup' => 'com_menus']);

			$this->items = $cache->get($loader, array(), md5(\get_class($this)), false);
		}
		catch (CacheExceptionInterface $e)
		{
			try
			{
				$this->items = $loader();
			}
			catch (ExecutionFailureException $databaseException)
			{
				$this->app->enqueueMessage(Text::sprintf('JERROR_LOADING_MENUS', $databaseException->getMessage()), 'warning');

				return false;
			}
		}
		catch (ExecutionFailureException $e)
		{
			$this->app->enqueueMessage(Text::sprintf('JERROR_LOADING_MENUS', $e->getMessage()), 'warning');

			return false;
		}

		foreach ($this->items as &$item)
		{
			// Get parent information.
			$parent_tree = array();

			if (isset($this->items[$item->parent_id]))
			{
<<<<<<< HEAD
				$item->setParent($this->items[$item->parent_id]);
				$parent_tree  = $this->items[$item->parent_id]->tree;
=======
				$parent_tree = $this->_items[$item->parent_id]->tree;
>>>>>>> de9e6624
			}

			// Create tree.
			$parent_tree[] = $item->id;
			$item->tree    = $parent_tree;

			// Create the query array.
			$url = str_replace('index.php?', '', $item->link);
			$url = str_replace('&amp;', '&', $url);

			parse_str($url, $item->query);
		}

		return true;
	}

	/**
	 * Gets menu items by attribute
	 *
	 * @param   string   $attributes  The field name
	 * @param   string   $values      The value of the field
	 * @param   boolean  $firstonly   If true, only returns the first item found
	 *
	 * @return  MenuItem|MenuItem[]  An array of menu item objects or a single object if the $firstonly parameter is true
	 *
	 * @since   1.6
	 */
	public function getItems($attributes, $values, $firstonly = false)
	{
		$attributes = (array) $attributes;
		$values     = (array) $values;

		if ($this->app->isClient('site'))
		{
			// Filter by language if not set
			if (($key = array_search('language', $attributes)) === false)
			{
				if (Multilanguage::isEnabled())
				{
					$attributes[] = 'language';
					$values[]     = array(Factory::getLanguage()->getTag(), '*');
				}
			}
			elseif ($values[$key] === null)
			{
				unset($attributes[$key], $values[$key]);
			}

			// Filter by access level if not set
			if (($key = array_search('access', $attributes)) === false)
			{
				$attributes[] = 'access';
				$values[]     = $this->user->getAuthorisedViewLevels();
			}
			elseif ($values[$key] === null)
			{
				unset($attributes[$key], $values[$key]);
			}
		}

		// Reset arrays or we get a notice if some values were unset
		$attributes = array_values($attributes);
		$values     = array_values($values);

		return parent::getItems($attributes, $values, $firstonly);
	}

	/**
	 * Get menu item by id
	 *
	 * @param   string  $language  The language code.
	 *
	 * @return  MenuItem|null  The item object or null when not found for given language
	 *
	 * @since   1.6
	 */
	public function getDefault($language = '*')
	{
		// Get menu items first to ensure defaults have been populated
		$items = $this->getMenu();

		if (\array_key_exists($language, $this->default) && $this->app->isClient('site') && $this->app->getLanguageFilter())
		{
			return $items[$this->default[$language]];
		}

		if (\array_key_exists('*', $this->default))
		{
			return $items[$this->default['*']];
		}
	}
}<|MERGE_RESOLUTION|>--- conflicted
+++ resolved
@@ -197,12 +197,8 @@
 
 			if (isset($this->items[$item->parent_id]))
 			{
-<<<<<<< HEAD
 				$item->setParent($this->items[$item->parent_id]);
 				$parent_tree  = $this->items[$item->parent_id]->tree;
-=======
-				$parent_tree = $this->_items[$item->parent_id]->tree;
->>>>>>> de9e6624
 			}
 
 			// Create tree.
