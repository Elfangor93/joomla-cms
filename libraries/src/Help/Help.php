<?php
/**
 * Joomla! Content Management System
 *
 * @copyright  Copyright (C) 2005 - 2019 Open Source Matters, Inc. All rights reserved.
 * @license    GNU General Public License version 2 or later; see LICENSE.txt
 */

namespace Joomla\CMS\Help;

\defined('JPATH_PLATFORM') or die;

use Joomla\CMS\Application\ApplicationHelper;
use Joomla\CMS\Component\ComponentHelper;
use Joomla\CMS\Factory;
use Joomla\CMS\Language\Text;
use Joomla\CMS\Version;

/**
 * Help system class
 *
 * @since  1.5
 */
class Help
{
	/**
	 * Create a URL for a given help key reference
	 *
	 * @param   string   $ref           The name of the help screen (its key reference)
	 * @param   boolean  $useComponent  Use the help file in the component directory
	 * @param   string   $override      Use this URL instead of any other
	 * @param   string   $component     Name of component (or null for current component)
	 *
	 * @return  string
	 *
	 * @since   1.5
	 */
	public static function createUrl($ref, $useComponent = false, $override = null, $component = null)
	{
		$local = false;
		$app   = Factory::getApplication();

		if ($component === null)
		{
			$component = ApplicationHelper::getComponentName();
		}

		//  Determine the location of the help file.  At this stage the URL
		//  can contain substitution codes that will be replaced later.

		if ($override)
		{
			$url = $override;
		}
		else
		{
<<<<<<< HEAD
			// Get the user help URL.
			$user = Factory::getUser();
			$url  = $user->getParam('helpsite');

			// If user hasn't specified a help URL, then get the global one.
			if ($url == '')
			{
				$url = $app->get('helpurl');
			}
=======
			// Get the global help URL.
			$url = $app->get('helpurl');
>>>>>>> bbc22b9b

			// Component help URL overrides user and global.
			if ($useComponent)
			{
				// Look for help URL in component parameters.
				$params = ComponentHelper::getParams($component);
				$url    = $params->get('helpURL');

				if ($url == '')
				{
					$local = true;
					$url   = 'components/{component}/help/{language}/{keyref}';
				}
			}

			// Set up a local help URL.
			if (!$url)
			{
				$local = true;
				$url   = 'help/{language}/{keyref}';
			}
		}

		// If the URL is local then make sure we have a valid file extension on the URL.
		if ($local)
		{
			if (!preg_match('#\.html$|\.xml$#i', $ref))
			{
				$url .= '.html';
			}
		}

		/*
		 *  Replace substitution codes in the URL.
		 */
		$lang    = Factory::getLanguage();
		$version = new Version;
		$jver    = explode('.', $version->getShortVersion());
		$jlang   = explode('-', $lang->getTag());

		$debug  = $lang->setDebug(false);
		$keyref = Text::_($ref);
		$lang->setDebug($debug);

		// Replace substitution codes in help URL.
		$search = array(
			// Application name (eg. 'Administrator')
			'{app}',
			// Component name (eg. 'com_content')
			'{component}',
			// Help screen key reference
			'{keyref}',
			// Full language code (eg. 'en-GB')
			'{language}',
			// Short language code (eg. 'en')
			'{langcode}',
			// Region code (eg. 'GB')
			'{langregion}',
			// Joomla major version number
			'{major}',
			// Joomla minor version number
			'{minor}',
			// Joomla maintenance version number
			'{maintenance}',
		);

		$replace = array(
			// {app}
			$app->getName(),
			// {component}
			$component,
			// {keyref}
			$keyref,
			// {language}
			$lang->getTag(),
			// {langcode}
			$jlang[0],
			// {langregion}
			$jlang[1],
			// {major}
			$jver[0],
			// {minor}
			$jver[1],
			// {maintenance}
			$jver[2],
		);

		// If the help file is local then check it exists.
		// If it doesn't then fallback to English.
		if ($local)
		{
			$try = str_replace($search, $replace, $url);

			if (!is_file(JPATH_BASE . '/' . $try))
			{
				$replace[3] = 'en-GB';
				$replace[4] = 'en';
				$replace[5] = 'GB';
			}
		}

		$url = str_replace($search, $replace, $url);

		return $url;
	}

	/**
	 * Builds a list of the help sites which can be used in a select option.
	 *
	 * @param   string  $pathToXml  Path to an XML file.
	 *
	 * @return  array  An array of arrays (text, value, selected).
	 *
	 * @since   1.5
	 */
	public static function createSiteList($pathToXml)
	{
		$list = array();
		$xml  = false;

		if (!empty($pathToXml))
		{
			$xml = simplexml_load_file($pathToXml);
		}

		if (!$xml)
		{
			$option['text']  = 'English (GB) help.joomla.org';
			$option['value'] = 'http://help.joomla.org';

			$list[] = (object) $option;
		}
		else
		{
			$option = array();

			foreach ($xml->sites->site as $site)
			{
				$option['text']  = (string) $site;
				$option['value'] = (string) $site->attributes()->url;

				$list[] = (object) $option;
			}
		}

		return $list;
	}
}<|MERGE_RESOLUTION|>--- conflicted
+++ resolved
@@ -54,20 +54,8 @@
 		}
 		else
 		{
-<<<<<<< HEAD
-			// Get the user help URL.
-			$user = Factory::getUser();
-			$url  = $user->getParam('helpsite');
-
-			// If user hasn't specified a help URL, then get the global one.
-			if ($url == '')
-			{
-				$url = $app->get('helpurl');
-			}
-=======
 			// Get the global help URL.
 			$url = $app->get('helpurl');
->>>>>>> bbc22b9b
 
 			// Component help URL overrides user and global.
 			if ($useComponent)
