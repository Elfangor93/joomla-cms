<?php
/**
 * Joomla! Content Management System
 *
 * @copyright  Copyright (C) 2005 - 2019 Open Source Matters, Inc. All rights reserved.
 * @license    GNU General Public License version 2 or later; see LICENSE.txt
 */

namespace Joomla\CMS\Document;

defined('JPATH_PLATFORM') or die;

use Joomla\CMS\Factory as CmsFactory;

/**
 * XmlDocument class, provides an easy interface to parse and display XML output
 *
 * @since  1.7.0
 */
class XmlDocument extends Document
{
	/**
	 * Document name
	 *
	 * @var    string
	 * @since  3.0.0
	 */
	protected $name = 'joomla';

	/**
	 * Flag indicating the document should be downloaded (Content-Disposition = attachment) versus displayed inline
	 *
	 * @var    boolean
	 * @since  __DEPLOY_VERSION__
	 */
	protected $isDownload = false;

	/**
	 * Class constructor
	 *
	 * @param   array  $options  Associative array of options
	 *
	 * @since   1.7.0
	 */
	public function __construct($options = array())
	{
		parent::__construct($options);

		// Set mime type
		$this->_mime = 'application/xml';

		// Set document type
		$this->_type = 'xml';
	}

	/**
	 * Render the document.
	 *
	 * @param   boolean  $cache   If true, cache the output
	 * @param   array    $params  Associative array of attributes
	 *
	 * @return  string  The rendered data
	 *
	 * @since  1.7.0
	 */
	public function render($cache = false, $params = array())
	{
		parent::render();

<<<<<<< HEAD
		CmsFactory::getApplication()->setHeader('Content-disposition', 'inline; filename="' . $this->getName() . '.xml"', true);
=======
		$disposition = $this->isDownload ? 'attachment' : 'inline';

		\JFactory::getApplication()->setHeader('Content-disposition', $disposition . '; filename="' . $this->getName() . '.xml"', true);
>>>>>>> 601fd4c3

		return $this->getBuffer();
	}

	/**
	 * Returns the document name
	 *
	 * @return  string
	 *
	 * @since  1.7.0
	 */
	public function getName()
	{
		return $this->name;
	}

	/**
	 * Sets the document name
	 *
	 * @param   string  $name  Document name
	 *
	 * @return  XmlDocument instance of $this to allow chaining
	 *
	 * @since   1.7.0
	 */
	public function setName($name = 'joomla')
	{
		$this->name = $name;

		return $this;
	}

	/**
	 * Check if this document is intended for download
	 *
	 * @return  string
	 *
	 * @since   __DEPLOY_VERSION__
	 */
	public function isDownload()
	{
		return $this->isDownload;
	}

	/**
	 * Sets the document's download state
	 *
	 * @param   boolean  $download  If true, this document will be downloaded; if false, this document will be displayed inline
	 *
	 * @return  XmlDocument instance of $this to allow chaining
	 *
	 * @since   __DEPLOY_VERSION__
	 */
	public function setDownload($download = false)
	{
		$this->isDownload = $download;

		return $this;
	}
}<|MERGE_RESOLUTION|>--- conflicted
+++ resolved
@@ -67,13 +67,9 @@
 	{
 		parent::render();
 
-<<<<<<< HEAD
-		CmsFactory::getApplication()->setHeader('Content-disposition', 'inline; filename="' . $this->getName() . '.xml"', true);
-=======
 		$disposition = $this->isDownload ? 'attachment' : 'inline';
 
-		\JFactory::getApplication()->setHeader('Content-disposition', $disposition . '; filename="' . $this->getName() . '.xml"', true);
->>>>>>> 601fd4c3
+		CmsFactory::getApplication()->setHeader('Content-disposition', $disposition . '; filename="' . $this->getName() . '.xml"', true);
 
 		return $this->getBuffer();
 	}
