--- conflicted
+++ resolved
@@ -31,11 +31,7 @@
 	 * Flag indicating the document should be downloaded (Content-Disposition = attachment) versus displayed inline
 	 *
 	 * @var    boolean
-<<<<<<< HEAD
-	 * @since  __DEPLOY_VERSION__
-=======
 	 * @since  3.9.0
->>>>>>> bad96124
 	 */
 	protected $isDownload = false;
 
@@ -73,11 +69,7 @@
 
 		$disposition = $this->isDownload ? 'attachment' : 'inline';
 
-<<<<<<< HEAD
 		CmsFactory::getApplication()->setHeader('Content-disposition', $disposition . '; filename="' . $this->getName() . '.xml"', true);
-=======
-		\JFactory::getApplication()->setHeader('Content-disposition', $disposition . '; filename="' . $this->getName() . '.xml"', true);
->>>>>>> bad96124
 
 		return $this->getBuffer();
 	}
@@ -115,11 +107,7 @@
 	 *
 	 * @return  string
 	 *
-<<<<<<< HEAD
-	 * @since   __DEPLOY_VERSION__
-=======
 	 * @since   3.9.0
->>>>>>> bad96124
 	 */
 	public function isDownload()
 	{
@@ -133,11 +121,7 @@
 	 *
 	 * @return  XmlDocument instance of $this to allow chaining
 	 *
-<<<<<<< HEAD
-	 * @since   __DEPLOY_VERSION__
-=======
 	 * @since   3.9.0
->>>>>>> bad96124
 	 */
 	public function setDownload($download = false)
 	{
