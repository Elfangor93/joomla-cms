--- conflicted
+++ resolved
@@ -144,19 +144,6 @@
 	public function getHeadData()
 	{
 		$data = array();
-<<<<<<< HEAD
-		$data['title']       = $this->title;
-		$data['description'] = $this->description;
-		$data['link']        = $this->link;
-		$data['metaTags']    = $this->_metaTags;
-		$data['links']       = $this->_links;
-		$data['styleSheets'] = $this->_styleSheets;
-		$data['style']       = $this->_style;
-		$data['scripts']     = $this->_scripts;
-		$data['script']      = $this->_script;
-		$data['custom']      = $this->_custom;
-		$data['scriptText']  = Text::getScriptStrings();
-=======
 		$data['title']         = $this->title;
 		$data['description']   = $this->description;
 		$data['link']          = $this->link;
@@ -168,11 +155,10 @@
 		$data['script']        = $this->_script;
 		$data['custom']        = $this->_custom;
 
-		// This is for b.c. and can be safely removed in future
-		$data['scriptText']    = \JText::getScriptStrings();
+		// @deprecated 5.0  This property is for backwards compatibility. Pass text through script options in the future
+		$data['scriptText']    = Text::getScriptStrings();
 
 		$data['scriptOptions'] = $this->scriptOptions;
->>>>>>> e5dc4beb
 
 		return $data;
 	}
@@ -271,38 +257,17 @@
 			return null;
 		}
 
-<<<<<<< HEAD
-		$this->title        = $data['title'] ?? $this->title;
-		$this->description  = $data['description'] ?? $this->description;
-		$this->link         = $data['link'] ?? $this->link;
-		$this->_metaTags    = $data['metaTags'] ?? $this->_metaTags;
-		$this->_links       = $data['links'] ?? $this->_links;
-		$this->_styleSheets = $data['styleSheets'] ?? $this->_styleSheets;
-		$this->_style       = $data['style'] ?? $this->_style;
-		$this->_scripts     = $data['scripts'] ?? $this->_scripts;
-		$this->_script      = $data['script'] ?? $this->_script;
-		$this->_custom      = $data['custom'] ?? $this->_custom;
-
-		if (isset($data['scriptText']) && !empty($data['scriptText']))
-		{
-			foreach ($data['scriptText'] as $key => $string)
-			{
-				Text::script($key, $string);
-			}
-		}
-=======
-		$this->title         = (isset($data['title']) && !empty($data['title'])) ? $data['title'] : $this->title;
-		$this->description   = (isset($data['description']) && !empty($data['description'])) ? $data['description'] : $this->description;
-		$this->link          = (isset($data['link']) && !empty($data['link'])) ? $data['link'] : $this->link;
-		$this->_metaTags     = (isset($data['metaTags']) && !empty($data['metaTags'])) ? $data['metaTags'] : $this->_metaTags;
-		$this->_links        = (isset($data['links']) && !empty($data['links'])) ? $data['links'] : $this->_links;
-		$this->_styleSheets  = (isset($data['styleSheets']) && !empty($data['styleSheets'])) ? $data['styleSheets'] : $this->_styleSheets;
-		$this->_style        = (isset($data['style']) && !empty($data['style'])) ? $data['style'] : $this->_style;
-		$this->_scripts      = (isset($data['scripts']) && !empty($data['scripts'])) ? $data['scripts'] : $this->_scripts;
-		$this->_script       = (isset($data['script']) && !empty($data['script'])) ? $data['script'] : $this->_script;
-		$this->_custom       = (isset($data['custom']) && !empty($data['custom'])) ? $data['custom'] : $this->_custom;
+		$this->title         = $data['title'] ?? $this->title;
+		$this->description   = $data['description'] ?? $this->description;
+		$this->link          = $data['link'] ?? $this->link;
+		$this->_metaTags     = $data['metaTags'] ?? $this->_metaTags;
+		$this->_links        = $data['links'] ?? $this->_links;
+		$this->_styleSheets  = $data['styleSheets'] ?? $this->_styleSheets;
+		$this->_style        = $data['style'] ?? $this->_style;
+		$this->_scripts      = $data['scripts'] ?? $this->_scripts;
+		$this->_script       = $data['script'] ?? $this->_script;
+		$this->_custom       = $data['custom'] ?? $this->_custom;
 		$this->scriptOptions = (isset($data['scriptOptions']) && !empty($data['scriptOptions'])) ? $data['scriptOptions'] : $this->scriptOptions;
->>>>>>> e5dc4beb
 
 		return $this;
 	}
