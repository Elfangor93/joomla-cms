--- conflicted
+++ resolved
@@ -89,7 +89,7 @@
 		}
 
 		// Convert keys of headers to lowercase, to accomodate for case variations
-		$headers = array_change_key_case($response->headers);
+		$headers = array_change_key_case($response->headers, CASE_LOWER);
 
 		if (302 == $response->code && !empty($headers['location']))
 		{
@@ -103,13 +103,8 @@
 		}
 
 		// Parse the Content-Disposition header to get the file name
-<<<<<<< HEAD
-		if (isset($response->headers['Content-Disposition'])
-			&& preg_match("/\s*filename\s?=\s?(.*)/", $response->headers['Content-Disposition'][0], $parts))
-=======
 		if (!empty($headers['content-disposition'])
-			&& preg_match("/\s*filename\s?=\s?(.*)/", $headers['content-disposition'], $parts))
->>>>>>> 8a40f587
+			&& preg_match("/\s*filename\s?=\s?(.*)/", $headers['content-disposition'][0], $parts))
 		{
 			$flds = explode(';', $parts[1]);
 			$target = trim($flds[0], '"');
