--- conflicted
+++ resolved
@@ -156,13 +156,8 @@
 		$tmpdir = uniqid('install_');
 
 		// Clean the paths to use for archive extraction
-<<<<<<< HEAD
-		$extractdir = Path::clean(\dirname($p_filename) . '/' . $tmpdir);
+		$extractdir = Path::clean(\dirname($packageFilename) . '/' . $tmpdir);
 		$archivename = Path::clean($archivename);
-=======
-		$extractdir = \JPath::clean(dirname($packageFilename) . '/' . $tmpdir);
-		$archivename = \JPath::clean($archivename);
->>>>>>> 8758c0a3
 
 		// Do the unpacking of the archive
 		try
@@ -256,11 +251,7 @@
 	public static function detectType($packageDirectory)
 	{
 		// Search the install dir for an XML file
-<<<<<<< HEAD
-		$files = Folder::files($p_dir, '\.xml$', 1, true);
-=======
-		$files = \JFolder::files($packageDirectory, '\.xml$', 1, true);
->>>>>>> 8758c0a3
+		$files = Folder::files($packageDirectory, '\.xml$', 1, true);
 
 		if (!$files || !\count($files))
 		{
@@ -385,7 +376,7 @@
 				$hashRemote  = $updateObject->$hash->_data;
 				$hashOnFile  = true;
 
-				if ($hashPackage !== strtolower($hashRemote))	
+				if ($hashPackage !== strtolower($hashRemote))
 				{
 					return self::HASH_NOT_VALIDATED;
 				}
