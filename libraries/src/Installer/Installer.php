--- conflicted
+++ resolved
@@ -1147,12 +1147,7 @@
 
 				if ($schemapath !== '')
 				{
-<<<<<<< HEAD
-					$files = str_replace('.sql', '', Folder::files($this->getPath('extension_root') . '/' . $schemapath, '\.sql$'));
-					usort($files, 'version_compare');
-=======
-					$files = \JFolder::files($this->getPath('extension_root') . '/' . $schemapath, '\.sql$');
->>>>>>> 9780ed3d
+					$files = Folder::files($this->getPath('extension_root') . '/' . $schemapath, '\.sql$');
 
 					if (empty($files))
 					{
