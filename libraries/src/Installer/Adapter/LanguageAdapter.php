<?php
/**
 * Joomla! Content Management System
 *
 * @copyright  Copyright (C) 2005 - 2019 Open Source Matters, Inc. All rights reserved.
 * @license    GNU General Public License version 2 or later; see LICENSE.txt
 */

namespace Joomla\CMS\Installer\Adapter;

\defined('JPATH_PLATFORM') or die;

use Joomla\CMS\Application\ApplicationHelper;
use Joomla\CMS\Component\ComponentHelper;
use Joomla\CMS\Factory;
use Joomla\CMS\Filesystem\Folder;
use Joomla\CMS\Filter\InputFilter;
use Joomla\CMS\Installer\Installer;
use Joomla\CMS\Installer\InstallerAdapter;
use Joomla\CMS\Language\Language;
use Joomla\CMS\Language\LanguageHelper;
use Joomla\CMS\Language\Text;
use Joomla\CMS\Log\Log;
use Joomla\CMS\Table\Table;
use Joomla\CMS\Table\Update;
use Joomla\Database\ParameterType;
use Joomla\Registry\Registry;

/**
 * Language installer
 *
 * @since  3.1
 */
class LanguageAdapter extends InstallerAdapter
{
	/**
	 * Core language pack flag
	 *
	 * @var    boolean
	 * @since  3.0.0
	 */
	protected $core = false;

	/**
	 * The language tag for the package
	 *
	 * @var    string
	 * @since  4.0
	 */
	protected $tag;

	/**
	 * Flag indicating the uninstall process should not run SQL queries
	 *
	 * @var    boolean
	 * @since  4.0.0
	 */
	protected $ignoreUninstallQueries = false;

	/**
	 * Method to copy the extension's base files from the `<files>` tag(s) and the manifest file
	 *
	 * @return  void
	 *
	 * @since   3.4
	 * @throws  \RuntimeException
	 */
	protected function copyBaseFiles()
	{
		// TODO - Refactor adapter to use common code
	}

	/**
	 * Method to finalise the installation processing
	 *
	 * @return  void
	 *
	 * @since   4.0.0
	 * @throws  \RuntimeException
	 */
	protected function finaliseInstall()
	{
		// TODO - Refactor adapter to use common code
	}

	/**
	 * Method to finalise the uninstallation processing
	 *
	 * @return  boolean
	 *
	 * @since   4.0.0
	 * @throws  \RuntimeException
	 */
	protected function finaliseUninstall(): bool
	{
		if ($this->ignoreUninstallQueries)
		{
			return false;
		}

		$client = ApplicationHelper::getClientInfo($this->extension->client_id);

		// Setting the language of users which have this language as the default language
		$db = Factory::getDbo();
		$query = $db->getQuery(true)
			->select(
				[
					$db->quoteName('id'),
					$db->quoteName('params'),
				]
			)
			->from($db->quoteName('#__users'));
		$db->setQuery($query);
		$users = $db->loadObjectList();

		if ($client->name === 'administrator')
		{
			$param_name = 'admin_language';
		}
		else
		{
			$param_name = 'language';
		}

		$count = 0;

		// Declare parameters before binding.
		$userId   = 0;
		$registry = '';

		// Prepare the query.
		$query = $db->getQuery(true)
			->update($db->quoteName('#__users'))
			->set($db->quoteName('params') . ' = :registry')
			->where($db->quoteName('id') . ' = :userId')
			->bind(':registry', $registry)
			->bind(':userId', $userId, ParameterType::INTEGER);
		$db->setQuery($query);

		foreach ($users as $user)
		{
			$registry = new Registry($user->params);

			if ($registry->get($param_name) === $this->extension->element)
			{
				// Update query parameters.
				$registry->set($param_name, '');
				$userId = $user->id;

				$db->execute();
				$count++;
			}
		}

		$extensionId = $this->extension->extension_id;

		// Remove the schema version
		$query = $db->getQuery(true)
			->delete($db->quoteName('#__schemas'))
			->where($db->quoteName('extension_id') . ' = :extension_id')
			->bind(':extension_id', $extensionId, ParameterType::INTEGER);
		$db->setQuery($query);
		$db->execute();

		// Clobber any possible pending updates
		$update = Table::getInstance('update');
		$uid    = $update->find(
			[
				'element' => $this->extension->element,
				'type'    => $this->type,
			]
		);

		if ($uid)
		{
			$update->delete($uid);
		}

		// Clean installed languages cache.
		Factory::getCache()->clean('com_languages');

		if (!empty($count))
		{
			Log::add(Text::plural('JLIB_INSTALLER_NOTICE_LANG_RESET_USERS', $count), Log::NOTICE, 'jerror');
		}

		// Remove the extension table entry
		$this->extension->delete();

		return true;
	}

	/**
	 * Removes this extension's files
	 *
	 * @return  void
	 *
	 * @since   4.0.0
	 * @throws  \RuntimeException
	 */
	protected function removeExtensionFiles()
	{
		$this->parent->removeFiles($this->getManifest()->media);

		// Construct the path from the client, the language and the extension element name
		$path = ApplicationHelper::getClientInfo($this->extension->client_id)->path . '/language/' . $this->extension->element;

		if (!Folder::delete($path))
		{
			// If deleting failed we'll leave the extension entry in tact just in case
			Log::add(Text::_('JLIB_INSTALLER_ERROR_LANG_UNINSTALL_DIRECTORY'), Log::WARNING, 'jerror');

			$this->ignoreUninstallQueries = true;
		}
	}

	/**
	 * Method to do any prechecks and setup the install paths for the extension
	 *
	 * @return  void
	 *
	 * @since   3.4
	 */
	protected function setupInstallPaths()
	{
		// TODO - Refactor adapter to use common code
	}

	/**
	 * Method to do any prechecks and setup the uninstall job
	 *
	 * @return  void
	 *
	 * @since   4.0.0
	 */
	protected function setupUninstall()
	{
		// Grab a copy of the client details
		$client = ApplicationHelper::getClientInfo($this->extension->client_id);

		// Check the element isn't blank to prevent nuking the languages directory...just in case
		if (empty($this->extension->element))
		{
			throw new \RuntimeException(Text::_('JLIB_INSTALLER_ERROR_LANG_UNINSTALL_ELEMENT_EMPTY'));
		}

		// Verify that it's not the default language for that client
		$params = ComponentHelper::getParams('com_languages');

		if ($params->get($client->name) === $this->extension->element)
		{
			throw new \RuntimeException(Text::_('JLIB_INSTALLER_ERROR_LANG_UNINSTALL_DEFAULT'));
		}

		// Construct the path from the client, the language and the extension element name
		$path = $client->path . '/language/' . $this->extension->element;

		// Get the package manifest object and remove media
		$this->parent->setPath('source', $path);

		// Check it exists
		if (!Folder::exists($path))
		{
			// If the folder doesn't exist lets just nuke the row as well and presume the user killed it for us
			$this->extension->delete();

			throw new \RuntimeException(Text::_('JLIB_INSTALLER_ERROR_LANG_UNINSTALL_PATH_EMPTY'));
		}

		// We do findManifest to avoid problem when uninstalling a list of extension: getManifest cache its manifest file
		$this->parent->findManifest();
		$this->setManifest($this->parent->getManifest());
	}

	/**
	 * Method to store the extension to the database
	 *
	 * @return  void
	 *
	 * @since   3.4
	 * @throws  \RuntimeException
	 */
	protected function storeExtension()
	{
		// TODO - Refactor adapter to use common code
	}

	/**
	 * Custom install method
	 *
	 * Note: This behaves badly due to hacks made in the middle of 1.5.x to add
	 * the ability to install multiple distinct packs in one install. The
	 * preferred method is to use a package to install multiple language packs.
	 *
	 * @return  boolean|integer  The extension ID on success, boolean false on failure
	 *
	 * @since   3.1
	 */
	public function install()
	{
		$source = $this->parent->getPath('source');

		if (!$source)
		{
			$this->parent
				->setPath(
					'source',
					($this->parent->extension->client_id ? JPATH_ADMINISTRATOR : JPATH_SITE) . '/language/' . $this->parent->extension->element
				);
		}

		$this->setManifest($this->parent->getManifest());

		// Get the client application target
		if ($cname = (string) $this->getManifest()->attributes()->client)
		{
			// Attempt to map the client to a base path
			$client = ApplicationHelper::getClientInfo($cname, true);

			if ($client === null)
			{
				$this->parent->abort(Text::sprintf('JLIB_INSTALLER_ABORT', Text::sprintf('JLIB_INSTALLER_ERROR_UNKNOWN_CLIENT_TYPE', $cname)));

				return false;
			}

			$basePath = $client->path;
			$clientId = $client->id;
			$element  = $this->getManifest()->files;

			return $this->_install($cname, $basePath, $clientId, $element);
		}
		else
		{
			// No client attribute was found so we assume the site as the client
			$cname    = 'site';
			$basePath = JPATH_SITE;
			$clientId = 0;
			$element  = $this->getManifest()->files;

			return $this->_install($cname, $basePath, $clientId, $element);
		}
	}

	/**
	 * Install function that is designed to handle individual clients
	 *
	 * @param   string   $cname     Cname @todo: not used
	 * @param   string   $basePath  The base name.
	 * @param   integer  $clientId  The client id.
	 * @param   object   &$element  The XML element.
	 *
	 * @return  boolean|integer  The extension ID on success, boolean false on failure
	 *
	 * @since   3.1
	 */
	protected function _install($cname, $basePath, $clientId, &$element)
	{
		$this->setManifest($this->parent->getManifest());

		// Get the language name
		// Set the extensions name
		$this->name = InputFilter::getInstance()->clean((string) $this->getManifest()->name, 'cmd');

		// Get the Language tag [ISO tag, eg. en-GB]
		$tag = (string) $this->getManifest()->tag;

		// Check if we found the tag - if we didn't, we may be trying to install from an older language package
		if (!$tag)
		{
			$this->parent->abort(Text::sprintf('JLIB_INSTALLER_ABORT', Text::_('JLIB_INSTALLER_ERROR_NO_LANGUAGE_TAG')));

			return false;
		}

		$this->tag = $tag;

		// Set the language installation path
		$this->parent->setPath('extension_site', $basePath . '/language/' . $tag);

		// Do we have a meta file in the file list?  In other words... is this a core language pack?
		if ($element && \count($element->children()))
		{
			$files = $element->children();

			foreach ($files as $file)
			{
				if ((string) $file->attributes()->file === 'meta')
				{
					$this->core = true;
					break;
				}
			}
		}

		// If the language directory does not exist, let's create it
		$created = false;

		if (!file_exists($this->parent->getPath('extension_site')))
		{
			if (!$created = Folder::create($this->parent->getPath('extension_site')))
			{
				$this->parent
					->abort(
						Text::sprintf(
							'JLIB_INSTALLER_ABORT',
							Text::sprintf('JLIB_INSTALLER_ERROR_CREATE_FOLDER_FAILED', $this->parent->getPath('extension_site'))
						)
					);

				return false;
			}
		}
		else
		{
			// Look for an update function or update tag
			$updateElement = $this->getManifest()->update;

			// Upgrade manually set or update tag detected
			if ($updateElement || $this->parent->isUpgrade())
			{
				// Transfer control to the update function
				return $this->update();
			}
			elseif (!$this->parent->isOverwrite())
			{
				// Overwrite is set
				// We didn't have overwrite set, find an update function or find an update tag so lets call it safe
				if (file_exists($this->parent->getPath('extension_site')))
				{
					// If the site exists say so.
					Log::add(
						Text::sprintf('JLIB_INSTALLER_ABORT', Text::sprintf('JLIB_INSTALLER_ERROR_FOLDER_IN_USE', $this->parent->getPath('extension_site'))),
						Log::WARNING, 'jerror'
					);
				}
				else
				{
					// If the admin exists say so.
					Log::add(
						Text::sprintf('JLIB_INSTALLER_ABORT',
							Text::sprintf('JLIB_INSTALLER_ERROR_FOLDER_IN_USE', $this->parent->getPath('extension_administrator'))
						),
						Log::WARNING, 'jerror'
					);
				}

				return false;
			}
		}

		/*
		 * If we created the language directory we will want to remove it if we
		 * have to roll back the installation, so let's add it to the installation
		 * step stack
		 */
		if ($created)
		{
			$this->parent->pushStep(array('type' => 'folder', 'path' => $this->parent->getPath('extension_site')));
		}

		// Copy all the necessary files
		if ($this->parent->parseFiles($element) === false)
		{
			// Install failed, rollback changes
			$this->parent->abort();

			return false;
		}

		// Parse optional tags
		$this->parent->parseMedia($this->getManifest()->media);

		// Copy all the necessary font files to the common pdf_fonts directory
		$this->parent->setPath('extension_site', $basePath . '/language/pdf_fonts');
		$overwrite = $this->parent->setOverwrite(true);

		if ($this->parent->parseFiles($this->getManifest()->fonts) === false)
		{
			// Install failed, rollback changes
			$this->parent->abort();

			return false;
		}

		$this->parent->setOverwrite($overwrite);

		// Get the language description
		$description = (string) $this->getManifest()->description;

		if ($description)
		{
			$this->parent->set('message', Text::_($description));
		}
		else
		{
			$this->parent->set('message', '');
		}

		// Add an entry to the extension table with a whole heap of defaults
		$row = Table::getInstance('extension');
		$row->set('name', $this->name);
		$row->set('type', 'language');
		$row->set('element', $this->tag);
		$row->set('changelogurl', (string) $this->getManifest()->changelogurl);

		// There is no folder for languages
		$row->set('folder', '');
		$row->set('enabled', 1);
		$row->set('protected', 0);
		$row->set('access', 0);
		$row->set('client_id', $clientId);
		$row->set('params', $this->parent->getParams());
		$row->set('manifest_cache', $this->parent->generateManifestCache());

		if (!$row->check() || !$row->store())
		{
			// Install failed, roll back changes
			$this->parent->abort(Text::sprintf('JLIB_INSTALLER_ABORT', $row->getError()));

			return false;
		}

		// Create an unpublished content language.
		if ((int) $clientId === 0)
		{
			$manifestfile = JPATH_SITE . '/language/' . $this->tag . '/' . $this->tag . '.xml';

			if (!is_file($manifestfile))
			{
				$manifestfile = JPATH_SITE . '/language/' . $this->tag . '/langmetadata.xml';
			}

			// Load the site language manifest.
			$siteLanguageManifest = LanguageHelper::parseXMLLanguageFile($manifestfile);

			// Set the content language title as the language metadata name.
			$contentLanguageTitle = $siteLanguageManifest['name'];

			// Set, as fallback, the content language native title to the language metadata name.
			$contentLanguageNativeTitle = $contentLanguageTitle;

			// If exist, load the native title from the language xml metadata.
			if (isset($siteLanguageManifest['nativeName']) && $siteLanguageManifest['nativeName'])
			{
				$contentLanguageNativeTitle = $siteLanguageManifest['nativeName'];
			}

			// Try to load a language string from the installation language var. Will be removed in 4.0.
			if ($contentLanguageNativeTitle === $contentLanguageTitle)
			{
				$manifestfile = JPATH_INSTALLATION . '/language/' . $this->tag . '/' . $this->tag . '.xml';

				if (!is_file($manifestfile))
				{
					$manifestfile = JPATH_INSTALLATION . '/language/' . $this->tag . '/langmetadata.xml';
				}

				if (file_exists($manifestfile))
				{
					$installationLanguage = new Language($this->tag);
					$installationLanguage->load('', JPATH_INSTALLATION);

					if ($installationLanguage->hasKey('INSTL_DEFAULTLANGUAGE_NATIVE_LANGUAGE_NAME'))
					{
						// Make sure it will not use the en-GB fallback.
						$defaultLanguage = new Language('en-GB');
						$defaultLanguage->load('', JPATH_INSTALLATION);

						$defaultLanguageNativeTitle      = $defaultLanguage->_('INSTL_DEFAULTLANGUAGE_NATIVE_LANGUAGE_NAME');
						$installationLanguageNativeTitle = $installationLanguage->_('INSTL_DEFAULTLANGUAGE_NATIVE_LANGUAGE_NAME');

						if ($defaultLanguageNativeTitle !== $installationLanguageNativeTitle)
						{
							$contentLanguageNativeTitle = $installationLanguage->_('INSTL_DEFAULTLANGUAGE_NATIVE_LANGUAGE_NAME');
						}
					}
				}
			}

			// Prepare language data for store.
			$languageData = array(
				'lang_id'      => 0,
				'lang_code'    => $this->tag,
				'title'        => $contentLanguageTitle,
				'title_native' => $contentLanguageNativeTitle,
				'sef'          => $this->getSefString($this->tag),
				'image'        => strtolower(str_replace('-', '_', $this->tag)),
				'published'    => 0,
				'ordering'     => 0,
				'access'       => (int) Factory::getApplication()->get('access', 1),
				'description'  => '',
				'metakey'      => '',
				'metadesc'     => '',
				'sitename'     => '',
			);

			$tableLanguage = Table::getInstance('language');

			if (!$tableLanguage->bind($languageData) || !$tableLanguage->check() || !$tableLanguage->store() || !$tableLanguage->reorder())
			{
				Log::add(
					Text::sprintf('JLIB_INSTALLER_WARNING_UNABLE_TO_INSTALL_CONTENT_LANGUAGE', $siteLanguageManifest['name'], $tableLanguage->getError()),
					Log::NOTICE,
					'jerror'
				);
			}
		}

		// Clobber any possible pending updates
		/** @var Update $update */
		$update = Table::getInstance('update');
		$uid = $update->find(array('element' => $this->tag, 'type' => 'language', 'folder' => ''));

		if ($uid)
		{
			$update->delete($uid);
		}

		// Clean installed languages cache.
		Factory::getCache()->clean('com_languages');

		return $row->get('extension_id');
	}


	/**
	 * Gets a unique language SEF string.
	 *
	 * This function checks other existing language with the same code, if they exist provides a unique SEF name.
	 * For instance: en-GB, en-US and en-AU will share the same SEF code by default: www.mywebsite.com/en/
	 * To avoid this conflict, this function creates an specific SEF in case of existing conflict:
	 * For example: www.mywebsite.com/en-au/
	 *
	 * @param   string  $itemLanguageTag  Language Tag.
	 *
	 * @return  string
	 *
	 * @since   3.7.0
	 */
	protected function getSefString($itemLanguageTag)
	{
		$langs               = explode('-', $itemLanguageTag);
		$prefixToFind        = $langs[0];
		$numberPrefixesFound = 0;

		// Get the sef value of all current content languages.
		$db = Factory::getDbo();
		$query = $db->getQuery(true)
			->select($db->quoteName('sef'))
			->from($db->quoteName('#__languages'));
		$db->setQuery($query);

		$siteLanguages = $db->loadObjectList();

		foreach ($siteLanguages as $siteLang)
		{
			if ($siteLang->sef === $prefixToFind)
			{
				$numberPrefixesFound++;
			}
		}

		return $numberPrefixesFound === 0 ? $prefixToFind : strtolower($itemLanguageTag);
	}

	/**
	 * Custom update method
	 *
	 * @return  boolean  True on success, false on failure
	 *
	 * @since   3.1
	 */
	public function update()
	{
		$xml = $this->parent->getManifest();

		$this->setManifest($xml);

		$cname = $xml->attributes()->client;

		// Attempt to map the client to a base path
		$client = ApplicationHelper::getClientInfo($cname, true);

		if ($client === null || (empty($cname) && $cname !== 0))
		{
			$this->parent->abort(Text::sprintf('JLIB_INSTALLER_ABORT', Text::sprintf('JLIB_INSTALLER_ERROR_UNKNOWN_CLIENT_TYPE', $cname)));

			return false;
		}

		$basePath = $client->path;
		$clientId = $client->id;

		// Get the language name
		// Set the extensions name
		$name = (string) $this->getManifest()->name;
		$name = InputFilter::getInstance()->clean($name, 'cmd');
		$this->name = $name;

		// Get the Language tag [ISO tag, eg. en-GB]
		$tag = (string) $xml->tag;

		// Check if we found the tag - if we didn't, we may be trying to install from an older language package
		if (!$tag)
		{
			$this->parent->abort(Text::sprintf('JLIB_INSTALLER_ABORT', Text::_('JLIB_INSTALLER_ERROR_NO_LANGUAGE_TAG')));

			return false;
		}

		$this->tag = $tag;

		// Set the language installation path
		$this->parent->setPath('extension_site', $basePath . '/language/' . $tag);

		// Do we have a meta file in the file list?  In other words... is this a core language pack?
		if (\count($xml->files->children()))
		{
			foreach ($xml->files->children() as $file)
			{
				if ((string) $file->attributes()->file === 'meta')
				{
					$this->core = true;
					break;
				}
			}
		}

		// Copy all the necessary files
		if ($this->parent->parseFiles($xml->files) === false)
		{
			// Install failed, rollback changes
			$this->parent->abort();

			return false;
		}

		// Parse optional tags
		$this->parent->parseMedia($xml->media);

		// Copy all the necessary font files to the common pdf_fonts directory
		$this->parent->setPath('extension_site', $basePath . '/language/pdf_fonts');
		$overwrite = $this->parent->setOverwrite(true);

		if ($this->parent->parseFiles($xml->fonts) === false)
		{
			// Install failed, rollback changes
			$this->parent->abort();

			return false;
		}

		$this->parent->setOverwrite($overwrite);

		// Get the language description and set it as message
		$this->parent->set('message', (string) $xml->description);

		/**
		 * ---------------------------------------------------------------------------------------------
		 * Finalization and Cleanup Section
		 * ---------------------------------------------------------------------------------------------
		 */

		// Clobber any possible pending updates
		$update = Table::getInstance('update');
		$uid = $update->find(array('element' => $this->tag, 'type' => 'language', 'client_id' => $clientId));

		if ($uid)
		{
			$update->delete($uid);
		}

		// Update an entry to the extension table
		$row = Table::getInstance('extension');
		$eid = $row->find(array('element' => $this->tag, 'type' => 'language', 'client_id' => $clientId));

		if ($eid)
		{
			$row->load($eid);
		}
		else
		{
			// Set the defaults

			// There is no folder for language
			$row->set('folder', '');
			$row->set('enabled', 1);
			$row->set('protected', 0);
			$row->set('access', 0);
			$row->set('client_id', $clientId);
			$row->set('params', $this->parent->getParams());
		}

		$row->set('name', $this->name);
		$row->set('type', 'language');
		$row->set('element', $this->tag);
		$row->set('manifest_cache', $this->parent->generateManifestCache());
		$row->set('changelogurl', (string) $this->getManifest()->changelogurl);

		// Clean installed languages cache.
		Factory::getCache()->clean('com_languages');

		if (!$row->check() || !$row->store())
		{
			// Install failed, roll back changes
			$this->parent->abort(Text::sprintf('JLIB_INSTALLER_ABORT', $row->getError()));

			return false;
		}

		return $row->get('extension_id');
	}

	/**
	 * Custom discover method
	 * Finds language files
	 *
	 * @return  boolean  True on success
	 *
	 * @since  3.1
	 */
	public function discover()
	{
		$results         = array();
		$site_languages  = Folder::folders(JPATH_SITE . '/language');
		$admin_languages = Folder::folders(JPATH_ADMINISTRATOR . '/language');

		foreach ($site_languages as $language)
		{
			if (file_exists(JPATH_SITE . '/language/' . $language . '/' . $language . '.xml'))
			{
				$manifest_details = Installer::parseXMLInstallFile(JPATH_SITE . '/language/' . $language . '/' . $language . '.xml');
				$extension = Table::getInstance('extension');
				$extension->set('type', 'language');
				$extension->set('client_id', 0);
				$extension->set('element', $language);
				$extension->set('folder', '');
				$extension->set('name', $language);
				$extension->set('state', -1);
				$extension->set('manifest_cache', json_encode($manifest_details));
				$extension->set('params', '{}');
				$results[] = $extension;
			}
		}

		foreach ($admin_languages as $language)
		{
			if (file_exists(JPATH_ADMINISTRATOR . '/language/' . $language . '/' . $language . '.xml'))
			{
				$manifest_details = Installer::parseXMLInstallFile(JPATH_ADMINISTRATOR . '/language/' . $language . '/' . $language . '.xml');
				$extension = Table::getInstance('extension');
				$extension->set('type', 'language');
				$extension->set('client_id', 1);
				$extension->set('element', $language);
				$extension->set('folder', '');
				$extension->set('name', $language);
				$extension->set('state', -1);
				$extension->set('manifest_cache', json_encode($manifest_details));
				$extension->set('params', '{}');
				$results[] = $extension;
			}
		}

		return $results;
	}

	/**
	 * Custom discover install method
	 * Basically updates the manifest cache and leaves everything alone
	 *
	 * @return  integer  The extension id
	 *
	 * @since   3.1
	 */
	public function discover_install()
	{
		// Need to find to find where the XML file is since we don't store this normally
		$client                 = ApplicationHelper::getClientInfo($this->parent->extension->client_id);
		$short_element          = $this->parent->extension->element;
		$manifestPath           = $client->path . '/language/' . $short_element . '/' . $short_element . '.xml';
		$this->parent->manifest = $this->parent->isManifest($manifestPath);
		$this->parent->setPath('manifest', $manifestPath);
		$this->parent->setPath('source', $client->path . '/language/' . $short_element);
		$this->parent->setPath('extension_root', $this->parent->getPath('source'));
		$manifest_details                        = Installer::parseXMLInstallFile($this->parent->getPath('manifest'));
		$this->parent->extension->manifest_cache = json_encode($manifest_details);
		$this->parent->extension->state          = 0;
		$this->parent->extension->name           = $manifest_details['name'];
		$this->parent->extension->enabled        = 1;

		// @todo remove code: $this->parent->extension->params = $this->parent->getParams();
		try
		{
			$this->parent->extension->check();
			$this->parent->extension->store();
		}
		catch (\RuntimeException $e)
		{
			Log::add(Text::_('JLIB_INSTALLER_ERROR_LANG_DISCOVER_STORE_DETAILS'), Log::WARNING, 'jerror');

			return false;
		}

		// Clean installed languages cache.
		Factory::getCache()->clean('com_languages');

		return $this->parent->extension->get('extension_id');
	}

	/**
	 * Refreshes the extension table cache
	 *
	 * @return  boolean result of operation, true if updated, false on failure
	 *
	 * @since   3.1
	 */
	public function refreshManifestCache()
	{
<<<<<<< HEAD
		$client                 = ApplicationHelper::getClientInfo($this->parent->extension->client_id);
		$manifestPath           = $client->path . '/language/' . $this->parent->extension->element . '/' . $this->parent->extension->element . '.xml';
=======
		$client = ApplicationHelper::getClientInfo($this->parent->extension->client_id);
		$manifestPath = $client->path . '/language/' . $this->parent->extension->element . '/' . $this->parent->extension->element . '.xml';

		if (!is_file($manifestPath))
		{
			$manifestPath = $client->path . '/language/' . $this->parent->extension->element . '/langmetadata.xml';
		}

>>>>>>> 908954c8
		$this->parent->manifest = $this->parent->isManifest($manifestPath);
		$this->parent->setPath('manifest', $manifestPath);
		$manifest_details                        = Installer::parseXMLInstallFile($this->parent->getPath('manifest'));
		$this->parent->extension->manifest_cache = json_encode($manifest_details);
		$this->parent->extension->name           = $manifest_details['name'];

		if ($this->parent->extension->store())
		{
			return true;
		}

		Log::add(Text::_('JLIB_INSTALLER_ERROR_MOD_REFRESH_MANIFEST_CACHE'), Log::WARNING, 'jerror');

		return false;
	}
}<|MERGE_RESOLUTION|>--- conflicted
+++ resolved
@@ -917,11 +917,7 @@
 	 */
 	public function refreshManifestCache()
 	{
-<<<<<<< HEAD
-		$client                 = ApplicationHelper::getClientInfo($this->parent->extension->client_id);
-		$manifestPath           = $client->path . '/language/' . $this->parent->extension->element . '/' . $this->parent->extension->element . '.xml';
-=======
-		$client = ApplicationHelper::getClientInfo($this->parent->extension->client_id);
+		$client       = ApplicationHelper::getClientInfo($this->parent->extension->client_id);
 		$manifestPath = $client->path . '/language/' . $this->parent->extension->element . '/' . $this->parent->extension->element . '.xml';
 
 		if (!is_file($manifestPath))
@@ -929,7 +925,6 @@
 			$manifestPath = $client->path . '/language/' . $this->parent->extension->element . '/langmetadata.xml';
 		}
 
->>>>>>> 908954c8
 		$this->parent->manifest = $this->parent->isManifest($manifestPath);
 		$this->parent->setPath('manifest', $manifestPath);
 		$manifest_details                        = Installer::parseXMLInstallFile($this->parent->getPath('manifest'));
