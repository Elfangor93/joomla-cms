<?php
/**
 * Joomla! Content Management System
 *
 * @copyright  Copyright (C) 2005 - 2018 Open Source Matters, Inc. All rights reserved.
 * @license    GNU General Public License version 2 or later; see LICENSE.txt
 */

namespace Joomla\CMS\Installer\Adapter;

defined('JPATH_PLATFORM') or die;

use Joomla\CMS\Filesystem\File;
use Joomla\CMS\Filesystem\Folder;
use Joomla\CMS\Filesystem\Path;
use Joomla\CMS\Installer\Installer;
use Joomla\CMS\Installer\InstallerAdapter;
use Joomla\CMS\Language\Text;
use Joomla\CMS\Log\Log;
use Joomla\CMS\Table\Table;
use Joomla\Database\ParameterType;

/**
 * File installer
 *
 * @since  3.1
 */
class FileAdapter extends InstallerAdapter
{
	/**
	 * `<scriptfile>` element of the extension manifest
	 *
	 * @var    object
	 * @since  3.1
	 */
	protected $scriptElement = null;

	/**
	 * Flag if the adapter supports discover installs
	 *
	 * Adapters should override this and set to false if discover install is unsupported
	 *
	 * @var    boolean
	 * @since  3.4
	 */
	protected $supportsDiscoverInstall = false;

	/**
	 * Method to copy the extension's base files from the `<files>` tag(s) and the manifest file
	 *
	 * @return  void
	 *
	 * @since   3.4
	 * @throws  \RuntimeException
	 */
	protected function copyBaseFiles()
	{
		// Populate File and Folder List to copy
		$this->populateFilesAndFolderList();

		// Now that we have folder list, lets start creating them
		foreach ($this->folderList as $folder)
		{
			if (!Folder::exists($folder))
			{
				if (!$created = Folder::create($folder))
				{
					throw new \RuntimeException(
						Text::sprintf('JLIB_INSTALLER_ABORT_FILE_INSTALL_FAIL_SOURCE_DIRECTORY', $folder)
					);
				}

				// Since we created a directory and will want to remove it if we have to roll back.
				// The installation due to some errors, let's add it to the installation step stack.
				if ($created)
				{
					$this->parent->pushStep(array('type' => 'folder', 'path' => $folder));
				}
			}
		}

		// Now that we have file list, let's start copying them
		$this->parent->copyFiles($this->fileList);
	}

	/**
	 * Method to finalise the installation processing
	 *
	 * @return  void
	 *
	 * @since   3.4
	 * @throws  \RuntimeException
	 */
	protected function finaliseInstall()
	{
		// Clobber any possible pending updates
		$update = Table::getInstance('update');

		$uid = $update->find(
			array(
				'element' => $this->element,
				'type' => $this->type,
			)
		);

		if ($uid)
		{
			$update->delete($uid);
		}

		// Lastly, we will copy the manifest file to its appropriate place.
		$manifest = array();
		$manifest['src'] = $this->parent->getPath('manifest');
		$manifest['dest'] = JPATH_MANIFESTS . '/files/' . basename($this->parent->getPath('manifest'));

		if (!$this->parent->copyFiles(array($manifest), true))
		{
			// Install failed, rollback changes
			throw new \RuntimeException(Text::_('JLIB_INSTALLER_ABORT_FILE_INSTALL_COPY_SETUP'));
		}

		// If there is a manifest script, let's copy it.
		if ($this->manifest_script)
		{
			// First, we have to create a folder for the script if one isn't present
			if (!file_exists($this->parent->getPath('extension_root')))
			{
				Folder::create($this->parent->getPath('extension_root'));
			}

			$path['src'] = $this->parent->getPath('source') . '/' . $this->manifest_script;
			$path['dest'] = $this->parent->getPath('extension_root') . '/' . $this->manifest_script;

			if ($this->parent->isOverwrite() || !file_exists($path['dest']))
			{
				if (!$this->parent->copyFiles(array($path)))
				{
					// Install failed, rollback changes
					throw new \RuntimeException(
						Text::sprintf(
							'JLIB_INSTALLER_ABORT_MANIFEST',
							Text::_('JLIB_INSTALLER_' . strtoupper($this->route))
						)
					);
				}
			}
		}
	}

	/**
	 * Method to finalise the uninstallation processing
	 *
	 * @return  boolean
	 *
	 * @since   4.0.0
	 * @throws  \RuntimeException
	 */
	protected function finaliseUninstall(): bool
	{
		File::delete(JPATH_MANIFESTS . '/files/' . $this->extension->element . '.xml');

		$extensionId = $this->extension->extension_id;

		$db = $this->parent->getDbo();

		// Remove the schema version
		$query = $db->getQuery(true)
			->delete('#__schemas')
			->where('extension_id = :extension_id')
			->bind(':extension_id', $extensionId, ParameterType::INTEGER);
		$db->setQuery($query);
		$db->execute();

		// Clobber any possible pending updates
		$update = Table::getInstance('update');
		$uid    = $update->find(
			[
				'element' => $this->extension->element,
				'type'    => $this->type,
			]
		);

		if ($uid)
		{
			$update->delete($uid);
		}

		$this->extension->delete();

		return true;
	}

	/**
	 * Get the filtered extension element from the manifest
	 *
	 * @param   string  $element  Optional element name to be converted
	 *
	 * @return  string  The filtered element
	 *
	 * @since   3.4
	 */
	public function getElement($element = null)
	{
		if (!$element)
		{
			$manifestPath = Path::clean($this->parent->getPath('manifest'));
			$element = preg_replace('/\.xml/', '', basename($manifestPath));
		}

		return $element;
	}

	/**
	 * Custom loadLanguage method
	 *
	 * @param   string  $path  The path on which to find language files.
	 *
	 * @return  void
	 *
	 * @since   3.1
	 */
	public function loadLanguage($path)
	{
		$extension = 'files_' . strtolower(str_replace('files_', '', $this->getElement()));

		$this->doLoadLanguage($extension, $path, JPATH_SITE);
	}

	/**
	 * Method to parse optional tags in the manifest
	 *
	 * @return  void
	 *
	 * @since   3.4
	 */
	protected function parseOptionalTags()
	{
		// Parse optional tags
		$this->parent->parseLanguages($this->getManifest()->languages);
	}

	/**
	 * Removes this extension's files
	 *
	 * @return  void
	 *
	 * @since   4.0.0
	 * @throws  \RuntimeException
	 */
	protected function removeExtensionFiles()
	{
		// Loop through all elements and get list of files and folders
		foreach ($this->getManifest()->fileset->files as $eFiles)
		{
			$target = (string) $eFiles->attributes()->target;

			// Create folder path
			if (empty($target))
			{
				$targetFolder = JPATH_ROOT;
			}
			else
			{
				$targetFolder = JPATH_ROOT . '/' . $target;
			}

			$folderList = [];

			// Check if all children exists
			if (count($eFiles->children()) > 0)
			{
				// Loop through all filenames elements
				foreach ($eFiles->children() as $eFileName)
				{
					if ($eFileName->getName() === 'folder')
					{
						$folderList[] = $targetFolder . '/' . $eFileName;
					}
					else
					{
						$fileName = $targetFolder . '/' . $eFileName;
						File::delete($fileName);
					}
				}
			}

			// Delete any folders that don't have any content in them.
			foreach ($folderList as $folder)
			{
				$files = Folder::files($folder);

				if (!count($files))
				{
					Folder::delete($folder);
				}
			}
		}

		// Lastly, remove the extension_root
		$folder = $this->parent->getPath('extension_root');

		if (Folder::exists($folder))
		{
			Folder::delete($folder);
		}

		$this->parent->removeFiles($this->getManifest()->languages);
	}

	/**
	 * Method to do any prechecks and setup the install paths for the extension
	 *
	 * @return  void
	 *
	 * @since   3.4
	 */
	protected function setupInstallPaths()
	{
		// Set the file root path
		if ($this->name === 'files_joomla')
		{
			// If we are updating the Joomla core, set the root path to the root of Joomla
			$this->parent->setPath('extension_root', JPATH_ROOT);
		}
		else
		{
			$this->parent->setPath('extension_root', JPATH_MANIFESTS . '/files/' . $this->element);
		}
	}

	/**
	 * Method to do any prechecks and setup the uninstall job
	 *
	 * @return  void
	 *
	 * @since   4.0.0
	 */
	protected function setupUninstall()
	{
		$manifestFile = JPATH_MANIFESTS . '/files/' . $this->extension->element . '.xml';

		// Because libraries may not have their own folders we cannot use the standard method of finding an installation manifest
		if (!file_exists($manifestFile))
		{
			// Remove this row entry since its invalid
			$this->extension->delete($this->extension->extension_id);

			throw new \RuntimeException(Text::_('JLIB_INSTALLER_ERROR_FILE_UNINSTALL_INVALID_NOTFOUND_MANIFEST'));
		}

		// Set the files root path
		$this->parent->setPath('extension_root', JPATH_MANIFESTS . '/files/' . $this->extension->element);

		// Set the source path for compatibility with the API
		$this->parent->setPath('source', $this->parent->getPath('extension_root'));

		$xml = simplexml_load_file($manifestFile);

		// If we cannot load the XML file return null
		if (!$xml)
		{
			throw new \RuntimeException(Text::_('JLIB_INSTALLER_ERROR_FILE_UNINSTALL_LOAD_MANIFEST'));
		}

		// Check for a valid XML root tag.
		if ($xml->getName() != 'extension')
		{
			throw new \RuntimeException(Text::_('JLIB_INSTALLER_ERROR_FILE_UNINSTALL_INVALID_MANIFEST'));
		}

		$this->setManifest($xml);

		// Attempt to load the language file; might have uninstall strings
		$this->loadLanguage(JPATH_MANIFESTS . '/files');
	}

	/**
	 * Method to store the extension to the database
	 *
	 * @return  void
	 *
	 * @since   3.4
	 * @throws  \RuntimeException
	 */
	protected function storeExtension()
	{
		if ($this->currentExtensionId)
		{
			// Load the entry and update the manifest_cache
			$this->extension->load($this->currentExtensionId);

			// Update name
			$this->extension->name = $this->name;

			// Update manifest
			$this->extension->manifest_cache = $this->parent->generateManifestCache();

			if (!$this->extension->store())
			{
				// Install failed, roll back changes
				throw new \RuntimeException(
					Text::sprintf(
						'JLIB_INSTALLER_ABORT_ROLLBACK',
						Text::_('JLIB_INSTALLER_' . strtoupper($this->route)),
						$this->extension->getError()
					)
				);
			}
		}
		else
		{
			// Add an entry to the extension table with a whole heap of defaults
			$this->extension->name = $this->name;
			$this->extension->type = 'file';
			$this->extension->element = $this->element;

			// There is no folder for files so leave it blank
			$this->extension->folder    = '';
			$this->extension->enabled   = 1;
			$this->extension->protected = 0;
			$this->extension->access    = 0;
			$this->extension->client_id = 0;
			$this->extension->params    = '';

			// Update the manifest cache for the entry
			$this->extension->manifest_cache = $this->parent->generateManifestCache();

			if (!$this->extension->store())
			{
				// Install failed, roll back changes
				throw new \RuntimeException(
					Text::sprintf(
						'JLIB_INSTALLER_ABORT_ROLLBACK',
						Text::_('JLIB_INSTALLER_' . strtoupper($this->route)),
						$this->extension->getError()
					)
				);
			}

			// Since we have created a module item, we add it to the installation step stack
			// so that if we have to rollback the changes we can undo it.
			$this->parent->pushStep(array('type' => 'extension', 'extension_id' => $this->extension->extension_id));
		}
	}

	/**
<<<<<<< HEAD
=======
	 * Custom uninstall method
	 *
	 * @param   string  $id  The id of the file to uninstall
	 *
	 * @return  boolean  True on success
	 *
	 * @since   3.1
	 */
	public function uninstall($id)
	{
		$row = Table::getInstance('extension');

		if (!$row->load($id))
		{
			\JLog::add(\JText::_('JLIB_INSTALLER_ERROR_FILE_UNINSTALL_LOAD_ENTRY'), \JLog::WARNING, 'jerror');

			return false;
		}

		if ($row->protected)
		{
			\JLog::add(\JText::_('JLIB_INSTALLER_ERROR_FILE_UNINSTALL_WARNCOREFILE'), \JLog::WARNING, 'jerror');

			return false;
		}

		/*
		 * Does this extension have a parent package?
		 * If so, check if the package disallows individual extensions being uninstalled if the package is not being uninstalled
		 */
		if ($row->package_id && !$this->parent->isPackageUninstall() && !$this->canUninstallPackageChild($row->package_id))
		{
			\JLog::add(\JText::sprintf('JLIB_INSTALLER_ERROR_CANNOT_UNINSTALL_CHILD_OF_PACKAGE', $row->name), \JLog::WARNING, 'jerror');

			return false;
		}

		$retval = true;
		$manifestFile = JPATH_MANIFESTS . '/files/' . $row->element . '.xml';

		// Because files may not have their own folders we cannot use the standard method of finding an installation manifest
		if (file_exists($manifestFile))
		{
			// Set the files root path
			$this->parent->setPath('extension_root', JPATH_MANIFESTS . '/files/' . $row->element);

			$xml = simplexml_load_file($manifestFile);

			// If we cannot load the XML file return null
			if (!$xml)
			{
				\JLog::add(\JText::_('JLIB_INSTALLER_ERROR_FILE_UNINSTALL_LOAD_MANIFEST'), \JLog::WARNING, 'jerror');

				return false;
			}

			// Check for a valid XML root tag.
			if ($xml->getName() !== 'extension')
			{
				\JLog::add(\JText::_('JLIB_INSTALLER_ERROR_FILE_UNINSTALL_INVALID_MANIFEST'), \JLog::WARNING, 'jerror');

				return false;
			}

			$this->setManifest($xml);

			// If there is a manifest class file, let's load it
			$this->scriptElement = $this->getManifest()->scriptfile;
			$manifestScript = (string) $this->getManifest()->scriptfile;

			if ($manifestScript)
			{
				$manifestScriptFile = $this->parent->getPath('extension_root') . '/' . $manifestScript;

				// Set the class name
				$classname = $row->element . 'InstallerScript';

				\JLoader::register($classname, $manifestScriptFile);

				if (class_exists($classname))
				{
					// Create a new instance
					$this->parent->manifestClass = new $classname($this);

					// And set this so we can copy it later
					$this->set('manifest_script', $manifestScript);
				}
			}

			ob_start();
			ob_implicit_flush(false);

			// Run uninstall if possible
			if ($this->parent->manifestClass && method_exists($this->parent->manifestClass, 'uninstall'))
			{
				$this->parent->manifestClass->uninstall($this);
			}

			$msg = ob_get_contents();
			ob_end_clean();

			if ($msg != '')
			{
				$this->parent->set('extension_message', $msg);
			}

			$db = \JFactory::getDbo();

			// Let's run the uninstall queries for the extension
			$result = $this->parent->parseSQLFiles($this->getManifest()->uninstall->sql);

			if ($result === false)
			{
				// Install failed, rollback changes
				\JLog::add(\JText::sprintf('JLIB_INSTALLER_ERROR_FILE_UNINSTALL_SQL_ERROR', $db->stderr(true)), \JLog::WARNING, 'jerror');
				$retval = false;
			}

			// Remove the schema version
			$query = $db->getQuery(true)
				->delete('#__schemas')
				->where('extension_id = ' . $row->extension_id);
			$db->setQuery($query);
			$db->execute();

			// Loop through all elements and get list of files and folders
			foreach ($xml->fileset->files as $eFiles)
			{
				$target = (string) $eFiles->attributes()->target;

				// Create folder path
				if (empty($target))
				{
					$targetFolder = JPATH_ROOT;
				}
				else
				{
					$targetFolder = JPATH_ROOT . '/' . $target;
				}

				$folderList = array();

				// Check if all children exists
				if (count($eFiles->children()) > 0)
				{
					// Loop through all filenames elements
					foreach ($eFiles->children() as $eFileName)
					{
						if ($eFileName->getName() === 'folder')
						{
							$folderList[] = $targetFolder . '/' . $eFileName;
						}
						else
						{
							$fileName = $targetFolder . '/' . $eFileName;
							\JFile::delete($fileName);
						}
					}
				}

				// Delete any folders that don't have any content in them.
				foreach ($folderList as $folder)
				{
					$files = \JFolder::files($folder);

					if ($files !== false && !count($files))
					{
						\JFolder::delete($folder);
					}
				}
			}

			\JFile::delete($manifestFile);

			// Lastly, remove the extension_root
			$folder = $this->parent->getPath('extension_root');

			if (\JFolder::exists($folder))
			{
				\JFolder::delete($folder);
			}
		}
		else
		{
			\JLog::add(\JText::_('JLIB_INSTALLER_ERROR_FILE_UNINSTALL_INVALID_NOTFOUND_MANIFEST'), \JLog::WARNING, 'jerror');

			// Delete the row because its broken
			$row->delete();

			return false;
		}

		$this->parent->removeFiles($xml->languages);

		$row->delete();

		return $retval;
	}

	/**
>>>>>>> e05d7333
	 * Function used to check if extension is already installed
	 *
	 * @param   string  $extension  The element name of the extension to install
	 *
	 * @return  boolean  True if extension exists
	 *
	 * @since   3.1
	 */
	protected function extensionExistsInSystem($extension = null)
	{
		// Get a database connector object
		$db = $this->parent->getDbo();

		$query = $db->getQuery(true)
			->select($db->quoteName('extension_id'))
			->from($db->quoteName('#__extensions'))
			->where($db->quoteName('type') . ' = ' . $db->quote('file'))
			->where($db->quoteName('element') . ' = :extension')
			->bind(':extension', $extension);
		$db->setQuery($query);

		try
		{
			$db->execute();
		}
		catch (\RuntimeException $e)
		{
			// Install failed, rollback changes - error logged by the installer
			return false;
		}

		$id = $db->loadResult();

		if (empty($id))
		{
			return false;
		}

		return true;
	}

	/**
	 * Function used to populate files and folder list
	 *
	 * @return  boolean  none
	 *
	 * @since   3.1
	 */
	protected function populateFilesAndFolderList()
	{
		// Initialise variable
		$this->folderList = array();
		$this->fileList = array();

		// Set root folder names
		$packagePath = $this->parent->getPath('source');
		$jRootPath = Path::clean(JPATH_ROOT);

		// Loop through all elements and get list of files and folders
		foreach ($this->getManifest()->fileset->files as $eFiles)
		{
			// Check if the element is files element
			$folder = (string) $eFiles->attributes()->folder;
			$target = (string) $eFiles->attributes()->target;

			// Split folder names into array to get folder names. This will help in creating folders
			$arrList = preg_split("#/|\\/#", $target);

			$folderName = $jRootPath;

			foreach ($arrList as $dir)
			{
				if (empty($dir))
				{
					continue;
				}

				$folderName .= '/' . $dir;

				// Check if folder exists, if not then add to the array for folder creation
				if (!Folder::exists($folderName))
				{
					$this->folderList[] = $folderName;
				}
			}

			// Create folder path
			$sourceFolder = empty($folder) ? $packagePath : $packagePath . '/' . $folder;
			$targetFolder = empty($target) ? $jRootPath : $jRootPath . '/' . $target;

			// Check if source folder exists
			if (!Folder::exists($sourceFolder))
			{
				Log::add(Text::sprintf('JLIB_INSTALLER_ABORT_FILE_INSTALL_FAIL_SOURCE_DIRECTORY', $sourceFolder), Log::WARNING, 'jerror');

				// If installation fails, rollback
				$this->parent->abort();

				return false;
			}

			// Check if all children exists
			if (count($eFiles->children()))
			{
				// Loop through all filenames elements
				foreach ($eFiles->children() as $eFileName)
				{
					$path['src'] = $sourceFolder . '/' . $eFileName;
					$path['dest'] = $targetFolder . '/' . $eFileName;
					$path['type'] = 'file';

					if ($eFileName->getName() === 'folder')
					{
						$folderName         = $targetFolder . '/' . $eFileName;
						$this->folderList[] = $folderName;
						$path['type']       = 'folder';
					}

					$this->fileList[] = $path;
				}
			}
			else
			{
				$files = Folder::files($sourceFolder);

				foreach ($files as $file)
				{
					$path['src'] = $sourceFolder . '/' . $file;
					$path['dest'] = $targetFolder . '/' . $file;

					$this->fileList[] = $path;
				}
			}
		}
	}

	/**
	 * Refreshes the extension table cache
	 *
	 * @return  boolean result of operation, true if updated, false on failure
	 *
	 * @since   3.1
	 */
	public function refreshManifestCache()
	{
		// Need to find to find where the XML file is since we don't store this normally
		$manifestPath = JPATH_MANIFESTS . '/files/' . $this->parent->extension->element . '.xml';
		$this->parent->manifest = $this->parent->isManifest($manifestPath);
		$this->parent->setPath('manifest', $manifestPath);

		$manifest_details = Installer::parseXMLInstallFile($this->parent->getPath('manifest'));
		$this->parent->extension->manifest_cache = json_encode($manifest_details);
		$this->parent->extension->name = $manifest_details['name'];

		try
		{
			return $this->parent->extension->store();
		}
		catch (\RuntimeException $e)
		{
			Log::add(Text::_('JLIB_INSTALLER_ERROR_PACK_REFRESH_MANIFEST_CACHE'), Log::WARNING, 'jerror');

			return false;
		}
	}
}<|MERGE_RESOLUTION|>--- conflicted
+++ resolved
@@ -289,7 +289,7 @@
 			{
 				$files = Folder::files($folder);
 
-				if (!count($files))
+                if ($files !== false && !count($files))
 				{
 					Folder::delete($folder);
 				}
@@ -444,209 +444,6 @@
 	}
 
 	/**
-<<<<<<< HEAD
-=======
-	 * Custom uninstall method
-	 *
-	 * @param   string  $id  The id of the file to uninstall
-	 *
-	 * @return  boolean  True on success
-	 *
-	 * @since   3.1
-	 */
-	public function uninstall($id)
-	{
-		$row = Table::getInstance('extension');
-
-		if (!$row->load($id))
-		{
-			\JLog::add(\JText::_('JLIB_INSTALLER_ERROR_FILE_UNINSTALL_LOAD_ENTRY'), \JLog::WARNING, 'jerror');
-
-			return false;
-		}
-
-		if ($row->protected)
-		{
-			\JLog::add(\JText::_('JLIB_INSTALLER_ERROR_FILE_UNINSTALL_WARNCOREFILE'), \JLog::WARNING, 'jerror');
-
-			return false;
-		}
-
-		/*
-		 * Does this extension have a parent package?
-		 * If so, check if the package disallows individual extensions being uninstalled if the package is not being uninstalled
-		 */
-		if ($row->package_id && !$this->parent->isPackageUninstall() && !$this->canUninstallPackageChild($row->package_id))
-		{
-			\JLog::add(\JText::sprintf('JLIB_INSTALLER_ERROR_CANNOT_UNINSTALL_CHILD_OF_PACKAGE', $row->name), \JLog::WARNING, 'jerror');
-
-			return false;
-		}
-
-		$retval = true;
-		$manifestFile = JPATH_MANIFESTS . '/files/' . $row->element . '.xml';
-
-		// Because files may not have their own folders we cannot use the standard method of finding an installation manifest
-		if (file_exists($manifestFile))
-		{
-			// Set the files root path
-			$this->parent->setPath('extension_root', JPATH_MANIFESTS . '/files/' . $row->element);
-
-			$xml = simplexml_load_file($manifestFile);
-
-			// If we cannot load the XML file return null
-			if (!$xml)
-			{
-				\JLog::add(\JText::_('JLIB_INSTALLER_ERROR_FILE_UNINSTALL_LOAD_MANIFEST'), \JLog::WARNING, 'jerror');
-
-				return false;
-			}
-
-			// Check for a valid XML root tag.
-			if ($xml->getName() !== 'extension')
-			{
-				\JLog::add(\JText::_('JLIB_INSTALLER_ERROR_FILE_UNINSTALL_INVALID_MANIFEST'), \JLog::WARNING, 'jerror');
-
-				return false;
-			}
-
-			$this->setManifest($xml);
-
-			// If there is a manifest class file, let's load it
-			$this->scriptElement = $this->getManifest()->scriptfile;
-			$manifestScript = (string) $this->getManifest()->scriptfile;
-
-			if ($manifestScript)
-			{
-				$manifestScriptFile = $this->parent->getPath('extension_root') . '/' . $manifestScript;
-
-				// Set the class name
-				$classname = $row->element . 'InstallerScript';
-
-				\JLoader::register($classname, $manifestScriptFile);
-
-				if (class_exists($classname))
-				{
-					// Create a new instance
-					$this->parent->manifestClass = new $classname($this);
-
-					// And set this so we can copy it later
-					$this->set('manifest_script', $manifestScript);
-				}
-			}
-
-			ob_start();
-			ob_implicit_flush(false);
-
-			// Run uninstall if possible
-			if ($this->parent->manifestClass && method_exists($this->parent->manifestClass, 'uninstall'))
-			{
-				$this->parent->manifestClass->uninstall($this);
-			}
-
-			$msg = ob_get_contents();
-			ob_end_clean();
-
-			if ($msg != '')
-			{
-				$this->parent->set('extension_message', $msg);
-			}
-
-			$db = \JFactory::getDbo();
-
-			// Let's run the uninstall queries for the extension
-			$result = $this->parent->parseSQLFiles($this->getManifest()->uninstall->sql);
-
-			if ($result === false)
-			{
-				// Install failed, rollback changes
-				\JLog::add(\JText::sprintf('JLIB_INSTALLER_ERROR_FILE_UNINSTALL_SQL_ERROR', $db->stderr(true)), \JLog::WARNING, 'jerror');
-				$retval = false;
-			}
-
-			// Remove the schema version
-			$query = $db->getQuery(true)
-				->delete('#__schemas')
-				->where('extension_id = ' . $row->extension_id);
-			$db->setQuery($query);
-			$db->execute();
-
-			// Loop through all elements and get list of files and folders
-			foreach ($xml->fileset->files as $eFiles)
-			{
-				$target = (string) $eFiles->attributes()->target;
-
-				// Create folder path
-				if (empty($target))
-				{
-					$targetFolder = JPATH_ROOT;
-				}
-				else
-				{
-					$targetFolder = JPATH_ROOT . '/' . $target;
-				}
-
-				$folderList = array();
-
-				// Check if all children exists
-				if (count($eFiles->children()) > 0)
-				{
-					// Loop through all filenames elements
-					foreach ($eFiles->children() as $eFileName)
-					{
-						if ($eFileName->getName() === 'folder')
-						{
-							$folderList[] = $targetFolder . '/' . $eFileName;
-						}
-						else
-						{
-							$fileName = $targetFolder . '/' . $eFileName;
-							\JFile::delete($fileName);
-						}
-					}
-				}
-
-				// Delete any folders that don't have any content in them.
-				foreach ($folderList as $folder)
-				{
-					$files = \JFolder::files($folder);
-
-					if ($files !== false && !count($files))
-					{
-						\JFolder::delete($folder);
-					}
-				}
-			}
-
-			\JFile::delete($manifestFile);
-
-			// Lastly, remove the extension_root
-			$folder = $this->parent->getPath('extension_root');
-
-			if (\JFolder::exists($folder))
-			{
-				\JFolder::delete($folder);
-			}
-		}
-		else
-		{
-			\JLog::add(\JText::_('JLIB_INSTALLER_ERROR_FILE_UNINSTALL_INVALID_NOTFOUND_MANIFEST'), \JLog::WARNING, 'jerror');
-
-			// Delete the row because its broken
-			$row->delete();
-
-			return false;
-		}
-
-		$this->parent->removeFiles($xml->languages);
-
-		$row->delete();
-
-		return $retval;
-	}
-
-	/**
->>>>>>> e05d7333
 	 * Function used to check if extension is already installed
 	 *
 	 * @param   string  $extension  The element name of the extension to install
