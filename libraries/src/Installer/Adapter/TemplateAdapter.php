<?php
/**
 * Joomla! Content Management System
 *
 * @copyright  Copyright (C) 2005 - 2018 Open Source Matters, Inc. All rights reserved.
 * @license    GNU General Public License version 2 or later; see LICENSE.txt
 */

namespace Joomla\CMS\Installer\Adapter;

defined('JPATH_PLATFORM') or die;

use Joomla\CMS\Application\ApplicationHelper;
use Joomla\CMS\Installer\Installer;
use Joomla\CMS\Installer\InstallerAdapter;
use Joomla\CMS\Table\Table;
use Joomla\CMS\Table\Update;

\JLoader::import('joomla.filesystem.folder');

/**
 * Template installer
 *
 * @since  3.1
 */
class TemplateAdapter extends InstallerAdapter
{
	/**
	 * The install client ID
	 *
	 * @var    integer
	 * @since  3.4
	 */
	protected $clientId;

	/**
	 * Method to check if the extension is already present in the database
	 *
	 * @return  void
	 *
	 * @since   3.4
	 * @throws  \RuntimeException
	 */
	protected function checkExistingExtension()
	{
		try
		{
			$this->currentExtensionId = $this->extension->find(
				array(
					'element'   => $this->element,
					'type'      => $this->type,
					'client_id' => $this->clientId,
				)
			);
		}
		catch (\RuntimeException $e)
		{
			// Install failed, roll back changes
			throw new \RuntimeException(
				\JText::sprintf(
					'JLIB_INSTALLER_ABORT_ROLLBACK',
					\JText::_('JLIB_INSTALLER_' . $this->route),
					$e->getMessage()
				),
				$e->getCode(),
				$e
			);
		}
	}

	/**
	 * Method to copy the extension's base files from the `<files>` tag(s) and the manifest file
	 *
	 * @return  void
	 *
	 * @since   3.4
	 * @throws  \RuntimeException
	 */
	protected function copyBaseFiles()
	{
		// Copy all the necessary files
		if ($this->parent->parseFiles($this->getManifest()->files, -1) === false)
		{
			throw new \RuntimeException(
				\JText::sprintf(
					'JLIB_INSTALLER_ABORT_TPL_INSTALL_COPY_FILES',
					'files'
				)
			);
		}

		if ($this->parent->parseFiles($this->getManifest()->images, -1) === false)
		{
			throw new \RuntimeException(
				\JText::sprintf(
					'JLIB_INSTALLER_ABORT_TPL_INSTALL_COPY_FILES',
					'images'
				)
			);
		}

		if ($this->parent->parseFiles($this->getManifest()->css, -1) === false)
		{
			throw new \RuntimeException(
				\JText::sprintf(
					'JLIB_INSTALLER_ABORT_TPL_INSTALL_COPY_FILES',
					'css'
				)
			);
		}

		// If there is a manifest script, let's copy it.
		if ($this->manifest_script)
		{
			$path['src']  = $this->parent->getPath('source') . '/' . $this->manifest_script;
			$path['dest'] = $this->parent->getPath('extension_root') . '/' . $this->manifest_script;

			if ($this->parent->isOverwrite() || !file_exists($path['dest']))
			{
				if (!$this->parent->copyFiles(array($path)))
				{
					throw new \RuntimeException(
						\JText::sprintf(
							'JLIB_INSTALLER_ABORT_MANIFEST',
							\JText::_('JLIB_INSTALLER_' . strtoupper($this->getRoute()))
						)
					);
				}
			}
		}
	}

	/**
	 * Method to finalise the installation processing
	 *
	 * @return  void
	 *
	 * @since   3.1
	 * @throws  \RuntimeException
	 */
	protected function finaliseInstall()
	{
		// Clobber any possible pending updates
		/** @var Update $update */
		$update = Table::getInstance('update');

		$uid = $update->find(
			array(
				'element'   => $this->element,
				'type'      => $this->type,
				'client_id' => $this->clientId,
			)
		);

		if ($uid)
		{
			$update->delete($uid);
		}

		// Lastly, we will copy the manifest file to its appropriate place.
		if ($this->route !== 'discover_install')
		{
			if (!$this->parent->copyManifest(-1))
			{
				// Install failed, rollback changes
				throw new \RuntimeException(\JText::_('JLIB_INSTALLER_ABORT_TPL_INSTALL_COPY_SETUP'));
			}
		}
	}

	/**
	 * Method to finalise the uninstallation processing
	 *
	 * @return  boolean
	 *
	 * @since   4.0.0
	 * @throws  \RuntimeException
	 */
	protected function finaliseUninstall(): bool
	{
		$db = $this->parent->getDbo();

		// Set menu that assigned to the template back to default template
		$subQuery = $db->getQuery(true)
			->select('s.id')
			->from($db->quoteName('#__template_styles', 's'))
			->where('s.template = ' . $db->quote(strtolower($this->extension->element)))
			->where('s.client_id = ' . (int) $this->extension->client_id);

		$query = $db->getQuery(true)
			->update('#__menu')
			->set('template_style_id = 0')
			->where('template_style_id IN (' . (string) $subQuery . ')');

		$db->setQuery($query);
		$db->execute();

		// Remove the template's styles
		$query = $db->getQuery(true)
			->delete($db->quoteName('#__template_styles'))
			->where($db->quoteName('template') . ' = ' . $db->quote($this->extension->element))
			->where($db->quoteName('client_id') . ' = ' . (int) $this->extension->client_id);
		$db->setQuery($query);
		$db->execute();

		// Remove the schema version
		$query = $db->getQuery(true)
			->delete('#__schemas')
			->where('extension_id = ' . $this->extension->extension_id);
		$db->setQuery($query);
		$db->execute();

		// Clobber any possible pending updates
		$update = Table::getInstance('update');
		$uid    = $update->find(
			[
				'element'   => $this->extension->element,
				'type'      => $this->type,
				'client_id' => $this->extension->client_id,
			]
		);

		if ($uid)
		{
			$update->delete($uid);
		}

		$this->extension->delete();

		return true;
	}

	/**
	 * Custom loadLanguage method
	 *
	 * @param   string  $path  The path where to find language files.
	 *
	 * @return  void
	 *
	 * @since   3.1
	 */
	public function loadLanguage($path = null)
	{
		$source   = $this->parent->getPath('source');
		$basePath = $this->parent->extension->client_id ? JPATH_ADMINISTRATOR : JPATH_SITE;

		if (!$source)
		{
			$this->parent->setPath('source', $basePath . '/templates/' . $this->parent->extension->element);
		}

		$this->setManifest($this->parent->getManifest());

		$client = (string) $this->getManifest()->attributes()->client;

		// Load administrator language if not set.
		if (!$client)
		{
			$client = 'ADMINISTRATOR';
		}

		$base = constant('JPATH_' . strtoupper($client));
		$extension = 'tpl_' . $this->getName();
		$source    = $path ?: $base . '/templates/' . $this->getName();

		$this->doLoadLanguage($extension, $source, $base);
	}

	/**
	 * Method to parse optional tags in the manifest
	 *
	 * @return  void
	 *
	 * @since   3.4
	 */
	protected function parseOptionalTags()
	{
		$this->parent->parseMedia($this->getManifest()->media);
		$this->parent->parseLanguages($this->getManifest()->languages, $this->clientId);
	}

	/**
	 * Overloaded method to parse queries for template installations
	 *
	 * @return  void
	 *
	 * @since   3.4
	 * @throws  \RuntimeException
	 */
	protected function parseQueries()
	{
		if (in_array($this->route, array('install', 'discover_install')))
		{
			$db    = $this->db;
			$lang  = \JFactory::getLanguage();
			$debug = $lang->setDebug(false);

			$columns = array(
				$db->quoteName('template'),
				$db->quoteName('client_id'),
				$db->quoteName('home'),
				$db->quoteName('title'),
				$db->quoteName('params'),
			);

			$values = array(
				$db->quote($this->extension->element), $this->extension->client_id, $db->quote(0),
				$db->quote(\JText::sprintf('JLIB_INSTALLER_DEFAULT_STYLE', \JText::_($this->extension->name))),
				$db->quote($this->extension->params),
			);

			$lang->setDebug($debug);

			// Insert record in #__template_styles
			$query = $db->getQuery(true);
			$query->insert($db->quoteName('#__template_styles'))
				->columns($columns)
				->values(implode(',', $values));

			// There is a chance this could fail but we don't care...
			$db->setQuery($query)->execute();
		}
	}

	/**
	 * Prepares the adapter for a discover_install task
	 *
	 * @return  void
	 *
	 * @since   3.4
	 */
	public function prepareDiscoverInstall()
	{
		$client = ApplicationHelper::getClientInfo($this->extension->client_id);
		$manifestPath = $client->path . '/templates/' . $this->extension->element . '/templateDetails.xml';
		$this->parent->manifest = $this->parent->isManifest($manifestPath);
		$this->parent->setPath('manifest', $manifestPath);
		$this->setManifest($this->parent->getManifest());
	}

	/**
	 * Removes this extension's files
	 *
	 * @return  void
	 *
	 * @since   4.0.0
	 * @throws  \RuntimeException
	 */
	protected function removeExtensionFiles()
	{
		// Remove files
		$this->parent->removeFiles($this->getManifest()->media);
		$this->parent->removeFiles($this->getManifest()->languages, $this->extension->client_id);

		// Delete the template directory
		if (\JFolder::exists($this->parent->getPath('extension_root')))
		{
			\JFolder::delete($this->parent->getPath('extension_root'));
		}
		else
		{
			\JLog::add(\JText::_('JLIB_INSTALLER_ERROR_TPL_UNINSTALL_TEMPLATE_DIRECTORY'), \JLog::WARNING, 'jerror');
		}
	}

	/**
	 * Method to do any prechecks and setup the install paths for the extension
	 *
	 * @return  void
	 *
	 * @since   3.4
	 * @throws  \RuntimeException
	 */
	protected function setupInstallPaths()
	{
		// Get the client application target
		$cname = (string) $this->getManifest()->attributes()->client;

		if ($cname)
		{
			// Attempt to map the client to a base path
			$client = ApplicationHelper::getClientInfo($cname, true);

			if ($client === false)
			{
				throw new \RuntimeException(\JText::sprintf('JLIB_INSTALLER_ABORT_TPL_INSTALL_UNKNOWN_CLIENT', $cname));
			}

			$basePath = $client->path;
			$this->clientId = $client->id;
		}
		else
		{
			// No client attribute was found so we assume the site as the client
			$basePath = JPATH_SITE;
			$this->clientId = 0;
		}

		// Set the template root path
		if (empty($this->element))
		{
			throw new \RuntimeException(
				\JText::sprintf(
					'JLIB_INSTALLER_ABORT_MOD_INSTALL_NOFILE',
					\JText::_('JLIB_INSTALLER_' . strtoupper($this->route))
				)
			);
		}

		$this->parent->setPath('extension_root', $basePath . '/templates/' . $this->element);
	}

	/**
	 * Method to do any prechecks and setup the uninstall job
	 *
	 * @return  void
	 *
	 * @since   4.0.0
	 */
	protected function setupUninstall()
	{
		$this->parent->extension = $this->extension;

		$name     = $this->extension->element;
		$clientId = $this->extension->client_id;

		// For a template the id will be the template name which represents the subfolder of the templates folder that the template resides in.
		if (!$name)
		{
			throw new \RuntimeException(\JText::_('JLIB_INSTALLER_ERROR_TPL_UNINSTALL_TEMPLATE_ID_EMPTY'));
		}

		// Deny remove default template
		$db = $this->parent->getDbo();
		$query = $db->getQuery(true)
			->select('COUNT(*)')
			->from('#__template_styles')
			->where('home = 1')
			->where('template = ' . $db->quote($name));
		$db->setQuery($query);

		if ($db->loadResult() != 0)
		{
			throw new \RuntimeException(\JText::_('JLIB_INSTALLER_ERROR_TPL_UNINSTALL_TEMPLATE_DEFAULT'));
		}

		// Get the template root path
		$client = ApplicationHelper::getClientInfo($clientId);

		if (!$client)
		{
			throw new \RuntimeException(\JText::_('JLIB_INSTALLER_ERROR_TPL_UNINSTALL_INVALID_CLIENT'));
		}

		$this->parent->setPath('extension_root', $client->path . '/templates/' . strtolower($name));
		$this->parent->setPath('source', $this->parent->getPath('extension_root'));

		// We do findManifest to avoid problem when uninstalling a list of extensions: getManifest cache its manifest file
		$this->parent->findManifest();
		$manifest = $this->parent->getManifest();

		if (!($manifest instanceof \SimpleXMLElement))
		{
			// Kill the extension entry
			$this->extension->delete($this->extension->extension_id);

			// Make sure we delete the folders
			\JFolder::delete($this->parent->getPath('extension_root'));

			throw new \RuntimeException(\JText::_('JLIB_INSTALLER_ERROR_TPL_UNINSTALL_INVALID_NOTFOUND_MANIFEST'));
		}

		// Attempt to load the language file; might have uninstall strings
		$this->loadLanguage();
	}

	/**
	 * Method to store the extension to the database
	 *
	 * @return  void
	 *
	 * @since   3.4
	 * @throws  \RuntimeException
	 */
	protected function storeExtension()
	{
		// Discover installs are stored a little differently
		if ($this->route === 'discover_install')
		{
			$manifest_details = Installer::parseXMLInstallFile($this->parent->getPath('manifest'));

			$this->extension->manifest_cache = json_encode($manifest_details);
			$this->extension->state = 0;
			$this->extension->name = $manifest_details['name'];
			$this->extension->enabled = 1;
			$this->extension->params = $this->parent->getParams();

			if (!$this->extension->store())
			{
				// Install failed, roll back changes
				throw new \RuntimeException(\JText::_('JLIB_INSTALLER_ERROR_TPL_DISCOVER_STORE_DETAILS'));
			}

			return;
		}

		// Was there a template already installed with the same name?
		if ($this->currentExtensionId)
		{
			if (!$this->parent->isOverwrite())
			{
				// Install failed, roll back changes
				throw new \RuntimeException(
					\JText::_('JLIB_INSTALLER_ABORT_TPL_INSTALL_ALREADY_INSTALLED')
				);
			}

			// Load the entry and update the manifest_cache
			$this->extension->load($this->currentExtensionId);
		}
		else
		{
			$this->extension->type    = 'template';
			$this->extension->element = $this->element;

			// There is no folder for templates
			$this->extension->folder    = '';
			$this->extension->enabled   = 1;
			$this->extension->protected = 0;
			$this->extension->access    = 1;
			$this->extension->client_id = $this->clientId;
			$this->extension->params    = $this->parent->getParams();
		}

		// Name might change in an update
		$this->extension->name = $this->name;

		// Update the manifest cache for the entry
		$this->extension->manifest_cache = $this->parent->generateManifestCache();

		if (!$this->extension->store())
		{
			// Install failed, roll back changes
			throw new \RuntimeException(
				\JText::sprintf(
					'JLIB_INSTALLER_ABORT_ROLLBACK',
					\JText::_('JLIB_INSTALLER_' . strtoupper($this->route)),
					$this->extension->getError()
				)
			);
		}
	}

	/**
<<<<<<< HEAD
=======
	 * Custom uninstall method
	 *
	 * @param   integer  $id  The extension ID
	 *
	 * @return  boolean  True on success
	 *
	 * @since   3.1
	 */
	public function uninstall($id)
	{
		// First order of business will be to load the template object table from the database.
		// This should give us the necessary information to proceed.
		$row = Table::getInstance('extension');

		if (!$row->load((int) $id) || $row->element === '')
		{
			\JLog::add(\JText::_('JLIB_INSTALLER_ERROR_TPL_UNINSTALL_ERRORUNKOWNEXTENSION'), \JLog::WARNING, 'jerror');

			return false;
		}

		// Is the template we are trying to uninstall a core one?
		// Because that is not a good idea...
		if ($row->protected)
		{
			\JLog::add(\JText::sprintf('JLIB_INSTALLER_ERROR_TPL_UNINSTALL_WARNCORETEMPLATE', $row->name), \JLog::WARNING, 'jerror');

			return false;
		}

		/*
		 * Does this extension have a parent package?
		 * If so, check if the package disallows individual extensions being uninstalled if the package is not being uninstalled
		 */
		if ($row->package_id && !$this->parent->isPackageUninstall() && !$this->canUninstallPackageChild($row->package_id))
		{
			\JLog::add(\JText::sprintf('JLIB_INSTALLER_ERROR_CANNOT_UNINSTALL_CHILD_OF_PACKAGE', $row->name), \JLog::WARNING, 'jerror');

			return false;
		}

		$name = $row->element;
		$clientId = $row->client_id;

		// For a template the id will be the template name which represents the subfolder of the templates folder that the template resides in.
		if (!$name)
		{
			\JLog::add(\JText::_('JLIB_INSTALLER_ERROR_TPL_UNINSTALL_TEMPLATE_ID_EMPTY'), \JLog::WARNING, 'jerror');

			return false;
		}

		// Deny remove default template
		$db = $this->parent->getDbo();
		$query = $db->getQuery(true)
			->select('COUNT(*)')
			->from($db->qn('#__template_styles'))
			->where($db->qn('home') . ' = ' . $db->q('1'))
			->where($db->qn('template') . ' = ' . $db->q($name));
		$db->setQuery($query);

		if ($db->loadResult() != 0)
		{
			\JLog::add(\JText::_('JLIB_INSTALLER_ERROR_TPL_UNINSTALL_TEMPLATE_DEFAULT'), \JLog::WARNING, 'jerror');

			return false;
		}

		// Get the template root path
		$client = ApplicationHelper::getClientInfo($clientId);

		if (!$client)
		{
			\JLog::add(\JText::_('JLIB_INSTALLER_ERROR_TPL_UNINSTALL_INVALID_CLIENT'), \JLog::WARNING, 'jerror');

			return false;
		}

		$this->parent->setPath('extension_root', $client->path . '/templates/' . strtolower($name));
		$this->parent->setPath('source', $this->parent->getPath('extension_root'));

		// We do findManifest to avoid problem when uninstalling a list of extensions: getManifest cache its manifest file
		$this->parent->findManifest();
		$manifest = $this->parent->getManifest();

		if (!($manifest instanceof \SimpleXMLElement))
		{
			// Kill the extension entry
			$row->delete($row->extension_id);
			unset($row);

			// Make sure we delete the folders
			\JFolder::delete($this->parent->getPath('extension_root'));
			\JLog::add(\JText::_('JLIB_INSTALLER_ERROR_TPL_UNINSTALL_INVALID_NOTFOUND_MANIFEST'), \JLog::WARNING, 'jerror');

			return false;
		}

		// Remove files
		$this->parent->removeFiles($manifest->media);
		$this->parent->removeFiles($manifest->languages, $clientId);

		// Delete the template directory
		if (\JFolder::exists($this->parent->getPath('extension_root')))
		{
			$retval = \JFolder::delete($this->parent->getPath('extension_root'));
		}
		else
		{
			\JLog::add(\JText::_('JLIB_INSTALLER_ERROR_TPL_UNINSTALL_TEMPLATE_DIRECTORY'), \JLog::WARNING, 'jerror');
			$retval = false;
		}

		// Set menu that assigned to the template back to default template
		$subQuery = $db->getQuery(true)
			->select('s.id')
			->from($db->qn('#__template_styles', 's'))
			->where($db->qn('s.template') . ' = ' . $db->q(strtolower($name)))
			->where($db->qn('s.client_id') . ' = ' . $clientId);
		$query->clear()
			->update($db->qn('#__menu'))
			->set($db->qn('template_style_id') . ' = 0')
			->where($db->qn('template_style_id') . ' IN (' . (string) $subQuery . ')');
		$db->setQuery($query);
		$db->execute();

		$query = $db->getQuery(true)
			->delete($db->quoteName('#__template_styles'))
			->where($db->quoteName('template') . ' = ' . $db->quote($name))
			->where($db->quoteName('client_id') . ' = ' . $clientId);
		$db->setQuery($query);
		$db->execute();

		$row->delete($row->extension_id);
		unset($row);

		return $retval;
	}

	/**
>>>>>>> a6f9021e
	 * Discover existing but uninstalled templates
	 *
	 * @return  array  Extension list
	 */
	public function discover()
	{
		$results = array();
		$site_list = \JFolder::folders(JPATH_SITE . '/templates');
		$admin_list = \JFolder::folders(JPATH_ADMINISTRATOR . '/templates');
		$site_info = ApplicationHelper::getClientInfo('site', true);
		$admin_info = ApplicationHelper::getClientInfo('administrator', true);

		foreach ($site_list as $template)
		{
			if (file_exists(JPATH_SITE . "/templates/$template/templateDetails.xml"))
			{
				if ($template === 'system')
				{
					// Ignore special system template
					continue;
				}

				$manifest_details = Installer::parseXMLInstallFile(JPATH_SITE . "/templates/$template/templateDetails.xml");
				$extension = Table::getInstance('extension');
				$extension->set('type', 'template');
				$extension->set('client_id', $site_info->id);
				$extension->set('element', $template);
				$extension->set('folder', '');
				$extension->set('name', $template);
				$extension->set('state', -1);
				$extension->set('manifest_cache', json_encode($manifest_details));
				$extension->set('params', '{}');
				$results[] = $extension;
			}
		}

		foreach ($admin_list as $template)
		{
			if (file_exists(JPATH_ADMINISTRATOR . "/templates/$template/templateDetails.xml"))
			{
				if ($template === 'system')
				{
					// Ignore special system template
					continue;
				}

				$manifest_details = Installer::parseXMLInstallFile(JPATH_ADMINISTRATOR . "/templates/$template/templateDetails.xml");
				$extension = Table::getInstance('extension');
				$extension->set('type', 'template');
				$extension->set('client_id', $admin_info->id);
				$extension->set('element', $template);
				$extension->set('folder', '');
				$extension->set('name', $template);
				$extension->set('state', -1);
				$extension->set('manifest_cache', json_encode($manifest_details));
				$extension->set('params', '{}');
				$results[] = $extension;
			}
		}

		return $results;
	}

	/**
	 * Refreshes the extension table cache
	 *
	 * @return  boolean  Result of operation, true if updated, false on failure
	 *
	 * @since   3.1
	 */
	public function refreshManifestCache()
	{
		// Need to find to find where the XML file is since we don't store this normally.
		$client = ApplicationHelper::getClientInfo($this->parent->extension->client_id);
		$manifestPath = $client->path . '/templates/' . $this->parent->extension->element . '/templateDetails.xml';
		$this->parent->manifest = $this->parent->isManifest($manifestPath);
		$this->parent->setPath('manifest', $manifestPath);

		$manifest_details = Installer::parseXMLInstallFile($this->parent->getPath('manifest'));
		$this->parent->extension->manifest_cache = json_encode($manifest_details);
		$this->parent->extension->name = $manifest_details['name'];

		try
		{
			return $this->parent->extension->store();
		}
		catch (\RuntimeException $e)
		{
			\JLog::add(\JText::_('JLIB_INSTALLER_ERROR_TPL_REFRESH_MANIFEST_CACHE'), \JLog::WARNING, 'jerror');

			return false;
		}
	}
}<|MERGE_RESOLUTION|>--- conflicted
+++ resolved
@@ -184,13 +184,13 @@
 		$subQuery = $db->getQuery(true)
 			->select('s.id')
 			->from($db->quoteName('#__template_styles', 's'))
-			->where('s.template = ' . $db->quote(strtolower($this->extension->element)))
-			->where('s.client_id = ' . (int) $this->extension->client_id);
+			->where($db->quoteName('s.template') . ' = ' . $db->quote(strtolower($this->extension->element)))
+			->where($db->quoteName('s.client_id') . ' = ' . (int) $this->extension->client_id);
 
 		$query = $db->getQuery(true)
-			->update('#__menu')
-			->set('template_style_id = 0')
-			->where('template_style_id IN (' . (string) $subQuery . ')');
+			->update($db->quoteName('#__menu'))
+			->set($db->quoteName('template_style_id') . ' = 0')
+			->where($db->quoteName('template_style_id') . ' IN (' . (string) $subQuery . ')');
 
 		$db->setQuery($query);
 		$db->execute();
@@ -552,149 +552,6 @@
 	}
 
 	/**
-<<<<<<< HEAD
-=======
-	 * Custom uninstall method
-	 *
-	 * @param   integer  $id  The extension ID
-	 *
-	 * @return  boolean  True on success
-	 *
-	 * @since   3.1
-	 */
-	public function uninstall($id)
-	{
-		// First order of business will be to load the template object table from the database.
-		// This should give us the necessary information to proceed.
-		$row = Table::getInstance('extension');
-
-		if (!$row->load((int) $id) || $row->element === '')
-		{
-			\JLog::add(\JText::_('JLIB_INSTALLER_ERROR_TPL_UNINSTALL_ERRORUNKOWNEXTENSION'), \JLog::WARNING, 'jerror');
-
-			return false;
-		}
-
-		// Is the template we are trying to uninstall a core one?
-		// Because that is not a good idea...
-		if ($row->protected)
-		{
-			\JLog::add(\JText::sprintf('JLIB_INSTALLER_ERROR_TPL_UNINSTALL_WARNCORETEMPLATE', $row->name), \JLog::WARNING, 'jerror');
-
-			return false;
-		}
-
-		/*
-		 * Does this extension have a parent package?
-		 * If so, check if the package disallows individual extensions being uninstalled if the package is not being uninstalled
-		 */
-		if ($row->package_id && !$this->parent->isPackageUninstall() && !$this->canUninstallPackageChild($row->package_id))
-		{
-			\JLog::add(\JText::sprintf('JLIB_INSTALLER_ERROR_CANNOT_UNINSTALL_CHILD_OF_PACKAGE', $row->name), \JLog::WARNING, 'jerror');
-
-			return false;
-		}
-
-		$name = $row->element;
-		$clientId = $row->client_id;
-
-		// For a template the id will be the template name which represents the subfolder of the templates folder that the template resides in.
-		if (!$name)
-		{
-			\JLog::add(\JText::_('JLIB_INSTALLER_ERROR_TPL_UNINSTALL_TEMPLATE_ID_EMPTY'), \JLog::WARNING, 'jerror');
-
-			return false;
-		}
-
-		// Deny remove default template
-		$db = $this->parent->getDbo();
-		$query = $db->getQuery(true)
-			->select('COUNT(*)')
-			->from($db->qn('#__template_styles'))
-			->where($db->qn('home') . ' = ' . $db->q('1'))
-			->where($db->qn('template') . ' = ' . $db->q($name));
-		$db->setQuery($query);
-
-		if ($db->loadResult() != 0)
-		{
-			\JLog::add(\JText::_('JLIB_INSTALLER_ERROR_TPL_UNINSTALL_TEMPLATE_DEFAULT'), \JLog::WARNING, 'jerror');
-
-			return false;
-		}
-
-		// Get the template root path
-		$client = ApplicationHelper::getClientInfo($clientId);
-
-		if (!$client)
-		{
-			\JLog::add(\JText::_('JLIB_INSTALLER_ERROR_TPL_UNINSTALL_INVALID_CLIENT'), \JLog::WARNING, 'jerror');
-
-			return false;
-		}
-
-		$this->parent->setPath('extension_root', $client->path . '/templates/' . strtolower($name));
-		$this->parent->setPath('source', $this->parent->getPath('extension_root'));
-
-		// We do findManifest to avoid problem when uninstalling a list of extensions: getManifest cache its manifest file
-		$this->parent->findManifest();
-		$manifest = $this->parent->getManifest();
-
-		if (!($manifest instanceof \SimpleXMLElement))
-		{
-			// Kill the extension entry
-			$row->delete($row->extension_id);
-			unset($row);
-
-			// Make sure we delete the folders
-			\JFolder::delete($this->parent->getPath('extension_root'));
-			\JLog::add(\JText::_('JLIB_INSTALLER_ERROR_TPL_UNINSTALL_INVALID_NOTFOUND_MANIFEST'), \JLog::WARNING, 'jerror');
-
-			return false;
-		}
-
-		// Remove files
-		$this->parent->removeFiles($manifest->media);
-		$this->parent->removeFiles($manifest->languages, $clientId);
-
-		// Delete the template directory
-		if (\JFolder::exists($this->parent->getPath('extension_root')))
-		{
-			$retval = \JFolder::delete($this->parent->getPath('extension_root'));
-		}
-		else
-		{
-			\JLog::add(\JText::_('JLIB_INSTALLER_ERROR_TPL_UNINSTALL_TEMPLATE_DIRECTORY'), \JLog::WARNING, 'jerror');
-			$retval = false;
-		}
-
-		// Set menu that assigned to the template back to default template
-		$subQuery = $db->getQuery(true)
-			->select('s.id')
-			->from($db->qn('#__template_styles', 's'))
-			->where($db->qn('s.template') . ' = ' . $db->q(strtolower($name)))
-			->where($db->qn('s.client_id') . ' = ' . $clientId);
-		$query->clear()
-			->update($db->qn('#__menu'))
-			->set($db->qn('template_style_id') . ' = 0')
-			->where($db->qn('template_style_id') . ' IN (' . (string) $subQuery . ')');
-		$db->setQuery($query);
-		$db->execute();
-
-		$query = $db->getQuery(true)
-			->delete($db->quoteName('#__template_styles'))
-			->where($db->quoteName('template') . ' = ' . $db->quote($name))
-			->where($db->quoteName('client_id') . ' = ' . $clientId);
-		$db->setQuery($query);
-		$db->execute();
-
-		$row->delete($row->extension_id);
-		unset($row);
-
-		return $retval;
-	}
-
-	/**
->>>>>>> a6f9021e
 	 * Discover existing but uninstalled templates
 	 *
 	 * @return  array  Extension list
