--- conflicted
+++ resolved
@@ -1072,12 +1072,10 @@
 		if ($menuElement)
 		{
 			// I have a menu element, use this information
-<<<<<<< HEAD
 			$data['menutype']     = 'main';
 			$data['client_id']    = 1;
 			$data['title']        = (string) trim($menuElement);
 			$data['alias']        = (string) $menuElement;
-			$data['link']         = 'index.php?option=' . $option;
 			$data['type']         = 'component';
 			$data['published']    = 1;
 			$data['parent_id']    = 1;
@@ -1086,22 +1084,9 @@
 			$data['home']         = 0;
 			$data['path']         = '';
 			$data['params']       = '';
-=======
-			$data['menutype'] = 'main';
-			$data['client_id'] = 1;
-			$data['title'] = (string) trim($menuElement);
-			$data['alias'] = (string) $menuElement;
-			$data['type'] = 'component';
-			$data['published'] = 1;
-			$data['parent_id'] = 1;
-			$data['component_id'] = $component_id;
-			$data['img'] = ((string) $menuElement->attributes()->img) ?: 'class:component';
-			$data['home'] = 0;
-			$data['path'] = '';
-			$data['params'] = '';
 
 			// Set the menu link
-			$request = array();
+			$request = [];
 
 			if ((string) $menuElement->attributes()->task)
 			{
@@ -1115,7 +1100,6 @@
 
 			$qstring = count($request) ? '&' . implode('&', $request) : '';
 			$data['link'] = 'index.php?option=' . $option . $qstring;
->>>>>>> faf749f3
 		}
 		else
 		{
