<?php
/**
 * Joomla! Content Management System
 *
 * @copyright  Copyright (C) 2005 - 2020 Open Source Matters, Inc. All rights reserved.
 * @license    GNU General Public License version 2 or later; see LICENSE.txt
 */

namespace Joomla\CMS\Installer;

\defined('_JEXEC') or die;

use Joomla\CMS\Factory;
use Joomla\CMS\Filesystem\File;
use Joomla\CMS\Filesystem\Folder;
use Joomla\CMS\Language\Text;
use Joomla\CMS\Log\Log;
use Joomla\Database\ParameterType;

/**
 * Base install script for use by extensions providing helper methods for common behaviours.
 *
 * @since  3.6
 */
class InstallerScript
{
	/**
	 * The version number of the extension.
	 *
	 * @var    string
	 * @since  3.6
	 */
	protected $release;

	/**
	 * The table the parameters are stored in.
	 *
	 * @var    string
	 * @since  3.6
	 */
	protected $paramTable;

	/**
	 * The extension name. This should be set in the installer script.
	 *
	 * @var    string
	 * @since  3.6
	 */
	protected $extension;

	/**
	 * A list of files to be deleted
	 *
	 * @var    array
	 * @since  3.6
	 */
	protected $deleteFiles = array();

	/**
	 * A list of folders to be deleted
	 *
	 * @var    array
	 * @since  3.6
	 */
	protected $deleteFolders = array();

	/**
	 * A list of CLI script files to be copied to the cli directory
	 *
	 * @var    array
	 * @since  3.6
	 */
	protected $cliScriptFiles = array();

	/**
	 * Minimum PHP version required to install the extension
	 *
	 * @var    string
	 * @since  3.6
	 */
	protected $minimumPhp;

	/**
	 * Minimum Joomla! version required to install the extension
	 *
	 * @var    string
	 * @since  3.6
	 */
	protected $minimumJoomla;

	/**
	 * Allow downgrades of your extension
	 *
	 * Use at your own risk as if there is a change in functionality people may wish to downgrade.
	 *
	 * @var    boolean
	 * @since  3.6
	 */
	protected $allowDowngrades = false;

	/**
	 * Function called before extension installation/update/removal procedure commences
	 *
	 * @param   string            $type    The type of change (install, update or discover_install, not uninstall)
	 * @param   InstallerAdapter  $parent  The class calling this method
	 *
	 * @return  boolean  True on success
	 *
	 * @since   3.6
	 */
	public function preflight($type, $parent)
	{
		// Check for the minimum PHP version before continuing
		if (!empty($this->minimumPhp) && version_compare(PHP_VERSION, $this->minimumPhp, '<'))
		{
			Log::add(Text::sprintf('JLIB_INSTALLER_MINIMUM_PHP', $this->minimumPhp), Log::WARNING, 'jerror');

			return false;
		}

		// Check for the minimum Joomla version before continuing
		if (!empty($this->minimumJoomla) && version_compare(JVERSION, $this->minimumJoomla, '<'))
		{
			Log::add(Text::sprintf('JLIB_INSTALLER_MINIMUM_JOOMLA', $this->minimumJoomla), Log::WARNING, 'jerror');

			return false;
		}

		// Extension manifest file version
		$this->extension = $parent->getName();
		$this->release   = $parent->getManifest()->version;
		$extensionType   = substr($this->extension, 0, 3);

		// Modules parameters are located in the module table - else in the extension table
		if ($extensionType === 'mod')
		{
			$this->paramTable = '#__modules';
		}
		else
		{
			$this->paramTable = '#__extensions';
		}

		// Abort if the extension being installed is not newer than the currently installed version
		if (!$this->allowDowngrades && strtolower($type) === 'update')
		{
<<<<<<< HEAD
			$manifest = $this->getItemArray('manifest_cache', '#__extensions', 'element', $this->extension);
=======
			$manifest = $this->getItemArray('manifest_cache', '#__extensions', 'element', \JFactory::getDbo()->quote($this->extension));

			// Check whether we have an old release installed and skip this check when this here is the initial install.
			if (!isset($manifest['version']))
			{
				return true;
			}

>>>>>>> 9b4c991d
			$oldRelease = $manifest['version'];

			if (version_compare($this->release, $oldRelease, '<'))
			{
				Factory::getApplication()->enqueueMessage(Text::sprintf('JLIB_INSTALLER_INCORRECT_SEQUENCE', $oldRelease, $this->release), 'error');

				return false;
			}
		}

		return true;
	}

	/**
	 * Gets each instance of a module in the #__modules table
	 *
	 * @param   boolean  $isModule  True if the extension is a module as this can have multiple instances
	 *
	 * @return  array  An array of ID's of the extension
	 *
	 * @since   3.6
	 */
	public function getInstances($isModule)
	{
		$extension = $this->extension;

		$db = Factory::getDbo();
		$query = $db->getQuery(true);

		// Select the item(s) and retrieve the id
		$query->select($db->quoteName('id'));

		if ($isModule)
		{
			$query->from($db->quoteName('#__modules'))
				->where($db->quoteName('module') . ' = :extension');
		}
		else
		{
			$query->from($db->quoteName('#__extensions'))
				->where($db->quoteName('element') . ' = :extension');
		}

		$query->bind(':extension', $extension);

		// Set the query and obtain an array of id's
		return $db->setQuery($query)->loadColumn();
	}

	/**
	 * Gets parameter value in the extensions row of the extension table
	 *
	 * @param   string   $name  The name of the parameter to be retrieved
	 * @param   integer  $id    The id of the item in the Param Table
	 *
	 * @return  string  The parameter desired
	 *
	 * @since   3.6
	 */
	public function getParam($name, $id = 0)
	{
		if (!\is_int($id) || $id == 0)
		{
			// Return false if there is no item given
			return false;
		}

		$params = $this->getItemArray('params', $this->paramTable, 'id', $id);

		return $params[$name];
	}

	/**
	 * Sets parameter values in the extensions row of the extension table. Note that the
	 * this must be called separately for deleting and editing. Note if edit is called as a
	 * type then if the param doesn't exist it will be created
	 *
	 * @param   array    $param_array  The array of parameters to be added/edited/removed
	 * @param   string   $type         The type of change to be made to the param (edit/remove)
	 * @param   integer  $id           The id of the item in the relevant table
	 *
	 * @return  boolean  True on success
	 *
	 * @since   3.6
	 */
	public function setParams($param_array = null, $type = 'edit', $id = 0)
	{
		if (!\is_int($id) || $id == 0)
		{
			// Return false if there is no valid item given
			return false;
		}

		$params = $this->getItemArray('params', $this->paramTable, 'id', $id);

		if ($param_array)
		{
			foreach ($param_array as $name => $value)
			{
				if ($type === 'edit')
				{
					// Add or edit the new variable(s) to the existing params
					if (\is_array($value))
					{
						// Convert an array into a json encoded string
						$params[(string) $name] = array_values($value);
					}
					else
					{
						$params[(string) $name] = (string) $value;
					}
				}
				elseif ($type === 'remove')
				{
					// Unset the parameter from the array
					unset($params[(string) $name]);
				}
			}
		}

		// Store the combined new and existing values back as a JSON string
		$paramsString = json_encode($params);

		$db = Factory::getDbo();
		$query = $db->getQuery(true)
			->update($db->quoteName($this->paramTable))
			->set('params = :params')
			->where('id = :id')
			->bind(':params', $paramsString)
			->bind(':id', $id, ParameterType::INTEGER);

		// Update table
		$db->setQuery($query)->execute();

		return true;
	}

	/**
	 * Builds a standard select query to produce better DRY code in this script.
	 * This should produce a single unique cell which is json encoded - it will then
	 * return an associated array with this data in.
	 *
	 * @param   string  $element     The element to get from the query
	 * @param   string  $table       The table to search for the data in
	 * @param   string  $column      The column of the database to search from
	 * @param   mixed   $identifier  The integer id or the string
	 *
	 * @return  array  Associated array containing data from the cell
	 *
	 * @since   3.6
	 */
	public function getItemArray($element, $table, $column, $identifier)
	{
		// Get the DB and query objects
		$db = Factory::getDbo();

		$paramType = is_numeric($identifier) ? ParameterType::INTEGER : ParameterType::STRING;

		// Build the query
		$query = $db->getQuery(true)
			->select($db->quoteName($element))
			->from($db->quoteName($table))
			->where($db->quoteName($column) . ' = :id')
			->bind(':id', $identifier, $paramType);
		$db->setQuery($query);

		// Load the single cell and json_decode data
		return json_decode($db->loadResult(), true);
	}

	/**
	 * Remove the files and folders in the given array from
	 *
	 * @return  void
	 *
	 * @since   3.6
	 */
	public function removeFiles()
	{
		if (!empty($this->deleteFiles))
		{
			foreach ($this->deleteFiles as $file)
			{
				if (file_exists(JPATH_ROOT . $file) && !File::delete(JPATH_ROOT . $file))
				{
					echo Text::sprintf('JLIB_INSTALLER_ERROR_FILE_FOLDER', $file) . '<br>';
				}
			}
		}

		if (!empty($this->deleteFolders))
		{
			foreach ($this->deleteFolders as $folder)
			{
				if (Folder::exists(JPATH_ROOT . $folder) && !Folder::delete(JPATH_ROOT . $folder))
				{
					echo Text::sprintf('JLIB_INSTALLER_ERROR_FILE_FOLDER', $folder) . '<br>';
				}
			}
		}
	}

	/**
	 * Moves the CLI scripts into the CLI folder in the CMS
	 *
	 * @return  void
	 *
	 * @since   3.6
	 */
	public function moveCliFiles()
	{
		if (!empty($this->cliScriptFiles))
		{
			foreach ($this->cliScriptFiles as $file)
			{
				$name = basename($file);

				if (file_exists(JPATH_ROOT . $file) && !File::move(JPATH_ROOT . $file, JPATH_ROOT . '/cli/' . $name))
				{
					echo Text::sprintf('JLIB_INSTALLER_FILE_ERROR_MOVE', $name);
				}
			}
		}
	}

	/**
	 * Creates the dashboard menu module
	 *
	 * @param string $dashboard The name of the dashboard
	 * @param string $preset    The name of the menu preset
	 *
	 * @return  void
	 *
	 * @throws \Exception
	 * @since   4.0
	 */
	public function addDashboardMenu(string $dashboard, string $preset)
	{
		$model  = Factory::getApplication()->bootComponent('com_modules')->getMVCFactory()->createModel('Module', 'Administrator', ['ignore_request' => true]);
		$module = array(
			'id'         => 0,
			'asset_id'   => 0,
			'language'   => '*',
			'note'       => '',
			'published'  => 1,
			'assignment' => 0,
			'client_id'  => 1,
			'showtitle'  => 0,
			'content'    => '',
			'module'     => 'mod_submenu',
			'position'   => 'cpanel-' . $dashboard,
		);

		// Try to get a translated module title, otherwise fall back to a fixed string.
		$titleKey         = strtoupper('COM_' . $this->extension . '_DASHBOARD_' . $dashboard . '_TITLE');
		$title            = Text::_($titleKey);
		$module['title']  = ($title === $titleKey) ? ucfirst($dashboard) . ' Dashboard' : $title;

		$module['access'] = (int) Factory::getApplication()->get('access', 1);
		$module['params'] = array(
			'menutype' => '*',
			'preset'   => $preset,
			'style'    => 'System-none',
		);

		if (!$model->save($module))
		{
			Factory::getApplication()->enqueueMessage(Text::sprintf('JLIB_INSTALLER_ERROR_COMP_INSTALL_FAILED_TO_CREATE_DASHBOARD', $model->getError()));
		}
	}
}<|MERGE_RESOLUTION|>--- conflicted
+++ resolved
@@ -144,10 +144,7 @@
 		// Abort if the extension being installed is not newer than the currently installed version
 		if (!$this->allowDowngrades && strtolower($type) === 'update')
 		{
-<<<<<<< HEAD
 			$manifest = $this->getItemArray('manifest_cache', '#__extensions', 'element', $this->extension);
-=======
-			$manifest = $this->getItemArray('manifest_cache', '#__extensions', 'element', \JFactory::getDbo()->quote($this->extension));
 
 			// Check whether we have an old release installed and skip this check when this here is the initial install.
 			if (!isset($manifest['version']))
@@ -155,7 +152,6 @@
 				return true;
 			}
 
->>>>>>> 9b4c991d
 			$oldRelease = $manifest['version'];
 
 			if (version_compare($this->release, $oldRelease, '<'))
