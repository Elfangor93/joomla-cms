<?php
/**
 * Joomla! Content Management System
 *
 * @copyright  Copyright (C) 2005 - 2019 Open Source Matters, Inc. All rights reserved.
 * @license    GNU General Public License version 2 or later; see LICENSE.txt
 */

namespace Joomla\CMS\MVC\Controller;

defined('JPATH_PLATFORM') or die;

use Joomla\CMS\Application\CMSApplication;
use Joomla\CMS\Component\ComponentHelper;
use Joomla\CMS\Factory;
use Joomla\CMS\Form\FormFactoryAwareInterface;
use Joomla\CMS\Form\FormFactoryAwareTrait;
use Joomla\CMS\Form\FormFactoryInterface;
use Joomla\CMS\Language\Text;
use Joomla\CMS\MVC\Factory\MVCFactoryInterface;
use Joomla\CMS\MVC\Model\BaseDatabaseModel;
use Joomla\CMS\Router\Route;
use Joomla\CMS\Session\Session;
use Joomla\CMS\Uri\Uri;

/**
 * Controller tailored to suit most form-based admin operations.
 *
 * @since  1.6
 * @todo   Add ability to set redirect manually to better cope with frontend usage.
 */
class FormController extends BaseController implements FormFactoryAwareInterface
{
	use FormFactoryAwareTrait;

	/**
	 * The context for storing internal data, e.g. record.
	 *
	 * @var    string
	 * @since  1.6
	 */
	protected $context;

	/**
	 * The URL option for the component.
	 *
	 * @var    string
	 * @since  1.6
	 */
	protected $option;

	/**
	 * The URL view item variable.
	 *
	 * @var    string
	 * @since  1.6
	 */
	protected $view_item;

	/**
	 * The URL view list variable.
	 *
	 * @var    string
	 * @since  1.6
	 */
	protected $view_list;

	/**
	 * The prefix to use with controller messages.
	 *
	 * @var    string
	 * @since  1.6
	 */
	protected $text_prefix;

	/**
	 * Constructor.
	 *
	 * @param   array                 $config       An optional associative array of configuration settings.
	 *                                              Recognized key values include 'name', 'default_task', 'model_path', and
	 *                                              'view_path' (this list is not meant to be comprehensive).
	 * @param   MVCFactoryInterface   $factory      The factory.
	 * @param   CMSApplication        $app          The JApplication for the dispatcher
	 * @param   \JInput               $input        Input
	 * @param   FormFactoryInterface  $formFactory  The form factory.
	 *
	 * @since   3.0
	 */
	public function __construct($config = array(), MVCFactoryInterface $factory = null, $app = null, $input = null,
		FormFactoryInterface $formFactory = null)
	{
		parent::__construct($config, $factory, $app, $input);

		// Guess the option as com_NameOfController
		if (empty($this->option))
		{
			$this->option = ComponentHelper::getComponentName($this, $this->getName());
		}

		// Guess the \JText message prefix. Defaults to the option.
		if (empty($this->text_prefix))
		{
			$this->text_prefix = strtoupper($this->option);
		}

		// Guess the context as the suffix, eg: OptionControllerContent.
		if (empty($this->context))
		{
			$r = null;

			$match = 'Controller';

			// If there is a namespace append a backslash
			if (strpos(get_class($this), '\\'))
			{
				$match .= '\\\\';
			}

			if (!preg_match('/(.*)' . $match . '(.*)/i', get_class($this), $r))
			{
				throw new \Exception(Text::_('JLIB_APPLICATION_ERROR_CONTROLLER_GET_NAME'), 500);
			}

			// Remove the backslashes and the suffix controller
			$this->context = str_replace(array('\\', 'controller'), '', strtolower($r[2]));
		}

		// Guess the item view as the context.
		if (empty($this->view_item))
		{
			$this->view_item = $this->context;
		}

		// Guess the list view as the plural of the item view.
		if (empty($this->view_list))
		{
			$this->view_list = \Joomla\String\Inflector::getInstance()->toPlural($this->view_item);
		}

		$this->setFormFactory($formFactory);

		// Apply, Save & New, and Save As copy should be standard on forms.
		$this->registerTask('apply', 'save');
		$this->registerTask('save2new', 'save');
		$this->registerTask('save2copy', 'save');
	}

	/**
	 * Method to add a new record.
	 *
	 * @return  boolean  True if the record can be added, false if not.
	 *
	 * @since   1.6
	 */
	public function add()
	{
		$context = "$this->option.edit.$this->context";

		// Access check.
		if (!$this->allowAdd())
		{
			// Set the internal error and also the redirect error.
			$this->setMessage(Text::_('JLIB_APPLICATION_ERROR_CREATE_RECORD_NOT_PERMITTED'), 'error');

			$this->setRedirect(
				Route::_(
					'index.php?option=' . $this->option . '&view=' . $this->view_list
					. $this->getRedirectToListAppend(), false
				)
			);

			return false;
		}

		// Clear the record edit information from the session.
		Factory::getApplication()->setUserState($context . '.data', null);

		// Redirect to the edit screen.
		$this->setRedirect(
			Route::_(
				'index.php?option=' . $this->option . '&view=' . $this->view_item
				. $this->getRedirectToItemAppend(), false
			)
		);

		return true;
	}

	/**
	 * Method to check if you can add a new record.
	 *
	 * Extended classes can override this if necessary.
	 *
	 * @param   array  $data  An array of input data.
	 *
	 * @return  boolean
	 *
	 * @since   1.6
	 */
	protected function allowAdd($data = array())
	{
		$user = Factory::getUser();

		return $user->authorise('core.create', $this->option) || count($user->getAuthorisedCategories($this->option, 'core.create'));
	}

	/**
	 * Method to check if you can edit an existing record.
	 *
	 * Extended classes can override this if necessary.
	 *
	 * @param   array   $data  An array of input data.
	 * @param   string  $key   The name of the key for the primary key; default is id.
	 *
	 * @return  boolean
	 *
	 * @since   1.6
	 */
	protected function allowEdit($data = array(), $key = 'id')
	{
		return Factory::getUser()->authorise('core.edit', $this->option);
	}

	/**
	 * Method to check if you can save a new or existing record.
	 *
	 * Extended classes can override this if necessary.
	 *
	 * @param   array   $data  An array of input data.
	 * @param   string  $key   The name of the key for the primary key.
	 *
	 * @return  boolean
	 *
	 * @since   1.6
	 */
	protected function allowSave($data, $key = 'id')
	{
		$recordId = $data[$key] ?? '0';

		if ($recordId)
		{
			return $this->allowEdit($data, $key);
		}
		else
		{
			return $this->allowAdd($data);
		}
	}

	/**
	 * Method to run batch operations.
	 *
	 * @param   BaseDatabaseModel  $model  The model of the component being processed.
	 *
	 * @return	boolean	 True if successful, false otherwise and internal error is set.
	 *
	 * @since	1.7
	 */
	public function batch($model)
	{
		$vars = $this->input->post->get('batch', array(), 'array');
		$cid  = $this->input->post->get('cid', array(), 'array');

		// Build an array of item contexts to check
		$contexts = array();

		$option = $this->extension ?? $this->option;

		foreach ($cid as $id)
		{
			// If we're coming from com_categories, we need to use extension vs. option
			$contexts[$id] = $option . '.' . $this->context . '.' . $id;
		}

		// Attempt to run the batch operation.
		if ($model->batch($vars, $cid, $contexts))
		{
			$this->setMessage(Text::_('JLIB_APPLICATION_SUCCESS_BATCH'));

			return true;
		}
		else
		{
			$this->setMessage(Text::sprintf('JLIB_APPLICATION_ERROR_BATCH_FAILED', $model->getError()), 'warning');

			return false;
		}
	}

	/**
	 * Method to cancel an edit.
	 *
	 * @param   string  $key  The name of the primary key of the URL variable.
	 *
	 * @return  boolean  True if access level checks pass, false otherwise.
	 *
	 * @since   1.6
	 */
	public function cancel($key = null)
	{
		Session::checkToken() or jexit(Text::_('JINVALID_TOKEN'));

		$model = $this->getModel();
		$table = $model->getTable();
		$context = "$this->option.edit.$this->context";

		if (empty($key))
		{
			$key = $table->getKeyName();
		}

		$recordId = $this->input->getInt($key);

		// Attempt to check-in the current record.
		if ($recordId && $table->hasField('checked_out') && $model->checkin($recordId) === false)
		{
			// Check-in failed, go back to the record and display a notice.
			$this->setMessage(Text::sprintf('JLIB_APPLICATION_ERROR_CHECKIN_FAILED', $model->getError()), 'error');

			$this->setRedirect(
				Route::_(
					'index.php?option=' . $this->option . '&view=' . $this->view_item
					. $this->getRedirectToItemAppend($recordId, $key), false
				)
			);

			return false;
		}

		// Clean the session data and redirect.
		$this->releaseEditId($context, $recordId);
		Factory::getApplication()->setUserState($context . '.data', null);

<<<<<<< HEAD
		$this->setRedirect(
			Route::_(
				'index.php?option=' . $this->option . '&view=' . $this->view_list
				. $this->getRedirectToListAppend(), false
			)
		);
=======
		$url = 'index.php?option=' . $this->option . '&view=' . $this->view_list
			. $this->getRedirectToListAppend();

		// Check if there is a return value
		$return = $this->input->get('return', null, 'base64');

		if (!is_null($return) && \JUri::isInternal(base64_decode($return)))
		{
			$url = base64_decode($return);
		}

		// Redirect to the list screen.
		$this->setRedirect(\JRoute::_($url, false));
>>>>>>> 41ab30cd

		return true;
	}

	/**
	 * Method to edit an existing record.
	 *
	 * @param   string  $key     The name of the primary key of the URL variable.
	 * @param   string  $urlVar  The name of the URL variable if different from the primary key
	 *                           (sometimes required to avoid router collisions).
	 *
	 * @return  boolean  True if access level check and checkout passes, false otherwise.
	 *
	 * @since   1.6
	 */
	public function edit($key = null, $urlVar = null)
	{
		// Do not cache the response to this, its a redirect, and mod_expires and google chrome browser bugs cache it forever!
		Factory::getApplication()->allowCache(false);

		$model = $this->getModel();
		$table = $model->getTable();
		$cid   = $this->input->post->get('cid', array(), 'array');
		$context = "$this->option.edit.$this->context";

		// Determine the name of the primary key for the data.
		if (empty($key))
		{
			$key = $table->getKeyName();
		}

		// To avoid data collisions the urlVar may be different from the primary key.
		if (empty($urlVar))
		{
			$urlVar = $key;
		}

		// Get the previous record id (if any) and the current record id.
		$recordId = (int) (count($cid) ? $cid[0] : $this->input->getInt($urlVar));
		$checkin = $table->hasField('checked_out');

		// Access check.
		if (!$this->allowEdit(array($key => $recordId), $key))
		{
			$this->setMessage(Text::_('JLIB_APPLICATION_ERROR_EDIT_NOT_PERMITTED'), 'error');

			$this->setRedirect(
				Route::_(
					'index.php?option=' . $this->option . '&view=' . $this->view_list
					. $this->getRedirectToListAppend(), false
				)
			);

			return false;
		}

		// Attempt to check-out the new record for editing and redirect.
		if ($checkin && !$model->checkout($recordId))
		{
			// Check-out failed, display a notice but allow the user to see the record.
			$this->setMessage(Text::sprintf('JLIB_APPLICATION_ERROR_CHECKOUT_FAILED', $model->getError()), 'error');

			$this->setRedirect(
				Route::_(
					'index.php?option=' . $this->option . '&view=' . $this->view_item
					. $this->getRedirectToItemAppend($recordId, $urlVar), false
				)
			);

			return false;
		}
		else
		{
			// Check-out succeeded, push the new record id into the session.
			$this->holdEditId($context, $recordId);
			Factory::getApplication()->setUserState($context . '.data', null);

			$this->setRedirect(
				Route::_(
					'index.php?option=' . $this->option . '&view=' . $this->view_item
					. $this->getRedirectToItemAppend($recordId, $urlVar), false
				)
			);

			return true;
		}
	}

	/**
	 * Method to get a model object, loading it if required.
	 *
	 * @param   string  $name    The model name. Optional.
	 * @param   string  $prefix  The class prefix. Optional.
	 * @param   array   $config  Configuration array for model. Optional.
	 *
	 * @return  BaseDatabaseModel  The model.
	 *
	 * @since   1.6
	 */
	public function getModel($name = '', $prefix = '', $config = array('ignore_request' => true))
	{
		if (empty($name))
		{
			$name = $this->context;
		}

		return parent::getModel($name, $prefix, $config);
	}

	/**
	 * Gets the URL arguments to append to an item redirect.
	 *
	 * @param   integer  $recordId  The primary key id for the item.
	 * @param   string   $urlVar    The name of the URL variable for the id.
	 *
	 * @return  string  The arguments to append to the redirect URL.
	 *
	 * @since   1.6
	 */
	protected function getRedirectToItemAppend($recordId = null, $urlVar = 'id')
	{
		$append = '';

		// Setup redirect info.
		if ($tmpl = $this->input->get('tmpl', '', 'string'))
		{
			$append .= '&tmpl=' . $tmpl;
		}

		if ($layout = $this->input->get('layout', 'edit', 'string'))
		{
			$append .= '&layout=' . $layout;
		}

		if ($forcedLanguage = $this->input->get('forcedLanguage', '', 'cmd'))
		{
			$append .= '&forcedLanguage=' . $forcedLanguage;
		}

		if ($recordId)
		{
			$append .= '&' . $urlVar . '=' . $recordId;
		}

		$return = $this->input->get('return', null, 'base64');

		if ($return)
		{
			$append .= '&return=' . $return;
		}

		return $append;
	}

	/**
	 * Gets the URL arguments to append to a list redirect.
	 *
	 * @return  string  The arguments to append to the redirect URL.
	 *
	 * @since   1.6
	 */
	protected function getRedirectToListAppend()
	{
		$append = '';

		// Setup redirect info.
		if ($tmpl = $this->input->get('tmpl', '', 'string'))
		{
			$append .= '&tmpl=' . $tmpl;
		}

		if ($forcedLanguage = $this->input->get('forcedLanguage', '', 'cmd'))
		{
			$append .= '&forcedLanguage=' . $forcedLanguage;
		}

		return $append;
	}

	/**
	 * Function that allows child controller access to model data
	 * after the data has been saved.
	 *
	 * @param   BaseDatabaseModel  $model      The data model object.
	 * @param   array              $validData  The validated data.
	 *
	 * @return  void
	 *
	 * @since   1.6
	 */
	protected function postSaveHook(BaseDatabaseModel $model, $validData = array())
	{
	}

	/**
	 * Method to load a row from version history
	 *
	 * @return  mixed  True if the record can be added, an error object if not.
	 *
	 * @since   3.2
	 */
	public function loadhistory()
	{
		$model = $this->getModel();
		$table = $model->getTable();
		$historyId = $this->input->getInt('version_id', null);

		if (!$model->loadhistory($historyId, $table))
		{
			$this->setMessage($model->getError(), 'error');

			$this->setRedirect(
				Route::_(
					'index.php?option=' . $this->option . '&view=' . $this->view_list
					. $this->getRedirectToListAppend(), false
				)
			);

			return false;
		}

		// Determine the name of the primary key for the data.
		if (empty($key))
		{
			$key = $table->getKeyName();
		}

		$recordId = $table->$key;

		// To avoid data collisions the urlVar may be different from the primary key.
		$urlVar = empty($this->urlVar) ? $key : $this->urlVar;

		// Access check.
		if (!$this->allowEdit(array($key => $recordId), $key))
		{
			$this->setMessage(Text::_('JLIB_APPLICATION_ERROR_EDIT_NOT_PERMITTED'), 'error');

			$this->setRedirect(
				Route::_(
					'index.php?option=' . $this->option . '&view=' . $this->view_list
					. $this->getRedirectToListAppend(), false
				)
			);
			$table->checkin();

			return false;
		}

		$table->store();
		$this->setRedirect(
			Route::_(
				'index.php?option=' . $this->option . '&view=' . $this->view_item
				. $this->getRedirectToItemAppend($recordId, $urlVar), false
			)
		);

		$this->setMessage(
			Text::sprintf(
				'JLIB_APPLICATION_SUCCESS_LOAD_HISTORY', $model->getState('save_date'), $model->getState('version_note')
			)
		);

		// Invoke the postSave method to allow for the child class to access the model.
		$this->postSaveHook($model);

		return true;
	}

	/**
	 * Method to save a record.
	 *
	 * @param   string  $key     The name of the primary key of the URL variable.
	 * @param   string  $urlVar  The name of the URL variable if different from the primary key (sometimes required to avoid router collisions).
	 *
	 * @return  boolean  True if successful, false otherwise.
	 *
	 * @since   1.6
	 */
	public function save($key = null, $urlVar = null)
	{
		// Check for request forgeries.
		Session::checkToken() or jexit(Text::_('JINVALID_TOKEN'));

		$app   = Factory::getApplication();
		$model = $this->getModel();
		$table = $model->getTable();
		$data  = $this->input->post->get('jform', array(), 'array');
		$checkin = $table->hasField('checked_out');
		$context = "$this->option.edit.$this->context";
		$task = $this->getTask();

		// Determine the name of the primary key for the data.
		if (empty($key))
		{
			$key = $table->getKeyName();
		}

		// To avoid data collisions the urlVar may be different from the primary key.
		if (empty($urlVar))
		{
			$urlVar = $key;
		}

		$recordId = $this->input->getInt($urlVar);

		// Populate the row id from the session.
		$data[$key] = $recordId;

		// The save2copy task needs to be handled slightly differently.
		if ($task === 'save2copy')
		{
			// Check-in the original row.
			if ($checkin && $model->checkin($data[$key]) === false)
			{
				// Check-in failed. Go back to the item and display a notice.
				$this->setMessage(Text::sprintf('JLIB_APPLICATION_ERROR_CHECKIN_FAILED', $model->getError()), 'error');

				$this->setRedirect(
					Route::_(
						'index.php?option=' . $this->option . '&view=' . $this->view_item
						. $this->getRedirectToItemAppend($recordId, $urlVar), false
					)
				);

				return false;
			}

			// Reset the ID, the multilingual associations and then treat the request as for Apply.
			$data[$key] = 0;
			$data['associations'] = array();
			$task = 'apply';
		}

		// Access check.
		if (!$this->allowSave($data, $key))
		{
			$this->setMessage(Text::_('JLIB_APPLICATION_ERROR_SAVE_NOT_PERMITTED'), 'error');

			$this->setRedirect(
				Route::_(
					'index.php?option=' . $this->option . '&view=' . $this->view_list
					. $this->getRedirectToListAppend(), false
				)
			);

			return false;
		}

		// Validate the posted data.
		// Sometimes the form needs some posted data, such as for plugins and modules.
		$form = $model->getForm($data, false);

		if (!$form)
		{
			$app->enqueueMessage($model->getError(), 'error');

			return false;
		}

		// Send an object which can be modified through the plugin event
		$objData = (object) $data;
		$app->triggerEvent(
			'onContentNormaliseRequestData',
			array($this->option . '.' . $this->context, $objData, $form)
		);
		$data = (array) $objData;

		// Test whether the data is valid.
		$validData = $model->validate($form, $data);

		// Check for validation errors.
		if ($validData === false)
		{
			// Get the validation messages.
			$errors = $model->getErrors();

			// Push up to three validation messages out to the user.
			for ($i = 0, $n = count($errors); $i < $n && $i < 3; $i++)
			{
				if ($errors[$i] instanceof \Exception)
				{
					$app->enqueueMessage($errors[$i]->getMessage(), 'warning');
				}
				else
				{
					$app->enqueueMessage($errors[$i], 'warning');
				}
			}

			// Save the data in the session.
			$app->setUserState($context . '.data', $data);

			// Redirect back to the edit screen.
			$this->setRedirect(
				Route::_(
					'index.php?option=' . $this->option . '&view=' . $this->view_item
					. $this->getRedirectToItemAppend($recordId, $urlVar), false
				)
			);

			return false;
		}

		if (!isset($validData['tags']))
		{
			$validData['tags'] = array();
		}

		// Attempt to save the data.
		if (!$model->save($validData))
		{
			// Save the data in the session.
			$app->setUserState($context . '.data', $validData);

			// Redirect back to the edit screen.
			$this->setMessage(Text::sprintf('JLIB_APPLICATION_ERROR_SAVE_FAILED', $model->getError()), 'error');

			$this->setRedirect(
				Route::_(
					'index.php?option=' . $this->option . '&view=' . $this->view_item
					. $this->getRedirectToItemAppend($recordId, $urlVar), false
				)
			);

			return false;
		}

		// Save succeeded, so check-in the record.
		if ($checkin && $model->checkin($validData[$key]) === false)
		{
			// Save the data in the session.
			$app->setUserState($context . '.data', $validData);

			// Check-in failed, so go back to the record and display a notice.
			$this->setMessage(Text::sprintf('JLIB_APPLICATION_ERROR_CHECKIN_FAILED', $model->getError()), 'error');

			$this->setRedirect(
				Route::_(
					'index.php?option=' . $this->option . '&view=' . $this->view_item
					. $this->getRedirectToItemAppend($recordId, $urlVar), false
				)
			);

			return false;
		}

		$langKey = $this->text_prefix . ($recordId === 0 && $app->isClient('site') ? '_SUBMIT' : '') . '_SAVE_SUCCESS';
		$prefix  = Factory::getLanguage()->hasKey($langKey) ? $this->text_prefix : 'JLIB_APPLICATION';

		$this->setMessage(Text::_($prefix . ($recordId === 0 && $app->isClient('site') ? '_SUBMIT' : '') . '_SAVE_SUCCESS'));

		// Redirect the user and adjust session state based on the chosen task.
		switch ($task)
		{
			case 'apply':
				// Set the record data in the session.
				$recordId = $model->getState($this->context . '.id');
				$this->holdEditId($context, $recordId);
				$app->setUserState($context . '.data', null);
				$model->checkout($recordId);

				// Redirect back to the edit screen.
				$this->setRedirect(
					Route::_(
						'index.php?option=' . $this->option . '&view=' . $this->view_item
						. $this->getRedirectToItemAppend($recordId, $urlVar), false
					)
				);
				break;

			case 'save2new':
				// Clear the record id and data from the session.
				$this->releaseEditId($context, $recordId);
				$app->setUserState($context . '.data', null);

				// Redirect back to the edit screen.
				$this->setRedirect(
					Route::_(
						'index.php?option=' . $this->option . '&view=' . $this->view_item
						. $this->getRedirectToItemAppend(null, $urlVar), false
					)
				);
				break;

			default:
				// Clear the record id and data from the session.
				$this->releaseEditId($context, $recordId);
				$app->setUserState($context . '.data', null);

				$url = 'index.php?option=' . $this->option . '&view=' . $this->view_list
					. $this->getRedirectToListAppend();

				// Check if there is a return value
				$return = $this->input->get('return', null, 'base64');

				if (!is_null($return) && Uri::isInternal(base64_decode($return)))
				{
					$url = base64_decode($return);
				}

				// Redirect to the list screen.
				$this->setRedirect(Route::_($url, false));
				break;
		}

		// Invoke the postSave method to allow for the child class to access the model.
		$this->postSaveHook($model, $validData);

		return true;
	}

	/**
	 * Method to reload a record.
	 *
	 * @param   string  $key     The name of the primary key of the URL variable.
	 * @param   string  $urlVar  The name of the URL variable if different from the primary key (sometimes required to avoid router collisions).
	 *
	 * @return  void
	 *
	 * @since   3.7.4
	 */
	public function reload($key = null, $urlVar = null)
	{
		// Check for request forgeries.
		Session::checkToken() or jexit(Text::_('JINVALID_TOKEN'));

		$app     = Factory::getApplication();
		$model   = $this->getModel();
		$data    = $this->input->post->get('jform', array(), 'array');

		// Determine the name of the primary key for the data.
		if (empty($key))
		{
			$key = $model->getTable()->getKeyName();
		}

		// To avoid data collisions the urlVar may be different from the primary key.
		if (empty($urlVar))
		{
			$urlVar = $key;
		}

		$recordId = $this->input->getInt($urlVar);

		// Populate the row id from the session.
		$data[$key] = $recordId;

		// Check if it is allowed to edit or create the data
		if (($recordId && !$this->allowEdit($data, $key)) || (!$recordId && !$this->allowAdd($data)))
		{
			$this->setRedirect(
				Route::_(
					'index.php?option=' . $this->option . '&view=' . $this->view_list
					. $this->getRedirectToListAppend(), false
				)
			);
			$this->redirect();
		}

		// The redirect url
		$redirectUrl = Route::_(
			'index.php?option=' . $this->option . '&view=' . $this->view_item .
			$this->getRedirectToItemAppend($recordId, $urlVar),
			false
		);

		// Validate the posted data.
		// Sometimes the form needs some posted data, such as for plugins and modules.
		$form = $model->getForm($data, false);

		if (!$form)
		{
			$app->enqueueMessage($model->getError(), 'error');

			$this->setRedirect($redirectUrl);
			$this->redirect();
		}

		// Save the data in the session.
		$app->setUserState($this->option . '.edit.' . $this->context . '.data', $form->filter($data));

		$this->setRedirect($redirectUrl);
		$this->redirect();
	}
}<|MERGE_RESOLUTION|>--- conflicted
+++ resolved
@@ -331,14 +331,6 @@
 		$this->releaseEditId($context, $recordId);
 		Factory::getApplication()->setUserState($context . '.data', null);
 
-<<<<<<< HEAD
-		$this->setRedirect(
-			Route::_(
-				'index.php?option=' . $this->option . '&view=' . $this->view_list
-				. $this->getRedirectToListAppend(), false
-			)
-		);
-=======
 		$url = 'index.php?option=' . $this->option . '&view=' . $this->view_list
 			. $this->getRedirectToListAppend();
 
@@ -351,8 +343,7 @@
 		}
 
 		// Redirect to the list screen.
-		$this->setRedirect(\JRoute::_($url, false));
->>>>>>> 41ab30cd
+		$this->setRedirect(Route::_($url, false));
 
 		return true;
 	}
