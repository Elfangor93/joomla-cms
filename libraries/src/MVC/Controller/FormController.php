<?php
/**
 * Joomla! Content Management System
 *
 * @copyright  Copyright (C) 2005 - 2019 Open Source Matters, Inc. All rights reserved.
 * @license    GNU General Public License version 2 or later; see LICENSE.txt
 */

namespace Joomla\CMS\MVC\Controller;

defined('JPATH_PLATFORM') or die;

use Joomla\CMS\Application\CMSApplication;
use Joomla\CMS\Component\ComponentHelper;
use Joomla\CMS\Factory;
use Joomla\CMS\Form\FormFactoryAwareInterface;
use Joomla\CMS\Form\FormFactoryAwareTrait;
use Joomla\CMS\Form\FormFactoryInterface;
use Joomla\CMS\Language\Text;
use Joomla\CMS\MVC\Factory\MVCFactoryInterface;
use Joomla\CMS\MVC\Model\BaseDatabaseModel;
use Joomla\CMS\Router\Route;
use Joomla\CMS\Session\Session;
use Joomla\CMS\Uri\Uri;

/**
 * Controller tailored to suit most form-based admin operations.
 *
 * @since  1.6
 * @todo   Add ability to set redirect manually to better cope with frontend usage.
 */
class FormController extends BaseController implements FormFactoryAwareInterface
{
	use FormFactoryAwareTrait;

	/**
	 * The context for storing internal data, e.g. record.
	 *
	 * @var    string
	 * @since  1.6
	 */
	protected $context;

	/**
	 * The URL option for the component.
	 *
	 * @var    string
	 * @since  1.6
	 */
	protected $option;

	/**
	 * The URL view item variable.
	 *
	 * @var    string
	 * @since  1.6
	 */
	protected $view_item;

	/**
	 * The URL view list variable.
	 *
	 * @var    string
	 * @since  1.6
	 */
	protected $view_list;

	/**
	 * The prefix to use with controller messages.
	 *
	 * @var    string
	 * @since  1.6
	 */
	protected $text_prefix;

	/**
	 * Constructor.
	 *
	 * @param   array                 $config       An optional associative array of configuration settings.
	 *                                              Recognized key values include 'name', 'default_task', 'model_path', and
	 *                                              'view_path' (this list is not meant to be comprehensive).
	 * @param   MVCFactoryInterface   $factory      The factory.
	 * @param   CMSApplication        $app          The JApplication for the dispatcher
	 * @param   \JInput               $input        Input
	 * @param   FormFactoryInterface  $formFactory  The form factory.
	 *
	 * @since   3.0
	 */
	public function __construct($config = array(), MVCFactoryInterface $factory = null, $app = null, $input = null,
		FormFactoryInterface $formFactory = null)
	{
		parent::__construct($config, $factory, $app, $input);

		// Guess the option as com_NameOfController
		if (empty($this->option))
		{
			$this->option = ComponentHelper::getComponentName($this, $this->getName());
		}

		// Guess the \JText message prefix. Defaults to the option.
		if (empty($this->text_prefix))
		{
			$this->text_prefix = strtoupper($this->option);
		}

		// Guess the context as the suffix, eg: OptionControllerContent.
		if (empty($this->context))
		{
			$r = null;

			$match = 'Controller';

			// If there is a namespace append a backslash
			if (strpos(get_class($this), '\\'))
			{
				$match .= '\\\\';
			}

			if (!preg_match('/(.*)' . $match . '(.*)/i', get_class($this), $r))
			{
				throw new \Exception(Text::_('JLIB_APPLICATION_ERROR_CONTROLLER_GET_NAME'), 500);
			}

			// Remove the backslashes and the suffix controller
			$this->context = str_replace(array('\\', 'controller'), '', strtolower($r[2]));
		}

		// Guess the item view as the context.
		if (empty($this->view_item))
		{
			$this->view_item = $this->context;
		}

		// Guess the list view as the plural of the item view.
		if (empty($this->view_list))
		{
			$this->view_list = \Joomla\String\Inflector::getInstance()->toPlural($this->view_item);
		}

		$this->setFormFactory($formFactory);

		// Apply, Save & New, and Save As copy should be standard on forms.
		$this->registerTask('apply', 'save');
		$this->registerTask('save2new', 'save');
		$this->registerTask('save2copy', 'save');
	}

	/**
	 * Method to add a new record.
	 *
	 * @return  boolean  True if the record can be added, false if not.
	 *
	 * @since   1.6
	 */
	public function add()
	{
		$context = "$this->option.edit.$this->context";

		// Access check.
		if (!$this->allowAdd())
		{
			// Set the internal error and also the redirect error.
			$this->setMessage(Text::_('JLIB_APPLICATION_ERROR_CREATE_RECORD_NOT_PERMITTED'), 'error');

			$this->setRedirect(
				Route::_(
					'index.php?option=' . $this->option . '&view=' . $this->view_list
					. $this->getRedirectToListAppend(), false
				)
			);

			return false;
		}

		// Clear the record edit information from the session.
		Factory::getApplication()->setUserState($context . '.data', null);

		// Redirect to the edit screen.
		$this->setRedirect(
			Route::_(
				'index.php?option=' . $this->option . '&view=' . $this->view_item
				. $this->getRedirectToItemAppend(), false
			)
		);

		return true;
	}

	/**
	 * Method to check if you can add a new record.
	 *
	 * Extended classes can override this if necessary.
	 *
	 * @param   array  $data  An array of input data.
	 *
	 * @return  boolean
	 *
	 * @since   1.6
	 */
	protected function allowAdd($data = array())
	{
		$user = Factory::getUser();

		return $user->authorise('core.create', $this->option) || count($user->getAuthorisedCategories($this->option, 'core.create'));
	}

	/**
	 * Method to check if you can edit an existing record.
	 *
	 * Extended classes can override this if necessary.
	 *
	 * @param   array   $data  An array of input data.
	 * @param   string  $key   The name of the key for the primary key; default is id.
	 *
	 * @return  boolean
	 *
	 * @since   1.6
	 */
	protected function allowEdit($data = array(), $key = 'id')
	{
		return Factory::getUser()->authorise('core.edit', $this->option);
	}

	/**
	 * Method to check if you can save a new or existing record.
	 *
	 * Extended classes can override this if necessary.
	 *
	 * @param   array   $data  An array of input data.
	 * @param   string  $key   The name of the key for the primary key.
	 *
	 * @return  boolean
	 *
	 * @since   1.6
	 */
	protected function allowSave($data, $key = 'id')
	{
		$recordId = $data[$key] ?? '0';

		if ($recordId)
		{
			return $this->allowEdit($data, $key);
		}
		else
		{
			return $this->allowAdd($data);
		}
	}

	/**
	 * Method to run batch operations.
	 *
	 * @param   BaseDatabaseModel  $model  The model of the component being processed.
	 *
	 * @return	boolean	 True if successful, false otherwise and internal error is set.
	 *
	 * @since	1.7
	 */
	public function batch($model)
	{
		$vars = $this->input->post->get('batch', array(), 'array');
		$cid  = $this->input->post->get('cid', array(), 'array');

		// Build an array of item contexts to check
		$contexts = array();

		$option = $this->extension ?? $this->option;

		foreach ($cid as $id)
		{
			// If we're coming from com_categories, we need to use extension vs. option
			$contexts[$id] = $option . '.' . $this->context . '.' . $id;
		}

		// Attempt to run the batch operation.
		if ($model->batch($vars, $cid, $contexts))
		{
			$this->setMessage(Text::_('JLIB_APPLICATION_SUCCESS_BATCH'));

			return true;
		}
		else
		{
			$this->setMessage(Text::sprintf('JLIB_APPLICATION_ERROR_BATCH_FAILED', $model->getError()), 'warning');

			return false;
		}
	}

	/**
	 * Method to cancel an edit.
	 *
	 * @param   string  $key  The name of the primary key of the URL variable.
	 *
	 * @return  boolean  True if access level checks pass, false otherwise.
	 *
	 * @since   1.6
	 */
	public function cancel($key = null)
	{
		Session::checkToken() or jexit(Text::_('JINVALID_TOKEN'));

		$model = $this->getModel();
		$table = $model->getTable();
		$context = "$this->option.edit.$this->context";

		if (empty($key))
		{
			$key = $table->getKeyName();
		}

		$recordId = $this->input->getInt($key);

		// Attempt to check-in the current record.
		if ($recordId && $table->hasField('checked_out') && $model->checkin($recordId) === false)
		{
			// Check-in failed, go back to the record and display a notice.
			$this->setMessage(Text::sprintf('JLIB_APPLICATION_ERROR_CHECKIN_FAILED', $model->getError()), 'error');

			$this->setRedirect(
				Route::_(
					'index.php?option=' . $this->option . '&view=' . $this->view_item
					. $this->getRedirectToItemAppend($recordId, $key), false
				)
			);

			return false;
		}

		// Clean the session data and redirect.
		$this->releaseEditId($context, $recordId);
		Factory::getApplication()->setUserState($context . '.data', null);

		$url = 'index.php?option=' . $this->option . '&view=' . $this->view_list
			. $this->getRedirectToListAppend();

		// Check if there is a return value
		$return = $this->input->get('return', null, 'base64');

		if (!is_null($return) && \JUri::isInternal(base64_decode($return)))
		{
			$url = base64_decode($return);
		}

		// Redirect to the list screen.
<<<<<<< HEAD
		$this->setRedirect(Route::_($url, false));
=======
		$this->setRedirect(\JRoute::_($url, false));
>>>>>>> bad96124

		return true;
	}

	/**
	 * Method to edit an existing record.
	 *
	 * @param   string  $key     The name of the primary key of the URL variable.
	 * @param   string  $urlVar  The name of the URL variable if different from the primary key
	 *                           (sometimes required to avoid router collisions).
	 *
	 * @return  boolean  True if access level check and checkout passes, false otherwise.
	 *
	 * @since   1.6
	 */
	public function edit($key = null, $urlVar = null)
	{
		// Do not cache the response to this, its a redirect, and mod_expires and google chrome browser bugs cache it forever!
		Factory::getApplication()->allowCache(false);

		$model = $this->getModel();
		$table = $model->getTable();
		$cid   = $this->input->post->get('cid', array(), 'array');
		$context = "$this->option.edit.$this->context";

		// Determine the name of the primary key for the data.
		if (empty($key))
		{
			$key = $table->getKeyName();
		}

		// To avoid data collisions the urlVar may be different from the primary key.
		if (empty($urlVar))
		{
			$urlVar = $key;
		}

		// Get the previous record id (if any) and the current record id.
		$recordId = (int) (count($cid) ? $cid[0] : $this->input->getInt($urlVar));
		$checkin = $table->hasField('checked_out');

		// Access check.
		if (!$this->allowEdit(array($key => $recordId), $key))
		{
			$this->setMessage(Text::_('JLIB_APPLICATION_ERROR_EDIT_NOT_PERMITTED'), 'error');

			$this->setRedirect(
				Route::_(
					'index.php?option=' . $this->option . '&view=' . $this->view_list
					. $this->getRedirectToListAppend(), false
				)
			);

			return false;
		}

		// Attempt to check-out the new record for editing and redirect.
		if ($checkin && !$model->checkout($recordId))
		{
			// Check-out failed, display a notice but allow the user to see the record.
			$this->setMessage(Text::sprintf('JLIB_APPLICATION_ERROR_CHECKOUT_FAILED', $model->getError()), 'error');

			$this->setRedirect(
				Route::_(
					'index.php?option=' . $this->option . '&view=' . $this->view_item
					. $this->getRedirectToItemAppend($recordId, $urlVar), false
				)
			);

			return false;
		}
		else
		{
			// Check-out succeeded, push the new record id into the session.
			$this->holdEditId($context, $recordId);
			Factory::getApplication()->setUserState($context . '.data', null);

			$this->setRedirect(
				Route::_(
					'index.php?option=' . $this->option . '&view=' . $this->view_item
					. $this->getRedirectToItemAppend($recordId, $urlVar), false
				)
			);

			return true;
		}
	}

	/**
	 * Method to get a model object, loading it if required.
	 *
	 * @param   string  $name    The model name. Optional.
	 * @param   string  $prefix  The class prefix. Optional.
	 * @param   array   $config  Configuration array for model. Optional.
	 *
	 * @return  BaseDatabaseModel  The model.
	 *
	 * @since   1.6
	 */
	public function getModel($name = '', $prefix = '', $config = array('ignore_request' => true))
	{
		if (empty($name))
		{
			$name = $this->context;
		}

		return parent::getModel($name, $prefix, $config);
	}

	/**
	 * Gets the URL arguments to append to an item redirect.
	 *
	 * @param   integer  $recordId  The primary key id for the item.
	 * @param   string   $urlVar    The name of the URL variable for the id.
	 *
	 * @return  string  The arguments to append to the redirect URL.
	 *
	 * @since   1.6
	 */
	protected function getRedirectToItemAppend($recordId = null, $urlVar = 'id')
	{
		$append = '';

		// Setup redirect info.
		if ($tmpl = $this->input->get('tmpl', '', 'string'))
		{
			$append .= '&tmpl=' . $tmpl;
		}

		if ($layout = $this->input->get('layout', 'edit', 'string'))
		{
			$append .= '&layout=' . $layout;
		}

		if ($forcedLanguage = $this->input->get('forcedLanguage', '', 'cmd'))
		{
			$append .= '&forcedLanguage=' . $forcedLanguage;
		}

		if ($recordId)
		{
			$append .= '&' . $urlVar . '=' . $recordId;
		}

		$return = $this->input->get('return', null, 'base64');

		if ($return)
		{
			$append .= '&return=' . $return;
		}

		return $append;
	}

	/**
	 * Gets the URL arguments to append to a list redirect.
	 *
	 * @return  string  The arguments to append to the redirect URL.
	 *
	 * @since   1.6
	 */
	protected function getRedirectToListAppend()
	{
		$append = '';

		// Setup redirect info.
		if ($tmpl = $this->input->get('tmpl', '', 'string'))
		{
			$append .= '&tmpl=' . $tmpl;
		}

		if ($forcedLanguage = $this->input->get('forcedLanguage', '', 'cmd'))
		{
			$append .= '&forcedLanguage=' . $forcedLanguage;
		}

		return $append;
	}

	/**
	 * Function that allows child controller access to model data
	 * after the data has been saved.
	 *
	 * @param   BaseDatabaseModel  $model      The data model object.
	 * @param   array              $validData  The validated data.
	 *
	 * @return  void
	 *
	 * @since   1.6
	 */
	protected function postSaveHook(BaseDatabaseModel $model, $validData = array())
	{
	}

	/**
	 * Method to load a row from version history
	 *
	 * @return  mixed  True if the record can be added, an error object if not.
	 *
	 * @since   3.2
	 */
	public function loadhistory()
	{
		$model = $this->getModel();
		$table = $model->getTable();
		$historyId = $this->input->getInt('version_id', null);

		if (!$model->loadhistory($historyId, $table))
		{
			$this->setMessage($model->getError(), 'error');

			$this->setRedirect(
				Route::_(
					'index.php?option=' . $this->option . '&view=' . $this->view_list
					. $this->getRedirectToListAppend(), false
				)
			);

			return false;
		}

		// Determine the name of the primary key for the data.
		if (empty($key))
		{
			$key = $table->getKeyName();
		}

		$recordId = $table->$key;

		// To avoid data collisions the urlVar may be different from the primary key.
		$urlVar = empty($this->urlVar) ? $key : $this->urlVar;

		// Access check.
		if (!$this->allowEdit(array($key => $recordId), $key))
		{
			$this->setMessage(Text::_('JLIB_APPLICATION_ERROR_EDIT_NOT_PERMITTED'), 'error');

			$this->setRedirect(
				Route::_(
					'index.php?option=' . $this->option . '&view=' . $this->view_list
					. $this->getRedirectToListAppend(), false
				)
			);
			$table->checkin();

			return false;
		}

		$table->store();
		$this->setRedirect(
			Route::_(
				'index.php?option=' . $this->option . '&view=' . $this->view_item
				. $this->getRedirectToItemAppend($recordId, $urlVar), false
			)
		);

		$this->setMessage(
			Text::sprintf(
				'JLIB_APPLICATION_SUCCESS_LOAD_HISTORY', $model->getState('save_date'), $model->getState('version_note')
			)
		);

		// Invoke the postSave method to allow for the child class to access the model.
		$this->postSaveHook($model);

		return true;
	}

	/**
	 * Method to save a record.
	 *
	 * @param   string  $key     The name of the primary key of the URL variable.
	 * @param   string  $urlVar  The name of the URL variable if different from the primary key (sometimes required to avoid router collisions).
	 *
	 * @return  boolean  True if successful, false otherwise.
	 *
	 * @since   1.6
	 */
	public function save($key = null, $urlVar = null)
	{
		// Check for request forgeries.
		Session::checkToken() or jexit(Text::_('JINVALID_TOKEN'));

		$app   = Factory::getApplication();
		$model = $this->getModel();
		$table = $model->getTable();
		$data  = $this->input->post->get('jform', array(), 'array');
		$checkin = $table->hasField('checked_out');
		$context = "$this->option.edit.$this->context";
		$task = $this->getTask();

		// Determine the name of the primary key for the data.
		if (empty($key))
		{
			$key = $table->getKeyName();
		}

		// To avoid data collisions the urlVar may be different from the primary key.
		if (empty($urlVar))
		{
			$urlVar = $key;
		}

		$recordId = $this->input->getInt($urlVar);

		// Populate the row id from the session.
		$data[$key] = $recordId;

		// The save2copy task needs to be handled slightly differently.
		if ($task === 'save2copy')
		{
			// Check-in the original row.
			if ($checkin && $model->checkin($data[$key]) === false)
			{
				// Check-in failed. Go back to the item and display a notice.
				$this->setMessage(Text::sprintf('JLIB_APPLICATION_ERROR_CHECKIN_FAILED', $model->getError()), 'error');

				$this->setRedirect(
					Route::_(
						'index.php?option=' . $this->option . '&view=' . $this->view_item
						. $this->getRedirectToItemAppend($recordId, $urlVar), false
					)
				);

				return false;
			}

			// Reset the ID, the multilingual associations and then treat the request as for Apply.
			$data[$key] = 0;
			$data['associations'] = array();
			$task = 'apply';
		}

		// Access check.
		if (!$this->allowSave($data, $key))
		{
			$this->setMessage(Text::_('JLIB_APPLICATION_ERROR_SAVE_NOT_PERMITTED'), 'error');

			$this->setRedirect(
				Route::_(
					'index.php?option=' . $this->option . '&view=' . $this->view_list
					. $this->getRedirectToListAppend(), false
				)
			);

			return false;
		}

		// Validate the posted data.
		// Sometimes the form needs some posted data, such as for plugins and modules.
		$form = $model->getForm($data, false);

		if (!$form)
		{
			$app->enqueueMessage($model->getError(), 'error');

			return false;
		}

		// Send an object which can be modified through the plugin event
		$objData = (object) $data;
		$app->triggerEvent(
			'onContentNormaliseRequestData',
			array($this->option . '.' . $this->context, $objData, $form)
		);
		$data = (array) $objData;

		// Test whether the data is valid.
		$validData = $model->validate($form, $data);

		// Check for validation errors.
		if ($validData === false)
		{
			// Get the validation messages.
			$errors = $model->getErrors();

			// Push up to three validation messages out to the user.
			for ($i = 0, $n = count($errors); $i < $n && $i < 3; $i++)
			{
				if ($errors[$i] instanceof \Exception)
				{
					$app->enqueueMessage($errors[$i]->getMessage(), 'warning');
				}
				else
				{
					$app->enqueueMessage($errors[$i], 'warning');
				}
			}

			// Save the data in the session.
			$app->setUserState($context . '.data', $data);

			// Redirect back to the edit screen.
			$this->setRedirect(
				Route::_(
					'index.php?option=' . $this->option . '&view=' . $this->view_item
					. $this->getRedirectToItemAppend($recordId, $urlVar), false
				)
			);

			return false;
		}

		if (!isset($validData['tags']))
		{
			$validData['tags'] = array();
		}

		// Attempt to save the data.
		if (!$model->save($validData))
		{
			// Save the data in the session.
			$app->setUserState($context . '.data', $validData);

			// Redirect back to the edit screen.
			$this->setMessage(Text::sprintf('JLIB_APPLICATION_ERROR_SAVE_FAILED', $model->getError()), 'error');

			$this->setRedirect(
				Route::_(
					'index.php?option=' . $this->option . '&view=' . $this->view_item
					. $this->getRedirectToItemAppend($recordId, $urlVar), false
				)
			);

			return false;
		}

		// Save succeeded, so check-in the record.
		if ($checkin && $model->checkin($validData[$key]) === false)
		{
			// Save the data in the session.
			$app->setUserState($context . '.data', $validData);

			// Check-in failed, so go back to the record and display a notice.
			$this->setMessage(Text::sprintf('JLIB_APPLICATION_ERROR_CHECKIN_FAILED', $model->getError()), 'error');

			$this->setRedirect(
				Route::_(
					'index.php?option=' . $this->option . '&view=' . $this->view_item
					. $this->getRedirectToItemAppend($recordId, $urlVar), false
				)
			);

			return false;
		}

		$langKey = $this->text_prefix . ($recordId === 0 && $app->isClient('site') ? '_SUBMIT' : '') . '_SAVE_SUCCESS';
		$prefix  = Factory::getLanguage()->hasKey($langKey) ? $this->text_prefix : 'JLIB_APPLICATION';

		$this->setMessage(Text::_($prefix . ($recordId === 0 && $app->isClient('site') ? '_SUBMIT' : '') . '_SAVE_SUCCESS'));

		// Redirect the user and adjust session state based on the chosen task.
		switch ($task)
		{
			case 'apply':
				// Set the record data in the session.
				$recordId = $model->getState($this->context . '.id');
				$this->holdEditId($context, $recordId);
				$app->setUserState($context . '.data', null);
				$model->checkout($recordId);

				// Redirect back to the edit screen.
				$this->setRedirect(
					Route::_(
						'index.php?option=' . $this->option . '&view=' . $this->view_item
						. $this->getRedirectToItemAppend($recordId, $urlVar), false
					)
				);
				break;

			case 'save2new':
				// Clear the record id and data from the session.
				$this->releaseEditId($context, $recordId);
				$app->setUserState($context . '.data', null);

				// Redirect back to the edit screen.
				$this->setRedirect(
					Route::_(
						'index.php?option=' . $this->option . '&view=' . $this->view_item
						. $this->getRedirectToItemAppend(null, $urlVar), false
					)
				);
				break;

			default:
				// Clear the record id and data from the session.
				$this->releaseEditId($context, $recordId);
				$app->setUserState($context . '.data', null);

				$url = 'index.php?option=' . $this->option . '&view=' . $this->view_list
					. $this->getRedirectToListAppend();

				// Check if there is a return value
				$return = $this->input->get('return', null, 'base64');

				if (!is_null($return) && Uri::isInternal(base64_decode($return)))
				{
					$url = base64_decode($return);
				}

				// Redirect to the list screen.
				$this->setRedirect(Route::_($url, false));
				break;
		}

		// Invoke the postSave method to allow for the child class to access the model.
		$this->postSaveHook($model, $validData);

		return true;
	}

	/**
	 * Method to reload a record.
	 *
	 * @param   string  $key     The name of the primary key of the URL variable.
	 * @param   string  $urlVar  The name of the URL variable if different from the primary key (sometimes required to avoid router collisions).
	 *
	 * @return  void
	 *
	 * @since   3.7.4
	 */
	public function reload($key = null, $urlVar = null)
	{
		// Check for request forgeries.
		Session::checkToken() or jexit(Text::_('JINVALID_TOKEN'));

		$app     = Factory::getApplication();
		$model   = $this->getModel();
		$data    = $this->input->post->get('jform', array(), 'array');

		// Determine the name of the primary key for the data.
		if (empty($key))
		{
			$key = $model->getTable()->getKeyName();
		}

		// To avoid data collisions the urlVar may be different from the primary key.
		if (empty($urlVar))
		{
			$urlVar = $key;
		}

		$recordId = $this->input->getInt($urlVar);

		// Populate the row id from the session.
		$data[$key] = $recordId;

		// Check if it is allowed to edit or create the data
		if (($recordId && !$this->allowEdit($data, $key)) || (!$recordId && !$this->allowAdd($data)))
		{
			$this->setRedirect(
				Route::_(
					'index.php?option=' . $this->option . '&view=' . $this->view_list
					. $this->getRedirectToListAppend(), false
				)
			);
			$this->redirect();
		}

		// The redirect url
		$redirectUrl = Route::_(
			'index.php?option=' . $this->option . '&view=' . $this->view_item .
			$this->getRedirectToItemAppend($recordId, $urlVar),
			false
		);

		// Validate the posted data.
		// Sometimes the form needs some posted data, such as for plugins and modules.
		$form = $model->getForm($data, false);

		if (!$form)
		{
			$app->enqueueMessage($model->getError(), 'error');

			$this->setRedirect($redirectUrl);
			$this->redirect();
		}

		// Save the data in the session.
		$app->setUserState($this->option . '.edit.' . $this->context . '.data', $form->filter($data));

		$this->setRedirect($redirectUrl);
		$this->redirect();
	}

	/**
	 * Load item to edit associations in com_associations
	 *
	 * @return  void
	 *
<<<<<<< HEAD
	 * @since   __DEPLOY_VERSION__
=======
	 * @since   3.9.0
>>>>>>> bad96124
	 */
	public function editAssociations()
	{
		// Initialise variables.
		$app   = \JFactory::getApplication();
		$input = $app->input;
		$model = $this->getModel();

		$data = $input->get('jform', array(), 'array');
		$model->editAssociations($data);
	}
}<|MERGE_RESOLUTION|>--- conflicted
+++ resolved
@@ -343,11 +343,7 @@
 		}
 
 		// Redirect to the list screen.
-<<<<<<< HEAD
 		$this->setRedirect(Route::_($url, false));
-=======
-		$this->setRedirect(\JRoute::_($url, false));
->>>>>>> bad96124
 
 		return true;
 	}
@@ -938,11 +934,7 @@
 	 *
 	 * @return  void
 	 *
-<<<<<<< HEAD
-	 * @since   __DEPLOY_VERSION__
-=======
 	 * @since   3.9.0
->>>>>>> bad96124
 	 */
 	public function editAssociations()
 	{
