--- conflicted
+++ resolved
@@ -27,11 +27,8 @@
 use Joomla\CMS\User\CurrentUserInterface;
 use Joomla\Event\DispatcherAwareInterface;
 use Joomla\Event\DispatcherAwareTrait;
-<<<<<<< HEAD
+use Joomla\Event\DispatcherInterface;
 use Joomla\Filesystem\Path;
-=======
-use Joomla\Event\DispatcherInterface;
->>>>>>> f8edd2fa
 use Joomla\Input\Input;
 
 // phpcs:disable PSR1.Files.SideEffects
@@ -1085,7 +1082,6 @@
     }
 
     /**
-<<<<<<< HEAD
      * Method to set the View Models
      *
      * This function is provided as a default implementation,
@@ -1112,7 +1108,9 @@
             // Push the model into the view (as default)
             $view->setModel($model, true);
         }
-=======
+    }
+
+    /**
      * Get the event dispatcher.
      *
      * The override was made to keep a backward compatibility for legacy component.
@@ -1135,6 +1133,5 @@
         }
 
         return $this->dispatcher;
->>>>>>> f8edd2fa
     }
 }