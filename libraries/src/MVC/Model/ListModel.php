--- conflicted
+++ resolved
@@ -66,11 +66,7 @@
 	 * The cache ID used when last populating $this->query
 	 *
 	 * @var   null|string
-<<<<<<< HEAD
-	 * @since 4.0.5
-=======
 	 * @since 3.10.4
->>>>>>> 8bcefc93
 	 */
 	protected $lastQueryStoreId = null;
 
