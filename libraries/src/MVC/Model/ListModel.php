<?php

/**
 * Joomla! Content Management System
 *
 * @copyright  (C) 2009 Open Source Matters, Inc. <https://www.joomla.org>
 * @license    GNU General Public License version 2 or later; see LICENSE.txt
 */

namespace Joomla\CMS\MVC\Model;

use Exception;
use Joomla\CMS\Factory;
use Joomla\CMS\Filter\InputFilter;
use Joomla\CMS\Form\Form;
use Joomla\CMS\Form\FormFactoryAwareInterface;
use Joomla\CMS\Form\FormFactoryAwareTrait;
use Joomla\CMS\MVC\Factory\MVCFactoryInterface;
use Joomla\CMS\Pagination\Pagination;
use Joomla\Database\DatabaseQuery;

// phpcs:disable PSR1.Files.SideEffects
\defined('JPATH_PLATFORM') or die;
// phpcs:enable PSR1.Files.SideEffects

/**
 * Model class for handling lists of items.
 *
 * @since  1.6
 */
class ListModel extends BaseDatabaseModel implements FormFactoryAwareInterface, ListModelInterface
{
    use FormBehaviorTrait;
    use FormFactoryAwareTrait;

    /**
     * Internal memory based cache array of data.
     *
     * @var    array
     * @since  1.6
     */
    protected $cache = [];

    /**
     * Context string for the model type.  This is used to handle uniqueness
     * when dealing with the getStoreId() method and caching data structures.
     *
     * @var    string
     * @since  1.6
     */
    protected $context = null;

    /**
     * Valid filter fields or ordering.
     *
     * @var    array
     * @since  1.6
     */
    protected $filter_fields = [];

    /**
     * An internal cache for the last query used.
     *
     * @var    DatabaseQuery[]
     * @since  1.6
     */
    protected $query = [];

    /**
     * The cache ID used when last populating $this->query
     *
     * @var   null|string
     * @since 3.10.4
     */
    protected $lastQueryStoreId = null;

    /**
     * Name of the filter form to load
     *
     * @var    string
     * @since  3.2
     */
    protected $filterFormName = null;

    /**
     * Associated HTML form
     *
     * @var    string
     * @since  3.2
     */
    protected $htmlFormName = 'adminForm';

    /**
     * A list of filter variables to not merge into the model's state
     *
     * @var        array
     * @since      3.4.5
     * @deprecated 4.0.0 use $filterForbiddenList instead
     */
    protected $filterBlacklist = [];

    /**
     * A list of forbidden filter variables to not merge into the model's state
     *
     * @var    array
     * @since  4.0.0
     */
    protected $filterForbiddenList = [];

    /**
     * A list of forbidden variables to not merge into the model's state
     *
     * @var        array
     * @since      3.4.5
     * @deprecated 4.0.0 use $listForbiddenList instead
     */
    protected $listBlacklist = ['select'];

    /**
     * A list of forbidden variables to not merge into the model's state
     *
     * @var    array
     * @since  4.0.0
     */
    protected $listForbiddenList = ['select'];

    /**
     * Constructor
     *
     * @param   array                $config   An array of configuration options (name, state, dbo, table_path, ignore_request).
     * @param   MVCFactoryInterface  $factory  The factory.
     *
     * @since   1.6
     * @throws  Exception
     */
    public function __construct($config = [], MVCFactoryInterface $factory = null)
    {
        parent::__construct($config, $factory);

        // Add the ordering filtering fields allowed list.
        if (isset($config['filter_fields'])) {
            $this->filter_fields = $config['filter_fields'];
        }

        // Guess the context as Option.ModelName.
        if (empty($this->context)) {
            $this->context = strtolower($this->option . '.' . $this->getName());
        }

        // @deprecated in 4.0 remove in Joomla 5.0
        if (!empty($this->filterBlacklist)) {
            $this->filterForbiddenList = array_merge($this->filterBlacklist, $this->filterForbiddenList);
        }

        // @deprecated in 4.0 remove in Joomla 5.0
        if (!empty($this->listBlacklist)) {
            $this->listForbiddenList = array_merge($this->listBlacklist, $this->listForbiddenList);
        }
    }

    /**
     * Provide a query to be used to evaluate if this is an Empty State, can be overridden in the model to provide granular control.
     *
     * @return DatabaseQuery
     *
     * @since 4.0.0
     */
    protected function getEmptyStateQuery()
    {
        $query = clone $this->_getListQuery();

        if ($query instanceof DatabaseQuery) {
            $query->clear('bounded')
                ->clear('group')
                ->clear('having')
                ->clear('join')
                ->clear('values')
                ->clear('where');
        }

        return $query;
    }

    /**
     * Is this an empty state, I.e: no items of this type regardless of the searched for states.
     *
     * @return boolean
     *
     * @throws Exception
     *
     * @since 4.0.0
     */
    public function getIsEmptyState(): bool
    {
        return $this->_getListCount($this->getEmptyStateQuery()) === 0;
    }

    /**
     * Method to cache the last query constructed.
     *
     * This method ensures that the query is constructed only once for a given state of the model.
     *
     * @return  DatabaseQuery  A DatabaseQuery object
     *
     * @since   1.6
     */
    protected function _getListQuery()
    {
        // Compute the current store id.
        $currentStoreId = $this->getStoreId();

        // If the last store id is different from the current, refresh the query.
        if ($this->lastQueryStoreId !== $currentStoreId || empty($this->query)) {
            $this->lastQueryStoreId = $currentStoreId;
            $this->query            = $this->getListQuery();
        }

        return $this->query;
    }

    /**
     * Function to get the active filters
     *
     * @return  array  Associative array in the format: array('filter_published' => 0)
     *
     * @since   3.2
     */
    public function getActiveFilters()
    {
        $activeFilters = [];

        if (!empty($this->filter_fields)) {
            foreach ($this->filter_fields as $filter) {
                $filterName = 'filter.' . $filter;

                if (property_exists($this->state, $filterName) && (!empty($this->state->{$filterName}) || is_numeric($this->state->{$filterName}))) {
                    $activeFilters[$filter] = $this->state->get($filterName);
                }
            }
        }

        return $activeFilters;
    }

    /**
     * Method to get an array of data items.
     *
     * @return  mixed  An array of data items on success, false on failure.
     *
     * @since   1.6
     */
    public function getItems()
    {
        // Get a storage key.
        $store = $this->getStoreId();

        // Try to load the data from internal storage.
        if (isset($this->cache[$store])) {
            return $this->cache[$store];
        }

        try {
            // Load the list items and add the items to the internal cache.
            $this->cache[$store] = $this->_getList($this->_getListQuery(), $this->getStart(), $this->getState('list.limit'));
        } catch (\RuntimeException $e) {
            $this->setError($e->getMessage());

            return false;
        }

        return $this->cache[$store];
    }

    /**
     * Method to get a DatabaseQuery object for retrieving the data set from a database.
     *
     * @return  DatabaseQuery  A DatabaseQuery object to retrieve the data set.
     *
     * @since   1.6
     */
    protected function getListQuery()
    {
        return $this->getDbo()->getQuery(true);
    }

    /**
     * Method to get a \JPagination object for the data set.
     *
     * @return  Pagination  A Pagination object for the data set.
     *
     * @since   1.6
     */
    public function getPagination()
    {
        // Get a storage key.
        $store = $this->getStoreId('getPagination');

        // Try to load the data from internal storage.
        if (isset($this->cache[$store])) {
            return $this->cache[$store];
        }

        $limit = (int) $this->getState('list.limit') - (int) $this->getState('list.links');

        // Create the pagination object and add the object to the internal cache.
        $this->cache[$store] = new Pagination($this->getTotal(), $this->getStart(), $limit);

        return $this->cache[$store];
    }

    /**
     * Method to get a store id based on the model configuration state.
     *
     * This is necessary because the model is used by the component and
     * different modules that might need different sets of data or different
     * ordering requirements.
     *
     * @param   string  $id  An identifier string to generate the store id.
     *
     * @return  string  A store id.
     *
     * @since   1.6
     */
    protected function getStoreId($id = '')
    {
        // Add the list state to the store id.
        $id .= ':' . $this->getState('list.start');
        $id .= ':' . $this->getState('list.limit');
        $id .= ':' . $this->getState('list.ordering');
        $id .= ':' . $this->getState('list.direction');

        return md5($this->context . ':' . $id);
    }

    /**
     * Method to get the total number of items for the data set.
     *
     * @return  integer  The total number of items available in the data set.
     *
     * @since   1.6
     */
    public function getTotal()
    {
        // Get a storage key.
        $store = $this->getStoreId('getTotal');

        // Try to load the data from internal storage.
        if (isset($this->cache[$store])) {
            return $this->cache[$store];
        }

        try {
            // Load the total and add the total to the internal cache.
            $this->cache[$store] = (int) $this->_getListCount($this->_getListQuery());
        } catch (\RuntimeException $e) {
            $this->setError($e->getMessage());

            return false;
        }

        return $this->cache[$store];
    }

    /**
     * Method to get the starting number of items for the data set.
     *
     * @return  integer  The starting number of items available in the data set.
     *
     * @since   1.6
     */
    public function getStart()
    {
        $store = $this->getStoreId('getstart');

        // Try to load the data from internal storage.
        if (isset($this->cache[$store])) {
            return $this->cache[$store];
        }

        $start = $this->getState('list.start');

        if ($start > 0) {
            $limit = $this->getState('list.limit');
            $total = $this->getTotal();

            if ($start > $total - $limit) {
                $start = max(0, (int) (ceil($total / $limit) - 1) * $limit);
            }
        }

        // Add the total to the internal cache.
        $this->cache[$store] = $start;

        return $this->cache[$store];
    }

    /**
     * Get the filter form
     *
     * @param   array    $data      data
     * @param   boolean  $loadData  load current data
     *
     * @return  Form|null  The \JForm object or null if the form can't be found
     *
     * @since   3.2
     */
    public function getFilterForm($data = [], $loadData = true)
    {
        // Try to locate the filter form automatically. Example: ContentModelArticles => "filter_articles"
        if (empty($this->filterFormName)) {
            $classNameParts = explode('Model', \get_called_class());

            if (\count($classNameParts) >= 2) {
                $this->filterFormName = 'filter_' . str_replace('\\', '', strtolower($classNameParts[1]));
            }
        }

        if (empty($this->filterFormName)) {
            return null;
        }

        try {
            // Get the form.
            return $this->loadForm($this->context . '.filter', $this->filterFormName, ['control' => '', 'load_data' => $loadData]);
        } catch (\RuntimeException $e) {
        }

        return null;
    }

    /**
     * Method to get the data that should be injected in the form.
     *
     * @return  mixed   The data for the form.
     *
     * @since   3.2
     */
    protected function loadFormData()
    {
        // Check the session for previously entered form data.
        $data = Factory::getApplication()->getUserState($this->context, new \stdClass());

        // Pre-fill the list options
        if (!property_exists($data, 'list')) {
            $data->list = [
                'direction' => $this->getState('list.direction'),
                'limit'     => $this->getState('list.limit'),
                'ordering'  => $this->getState('list.ordering'),
                'start'     => $this->getState('list.start'),
            ];
        }

        return $data;
    }

    /**
     * Method to auto-populate the model state.
     *
     * This method should only be called once per instantiation and is designed
     * to be called on the first call to the getState() method unless the model
     * configuration flag to ignore the request is set.
     *
     * Note. Calling getState in this method will result in recursion.
     *
     * @param   string  $ordering   An optional ordering field.
     * @param   string  $direction  An optional direction (asc|desc).
     *
     * @return  void
     *
     * @since   1.6
     */
    protected function populateState($ordering = null, $direction = null)
    {
        // If the context is set, assume that stateful lists are used.
        if ($this->context) {
            $app         = Factory::getApplication();
            $inputFilter = InputFilter::getInstance();

            // Receive & set filters
            if ($filters = $app->getUserStateFromRequest($this->context . '.filter', 'filter', [], 'array')) {
                foreach ($filters as $name => $value) {
                    // Exclude if forbidden
                    if (!\in_array($name, $this->filterForbiddenList)) {
                        $this->setState('filter.' . $name, $value);
                    }
                }
            }

            $limit = 0;

            // Receive & set list options
            if ($list = $app->getUserStateFromRequest($this->context . '.list', 'list', [], 'array')) {
                foreach ($list as $name => $value) {
                    // Exclude if forbidden
                    if (!\in_array($name, $this->listForbiddenList)) {
                        // Extra validations
                        switch ($name) {
                            case 'fullordering':
                                $orderingParts = explode(' ', $value);

                                if (\count($orderingParts) >= 2) {
                                    // Latest part will be considered the direction
                                    $fullDirection = end($orderingParts);

                                    if (\in_array(strtoupper($fullDirection), ['ASC', 'DESC', ''])) {
                                        $this->setState('list.direction', $fullDirection);
                                    } else {
                                        $this->setState('list.direction', $direction);

                                        // Fallback to the default value
                                        $value = $ordering . ' ' . $direction;
                                    }

                                    unset($orderingParts[\count($orderingParts) - 1]);

                                    // The rest will be the ordering
                                    $fullOrdering = implode(' ', $orderingParts);

                                    if (\in_array($fullOrdering, $this->filter_fields)) {
                                        $this->setState('list.ordering', $fullOrdering);
                                    } else {
                                        $this->setState('list.ordering', $ordering);

                                        // Fallback to the default value
                                        $value = $ordering . ' ' . $direction;
                                    }
                                } else {
                                    $this->setState('list.ordering', $ordering);
                                    $this->setState('list.direction', $direction);

                                    // Fallback to the default value
                                    $value = $ordering . ' ' . $direction;
                                }
                                break;

                            case 'ordering':
                                if (!\in_array($value, $this->filter_fields)) {
                                    $value = $ordering;
                                }
                                break;

                            case 'direction':
                                if ($value && (!\in_array(strtoupper($value), ['ASC', 'DESC', '']))) {
                                    $value = $direction;
                                }
                                break;

                            case 'limit':
                                $value = $inputFilter->clean($value, 'int');
                                $limit = $value;
                                break;

                            case 'select':
                                $explodedValue = explode(',', $value);

                                foreach ($explodedValue as &$field) {
                                    $field = $inputFilter->clean($field, 'cmd');
                                }

                                $value = implode(',', $explodedValue);
                                break;
                        }

                        $this->setState('list.' . $name, $value);
                    }
                }
            } else // Keep B/C for components previous to jform forms for filters
            {
                // Pre-fill the limits
                $limit = $app->getUserStateFromRequest('global.list.limit', 'limit', $app->get('list_limit'), 'uint');
                $this->setState('list.limit', $limit);

                // Check if the ordering field is in the allowed list, otherwise use the incoming value.
                $value = $app->getUserStateFromRequest($this->context . '.ordercol', 'filter_order', $ordering);

                if (!\in_array($value, $this->filter_fields)) {
                    $value = $ordering;
                    $app->setUserState($this->context . '.ordercol', $value);
                }

                $this->setState('list.ordering', $value);

                // Check if the ordering direction is valid, otherwise use the incoming value.
                $value = $app->getUserStateFromRequest($this->context . '.orderdirn', 'filter_order_Dir', $direction);

                if (!$value || !\in_array(strtoupper($value), ['ASC', 'DESC', ''])) {
                    $value = $direction;
                    $app->setUserState($this->context . '.orderdirn', $value);
                }

                $this->setState('list.direction', $value);
            }

            // Support old ordering field
            $oldOrdering = $app->getInput()->get('filter_order');

            if (!empty($oldOrdering) && \in_array($oldOrdering, $this->filter_fields)) {
                $this->setState('list.ordering', $oldOrdering);
            }

            // Support old direction field
            $oldDirection = $app->getInput()->get('filter_order_Dir');

            if (!empty($oldDirection) && \in_array(strtoupper($oldDirection), ['ASC', 'DESC', ''])) {
                $this->setState('list.direction', $oldDirection);
            }

            $value = $app->getUserStateFromRequest($this->context . '.limitstart', 'limitstart', 0, 'int');
            $limitstart = ($limit != 0 ? (floor($value / $limit) * $limit) : 0);
            $this->setState('list.start', $limitstart);
        } else {
            $this->setState('list.start', 0);
            $this->setState('list.limit', 0);
        }
    }

    /**
     * Gets the value of a user state variable and sets it in the session
     *
     * This is the same as the method in Application except that this also can optionally
     * force you back to the first page when a filter has changed
     *
     * @param   string   $key        The key of the user state variable.
     * @param   string   $request    The name of the variable passed in a request.
     * @param   string   $default    The default value for the variable if not found. Optional.
     * @param   string   $type       Filter for the variable, for valid values see {@link InputFilter::clean()}. Optional.
     * @param   boolean  $resetPage  If true, the limitstart in request is set to zero
     *
     * @return  mixed  The request user state.
     *
     * @since   1.6
     */
    public function getUserStateFromRequest($key, $request, $default = null, $type = 'none', $resetPage = true)
    {
        $app       = Factory::getApplication();
        $input     = $app->getInput();
        $old_state = $app->getUserState($key);
        $cur_state = $old_state ?? $default;
        $new_state = $input->get($request, null, $type);

        // BC for Search Tools which uses different naming
        if ($new_state === null && strpos($request, 'filter_') === 0) {
            $name    = substr($request, 7);
<<<<<<< HEAD
            $filters = $app->getInput()->get('filter', array(), 'array');
=======
            $filters = $app->input->get('filter', [], 'array');
>>>>>>> 4c918795

            if (isset($filters[$name])) {
                $new_state = $filters[$name];
            }
        }

        if ($cur_state != $new_state && $new_state !== null && $resetPage) {
            $input->set('limitstart', 0);
        }

        // Save the new value only if it is set in this request.
        if ($new_state !== null) {
            $app->setUserState($key, $new_state);
        } else {
            $new_state = $cur_state;
        }

        return $new_state;
    }

    /**
     * Parse and transform the search string into a string fit for regex-ing arbitrary strings against
     *
     * @param   string  $search          The search string
     * @param   string  $regexDelimiter  The regex delimiter to use for the quoting
     *
     * @return  string  Search string escaped for regex
     *
     * @since   3.4
     */
    protected function refineSearchStringToRegex($search, $regexDelimiter = '/')
    {
        $searchArr = explode('|', trim($search, ' |'));

        foreach ($searchArr as $key => $searchString) {
            if (trim($searchString) === '') {
                unset($searchArr[$key]);
                continue;
            }

            $searchArr[$key] = str_replace(' ', '.*', preg_quote(trim($searchString), $regexDelimiter));
        }

        return implode('|', $searchArr);
    }
}<|MERGE_RESOLUTION|>--- conflicted
+++ resolved
@@ -641,11 +641,7 @@
         // BC for Search Tools which uses different naming
         if ($new_state === null && strpos($request, 'filter_') === 0) {
             $name    = substr($request, 7);
-<<<<<<< HEAD
-            $filters = $app->getInput()->get('filter', array(), 'array');
-=======
-            $filters = $app->input->get('filter', [], 'array');
->>>>>>> 4c918795
+            $filters = $app->getInput()->get('filter', [], 'array');
 
             if (isset($filters[$name])) {
                 $new_state = $filters[$name];
