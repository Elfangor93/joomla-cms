--- conflicted
+++ resolved
@@ -145,16 +145,12 @@
 	/**
 	 * Returns a record count for the query.
 	 *
-<<<<<<< HEAD
-	 * @param   DatabaseQuery|string  $query  The query.
-=======
 	 * Note: Current implementation of this method assumes that getListQuery() returns a set of unique rows,
 	 * thus it uses SELECT COUNT(*) to count the rows. In cases that getListQuery() uses DISTINCT
 	 * then either this method must be overriden by a custom implementation at the derived Model Class
 	 * or a GROUP BY clause should be used to make the set unique.
 	 *
-	 * @param   \JDatabaseQuery|string  $query  The query.
->>>>>>> b5200b40
+	 * @param   DatabaseQuery|string  $query  The query.
 	 *
 	 * @return  integer  Number of rows for query.
 	 *
