--- conflicted
+++ resolved
@@ -1262,7 +1262,7 @@
 	{
 		$table      = $this->getTable();
 		$context    = $this->option . '.' . $this->name;
-		$app        = \JFactory::getApplication();
+		$app        = Factory::getApplication();
 
 		if (\array_key_exists('tags', $data) && \is_array($data['tags']))
 		{
@@ -1362,13 +1362,8 @@
 			// Show a warning if the item isn't assigned to a language but we have associations.
 			if ($associations && $table->language === '*')
 			{
-<<<<<<< HEAD
-				Factory::getApplication()->enqueueMessage(
+				$app->enqueueMessage(
 					Text::_(strtoupper($this->option) . '_ERROR_ALL_LANGUAGE_ASSOCIATED'),
-=======
-				$app->enqueueMessage(
-					\JText::_(strtoupper($this->option) . '_ERROR_ALL_LANGUAGE_ASSOCIATED'),
->>>>>>> 26a4393b
 					'warning'
 				);
 			}
@@ -1736,91 +1731,6 @@
 	public function editAssociations($data)
 	{
 		// Save the item
-		$this->save($data);
-<<<<<<< HEAD
-
-		$app = Factory::getApplication();
-		$id  = $data['id'];
-
-		// Deal with categories associations
-		if ($this->text_prefix === 'COM_CATEGORIES')
-		{
-			$extension       = $app->input->get('extension', 'com_content');
-			$this->typeAlias = $extension . '.category';
-			$extension       = '&extension=' . $extension;
-			$component       = strtolower($this->text_prefix);
-			$view            = 'category';
-		}
-		else
-		{
-			$aliasArray = explode('.', $this->typeAlias);
-			$component  = $aliasArray[0];
-			$view       = $aliasArray[1];
-			$extension  = '';
-		}
-
-		// Menu item redirect needs admin client
-		$client = $component === 'com_menus' ? '&client_id=0' : '';
-
-		if ($id == 0)
-		{
-			$app->enqueueMessage(Text::_('JGLOBAL_ASSOCIATIONS_NEW_ITEM_WARNING'), 'error');
-			$app->redirect(
-				Route::_('index.php?option=' . $component . '&view=' . $view . $client . '&layout=edit&id=' . $id . $extension, false)
-			);
-
-			return false;
-		}
-
-		if ($data['language'] === '*')
-		{
-			$app->enqueueMessage(Text::_('JGLOBAL_ASSOC_NOT_POSSIBLE'), 'notice');
-			$app->redirect(
-				Route::_('index.php?option=' . $component . '&view=' . $view . $client . '&layout=edit&id=' . $id . $extension, false)
-			);
-
-			return false;
-		}
-
-		$languages = LanguageHelper::getContentLanguages(array(0, 1), false);
-		$target    = '';
-
-		/*
-		 * If the site contains only 2 languages and an association exists for the item
-		 * load directly the associated target item in the side by side view
-		 * otherwise select already the target language
-		 */
-		if (\count($languages) === 2)
-		{
-			foreach ($languages as $language)
-			{
-				$lang_code[] = $language->lang_code;
-			}
-
-			$refLang    = array($data['language']);
-			$targetLang = array_diff($lang_code, $refLang);
-			$targetLang = implode(',', $targetLang);
-			$targetId   = $data['associations'][$targetLang];
-
-			if ($targetId)
-			{
-				$target = '&target=' . $targetLang . '%3A' . $targetId . '%3Aedit';
-			}
-			else
-			{
-				$target = '&target=' . $targetLang . '%3A0%3Aadd';
-			}
-		}
-
-		$app->redirect(
-			Route::_(
-				'index.php?option=com_associations&view=association&layout=edit&itemtype=' . $this->typeAlias
-				. '&task=association.edit&id=' . $id . $target, false
-			)
-		);
-
-		return true;
-=======
->>>>>>> 26a4393b
+		return $this->save($data);
 	}
 }