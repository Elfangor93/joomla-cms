<?php
/**
 * Joomla! Content Management System
 *
 * @copyright  (C) 2010 Open Source Matters, Inc. <https://www.joomla.org>
 * @license    GNU General Public License version 2 or later; see LICENSE.txt
 */

namespace Joomla\CMS\MVC\Model;

\defined('JPATH_PLATFORM') or die;

use Joomla\CMS\Component\ComponentHelper;
use Joomla\CMS\Factory;
use Joomla\CMS\Form\FormFactoryInterface;
use Joomla\CMS\Language\Associations;
use Joomla\CMS\Language\LanguageHelper;
<<<<<<< HEAD
use Joomla\CMS\Language\Text;
use Joomla\CMS\Log\Log;
use Joomla\CMS\MVC\Factory\MVCFactoryInterface;
use Joomla\CMS\Object\CMSObject;
use Joomla\CMS\Plugin\PluginHelper;
use Joomla\CMS\Router\Route;
use Joomla\CMS\Table\Table;
use Joomla\CMS\Table\TableInterface;
use Joomla\CMS\UCM\UCMType;
use Joomla\Database\ParameterType;
=======
use Joomla\CMS\MVC\Factory\MVCFactoryInterface;
>>>>>>> 8758c0a3
use Joomla\Registry\Registry;
use Joomla\String\StringHelper;
use Joomla\Utilities\ArrayHelper;

/**
 * Prototype admin model.
 *
 * @since  1.6
 */
abstract class AdminModel extends FormModel
{
	/**
	 * The type alias for this content type (for example, 'com_content.article').
	 *
	 * @var    string
	 * @since  3.8.6
	 */
	public $typeAlias;

	/**
	 * The prefix to use with controller messages.
	 *
	 * @var    string
	 * @since  1.6
	 */
	protected $text_prefix = null;

	/**
	 * The event to trigger after deleting the data.
	 *
	 * @var    string
	 * @since  1.6
	 */
	protected $event_after_delete = null;

	/**
	 * The event to trigger after saving the data.
	 *
	 * @var    string
	 * @since  1.6
	 */
	protected $event_after_save = null;

	/**
	 * The event to trigger before deleting the data.
	 *
	 * @var    string
	 * @since  1.6
	 */
	protected $event_before_delete = null;

	/**
	 * The event to trigger before saving the data.
	 *
	 * @var    string
	 * @since  1.6
	 */
	protected $event_before_save = null;

	/**
	 * The event to trigger before changing the published state of the data.
	 *
	 * @var    string
	 * @since  4.0.0
	 */
	protected $event_before_change_state = null;

	/**
	 * The event to trigger after changing the published state of the data.
	 *
	 * @var    string
	 * @since  1.6
	 */
	protected $event_change_state = null;

	/**
	 * Batch copy/move command. If set to false,
	 * the batch copy/move command is not supported
	 *
	 * @var    string
	 * @since  3.4
	 */
	protected $batch_copymove = 'category_id';

	/**
	 * Allowed batch commands
	 *
	 * @var    array
	 * @since  3.4
	 */
	protected $batch_commands = array(
		'assetgroup_id' => 'batchAccess',
		'language_id' => 'batchLanguage',
		'tag' => 'batchTag'
	);

	/**
	 * The context used for the associations table
	 *
	 * @var     string
	 * @since   3.4.4
	 */
	protected $associationsContext = null;

	/**
	 * A flag to indicate if member variables for batch actions (and saveorder) have been initialized
	 *
	 * @var     object
	 * @since   3.8.2
	 */
	protected $batchSet = null;

	/**
	 * The user performing the actions (re-usable in batch methods & saveorder(), initialized via initBatch())
	 *
	 * @var     object
	 * @since   3.8.2
	 */
	protected $user = null;

	/**
	 * A JTable instance (of appropriate type) to manage the DB records (re-usable in batch methods & saveorder(), initialized via initBatch())
	 *
	 * @var     Table
	 * @since   3.8.2
	 */
	protected $table = null;

	/**
	 * The class name of the JTable instance managing the DB records (re-usable in batch methods & saveorder(), initialized via initBatch())
	 *
	 * @var     string
	 * @since   3.8.2
	 */
	protected $tableClassName = null;

	/**
	 * UCM Type corresponding to the current model class (re-usable in batch action methods, initialized via initBatch())
	 *
	 * @var     object
	 * @since   3.8.2
	 */
	protected $contentType = null;

	/**
	 * DB data of UCM Type corresponding to the current model class (re-usable in batch action methods, initialized via initBatch())
	 *
	 * @var     object
	 * @since   3.8.2
	 */
	protected $type = null;

	/**
	 * Constructor.
	 *
<<<<<<< HEAD
	 * @param   array                 $config       An array of configuration options (name, state, dbo, table_path, ignore_request).
	 * @param   MVCFactoryInterface   $factory      The factory.
	 * @param   FormFactoryInterface  $formFactory  The form factory.
=======
	 * @param   array                $config   An optional associative array of configuration settings.
	 * @param   MVCFactoryInterface  $factory  The factory.
>>>>>>> 8758c0a3
	 *
	 * @since   1.6
	 * @throws  \Exception
	 */
<<<<<<< HEAD
	public function __construct($config = array(), MVCFactoryInterface $factory = null, FormFactoryInterface $formFactory = null)
	{
		parent::__construct($config, $factory, $formFactory);
=======
	public function __construct($config = array(), MVCFactoryInterface $factory = null)
	{
		parent::__construct($config, $factory);
>>>>>>> 8758c0a3

		if (isset($config['event_after_delete']))
		{
			$this->event_after_delete = $config['event_after_delete'];
		}
		elseif (empty($this->event_after_delete))
		{
			$this->event_after_delete = 'onContentAfterDelete';
		}

		if (isset($config['event_after_save']))
		{
			$this->event_after_save = $config['event_after_save'];
		}
		elseif (empty($this->event_after_save))
		{
			$this->event_after_save = 'onContentAfterSave';
		}

		if (isset($config['event_before_delete']))
		{
			$this->event_before_delete = $config['event_before_delete'];
		}
		elseif (empty($this->event_before_delete))
		{
			$this->event_before_delete = 'onContentBeforeDelete';
		}

		if (isset($config['event_before_save']))
		{
			$this->event_before_save = $config['event_before_save'];
		}
		elseif (empty($this->event_before_save))
		{
			$this->event_before_save = 'onContentBeforeSave';
		}

		if (isset($config['event_before_change_state']))
		{
			$this->event_before_change_state = $config['event_before_change_state'];
		}
		elseif (empty($this->event_before_change_state))
		{
			$this->event_before_change_state = 'onContentBeforeChangeState';
		}

		if (isset($config['event_change_state']))
		{
			$this->event_change_state = $config['event_change_state'];
		}
		elseif (empty($this->event_change_state))
		{
			$this->event_change_state = 'onContentChangeState';
		}

		$config['events_map'] = $config['events_map'] ?? array();

		$this->events_map = array_merge(
			array(
				'delete'       => 'content',
				'save'         => 'content',
				'change_state' => 'content',
				'validate'     => 'content',
			), $config['events_map']
		);

		// Guess the \Text message prefix. Defaults to the option.
		if (isset($config['text_prefix']))
		{
			$this->text_prefix = strtoupper($config['text_prefix']);
		}
		elseif (empty($this->text_prefix))
		{
			$this->text_prefix = strtoupper($this->option);
		}
	}

	/**
	 * Method to perform batch operations on an item or a set of items.
	 *
	 * @param   array  $commands  An array of commands to perform.
	 * @param   array  $pks       An array of item ids.
	 * @param   array  $contexts  An array of item contexts.
	 *
	 * @return  boolean  Returns true on success, false on failure.
	 *
	 * @since   1.7
	 */
	public function batch($commands, $pks, $contexts)
	{
		// Sanitize ids.
		$pks = array_unique($pks);
		$pks = ArrayHelper::toInteger($pks);

		// Remove any values of zero.
		if (array_search(0, $pks, true))
		{
			unset($pks[array_search(0, $pks, true)]);
		}

		if (empty($pks))
		{
			$this->setError(Text::_('JGLOBAL_NO_ITEM_SELECTED'));

			return false;
		}

		$done = false;

		// Initialize re-usable member properties
		$this->initBatch();

		if ($this->batch_copymove && !empty($commands[$this->batch_copymove]))
		{
			$cmd = ArrayHelper::getValue($commands, 'move_copy', 'c');

			if ($cmd === 'c')
			{
				$result = $this->batchCopy($commands[$this->batch_copymove], $pks, $contexts);

				if (\is_array($result))
				{
					foreach ($result as $old => $new)
					{
						$contexts[$new] = $contexts[$old];
					}

					$pks = array_values($result);
				}
				else
				{
					return false;
				}
			}
			elseif ($cmd === 'm' && !$this->batchMove($commands[$this->batch_copymove], $pks, $contexts))
			{
				return false;
			}

			$done = true;
		}

		foreach ($this->batch_commands as $identifier => $command)
		{
			if (!empty($commands[$identifier]))
			{
				if (!$this->$command($commands[$identifier], $pks, $contexts))
				{
					return false;
				}

				$done = true;
			}
		}

		if (!$done)
		{
			$this->setError(Text::_('JLIB_APPLICATION_ERROR_INSUFFICIENT_BATCH_INFORMATION'));

			return false;
		}

		// Clear the cache
		$this->cleanCache();

		return true;
	}

	/**
	 * Batch access level changes for a group of rows.
	 *
	 * @param   integer  $value     The new value matching an Asset Group ID.
	 * @param   array    $pks       An array of row IDs.
	 * @param   array    $contexts  An array of item contexts.
	 *
	 * @return  boolean  True if successful, false otherwise and internal error is set.
	 *
	 * @since   1.7
	 */
	protected function batchAccess($value, $pks, $contexts)
	{
		// Initialize re-usable member properties, and re-usable local variables
		$this->initBatch();

		foreach ($pks as $pk)
		{
			if ($this->user->authorise('core.edit', $contexts[$pk]))
			{
				$this->table->reset();
				$this->table->load($pk);
				$this->table->access = (int) $value;

				if (!$this->table->store())
				{
					$this->setError($this->table->getError());

					return false;
				}
			}
			else
			{
				$this->setError(Text::_('JLIB_APPLICATION_ERROR_BATCH_CANNOT_EDIT'));

				return false;
			}
		}

		// Clean the cache
		$this->cleanCache();

		return true;
	}

	/**
	 * Batch copy items to a new category or current.
	 *
	 * @param   integer  $value     The new category.
	 * @param   array    $pks       An array of row IDs.
	 * @param   array    $contexts  An array of item contexts.
	 *
	 * @return  array|boolean  An array of new IDs on success, boolean false on failure.
	 *
	 * @since	1.7
	 */
	protected function batchCopy($value, $pks, $contexts)
	{
		// Initialize re-usable member properties, and re-usable local variables
		$this->initBatch();

		$categoryId = $value;

		if (!$this->checkCategoryId($categoryId))
		{
			return false;
		}

		$newIds = array();
		$db     = $this->getDbo();

		// Parent exists so let's proceed
		while (!empty($pks))
		{
			// Pop the first ID off the stack
			$pk = array_shift($pks);

			$this->table->reset();

			// Check that the row actually exists
			if (!$this->table->load($pk))
			{
				if ($error = $this->table->getError())
				{
					// Fatal error
					$this->setError($error);

					return false;
				}
				else
				{
					// Not fatal error
					$this->setError(Text::sprintf('JLIB_APPLICATION_ERROR_BATCH_MOVE_ROW_NOT_FOUND', $pk));
					continue;
				}
			}

			// Check for asset_id
			if ($this->table->hasField($this->table->getColumnAlias('asset_id')))
			{
				$oldAssetId = $this->table->asset_id;
			}

			$this->generateTitle($categoryId, $this->table);

			// Reset the ID because we are making a copy
			$this->table->id = 0;

			// Unpublish because we are making a copy
			if (isset($this->table->published))
			{
				$this->table->published = 0;
			}
			elseif (isset($this->table->state))
			{
				$this->table->state = 0;
			}

			$hitsAlias = $this->table->getColumnAlias('hits');

			if (isset($this->table->$hitsAlias))
			{
				$this->table->$hitsAlias = 0;
			}

			// New category ID
			$this->table->catid = $categoryId;

			// TODO: Deal with ordering?
			// $this->table->ordering = 1;

			// Check the row.
			if (!$this->table->check())
			{
				$this->setError($this->table->getError());

				return false;
			}

			// Store the row.
			if (!$this->table->store())
			{
				$this->setError($this->table->getError());

				return false;
			}

			// Get the new item ID
			$newId = $this->table->get('id');

			if (!empty($oldAssetId))
			{
				$dbType = strtolower($db->getServerType());

				// Copy rules
				$query = $db->getQuery(true);
				$query->clear()
					->update($db->quoteName('#__assets', 't'));

				if ($dbType === 'mysql')
				{
					$query->set($db->quoteName('t.rules') . ' = ' . $db->quoteName('s.rules'));
				}
				else
				{
					$query->set($db->quoteName('rules') . ' = ' . $db->quoteName('s.rules'));
				}

				$query->join(
					'INNER',
					$db->quoteName('#__assets', 's'),
					$db->quoteName('s.id') . ' = :oldassetid'
				)
					->where($db->quoteName('t.id') . ' = :assetid')
					->bind(':oldassetid', $oldAssetId, ParameterType::INTEGER)
					->bind(':assetid', $this->table->asset_id, ParameterType::INTEGER);

				$db->setQuery($query)->execute();
			}

			$this->cleanupPostBatchCopy($this->table, $newId, $pk);

			// Add the new ID to the array
			$newIds[$pk] = $newId;
		}

		// Clean the cache
		$this->cleanCache();

		return $newIds;
	}

	/**
	 * Function that can be overridden to do any data cleanup after batch copying data
	 *
	 * @param   TableInterface  $table  The table object containing the newly created item
	 * @param   integer         $newId  The id of the new item
	 * @param   integer         $oldId  The original item id
	 *
	 * @return  void
	 *
	 * @since  3.8.12
	 */
	protected function cleanupPostBatchCopy(TableInterface $table, $newId, $oldId)
	{
	}

	/**
	 * Batch language changes for a group of rows.
	 *
	 * @param   string  $value     The new value matching a language.
	 * @param   array   $pks       An array of row IDs.
	 * @param   array   $contexts  An array of item contexts.
	 *
	 * @return  boolean  True if successful, false otherwise and internal error is set.
	 *
	 * @since   2.5
	 */
	protected function batchLanguage($value, $pks, $contexts)
	{
		// Initialize re-usable member properties, and re-usable local variables
		$this->initBatch();

		foreach ($pks as $pk)
		{
			if ($this->user->authorise('core.edit', $contexts[$pk]))
			{
				$this->table->reset();
				$this->table->load($pk);
				$this->table->language = $value;

				if (!$this->table->store())
				{
					$this->setError($this->table->getError());

					return false;
				}
			}
			else
			{
				$this->setError(Text::_('JLIB_APPLICATION_ERROR_BATCH_CANNOT_EDIT'));

				return false;
			}
		}

		// Clean the cache
		$this->cleanCache();

		return true;
	}

	/**
	 * Batch move items to a new category
	 *
	 * @param   integer  $value     The new category ID.
	 * @param   array    $pks       An array of row IDs.
	 * @param   array    $contexts  An array of item contexts.
	 *
	 * @return  boolean  True if successful, false otherwise and internal error is set.
	 *
	 * @since	1.7
	 */
	protected function batchMove($value, $pks, $contexts)
	{
		// Initialize re-usable member properties, and re-usable local variables
		$this->initBatch();

		$categoryId = (int) $value;

		if (!$this->checkCategoryId($categoryId))
		{
			return false;
		}

		// Parent exists so we proceed
		foreach ($pks as $pk)
		{
			if (!$this->user->authorise('core.edit', $contexts[$pk]))
			{
				$this->setError(Text::_('JLIB_APPLICATION_ERROR_BATCH_CANNOT_EDIT'));

				return false;
			}

			// Check that the row actually exists
			if (!$this->table->load($pk))
			{
				if ($error = $this->table->getError())
				{
					// Fatal error
					$this->setError($error);

					return false;
				}
				else
				{
					// Not fatal error
					$this->setError(Text::sprintf('JLIB_APPLICATION_ERROR_BATCH_MOVE_ROW_NOT_FOUND', $pk));
					continue;
				}
			}

			// Set the new category ID
			$this->table->catid = $categoryId;

			// Check the row.
			if (!$this->table->check())
			{
				$this->setError($this->table->getError());

				return false;
			}

			// Store the row.
			if (!$this->table->store())
			{
				$this->setError($this->table->getError());

				return false;
			}
		}

		// Clean the cache
		$this->cleanCache();

		return true;
	}

	/**
	 * Batch tag a list of item.
	 *
	 * @param   integer  $value     The value of the new tag.
	 * @param   array    $pks       An array of row IDs.
	 * @param   array    $contexts  An array of item contexts.
	 *
	 * @return  boolean  True if successful, false otherwise and internal error is set.
	 *
	 * @since   3.1
	 */
	protected function batchTag($value, $pks, $contexts)
	{
		// Initialize re-usable member properties, and re-usable local variables
		$this->initBatch();
		$tags = array($value);

		foreach ($pks as $pk)
		{
			if ($this->user->authorise('core.edit', $contexts[$pk]))
			{
				$this->table->reset();
				$this->table->load($pk);

				$setTagsEvent = \Joomla\CMS\Event\AbstractEvent::create(
					'onTableSetNewTags',
					array(
						'subject'     => $this->table,
						'newTags'     => $tags,
						'replaceTags' => false,
					)
				);

				try
				{
					$this->table->getDispatcher()->dispatch('onTableSetNewTags', $setTagsEvent);
				}
				catch (\RuntimeException $e)
				{
					$this->setError($e->getMessage());

					return false;
				}
			}
			else
			{
				$this->setError(Text::_('JLIB_APPLICATION_ERROR_BATCH_CANNOT_EDIT'));

				return false;
			}
		}

		// Clean the cache
		$this->cleanCache();

		return true;
	}

	/**
	 * Method to test whether a record can be deleted.
	 *
	 * @param   object  $record  A record object.
	 *
	 * @return  boolean  True if allowed to delete the record. Defaults to the permission for the component.
	 *
	 * @since   1.6
	 */
	protected function canDelete($record)
	{
		return Factory::getUser()->authorise('core.delete', $this->option);
	}

	/**
	 * Method to test whether a record can have its state changed.
	 *
	 * @param   object  $record  A record object.
	 *
	 * @return  boolean  True if allowed to change the state of the record. Defaults to the permission for the component.
	 *
	 * @since   1.6
	 */
	protected function canEditState($record)
	{
		return Factory::getUser()->authorise('core.edit.state', $this->option);
	}

	/**
	 * Method override to check-in a record or an array of record
	 *
	 * @param   mixed  $pks  The ID of the primary key or an array of IDs
	 *
	 * @return  integer|boolean  Boolean false if there is an error, otherwise the count of records checked in.
	 *
	 * @since   1.6
	 */
	public function checkin($pks = array())
	{
		$pks = (array) $pks;
		$table = $this->getTable();
		$count = 0;

		if (empty($pks))
		{
			$pks = array((int) $this->getState($this->getName() . '.id'));
		}

		$checkedOutField = $table->getColumnAlias('checked_out');

		// Check in all items.
		foreach ($pks as $pk)
		{
			if ($table->load($pk))
			{
				if ($table->{$checkedOutField} > 0)
				{
					if (!parent::checkin($pk))
					{
						return false;
					}

					$count++;
				}
			}
			else
			{
				$this->setError($table->getError());

				return false;
			}
		}

		return $count;
	}

	/**
	 * Method override to check-out a record.
	 *
	 * @param   integer  $pk  The ID of the primary key.
	 *
	 * @return  boolean  True if successful, false if an error occurs.
	 *
	 * @since   1.6
	 */
	public function checkout($pk = null)
	{
		$pk = (!empty($pk)) ? $pk : (int) $this->getState($this->getName() . '.id');

		return parent::checkout($pk);
	}

	/**
	 * Method to delete one or more records.
	 *
	 * @param   array  &$pks  An array of record primary keys.
	 *
	 * @return  boolean  True if successful, false if an error occurs.
	 *
	 * @since   1.6
	 */
	public function delete(&$pks)
	{
		$pks   = ArrayHelper::toInteger((array) $pks);
		$table = $this->getTable();

		// Include the plugins for the delete events.
		PluginHelper::importPlugin($this->events_map['delete']);

		// Iterate the items to delete each one.
		foreach ($pks as $i => $pk)
		{
			if ($table->load($pk))
			{
				if ($this->canDelete($table))
				{
					$context = $this->option . '.' . $this->name;

					// Trigger the before delete event.
					$result = Factory::getApplication()->triggerEvent($this->event_before_delete, array($context, $table));

					if (\in_array(false, $result, true))
					{
						$this->setError($table->getError());

						return false;
					}

					// Multilanguage: if associated, delete the item in the _associations table
					if ($this->associationsContext && Associations::isEnabled())
					{
						$db = $this->getDbo();
						$query = $db->getQuery(true)
							->select(
								[
									'COUNT(*) AS ' . $db->quoteName('count'),
									$db->quoteName('as1.key'),
								]
							)
							->from($db->quoteName('#__associations', 'as1'))
							->join('LEFT', $db->quoteName('#__associations', 'as2'), $db->quoteName('as1.key') . ' = ' . $db->quoteName('as2.key'))
							->where(
								[
									$db->quoteName('as1.context') . ' = :context',
									$db->quoteName('as1.id') . ' = :pk',
								]
							)
							->bind(':context', $this->associationsContext)
							->bind(':pk', $pk, ParameterType::INTEGER)
							->group($db->quoteName('as1.key'));

						$db->setQuery($query);
						$row = $db->loadAssoc();

						if (!empty($row['count']))
						{
							$query = $db->getQuery(true)
								->delete($db->quoteName('#__associations'))
								->where(
									[
										$db->quoteName('context') . ' = :context',
										$db->quoteName('key') . ' = :key',
									]
								)
								->bind(':context', $this->associationsContext)
								->bind(':key', $row['key']);

							if ($row['count'] > 2)
							{
								$query->where($db->quoteName('id') . ' = :pk')
									->bind(':pk', $pk, ParameterType::INTEGER);
							}

							$db->setQuery($query);
							$db->execute();
						}
					}

					if (!$table->delete($pk))
					{
						$this->setError($table->getError());

						return false;
					}

					// Trigger the after event.
					Factory::getApplication()->triggerEvent($this->event_after_delete, array($context, $table));
				}
				else
				{
					// Prune items that you can't change.
					unset($pks[$i]);
					$error = $this->getError();

					if ($error)
					{
						Log::add($error, Log::WARNING, 'jerror');

						return false;
					}
					else
					{
						Log::add(Text::_('JLIB_APPLICATION_ERROR_DELETE_NOT_PERMITTED'), Log::WARNING, 'jerror');

						return false;
					}
				}
			}
			else
			{
				$this->setError($table->getError());

				return false;
			}
		}

		// Clear the component's cache
		$this->cleanCache();

		return true;
	}

	/**
	 * Method to change the title & alias.
	 *
	 * @param   integer  $categoryId  The id of the category.
	 * @param   string   $alias       The alias.
	 * @param   string   $title       The title.
	 *
	 * @return	array  Contains the modified title and alias.
	 *
	 * @since	1.7
	 */
	protected function generateNewTitle($categoryId, $alias, $title)
	{
		// Alter the title & alias
		$table      = $this->getTable();
		$aliasField = $table->getColumnAlias('alias');
		$catidField = $table->getColumnAlias('catid');
		$titleField = $table->getColumnAlias('title');

		while ($table->load(array($aliasField => $alias, $catidField => $categoryId)))
		{
			if ($title === $table->$titleField)
			{
				$title = StringHelper::increment($title);
			}

			$alias = StringHelper::increment($alias, 'dash');
		}

		return array($title, $alias);
	}

	/**
	 * Method to get a single record.
	 *
	 * @param   integer  $pk  The id of the primary key.
	 *
	 * @return  CMSObject|boolean  Object on success, false on failure.
	 *
	 * @since   1.6
	 */
	public function getItem($pk = null)
	{
		$pk = (!empty($pk)) ? $pk : (int) $this->getState($this->getName() . '.id');
		$table = $this->getTable();

		if ($pk > 0)
		{
			// Attempt to load the row.
			$return = $table->load($pk);

			// Check for a table object error.
			if ($return === false && $table->getError())
			{
				$this->setError($table->getError());

				return false;
			}
		}

		// Convert to the CMSObject before adding other data.
		$properties = $table->getProperties(1);
		$item = ArrayHelper::toObject($properties, CMSObject::class);

		if (property_exists($item, 'params'))
		{
			$registry = new Registry($item->params);
			$item->params = $registry->toArray();
		}

		return $item;
	}

	/**
	 * A protected method to get a set of ordering conditions.
	 *
	 * @param   Table  $table  A \JTable object.
	 *
	 * @return  array  An array of conditions to add to ordering queries.
	 *
	 * @since   1.6
	 */
	protected function getReorderConditions($table)
	{
		return [];
	}

	/**
	 * Stock method to auto-populate the model state.
	 *
	 * @return  void
	 *
	 * @since   1.6
	 */
	protected function populateState()
	{
		$table = $this->getTable();
		$key = $table->getKeyName();

		// Get the pk of the record from the request.
		$pk = Factory::getApplication()->input->getInt($key);
		$this->setState($this->getName() . '.id', $pk);

		// Load the parameters.
		$value = ComponentHelper::getParams($this->option);
		$this->setState('params', $value);
	}

	/**
	 * Prepare and sanitise the table data prior to saving.
	 *
	 * @param   Table  $table  A reference to a \JTable object.
	 *
	 * @return  void
	 *
	 * @since   1.6
	 */
	protected function prepareTable($table)
	{
		// Derived class will provide its own implementation if required.
	}

	/**
	 * Method to change the published state of one or more records.
	 *
	 * @param   array    &$pks   A list of the primary keys to change.
	 * @param   integer  $value  The value of the published state.
	 *
	 * @return  boolean  True on success.
	 *
	 * @since   1.6
	 */
	public function publish(&$pks, $value = 1)
	{
		$user = Factory::getUser();
		$table = $this->getTable();
		$pks = (array) $pks;

		$context = $this->option . '.' . $this->name;

		// Include the plugins for the change of state event.
		PluginHelper::importPlugin($this->events_map['change_state']);

		// Access checks.
		foreach ($pks as $i => $pk)
		{
			$table->reset();

			if ($table->load($pk))
			{
				if (!$this->canEditState($table))
				{
					// Prune items that you can't change.
					unset($pks[$i]);

					Log::add(Text::_('JLIB_APPLICATION_ERROR_EDITSTATE_NOT_PERMITTED'), Log::WARNING, 'jerror');

					return false;
				}

				// If the table is checked out by another user, drop it and report to the user trying to change its state.
				if ($table->hasField('checked_out') && $table->checked_out && ($table->checked_out != $user->id))
				{
					Log::add(Text::_('JLIB_APPLICATION_ERROR_CHECKIN_USER_MISMATCH'), Log::WARNING, 'jerror');

					// Prune items that you can't change.
					unset($pks[$i]);

					return false;
				}

				/**
				 * Prune items that are already at the given state.  Note: Only models whose table correctly
				 * sets 'published' column alias (if different than published) will benefit from this
				 */
				$publishedColumnName = $table->getColumnAlias('published');

				if (property_exists($table, $publishedColumnName) && $table->get($publishedColumnName, $value) == $value)
				{
					unset($pks[$i]);

					continue;
				}
			}
		}

		// Check if there are items to change
		if (!\count($pks))
		{
			return true;
		}

		// Trigger the before change state event.
		$result = Factory::getApplication()->triggerEvent($this->event_before_change_state, array($context, $pks, $value));

		if (\in_array(false, $result, true))
		{
			$this->setError($table->getError());

			return false;
		}

		// Attempt to change the state of the records.
		if (!$table->publish($pks, $value, $user->get('id')))
		{
			$this->setError($table->getError());

			return false;
		}

		// Trigger the change state event.
		$result = Factory::getApplication()->triggerEvent($this->event_change_state, array($context, $pks, $value));

		if (\in_array(false, $result, true))
		{
			$this->setError($table->getError());

			return false;
		}

		// Clear the component's cache
		$this->cleanCache();

		return true;
	}

	/**
	 * Method to adjust the ordering of a row.
	 *
	 * Returns NULL if the user did not have edit
	 * privileges for any of the selected primary keys.
	 *
	 * @param   integer  $pks    The ID of the primary key to move.
	 * @param   integer  $delta  Increment, usually +1 or -1
	 *
	 * @return  boolean|null  False on failure or error, true on success, null if the $pk is empty (no items selected).
	 *
	 * @since   1.6
	 */
	public function reorder($pks, $delta = 0)
	{
		$table = $this->getTable();
		$pks = (array) $pks;
		$result = true;

		$allowed = true;

		foreach ($pks as $i => $pk)
		{
			$table->reset();

			if ($table->load($pk) && $this->checkout($pk))
			{
				// Access checks.
				if (!$this->canEditState($table))
				{
					// Prune items that you can't change.
					unset($pks[$i]);
					$this->checkin($pk);
					Log::add(Text::_('JLIB_APPLICATION_ERROR_EDITSTATE_NOT_PERMITTED'), Log::WARNING, 'jerror');
					$allowed = false;
					continue;
				}

				$where = $this->getReorderConditions($table);

				if (!$table->move($delta, $where))
				{
					$this->setError($table->getError());
					unset($pks[$i]);
					$result = false;
				}

				$this->checkin($pk);
			}
			else
			{
				$this->setError($table->getError());
				unset($pks[$i]);
				$result = false;
			}
		}

		if ($allowed === false && empty($pks))
		{
			$result = null;
		}

		// Clear the component's cache
		if ($result == true)
		{
			$this->cleanCache();
		}

		return $result;
	}

	/**
	 * Method to save the form data.
	 *
	 * @param   array  $data  The form data.
	 *
	 * @return  boolean  True on success, False on error.
	 *
	 * @since   1.6
	 */
	public function save($data)
	{
		$table      = $this->getTable();
		$context    = $this->option . '.' . $this->name;
		$app        = Factory::getApplication();

		if (\array_key_exists('tags', $data) && \is_array($data['tags']))
		{
			$table->newTags = $data['tags'];
		}

		$key = $table->getKeyName();
		$pk = (isset($data[$key])) ? $data[$key] : (int) $this->getState($this->getName() . '.id');
		$isNew = true;

		// Include the plugins for the save events.
		PluginHelper::importPlugin($this->events_map['save']);

		// Allow an exception to be thrown.
		try
		{
			// Load the row if saving an existing record.
			if ($pk > 0)
			{
				$table->load($pk);
				$isNew = false;
			}

			// Bind the data.
			if (!$table->bind($data))
			{
				$this->setError($table->getError());

				return false;
			}

			// Prepare the row for saving
			$this->prepareTable($table);

			// Check the data.
			if (!$table->check())
			{
				$this->setError($table->getError());

				return false;
			}

			// Trigger the before save event.
			$result = $app->triggerEvent($this->event_before_save, array($context, $table, $isNew, $data));

			if (\in_array(false, $result, true))
			{
				$this->setError($table->getError());

				return false;
			}

			// Store the data.
			if (!$table->store())
			{
				$this->setError($table->getError());

				return false;
			}

			// Clean the cache.
			$this->cleanCache();

			// Trigger the after save event.
			$app->triggerEvent($this->event_after_save, array($context, $table, $isNew, $data));
		}
		catch (\Exception $e)
		{
			$this->setError($e->getMessage());

			return false;
		}

		if (isset($table->$key))
		{
			$this->setState($this->getName() . '.id', $table->$key);
		}

		$this->setState($this->getName() . '.new', $isNew);

		if ($this->associationsContext && Associations::isEnabled() && !empty($data['associations']))
		{
			$associations = $data['associations'];

			// Unset any invalid associations
			$associations = ArrayHelper::toInteger($associations);

			// Unset any invalid associations
			foreach ($associations as $tag => $id)
			{
				if (!$id)
				{
					unset($associations[$tag]);
				}
			}

			// Show a warning if the item isn't assigned to a language but we have associations.
			if ($associations && $table->language === '*')
			{
				$app->enqueueMessage(
					Text::_(strtoupper($this->option) . '_ERROR_ALL_LANGUAGE_ASSOCIATED'),
					'warning'
				);
			}

			// Get associationskey for edited item
			$db    = $this->getDbo();
			$id    = (int) $table->$key;
			$query = $db->getQuery(true)
				->select($db->quoteName('key'))
				->from($db->quoteName('#__associations'))
				->where($db->quoteName('context') . ' = :context')
				->where($db->quoteName('id') . ' = :id')
				->bind(':context', $this->associationsContext)
				->bind(':id', $id, ParameterType::INTEGER);
			$db->setQuery($query);
			$oldKey = $db->loadResult();

			if ($associations || $oldKey !== null)
			{
				// Deleting old associations for the associated items
				$query = $db->getQuery(true)
					->delete($db->quoteName('#__associations'))
					->where($db->quoteName('context') . ' = :context')
					->bind(':context', $this->associationsContext);

				$where = [];

				if ($associations)
				{
					$where[] = $db->quoteName('id') . ' IN (' . implode(',', $query->bindArray(array_values($associations))) . ')';
				}

				if ($oldKey !== null)
				{
					$where[] = $db->quoteName('key') . ' = :oldKey';
					$query->bind(':oldKey', $oldKey);
				}

				$query->extendWhere('AND', $where, 'OR');
				$db->setQuery($query);
				$db->execute();
			}

			// Adding self to the association
			if ($table->language !== '*')
			{
				$associations[$table->language] = (int) $table->$key;
			}

			if (\count($associations) > 1)
			{
				// Adding new association for these items
				$key   = md5(json_encode($associations));
				$query = $db->getQuery(true)
					->insert($db->quoteName('#__associations'))
					->columns(
						[
							$db->quoteName('id'),
							$db->quoteName('context'),
							$db->quoteName('key'),
						]
					);

				foreach ($associations as $id)
				{
					$query->values(
						implode(
							',',
							$query->bindArray(
								[$id, $this->associationsContext, $key],
								[ParameterType::INTEGER, ParameterType::STRING, ParameterType::STRING]
							)
						)
					);
				}

				$db->setQuery($query);
				$db->execute();
			}
		}

		if ($app->input->get('task') == 'editAssociations')
		{
			return $this->redirectToAssociations($data);
		}

		return true;
	}

	/**
	 * Saves the manually set order of records.
	 *
	 * @param   array    $pks    An array of primary key ids.
	 * @param   integer  $order  +1 or -1
	 *
	 * @return  boolean  Boolean true on success, false on failure
	 *
	 * @since   1.6
	 */
	public function saveorder($pks = array(), $order = null)
	{
		// Initialize re-usable member properties
		$this->initBatch();

		$conditions = array();

		if (empty($pks))
		{
			Factory::getApplication()->enqueueMessage(Text::_($this->text_prefix . '_ERROR_NO_ITEMS_SELECTED'), 'error');

			return false;
		}

		$orderingField = $this->table->getColumnAlias('ordering');

		// Update ordering values
		foreach ($pks as $i => $pk)
		{
			$this->table->load((int) $pk);

			// Access checks.
			if (!$this->canEditState($this->table))
			{
				// Prune items that you can't change.
				unset($pks[$i]);
				Log::add(Text::_('JLIB_APPLICATION_ERROR_EDITSTATE_NOT_PERMITTED'), Log::WARNING, 'jerror');
			}
			elseif ($this->table->$orderingField != $order[$i])
			{
				$this->table->$orderingField = $order[$i];

				if (!$this->table->store())
				{
					$this->setError($this->table->getError());

					return false;
				}

				// Remember to reorder within position and client_id
				$condition = $this->getReorderConditions($this->table);
				$found = false;

				foreach ($conditions as $cond)
				{
					if ($cond[1] == $condition)
					{
						$found = true;
						break;
					}
				}

				if (!$found)
				{
					$key = $this->table->getKeyName();
					$conditions[] = array($this->table->$key, $condition);
				}
			}
		}

		// Execute reorder for each category.
		foreach ($conditions as $cond)
		{
			$this->table->load($cond[0]);
			$this->table->reorder($cond[1]);
		}

		// Clear the component's cache
		$this->cleanCache();

		return true;
	}

	/**
	 * Method to check the validity of the category ID for batch copy and move
	 *
	 * @param   integer  $categoryId  The category ID to check
	 *
	 * @return  boolean
	 *
	 * @since   3.2
	 */
	protected function checkCategoryId($categoryId)
	{
		// Check that the category exists
		if ($categoryId)
		{
			$categoryTable = Table::getInstance('Category');

			if (!$categoryTable->load($categoryId))
			{
				if ($error = $categoryTable->getError())
				{
					// Fatal error
					$this->setError($error);

					return false;
				}
				else
				{
					$this->setError(Text::_('JLIB_APPLICATION_ERROR_BATCH_MOVE_CATEGORY_NOT_FOUND'));

					return false;
				}
			}
		}

		if (empty($categoryId))
		{
			$this->setError(Text::_('JLIB_APPLICATION_ERROR_BATCH_MOVE_CATEGORY_NOT_FOUND'));

			return false;
		}

		// Check that the user has create permission for the component
		$extension = Factory::getApplication()->input->get('option', '');
		$user = Factory::getUser();

		if (!$user->authorise('core.create', $extension . '.category.' . $categoryId))
		{
			$this->setError(Text::_('JLIB_APPLICATION_ERROR_BATCH_CANNOT_CREATE'));

			return false;
		}

		return true;
	}

	/**
	 * A method to preprocess generating a new title in order to allow tables with alternative names
	 * for alias and title to use the batch move and copy methods
	 *
	 * @param   integer  $categoryId  The target category id
	 * @param   Table    $table       The Table within which move or copy is taking place
	 *
	 * @return  void
	 *
	 * @since   3.2
	 */
	public function generateTitle($categoryId, $table)
	{
		// Alter the title & alias
		$titleField         = $table->getColumnAlias('title');
		$aliasField         = $table->getColumnAlias('alias');
		$data               = $this->generateNewTitle($categoryId, $table->$aliasField, $table->$titleField);
		$table->$titleField = $data['0'];
		$table->$aliasField = $data['1'];
	}

	/**
	 * Method to initialize member variables used by batch methods and other methods like saveorder()
	 *
	 * @return  void
	 *
	 * @since   3.8.2
	 */
	public function initBatch()
	{
		if ($this->batchSet === null)
		{
			$this->batchSet = true;

			// Get current user
			$this->user = Factory::getUser();

			// Get table
			$this->table = $this->getTable();

			// Get table class name
			$tc = explode('\\', \get_class($this->table));
			$this->tableClassName = end($tc);

			// Get UCM Type data
			$this->contentType = new UCMType;
			$this->type = $this->contentType->getTypeByTable($this->tableClassName)
				?: $this->contentType->getTypeByAlias($this->typeAlias);
		}
	}

	/**
	 * Method to load an item in com_associations.
	 *
	 * @param   array  $data  The form data.
	 *
	 * @return  boolean  True if successful, false otherwise.
	 *
	 * @since   3.9.0
	 *
	 * @deprecated 5.0  It is handled by regular save method now.
	 */
	public function editAssociations($data)
	{
		// Save the item
		return $this->save($data);
	}

	/**
	 * Method to load an item in com_associations.
	 *
	 * @param   array  $data  The form data.
	 *
	 * @return  boolean  True if successful, false otherwise.
	 *
	 * @throws \Exception
	 * @since   3.9.17
	 */
	protected function redirectToAssociations($data)
	{
		$app = Factory::getApplication();
		$id  = $data['id'];

		// Deal with categories associations
		if ($this->text_prefix === 'COM_CATEGORIES')
		{
			$extension       = $app->input->get('extension', 'com_content');
			$this->typeAlias = $extension . '.category';
			$component       = strtolower($this->text_prefix);
			$view            = 'category';
		}
		else
		{
			$aliasArray = explode('.', $this->typeAlias);
			$component  = $aliasArray[0];
			$view       = $aliasArray[1];
			$extension  = '';
		}

		// Menu item redirect needs admin client
		$client = $component === 'com_menus' ? '&client_id=0' : '';

		if ($id == 0)
		{
			$app->enqueueMessage(Text::_('JGLOBAL_ASSOCIATIONS_NEW_ITEM_WARNING'), 'error');
			$app->redirect(
				Route::_('index.php?option=' . $component . '&view=' . $view . $client . '&layout=edit&id=' . $id . $extension, false)
			);

			return false;
		}

		if ($data['language'] === '*')
		{
			$app->enqueueMessage(Text::_('JGLOBAL_ASSOC_NOT_POSSIBLE'), 'notice');
			$app->redirect(
				Route::_('index.php?option=' . $component . '&view=' . $view . $client . '&layout=edit&id=' . $id . $extension, false)
			);

			return false;
		}

		$languages = LanguageHelper::getContentLanguages(array(0, 1));
		$target    = '';

		/**
		 * If the site contains only 2 languages and an association exists for the item
		 * load directly the associated target item in the side by side view
		 * otherwise select already the target language
		 */
		if (count($languages) === 2)
		{
			foreach ($languages as $language)
			{
				$lang_code[] = $language->lang_code;
			}

			$refLang    = array($data['language']);
			$targetLang = array_diff($lang_code, $refLang);
			$targetLang = implode(',', $targetLang);
			$targetId   = $data['associations'][$targetLang];

			if ($targetId)
			{
				$target = '&target=' . $targetLang . '%3A' . $targetId . '%3Aedit';
			}
			else
			{
				$target = '&target=' . $targetLang . '%3A0%3Aadd';
			}
		}

		$app->redirect(
			Route::_(
				'index.php?option=com_associations&view=association&layout=edit&itemtype=' . $this->typeAlias
				. '&task=association.edit&id=' . $id . $target, false
			)
		);

		return true;
	}
}<|MERGE_RESOLUTION|>--- conflicted
+++ resolved
@@ -15,7 +15,6 @@
 use Joomla\CMS\Form\FormFactoryInterface;
 use Joomla\CMS\Language\Associations;
 use Joomla\CMS\Language\LanguageHelper;
-<<<<<<< HEAD
 use Joomla\CMS\Language\Text;
 use Joomla\CMS\Log\Log;
 use Joomla\CMS\MVC\Factory\MVCFactoryInterface;
@@ -26,9 +25,6 @@
 use Joomla\CMS\Table\TableInterface;
 use Joomla\CMS\UCM\UCMType;
 use Joomla\Database\ParameterType;
-=======
-use Joomla\CMS\MVC\Factory\MVCFactoryInterface;
->>>>>>> 8758c0a3
 use Joomla\Registry\Registry;
 use Joomla\String\StringHelper;
 use Joomla\Utilities\ArrayHelper;
@@ -184,27 +180,16 @@
 	/**
 	 * Constructor.
 	 *
-<<<<<<< HEAD
 	 * @param   array                 $config       An array of configuration options (name, state, dbo, table_path, ignore_request).
 	 * @param   MVCFactoryInterface   $factory      The factory.
 	 * @param   FormFactoryInterface  $formFactory  The form factory.
-=======
-	 * @param   array                $config   An optional associative array of configuration settings.
-	 * @param   MVCFactoryInterface  $factory  The factory.
->>>>>>> 8758c0a3
 	 *
 	 * @since   1.6
 	 * @throws  \Exception
 	 */
-<<<<<<< HEAD
 	public function __construct($config = array(), MVCFactoryInterface $factory = null, FormFactoryInterface $formFactory = null)
 	{
 		parent::__construct($config, $factory, $formFactory);
-=======
-	public function __construct($config = array(), MVCFactoryInterface $factory = null)
-	{
-		parent::__construct($config, $factory);
->>>>>>> 8758c0a3
 
 		if (isset($config['event_after_delete']))
 		{
