--- conflicted
+++ resolved
@@ -418,13 +418,8 @@
             return false;
         }
 
-<<<<<<< HEAD
-        $newIds = array();
+        $newIds = [];
         $db     = $this->getDatabase();
-=======
-        $newIds = [];
-        $db     = $this->getDbo();
->>>>>>> 6510c237
 
         // Parent exists so let's proceed
         while (!empty($pks)) {
@@ -849,11 +844,7 @@
 
                     // Multilanguage: if associated, delete the item in the _associations table
                     if ($this->associationsContext && Associations::isEnabled()) {
-<<<<<<< HEAD
-                        $db = $this->getDatabase();
-=======
-                        $db    = $this->getDbo();
->>>>>>> 6510c237
+                        $db    = $this->getDatabase();
                         $query = $db->getQuery(true)
                             ->select(
                                 [
