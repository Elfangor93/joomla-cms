<?php
/**
 * Joomla! Content Management System
 *
 * @copyright  (C) 2017 Open Source Matters, Inc. <https://www.joomla.org>
 * @license    GNU General Public License version 2 or later; see LICENSE
 */

namespace Joomla\CMS\MVC\Factory;

\defined('JPATH_PLATFORM') or die;

use Joomla\CMS\Application\CMSApplicationInterface;
use Joomla\CMS\Factory;
use Joomla\CMS\Form\FormFactoryAwareInterface;
use Joomla\CMS\Form\FormFactoryAwareTrait;
use Joomla\CMS\MVC\Model\ModelInterface;
<<<<<<< HEAD
use Joomla\CMS\Router\SiteRouterAwareInterface;
use Joomla\CMS\Router\SiteRouterAwareTrait;
=======
use Joomla\Event\DispatcherAwareInterface;
use Joomla\Event\DispatcherAwareTrait;
>>>>>>> 541c99fb
use Joomla\Input\Input;

/**
 * Factory to create MVC objects based on a namespace.
 *
 * @since  3.10.0
 */
<<<<<<< HEAD
class MVCFactory implements MVCFactoryInterface, FormFactoryAwareInterface, SiteRouterAwareInterface
{
	use FormFactoryAwareTrait, SiteRouterAwareTrait;
=======
class MVCFactory implements MVCFactoryInterface, FormFactoryAwareInterface, DispatcherAwareInterface
{
	use FormFactoryAwareTrait, DispatcherAwareTrait;
>>>>>>> 541c99fb

	/**
	 * The namespace to create the objects from.
	 *
	 * @var    string
	 * @since  4.0.0
	 */
	private $namespace;

	/**
	 * The namespace must be like:
	 * Joomla\Component\Content
	 *
	 * @param   string  $namespace  The namespace
	 *
	 * @since   4.0.0
	 */
	public function __construct($namespace)
	{
		$this->namespace = $namespace;
	}

	/**
	 * Method to load and return a controller object.
	 *
	 * @param   string                   $name    The name of the controller
	 * @param   string                   $prefix  The controller prefix
	 * @param   array                    $config  The configuration array for the controller
	 * @param   CMSApplicationInterface  $app     The app
	 * @param   Input                    $input   The input
	 *
	 * @return  \Joomla\CMS\MVC\Controller\ControllerInterface
	 *
	 * @since   3.10.0
	 * @throws  \Exception
	 */
	public function createController($name, $prefix, array $config, CMSApplicationInterface $app, Input $input)
	{
		// Clean the parameters
		$name   = preg_replace('/[^A-Z0-9_]/i', '', $name);
		$prefix = preg_replace('/[^A-Z0-9_]/i', '', $prefix);

		$className = $this->getClassName('Controller\\' . ucfirst($name) . 'Controller', $prefix);

		if (!$className)
		{
			return null;
		}

		$controller = new $className($config, $this, $app, $input);
		$this->setFormFactoryOnObject($controller);
<<<<<<< HEAD
		$this->setRouterOnObject($controller);
=======
		$this->setDispatcherOnObject($controller);
>>>>>>> 541c99fb

		return $controller;
	}

	/**
	 * Method to load and return a model object.
	 *
	 * @param   string  $name    The name of the model.
	 * @param   string  $prefix  Optional model prefix.
	 * @param   array   $config  Optional configuration array for the model.
	 *
	 * @return  ModelInterface  The model object
	 *
	 * @since   3.10.0
	 * @throws  \Exception
	 */
	public function createModel($name, $prefix = '', array $config = [])
	{
		// Clean the parameters
		$name   = preg_replace('/[^A-Z0-9_]/i', '', $name);
		$prefix = preg_replace('/[^A-Z0-9_]/i', '', $prefix);

		if (!$prefix)
		{
			@trigger_error(
				sprintf(
					'Calling %s() without a prefix is deprecated.',
					__METHOD__
				),
				E_USER_DEPRECATED
			);

			$prefix = Factory::getApplication()->getName();
		}

		$className = $this->getClassName('Model\\' . ucfirst($name) . 'Model', $prefix);

		if (!$className)
		{
			return null;
		}

		$model = new $className($config, $this);
		$this->setFormFactoryOnObject($model);
<<<<<<< HEAD
		$this->setRouterOnObject($model);
=======
		$this->setDispatcherOnObject($model);
>>>>>>> 541c99fb

		return $model;
	}

	/**
	 * Method to load and return a view object.
	 *
	 * @param   string  $name    The name of the view.
	 * @param   string  $prefix  Optional view prefix.
	 * @param   string  $type    Optional type of view.
	 * @param   array   $config  Optional configuration array for the view.
	 *
	 * @return  \Joomla\CMS\MVC\View\ViewInterface  The view object
	 *
	 * @since   3.10.0
	 * @throws  \Exception
	 */
	public function createView($name, $prefix = '', $type = '', array $config = [])
	{
		// Clean the parameters
		$name   = preg_replace('/[^A-Z0-9_]/i', '', $name);
		$prefix = preg_replace('/[^A-Z0-9_]/i', '', $prefix);
		$type   = preg_replace('/[^A-Z0-9_]/i', '', $type);

		if (!$prefix)
		{
			@trigger_error(
				sprintf(
					'Calling %s() without a prefix is deprecated.',
					__METHOD__
				),
				E_USER_DEPRECATED
			);

			$prefix = Factory::getApplication()->getName();
		}

		$className = $this->getClassName('View\\' . ucfirst($name) . '\\' . ucfirst($type) . 'View', $prefix);

		if (!$className)
		{
			return null;
		}

		$view = new $className($config);
		$this->setFormFactoryOnObject($view);
<<<<<<< HEAD
		$this->setRouterOnObject($view);
=======
		$this->setDispatcherOnObject($view);
>>>>>>> 541c99fb

		return $view;
	}

	/**
	 * Method to load and return a table object.
	 *
	 * @param   string  $name    The name of the table.
	 * @param   string  $prefix  Optional table prefix.
	 * @param   array   $config  Optional configuration array for the table.
	 *
	 * @return  \Joomla\CMS\Table\Table  The table object
	 *
	 * @since   3.10.0
	 * @throws  \Exception
	 */
	public function createTable($name, $prefix = '', array $config = [])
	{
		// Clean the parameters
		$name   = preg_replace('/[^A-Z0-9_]/i', '', $name);
		$prefix = preg_replace('/[^A-Z0-9_]/i', '', $prefix);

		if (!$prefix)
		{
			@trigger_error(
				sprintf(
					'Calling %s() without a prefix is deprecated.',
					__METHOD__
				),
				E_USER_DEPRECATED
			);

			$prefix = Factory::getApplication()->getName();
		}

		$className = $this->getClassName('Table\\' . ucfirst($name) . 'Table', $prefix)
			?: $this->getClassName('Table\\' . ucfirst($name) . 'Table', 'Administrator');

		if (!$className)
		{
			return null;
		}

		if (\array_key_exists('dbo', $config))
		{
			$db = $config['dbo'];
		}
		else
		{
			$db = Factory::getDbo();
		}

		return new $className($db);
	}

	/**
	 * Returns a standard classname, if the class doesn't exist null is returned.
	 *
	 * @param   string  $suffix  The suffix
	 * @param   string  $prefix  The prefix
	 *
	 * @return  string|null  The class name
	 *
	 * @since   3.10.0
	 */
	protected function getClassName(string $suffix, string $prefix)
	{
		if (!$prefix)
		{
			$prefix = Factory::getApplication();
		}

		$className = trim($this->namespace, '\\') . '\\' . ucfirst($prefix) . '\\' . $suffix;

		if (!class_exists($className))
		{
			return null;
		}

		return $className;
	}

	/**
	 * Sets the internal form factory on the given object.
	 *
	 * @param   object  $object  The object
	 *
	 * @return  void
	 *
	 * @since   4.0.0
	 */
	private function setFormFactoryOnObject($object)
	{
		if (!$object instanceof FormFactoryAwareInterface)
		{
			return;
		}

		try
		{
			$object->setFormFactory($this->getFormFactory());
		}
		catch (\UnexpectedValueException $e)
		{
			// Ignore it
		}
	}

	/**
<<<<<<< HEAD
	 * Sets the internal router on the given object.
=======
	 * Sets the internal event dispatcher on the given object.
>>>>>>> 541c99fb
	 *
	 * @param   object  $object  The object
	 *
	 * @return  void
	 *
<<<<<<< HEAD
	 * @since   __DEPLOY_VERSION__
	 */
	private function setRouterOnObject($object): void
	{
		if (!$object instanceof SiteRouterAwareInterface)
=======
	 * @since   4.1.0
	 */
	private function setDispatcherOnObject($object)
	{
		if (!$object instanceof DispatcherAwareInterface)
>>>>>>> 541c99fb
		{
			return;
		}

		try
		{
<<<<<<< HEAD
			$object->setSiteRouter($this->getSiteRouter());
=======
			$object->setDispatcher($this->getDispatcher());
>>>>>>> 541c99fb
		}
		catch (\UnexpectedValueException $e)
		{
			// Ignore it
		}
	}
}<|MERGE_RESOLUTION|>--- conflicted
+++ resolved
@@ -15,13 +15,10 @@
 use Joomla\CMS\Form\FormFactoryAwareInterface;
 use Joomla\CMS\Form\FormFactoryAwareTrait;
 use Joomla\CMS\MVC\Model\ModelInterface;
-<<<<<<< HEAD
 use Joomla\CMS\Router\SiteRouterAwareInterface;
 use Joomla\CMS\Router\SiteRouterAwareTrait;
-=======
 use Joomla\Event\DispatcherAwareInterface;
 use Joomla\Event\DispatcherAwareTrait;
->>>>>>> 541c99fb
 use Joomla\Input\Input;
 
 /**
@@ -29,15 +26,9 @@
  *
  * @since  3.10.0
  */
-<<<<<<< HEAD
 class MVCFactory implements MVCFactoryInterface, FormFactoryAwareInterface, SiteRouterAwareInterface
 {
-	use FormFactoryAwareTrait, SiteRouterAwareTrait;
-=======
-class MVCFactory implements MVCFactoryInterface, FormFactoryAwareInterface, DispatcherAwareInterface
-{
-	use FormFactoryAwareTrait, DispatcherAwareTrait;
->>>>>>> 541c99fb
+	use FormFactoryAwareTrait, DispatcherAwareTrait, SiteRouterAwareTrait;
 
 	/**
 	 * The namespace to create the objects from.
@@ -89,11 +80,8 @@
 
 		$controller = new $className($config, $this, $app, $input);
 		$this->setFormFactoryOnObject($controller);
-<<<<<<< HEAD
+		$this->setDispatcherOnObject($controller);
 		$this->setRouterOnObject($controller);
-=======
-		$this->setDispatcherOnObject($controller);
->>>>>>> 541c99fb
 
 		return $controller;
 	}
@@ -138,11 +126,8 @@
 
 		$model = new $className($config, $this);
 		$this->setFormFactoryOnObject($model);
-<<<<<<< HEAD
+		$this->setDispatcherOnObject($model);
 		$this->setRouterOnObject($model);
-=======
-		$this->setDispatcherOnObject($model);
->>>>>>> 541c99fb
 
 		return $model;
 	}
@@ -189,11 +174,8 @@
 
 		$view = new $className($config);
 		$this->setFormFactoryOnObject($view);
-<<<<<<< HEAD
+		$this->setDispatcherOnObject($view);
 		$this->setRouterOnObject($view);
-=======
-		$this->setDispatcherOnObject($view);
->>>>>>> 541c99fb
 
 		return $view;
 	}
@@ -303,40 +285,50 @@
 	}
 
 	/**
-<<<<<<< HEAD
+	 * Sets the internal event dispatcher on the given object.
+	 *
+	 * @param   object  $object  The object
+	 *
+	 * @return  void
+	 *
+	 * @since   __DEPLOY_VERSION__
+	 */
+	private function setDispatcherOnObject($object)
+	{
+		if (!$object instanceof DispatcherAwareInterface)
+		{
+			return;
+		}
+
+		try
+		{
+			$object->setDispatcher($this->getDispatcher());
+		}
+		catch (\UnexpectedValueException $e)
+		{
+			// Ignore it
+		}
+	}
+
+	/**
 	 * Sets the internal router on the given object.
-=======
-	 * Sets the internal event dispatcher on the given object.
->>>>>>> 541c99fb
 	 *
 	 * @param   object  $object  The object
 	 *
 	 * @return  void
 	 *
-<<<<<<< HEAD
 	 * @since   __DEPLOY_VERSION__
 	 */
 	private function setRouterOnObject($object): void
 	{
 		if (!$object instanceof SiteRouterAwareInterface)
-=======
-	 * @since   4.1.0
-	 */
-	private function setDispatcherOnObject($object)
-	{
-		if (!$object instanceof DispatcherAwareInterface)
->>>>>>> 541c99fb
 		{
 			return;
 		}
 
 		try
 		{
-<<<<<<< HEAD
 			$object->setSiteRouter($this->getSiteRouter());
-=======
-			$object->setDispatcher($this->getDispatcher());
->>>>>>> 541c99fb
 		}
 		catch (\UnexpectedValueException $e)
 		{
