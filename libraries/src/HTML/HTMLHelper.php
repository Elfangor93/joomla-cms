--- conflicted
+++ resolved
@@ -385,25 +385,13 @@
 		$debugMode = false;
 
 		// Detect debug mode
-		if ($detect_debug && JDEBUG)
+		if ($detectDebug && JDEBUG)
 		{
 			$debugMode = true;
 		}
 
-<<<<<<< HEAD
 		// If http is present in filename
 		if (strpos($file, 'http') === 0 || strpos($file, '//') === 0)
-=======
-		// Extract extension and strip the file
-		$strip = \JFile::stripExt($file);
-		$ext   = \JFile::getExt($file);
-
-		// Prepare array of files
-		$includes = array();
-
-		// Detect browser and compute potential files
-		if ($detectBrowser)
->>>>>>> 8758c0a3
 		{
 			$includes = [$file];
 		}
@@ -417,7 +405,7 @@
 			$includes = [];
 
 			// Detect browser and compute potential files
-			if ($detect_browser)
+			if ($detectBrowser)
 			{
 				$navigator = Browser::getInstance();
 				$browser   = $navigator->getBrowser();
@@ -425,12 +413,7 @@
 				$minor     = $navigator->getMinor();
 				$minExt    = '';
 
-<<<<<<< HEAD
 				if (\strlen($strip) > 4 && preg_match('#\.min$#', $strip))
-=======
-				// Detect debug mode
-				if ($detectDebug && Factory::getConfig()->get('debug'))
->>>>>>> 8758c0a3
 				{
 					$minExt    = '.min';
 					$strip = preg_replace('#\.min$#', '', $strip);
@@ -639,15 +622,8 @@
 			}
 			else
 			{
-<<<<<<< HEAD
 				// If not relative and http is not present in filename
 				foreach ($potential as $strip)
-=======
-				$files = array();
-
-				// Detect debug mode
-				if ($detectDebug && Factory::getConfig()->get('debug'))
->>>>>>> 8758c0a3
 				{
 					$files = [];
 
