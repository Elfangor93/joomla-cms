<?php
/**
 * Joomla! Content Management System
 *
 * @copyright  Copyright (C) 2005 - 2019 Open Source Matters, Inc. All rights reserved.
 * @license    GNU General Public License version 2 or later; see LICENSE.txt
 */

namespace Joomla\CMS\Helper;

defined('JPATH_PLATFORM') or die;

use Joomla\CMS\Cache\CacheControllerFactoryInterface;
use Joomla\CMS\Cache\Controller\CallbackController;
use Joomla\CMS\Component\ComponentHelper;
use Joomla\CMS\Factory;
use Joomla\CMS\Filter\InputFilter;
use Joomla\CMS\Language\LanguageHelper;
use Joomla\CMS\Language\Text;
use Joomla\CMS\Layout\LayoutHelper;
use Joomla\CMS\Log\Log;
use Joomla\CMS\Profiler\Profiler;
use Joomla\Registry\Registry;

/**
 * Module helper class
 *
 * @since  1.5
 */
abstract class ModuleHelper
{
	/**
	 * Get module by name (real, eg 'Breadcrumbs' or folder, eg 'mod_breadcrumbs')
	 *
	 * @param   string  $name   The name of the module
	 * @param   string  $title  The title of the module, optional
	 *
	 * @return  \stdClass  The Module object
	 *
	 * @since   1.5
	 */
	public static function &getModule($name, $title = null)
	{
		$result = null;
		$modules =& static::load();
		$total = count($modules);

		for ($i = 0; $i < $total; $i++)
		{
			// Match the name of the module
			if ($modules[$i]->name === $name || $modules[$i]->module === $name)
			{
				// Match the title if we're looking for a specific instance of the module
				if (!$title || $modules[$i]->title === $title)
				{
					// Found it
					$result = &$modules[$i];
					break;
				}
			}
		}

		// If we didn't find it, and the name is mod_something, create a dummy object
		if ($result === null && strpos($name, 'mod_') === 0)
		{
			$result            = new \stdClass;
			$result->id        = 0;
			$result->title     = '';
			$result->module    = $name;
			$result->position  = '';
			$result->content   = '';
			$result->showtitle = 0;
			$result->control   = '';
			$result->params    = '';
		}

		return $result;
	}

	/**
	 * Get modules by position
	 *
	 * @param   string  $position  The position of the module
	 *
	 * @return  array  An array of module objects
	 *
	 * @since   1.5
	 */
	public static function &getModules($position)
	{
		$position = strtolower($position);
		$result = array();
		$input  = Factory::getApplication()->input;

		$modules =& static::load();

		$total = count($modules);

		for ($i = 0; $i < $total; $i++)
		{
			if ($modules[$i]->position === $position)
			{
				$result[] = &$modules[$i];
			}
		}

		if (count($result) === 0)
		{
			if ($input->getBool('tp') && ComponentHelper::getParams('com_templates')->get('template_positions_display'))
			{
				$result[0] = static::getModule('mod_' . $position);
				$result[0]->title = $position;
				$result[0]->position = $position;
			}
		}

		return $result;
	}

	/**
	 * Checks if a module is enabled. A given module will only be returned
	 * if it meets the following criteria: it is enabled, it is assigned to
	 * the current menu item or all items, and the user meets the access level
	 * requirements.
	 *
	 * @param   string  $module  The module name
	 *
	 * @return  boolean See description for conditions.
	 *
	 * @since   1.5
	 */
	public static function isEnabled($module)
	{
		$result = static::getModule($module);

		return $result !== null && $result->id !== 0;
	}

	/**
	 * Render the module content and the module chrome style.
	 *
	 * @param   object  $module   A module object.
	 * @param   array   $attribs  An array of attributes for the module (probably from the XML).
	 *
	 * @return  string  The HTML content of the module output.
	 *
	 * @since   1.5
	 */
	public static function renderModule($module, $attribs = array())
	{
<<<<<<< HEAD
		static $chrome = array();

=======
>>>>>>> 24cd3e17
		$app = Factory::getApplication();

		// Check that $module is a valid module object
		if (!is_object($module) || !isset($module->module) || !isset($module->params))
		{
			if (JDEBUG)
			{
				Log::addLogger(array('text_file' => 'jmodulehelper.log.php'), Log::ALL, array('modulehelper'));
				$app->getLogger()->debug(
					__METHOD__ . '() - The $module parameter should be a module object.',
					array('category' => 'modulehelper')
				);
			}

			return '';
		}

		// Get module parameters
		$params = new Registry($module->params);

		// Render the module content
		static::renderRawModule($module, $params, $attribs);

		if (!empty($attribs['style']) && $attribs['style'] === 'raw')
		{
			return $module->content;
		}

		if (JDEBUG)
		{
			Profiler::getInstance('Application')->mark('beforeRenderModule ' . $module->module . ' (' . $module->title . ')');
		}

		// Record the scope.
		$scope = $app->scope;

		// Set scope to component name
		$app->scope = $module->module;

		// Get the template
		$template = $app->getTemplate();

<<<<<<< HEAD
		// Load the module chrome functions
		include_once JPATH_THEMES . '/system/html/modules.php';
		$chromePath = JPATH_THEMES . '/' . $template . '/html/modules.php';

		if (!isset($chrome[$chromePath]))
		{
			if (file_exists($chromePath))
			{
				include_once $chromePath;
			}

			$chrome[$chromePath] = true;
=======
		// Get module path
		$module->module = preg_replace('/[^A-Z0-9_\.-]/i', '', $module->module);

		$dispatcher = $app->bootModule($module->module, $app->getName())->getDispatcher($module, $app);

		// Check if we have a dispatcher
		if ($dispatcher)
		{
			ob_start();
			$dispatcher->dispatch();
			$module->content = ob_get_clean();
>>>>>>> 24cd3e17
		}

		// Check if the current module has a style param to override template module style
		$paramsChromeStyle = $params->get('style');
		$basePath          = '';

		if ($paramsChromeStyle)
		{
			$paramsChromeStyle   = explode('-', $paramsChromeStyle, 2);
			$ChromeStyleTemplate = strtolower($paramsChromeStyle[0]);
			$attribs['style']    = $paramsChromeStyle[1];

			// Only set $basePath if the specified template isn't the current or system one.
			if ($ChromeStyleTemplate !== $template && $ChromeStyleTemplate !== 'system')
			{
				$basePath = JPATH_THEMES . '/' . $ChromeStyleTemplate . '/html/layouts';
			}
		}

		// Make sure a style is set
		if (!isset($attribs['style']))
		{
			$attribs['style'] = 'none';
		}

		// Dynamically add outline style
		if ($app->input->getBool('tp') && ComponentHelper::getParams('com_templates')->get('template_positions_display'))
		{
			$attribs['style'] .= ' outline';
		}

		$module->style = $attribs['style'];

		// If the $module is nulled it will return an empty content, otherwise it will render the module normally.
		$app->triggerEvent('onRenderModule', array(&$module, &$attribs));

		if ($module === null || !isset($module->content))
		{
			return '';
		}

		$displayData = array(
			'module'  => $module,
			'params'  => $params,
			'attribs' => $attribs,
		);

		foreach (explode(' ', $attribs['style']) as $style)
		{
			if ($moduleContent = LayoutHelper::render('chromes.' . $style, $displayData, $basePath))
			{
				$module->content = $moduleContent;
			}
		}

		// Revert the scope
		$app->scope = $scope;

		$app->triggerEvent('onAfterRenderModule', array(&$module, &$attribs));

		if (JDEBUG)
		{
			Profiler::getInstance('Application')->mark('afterRenderModule ' . $module->module . ' (' . $module->title . ')');
		}

		return $module->content;
	}

	/**
	 * Render the module content.
	 *
	 * @param   object    $module   A module object
	 * @param   Registry  $params   A module parameters
	 * @param   array     $attribs  An array of attributes for the module (probably from the XML).
	 *
	 * @return  string
	 *
	 * @since   __DEPLOY_VERSION__
	 */
	public static function renderRawModule ($module, Registry $params, $attribs = array())
	{
		if (!empty($module->contentRendered))
		{
			return $module->content;
		}

		if (JDEBUG)
		{
			\JProfiler::getInstance('Application')->mark('beforeRenderRawModule ' . $module->module . ' (' . $module->title . ')');
		}

		// Keep it for b/c, as it can be used by module
		$app      = Factory::getApplication();
		$template = $app->getTemplate();

		// Record the scope.
		$scope = $app->scope;

		// Set scope to component name
		$app->scope = $module->module;

		// Get module path
		$module->module = preg_replace('/[^A-Z0-9_\.-]/i', '', $module->module);
		$path = JPATH_BASE . '/modules/' . $module->module . '/' . $module->module . '.php';

		// Load the module
		if (file_exists($path))
		{
			$lang = Factory::getLanguage();

			$coreLanguageDirectory      = JPATH_BASE;
			$extensionLanguageDirectory = dirname($path);

			$langPaths = $lang->getPaths();

			// Only load the module's language file if it hasn't been already
			if (!$langPaths || (!isset($langPaths[$coreLanguageDirectory]) && !isset($langPaths[$extensionLanguageDirectory])))
			{
				// 1.5 or Core then 1.6 3PD
				$lang->load($module->module, $coreLanguageDirectory, null, false, true) ||
					$lang->load($module->module, $extensionLanguageDirectory, null, false, true);
			}

			$content = '';
			ob_start();
			include $path;
			$module->content = ob_get_contents() . $content;
			ob_end_clean();
		}

		// Add the flag that the module content has been rendered
		$module->contentRendered = true;

		// Revert the scope
		$app->scope = $scope;

		if (JDEBUG)
		{
			\JProfiler::getInstance('Application')->mark('afterRenderRawModule ' . $module->module . ' (' . $module->title . ')');
		}

		return $module->content;
	}

	/**
	 * Get the path to a layout for a module
	 *
	 * @param   string  $module  The name of the module
	 * @param   string  $layout  The name of the module layout. If alternative layout, in the form template:filename.
	 *
	 * @return  string  The path to the module layout
	 *
	 * @since   1.5
	 */
	public static function getLayoutPath($module, $layout = 'default')
	{
		$template = Factory::getApplication()->getTemplate();
		$defaultLayout = $layout;

		if (strpos($layout, ':') !== false)
		{
			// Get the template and file name from the string
			$temp = explode(':', $layout);
			$template = $temp[0] === '_' ? $template : $temp[0];
			$layout = $temp[1];
			$defaultLayout = $temp[1] ?: 'default';
		}

		// Build the template and base path for the layout
		$tPath = JPATH_THEMES . '/' . $template . '/html/' . $module . '/' . $layout . '.php';
		$bPath = JPATH_BASE . '/modules/' . $module . '/tmpl/' . $defaultLayout . '.php';
		$dPath = JPATH_BASE . '/modules/' . $module . '/tmpl/default.php';

		// If the template has a layout override use it
		if (file_exists($tPath))
		{
			return $tPath;
		}

		if (file_exists($bPath))
		{
			return $bPath;
		}

		return $dPath;
	}

	/**
	 * Load published modules.
	 *
	 * @return  array
	 *
	 * @since   3.2
	 */
	protected static function &load()
	{
		static $modules;

		if (isset($modules))
		{
			return $modules;
		}

		$app = Factory::getApplication();

		$modules = null;

		$app->triggerEvent('onPrepareModuleList', array(&$modules));

		// If the onPrepareModuleList event returns an array of modules, then ignore the default module list creation
		if (!is_array($modules))
		{
			$modules = static::getModuleList();
		}

		$app->triggerEvent('onAfterModuleList', array(&$modules));

		$modules = static::cleanModuleList($modules);

		$app->triggerEvent('onAfterCleanModuleList', array(&$modules));

		return $modules;
	}

	/**
	 * Module list
	 *
	 * @return  array
	 */
	public static function getModuleList()
	{
		$app = Factory::getApplication();
		$Itemid = $app->input->getInt('Itemid', 0);
		$groups = implode(',', Factory::getUser()->getAuthorisedViewLevels());
		$lang = Factory::getLanguage()->getTag();
		$clientId = (int) $app->getClientId();

		// Build a cache ID for the resulting data object
		$cacheId = $groups . '.' . $clientId . '.' . $Itemid;

		$db = Factory::getDbo();

		$query = $db->getQuery(true)
			->select('m.id, m.title, m.module, m.position, m.content, m.showtitle, m.params, mm.menuid')
			->from('#__modules AS m')
			->join('LEFT', '#__modules_menu AS mm ON mm.moduleid = m.id')
			->where('m.published = 1')
			->join('LEFT', '#__extensions AS e ON e.element = m.module AND e.client_id = m.client_id')
			->where('e.enabled = 1');

		$nowDate = Factory::getDate()->toSql();

		$query->where('(' . $query->isNullDatetime('m.publish_up') . ' OR m.publish_up <= ' . $db->quote($nowDate) . ')')
			->where('(' . $query->isNullDatetime('m.publish_down') . ' OR m.publish_down >= ' . $db->quote($nowDate) . ')')
			->where('m.access IN (' . $groups . ')')
			->where('m.client_id = ' . $clientId)
			->where('(mm.menuid = ' . $Itemid . ' OR mm.menuid <= 0)');

		// Filter by language
		if ($app->isClient('site') && $app->getLanguageFilter())
		{
			$query->where('m.language IN (' . $db->quote($lang) . ',' . $db->quote('*') . ')');
			$cacheId .= $lang . '*';
		}

		if ($app->isClient('administrator') && static::isAdminMultilang())
		{
			$query->where('m.language IN (' . $db->quote($lang) . ',' . $db->quote('*') . ')');
			$cacheId .= $lang . '*';
		}

		$query->order('m.position, m.ordering');

		// Set the query
		$db->setQuery($query);

		try
		{
			/** @var CallbackController $cache */
			$cache = Factory::getContainer()->get(CacheControllerFactoryInterface::class)
				->createCacheController('callback', ['defaultgroup' => 'com_modules']);

			$modules = $cache->get(array($db, 'loadObjectList'), array(), md5($cacheId), false);
		}
		catch (\RuntimeException $e)
		{
			$app->getLogger()->warning(
				Text::sprintf('JLIB_APPLICATION_ERROR_MODULE_LOAD', $e->getMessage()),
				array('category' => 'jerror')
			);

			return array();
		}

		return $modules;
	}

	/**
	 * Clean the module list
	 *
	 * @param   array  $modules  Array with module objects
	 *
	 * @return  array
	 */
	public static function cleanModuleList($modules)
	{
		// Apply negative selections and eliminate duplicates
		$Itemid = Factory::getApplication()->input->getInt('Itemid');
		$negId = $Itemid ? -(int) $Itemid : false;
		$clean = array();
		$dupes = array();

		foreach ($modules as $i => $module)
		{
			// The module is excluded if there is an explicit prohibition
			$negHit = ($negId === (int) $module->menuid);

			if (isset($dupes[$module->id]))
			{
				// If this item has been excluded, keep the duplicate flag set,
				// but remove any item from the modules array.
				if ($negHit)
				{
					unset($clean[$module->id]);
				}

				continue;
			}

			$dupes[$module->id] = true;

			// Only accept modules without explicit exclusions.
			if ($negHit)
			{
				continue;
			}

			$module->name = substr($module->module, 4);
			$module->style = null;
			$module->position = strtolower($module->position);

			$clean[$module->id] = $module;
		}

		unset($dupes);

		// Return to simple indexing that matches the query order.
		return array_values($clean);
	}

	/**
	 * Module cache helper
	 *
	 * Caching modes:
	 * To be set in XML:
	 * 'static'      One cache file for all pages with the same module parameters
	 * 'itemid'      Changes on itemid change, to be called from inside the module:
	 * 'safeuri'     Id created from $cacheparams->modeparams array,
	 * 'id'          Module sets own cache id's
	 *
	 * @param   object  $module        Module object
	 * @param   object  $moduleparams  Module parameters
	 * @param   object  $cacheparams   Module cache parameters - id or URL parameters, depending on the module cache mode
	 *
	 * @return  string
	 *
	 * @see     InputFilter::clean()
	 * @since   1.6
	 */
	public static function moduleCache($module, $moduleparams, $cacheparams)
	{
		if (!isset($cacheparams->modeparams))
		{
			$cacheparams->modeparams = null;
		}

		if (!isset($cacheparams->cachegroup))
		{
			$cacheparams->cachegroup = $module->module;
		}

		$user = Factory::getUser();
		$app  = Factory::getApplication();

		/** @var CallbackController $cache */
		$cache = Factory::getContainer()->get(CacheControllerFactoryInterface::class)
			->createCacheController('callback', ['defaultgroup' => $cacheparams->cachegroup]);

		// Turn cache off for internal callers if parameters are set to off and for all logged in users
		if ($moduleparams->get('owncache') === 0 || $moduleparams->get('owncache') === '0' || $app->get('caching') == 0 || $user->get('id'))
		{
			$cache->setCaching(false);
		}

		// Module cache is set in seconds, global cache in minutes, setLifeTime works in minutes
		$cache->setLifeTime($moduleparams->get('cache_time', $app->get('cachetime') * 60) / 60);

		$wrkaroundoptions = array('nopathway' => 1, 'nohead' => 0, 'nomodules' => 1, 'modulemode' => 1, 'mergehead' => 1);

		$wrkarounds = true;
		$view_levels = md5(serialize($user->getAuthorisedViewLevels()));

		switch ($cacheparams->cachemode)
		{
			case 'id':
				$ret = $cache->get(
					array($cacheparams->class, $cacheparams->method),
					$cacheparams->methodparams,
					$cacheparams->modeparams,
					$wrkarounds,
					$wrkaroundoptions
				);
				break;

			case 'safeuri':
				$secureid = null;

				if (is_array($cacheparams->modeparams))
				{
					$input   = $app->input;
					$uri     = $input->getArray();
					$safeuri = new \stdClass;
					$noHtmlFilter = InputFilter::getInstance();

					foreach ($cacheparams->modeparams as $key => $value)
					{
						// Use int filter for id/catid to clean out spamy slugs
						if (isset($uri[$key]))
						{
							$safeuri->$key = $noHtmlFilter->clean($uri[$key], $value);
						}
					}
				}

				$secureid = md5(serialize(array($safeuri, $cacheparams->method, $moduleparams)));
				$ret = $cache->get(
					array($cacheparams->class, $cacheparams->method),
					$cacheparams->methodparams,
					$module->id . $view_levels . $secureid,
					$wrkarounds,
					$wrkaroundoptions
				);
				break;

			case 'static':
				$ret = $cache->get(
					array($cacheparams->class, $cacheparams->method),
					$cacheparams->methodparams,
					$module->module . md5(serialize($cacheparams->methodparams)),
					$wrkarounds,
					$wrkaroundoptions
				);
				break;

			case 'itemid':
			default:
				$ret = $cache->get(
					array($cacheparams->class, $cacheparams->method),
					$cacheparams->methodparams,
					$module->id . $view_levels . $app->input->getInt('Itemid', null),
					$wrkarounds,
					$wrkaroundoptions
				);
				break;
		}

		return $ret;
	}

	/**
	 * Method to determine if filtering by language is enabled in back-end for modules.
	 *
	 * @return  boolean  True if enabled; false otherwise.
	 *
	 * @since   3.8.0
	 */
	public static function isAdminMultilang()
	{
		static $enabled = false;

		if (count(LanguageHelper::getInstalledLanguages(1)) > 1)
		{
			$enabled = (bool) ComponentHelper::getParams('com_modules')->get('adminlangfilter', 0);
		}

		return $enabled;
	}

	/**
	 * Get module by id
	 *
	 * @param   string  $id  The id of the module
	 *
	 * @return  \stdClass  The Module object
	 *
	 * @since   3.9.0
	 */
	public static function &getModuleById($id)
	{
		$modules =& static::load();

		$total = count($modules);

		for ($i = 0; $i < $total; $i++)
		{
			// Match the id of the module
			if ($modules[$i]->id === $id)
			{
				// Found it
				return $modules[$i];
			}
		}

		// If we didn't find it, create a dummy object
		$result            = new \stdClass;
		$result->id        = 0;
		$result->title     = '';
		$result->module    = '';
		$result->position  = '';
		$result->content   = '';
		$result->showtitle = 0;
		$result->control   = '';
		$result->params    = '';

		return $result;
	}
}<|MERGE_RESOLUTION|>--- conflicted
+++ resolved
@@ -137,7 +137,7 @@
 	}
 
 	/**
-	 * Render the module content and the module chrome style.
+	 * Render the module.
 	 *
 	 * @param   object  $module   A module object.
 	 * @param   array   $attribs  An array of attributes for the module (probably from the XML).
@@ -148,11 +148,6 @@
 	 */
 	public static function renderModule($module, $attribs = array())
 	{
-<<<<<<< HEAD
-		static $chrome = array();
-
-=======
->>>>>>> 24cd3e17
 		$app = Factory::getApplication();
 
 		// Check that $module is a valid module object
@@ -167,48 +162,26 @@
 				);
 			}
 
-			return '';
-		}
+			return;
+		}
+
+		if (JDEBUG)
+		{
+			Profiler::getInstance('Application')->mark('beforeRenderModule ' . $module->module . ' (' . $module->title . ')');
+		}
+
+		// Record the scope.
+		$scope = $app->scope;
+
+		// Set scope to component name
+		$app->scope = $module->module;
 
 		// Get module parameters
 		$params = new Registry($module->params);
 
-		// Render the module content
-		static::renderRawModule($module, $params, $attribs);
-
-		if (!empty($attribs['style']) && $attribs['style'] === 'raw')
-		{
-			return $module->content;
-		}
-
-		if (JDEBUG)
-		{
-			Profiler::getInstance('Application')->mark('beforeRenderModule ' . $module->module . ' (' . $module->title . ')');
-		}
-
-		// Record the scope.
-		$scope = $app->scope;
-
-		// Set scope to component name
-		$app->scope = $module->module;
-
 		// Get the template
 		$template = $app->getTemplate();
 
-<<<<<<< HEAD
-		// Load the module chrome functions
-		include_once JPATH_THEMES . '/system/html/modules.php';
-		$chromePath = JPATH_THEMES . '/' . $template . '/html/modules.php';
-
-		if (!isset($chrome[$chromePath]))
-		{
-			if (file_exists($chromePath))
-			{
-				include_once $chromePath;
-			}
-
-			$chrome[$chromePath] = true;
-=======
 		// Get module path
 		$module->module = preg_replace('/[^A-Z0-9_\.-]/i', '', $module->module);
 
@@ -220,7 +193,6 @@
 			ob_start();
 			$dispatcher->dispatch();
 			$module->content = ob_get_clean();
->>>>>>> 24cd3e17
 		}
 
 		// Check if the current module has a style param to override template module style
@@ -284,82 +256,6 @@
 		if (JDEBUG)
 		{
 			Profiler::getInstance('Application')->mark('afterRenderModule ' . $module->module . ' (' . $module->title . ')');
-		}
-
-		return $module->content;
-	}
-
-	/**
-	 * Render the module content.
-	 *
-	 * @param   object    $module   A module object
-	 * @param   Registry  $params   A module parameters
-	 * @param   array     $attribs  An array of attributes for the module (probably from the XML).
-	 *
-	 * @return  string
-	 *
-	 * @since   __DEPLOY_VERSION__
-	 */
-	public static function renderRawModule ($module, Registry $params, $attribs = array())
-	{
-		if (!empty($module->contentRendered))
-		{
-			return $module->content;
-		}
-
-		if (JDEBUG)
-		{
-			\JProfiler::getInstance('Application')->mark('beforeRenderRawModule ' . $module->module . ' (' . $module->title . ')');
-		}
-
-		// Keep it for b/c, as it can be used by module
-		$app      = Factory::getApplication();
-		$template = $app->getTemplate();
-
-		// Record the scope.
-		$scope = $app->scope;
-
-		// Set scope to component name
-		$app->scope = $module->module;
-
-		// Get module path
-		$module->module = preg_replace('/[^A-Z0-9_\.-]/i', '', $module->module);
-		$path = JPATH_BASE . '/modules/' . $module->module . '/' . $module->module . '.php';
-
-		// Load the module
-		if (file_exists($path))
-		{
-			$lang = Factory::getLanguage();
-
-			$coreLanguageDirectory      = JPATH_BASE;
-			$extensionLanguageDirectory = dirname($path);
-
-			$langPaths = $lang->getPaths();
-
-			// Only load the module's language file if it hasn't been already
-			if (!$langPaths || (!isset($langPaths[$coreLanguageDirectory]) && !isset($langPaths[$extensionLanguageDirectory])))
-			{
-				// 1.5 or Core then 1.6 3PD
-				$lang->load($module->module, $coreLanguageDirectory, null, false, true) ||
-					$lang->load($module->module, $extensionLanguageDirectory, null, false, true);
-			}
-
-			$content = '';
-			ob_start();
-			include $path;
-			$module->content = ob_get_contents() . $content;
-			ob_end_clean();
-		}
-
-		// Add the flag that the module content has been rendered
-		$module->contentRendered = true;
-
-		// Revert the scope
-		$app->scope = $scope;
-
-		if (JDEBUG)
-		{
-			\JProfiler::getInstance('Application')->mark('afterRenderRawModule ' . $module->module . ' (' . $module->title . ')');
 		}
 
 		return $module->content;
