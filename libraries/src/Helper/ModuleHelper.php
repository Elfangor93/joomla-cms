<?php
/**
 * Joomla! Content Management System
 *
 * @copyright  Copyright (C) 2005 - 2018 Open Source Matters, Inc. All rights reserved.
 * @license    GNU General Public License version 2 or later; see LICENSE.txt
 */

namespace Joomla\CMS\Helper;

defined('JPATH_PLATFORM') or die;

use Joomla\CMS\Cache\CacheControllerFactoryInterface;
use Joomla\CMS\Cache\Controller\CallbackController;
use Joomla\CMS\Component\ComponentHelper;
use Joomla\CMS\Factory;
use Joomla\CMS\Filter\InputFilter;
use Joomla\CMS\Language\LanguageHelper;
use Joomla\CMS\Language\Text;
use Joomla\CMS\Log\Log;
use Joomla\Registry\Registry;

/**
 * Module helper class
 *
 * @since  1.5
 */
abstract class ModuleHelper
{
	/**
	 * Get module by name (real, eg 'Breadcrumbs' or folder, eg 'mod_breadcrumbs')
	 *
	 * @param   string  $name   The name of the module
	 * @param   string  $title  The title of the module, optional
	 *
	 * @return  \stdClass  The Module object
	 *
	 * @since   1.5
	 */
	public static function &getModule($name, $title = null)
	{
		$result = null;
		$modules =& static::load();
		$total = count($modules);

		for ($i = 0; $i < $total; $i++)
		{
			// Match the name of the module
			if ($modules[$i]->name === $name || $modules[$i]->module === $name)
			{
				// Match the title if we're looking for a specific instance of the module
				if (!$title || $modules[$i]->title === $title)
				{
					// Found it
					$result = &$modules[$i];
					break;
				}
			}
		}

		// If we didn't find it, and the name is mod_something, create a dummy object
		if ($result === null && strpos($name, 'mod_') === 0)
		{
			$result            = new \stdClass;
			$result->id        = 0;
			$result->title     = '';
			$result->module    = $name;
			$result->position  = '';
			$result->content   = '';
			$result->showtitle = 0;
			$result->control   = '';
			$result->params    = '';
		}

		return $result;
	}

	/**
	 * Get modules by position
	 *
	 * @param   string  $position  The position of the module
	 *
	 * @return  array  An array of module objects
	 *
	 * @since   1.5
	 */
	public static function &getModules($position)
	{
		$position = strtolower($position);
		$result = array();
		$input  = Factory::getApplication()->input;

		$modules =& static::load();

		$total = count($modules);

		for ($i = 0; $i < $total; $i++)
		{
			if ($modules[$i]->position === $position)
			{
				$result[] = &$modules[$i];
			}
		}

		if (count($result) === 0)
		{
			if ($input->getBool('tp') && ComponentHelper::getParams('com_templates')->get('template_positions_display'))
			{
				$result[0] = static::getModule('mod_' . $position);
				$result[0]->title = $position;
				$result[0]->content = $position;
				$result[0]->position = $position;
			}
		}

		return $result;
	}

	/**
	 * Checks if a module is enabled. A given module will only be returned
	 * if it meets the following criteria: it is enabled, it is assigned to
	 * the current menu item or all items, and the user meets the access level
	 * requirements.
	 *
	 * @param   string  $module  The module name
	 *
	 * @return  boolean See description for conditions.
	 *
	 * @since   1.5
	 */
	public static function isEnabled($module)
	{
		$result = static::getModule($module);

		return $result !== null && $result->id !== 0;
	}

	/**
	 * Render the module.
	 *
	 * @param   object  $module   A module object.
	 * @param   array   $attribs  An array of attributes for the module (probably from the XML).
	 *
	 * @return  string  The HTML content of the module output.
	 *
	 * @since   1.5
	 */
	public static function renderModule($module, $attribs = array())
	{
		static $chrome;

		$app = Factory::getApplication();

		// Check that $module is a valid module object
		if (!is_object($module) || !isset($module->module) || !isset($module->params))
		{
			if (JDEBUG)
			{
				Log::addLogger(array('text_file' => 'jmodulehelper.log.php'), Log::ALL, array('modulehelper'));
				$app->getLogger()->debug(
					__METHOD__ . '() - The $module parameter should be a module object.',
					array('category' => 'modulehelper')
				);
			}

			return;
		}

		if (JDEBUG)
		{
			\JProfiler::getInstance('Application')->mark('beforeRenderModule ' . $module->module . ' (' . $module->title . ')');
		}

		// Record the scope.
		$scope = $app->scope;

		// Set scope to component name
		$app->scope = $module->module;

		// Get module parameters
		$params = new Registry($module->params);

		// Get the template
		$template = $app->getTemplate();

		// Get module path
		$module->module = preg_replace('/[^A-Z0-9_\.-]/i', '', $module->module);

		$dispatcher = $app->bootModule($module->module, $app->getName())->getDispatcher($module, $app);

		// Check if we have a dispatcher
		if ($dispatcher)
		{
			ob_start();
			$dispatcher->dispatch();
			$module->content = ob_get_clean();
		}

		// Load the module chrome functions
		if (!$chrome)
		{
			$chrome = array();
		}

		include_once JPATH_THEMES . '/system/html/modules.php';
		$chromePath = JPATH_THEMES . '/' . $template . '/html/modules.php';

		if (!isset($chrome[$chromePath]))
		{
			if (file_exists($chromePath))
			{
				include_once $chromePath;
			}

			$chrome[$chromePath] = true;
		}

		// Check if the current module has a style param to override template module style
		$paramsChromeStyle = $params->get('style');

		if ($paramsChromeStyle)
		{
			$attribs['style'] = preg_replace('/^(system|' . $template . ')\-/i', '', $paramsChromeStyle);
		}

		// Make sure a style is set
		if (!isset($attribs['style']))
		{
			$attribs['style'] = 'none';
		}

		// Dynamically add outline style
		if ($app->input->getBool('tp') && ComponentHelper::getParams('com_templates')->get('template_positions_display'))
		{
			$attribs['style'] .= ' outline';
		}

		// If the $module is nulled it will return an empty content, otherwise it will render the module normally.
		$app->triggerEvent('onRenderModule', array(&$module, &$attribs));

		if ($module === null || !isset($module->content))
		{
			return '';
		}

		foreach (explode(' ', $attribs['style']) as $style)
		{
			$chromeMethod = 'modChrome_' . $style;

			// Apply chrome and render module
			if (function_exists($chromeMethod))
			{
				$module->style = $attribs['style'];

				ob_start();
				$chromeMethod($module, $params, $attribs);
				$module->content = ob_get_contents();
				ob_end_clean();
			}
		}

		// Revert the scope
		$app->scope = $scope;

		$app->triggerEvent('onAfterRenderModule', array(&$module, &$attribs));

		if (JDEBUG)
		{
			\JProfiler::getInstance('Application')->mark('afterRenderModule ' . $module->module . ' (' . $module->title . ')');
		}

		return $module->content;
	}

	/**
	 * Get the path to a layout for a module
	 *
	 * @param   string  $module  The name of the module
	 * @param   string  $layout  The name of the module layout. If alternative layout, in the form template:filename.
	 *
	 * @return  string  The path to the module layout
	 *
	 * @since   1.5
	 */
	public static function getLayoutPath($module, $layout = 'default')
	{
		$template = Factory::getApplication()->getTemplate();
		$defaultLayout = $layout;

		if (strpos($layout, ':') !== false)
		{
			// Get the template and file name from the string
			$temp = explode(':', $layout);
			$template = $temp[0] === '_' ? $template : $temp[0];
			$layout = $temp[1];
			$defaultLayout = $temp[1] ?: 'default';
		}

		// Build the template and base path for the layout
		$tPath = JPATH_THEMES . '/' . $template . '/html/' . $module . '/' . $layout . '.php';
		$bPath = JPATH_BASE . '/modules/' . $module . '/tmpl/' . $defaultLayout . '.php';
		$dPath = JPATH_BASE . '/modules/' . $module . '/tmpl/default.php';

		// If the template has a layout override use it
		if (file_exists($tPath))
		{
			return $tPath;
		}

		if (file_exists($bPath))
		{
			return $bPath;
		}

		return $dPath;
	}

	/**
	 * Load published modules.
	 *
	 * @return  array
	 *
	 * @since   3.2
	 */
	protected static function &load()
	{
		static $modules;

		if (isset($modules))
		{
			return $modules;
		}

		$app = Factory::getApplication();

		$modules = null;

		$app->triggerEvent('onPrepareModuleList', array(&$modules));

		// If the onPrepareModuleList event returns an array of modules, then ignore the default module list creation
		if (!is_array($modules))
		{
			$modules = static::getModuleList();
		}

		$app->triggerEvent('onAfterModuleList', array(&$modules));

		$modules = static::cleanModuleList($modules);

		$app->triggerEvent('onAfterCleanModuleList', array(&$modules));

		return $modules;
	}

	/**
	 * Module list
	 *
	 * @return  array
	 */
	public static function getModuleList()
	{
		$app = Factory::getApplication();
		$Itemid = $app->input->getInt('Itemid', 0);
		$groups = implode(',', Factory::getUser()->getAuthorisedViewLevels());
		$lang = Factory::getLanguage()->getTag();
		$clientId = (int) $app->getClientId();

		// Build a cache ID for the resulting data object
		$cacheId = $groups . $clientId . $Itemid;

		$db = Factory::getDbo();

		$query = $db->getQuery(true)
			->select('m.id, m.title, m.module, m.position, m.content, m.showtitle, m.params, mm.menuid')
			->from('#__modules AS m')
			->join('LEFT', '#__modules_menu AS mm ON mm.moduleid = m.id')
			->where('m.published = 1')
			->join('LEFT', '#__extensions AS e ON e.element = m.module AND e.client_id = m.client_id')
			->where('e.enabled = 1');

		$date = Factory::getDate();
		$now = $date->toSql();
		$nullDate = $db->getNullDate();
		$query->where('(m.publish_up = ' . $db->quote($nullDate) . ' OR m.publish_up <= ' . $db->quote($now) . ')')
			->where('(m.publish_down = ' . $db->quote($nullDate) . ' OR m.publish_down >= ' . $db->quote($now) . ')')
			->where('m.access IN (' . $groups . ')')
			->where('m.client_id = ' . $clientId)
			->where('(mm.menuid = ' . $Itemid . ' OR mm.menuid <= 0)');

		// Filter by language
		if ($app->isClient('site') && $app->getLanguageFilter())
		{
			$query->where('m.language IN (' . $db->quote($lang) . ',' . $db->quote('*') . ')');
			$cacheId .= $lang . '*';
		}

		if ($app->isClient('administrator') && static::isAdminMultilang())
		{
			$query->where('m.language IN (' . $db->quote($lang) . ',' . $db->quote('*') . ')');
			$cacheId .= $lang . '*';
		}

		$query->order('m.position, m.ordering');

		// Set the query
		$db->setQuery($query);

		try
		{
			/** @var CallbackController $cache */
			$cache = Factory::getContainer()->get(CacheControllerFactoryInterface::class)
				->createCacheController('callback', ['defaultgroup' => 'com_modules']);

			$modules = $cache->get(array($db, 'loadObjectList'), array(), md5($cacheId), false);
		}
		catch (\RuntimeException $e)
		{
			$app->getLogger()->warning(
				Text::sprintf('JLIB_APPLICATION_ERROR_MODULE_LOAD', $e->getMessage()),
				array('category' => 'jerror')
			);

			return array();
		}

		return $modules;
	}

	/**
	 * Clean the module list
	 *
	 * @param   array  $modules  Array with module objects
	 *
	 * @return  array
	 */
	public static function cleanModuleList($modules)
	{
		// Apply negative selections and eliminate duplicates
		$Itemid = Factory::getApplication()->input->getInt('Itemid');
		$negId = $Itemid ? -(int) $Itemid : false;
		$clean = array();
		$dupes = array();

		foreach ($modules as $i => $module)
		{
			// The module is excluded if there is an explicit prohibition
			$negHit = ($negId === (int) $module->menuid);

			if (isset($dupes[$module->id]))
			{
				// If this item has been excluded, keep the duplicate flag set,
				// but remove any item from the modules array.
				if ($negHit)
				{
					unset($clean[$module->id]);
				}

				continue;
			}

			$dupes[$module->id] = true;

			// Only accept modules without explicit exclusions.
			if ($negHit)
			{
				continue;
			}

			$module->name = substr($module->module, 4);
			$module->style = null;
			$module->position = strtolower($module->position);

			$clean[$module->id] = $module;
		}

		unset($dupes);

		// Return to simple indexing that matches the query order.
		return array_values($clean);
	}

	/**
	 * Module cache helper
	 *
	 * Caching modes:
	 * To be set in XML:
	 * 'static'      One cache file for all pages with the same module parameters
	 * 'oldstatic'   1.5 definition of module caching, one cache file for all pages
	 *               with the same module id and user aid,
	 * 'itemid'      Changes on itemid change, to be called from inside the module:
	 * 'safeuri'     Id created from $cacheparams->modeparams array,
	 * 'id'          Module sets own cache id's
	 *
	 * @param   object  $module        Module object
	 * @param   object  $moduleparams  Module parameters
	 * @param   object  $cacheparams   Module cache parameters - id or URL parameters, depending on the module cache mode
	 *
	 * @return  string
	 *
	 * @see     InputFilter::clean()
	 * @since   1.6
	 */
	public static function moduleCache($module, $moduleparams, $cacheparams)
	{
		if (!isset($cacheparams->modeparams))
		{
			$cacheparams->modeparams = null;
		}

		if (!isset($cacheparams->cachegroup))
		{
			$cacheparams->cachegroup = $module->module;
		}

		$user = Factory::getUser();
		$app  = Factory::getApplication();

		/** @var CallbackController $cache */
		$cache = Factory::getContainer()->get(CacheControllerFactoryInterface::class)
			->createCacheController('callback', ['defaultgroup' => $cacheparams->cachegroup]);

		// Turn cache off for internal callers if parameters are set to off and for all logged in users
<<<<<<< HEAD
		if ($moduleparams->get('owncache', null) === '0' || $app->get('caching') == 0 || $user->get('id'))
=======
		if ($moduleparams->get('owncache') === 0 || $moduleparams->get('owncache') === '0' || $conf->get('caching') == 0 || $user->get('id'))
>>>>>>> 7a8795da
		{
			$cache->setCaching(false);
		}

		// Module cache is set in seconds, global cache in minutes, setLifeTime works in minutes
		$cache->setLifeTime($moduleparams->get('cache_time', $app->get('cachetime') * 60) / 60);

		$wrkaroundoptions = array('nopathway' => 1, 'nohead' => 0, 'nomodules' => 1, 'modulemode' => 1, 'mergehead' => 1);

		$wrkarounds = true;
		$view_levels = md5(serialize($user->getAuthorisedViewLevels()));

		switch ($cacheparams->cachemode)
		{
			case 'id':
				$ret = $cache->get(
					array($cacheparams->class, $cacheparams->method),
					$cacheparams->methodparams,
					$cacheparams->modeparams,
					$wrkarounds,
					$wrkaroundoptions
				);
				break;

			case 'safeuri':
				$secureid = null;

				if (is_array($cacheparams->modeparams))
				{
					$input   = $app->input;
					$uri     = $input->getArray();
					$safeuri = new \stdClass;
					$noHtmlFilter = InputFilter::getInstance();

					foreach ($cacheparams->modeparams as $key => $value)
					{
						// Use int filter for id/catid to clean out spamy slugs
						if (isset($uri[$key]))
						{
							$safeuri->$key = $noHtmlFilter->clean($uri[$key], $value);
						}
					}
				}

				$secureid = md5(serialize(array($safeuri, $cacheparams->method, $moduleparams)));
				$ret = $cache->get(
					array($cacheparams->class, $cacheparams->method),
					$cacheparams->methodparams,
					$module->id . $view_levels . $secureid,
					$wrkarounds,
					$wrkaroundoptions
				);
				break;

			case 'static':
				$ret = $cache->get(
					array($cacheparams->class, $cacheparams->method),
					$cacheparams->methodparams,
					$module->module . md5(serialize($cacheparams->methodparams)),
					$wrkarounds,
					$wrkaroundoptions
				);
				break;

			// Provided for backward compatibility, not really useful.
			case 'oldstatic':
				$ret = $cache->get(
					array($cacheparams->class, $cacheparams->method),
					$cacheparams->methodparams,
					$module->id . $view_levels,
					$wrkarounds,
					$wrkaroundoptions
				);
				break;

			case 'itemid':
			default:
				$ret = $cache->get(
					array($cacheparams->class, $cacheparams->method),
					$cacheparams->methodparams,
					$module->id . $view_levels . $app->input->getInt('Itemid', null),
					$wrkarounds,
					$wrkaroundoptions
				);
				break;
		}

		return $ret;
	}

	/**
	 * Method to determine if filtering by language is enabled in back-end for modules.
	 *
	 * @return  boolean  True if enabled; false otherwise.
	 *
	 * @since   3.8.0
	 */
	public static function isAdminMultilang()
	{
		static $enabled = false;

		if (count(LanguageHelper::getInstalledLanguages(1)) > 1)
		{
			$enabled = (bool) ComponentHelper::getParams('com_modules')->get('adminlangfilter', 0);
		}

		return $enabled;
	}
}<|MERGE_RESOLUTION|>--- conflicted
+++ resolved
@@ -520,11 +520,7 @@
 			->createCacheController('callback', ['defaultgroup' => $cacheparams->cachegroup]);
 
 		// Turn cache off for internal callers if parameters are set to off and for all logged in users
-<<<<<<< HEAD
-		if ($moduleparams->get('owncache', null) === '0' || $app->get('caching') == 0 || $user->get('id'))
-=======
-		if ($moduleparams->get('owncache') === 0 || $moduleparams->get('owncache') === '0' || $conf->get('caching') == 0 || $user->get('id'))
->>>>>>> 7a8795da
+		if ($moduleparams->get('owncache') === 0 || $moduleparams->get('owncache') === '0' || $app->get('caching') == 0 || $user->get('id'))
 		{
 			$cache->setCaching(false);
 		}
