--- conflicted
+++ resolved
@@ -333,19 +333,13 @@
 			$defaultLayout = $temp[1] ?: 'default';
 		}
 
-<<<<<<< HEAD
-		// Build the template and base path for the layout
-		$tPath = JPATH_THEMES . '/' . $template . '/html/' . $module . '/' . $layout . '.php';
-		$iPath = JPATH_THEMES . '/' . $templateObj->parent . '/html/' . $module . '/' . $layout . '.php';
-		$bPath = JPATH_BASE . '/modules/' . $module . '/tmpl/' . $defaultLayout . '.php';
-=======
->>>>>>> 8004e903
 		$dPath = JPATH_BASE . '/modules/' . $module . '/tmpl/default.php';
 
 		try
 		{
 			// Build the template and base path for the layout
 			$tPath = \JPath::check(JPATH_THEMES . '/' . $template . '/html/' . $module . '/' . $layout . '.php');
+			$iPath = \JPath::check(JPATH_THEMES . '/' . $templateObj->parent . '/html/' . $module . '/' . $layout . '.php');
 			$bPath = \JPath::check(JPATH_BASE . '/modules/' . $module . '/tmpl/' . $defaultLayout . '.php');
 		}
 		catch (\Exception $e)
