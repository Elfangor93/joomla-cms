<?php

/**
 * Joomla! Content Management System
 *
 * @copyright  (C) 2013 Open Source Matters, Inc. <https://www.joomla.org>
 * @license    GNU General Public License version 2 or later; see LICENSE.txt
 */

namespace Joomla\CMS\Helper;

use Joomla\CMS\Component\ComponentHelper;
use Joomla\CMS\Factory;
use Joomla\CMS\Table\CoreContent;
use Joomla\CMS\Table\Table;
use Joomla\CMS\Table\TableInterface;
use Joomla\CMS\UCM\UCMContent;
use Joomla\CMS\UCM\UCMType;
use Joomla\Database\DatabaseInterface;
use Joomla\Database\ParameterType;
use Joomla\Utilities\ArrayHelper;

// phpcs:disable PSR1.Files.SideEffects
\defined('_JEXEC') or die;
// phpcs:enable PSR1.Files.SideEffects

/**
 * Tags helper class, provides methods to perform various tasks relevant
 * tagging of content.
 *
 * @since  3.1
 */
class TagsHelper extends CMSHelper
{
    /**
     * Helper object for storing and deleting tag information.
     *
     * @var    boolean
     * @since  3.1
     */
    protected $tagsChanged = false;

    /**
     * Whether up replace all tags or just add tags
     *
     * @var    boolean
     * @since  3.1
     */
    protected $replaceTags = false;

    /**
     * Alias for querying mapping and content type table.
     *
     * @var    string
     * @since  3.1
     */
    public $typeAlias;

    /**
     * Array of item tags.
     *
     * @var    array
     * @since  3.1
     */
    public $itemTags;

    /**
     * The tags as comma separated string or array.
     *
     * @var    mixed
     * @since  4.3.0
     */
    public $tags;

    /**
     * The new tags as comma separated string or array.
     *
     * @var    mixed
     * @since  4.3.0
     */
    public $newTags;

    /**
     * The old tags as comma separated string or array.
     *
     * @var    mixed
     * @since  4.3.0
     */
    public $oldTags;

    /**
     * Method to add tag rows to mapping table.
     *
     * @param   integer         $ucmId  ID of the #__ucm_content item being tagged
     * @param   TableInterface  $table  Table object being tagged
     * @param   array           $tags   Array of tags to be applied.
     *
     * @return  boolean  true on success, otherwise false.
     *
     * @since   3.1
     */
    public function addTagMapping($ucmId, TableInterface $table, $tags = [])
    {
        $db     = $table->getDbo();
        $key    = $table->getKeyName();
        $item   = $table->$key;
        $ucm    = new UCMType($this->typeAlias, $db);
        $typeId = $ucm->getTypeId();

        // Insert the new tag maps
        if (strpos(implode(',', $tags), '#') !== false) {
            $tags = self::createTagsFromField($tags);
        }

        // Prevent saving duplicate tags
        $tags = array_values(array_unique($tags));

        if (!$tags) {
            return true;
        }

        $query = $db->getQuery(true);
        $query->insert('#__contentitem_tag_map');
        $query->columns(
            [
                $db->quoteName('core_content_id'),
                $db->quoteName('content_item_id'),
                $db->quoteName('tag_id'),
                $db->quoteName('type_id'),
                $db->quoteName('type_alias'),
                $db->quoteName('tag_date'),
            ]
        );

        foreach ($tags as $tag) {
            $query->values(
                implode(
                    ',',
                    array_merge(
                        $query->bindArray([(int) $ucmId, (int) $item, (int) $tag, (int) $typeId]),
                        $query->bindArray([$this->typeAlias], ParameterType::STRING),
                        [$query->currentTimestamp()]
                    )
                )
            );
        }

        $db->setQuery($query);

        return (bool) $db->execute();
    }

    /**
     * Function that converts tags paths into paths of names
     *
     * @param   array  $tags  Array of tags
     *
     * @return  array
     *
     * @since   3.1
     */
    public static function convertPathsToNames($tags)
    {
        // We will replace path aliases with tag names
        if ($tags) {
            // Create an array with all the aliases of the results
            $aliases = [];

            foreach ($tags as $tag) {
                if (!empty($tag->path)) {
                    if ($pathParts = explode('/', $tag->path)) {
                        $aliases = array_merge($aliases, $pathParts);
                    }
                }
            }

            // Get the aliases titles in one single query and map the results
            if ($aliases) {
                // Remove duplicates
                $aliases = array_values(array_unique($aliases));

                $db = Factory::getDbo();

                $query = $db->getQuery(true)
                    ->select(
                        [
                            $db->quoteName('alias'),
                            $db->quoteName('title'),
                        ]
                    )
                    ->from($db->quoteName('#__tags'))
                    ->whereIn($db->quoteName('alias'), $aliases, ParameterType::STRING);
                $db->setQuery($query);

                try {
                    $aliasesMapper = $db->loadAssocList('alias');
                } catch (\RuntimeException $e) {
                    return false;
                }

                // Rebuild the items path
                if ($aliasesMapper) {
                    foreach ($tags as $tag) {
                        $namesPath = [];

                        if (!empty($tag->path)) {
                            if ($pathParts = explode('/', $tag->path)) {
                                foreach ($pathParts as $alias) {
                                    if (isset($aliasesMapper[$alias])) {
                                        $namesPath[] = $aliasesMapper[$alias]['title'];
                                    } else {
                                        $namesPath[] = $alias;
                                    }
                                }

                                $tag->text = implode('/', $namesPath);
                            }
                        }
                    }
                }
            }
        }

        return $tags;
    }

    /**
     * Create any new tags by looking for #new# in the strings
     *
     * @param   array  $tags  Tags text array from the field
     *
     * @return  mixed   If successful, metadata with new tag titles replaced by tag ids. Otherwise false.
     *
     * @since   3.1
     */
    public function createTagsFromField($tags)
    {
        if (empty($tags) || $tags[0] == '') {
            return;
        }

        // We will use the tags table to store them
        $tagTable  = Factory::getApplication()->bootComponent('com_tags')->getMVCFactory()->createTable('Tag', 'Administrator');
        $newTags   = [];
        $canCreate = Factory::getUser()->authorise('core.create', 'com_tags');

        foreach ($tags as $key => $tag) {
            // User is not allowed to create tags, so don't create.
            if (!$canCreate && strpos($tag, '#new#') !== false) {
                continue;
            }

            // Remove the #new# prefix that identifies new tags
            $tagText = str_replace('#new#', '', $tag);

            if ($tagText === $tag) {
                $newTags[] = (int) $tag;
            } else {
                // Clear old data if exist
                $tagTable->reset();

                // Try to load the selected tag
                if ($tagTable->load(['title' => $tagText])) {
                    $newTags[] = (int) $tagTable->id;
                } else {
                    // Prepare tag data
                    $tagTable->id          = 0;
                    $tagTable->title       = $tagText;
                    $tagTable->published   = 1;
                    $tagTable->description = '';

                    // $tagTable->language = property_exists ($item, 'language') ? $item->language : '*';
                    $tagTable->language = '*';
                    $tagTable->access   = 1;

                    // Make this item a child of the root tag
                    $tagTable->setLocation($tagTable->getRootId(), 'last-child');

                    // Try to store tag
                    if ($tagTable->check()) {
                        // Assign the alias as path (autogenerated tags have always level 1)
                        $tagTable->path = $tagTable->alias;

                        if ($tagTable->store()) {
                            $newTags[] = (int) $tagTable->id;
                        }
                    }
                }
            }
        }

        // At this point $tags is an array of all tag ids
        $this->tags = $newTags;
        $result     = $newTags;

        return $result;
    }

    /**
     * Method to delete the tag mappings and #__ucm_content record for for an item
     *
     * @param   TableInterface  $table          Table object of content table where delete occurred
     * @param   integer|array   $contentItemId  ID of the content item. Or an array of key/value pairs with array key
     *                                          being a primary key name and value being the content item ID. Note
     *                                          multiple primary keys are not supported
     *
     * @return  boolean  true on success, false on failure
     *
     * @since   3.1
     * @throws  \InvalidArgumentException
     */
    public function deleteTagData(TableInterface $table, $contentItemId)
    {
        $key = $table->getKeyName();

        if (!\is_array($contentItemId)) {
            $contentItemId = [$key => $contentItemId];
        }

        // If we have multiple items for the content item primary key we currently don't support this so
        // throw an InvalidArgumentException for now
        if (\count($contentItemId) != 1) {
            throw new \InvalidArgumentException('Multiple primary keys are not supported as a content item id');
        }

        $result = $this->unTagItem($contentItemId[$key], $table);

        /** @var  CoreContent $ucmContentTable */
        $ucmContentTable = Table::getInstance('CoreContent');

        return $result && $ucmContentTable->deleteByContentId($contentItemId[$key], $this->typeAlias);
    }

    /**
     * Method to get a list of tags for an item, optionally with the tag data.
     *
     * @param   string   $contentType  Content type alias. Dot separated.
     * @param   integer  $id           Id of the item to retrieve tags for.
     * @param   boolean  $getTagData   If true, data from the tags table will be included, defaults to true.
     *
     * @return  array    Array of of tag objects
     *
     * @since   3.1
     */
    public function getItemTags($contentType, $id, $getTagData = true)
    {
        // Cast as integer until method is typehinted.
        $id = (int) $id;

        // Initialize some variables.
        $db    = Factory::getDbo();
        $query = $db->getQuery(true)
            ->select($db->quoteName('m.tag_id'))
            ->from($db->quoteName('#__contentitem_tag_map', 'm'))
            ->where(
                [
                    $db->quoteName('m.type_alias') . ' = :contentType',
                    $db->quoteName('m.content_item_id') . ' = :id',
                    $db->quoteName('t.published') . ' = 1',
                ]
            )
            ->bind(':contentType', $contentType)
            ->bind(':id', $id, ParameterType::INTEGER);

        $user   = Factory::getUser();
        $groups = $user->getAuthorisedViewLevels();

        $query->whereIn($db->quoteName('t.access'), $groups);

        // Optionally filter on language
        $language = ComponentHelper::getParams('com_tags')->get('tag_list_language_filter', 'all');

        if ($language !== 'all') {
            if ($language === 'current_language') {
                $language = $this->getCurrentLanguage();
            }

            $query->whereIn($db->quoteName('language'), [$language, '*'], ParameterType::STRING);
        }

        if ($getTagData) {
            $query->select($db->quoteName('t') . '.*');
        }

        $query->join('INNER', $db->quoteName('#__tags', 't'), $db->quoteName('m.tag_id') . ' = ' . $db->quoteName('t.id'));

        $db->setQuery($query);
        $this->itemTags = $db->loadObjectList();

        return $this->itemTags;
    }

    /**
     * Method to get a list of tags for multiple items, optionally with the tag data.
     *
     * @param   string   $contentType  Content type alias. Dot separated.
     * @param   array    $ids          Id of the item to retrieve tags for.
     * @param   boolean  $getTagData   If true, data from the tags table will be included, defaults to true.
     *
     * @return  array    Array of of tag objects grouped by Id.
     *
     * @since   4.2.0
     */
    public function getMultipleItemTags($contentType, array $ids, $getTagData = true)
    {
        $data = [];

        $ids = array_map('intval', $ids);

        /** @var DatabaseInterface $db */
        $db = Factory::getContainer()->get(DatabaseInterface::class);

        $query = $db->getQuery(true)
            ->select($db->quoteName(['m.tag_id', 'm.content_item_id']))
            ->from($db->quoteName('#__contentitem_tag_map', 'm'))
            ->where(
                [
                    $db->quoteName('m.type_alias') . ' = :contentType',
                    $db->quoteName('t.published') . ' = 1',
                ]
            )
            ->whereIn($db->quoteName('m.content_item_id'), $ids)
            ->bind(':contentType', $contentType);

        $query->join('INNER', $db->quoteName('#__tags', 't'), $db->quoteName('m.tag_id') . ' = ' . $db->quoteName('t.id'));

        $groups = Factory::getUser()->getAuthorisedViewLevels();

        $query->whereIn($db->quoteName('t.access'), $groups);

        // Optionally filter on language
        $language = ComponentHelper::getParams('com_tags')->get('tag_list_language_filter', 'all');

        if ($language !== 'all') {
            if ($language === 'current_language') {
                $language = $this->getCurrentLanguage();
            }

            $query->whereIn($db->quoteName('language'), [$language, '*'], ParameterType::STRING);
        }

        if ($getTagData) {
            $query->select($db->quoteName('t') . '.*');
        }

        $db->setQuery($query);

        $rows = $db->loadObjectList();

        // Group data by item Id.
        foreach ($rows as $row) {
            $data[$row->content_item_id][] = $row;
            unset($row->content_item_id);
        }

        return $data;
    }

    /**
     * Method to get a list of tags for a given item.
     * Normally used for displaying a list of tags within a layout
     *
     * @param   mixed   $ids     The id or array of ids (primary key) of the item to be tagged.
     * @param   string  $prefix  Dot separated string with the option and view to be used for a url.
     *
     * @return  string   Comma separated list of tag Ids.
     *
     * @since   3.1
     */
    public function getTagIds($ids, $prefix)
    {
        if (empty($ids)) {
            return;
        }

        /**
         * Ids possible formats:
         * ---------------------
         *  $id = 1;
         *  $id = array(1,2);
         *  $id = array('1,3,4,19');
         *  $id = '1,3';
         */
        $ids = (array) $ids;
        $ids = implode(',', $ids);
        $ids = explode(',', $ids);
        $ids = ArrayHelper::toInteger($ids);

        $db = Factory::getDbo();

        // Load the tags.
        $query = $db->getQuery(true)
            ->select($db->quoteName('t.id'))
            ->from($db->quoteName('#__tags', 't'))
            ->join('INNER', $db->quoteName('#__contentitem_tag_map', 'm'), $db->quoteName('m.tag_id') . ' = ' . $db->quoteName('t.id'))
            ->where($db->quoteName('m.type_alias') . ' = :prefix')
            ->whereIn($db->quoteName('m.content_item_id'), $ids)
            ->bind(':prefix', $prefix);

        $db->setQuery($query);

        // Add the tags to the content data.
        $tagsList   = $db->loadColumn();
        $this->tags = implode(',', $tagsList);

        return $this->tags;
    }

    /**
     * Method to get a query to retrieve a detailed list of items for a tag.
     *
     * @param   mixed    $tagId            Tag or array of tags to be matched
     * @param   mixed    $typesr           Null, type or array of type aliases for content types to be included in the results
     * @param   boolean  $includeChildren  True to include the results from child tags
     * @param   string   $orderByOption    Column to order the results by
     * @param   string   $orderDir         Direction to sort the results in
     * @param   boolean  $anyOrAll         True to include items matching at least one tag, false to include
     *                                     items all tags in the array.
     * @param   string   $languageFilter   Optional filter on language. Options are 'all', 'current' or any string.
     * @param   string   $stateFilter      Optional filtering on publication state, defaults to published or unpublished.
     *
     * @return  \Joomla\Database\DatabaseQuery  Query to retrieve a list of tags
     *
     * @since   3.1
     */
    public function getTagItemsQuery(
        $tagId,
        $typesr = null,
        $includeChildren = false,
        $orderByOption = 'c.core_title',
        $orderDir = 'ASC',
        $anyOrAll = true,
        $languageFilter = 'all',
        $stateFilter = '0,1'
    ) {
        // Create a new query object.
        $db       = Factory::getDbo();
        $query    = $db->getQuery(true);
        $user     = Factory::getUser();
        $nullDate = $db->getNullDate();
        $nowDate  = Factory::getDate()->toSql();

        // Force ids to array and sanitize
        $tagIds = (array) $tagId;
        $tagIds = implode(',', $tagIds);
        $tagIds = explode(',', $tagIds);
        $tagIds = ArrayHelper::toInteger($tagIds);

        $ntagsr = \count($tagIds);

        // If we want to include children we have to adjust the list of tags.
        // We do not search child tags when the match all option is selected.
        if ($includeChildren) {
            $tagTreeArray = [];

            foreach ($tagIds as $tag) {
                $this->getTagTreeArray($tag, $tagTreeArray);
            }

            $tagIds = array_values(array_unique(array_merge($tagIds, $tagTreeArray)));
        }

        // Sanitize filter states
        $stateFilters = explode(',', $stateFilter);
        $stateFilters = ArrayHelper::toInteger($stateFilters);

        // M is the mapping table. C is the core_content table. Ct is the content_types table.
        $query->select(
            [
                $db->quoteName('m.type_alias'),
                $db->quoteName('m.content_item_id'),
                $db->quoteName('m.core_content_id'),
                'COUNT(' . $db->quoteName('m.tag_id') . ') AS ' . $db->quoteName('match_count'),
                'MAX(' . $db->quoteName('m.tag_date') . ') AS ' . $db->quoteName('tag_date'),
                'MAX(' . $db->quoteName('c.core_title') . ') AS ' . $db->quoteName('core_title'),
                'MAX(' . $db->quoteName('c.core_params') . ') AS ' . $db->quoteName('core_params'),
                'MAX(' . $db->quoteName('c.core_alias') . ') AS ' . $db->quoteName('core_alias'),
                'MAX(' . $db->quoteName('c.core_body') . ') AS ' . $db->quoteName('core_body'),
                'MAX(' . $db->quoteName('c.core_state') . ') AS ' . $db->quoteName('core_state'),
                'MAX(' . $db->quoteName('c.core_access') . ') AS ' . $db->quoteName('core_access'),
                'MAX(' . $db->quoteName('c.core_metadata') . ') AS ' . $db->quoteName('core_metadata'),
                'MAX(' . $db->quoteName('c.core_created_user_id') . ') AS ' . $db->quoteName('core_created_user_id'),
                'MAX(' . $db->quoteName('c.core_created_by_alias') . ') AS' . $db->quoteName('core_created_by_alias'),
                'MAX(' . $db->quoteName('c.core_created_time') . ') AS ' . $db->quoteName('core_created_time'),
                'MAX(' . $db->quoteName('c.core_images') . ') AS ' . $db->quoteName('core_images'),
                'CASE WHEN ' . $db->quoteName('c.core_modified_time') . ' = :nullDate THEN ' . $db->quoteName('c.core_created_time')
                . ' ELSE ' . $db->quoteName('c.core_modified_time') . ' END AS ' . $db->quoteName('core_modified_time'),
                'MAX(' . $db->quoteName('c.core_language') . ') AS ' . $db->quoteName('core_language'),
                'MAX(' . $db->quoteName('c.core_catid') . ') AS ' . $db->quoteName('core_catid'),
                'MAX(' . $db->quoteName('c.core_publish_up') . ') AS ' . $db->quoteName('core_publish_up'),
                'MAX(' . $db->quoteName('c.core_publish_down') . ') AS ' . $db->quoteName('core_publish_down'),
                'MAX(' . $db->quoteName('ct.type_title') . ') AS ' . $db->quoteName('content_type_title'),
                'MAX(' . $db->quoteName('ct.router') . ') AS ' . $db->quoteName('router'),
                'CASE WHEN ' . $db->quoteName('c.core_created_by_alias') . ' > ' . $db->quote(' ')
                . ' THEN ' . $db->quoteName('c.core_created_by_alias') . ' ELSE ' . $db->quoteName('ua.name') . ' END AS ' . $db->quoteName('author'),
                $db->quoteName('ua.email', 'author_email'),
            ]
        )
            ->bind(':nullDate', $nullDate)
            ->from($db->quoteName('#__contentitem_tag_map', 'm'))
            ->join(
                'INNER',
                $db->quoteName('#__ucm_content', 'c'),
                $db->quoteName('m.type_alias') . ' = ' . $db->quoteName('c.core_type_alias')
                . ' AND ' . $db->quoteName('m.core_content_id') . ' = ' . $db->quoteName('c.core_content_id')
            )
            ->join('INNER', $db->quoteName('#__content_types', 'ct'), $db->quoteName('ct.type_alias') . ' = ' . $db->quoteName('m.type_alias'));

        // Join over categories to get only tags from published categories
        $query->join('LEFT', $db->quoteName('#__categories', 'tc'), $db->quoteName('tc.id') . ' = ' . $db->quoteName('c.core_catid'));

        // Join over the users for the author and email
        $query->join('LEFT', $db->quoteName('#__users', 'ua'), $db->quoteName('ua.id') . ' = ' . $db->quoteName('c.core_created_user_id'))
            ->whereIn($db->quoteName('c.core_state'), $stateFilters)
            ->whereIn($db->quoteName('m.tag_id'), $tagIds)
            ->extendWhere(
                'AND',
                [
                    $db->quoteName('c.core_catid') . ' = 0',
                    $db->quoteName('tc.published') . ' = 1',
                ],
                'OR'
            );

        // Get the type data, limited to types in the request if there are any specified.
        $typesarray  = self::getTypes('assocList', $typesr, false);
        $typeAliases = \array_column($typesarray, 'type_alias');
        $query->whereIn($db->quoteName('m.type_alias'), $typeAliases, ParameterType::STRING);

        $groups   = array_values(array_unique($user->getAuthorisedViewLevels()));
        $groups[] = 0;
        $query->whereIn($db->quoteName('c.core_access'), $groups);

        if (!\in_array(0, $stateFilters, true)) {
            $query->extendWhere(
                'AND',
                [
                    $db->quoteName('c.core_publish_up') . ' = :nullDate1',
                    $db->quoteName('c.core_publish_up') . ' IS NULL',
                    $db->quoteName('c.core_publish_up') . ' <= :nowDate1',
                ],
                'OR'
            )
                ->extendWhere(
                    'AND',
                    [
                        $db->quoteName('c.core_publish_down') . ' = :nullDate2',
                        $db->quoteName('c.core_publish_down') . ' IS NULL',
                        $db->quoteName('c.core_publish_down') . ' >= :nowDate2',
                    ],
                    'OR'
                )
                ->bind([':nullDate1', ':nullDate2'], $nullDate)
                ->bind([':nowDate1', ':nowDate2'], $nowDate);
        }

        // Optionally filter on language
        if ($languageFilter !== 'all') {
            if ($languageFilter === 'current_language') {
                $languageFilter = $this->getCurrentLanguage();
            }

            $query->whereIn($db->quoteName('c.core_language'), [$languageFilter, '*'], ParameterType::STRING);
        }

        $query->group(
            [
                $db->quoteName('m.type_alias'),
                $db->quoteName('m.content_item_id'),
                $db->quoteName('m.core_content_id'),
                $db->quoteName('core_modified_time'),
                $db->quoteName('core_created_time'),
                $db->quoteName('core_created_by_alias'),
                $db->quoteName('author'),
                $db->quoteName('author_email'),
            ]
        );

        // Use HAVING if matching all tags and we are matching more than one tag.
        if ($ntagsr > 1 && $anyOrAll != 1 && $includeChildren != 1) {
            // The number of results should equal the number of tags requested.
            $query->having('COUNT(' . $db->quoteName('m.tag_id') . ') = :ntagsr')
                ->bind(':ntagsr', $ntagsr, ParameterType::INTEGER);
        }

        // Set up the order by using the option chosen
        if ($orderByOption === 'match_count') {
            $orderBy = 'COUNT(' . $db->quoteName('m.tag_id') . ')';
        } else {
            $orderBy = 'MAX(' . $db->quoteName($orderByOption) . ')';
        }

        $query->order($orderBy . ' ' . $orderDir);

        return $query;
    }

    /**
     * Function that converts tag ids to their tag names
     *
     * @param   array  $tagIds  Array of integer tag ids.
     *
     * @return  array  An array of tag names.
     *
     * @since   3.1
     */
    public function getTagNames($tagIds)
    {
        $tagNames = [];

        if (\is_array($tagIds) && \count($tagIds) > 0) {
            $tagIds = ArrayHelper::toInteger($tagIds);

            $db    = Factory::getDbo();
            $query = $db->getQuery(true)
                ->select($db->quoteName('title'))
                ->from($db->quoteName('#__tags'))
                ->whereIn($db->quoteName('id'), $tagIds)
                ->order($db->quoteName('title'));

            $db->setQuery($query);
            $tagNames = $db->loadColumn();
        }

        return $tagNames;
    }

    /**
     * Method to get an array of tag ids for the current tag and its children
     *
     * @param   integer  $id             An optional ID
     * @param   array    &$tagTreeArray  Array containing the tag tree
     *
     * @return  mixed
     *
     * @since   3.1
     */
    public function getTagTreeArray($id, &$tagTreeArray = [])
    {
        // Get a level row instance.
        $table = Factory::getApplication()->bootComponent('com_tags')->getMVCFactory()->createTable('Tag', 'Administrator');

        if ($table->isLeaf($id)) {
            $tagTreeArray[] = $id;

            return $tagTreeArray;
        }

        $tagTree = $table->getTree($id);

        // Attempt to load the tree
        if ($tagTree) {
            foreach ($tagTree as $tag) {
                $tagTreeArray[] = $tag->id;
            }

            return $tagTreeArray;
        }
    }

    /**
     * Method to get a list of types with associated data.
     *
     * @param   string   $arrayType    Optionally specify that the returned list consist of objects, associative arrays, or arrays.
     *                                 Options are: rowList, assocList, and objectList
     * @param   array    $selectTypes  Optional array of type ids or aliases to limit the results to. Often from a request.
     * @param   boolean  $useAlias     If true, the alias is used to match, if false the type_id is used.
     *
     * @return  array   Array of of types
     *
     * @since   3.1
     */
    public static function getTypes($arrayType = 'objectList', $selectTypes = null, $useAlias = true)
    {
        // Initialize some variables.
        $db    = Factory::getDbo();
        $query = $db->getQuery(true)
            ->select('*');

        if (!empty($selectTypes)) {
            $selectTypes = (array) $selectTypes;

            if ($useAlias) {
                $query->whereIn($db->quoteName('type_alias'), $selectTypes, ParameterType::STRING);
            } else {
                $selectTypes = ArrayHelper::toInteger($selectTypes);

                $query->whereIn($db->quoteName('type_id'), $selectTypes);
            }
        }

        $query->from($db->quoteName('#__content_types'));

        $db->setQuery($query);

        switch ($arrayType) {
            case 'assocList':
                $types = $db->loadAssocList();
                break;

            case 'rowList':
                $types = $db->loadRowList();
                break;

            case 'objectList':
            default:
                $types = $db->loadObjectList();
                break;
        }

        return $types;
    }

    /**
     * Function that handles saving tags used in a table class after a store()
     *
     * @param   TableInterface  $table    Table being processed
     * @param   array           $newTags  Array of new tags
     * @param   boolean         $replace  Flag indicating if all existing tags should be replaced
     *
     * @return  boolean
     *
     * @since   3.1
     */
    public function postStoreProcess(TableInterface $table, $newTags = [], $replace = true)
    {
        if (!empty($table->newTags) && empty($newTags)) {
            $newTags = $table->newTags;
        }

        // If existing row, check to see if tags have changed.
        $newTable = clone $table;
        $newTable->reset();

        $result = true;

        // Process ucm_content and ucm_base if either tags have changed or we have some tags.
        if ($this->tagsChanged || (!empty($newTags) && $newTags[0] != '')) {
            if (!$newTags && $replace == true) {
                // Delete all tags data
                $key    = $table->getKeyName();
                $result = $this->deleteTagData($table, $table->$key);
            } else {
                // Process the tags
                $data            = $this->getRowData($table);
                $ucmContentTable = Table::getInstance('CoreContent');

                $ucm     = new UCMContent($table, $this->typeAlias);
                $ucmData = $data ? $ucm->mapData($data) : $ucm->ucmData;

                $primaryId = $ucm->getPrimaryKey($ucmData['common']['core_type_id'], $ucmData['common']['core_content_item_id']);
                $result    = $ucmContentTable->load($primaryId);
                $result    = $result && $ucmContentTable->bind($ucmData['common']);
                $result    = $result && $ucmContentTable->check();
                $result    = $result && $ucmContentTable->store();
                $ucmId     = $ucmContentTable->core_content_id;

                // Store the tag data if the article data was saved and run related methods.
                $result = $result && $this->tagItem($ucmId, $table, $newTags, $replace);
            }
        }

        return $result;
    }

    /**
     * Function that preProcesses data from a table prior to a store() to ensure proper tag handling
     *
     * @param   TableInterface  $table    Table being processed
     * @param   array           $newTags  Array of new tags
     *
     * @return  null
     *
     * @since   3.1
     */
    public function preStoreProcess(TableInterface $table, $newTags = [])
    {
        if ($newTags != []) {
            $this->newTags = $newTags;
        }

        // If existing row, check to see if tags have changed.
        $oldTable = clone $table;
        $oldTable->reset();
        $key       = $oldTable->getKeyName();
        $typeAlias = $this->typeAlias;

        if ($oldTable->$key && $oldTable->load()) {
            $this->oldTags = $this->getTagIds($oldTable->$key, $typeAlias);
        }

        // New items with no tags bypass this step.
        if ((!empty($newTags) && \is_string($newTags) || (isset($newTags[0]) && $newTags[0] != '')) || isset($this->oldTags)) {
            if (\is_array($newTags)) {
                $newTags = implode(',', $newTags);
            }

            // We need to process tags if the tags have changed or if we have a new row
            $this->tagsChanged = (empty($this->oldTags) && !empty($newTags)) || (!empty($this->oldTags) && $this->oldTags != $newTags) || !$table->$key;
        }
    }

    /**
     * Function to search tags
     *
     * @param   array  $filters  Filter to apply to the search
     *
     * @return  array
     *
     * @since   3.1
     */
    public static function searchTags($filters = [])
    {
        $db    = Factory::getDbo();
        $query = $db->getQuery(true)
            ->select(
                [
                    $db->quoteName('a.id', 'value'),
                    $db->quoteName('a.path', 'text'),
                    $db->quoteName('a.path'),
                ]
            )
            ->from($db->quoteName('#__tags', 'a'))
            ->join(
                'LEFT',
                $db->quoteName('#__tags', 'b'),
                $db->quoteName('a.lft') . ' > ' . $db->quoteName('b.lft') . ' AND ' . $db->quoteName('a.rgt') . ' < ' . $db->quoteName('b.rgt')
            );

        // Do not return root
        $query->where($db->quoteName('a.alias') . ' <> ' . $db->quote('root'));

        // Filter language
        if (!empty($filters['flanguage'])) {
            $query->whereIn($db->quoteName('a.language'), [$filters['flanguage'], '*'], ParameterType::STRING);
        }

        // Search in title or path
        if (!empty($filters['like'])) {
            $search = '%' . $filters['like'] . '%';
            $query->extendWhere(
                'AND',
                [
                    $db->quoteName('a.title') . ' LIKE :search1',
                    $db->quoteName('a.path') . ' LIKE :search2',
                ],
                'OR'
            )
                ->bind([':search1', ':search2'], $search);
        }

        // Filter title
        if (!empty($filters['title'])) {
            $query->where($db->quoteName('a.title') . ' = :title')
                ->bind(':title', $filters['title']);
        }

        // Filter on the published state
        if (isset($filters['published']) && is_numeric($filters['published'])) {
            $published = (int) $filters['published'];
            $query->where($db->quoteName('a.published') . ' = :published')
                ->bind(':published', $published, ParameterType::INTEGER);
        }

        // Filter on the access level
        if (isset($filters['access']) && \is_array($filters['access']) && \count($filters['access'])) {
            $groups = ArrayHelper::toInteger($filters['access']);
            $query->whereIn($db->quoteName('a.access'), $groups);
        }

        // Filter by parent_id
        if (isset($filters['parent_id']) && is_numeric($filters['parent_id'])) {
            $tagTable = Factory::getApplication()->bootComponent('com_tags')->getMVCFactory()->createTable('Tag', 'Administrator');

            if ($children = $tagTable->getTree($filters['parent_id'])) {
                $childrenIds = \array_column($children, 'id');

                $query->whereIn($db->quoteName('a.id'), $childrenIds);
            }
        }

        $query->group(
            [
                $db->quoteName('a.id'),
                $db->quoteName('a.title'),
                $db->quoteName('a.level'),
                $db->quoteName('a.lft'),
                $db->quoteName('a.rgt'),
                $db->quoteName('a.parent_id'),
                $db->quoteName('a.published'),
                $db->quoteName('a.path'),
            ]
        )
            ->order($db->quoteName('a.lft') . ' ASC');

        // Get the options.
        $db->setQuery($query);

        try {
            $results = $db->loadObjectList();
        } catch (\RuntimeException $e) {
            return [];
        }

        // We will replace path aliases with tag names
        return self::convertPathsToNames($results);
    }

    /**
     * Method to delete all instances of a tag from the mapping table. Generally used when a tag is deleted.
     *
     * @param   integer  $tagId  The tag_id (primary key) for the deleted tag.
     *
     * @return  void
     *
     * @since   3.1
     */
    public function tagDeleteInstances($tagId)
    {
        // Cast as integer until method is typehinted.
        $tag_id = (int) $tagId;

        // Delete the old tag maps.
        $db    = Factory::getDbo();
        $query = $db->getQuery(true)
            ->delete($db->quoteName('#__contentitem_tag_map'))
            ->where($db->quoteName('tag_id') . ' = :id')
            ->bind(':id', $tagId, ParameterType::INTEGER);
        $db->setQuery($query);
        $db->execute();
    }

    /**
     * Method to add or update tags associated with an item.
     *
     * @param   integer         $ucmId    Id of the #__ucm_content item being tagged
     * @param   TableInterface  $table    Table object being tagged
     * @param   array           $tags     Array of tags to be applied.
     * @param   boolean         $replace  Flag indicating if all existing tags should be replaced
     *
     * @return  boolean  true on success, otherwise false.
     *
     * @since   3.1
     */
    public function tagItem($ucmId, TableInterface $table, $tags = [], $replace = true)
    {
        $key     = $table->getKeyName();
        $oldTags = $this->getTagIds((int) $table->$key, $this->typeAlias);
        $oldTags = explode(',', $oldTags);
        $result  = $this->unTagItem($ucmId, $table);

        if ($replace) {
            $newTags = $tags;
        } else {
            if ($tags == []) {
                $newTags = $table->newTags;
            } else {
                $newTags = $tags;
            }

            if ($oldTags[0] != '') {
                $newTags = array_unique(array_merge($newTags, $oldTags));
            }
        }

        if (\is_array($newTags) && \count($newTags) > 0 && $newTags[0] != '') {
            $result = $result && $this->addTagMapping($ucmId, $table, $newTags);
        }

        return $result;
    }

    /**
     * Method to untag an item
     *
     * @param   integer         $contentId  ID of the content item being untagged
     * @param   TableInterface  $table      Table object being untagged
     * @param   array           $tags       Array of tags to be untagged. Use an empty array to untag all existing tags.
     *
     * @return  boolean  true on success, otherwise false.
     *
     * @since   3.1
     */
    public function unTagItem($contentId, TableInterface $table, $tags = [])
    {
        $key   = $table->getKeyName();
        $id    = (int) $table->$key;
        $db    = Factory::getDbo();
        $query = $db->getQuery(true)
            ->delete($db->quoteName('#__contentitem_tag_map'))
            ->where(
                [
                    $db->quoteName('type_alias') . ' = :type',
                    $db->quoteName('content_item_id') . ' = :id',
                ]
            )
            ->bind(':type', $this->typeAlias)
            ->bind(':id', $id, ParameterType::INTEGER);

        if (\is_array($tags) && \count($tags) > 0) {
            $tags = ArrayHelper::toInteger($tags);

            $query->whereIn($db->quoteName('tag_id'), $tags);
        }

        $db->setQuery($query);

        return (bool) $db->execute();
    }

    /**
     * Function that converts tag ids to their tag id and tag names
     *
     * @param   array  $tagIds  Array of integer tag ids.
     *
     * @return  array  An array of tag id and name.
     *
<<<<<<< HEAD
     * @since   5.0.0
=======
     * @since   4.4.0
>>>>>>> 8871a7b4
     */
    public function getTags($tagIds)
    {
        $tagNames = [];

        if (\is_array($tagIds) && \count($tagIds) > 0) {
            $tagIds = ArrayHelper::toInteger($tagIds);

            $db    = Factory::getDbo();
            $query = $db->getQuery(true)
                ->select([$db->quoteName('id'), $db->quoteName('title')])
                ->from($db->quoteName('#__tags'))
                ->whereIn($db->quoteName('id'), $tagIds)
                ->order($db->quoteName('title'));

            $db->setQuery($query);
            $tagNames = $db->loadAssocList('id', 'title');
        }

        return $tagNames;
    }
}<|MERGE_RESOLUTION|>--- conflicted
+++ resolved
@@ -1115,11 +1115,7 @@
      *
      * @return  array  An array of tag id and name.
      *
-<<<<<<< HEAD
-     * @since   5.0.0
-=======
      * @since   4.4.0
->>>>>>> 8871a7b4
      */
     public function getTags($tagIds)
     {
