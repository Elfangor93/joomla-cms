<?php
/**
 * Joomla! Content Management System
 *
 * @copyright  Copyright (C) 2005 - 2019 Open Source Matters, Inc. All rights reserved.
 * @license    GNU General Public License version 2 or later; see LICENSE.txt
 */

namespace Joomla\CMS\Application;

defined('JPATH_PLATFORM') or die;

use Joomla\Application\Web\WebClient;
use Joomla\CMS\Cache\CacheControllerFactoryInterface;
use Joomla\CMS\Cache\Controller\OutputController;
use Joomla\CMS\Component\ComponentHelper;
use Joomla\CMS\Factory;
use Joomla\CMS\Filter\InputFilter;
use Joomla\CMS\Input\Input;
use Joomla\CMS\Language\LanguageHelper;
use Joomla\CMS\Language\Text;
use Joomla\CMS\Pathway\Pathway;
use Joomla\CMS\Plugin\PluginHelper;
use Joomla\CMS\Router\Route;
use Joomla\CMS\Uri\Uri;
use Joomla\DI\Container;
use Joomla\Registry\Registry;

/**
 * Joomla! Site Application class
 *
 * @since  3.2
 */
final class SiteApplication extends CMSApplication
{
	/**
	 * Option to filter by language
	 *
	 * @var    boolean
	 * @since  4.0
	 */
	protected $language_filter = false;

	/**
	 * Option to detect language by the browser
	 *
	 * @var    boolean
	 * @since  4.0
	 */
	protected $detect_browser = false;

	/**
	 * Class constructor.
	 *
	 * @param   Input      $input      An optional argument to provide dependency injection for the application's input
	 *                                 object.  If the argument is a JInput object that object will become the
	 *                                 application's input object, otherwise a default input object is created.
	 * @param   Registry   $config     An optional argument to provide dependency injection for the application's config
	 *                                 object.  If the argument is a Registry object that object will become the
	 *                                 application's config object, otherwise a default config object is created.
	 * @param   WebClient  $client     An optional argument to provide dependency injection for the application's client
	 *                                 object.  If the argument is a WebClient object that object will become the
	 *                                 application's client object, otherwise a default client object is created.
	 * @param   Container  $container  Dependency injection container.
	 *
	 * @since   3.2
	 */
	public function __construct(Input $input = null, Registry $config = null, WebClient $client = null, Container $container = null)
	{
		// Register the application name
		$this->name = 'site';

		// Register the client ID
		$this->clientId = 0;

		// Execute the parent constructor
		parent::__construct($input, $config, $client, $container);
	}

	/**
	 * Check if the user can access the application
	 *
	 * @param   integer  $itemid  The item ID to check authorisation for
	 *
	 * @return  void
	 *
	 * @since   3.2
	 *
	 * @throws  \Exception When you are not authorised to view the home page menu item
	 */
	protected function authorise($itemid)
	{
		$menus = $this->getMenu();
		$user = Factory::getUser();

		if (!$menus->authorise($itemid))
		{
			if ($user->get('id') == 0)
			{
				// Set the data
				$this->setUserState('users.login.form.data', array('return' => Uri::getInstance()->toString()));

				$url = Route::_('index.php?option=com_users&view=login', false);

<<<<<<< HEAD
				$this->enqueueMessage(Text::_('JGLOBAL_YOU_MUST_LOGIN_FIRST'));
=======
				$this->enqueueMessage(\JText::_('JGLOBAL_YOU_MUST_LOGIN_FIRST'), 'error');
>>>>>>> 1547f8e7
				$this->redirect($url);
			}
			else
			{
				// Get the home page menu item
				$home_item = $menus->getDefault($this->getLanguage()->getTag());

				// If we are already in the homepage raise an exception
				if ($menus->getActive()->id == $home_item->id)
				{
					throw new \Exception(Text::_('JERROR_ALERTNOAUTHOR'), 403);
				}

				// Otherwise redirect to the homepage and show an error
				$this->enqueueMessage(Text::_('JERROR_ALERTNOAUTHOR'), 'error');
				$this->redirect(Route::_('index.php?Itemid=' . $home_item->id, false));
			}
		}
	}

	/**
	 * Dispatch the application
	 *
	 * @param   string  $component  The component which is being rendered.
	 *
	 * @return  void
	 *
	 * @since   3.2
	 */
	public function dispatch($component = null)
	{
		// Get the component if not set.
		if (!$component)
		{
			$component = $this->input->getCmd('option', null);
		}

		// Load the document to the API
		$this->loadDocument();

		// Set up the params
		$document = $this->getDocument();
		$router   = static::getRouter();
		$params   = $this->getParams();

		// Register the document object with Factory
		Factory::$document = $document;

		switch ($document->getType())
		{
			case 'html':
				// Get language
				$lang_code = $this->getLanguage()->getTag();
				$languages = LanguageHelper::getLanguages('lang_code');

				// Set metadata
				if (isset($languages[$lang_code]) && $languages[$lang_code]->metakey)
				{
					$document->setMetaData('keywords', $languages[$lang_code]->metakey);
				}
				else
				{
					$document->setMetaData('keywords', $this->get('MetaKeys'));
				}

				$document->setMetaData('rights', $this->get('MetaRights'));

				// Get the template
				$template = $this->getTemplate(true);

				// Store the template and its params to the config
				$this->set('theme', $template->template);
				$this->set('themeParams', $template->params);

				// Add Asset registry files
				$document->getWebAssetManager()->getRegistry()
					->addRegistryFile('media/' . $component . '/joomla.asset.json')
					->addRegistryFile('templates/' . $template->template . '/joomla.asset.json');

				break;

			case 'feed':
				$document->setBase(htmlspecialchars(Uri::current()));
				break;
		}

		$document->setTitle($params->get('page_title'));
		$document->setDescription($params->get('page_description'));

		// Add version number or not based on global configuration
		if ($this->get('MetaVersion', 0))
		{
			$document->setGenerator('Joomla! - Open Source Content Management - Version ' . JVERSION);
		}
		else
		{
			$document->setGenerator('Joomla! - Open Source Content Management');
		}

		$contents = ComponentHelper::renderComponent($component);
		$document->setBuffer($contents, 'component');

		// Trigger the onAfterDispatch event.
		PluginHelper::importPlugin('system');
		$this->triggerEvent('onAfterDispatch');
	}

	/**
	 * Method to run the Web application routines.
	 *
	 * @return  void
	 *
	 * @since   3.2
	 */
	protected function doExecute()
	{
		// Initialise the application
		$this->initialiseApp();

		// Mark afterInitialise in the profiler.
		JDEBUG ? $this->profiler->mark('afterInitialise') : null;

		// Route the application
		$this->route();

		// Mark afterRoute in the profiler.
		JDEBUG ? $this->profiler->mark('afterRoute') : null;

		/*
		 * Check if the user is required to reset their password
		 *
		 * Before $this->route(); "option" and "view" can't be safely read using:
		 * $this->input->getCmd('option'); or $this->input->getCmd('view');
		 * ex: due of the sef urls
		 */
		$this->checkUserRequireReset('com_users', 'profile', 'edit', 'com_users/profile.save,com_users/profile.apply,com_users/user.logout');

		// Dispatch the application
		$this->dispatch();

		// Mark afterDispatch in the profiler.
		JDEBUG ? $this->profiler->mark('afterDispatch') : null;
	}

	/**
	 * Return the current state of the detect browser option.
	 *
	 * @return	boolean
	 *
	 * @since	3.2
	 */
	public function getDetectBrowser()
	{
		return $this->detect_browser;
	}

	/**
	 * Return the current state of the language filter.
	 *
	 * @return	boolean
	 *
	 * @since	3.2
	 */
	public function getLanguageFilter()
	{
		return $this->language_filter;
	}

	/**
	 * Get the application parameters
	 *
	 * @param   string  $option  The component option
	 *
	 * @return  Registry  The parameters object
	 *
	 * @since   3.2
	 */
	public function getParams($option = null)
	{
		static $params = array();

		$hash = '__default';

		if (!empty($option))
		{
			$hash = $option;
		}

		if (!isset($params[$hash]))
		{
			// Get component parameters
			if (!$option)
			{
				$option = $this->input->getCmd('option', null);
			}

			// Get new instance of component global parameters
			$params[$hash] = clone ComponentHelper::getParams($option);

			// Get menu parameters
			$menus = $this->getMenu();
			$menu  = $menus->getActive();

			// Get language
			$lang_code = $this->getLanguage()->getTag();
			$languages = LanguageHelper::getLanguages('lang_code');

			$title = $this->get('sitename');

			if (isset($languages[$lang_code]) && $languages[$lang_code]->metadesc)
			{
				$description = $languages[$lang_code]->metadesc;
			}
			else
			{
				$description = $this->get('MetaDesc');
			}

			$rights = $this->get('MetaRights');
			$robots = $this->get('robots');

			// Retrieve com_menu global settings
			$temp = clone ComponentHelper::getParams('com_menus');

			// Lets cascade the parameters if we have menu item parameters
			if (is_object($menu))
			{
				// Get show_page_heading from com_menu global settings
				$params[$hash]->def('show_page_heading', $temp->get('show_page_heading'));

				$params[$hash]->merge($menu->params);
				$title = $menu->title;
			}
			else
			{
				// Merge com_menu global settings
				$params[$hash]->merge($temp);

				// If supplied, use page title
				$title = $temp->get('page_title', $title);
			}

			$params[$hash]->def('page_title', $title);
			$params[$hash]->def('page_description', $description);
			$params[$hash]->def('page_rights', $rights);
			$params[$hash]->def('robots', $robots);
		}

		return $params[$hash];
	}

	/**
	 * Return a reference to the Pathway object.
	 *
	 * @param   string  $name     The name of the application.
	 * @param   array   $options  An optional associative array of configuration settings.
	 *
	 * @return  Pathway  A Pathway object
	 *
	 * @since   3.2
	 */
	public function getPathway($name = 'site', $options = array())
	{
		return parent::getPathway($name, $options);
	}

	/**
	 * Return a reference to the Router object.
	 *
	 * @param   string  $name     The name of the application.
	 * @param   array   $options  An optional associative array of configuration settings.
	 *
	 * @return	\Joomla\CMS\Router\Router
	 *
	 * @since	3.2
	 */
	public static function getRouter($name = 'site', array $options = array())
	{
		return parent::getRouter($name, $options);
	}

	/**
	 * Gets the name of the current template.
	 *
	 * @param   boolean  $params  True to return the template parameters
	 *
	 * @return  string  The name of the template.
	 *
	 * @since   3.2
	 * @throws  \InvalidArgumentException
	 */
	public function getTemplate($params = false)
	{
		if (is_object($this->template))
		{
			if (!file_exists(JPATH_THEMES . '/' . $this->template->template . '/index.php'))
			{
				throw new \InvalidArgumentException(Text::sprintf('JERROR_COULD_NOT_FIND_TEMPLATE', $this->template->template));
			}

			if ($params)
			{
				return $this->template;
			}

			return $this->template->template;
		}

		// Get the id of the active menu item
		$menu = $this->getMenu();
		$item = $menu->getActive();

		if (!$item)
		{
			$item = $menu->getItem($this->input->getInt('Itemid', null));
		}

		$id = 0;

		if (is_object($item))
		{
			// Valid item retrieved
			$id = $item->template_style_id;
		}

		$tid = $this->input->getUint('templateStyle', 0);

		if (is_numeric($tid) && (int) $tid > 0)
		{
			$id = (int) $tid;
		}

		/** @var OutputController $cache */
		$cache = Factory::getContainer()->get(CacheControllerFactoryInterface::class)->createCacheController('output', ['defaultgroup' => 'com_templates']);

		if ($this->getLanguageFilter())
		{
			$tag = $this->getLanguage()->getTag();
		}
		else
		{
			$tag = '';
		}

		$cacheId = 'templates0' . $tag;

		if ($cache->contains($cacheId))
		{
			$templates = $cache->get($cacheId);
		}
		else
		{
			// Load styles
			$db = Factory::getDbo();
			$query = $db->getQuery(true)
				->select('id, home, template, s.params')
				->from('#__template_styles as s')
				->where('s.client_id = 0')
				->where('e.enabled = 1')
				->join('LEFT', '#__extensions as e ON e.element=s.template AND e.type=' . $db->quote('template') . ' AND e.client_id=s.client_id');

			$db->setQuery($query);
			$templates = $db->loadObjectList('id');

			foreach ($templates as &$template)
			{
				// Create home element
				if ($template->home == 1 && !isset($template_home) || $this->getLanguageFilter() && $template->home == $tag)
				{
					$template_home = clone $template;
				}

				$template->params = new Registry($template->params);
			}

			// Unset the $template reference to the last $templates[n] item cycled in the foreach above to avoid editing it later
			unset($template);

			// Add home element, after loop to avoid double execution
			if (isset($template_home))
			{
				$template_home->params = new Registry($template_home->params);
				$templates[0] = $template_home;
			}

			$cache->store($templates, $cacheId);
		}

		if (isset($templates[$id]))
		{
			$template = $templates[$id];
		}
		else
		{
			$template = $templates[0];
		}

		// Allows for overriding the active template from the request
		$template_override = $this->input->getCmd('template', '');

		// Only set template override if it is a valid template (= it exists and is enabled)
		if (!empty($template_override))
		{
			if (file_exists(JPATH_THEMES . '/' . $template_override . '/index.php'))
			{
				foreach ($templates as $tmpl)
				{
					if ($tmpl->template === $template_override)
					{
						$template = $tmpl;
						break;
					}
				}
			}
		}

		// Need to filter the default value as well
		$template->template = InputFilter::getInstance()->clean($template->template, 'cmd');

		// Fallback template
		if (!file_exists(JPATH_THEMES . '/' . $template->template . '/index.php'))
		{
			$this->enqueueMessage(Text::_('JERROR_ALERTNOTEMPLATE'), 'error');

			// Try to find data for 'cassiopeia' template
			$original_tmpl = $template->template;

			foreach ($templates as $tmpl)
			{
				if ($tmpl->template === 'cassiopeia')
				{
					$template = $tmpl;
					break;
				}
			}

			// Check, the data were found and if template really exists
			if (!file_exists(JPATH_THEMES . '/' . $template->template . '/index.php'))
			{
				throw new \InvalidArgumentException(Text::sprintf('JERROR_COULD_NOT_FIND_TEMPLATE', $original_tmpl));
			}
		}

		// Cache the result
		$this->template = $template;

		if ($params)
		{
			return $template;
		}

		return $template->template;
	}

	/**
	 * Initialise the application.
	 *
	 * @param   array  $options  An optional associative array of configuration settings.
	 *
	 * @return  void
	 *
	 * @since   3.2
	 */
	protected function initialiseApp($options = array())
	{
		$user = Factory::getUser();

		// If the user is a guest we populate it with the guest user group.
		if ($user->guest)
		{
			$guestUsergroup = ComponentHelper::getParams('com_users')->get('guest_usergroup', 1);
			$user->groups = array($guestUsergroup);
		}

		if (empty($options['language']))
		{
			// Detect the specified language
			$lang = $this->input->getString('language', null);

			// Make sure that the user's language exists
			if ($lang && LanguageHelper::exists($lang))
			{
				$options['language'] = $lang;
			}
		}

		if (empty($options['language']) && $this->getLanguageFilter())
		{
			// Detect cookie language
			$lang = $this->input->cookie->get(md5($this->get('secret') . 'language'), null, 'string');

			// Make sure that the user's language exists
			if ($lang && LanguageHelper::exists($lang))
			{
				$options['language'] = $lang;
			}
		}

		if (empty($options['language']))
		{
			// Detect user language
			$lang = $user->getParam('language');

			// Make sure that the user's language exists
			if ($lang && LanguageHelper::exists($lang))
			{
				$options['language'] = $lang;
			}
		}

		if (empty($options['language']) && $this->getDetectBrowser())
		{
			// Detect browser language
			$lang = LanguageHelper::detectLanguage();

			// Make sure that the user's language exists
			if ($lang && LanguageHelper::exists($lang))
			{
				$options['language'] = $lang;
			}
		}

		if (empty($options['language']))
		{
			// Detect default language
			$params = ComponentHelper::getParams('com_languages');
			$options['language'] = $params->get('site', $this->get('language', 'en-GB'));
		}

		// One last check to make sure we have something
		if (!LanguageHelper::exists($options['language']))
		{
			$lang = $this->config->get('language', 'en-GB');

			if (LanguageHelper::exists($lang))
			{
				$options['language'] = $lang;
			}
			else
			{
				// As a last ditch fail to english
				$options['language'] = 'en-GB';
			}
		}

		// Finish initialisation
		parent::initialiseApp($options);
	}

	/**
	 * Load the library language files for the application
	 *
	 * @return  void
	 *
	 * @since   3.6.3
	 */
	protected function loadLibraryLanguage()
	{
		/*
		 * Try the lib_joomla file in the current language (without allowing the loading of the file in the default language)
		 * Fallback to the default language if necessary
		 */
		$this->getLanguage()->load('lib_joomla', JPATH_SITE, null, false, true)
			|| $this->getLanguage()->load('lib_joomla', JPATH_ADMINISTRATOR, null, false, true);
	}

	/**
	 * Login authentication function
	 *
	 * @param   array  $credentials  Array('username' => string, 'password' => string)
	 * @param   array  $options      Array('remember' => boolean)
	 *
	 * @return  boolean  True on success.
	 *
	 * @since   3.2
	 */
	public function login($credentials, $options = array())
	{
		// Set the application login entry point
		if (!array_key_exists('entry_url', $options))
		{
			$options['entry_url'] = Uri::base() . 'index.php?option=com_users&task=user.login';
		}

		// Set the access control action to check.
		$options['action'] = 'core.login.site';

		return parent::login($credentials, $options);
	}

	/**
	 * Rendering is the process of pushing the document buffers into the template
	 * placeholders, retrieving data from the document and pushing it into
	 * the application response buffer.
	 *
	 * @return  void
	 *
	 * @since   3.2
	 */
	protected function render()
	{
		switch ($this->document->getType())
		{
			case 'feed':
				// No special processing for feeds
				break;

			case 'html':
			default:
				$template = $this->getTemplate(true);
				$file     = $this->input->get('tmpl', 'index');

				if ($file === 'offline' && !$this->get('offline'))
				{
					$this->set('themeFile', 'index.php');
				}

				if ($this->get('offline') && !Factory::getUser()->authorise('core.login.offline'))
				{
					$this->setUserState('users.login.form.data', array('return' => Uri::getInstance()->toString()));
					$this->set('themeFile', 'offline.php');
					$this->setHeader('Status', '503 Service Temporarily Unavailable', 'true');
				}

				if (!is_dir(JPATH_THEMES . '/' . $template->template) && !$this->get('offline'))
				{
					$this->set('themeFile', 'component.php');
				}

				// Ensure themeFile is set by now
				if ($this->get('themeFile') == '')
				{
					$this->set('themeFile', $file . '.php');
				}

				break;
		}

		parent::render();
	}

	/**
	 * Route the application.
	 *
	 * Routing is the process of examining the request environment to determine which
	 * component should receive the request. The component optional parameters
	 * are then set in the request object to be processed when the application is being
	 * dispatched.
	 *
	 * @return  void
	 *
	 * @since   3.2
	 */
	protected function route()
	{
		// Execute the parent method
		parent::route();

		$Itemid = $this->input->getInt('Itemid', null);
		$this->authorise($Itemid);
	}

	/**
	 * Set the current state of the detect browser option.
	 *
	 * @param   boolean  $state  The new state of the detect browser option
	 *
	 * @return	boolean	 The previous state
	 *
	 * @since	3.2
	 */
	public function setDetectBrowser($state = false)
	{
		$old = $this->getDetectBrowser();
		$this->detect_browser = $state;

		return $old;
	}

	/**
	 * Set the current state of the language filter.
	 *
	 * @param   boolean  $state  The new state of the language filter
	 *
	 * @return	boolean	 The previous state
	 *
	 * @since	3.2
	 */
	public function setLanguageFilter($state = false)
	{
		$old = $this->getLanguageFilter();
		$this->language_filter = $state;

		return $old;
	}

	/**
	 * Overrides the default template that would be used
	 *
	 * @param   string  $template     The template name
	 * @param   mixed   $styleParams  The template style parameters
	 *
	 * @return  void
	 *
	 * @since   3.2
	 */
	public function setTemplate($template, $styleParams = null)
	{
		if (is_dir(JPATH_THEMES . '/' . $template))
		{
			$this->template = new \stdClass;
			$this->template->template = $template;

			if ($styleParams instanceof Registry)
			{
				$this->template->params = $styleParams;
			}
			else
			{
				$this->template->params = new Registry($styleParams);
			}

			// Store the template and its params to the config
			$this->set('theme', $this->template->template);
			$this->set('themeParams', $this->template->params);
		}
	}
}<|MERGE_RESOLUTION|>--- conflicted
+++ resolved
@@ -102,11 +102,7 @@
 
 				$url = Route::_('index.php?option=com_users&view=login', false);
 
-<<<<<<< HEAD
-				$this->enqueueMessage(Text::_('JGLOBAL_YOU_MUST_LOGIN_FIRST'));
-=======
-				$this->enqueueMessage(\JText::_('JGLOBAL_YOU_MUST_LOGIN_FIRST'), 'error');
->>>>>>> 1547f8e7
+				$this->enqueueMessage(Text::_('JGLOBAL_YOU_MUST_LOGIN_FIRST'), 'error');
 				$this->redirect($url);
 			}
 			else
