--- conflicted
+++ resolved
@@ -205,695 +205,39 @@
 	}
 
 	/**
-<<<<<<< HEAD
-=======
-	 * Checks the accept encoding of the browser and compresses the data before
-	 * sending it to the client if possible.
+	 * Method to get the application document object.
+	 *
+	 * @return  Document  The document object
+	 *
+	 * @since   11.3
+	 */
+	public function getDocument()
+	{
+		return $this->document;
+	}
+
+	/**
+	 * Method to get the application language object.
+	 *
+	 * @return  Language  The language object
+	 *
+	 * @since   11.3
+	 */
+	public function getLanguage()
+	{
+		return $this->language;
+	}
+
+	/**
+	 * Flush the media version to refresh versionable assets
 	 *
 	 * @return  void
 	 *
-	 * @since   11.3
-	 */
-	protected function compress()
-	{
-		// Supported compression encodings.
-		$supported = array(
-			'x-gzip' => 'gz',
-			'gzip' => 'gz',
-			'deflate' => 'deflate',
-		);
-
-		// Get the supported encoding.
-		$encodings = array_intersect($this->client->encodings, array_keys($supported));
-
-		// If no supported encoding is detected do nothing and return.
-		if (empty($encodings))
-		{
-			return;
-		}
-
-		// Verify that headers have not yet been sent, and that our connection is still alive.
-		if ($this->checkHeadersSent() || !$this->checkConnectionAlive())
-		{
-			return;
-		}
-
-		// Iterate through the encodings and attempt to compress the data using any found supported encodings.
-		foreach ($encodings as $encoding)
-		{
-			if (($supported[$encoding] == 'gz') || ($supported[$encoding] == 'deflate'))
-			{
-				// Verify that the server supports gzip compression before we attempt to gzip encode the data.
-				if (!extension_loaded('zlib') || ini_get('zlib.output_compression'))
-				{
-					continue;
-				}
-
-				// Attempt to gzip encode the data with an optimal level 4.
-				$data = $this->getBody();
-				$gzdata = gzencode($data, 4, ($supported[$encoding] == 'gz') ? FORCE_GZIP : FORCE_DEFLATE);
-
-				// If there was a problem encoding the data just try the next encoding scheme.
-				if ($gzdata === false)
-				{
-					continue;
-				}
-
-				// Set the encoding headers.
-				$this->setHeader('Content-Encoding', $encoding);
-
-				// Header will be removed at 4.0
-				if ($this->get('MetaVersion'))
-				{
-					$this->setHeader('X-Content-Encoded-By', 'Joomla');
-				}
-
-				// Replace the output with the encoded data.
-				$this->setBody($gzdata);
-
-				// Compression complete, let's break out of the loop.
-				break;
-			}
-		}
-	}
-
-	/**
-	 * Method to send the application response to the client.  All headers will be sent prior to the main
-	 * application output data.
-	 *
-	 * @return  void
-	 *
-	 * @since   11.3
-	 */
-	protected function respond()
-	{
-		// Send the content-type header.
-		$this->setHeader('Content-Type', $this->mimeType . '; charset=' . $this->charSet);
-
-		// If the response is set to uncachable, we need to set some appropriate headers so browsers don't cache the response.
-		if (!$this->response->cachable)
-		{
-			// Expires in the past.
-			$this->setHeader('Expires', 'Wed, 17 Aug 2005 00:00:00 GMT', true);
-
-			// Always modified.
-			$this->setHeader('Last-Modified', gmdate('D, d M Y H:i:s') . ' GMT', true);
-			$this->setHeader('Cache-Control', 'no-store, no-cache, must-revalidate, post-check=0, pre-check=0', false);
-
-			// HTTP 1.0
-			$this->setHeader('Pragma', 'no-cache');
-		}
-		else
-		{
-			// Expires.
-			$this->setHeader('Expires', gmdate('D, d M Y H:i:s', time() + 900) . ' GMT');
-
-			// Last modified.
-			if ($this->modifiedDate instanceof \JDate)
-			{
-				$this->setHeader('Last-Modified', $this->modifiedDate->format('D, d M Y H:i:s'));
-			}
-		}
-
-		$this->sendHeaders();
-
-		echo $this->getBody();
-	}
-
-	/**
-	 * Redirect to another URL.
-	 *
-	 * If the headers have not been sent the redirect will be accomplished using a "301 Moved Permanently"
-	 * or "303 See Other" code in the header pointing to the new location. If the headers have already been
-	 * sent this will be accomplished using a JavaScript statement.
-	 *
-	 * @param   string   $url     The URL to redirect to. Can only be http/https URL.
-	 * @param   integer  $status  The HTTP 1.1 status code to be provided. 303 is assumed by default.
-	 *
-	 * @return  void
-	 *
-	 * @since   11.3
-	 */
-	public function redirect($url, $status = 303)
-	{
-		// Check for relative internal links.
-		if (preg_match('#^index\.php#', $url))
-		{
-			// We changed this from "$this->get('uri.base.full') . $url" due to the inability to run the system tests with the original code
-			$url = \JUri::base() . $url;
-		}
-
-		// Perform a basic sanity check to make sure we don't have any CRLF garbage.
-		$url = preg_split("/[\r\n]/", $url);
-		$url = $url[0];
-
-		/*
-		 * Here we need to check and see if the URL is relative or absolute.  Essentially, do we need to
-		 * prepend the URL with our base URL for a proper redirect.  The rudimentary way we are looking
-		 * at this is to simply check whether or not the URL string has a valid scheme or not.
-		 */
-		if (!preg_match('#^[a-z]+\://#i', $url))
-		{
-			// Get a \JUri instance for the requested URI.
-			$uri = \JUri::getInstance($this->get('uri.request'));
-
-			// Get a base URL to prepend from the requested URI.
-			$prefix = $uri->toString(array('scheme', 'user', 'pass', 'host', 'port'));
-
-			// We just need the prefix since we have a path relative to the root.
-			if ($url[0] == '/')
-			{
-				$url = $prefix . $url;
-			}
-			// It's relative to where we are now, so lets add that.
-			else
-			{
-				$parts = explode('/', $uri->toString(array('path')));
-				array_pop($parts);
-				$path = implode('/', $parts) . '/';
-				$url = $prefix . $path . $url;
-			}
-		}
-
-		// If the headers have already been sent we need to send the redirect statement via JavaScript.
-		if ($this->checkHeadersSent())
-		{
-			echo "<script>document.location.href='" . str_replace("'", '&apos;', $url) . "';</script>\n";
-		}
-		else
-		{
-			// We have to use a JavaScript redirect here because MSIE doesn't play nice with utf-8 URLs.
-			if (($this->client->engine == \JApplicationWebClient::TRIDENT) && !StringHelper::is_ascii($url))
-			{
-				$html = '<html><head>';
-				$html .= '<meta http-equiv="content-type" content="text/html; charset=' . $this->charSet . '" />';
-				$html .= '<script>document.location.href=\'' . str_replace("'", '&apos;', $url) . '\';</script>';
-				$html .= '</head><body></body></html>';
-
-				echo $html;
-			}
-			else
-			{
-				// Check if we have a boolean for the status variable for compatibility with old $move parameter
-				// @deprecated 4.0
-				if (is_bool($status))
-				{
-					$status = $status ? 301 : 303;
-				}
-
-				// Now check if we have an integer status code that maps to a valid redirect. If we don't then set a 303
-				// @deprecated 4.0 From 4.0 if no valid status code is given an InvalidArgumentException will be thrown
-				if (!is_int($status) || !$this->isRedirectState($status))
-				{
-					$status = 303;
-				}
-
-				// All other cases use the more efficient HTTP header for redirection.
-				$this->setHeader('Status', $status, true);
-				$this->setHeader('Location', $url, true);
-			}
-		}
-
-		// Set appropriate headers
-		$this->respond();
-
-		//  Close the application after the redirect.
-		$this->close();
-	}
-
-	/**
-	 * Checks if a state is a redirect state
-	 *
-	 * @param   integer  $state  The HTTP 1.1 status code.
-	 *
-	 * @return  bool
-	 *
-	 * @since  3.8.0
-	 */
-	protected function isRedirectState($state)
-	{
-		$state = (int) $state;
-
-		return ($state > 299 && $state < 400);
-	}
-
-	/**
-	 * Load an object or array into the application configuration object.
-	 *
-	 * @param   mixed  $data  Either an array or object to be loaded into the configuration object.
-	 *
-	 * @return  WebApplication  Instance of $this to allow chaining.
-	 *
-	 * @since   11.3
-	 */
-	public function loadConfiguration($data)
-	{
-		// Load the data into the configuration object.
-		if (is_array($data))
-		{
-			$this->config->loadArray($data);
-		}
-		elseif (is_object($data))
-		{
-			$this->config->loadObject($data);
-		}
-
-		return $this;
-	}
-
-	/**
-	 * Set/get cachable state for the response.  If $allow is set, sets the cachable state of the
-	 * response.  Always returns the current state.
-	 *
-	 * @param   boolean  $allow  True to allow browser caching.
-	 *
-	 * @return  boolean
-	 *
-	 * @since   11.3
-	 */
-	public function allowCache($allow = null)
-	{
-		if ($allow !== null)
-		{
-			$this->response->cachable = (bool) $allow;
-		}
-
-		return $this->response->cachable;
-	}
-
-	/**
-	 * Method to set a response header.  If the replace flag is set then all headers
-	 * with the given name will be replaced by the new one.  The headers are stored
-	 * in an internal array to be sent when the site is sent to the browser.
-	 *
-	 * @param   string   $name     The name of the header to set.
-	 * @param   string   $value    The value of the header to set.
-	 * @param   boolean  $replace  True to replace any headers with the same name.
-	 *
-	 * @return  WebApplication  Instance of $this to allow chaining.
-	 *
-	 * @since   11.3
-	 */
-	public function setHeader($name, $value, $replace = false)
-	{
-		// Sanitize the input values.
-		$name = (string) $name;
-		$value = (string) $value;
-
-		// Create an array of duplicate header names
-		$keys = false;
-
-		if ($this->response->headers)
-		{
-			$names = array();
-
-			foreach ($this->response->headers as $key => $header)
-			{
-				$names[$key] = $header['name'];
-			}
-
-			// Find existing headers by name
-			$keys = array_keys($names, $name);
-		}
-
-		// Remove if $replace is true and there are duplicate names
-		if ($replace && $keys)
-		{
-			$this->response->headers = array_diff_key($this->response->headers, array_flip($keys));
-		}
-
-		/*
-		 * If no keys found, safe to insert (!$keys)
-		 * If ($keys && $replace) it's a replacement and previous have been deleted
-		 * If ($keys && !in_array...) it's a multiple value header
-		 */
-		$single = in_array($name, $this->singleValueResponseHeaders);
-
-		if ($value && (!$keys || ($keys && ($replace || !$single))))
-		{
-			// Add the header to the internal array.
-			$this->response->headers[] = array('name' => $name, 'value' => $value);
-		}
-
-		return $this;
-	}
-
-	/**
-	 * Method to get the array of response headers to be sent when the response is sent
-	 * to the client.
-	 *
-	 * @return  array	 *
-	 *
-	 * @since   11.3
-	 */
-	public function getHeaders()
-	{
-		return $this->response->headers;
-	}
-
-	/**
-	 * Method to clear any set response headers.
-	 *
-	 * @return  WebApplication  Instance of $this to allow chaining.
-	 *
-	 * @since   11.3
-	 */
-	public function clearHeaders()
-	{
-		$this->response->headers = array();
-
-		return $this;
-	}
-
-	/**
-	 * Send the response headers.
-	 *
-	 * @return  WebApplication  Instance of $this to allow chaining.
-	 *
-	 * @since   11.3
-	 */
-	public function sendHeaders()
-	{
-		if (!$this->checkHeadersSent())
-		{
-			// Creating an array of headers, making arrays of headers with multiple values
-			$val = array();
-
-			foreach ($this->response->headers as $header)
-			{
-				if ('status' == strtolower($header['name']))
-				{
-					// 'status' headers indicate an HTTP status, and need to be handled slightly differently
-					$status = $this->getHttpStatusValue($header['value']);
-					$this->header($status, true, (int) $header['value']);
-				}
-				else
-				{
-					$val[$header['name']] = !isset($val[$header['name']]) ? $header['value'] : implode(', ', array($val[$header['name']], $header['value']));
-					$this->header($header['name'] . ': ' . $val[$header['name']], true);
-				}
-			}
-		}
-
-		return $this;
-	}
-
-	/**
-	 * Check if a given value can be successfully mapped to a valid http status value
-	 *
-	 * @param   string  $value  The given status as int or string
-	 *
-	 * @return string
-	 *
-	 * @since  3.8.0
-	 */
-	protected function getHttpStatusValue($value)
-	{
-		$code = (int) $value;
-
-		if (array_key_exists($code, $this->responseMap))
-		{
-			return $this->responseMap[$code];
-		}
-
-		return 'HTTP/1.1 ' . $code;
-	}
-
-	/**
-	 * Set body content.  If body content already defined, this will replace it.
-	 *
-	 * @param   string  $content  The content to set as the response body.
-	 *
-	 * @return  WebApplication  Instance of $this to allow chaining.
-	 *
-	 * @since   11.3
-	 */
-	public function setBody($content)
-	{
-		$this->response->body = array((string) $content);
-
-		return $this;
-	}
-
-	/**
-	 * Prepend content to the body content
-	 *
-	 * @param   string  $content  The content to prepend to the response body.
-	 *
-	 * @return  WebApplication  Instance of $this to allow chaining.
-	 *
-	 * @since   11.3
-	 */
-	public function prependBody($content)
-	{
-		array_unshift($this->response->body, (string) $content);
-
-		return $this;
-	}
-
-	/**
-	 * Append content to the body content
-	 *
-	 * @param   string  $content  The content to append to the response body.
-	 *
-	 * @return  WebApplication  Instance of $this to allow chaining.
-	 *
-	 * @since   11.3
-	 */
-	public function appendBody($content)
-	{
-		$this->response->body[] = (string) $content;
-
-		return $this;
-	}
-
-	/**
-	 * Return the body content
-	 *
-	 * @param   boolean  $asArray  True to return the body as an array of strings.
-	 *
-	 * @return  mixed  The response body either as an array or concatenated string.
-	 *
-	 * @since   11.3
-	 */
-	public function getBody($asArray = false)
-	{
-		return $asArray ? $this->response->body : implode((array) $this->response->body);
-	}
-
-	/**
->>>>>>> b410d745
-	 * Method to get the application document object.
-	 *
-	 * @return  Document  The document object
-	 *
-	 * @since   11.3
-	 */
-	public function getDocument()
-	{
-		return $this->document;
-	}
-
-	/**
-	 * Method to get the application language object.
-	 *
-	 * @return  Language  The language object
-	 *
-	 * @since   11.3
-	 */
-	public function getLanguage()
-	{
-		return $this->language;
-	}
-
-	/**
-<<<<<<< HEAD
-=======
-	 * Method to get the application session object.
-	 *
-	 * @return  \JSession  The session object
-	 *
-	 * @since   11.3
-	 */
-	public function getSession()
-	{
-		return $this->session;
-	}
-
-	/**
-	 * Method to check the current client connection status to ensure that it is alive.  We are
-	 * wrapping this to isolate the connection_status() function from our code base for testing reasons.
-	 *
-	 * @return  boolean  True if the connection is valid and normal.
-	 *
-	 * @see     connection_status()
-	 * @since   11.3
-	 */
-	protected function checkConnectionAlive()
-	{
-		return connection_status() === CONNECTION_NORMAL;
-	}
-
-	/**
-	 * Method to check to see if headers have already been sent.  We are wrapping this to isolate the
-	 * headers_sent() function from our code base for testing reasons.
-	 *
-	 * @return  boolean  True if the headers have already been sent.
-	 *
-	 * @see     headers_sent()
-	 * @since   11.3
-	 */
-	protected function checkHeadersSent()
-	{
-		return headers_sent();
-	}
-
-	/**
-	 * Method to detect the requested URI from server environment variables.
-	 *
-	 * @return  string  The requested URI
-	 *
-	 * @since   11.3
-	 */
-	protected function detectRequestUri()
-	{
-		// First we need to detect the URI scheme.
-		if (isset($_SERVER['HTTPS']) && !empty($_SERVER['HTTPS']) && (strtolower($_SERVER['HTTPS']) != 'off'))
-		{
-			$scheme = 'https://';
-		}
-		else
-		{
-			$scheme = 'http://';
-		}
-
-		/*
-		 * There are some differences in the way that Apache and IIS populate server environment variables.  To
-		 * properly detect the requested URI we need to adjust our algorithm based on whether or not we are getting
-		 * information from Apache or IIS.
-		 */
-		// Define variable to return
-		$uri = '';
-
-		// If PHP_SELF and REQUEST_URI are both populated then we will assume "Apache Mode".
-		if (!empty($_SERVER['PHP_SELF']) && !empty($_SERVER['REQUEST_URI']))
-		{
-			// The URI is built from the HTTP_HOST and REQUEST_URI environment variables in an Apache environment.
-			$uri = $scheme . $_SERVER['HTTP_HOST'] . $_SERVER['REQUEST_URI'];
-		}
-		// If not in "Apache Mode" we will assume that we are in an IIS environment and proceed.
-		elseif (isset($_SERVER['HTTP_HOST']))
-		{
-			// IIS uses the SCRIPT_NAME variable instead of a REQUEST_URI variable... thanks, MS
-			$uri = $scheme . $_SERVER['HTTP_HOST'] . $_SERVER['SCRIPT_NAME'];
-
-			// If the QUERY_STRING variable exists append it to the URI string.
-			if (isset($_SERVER['QUERY_STRING']) && !empty($_SERVER['QUERY_STRING']))
-			{
-				$uri .= '?' . $_SERVER['QUERY_STRING'];
-			}
-		}
-
-		return trim($uri);
-	}
-
-	/**
-	 * Method to load a PHP configuration class file based on convention and return the instantiated data object.  You
-	 * will extend this method in child classes to provide configuration data from whatever data source is relevant
-	 * for your specific application.
-	 *
-	 * @param   string  $file   The path and filename of the configuration file. If not provided, configuration.php
-	 *                          in JPATH_CONFIGURATION will be used.
-	 * @param   string  $class  The class name to instantiate.
-	 *
-	 * @return  mixed   Either an array or object to be loaded into the configuration object.
-	 *
-	 * @since   11.3
-	 * @throws  \RuntimeException
-	 */
-	protected function fetchConfigurationData($file = '', $class = '\JConfig')
-	{
-		// Instantiate variables.
-		$config = array();
-
-		if (empty($file))
-		{
-			$file = JPATH_CONFIGURATION . '/configuration.php';
-
-			// Applications can choose not to have any configuration data
-			// by not implementing this method and not having a config file.
-			if (!file_exists($file))
-			{
-				$file = '';
-			}
-		}
-
-		if (!empty($file))
-		{
-			\JLoader::register($class, $file);
-
-			if (class_exists($class))
-			{
-				$config = new $class;
-			}
-			else
-			{
-				throw new \RuntimeException('Configuration class does not exist.');
-			}
-		}
-
-		return $config;
-	}
-
-	/**
->>>>>>> b410d745
-	 * Flush the media version to refresh versionable assets
-	 *
-	 * @return  void
-	 *
 	 * @since   3.2
 	 */
 	public function flushAssets()
 	{
-<<<<<<< HEAD
 		(new Version)->refreshMediaVersion();
-=======
-		$version = new \JVersion;
-		$version->refreshMediaVersion();
-	}
-
-	/**
-	 * Method to send a header to the client.  We are wrapping this to isolate the header() function
-	 * from our code base for testing reasons.
-	 *
-	 * @param   string   $string   The header string.
-	 * @param   boolean  $replace  The optional replace parameter indicates whether the header should
-	 *                             replace a previous similar header, or add a second header of the same type.
-	 * @param   integer  $code     Forces the HTTP response code to the specified value. Note that
-	 *                             this parameter only has an effect if the string is not empty.
-	 *
-	 * @return  void
-	 *
-	 * @see     header()
-	 * @since   11.3
-	 */
-	protected function header($string, $replace = true, $code = null)
-	{
-		$string = str_replace(chr(0), '', $string);
-		header($string, $replace, $code);
-	}
-
-	/**
-	 * Determine if we are using a secure (SSL) connection.
-	 *
-	 * @return  boolean  True if using SSL, false if not.
-	 *
-	 * @since   12.2
-	 */
-	public function isSSLConnection()
-	{
-		return (isset($_SERVER['HTTPS']) && ($_SERVER['HTTPS'] == 'on')) || getenv('SSL_PROTOCOL_VERSION');
->>>>>>> b410d745
 	}
 
 	/**
