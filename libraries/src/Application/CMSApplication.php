<?php
/**
 * Joomla! Content Management System
 *
 * @copyright  Copyright (C) 2005 - 2019 Open Source Matters, Inc. All rights reserved.
 * @license    GNU General Public License version 2 or later; see LICENSE.txt
 */

namespace Joomla\CMS\Application;

defined('JPATH_PLATFORM') or die;

use Joomla\Application\Web\WebClient;
use Joomla\CMS\Authentication\Authentication;
use Joomla\CMS\Event\AbstractEvent;
use Joomla\CMS\Event\BeforeExecuteEvent;
use Joomla\CMS\Event\ErrorEvent;
use Joomla\CMS\Exception\ExceptionHandler;
use Joomla\CMS\Extension\ExtensionManagerTrait;
use Joomla\CMS\Factory;
use Joomla\CMS\Input\Input;
use Joomla\CMS\Language\Language;
use Joomla\CMS\Language\Text;
use Joomla\CMS\Menu\AbstractMenu;
use Joomla\CMS\Pathway\Pathway;
use Joomla\CMS\Plugin\PluginHelper;
use Joomla\CMS\Profiler\Profiler;
use Joomla\CMS\Router\Route;
use Joomla\CMS\Router\Router;
use Joomla\CMS\Session\MetadataManager;
use Joomla\CMS\Session\Session;
use Joomla\CMS\Uri\Uri;
use Joomla\DI\Container;
use Joomla\DI\ContainerAwareInterface;
use Joomla\DI\ContainerAwareTrait;
use Joomla\Registry\Registry;

/**
 * Joomla! CMS Application class
 *
 * @since  3.2
 */
abstract class CMSApplication extends WebApplication implements ContainerAwareInterface, CMSApplicationInterface
{
	use ContainerAwareTrait, ExtensionManagerTrait, ExtensionNamespaceMapper;

	/**
	 * Array of options for the \JDocument object
	 *
	 * @var    array
	 * @since  3.2
	 */
	protected $docOptions = array();

	/**
	 * Application instances container.
	 *
	 * @var    CmsApplication[]
	 * @since  3.2
	 */
	protected static $instances = array();

	/**
	 * The scope of the application.
	 *
	 * @var    string
	 * @since  3.2
	 */
	public $scope = null;

	/**
	 * The client identifier.
	 *
	 * @var    integer
	 * @since  4.0
	 */
	protected $clientId = null;

	/**
	 * The application message queue.
	 *
	 * @var    array
	 * @since  4.0
	 */
	protected $messageQueue = array();

	/**
	 * The name of the application.
	 *
	 * @var    string
	 * @since  4.0
	 */
	protected $name = null;

	/**
	 * The profiler instance
	 *
	 * @var    Profiler
	 * @since  3.2
	 */
	protected $profiler = null;

	/**
	 * Currently active template
	 *
	 * @var    object
	 * @since  3.2
	 */
	protected $template = null;

	/**
	 * The pathway object
	 *
	 * @var    Pathway
	 * @since  4.0.0
	 */
	protected $pathway = null;

	/**
	 * The authentication plugin type
	 *
	 * @type   string
	 * @since  4.0.0
	 */
	protected $authenticationPluginType = 'authentication';

	/**
	 * Class constructor.
	 *
	 * @param   Input      $input      An optional argument to provide dependency injection for the application's input
	 *                                 object.  If the argument is a JInput object that object will become the
	 *                                 application's input object, otherwise a default input object is created.
	 * @param   Registry   $config     An optional argument to provide dependency injection for the application's config
	 *                                 object.  If the argument is a Registry object that object will become the
	 *                                 application's config object, otherwise a default config object is created.
	 * @param   WebClient  $client     An optional argument to provide dependency injection for the application's client
	 *                                 object.  If the argument is a WebClient object that object will become the
	 *                                 application's client object, otherwise a default client object is created.
	 * @param   Container  $container  Dependency injection container.
	 *
	 * @since   3.2
	 */
	public function __construct(Input $input = null, Registry $config = null, WebClient $client = null, Container $container = null)
	{
		$container = $container ?: new Container;
		$this->setContainer($container);

		parent::__construct($input, $config, $client);

		// If JDEBUG is defined, load the profiler instance
		if (defined('JDEBUG') && JDEBUG)
		{
			$this->profiler = Profiler::getInstance('Application');
		}

		// Enable sessions by default.
		if ($this->config->get('session') === null)
		{
			$this->config->set('session', true);
		}

		// Set the session default name.
		if ($this->config->get('session_name') === null)
		{
			$this->config->set('session_name', $this->getName());
		}
	}

	/**
	 * Checks the user session.
	 *
	 * If the session record doesn't exist, initialise it.
	 * If session is new, create session variables
	 *
	 * @return  void
	 *
	 * @since   3.2
	 * @throws  \RuntimeException
	 */
	public function checkSession()
	{
		$this->getContainer()->get(MetadataManager::class)->createOrUpdateRecord($this->getSession(), $this->getIdentity());
	}

	/**
	 * Enqueue a system message.
	 *
	 * @param   string  $msg   The message to enqueue.
	 * @param   string  $type  The message type. Default is message.
	 *
	 * @return  void
	 *
	 * @since   3.2
	 */
	public function enqueueMessage($msg, $type = self::MSG_INFO)
	{
		// Don't add empty messages.
		if (trim($msg) === '')
		{
			return;
		}

		// For empty queue, if messages exists in the session, enqueue them first.
		$messages = $this->getMessageQueue();

		$message = array('message' => $msg, 'type' => strtolower($type));

		if (!in_array($message, $this->messageQueue))
		{
			// Enqueue the message.
			$this->messageQueue[] = $message;
		}
	}

	/**
	 * Execute the application.
	 *
	 * @return  void
	 *
	 * @since   3.2
	 */
	public function execute()
	{
		try
		{
			$this->createExtensionNamespaceMap();

			PluginHelper::importPlugin('system');

			// Trigger the onBeforeExecute event
			$this->getDispatcher()->dispatch(
				'onBeforeExecute',
				new BeforeExecuteEvent('onBeforeExecute', ['subject' => $this, 'container' => $this->getContainer()])
			);

			// Mark beforeExecute in the profiler.
			JDEBUG ? $this->profiler->mark('beforeExecute event dispatched') : null;

			// Perform application routines.
			$this->doExecute();

			// If we have an application document object, render it.
			if ($this->document instanceof \JDocument)
			{
				// Render the application output.
				$this->render();
			}

			// If gzip compression is enabled in configuration and the server is compliant, compress the output.
			if ($this->get('gzip') && !ini_get('zlib.output_compression') && ini_get('output_handler') !== 'ob_gzhandler')
			{
				$this->compress();

				// Trigger the onAfterCompress event.
				$this->triggerEvent('onAfterCompress');
			}
		}
		catch (\Throwable $throwable)
		{
			/** @var ErrorEvent $event */
			$event = AbstractEvent::create(
				'onError',
				[
					'subject'     => $throwable,
					'eventClass'  => ErrorEvent::class,
					'application' => $this,
				]
			);

			// Trigger the onError event.
			$this->triggerEvent('onError', $event);

			ExceptionHandler::render($event->getError());
		}

		// Send the application response.
		$this->respond();

		// Trigger the onAfterRespond event.
		$this->triggerEvent('onAfterRespond');
	}

	/**
	 * Check if the user is required to reset their password.
	 *
	 * If the user is required to reset their password will be redirected to the page that manage the password reset.
	 *
	 * @param   string  $option  The option that manage the password reset
	 * @param   string  $view    The view that manage the password reset
	 * @param   string  $layout  The layout of the view that manage the password reset
	 * @param   string  $tasks   Permitted tasks
	 *
	 * @return  void
	 */
	protected function checkUserRequireReset($option, $view, $layout, $tasks)
	{
		if (Factory::getUser()->get('requireReset', 0))
		{
			$redirect = false;

			/*
			 * By default user profile edit page is used.
			 * That page allows you to change more than just the password and might not be the desired behavior.
			 * This allows a developer to override the page that manage the password reset.
			 * (can be configured using the file: configuration.php, or if extended, through the global configuration form)
			 */
			$name = $this->getName();

			if ($this->get($name . '_reset_password_override', 0))
			{
				$option = $this->get($name . '_reset_password_option', '');
				$view = $this->get($name . '_reset_password_view', '');
				$layout = $this->get($name . '_reset_password_layout', '');
				$tasks = $this->get($name . '_reset_password_tasks', '');
			}

			$task = $this->input->getCmd('task', '');

			// Check task or option/view/layout
			if (!empty($task))
			{
				$tasks = explode(',', $tasks);

				// Check full task version "option/task"
				if (array_search($this->input->getCmd('option', '') . '/' . $task, $tasks) === false)
				{
					// Check short task version, must be on the same option of the view
					if ($this->input->getCmd('option', '') !== $option || array_search($task, $tasks) === false)
					{
						// Not permitted task
						$redirect = true;
					}
				}
			}
			else
			{
				if ($this->input->getCmd('option', '') !== $option || $this->input->getCmd('view', '') !== $view
					|| $this->input->getCmd('layout', '') !== $layout)
				{
					// Requested a different option/view/layout
					$redirect = true;
				}
			}

			if ($redirect)
			{
				// Redirect to the profile edit page
				$this->enqueueMessage(Text::_('JGLOBAL_PASSWORD_RESET_REQUIRED'), 'notice');
				$this->redirect(Route::_('index.php?option=' . $option . '&view=' . $view . '&layout=' . $layout, false));
			}
		}
	}

	/**
	 * Gets a configuration value.
	 *
	 * @param   string  $varname  The name of the value to get.
	 * @param   string  $default  Default value to return
	 *
	 * @return  mixed  The user state.
	 *
	 * @since   3.2
	 * @deprecated  5.0  Use get() instead
	 */
	public function getCfg($varname, $default = null)
	{
		return $this->get($varname, $default);
	}

	/**
	 * Gets the client id of the current running application.
	 *
	 * @return  integer  A client identifier.
	 *
	 * @since   3.2
	 */
	public function getClientId()
	{
		return $this->clientId;
	}

	/**
	 * Returns a reference to the global CmsApplication object, only creating it if it doesn't already exist.
	 *
	 * This method must be invoked as: $web = CmsApplication::getInstance();
	 *
	 * @param   string     $name       The name (optional) of the CmsApplication class to instantiate.
	 * @param   string     $prefix     The class name prefix of the object.
	 * @param   Container  $container  An optional dependency injection container to inject into the application.
	 *
	 * @return  CmsApplication
	 *
	 * @since       3.2
	 * @throws      \RuntimeException
	 * @deprecated  5.0 Use \Joomla\CMS\Factory::getContainer()->get($name) instead
	 */
	public static function getInstance($name = null, $prefix = '\JApplication', Container $container = null)
	{
		if (empty(static::$instances[$name]))
		{
			// Create a CmsApplication object.
			$classname = $prefix . ucfirst($name);

			if (!$container)
			{
				$container = Factory::getContainer();
			}

			if ($container->exists($classname))
			{
				static::$instances[$name] = $container->get($classname);
			}
			elseif (class_exists($classname))
			{
				// TODO - This creates an implicit hard requirement on the JApplicationCms constructor
				static::$instances[$name] = new $classname(null, null, null, $container);
			}
			else
			{
				throw new \RuntimeException(Text::sprintf('JLIB_APPLICATION_ERROR_APPLICATION_LOAD', $name), 500);
			}

			static::$instances[$name]->loadIdentity(Factory::getUser());
		}

		return static::$instances[$name];
	}

	/**
	 * Returns the application \JMenu object.
	 *
	 * @param   string  $name     The name of the application/client.
	 * @param   array   $options  An optional associative array of configuration settings.
	 *
	 * @return  AbstractMenu
	 *
	 * @since   3.2
	 */
	public function getMenu($name = null, $options = array())
	{
		if (!isset($name))
		{
			$name = $this->getName();
		}

		// Inject this application object into the \JMenu tree if one isn't already specified
		if (!isset($options['app']))
		{
			$options['app'] = $this;
		}

		return AbstractMenu::getInstance($name, $options);
	}

	/**
	 * Get the system message queue.
	 *
	 * @param   boolean  $clear  Clear the messages currently attached to the application object
	 *
	 * @return  array  The system message queue.
	 *
	 * @since   3.2
	 */
	public function getMessageQueue($clear = false)
	{
		// For empty queue, if messages exists in the session, enqueue them.
		if (!count($this->messageQueue))
		{
			$sessionQueue = $this->getSession()->get('application.queue', []);

			if ($sessionQueue)
			{
				$this->messageQueue = $sessionQueue;
				$this->getSession()->set('application.queue', []);
			}
		}

		$messageQueue = $this->messageQueue;

		if ($clear)
		{
			$this->messageQueue = array();
		}

		return $messageQueue;
	}

	/**
	 * Gets the name of the current running application.
	 *
	 * @return  string  The name of the application.
	 *
	 * @since   3.2
	 */
	public function getName()
	{
		return $this->name;
	}

	/**
	 * Returns the application Pathway object.
	 *
	 * @return  Pathway
	 *
	 * @since   3.2
	 */
	public function getPathway()
	{
		if (!$this->pathway)
		{
			$resourceName = ucfirst($this->getName()) . 'Pathway';

			if (!$this->getContainer()->has($resourceName))
			{
				throw new \RuntimeException(
					Text::sprintf('JLIB_APPLICATION_ERROR_PATHWAY_LOAD', $this->getName()),
					500
				);
			}

			$this->pathway = $this->getContainer()->get($resourceName);
		}

		return $this->pathway;
	}

	/**
	 * Returns the application Router object.
	 *
	 * @param   string  $name     The name of the application.
	 * @param   array   $options  An optional associative array of configuration settings.
	 *
	 * @return  Router
	 *
	 * @since   3.2
	 */
	public static function getRouter($name = null, array $options = array())
	{
		if (!isset($name))
		{
			$app = Factory::getApplication();
			$name = $app->getName();
		}

<<<<<<< HEAD
		return Router::getInstance($name, $options);
=======
		$options['mode'] = \JFactory::getConfig()->get('sef');

		try
		{
			$router = \JRouter::getInstance($name, $options);
		}
		catch (\Exception $e)
		{
			return;
		}

		return $router;
>>>>>>> 7302667d
	}

	/**
	 * Gets the name of the current template.
	 *
	 * @param   boolean  $params  An optional associative array of configuration settings
	 *
	 * @return  mixed  System is the fallback.
	 *
	 * @since   3.2
	 */
	public function getTemplate($params = false)
	{
		$template = new \stdClass;

		$template->template = 'system';
		$template->params   = new Registry;

		if ($params)
		{
			return $template;
		}

		return $template->template;
	}

	/**
	 * Gets a user state.
	 *
	 * @param   string  $key      The path of the state.
	 * @param   mixed   $default  Optional default value, returned if the internal value is null.
	 *
	 * @return  mixed  The user state or null.
	 *
	 * @since   3.2
	 */
	public function getUserState($key, $default = null)
	{
		$registry = $this->getSession()->get('registry');

		if ($registry !== null)
		{
			return $registry->get($key, $default);
		}

		return $default;
	}

	/**
	 * Gets the value of a user state variable.
	 *
	 * @param   string  $key      The key of the user state variable.
	 * @param   string  $request  The name of the variable passed in a request.
	 * @param   string  $default  The default value for the variable if not found. Optional.
	 * @param   string  $type     Filter for the variable, for valid values see {@link InputFilter::clean()}. Optional.
	 *
	 * @return  mixed  The request user state.
	 *
	 * @since   3.2
	 */
	public function getUserStateFromRequest($key, $request, $default = null, $type = 'none')
	{
		$cur_state = $this->getUserState($key, $default);
		$new_state = $this->input->get($request, null, $type);

		if ($new_state === null)
		{
			return $cur_state;
		}

		// Save the new value only if it was set in this request.
		$this->setUserState($key, $new_state);

		return $new_state;
	}

	/**
	 * Initialise the application.
	 *
	 * @param   array  $options  An optional associative array of configuration settings.
	 *
	 * @return  void
	 *
	 * @since   3.2
	 */
	protected function initialiseApp($options = array())
	{
		// Check that we were given a language in the array (since by default may be blank).
		if (isset($options['language']))
		{
			$this->set('language', $options['language']);
		}

		// Build our language object
		$lang = Language::getInstance($this->get('language'), $this->get('debug_lang'));

		// Load the language to the API
		$this->loadLanguage($lang);

		// Register the language object with Factory
		Factory::$language = $this->getLanguage();

		// Load the library language files
		$this->loadLibraryLanguage();

		// Set user specific editor.
		$user = Factory::getUser();
		$editor = $user->getParam('editor', $this->get('editor'));

		if (!PluginHelper::isEnabled('editors', $editor))
		{
			$editor = $this->get('editor');

			if (!PluginHelper::isEnabled('editors', $editor))
			{
				$editor = 'none';
			}
		}

		$this->set('editor', $editor);

		// Load the behaviour plugins
		PluginHelper::importPlugin('behaviour');

		// Trigger the onAfterInitialise event.
		PluginHelper::importPlugin('system');
		$this->triggerEvent('onAfterInitialise');
	}

	/**
	 * Checks if HTTPS is forced in the client configuration.
	 *
	 * @param   integer  $clientId  An optional client id (defaults to current application client).
	 *
	 * @return  boolean  True if is forced for the client, false otherwise.
	 *
	 * @since   3.7.3
	 */
	public function isHttpsForced($clientId = null)
	{
		$clientId = (int) ($clientId !== null ? $clientId : $this->getClientId());
		$forceSsl = (int) $this->get('force_ssl');

		if ($clientId === 0 && $forceSsl === 2)
		{
			return true;
		}

		if ($clientId === 1 && $forceSsl >= 1)
		{
			return true;
		}

		return false;
	}

	/**
	 * Check the client interface by name.
	 *
	 * @param   string  $identifier  String identifier for the application interface
	 *
	 * @return  boolean  True if this application is of the given type client interface.
	 *
	 * @since   3.7.0
	 */
	public function isClient($identifier)
	{
		return $this->getName() === $identifier;
	}

	/**
	 * Load the library language files for the application
	 *
	 * @return  void
	 *
	 * @since   3.6.3
	 */
	protected function loadLibraryLanguage()
	{
		$this->getLanguage()->load('lib_joomla', JPATH_ADMINISTRATOR);
	}

	/**
	 * Login authentication function.
	 *
	 * Username and encoded password are passed the onUserLogin event which
	 * is responsible for the user validation. A successful validation updates
	 * the current session record with the user's details.
	 *
	 * Username and encoded password are sent as credentials (along with other
	 * possibilities) to each observer (authentication plugin) for user
	 * validation.  Successful validation will update the current session with
	 * the user details.
	 *
	 * @param   array  $credentials  Array('username' => string, 'password' => string)
	 * @param   array  $options      Array('remember' => boolean)
	 *
	 * @return  boolean|\Exception  True on success, false if failed or silent handling is configured, or a \Exception object on authentication error.
	 *
	 * @since   3.2
	 */
	public function login($credentials, $options = array())
	{
		// Get the global Authentication object.
		$authenticate = Authentication::getInstance($this->authenticationPluginType);
		$response = $authenticate->authenticate($credentials, $options);

		// Import the user plugin group.
		PluginHelper::importPlugin('user');

		if ($response->status === Authentication::STATUS_SUCCESS)
		{
			/*
			 * Validate that the user should be able to login (different to being authenticated).
			 * This permits authentication plugins blocking the user.
			 */
			$authorisations = $authenticate->authorise($response, $options);
			$denied_states = Authentication::STATUS_EXPIRED | Authentication::STATUS_DENIED;

			foreach ($authorisations as $authorisation)
			{
				if ((int) $authorisation->status & $denied_states)
				{
					// Trigger onUserAuthorisationFailure Event.
					$this->triggerEvent('onUserAuthorisationFailure', array((array) $authorisation));

					// If silent is set, just return false.
					if (isset($options['silent']) && $options['silent'])
					{
						return false;
					}

					// Return the error.
					switch ($authorisation->status)
					{
						case Authentication::STATUS_EXPIRED:
							Factory::getApplication()->enqueueMessage(Text::_('JLIB_LOGIN_EXPIRED'), 'error');

							return false;

						case Authentication::STATUS_DENIED:
							Factory::getApplication()->enqueueMessage(Text::_('JLIB_LOGIN_DENIED'), 'error');

							return false;

						default:
							Factory::getApplication()->enqueueMessage(Text::_('JLIB_LOGIN_AUTHORISATION'), 'error');

							return false;
					}
				}
			}

			// OK, the credentials are authenticated and user is authorised.  Let's fire the onLogin event.
			$results = $this->triggerEvent('onUserLogin', array((array) $response, $options));

			/*
			 * If any of the user plugins did not successfully complete the login routine
			 * then the whole method fails.
			 *
			 * Any errors raised should be done in the plugin as this provides the ability
			 * to provide much more information about why the routine may have failed.
			 */
			$user = Factory::getUser();

			if ($response->type === 'Cookie')
			{
				$user->set('cookieLogin', true);
			}

			if (in_array(false, $results, true) == false)
			{
				$options['user'] = $user;
				$options['responseType'] = $response->type;

				// The user is successfully logged in. Run the after login events
				$this->triggerEvent('onUserAfterLogin', array($options));
			}

			return true;
		}

		// Trigger onUserLoginFailure Event.
		$this->triggerEvent('onUserLoginFailure', array((array) $response));

		// If silent is set, just return false.
		if (isset($options['silent']) && $options['silent'])
		{
			return false;
		}

		// If status is success, any error will have been raised by the user plugin
		if ($response->status !== Authentication::STATUS_SUCCESS)
		{
			$this->getLogger()->warning($response->error_message, array('category' => 'jerror'));
		}

		return false;
	}

	/**
	 * Logout authentication function.
	 *
	 * Passed the current user information to the onUserLogout event and reverts the current
	 * session record back to 'anonymous' parameters.
	 * If any of the authentication plugins did not successfully complete
	 * the logout routine then the whole method fails. Any errors raised
	 * should be done in the plugin as this provides the ability to give
	 * much more information about why the routine may have failed.
	 *
	 * @param   integer  $userid   The user to load - Can be an integer or string - If string, it is converted to ID automatically
	 * @param   array    $options  Array('clientid' => array of client id's)
	 *
	 * @return  boolean  True on success
	 *
	 * @since   3.2
	 */
	public function logout($userid = null, $options = array())
	{
		// Get a user object from the \JApplication.
		$user = Factory::getUser($userid);

		// Build the credentials array.
		$parameters['username'] = $user->get('username');
		$parameters['id'] = $user->get('id');

		// Set clientid in the options array if it hasn't been set already and shared sessions are not enabled.
		if (!$this->get('shared_session', '0') && !isset($options['clientid']))
		{
			$options['clientid'] = $this->getClientId();
		}

		// Import the user plugin group.
		PluginHelper::importPlugin('user');

		// OK, the credentials are built. Lets fire the onLogout event.
		$results = $this->triggerEvent('onUserLogout', array($parameters, $options));

		// Check if any of the plugins failed. If none did, success.
		if (!in_array(false, $results, true))
		{
			$options['username'] = $user->get('username');
			$this->triggerEvent('onUserAfterLogout', array($options));

			return true;
		}

		// Trigger onUserLoginFailure Event.
		$this->triggerEvent('onUserLogoutFailure', array($parameters));

		return false;
	}

	/**
	 * Redirect to another URL.
	 *
	 * If the headers have not been sent the redirect will be accomplished using a "301 Moved Permanently"
	 * or "303 See Other" code in the header pointing to the new location. If the headers have already been
	 * sent this will be accomplished using a JavaScript statement.
	 *
	 * @param   string   $url     The URL to redirect to. Can only be http/https URL
	 * @param   integer  $status  The HTTP 1.1 status code to be provided. 303 is assumed by default.
	 *
	 * @return  void
	 *
	 * @since   3.2
	 */
	public function redirect($url, $status = 303)
	{
		// Persist messages if they exist.
		if (count($this->messageQueue))
		{
			$this->getSession()->set('application.queue', $this->messageQueue);
		}

		// Hand over processing to the parent now
		parent::redirect($url, $status);
	}

	/**
	 * Rendering is the process of pushing the document buffers into the template
	 * placeholders, retrieving data from the document and pushing it into
	 * the application response buffer.
	 *
	 * @return  void
	 *
	 * @since   3.2
	 */
	protected function render()
	{
		// Setup the document options.
		$this->docOptions['template']  = $this->get('theme');
		$this->docOptions['file']      = $this->get('themeFile', 'index.php');
		$this->docOptions['params']    = $this->get('themeParams');
		$this->docOptions['csp_nonce'] = $this->get('csp_nonce');

		if ($this->get('themes.base'))
		{
			$this->docOptions['directory'] = $this->get('themes.base');
		}
		// Fall back to constants.
		else
		{
			$this->docOptions['directory'] = defined('JPATH_THEMES') ? JPATH_THEMES : (defined('JPATH_BASE') ? JPATH_BASE : __DIR__) . '/themes';
		}

		// Parse the document.
		$this->document->parse($this->docOptions);

		// Trigger the onBeforeRender event.
		PluginHelper::importPlugin('system');
		$this->triggerEvent('onBeforeRender');

		$caching = false;

		if ($this->isClient('site') && $this->get('caching') && $this->get('caching', 2) == 2 && !Factory::getUser()->get('id'))
		{
			$caching = true;
		}

		// Render the document.
		$data = $this->document->render($caching, $this->docOptions);

		// Set the application output data.
		$this->setBody($data);

		// Trigger the onAfterRender event.
		$this->triggerEvent('onAfterRender');

		// Mark afterRender in the profiler.
		JDEBUG ? $this->profiler->mark('afterRender') : null;
	}

	/**
	 * Route the application.
	 *
	 * Routing is the process of examining the request environment to determine which
	 * component should receive the request. The component optional parameters
	 * are then set in the request object to be processed when the application is being
	 * dispatched.
	 *
	 * @return  void
	 *
	 * @since   3.2
	 */
	protected function route()
	{
		// Get the full request URI.
		$uri = clone Uri::getInstance();

		$router = static::getRouter();
		$result = $router->parse($uri, true);

		foreach ($result as $key => $value)
		{
			$this->input->def($key, $value);
		}

		// Trigger the onAfterRoute event.
		PluginHelper::importPlugin('system');
		$this->triggerEvent('onAfterRoute');
	}

	/**
	 * Sets the value of a user state variable.
	 *
	 * @param   string  $key    The path of the state.
	 * @param   mixed   $value  The value of the variable.
	 *
	 * @return  mixed  The previous state, if one existed.
	 *
	 * @since   3.2
	 */
	public function setUserState($key, $value)
	{
		$session = Factory::getSession();
		$registry = $session->get('registry');

		if ($registry !== null)
		{
			return $registry->set($key, $value);
		}

		return;
	}

	/**
	 * Sends all headers prior to returning the string
	 *
	 * @param   boolean  $compress  If true, compress the data
	 *
	 * @return  string
	 *
	 * @since   3.2
	 */
	public function toString($compress = false)
	{
		// Don't compress something if the server is going to do it anyway. Waste of time.
		if ($compress && !ini_get('zlib.output_compression') && ini_get('output_handler') !== 'ob_gzhandler')
		{
			$this->compress();
		}

		if ($this->allowCache() === false)
		{
			$this->setHeader('Cache-Control', 'no-cache', false);

			// HTTP 1.0
			$this->setHeader('Pragma', 'no-cache');
		}

		$this->sendHeaders();

		return $this->getBody();
	}

	/**
	 * Method to determine a hash for anti-spoofing variable names
	 *
	 * @param   boolean  $forceNew  If true, force a new token to be created
	 *
	 * @return  string  Hashed var name
	 *
	 * @since   4.0.0
	 */
	public function getFormToken($forceNew = false)
	{
		/** @var Session $session */
		$session = $this->getSession();

		return $session->getFormToken();
	}

	/**
	 * Checks for a form token in the request.
	 *
	 * Use in conjunction with getFormToken.
	 *
	 * @param   string  $method  The request method in which to look for the token key.
	 *
	 * @return  boolean  True if found and valid, false otherwise.
	 *
	 * @since   4.0.0
	 */
	public function checkToken($method = 'post')
	{
		/** @var Session $session */
		$session = $this->getSession();

		return $session->checkToken($method);
	}

	/**
	 * Flag if the application instance is a CLI or web based application.
	 *
	 * Helper function, you should use the native PHP functions to detect if it is a CLI application.
	 *
	 * @return  boolean
	 *
	 * @since       4.0.0
	 * @deprecated  5.0  Will be removed without replacements
	 */
	public function isCli()
	{
		return false;
	}
}<|MERGE_RESOLUTION|>--- conflicted
+++ resolved
@@ -542,22 +542,9 @@
 			$name = $app->getName();
 		}
 
-<<<<<<< HEAD
+		$options['mode'] = Factory::getConfig()->get('sef');
+
 		return Router::getInstance($name, $options);
-=======
-		$options['mode'] = \JFactory::getConfig()->get('sef');
-
-		try
-		{
-			$router = \JRouter::getInstance($name, $options);
-		}
-		catch (\Exception $e)
-		{
-			return;
-		}
-
-		return $router;
->>>>>>> 7302667d
 	}
 
 	/**
