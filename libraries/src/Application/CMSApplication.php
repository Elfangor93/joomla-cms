--- conflicted
+++ resolved
@@ -8,7 +8,6 @@
 
 namespace Joomla\CMS\Application;
 
-<<<<<<< HEAD
 \defined('JPATH_PLATFORM') or die;
 
 use Joomla\Application\SessionAwareWebApplicationTrait;
@@ -20,11 +19,7 @@
 use Joomla\CMS\Exception\ExceptionHandler;
 use Joomla\CMS\Extension\ExtensionManagerTrait;
 use Joomla\CMS\Factory;
-=======
-defined('JPATH_PLATFORM') or die;
-
 use Joomla\CMS\Filter\InputFilter;
->>>>>>> d17dde80
 use Joomla\CMS\Input\Input;
 use Joomla\CMS\Language\Language;
 use Joomla\CMS\Language\Text;
@@ -209,24 +204,23 @@
 			return;
 		}
 
-		$inputFilter = InputFilter::getInstance(array(), array(), 1, 1);
+		$inputFilter = InputFilter::getInstance(
+			[],
+			[],
+			InputFilter::ONLY_BLOCK_DEFINED_TAGS,
+			InputFilter::ONLY_BLOCK_DEFINED_ATTRIBUTES
+		);
 
 		// Build the message array and apply the HTML InputFilter with the default blacklist to the message
 		$message = array(
 			'message' => $inputFilter->clean($msg, 'html'),
-			'type'    => $inputFilter->clean(strtolower($type), 'cmd')
+			'type'    => $inputFilter->clean(strtolower($type), 'cmd'),
 		);
 
 		// For empty queue, if messages exists in the session, enqueue them first.
 		$messages = $this->getMessageQueue();
 
-<<<<<<< HEAD
-		$message = array('message' => $msg, 'type' => strtolower($type));
-
 		if (!\in_array($message, $this->messageQueue))
-=======
-		if (!in_array($message, $this->_messageQueue))
->>>>>>> d17dde80
 		{
 			// Enqueue the message.
 			$this->messageQueue[] = $message;
@@ -274,37 +268,7 @@
 	 */
 	public function execute()
 	{
-<<<<<<< HEAD
 		try
-=======
-		$input = $this->input;
-
-		// Get invalid input variables
-		$invalidInputVariables = array_filter(
-			array('option', 'view', 'format', 'lang', 'Itemid', 'template', 'templateStyle', 'task'),
-			function($systemVariable) use ($input) {
-				return $input->exists($systemVariable) && is_array($input->getRaw($systemVariable));
-			}
-		);
-
-		// Unset invalid system variables
-		foreach ($invalidInputVariables as $systemVariable)
-		{
-			$input->set($systemVariable, null);
-		}
-
-		// Abort when there are invalid variables
-		if ($invalidInputVariables)
-		{
-			throw new \RuntimeException('Invalid input, aborting application.');
-		}
-
-		// Perform application routines.
-		$this->doExecute();
-
-		// If we have an application document object, render it.
-		if ($this->document instanceof \JDocument)
->>>>>>> d17dde80
 		{
 			$this->sanityCheckSystemVariables();
 			$this->setupLogging();
