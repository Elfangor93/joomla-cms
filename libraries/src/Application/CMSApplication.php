--- conflicted
+++ resolved
@@ -166,36 +166,13 @@
 		parent::afterSessionStart($event);
 
 		$session = $event->getSession();
+		$time    = time();
 
 		// If tracking of optional session metadata is enabled, run the following operations (defaults to true for B/C since forever)
 		if ($this->get('session_metadata', true))
 		{
-			$db   = \JFactory::getDbo();
-			$time = time();
-
 			// Get the session handler from the configuration.
 			$handler = $this->get('session_handler', 'none');
-
-			// Purge expired session data if not using the database handler; the handler will run garbage collection as a native part of PHP's API
-			if ($handler !== 'database' && $time % 2)
-			{
-				// The modulus introduces a little entropy, making the flushing less accurate but fires the query less than half the time.
-				try
-				{
-					$db->setQuery(
-						$db->getQuery(true)
-							->delete($db->quoteName('#__session'))
-							->where($db->quoteName('time') . ' < ' . $db->quote((int) ($time - $session->getExpire())))
-					)->execute();
-				}
-				catch (\RuntimeException $e)
-				{
-					/*
-					 * The database API logs errors on failures so we don't need to add any error handling mechanisms here.
-					 * Since garbage collection does not result in a fatal error when run in the session API, we don't allow it here either.
-					 */
-				}
-			}
 
 			/*
 			 * Check for extra session metadata when:
@@ -211,8 +188,6 @@
 
 		// Get the session handler from the configuration.
 		$handler = $this->get('session_handler', 'none');
-
-		$time = time();
 
 		// If the database session handler is not in use and the current time is a divisor of 5, purge session metadata after the response is sent
 		if ($handler !== 'database' && $time % 5 === 0)
@@ -891,70 +866,6 @@
 	}
 
 	/**
-<<<<<<< HEAD
-=======
-	 * Allows the application to load a custom or default session.
-	 *
-	 * The logic and options for creating this object are adequately generic for default cases
-	 * but for many applications it will make sense to override this method and create a session,
-	 * if required, based on more specific needs.
-	 *
-	 * @param   \JSession  $session  An optional session object. If omitted, the session is created.
-	 *
-	 * @return  CMSApplication  This method is chainable.
-	 *
-	 * @since   3.2
-	 */
-	public function loadSession(\JSession $session = null)
-	{
-		if ($session !== null)
-		{
-			$this->session = $session;
-
-			return $this;
-		}
-
-		$this->registerEvent('onAfterSessionStart', array($this, 'afterSessionStart'));
-
-		/*
-		 * Note: The below code CANNOT change from instantiating a session via \JFactory until there is a proper dependency injection container supported
-		 * by the application. The current default behaviours result in this method being called each time an application class is instantiated.
-		 * https://github.com/joomla/joomla-cms/issues/12108 explains why things will crash and burn if you ever attempt to make this change
-		 * without a proper dependency injection container.
-		 */
-
-		$session = \JFactory::getSession(
-			array(
-				'name'      => \JApplicationHelper::getHash($this->get('session_name', get_class($this))),
-				'expire'    => $this->get('lifetime') ? $this->get('lifetime') * 60 : 900,
-				'force_ssl' => $this->isHttpsForced(),
-			)
-		);
-
-		$session->initialise($this->input, $this->dispatcher);
-
-		// Get the session handler from the configuration.
-		$handler = $this->get('session_handler', 'none');
-
-		/*
-		 * Check for extra session metadata when:
-		 *
-		 * 1) The database handler is in use and the session is new
-		 * 2) The database handler is not in use and the time is an even numbered second or the session is new
-		 */
-		if (($handler !== 'database' && (time() % 2 || $session->isNew())) || ($handler === 'database' && $session->isNew()))
-		{
-			$this->checkSession();
-		}
-
-		// Set the session object.
-		$this->session = $session;
-
-		return $this;
-	}
-
-	/**
->>>>>>> d36ffe55
 	 * Login authentication function.
 	 *
 	 * Username and encoded password are passed the onUserLogin event which
