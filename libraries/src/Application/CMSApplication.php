--- conflicted
+++ resolved
@@ -137,14 +137,7 @@
 		$container = $container ?: new Container;
 		$this->setContainer($container);
 
-<<<<<<< HEAD
 		parent::__construct($input, $config, $client);
-
-		$this->metadataManager = new MetadataManager($this, Factory::getDbo());
-=======
-		// Load and set the dispatcher
-		$this->loadDispatcher();
->>>>>>> ef5f3a4e
 
 		// If JDEBUG is defined, load the profiler instance
 		if (defined('JDEBUG') && JDEBUG)
@@ -178,12 +171,8 @@
 	 */
 	public function checkSession()
 	{
-<<<<<<< HEAD
-		$this->metadataManager->createRecordIfNonExisting(Factory::getSession(), Factory::getUser());
-=======
-		$metadataManager = new MetadataManager($this, \JFactory::getDbo());
-		$metadataManager->createRecordIfNonExisting(\JFactory::getSession(), \JFactory::getUser());
->>>>>>> ef5f3a4e
+		$metadataManager = new MetadataManager($this, Factory::getDbo());
+		$metadataManager->createRecordIfNonExisting(Factory::getSession(), Factory::getUser());
 	}
 
 	/**
