--- conflicted
+++ resolved
@@ -446,11 +446,7 @@
 	 *
 	 * @return  Router
 	 *
-<<<<<<< HEAD
-	 * @since   __DEPLOY_VERSION__
-=======
 	 * @since   4.0.6
->>>>>>> b84fc74c
 	 * @throws  \InvalidArgumentException
 	 */
 	public static function getRouter($name = null, array $options = array())
