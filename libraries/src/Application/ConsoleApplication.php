<?php

/**
 * Joomla! Content Management System
 *
 * @copyright  (C) 2017 Open Source Matters, Inc. <https://www.joomla.org>
 * @license    GNU General Public License version 2 or later; see LICENSE.txt
 */

namespace Joomla\CMS\Application;

use Joomla\CMS\Console;
use Joomla\CMS\Extension\ExtensionManagerTrait;
use Joomla\CMS\Factory;
use Joomla\CMS\Language\Language;
use Joomla\CMS\Plugin\PluginHelper;
use Joomla\CMS\Router\Router;
use Joomla\CMS\Uri\Uri;
use Joomla\CMS\Version;
use Joomla\Console\Application;
use Joomla\Database\DatabaseAwareTrait;
use Joomla\DI\Container;
use Joomla\DI\ContainerAwareTrait;
use Joomla\Event\DispatcherAwareInterface;
use Joomla\Event\DispatcherAwareTrait;
use Joomla\Event\DispatcherInterface;
use Joomla\Input\Input;
use Joomla\Registry\Registry;
use Joomla\Session\SessionInterface;
use Symfony\Component\Console\Input\InputArgument;
use Symfony\Component\Console\Input\InputDefinition;
use Symfony\Component\Console\Input\InputInterface;
use Symfony\Component\Console\Input\InputOption;
use Symfony\Component\Console\Output\OutputInterface;
use Symfony\Component\Console\Style\SymfonyStyle;

// phpcs:disable PSR1.Files.SideEffects
\defined('_JEXEC') or die;
// phpcs:enable PSR1.Files.SideEffects

/**
 * The Joomla! CMS Console Application
 *
 * @since  4.0.0
 */
class ConsoleApplication extends Application implements DispatcherAwareInterface, CMSApplicationInterface
{
    use DispatcherAwareTrait;
    use EventAware;
    use IdentityAware;
    use ContainerAwareTrait;
    use ExtensionManagerTrait;
    use ExtensionNamespaceMapper;
    use DatabaseAwareTrait;

    /**
     * The input.
     *
     * @var    Input
     * @since  4.0.0
     */
    protected $input = null;

    /**
     * The name of the application.
     *
     * @var    string
     * @since  4.0.0
     */
    protected $name = null;

    /**
     * The application language object.
     *
     * @var    Language
     * @since  4.0.0
     */
    protected $language;

    /**
     * The application message queue.
     *
     * @var    array
     * @since  4.0.0
     */
    private $messages = [];

    /**
     * The application session object.
     *
     * @var    SessionInterface
     * @since  4.0.0
     */
    private $session;

    /**
     * Class constructor.
     *
     * @param   Registry              $config      An optional argument to provide dependency injection for the application's config object. If the
     *                                             argument is a Registry object that object will become the application's config object,
     *                                             otherwise a default config object is created.
     * @param   DispatcherInterface   $dispatcher  An optional argument to provide dependency injection for the application's event dispatcher. If the
     *                                             argument is a DispatcherInterface object that object will become the application's event dispatcher,
     *                                             if it is null then the default event dispatcher will be created based on the application's
     *                                             loadDispatcher() method.
     * @param   Container             $container   Dependency injection container.
     * @param   Language              $language    The language object provisioned for the application.
     * @param   InputInterface|null   $input       An optional argument to provide dependency injection for the application's input object. If the
     *                                             argument is an InputInterface object that object will become the application's input object,
     *                                             otherwise a default input object is created.
     * @param   OutputInterface|null  $output      An optional argument to provide dependency injection for the application's output object. If the
     *                                             argument is an OutputInterface object that object will become the application's output object,
     *                                             otherwise a default output object is created.
     *
     * @since   4.0.0
     */
    public function __construct(
        Registry $config,
        DispatcherInterface $dispatcher,
        Container $container,
        Language $language,
        ?InputInterface $input = null,
        ?OutputInterface $output = null
    ) {
        // Close the application if it is not executed from the command line.
        if (!\defined('STDOUT') || !\defined('STDIN') || !isset($_SERVER['argv'])) {
            $this->close();
        }

        // Set up a Input object for Controllers etc to use
        $this->input    = new \Joomla\CMS\Input\Cli();
        $this->language = $language;

        parent::__construct($input, $output, $config);

        $this->setVersion(JVERSION);

        // Register the client name as cli
        $this->name = 'cli';

        $this->setContainer($container);
        $this->setDispatcher($dispatcher);

        // Set the execution datetime and timestamp;
        $this->set('execution.datetime', gmdate('Y-m-d H:i:s'));
        $this->set('execution.timestamp', time());
        $this->set('execution.microtimestamp', microtime(true));

        // Set the current directory.
        $this->set('cwd', getcwd());

        // Set up the environment
        $this->input->set('format', 'cli');
    }

    /**
     * Magic method to access properties of the application.
     *
     * @param   string  $name  The name of the property.
     *
     * @return  mixed   A value if the property name is valid, null otherwise.
     *
     * @since       4.0.0
     *
     * @deprecated  4.0 will be removed in 6.0
     *              This is a B/C proxy for deprecated read accesses, use getInput() method instead
     *              Example:
     *              $app->getInput();
     */
    public function __get($name)
    {
        switch ($name) {
            case 'input':
                @trigger_error(
                    'Accessing the input property of the application is deprecated, use the getInput() method instead.',
                    E_USER_DEPRECATED
                );

                return $this->getInput();

            default:
                $trace = debug_backtrace();
                trigger_error(
                    sprintf(
                        'Undefined property via __get(): %1$s in %2$s on line %3$s',
                        $name,
                        $trace[0]['file'],
                        $trace[0]['line']
                    ),
                    E_USER_NOTICE
                );
        }
    }

    /**
     * Method to run the application routines.
     *
     * @return  integer  The exit code for the application
     *
     * @since   4.0.0
     * @throws  \Throwable
     */
    protected function doExecute(): int
    {
        $exitCode = parent::doExecute();

        $style = new SymfonyStyle($this->getConsoleInput(), $this->getConsoleOutput());

        $methodMap = [
            self::MSG_ALERT     => 'error',
            self::MSG_CRITICAL  => 'caution',
            self::MSG_DEBUG     => 'comment',
            self::MSG_EMERGENCY => 'caution',
            self::MSG_ERROR     => 'error',
            self::MSG_INFO      => 'note',
            self::MSG_NOTICE    => 'note',
            self::MSG_WARNING   => 'warning',
        ];

        // Output any enqueued messages before the app exits
        foreach ($this->getMessageQueue() as $type => $messages) {
            $method = $methodMap[$type] ?? 'comment';

            $style->$method($messages);
        }

        return $exitCode;
    }

    /**
     * Execute the application.
     *
     * @return  void
     *
     * @since   4.0.0
     * @throws  \Throwable
     */
    public function execute()
    {
        // Load extension namespaces
        $this->createExtensionNamespaceMap();

        /**
         * Address issues with instantiating WebApplication descendants under CLI.
         *
         * IMPORTANT! This code must be always be executed **before** the first use of
         * PluginHelper::importPlugin(). Some plugins will attempt to register an MVCFactory for a
         * component in their service provider. This will in turn try to get the SiteRouter service
         * for the component which tries to get an instance of SiteApplication which will fail with
         * a RuntimeException if the populateHttpHost() method has not already executed.
         */
        $this->populateHttpHost();

        // Import CMS plugin groups to be able to subscribe to events
        PluginHelper::importPlugin('system', null, true, $this->getDispatcher());
        PluginHelper::importPlugin('console', null, true, $this->getDispatcher());

        parent::execute();
    }

    /**
     * Enqueue a system message.
     *
     * @param   string  $msg   The message to enqueue.
     * @param   string  $type  The message type.
     *
     * @return  void
     *
     * @since   4.0.0
     */
    public function enqueueMessage($msg, $type = self::MSG_INFO)
    {
        if (!array_key_exists($type, $this->messages)) {
            $this->messages[$type] = [];
        }

        $this->messages[$type][] = $msg;
    }

    /**
     * Gets the name of the current running application.
     *
     * @return  string  The name of the application.
     *
     * @since   4.0.0
     */
    public function getName(): string
    {
        return $this->name;
    }

    /**
     * Get the commands which should be registered by default to the application.
     *
     * @return  \Joomla\Console\Command\AbstractCommand[]
     *
     * @since   4.0.0
     */
    protected function getDefaultCommands(): array
    {
        return array_merge(
            parent::getDefaultCommands(),
            [
                new Console\CleanCacheCommand(),
                new Console\CheckUpdatesCommand(),
                new Console\RemoveOldFilesCommand(),
                new Console\AddUserCommand($this->getDatabase()),
                new Console\AddUserToGroupCommand($this->getDatabase()),
                new Console\RemoveUserFromGroupCommand($this->getDatabase()),
                new Console\DeleteUserCommand($this->getDatabase()),
                new Console\ChangeUserPasswordCommand(),
                new Console\ListUserCommand($this->getDatabase()),
                new Console\SiteCreatePublicFolderCommand(),
            ]
        );
    }

    /**
     * Retrieve the application configuration object.
     *
     * @return  Registry
     *
     * @since   4.0.0
     */
    public function getConfig()
    {
        return $this->config;
    }

    /**
     * Method to get the application input object.
     *
     * @return  Input
     *
     * @since   4.0.0
     */
    public function getInput(): Input
    {
        return $this->input;
    }

    /**
     * Method to get the application language object.
     *
     * @return  Language  The language object
     *
     * @since   4.0.0
     */
    public function getLanguage()
    {
        return $this->language;
    }

    /**
     * Get the system message queue.
     *
     * @return  array  The system message queue.
     *
     * @since   4.0.0
     */
    public function getMessageQueue()
    {
        return $this->messages;
    }

    /**
     * Method to get the application session object.
     *
     * @return  SessionInterface  The session object
     *
     * @since   4.0.0
     */
    public function getSession()
    {
        return $this->session;
    }

    /**
     * Check the client interface by name.
     *
     * @param   string  $identifier  String identifier for the application interface
     *
     * @return  boolean  True if this application is of the given type client interface.
     *
     * @since   4.0.0
     */
    public function isClient($identifier)
    {
        return $this->getName() === $identifier;
    }

    /**
     * Flag if the application instance is a CLI or web based application.
     *
     * Helper function, you should use the native PHP functions to detect if it is a CLI application.
     *
     * @return  boolean
     *
     * @since       4.0.0
     *
     * @deprecated  4.0 will be removed in 6.0
     *              Will be removed without replacement. CLI will be handled by the joomla/console package instead
     */
    public function isCli()
    {
        return true;
    }

    /**
     * Sets the session for the application to use, if required.
     *
     * @param   SessionInterface  $session  A session object.
     *
     * @return  $this
     *
     * @since   4.0.0
     */
    public function setSession(SessionInterface $session): self
    {
        $this->session = $session;

        return $this;
    }

    /**
     * Flush the media version to refresh versionable assets
     *
     * @return  void
     *
     * @since   4.0.0
     */
    public function flushAssets()
    {
        (new Version())->refreshMediaVersion();
    }

    /**
     * Get the long version string for the application.
     *
     * Overrides the parent method due to conflicting use of the getName method between the console application and
     * the CMS application interface.
     *
     * @return  string
     *
     * @since   4.0.0
     */
    public function getLongVersion(): string
    {
        return sprintf('Joomla! <info>%s</info> (debug: %s)', (new Version())->getShortVersion(), (\defined('JDEBUG') && JDEBUG ? 'Yes' : 'No'));
    }

    /**
     * Set the name of the application.
     *
     * @param   string  $name  The new application name.
     *
     * @return  void
     *
     * @since   4.0.0
     * @throws  \RuntimeException because the application name cannot be changed
     */
    public function setName(string $name): void
    {
        throw new \RuntimeException('The console application name cannot be changed');
    }

    /**
     * Returns the application Router object.
     *
     * @param   string  $name     The name of the application.
     * @param   array   $options  An optional associative array of configuration settings.
     *
     * @return  Router
     *
     * @since      4.0.6
     *
     * @throws     \InvalidArgumentException
     *
     * @deprecated  4.3 will be removed in 6.0
     *              Inject the router or load it from the dependency injection container
     *              Example: Factory::getContainer()->get(ApiRouter::class);
     */
    public static function getRouter($name = null, array $options = [])
    {
        if (empty($name)) {
            throw new \InvalidArgumentException('A router name must be set in console application.');
        }

        $options['mode'] = Factory::getApplication()->get('sef');

        return Router::getInstance($name, $options);
    }

    /**
     * Populates the HTTP_HOST and REQUEST_URI from the URL provided in the --live-site parameter.
     *
     * If the URL provided is empty or invalid we will use the URL
     * https://joomla.invalid/set/by/console/application just so that the CLI application doesn't
     * crash when a WebApplication descendant is instantiated in it.
     *
     * This is a practical workaround for using any service depending on a WebApplication
     * descendant under CLI.
     *
     * Practical example: using a component's MVCFactory which instantiates the SiteRouter
     * service for that component which in turn relies on an instance of SiteApplication.
     *
     * @return  void
     * @since   4.2.1
     * @link    https://github.com/joomla/joomla-cms/issues/38518
     */
    protected function populateHttpHost()
    {
        // First check for the --live-site command line option.
        $input    = $this->getConsoleInput();
        $liveSite = '';

        if ($input->hasParameterOption(['--live-site', false])) {
            $liveSite = $input->getParameterOption(['--live-site'], '');
        }

        // Fallback to the $live_site global configuration option in configuration.php
        $liveSite = $liveSite ?: $this->get('live_site', 'https://joomla.invalid/set/by/console/application');

        /**
         * Try to use the live site URL we were given. If all else fails, fall back to
         * https://joomla.invalid/set/by/console/application.
         */
        try {
            $uri = Uri::getInstance($liveSite);
        } catch (\RuntimeException $e) {
            $uri = Uri::getInstance('https://joomla.invalid/set/by/console/application');
        }

        /**
         * Yes, this is icky but it is the only way to trick WebApplication into compliance.
         *
         * @see \Joomla\Application\AbstractWebApplication::detectRequestUri
         */
        $_SERVER['HTTP_HOST']   = $uri->toString(['host', 'port']);
        $_SERVER['REQUEST_URI'] = $uri->getPath();
        $_SERVER['HTTPS']       = $uri->getScheme() === 'https' ? 'on' : 'off';
    }

    /**
     * Builds the default input definition.
     *
     * @return  InputDefinition
     *
     * @since   4.2.1
     */
    protected function getDefaultInputDefinition(): InputDefinition
    {
        return new InputDefinition(
            [
                new InputArgument('command', InputArgument::REQUIRED, 'The command to execute'),
                new InputOption(
                    '--live-site',
                    null,
                    InputOption::VALUE_OPTIONAL,
                    'The URL to your site, e.g. https://www.example.com'
                ),
                new InputOption('--help', '-h', InputOption::VALUE_NONE, 'Display the help information'),
                new InputOption(
                    '--quiet',
                    '-q',
                    InputOption::VALUE_NONE,
                    'Flag indicating that all output should be silenced'
                ),
                new InputOption(
                    '--verbose',
                    '-v|vv|vvv',
                    InputOption::VALUE_NONE,
                    'Increase the verbosity of messages: 1 for normal output, 2 for more verbose output and 3 for debug'
                ),
                new InputOption('--version', '-V', InputOption::VALUE_NONE, 'Displays the application version'),
                new InputOption('--ansi', '', InputOption::VALUE_NONE, 'Force ANSI output'),
                new InputOption('--no-ansi', '', InputOption::VALUE_NONE, 'Disable ANSI output'),
                new InputOption(
                    '--no-interaction',
                    '-n',
                    InputOption::VALUE_NONE,
                    'Flag to disable interacting with the user'
                ),
            ]
        );
    }

    /**
     * Gets a user state.
     *
     * @param   string  $key      The path of the state.
     * @param   mixed   $default  Optional default value, returned if the internal value is null.
     *
     * @return  mixed  The user state or null.
     *
<<<<<<< HEAD
     * @since   5.0.0
=======
     * @since   4.4.0
>>>>>>> 2875f27a
     */
    public function getUserState($key, $default = null)
    {
        $registry = $this->getSession()->get('registry');

        if ($registry !== null) {
            return $registry->get($key, $default);
        }

        return $default;
    }

    /**
     * Gets the value of a user state variable.
     *
     * @param   string  $key      The key of the user state variable.
     * @param   string  $request  The name of the variable passed in a request.
     * @param   string  $default  The default value for the variable if not found. Optional.
     * @param   string  $type     Filter for the variable, for valid values see {@link InputFilter::clean()}. Optional.
     *
     * @return  mixed  The request user state.
     *
<<<<<<< HEAD
     * @since   5.0.0
=======
     * @since   4.4.0
>>>>>>> 2875f27a
     */
    public function getUserStateFromRequest($key, $request, $default = null, $type = 'none')
    {
        $cur_state = $this->getUserState($key, $default);
        $new_state = $this->input->get($request, null, $type);

        if ($new_state === null) {
            return $cur_state;
        }

        // Save the new value only if it was set in this request.
        $this->setUserState($key, $new_state);

        return $new_state;
    }
}<|MERGE_RESOLUTION|>--- conflicted
+++ resolved
@@ -593,11 +593,7 @@
      *
      * @return  mixed  The user state or null.
      *
-<<<<<<< HEAD
-     * @since   5.0.0
-=======
      * @since   4.4.0
->>>>>>> 2875f27a
      */
     public function getUserState($key, $default = null)
     {
@@ -620,11 +616,7 @@
      *
      * @return  mixed  The request user state.
      *
-<<<<<<< HEAD
-     * @since   5.0.0
-=======
      * @since   4.4.0
->>>>>>> 2875f27a
      */
     public function getUserStateFromRequest($key, $request, $default = null, $type = 'none')
     {
