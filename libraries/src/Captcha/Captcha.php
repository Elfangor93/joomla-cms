--- conflicted
+++ resolved
@@ -90,20 +90,7 @@
 
 		if (empty(self::$_instances[$signature]))
 		{
-<<<<<<< HEAD
-			try
-			{
-				self::$_instances[$signature] = new static($captcha, $options);
-			}
-			catch (\RuntimeException $e)
-			{
-				Factory::getApplication()->enqueueMessage($e->getMessage(), 'error');
-
-				return;
-			}
-=======
 			self::$_instances[$signature] = new Captcha($captcha, $options);
->>>>>>> 9a12f28c
 		}
 
 		return self::$_instances[$signature];
@@ -126,20 +113,7 @@
 			['id' => $id]
 		);
 
-<<<<<<< HEAD
-		try
-		{
-			$this->getDispatcher()->dispatch('onInit', $event);
-		}
-		catch (\Exception $e)
-		{
-			Factory::getApplication()->enqueueMessage($e->getMessage(), 'error');
-
-			return false;
-		}
-=======
-		$this->_captcha->update($args);
->>>>>>> 9a12f28c
+		$this->getDispatcher()->dispatch('onInit', $event);
 
 		return true;
 	}
@@ -170,23 +144,16 @@
 			return '';
 		}
 
-<<<<<<< HEAD
 		$event = new Event(
 			'onDisplay',
 			[
 				'name'  => $name,
 				'id'    => $id ?: $name,
-				'class' => $class ? 'class="' . $class . '"' : '',
+				'class' => $class,
 			]
 		);
 
 		$result = $this->getDispatcher()->dispatch('onInit', $event);
-=======
-		$args['name']  = $name;
-		$args['id']    = $id ?: $name;
-		$args['class'] = $class;
-		$args['event'] = 'onDisplay';
->>>>>>> 9a12f28c
 
 		// TODO REFACTOR ME! This is Ye Olde Way of returning plugin results
 		return $result['result'][0];
@@ -197,11 +164,7 @@
 	 *
 	 * @param   string  $code  The answer.
 	 *
-<<<<<<< HEAD
-	 * @return  bool   The return value of the function "onCheckAnswer" of the selected Plugin.
-=======
 	 * @return  bool    Whether the provided answer was correct
->>>>>>> 9a12f28c
 	 *
 	 * @since	2.5
 	 * @throws  \RuntimeException
@@ -241,14 +204,18 @@
 			return;
 		}
 
-		$args = array(
-			'event' => 'onSetupField',
-			'field' => $field,
-			'element' => $element,
-		);
-
-		// Forward to the captcha plugin
-		return $this->_captcha->update($args);
+		$event = new Event(
+			'onSetupField',
+			[
+				'field' => $field,
+				'element' => $element,
+			]
+		);
+
+		$result = $this->getDispatcher()->dispatch('onCheckAnswer', $event);
+
+		// TODO REFACTOR ME! This is Ye Olde Way of returning plugin results
+		return $result['result'][0];
 	}
 
 	/**
