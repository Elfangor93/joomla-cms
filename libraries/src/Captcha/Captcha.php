--- conflicted
+++ resolved
@@ -43,7 +43,6 @@
     private $captcha;
 
     /**
-<<<<<<< HEAD
      * Captcha Provider instance
      *
      * @var    CaptchaProviderInterface
@@ -52,10 +51,7 @@
     private $provider;
 
     /**
-     * Editor Plugin name
-=======
      * Captcha Plugin name
->>>>>>> 7aaa9d3f
      *
      * @var    string
      * @since  2.5
