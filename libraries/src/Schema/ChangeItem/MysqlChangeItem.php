--- conflicted
+++ resolved
@@ -315,9 +315,6 @@
 	{
 		$uType = strtoupper(str_replace(';', '', $type));
 
-<<<<<<< HEAD
-		if ($this->db instanceof UTF8MB4SupportInterface && $this->db->hasUTF8mb4Support())
-=======
 		if ($uType === 'TINYINT UNSIGNED')
 		{
 			$typeCheck = 'UPPER(LEFT(type, 7)) = ' . $this->db->quote('TINYINT')
@@ -336,8 +333,7 @@
 		{
 			$typeCheck = 'UPPER(LEFT(type, 3)) = ' . $this->db->quote('INT');
 		}
-		elseif ($this->db->hasUTF8mb4Support())
->>>>>>> a02140d7
+		elseif ($this->db instanceof UTF8MB4SupportInterface && $this->db->hasUTF8mb4Support())
 		{
 			if ($uType === 'TINYTEXT')
 			{
