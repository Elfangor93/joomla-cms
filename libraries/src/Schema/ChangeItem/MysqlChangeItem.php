--- conflicted
+++ resolved
@@ -310,30 +310,6 @@
 
 		switch ($uType)
 		{
-<<<<<<< HEAD
-			$typeCheck = 'UPPER(LEFT(type, 3)) = ' . $this->db->quote('INT')
-				. ' AND UPPER(RIGHT(type, 9)) = ' . $this->db->quote(' UNSIGNED');
-		}
-		elseif ($uType === 'INT')
-		{
-			$typeCheck = 'UPPER(LEFT(type, 3)) = ' . $this->db->quote('INT');
-		}
-		elseif ($uType === 'TINYTEXT')
-		{
-			$typeCheck = 'UPPER(type) IN (' . $this->db->quote('TINYTEXT') . ',' . $this->db->quote('TEXT') . ')';
-		}
-		elseif ($uType === 'TEXT')
-		{
-			$typeCheck = 'UPPER(type) IN (' . $this->db->quote('TEXT') . ',' . $this->db->quote('MEDIUMTEXT') . ')';
-		}
-		elseif ($uType === 'MEDIUMTEXT')
-		{
-			$typeCheck = 'UPPER(type) IN (' . $this->db->quote('MEDIUMTEXT') . ',' . $this->db->quote('LONGTEXT') . ')';
-		}
-		else
-		{
-			$typeCheck = 'UPPER(type) = ' . $this->db->quote($uType);
-=======
 			case 'BIGINT UNSIGNED':
 			case 'INT UNSIGNED':
 			case 'MEDIUMINT UNSIGNED':
@@ -372,7 +348,6 @@
 
 			default:
 				$typeCheck = 'UPPER(type) = ' . $this->db->quote($uType);
->>>>>>> 836f8778
 		}
 
 		return $typeCheck;
