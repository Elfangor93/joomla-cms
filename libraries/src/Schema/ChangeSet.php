--- conflicted
+++ resolved
@@ -83,53 +83,6 @@
         foreach ($updateQueries as $obj) {
             $this->changeItems[] = ChangeItem::getInstance($db, $obj->file, $obj->updateQuery);
         }
-<<<<<<< HEAD
-=======
-
-        // If on mysql, add a query at the end to check for utf8mb4 conversion status
-        if ($this->db->getServerType() === 'mysql') {
-            // Check if the #__utf8_conversion table exists
-            $this->db->setQuery('SHOW TABLES LIKE ' . $this->db->quote($this->db->getPrefix() . 'utf8_conversion'));
-
-            try {
-                $rows = $this->db->loadRowList(0);
-
-                $tableExists = \count($rows);
-            } catch (\RuntimeException $e) {
-                $tableExists = 0;
-            }
-
-            // If the table exists add a change item for utf8mb4 conversion to the end
-            if ($tableExists > 0) {
-                // Let the update query do nothing
-                $tmpSchemaChangeItem = ChangeItem::getInstance(
-                    $db,
-                    'database.php',
-                    'UPDATE ' . $this->db->quoteName('#__utf8_conversion')
-                    . ' SET ' . $this->db->quoteName('converted') . ' = '
-                    . $this->db->quoteName('converted') . ';'
-                );
-
-                // Set to not skipped
-                $tmpSchemaChangeItem->checkStatus = 0;
-
-                // Set the check query
-                $tmpSchemaChangeItem->queryType = 'UTF8_CONVERSION_UTF8MB4';
-
-                $tmpSchemaChangeItem->checkQuery = 'SELECT '
-                    . $this->db->quoteName('converted')
-                    . ' FROM ' . $this->db->quoteName('#__utf8_conversion')
-                    . ' WHERE ' . $this->db->quoteName('converted') . ' = 5';
-
-                // Set expected records from check query
-                $tmpSchemaChangeItem->checkQueryExpected = 1;
-
-                $tmpSchemaChangeItem->msgElements = [];
-
-                $this->changeItems[] = $tmpSchemaChangeItem;
-            }
-        }
->>>>>>> 6510c237
     }
 
     /**
