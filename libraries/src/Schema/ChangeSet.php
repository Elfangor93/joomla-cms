<?php
/**
 * Joomla! Content Management System
 *
 * @copyright  Copyright (C) 2005 - 2019 Open Source Matters, Inc. All rights reserved.
 * @license    GNU General Public License version 2 or later; see LICENSE.txt
 */

namespace Joomla\CMS\Schema;

\defined('JPATH_PLATFORM') or die;

use Joomla\CMS\Factory;
use Joomla\CMS\Filesystem\Folder;
use Joomla\Database\DatabaseDriver;
use Joomla\Database\UTF8MB4SupportInterface;

/**
 * Contains a set of JSchemaChange objects for a particular instance of Joomla.
 * Each of these objects contains a DDL query that should have been run against
 * the database when this database was created or updated. This enables the
 * Installation Manager to check that the current database schema is up to date.
 *
 * @since  2.5
 */
class ChangeSet
{
	/**
	 * Array of ChangeItem objects
	 *
	 * @var    ChangeItem[]
	 * @since  2.5
	 */
	protected $changeItems = array();

	/**
	 * DatabaseDriver object
	 *
	 * @var    DatabaseDriver
	 * @since  2.5
	 */
	protected $db = null;

	/**
	 * Folder where SQL update files will be found
	 *
	 * @var    string
	 * @since  2.5
	 */
	protected $folder = null;

	/**
	 * The singleton instance of this object
	 *
	 * @var    ChangeSet
	 * @since  3.5.1
	 */
	protected static $instance;

	/**
	 * Constructor: builds array of $changeItems by processing the .sql files in a folder.
	 * The folder for the Joomla core updates is `administrator/components/com_admin/sql/updates/<database>`.
	 *
	 * @param   DatabaseDriver  $db      The current database object
	 * @param   string          $folder  The full path to the folder containing the update queries
	 *
	 * @since   2.5
	 */
	public function __construct($db, $folder = null)
	{
		$this->db = $db;
		$this->folder = $folder;
		$updateFiles = $this->getUpdateFiles();
		$updateQueries = $this->getUpdateQueries($updateFiles);

		foreach ($updateQueries as $obj)
		{
			$changeItem = ChangeItem::getInstance($db, $obj->file, $obj->updateQuery);

			if ($changeItem->queryType === 'UTF8CNV')
			{
				// Execute the special update query for utf8mb4 conversion status reset
				try
				{
					$this->db->setQuery($changeItem->updateQuery)->execute();
				}
				catch (\RuntimeException $e)
				{
					Factory::getApplication()->enqueueMessage($e->getMessage(), 'error');
				}
			}
			else
			{
				// Normal change item
				$this->changeItems[] = $changeItem;
			}
		}

		// If on mysql, add a query at the end to check for utf8mb4 conversion status
		if ($this->db->getServerType() === 'mysql')
		{
			// Let the update query do nothing when being executed
			$tmpSchemaChangeItem = ChangeItem::getInstance(
				$db,
				'database.php',
				'UPDATE ' . $this->db->quoteName('#__utf8_conversion')
<<<<<<< HEAD
				. ' SET ' . $this->db->quoteName('converted') . ' = 0;'
			);
=======
				. ' SET ' . $this->db->quoteName('converted') . ' = '
				. $this->db->quoteName('converted') . ';');
>>>>>>> aeaf2b5a

			// Set to not skipped
			$tmpSchemaChangeItem->checkStatus = 0;

			// Set the check query
			if ($this->db instanceof UTF8MB4SupportInterface && $this->db->hasUTF8mb4Support())
			{
				$converted = 4;
				$tmpSchemaChangeItem->queryType = 'UTF8_CONVERSION_UTF8MB4';
			}
			else
			{
				$converted = 3;
				$tmpSchemaChangeItem->queryType = 'UTF8_CONVERSION_UTF8';
			}

			$tmpSchemaChangeItem->checkQuery = 'SELECT '
				. $this->db->quoteName('converted')
				. ' FROM ' . $this->db->quoteName('#__utf8_conversion')
				. ' WHERE ' . $this->db->quoteName('converted') . ' = ' . $converted;

			// Set expected records from check query
			$tmpSchemaChangeItem->checkQueryExpected = 1;

			$tmpSchemaChangeItem->msgElements = array();

			$this->changeItems[] = $tmpSchemaChangeItem;
		}
	}

	/**
	 * Returns a reference to the ChangeSet object, only creating it if it doesn't already exist.
	 *
	 * @param   DatabaseDriver  $db      The current database object
	 * @param   string          $folder  The full path to the folder containing the update queries
	 *
	 * @return  ChangeSet
	 *
	 * @since   2.5
	 */
	public static function getInstance($db, $folder = null)
	{
		if (!\is_object(static::$instance))
		{
			static::$instance = new static($db, $folder);
		}

		return static::$instance;
	}

	/**
	 * Checks the database and returns an array of any errors found.
	 * Note these are not database errors but rather situations where
	 * the current schema is not up to date.
	 *
	 * @return   array Array of errors if any.
	 *
	 * @since    2.5
	 */
	public function check()
	{
		$errors = array();

		foreach ($this->changeItems as $item)
		{
			if ($item->check() === -2)
			{
				// Error found
				$errors[] = $item;
			}
		}

		return $errors;
	}

	/**
	 * Runs the update query to apply the change to the database
	 *
	 * @return  void
	 *
	 * @since   2.5
	 */
	public function fix()
	{
		$this->check();

		foreach ($this->changeItems as $item)
		{
			$item->fix();
		}
	}

	/**
	 * Returns an array of results for this set
	 *
	 * @return  array  associative array of changeitems grouped by unchecked, ok, error, and skipped
	 *
	 * @since   2.5
	 */
	public function getStatus()
	{
		$result = array('unchecked' => array(), 'ok' => array(), 'error' => array(), 'skipped' => array());

		foreach ($this->changeItems as $item)
		{
			switch ($item->checkStatus)
			{
				case 0:
					$result['unchecked'][] = $item;
					break;
				case 1:
					$result['ok'][] = $item;
					break;
				case -2:
					$result['error'][] = $item;
					break;
				case -1:
					$result['skipped'][] = $item;
					break;
			}
		}

		return $result;
	}

	/**
	 * Gets the current database schema, based on the highest version number.
	 * Note that the .sql files are named based on the version and date, so
	 * the file name of the last file should match the database schema version
	 * in the #__schemas table.
	 *
	 * @return  string  the schema version for the database
	 *
	 * @since   2.5
	 */
	public function getSchema()
	{
		$updateFiles = $this->getUpdateFiles();
		$result = new \SplFileInfo(array_pop($updateFiles));

		return $result->getBasename('.sql');
	}

	/**
	 * Get list of SQL update files for this database
	 *
	 * @return  array  list of sql update full-path names
	 *
	 * @since   2.5
	 */
	private function getUpdateFiles()
	{
		// Get the folder from the database name
		$sqlFolder = $this->db->getServerType();

		// For `mssql` server types, convert the type to `sqlazure`
		if ($sqlFolder === 'mssql')
		{
			$sqlFolder = 'sqlazure';
		}

		// Default folder to core com_admin
		if (!$this->folder)
		{
			$this->folder = JPATH_ADMINISTRATOR . '/components/com_admin/sql/updates/';
		}

		return Folder::files(
			$this->folder . '/' . $sqlFolder, '\.sql$', 1, true, array('.svn', 'CVS', '.DS_Store', '__MACOSX'), array('^\..*', '.*~'), true
		);
	}

	/**
	 * Get array of SQL queries
	 *
	 * @param   array  $sqlfiles  Array of .sql update filenames.
	 *
	 * @return  array  Array of \stdClass objects where:
	 *                    file=filename,
	 *                    update_query = text of SQL update query
	 *
	 * @since   2.5
	 */
	private function getUpdateQueries(array $sqlfiles)
	{
		// Hold results as array of objects
		$result = array();

		foreach ($sqlfiles as $file)
		{
			$buffer = file_get_contents($file);

			// Create an array of queries from the sql file
			$queries = DatabaseDriver::splitSql($buffer);

			foreach ($queries as $query)
			{
				$fileQueries = new \stdClass;
				$fileQueries->file = $file;
				$fileQueries->updateQuery = $query;
				$result[] = $fileQueries;
			}
		}

		return $result;
	}
}<|MERGE_RESOLUTION|>--- conflicted
+++ resolved
@@ -104,13 +104,8 @@
 				$db,
 				'database.php',
 				'UPDATE ' . $this->db->quoteName('#__utf8_conversion')
-<<<<<<< HEAD
-				. ' SET ' . $this->db->quoteName('converted') . ' = 0;'
+				. ' SET ' . $this->db->quoteName('converted') . ' = ' . $this->db->quoteName('converted') . ';'
 			);
-=======
-				. ' SET ' . $this->db->quoteName('converted') . ' = '
-				. $this->db->quoteName('converted') . ';');
->>>>>>> aeaf2b5a
 
 			// Set to not skipped
 			$tmpSchemaChangeItem->checkStatus = 0;
