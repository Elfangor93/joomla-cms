--- conflicted
+++ resolved
@@ -810,13 +810,8 @@
 	 */
 	public static function getPlatformPrefix()
 	{
-<<<<<<< HEAD
-		// No prefix when Global Config is set to no platfom specific prefix
+		// No prefix when Global Config is set to no platform specific prefix
 		if (!Factory::getApplication()->get('cache_platformprefix', '0'))
-=======
-		// No prefix when Global Config is set to no platform specific prefix
-		if (!\JFactory::getConfig()->get('cache_platformprefix', '0'))
->>>>>>> 908954c8
 		{
 			return '';
 		}
