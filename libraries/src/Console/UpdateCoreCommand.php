<?php

/**
 * Joomla! Content Management System
 *
 * @copyright  (C) 2020 Open Source Matters, Inc. <https://www.joomla.org>
 * @license    GNU General Public License version 2 or later; see LICENSE.txt
 */

namespace Joomla\CMS\Console;

use Joomla\Application\Cli\CliInput;
use Joomla\CMS\Extension\ExtensionHelper;
use Joomla\CMS\Filesystem\File;
use Joomla\CMS\Filesystem\Folder;
use Joomla\CMS\Installer\InstallerHelper;
use Joomla\Console\Command\AbstractCommand;
use Joomla\Database\DatabaseInterface;
use Symfony\Component\Console\Helper\ProgressBar;
use Symfony\Component\Console\Input\InputInterface;
use Symfony\Component\Console\Output\OutputInterface;
use Symfony\Component\Console\Style\SymfonyStyle;

// phpcs:disable PSR1.Files.SideEffects
\defined('_JEXEC') or die;
// phpcs:enable PSR1.Files.SideEffects

/**
 * Console command for updating Joomla! core
 *
 * @since  4.0.0
 */
class UpdateCoreCommand extends AbstractCommand
{
    /**
     * The default command name
     *
     * @var    string
     * @since  4.0.0
     */
    protected static $defaultName = 'core:update';

    /**
     * Stores the Input Object
     * @var CliInput
     * @since 4.0.0
     */
    private $cliInput;

    /**
     * SymfonyStyle Object
     * @var SymfonyStyle
     * @since 4.0.0
     */
    private $ioStyle;

    /**
     * Update Information
     * @var array
     * @since 4.0.0
     */
    public $updateInfo;

    /**
     * Update Model
     * @var array
     * @since 4.0.0
     */
    public $updateModel;

    /**
     * Progress Bar object
     * @var ProgressBar
     * @since 4.0.0
     */
    public $progressBar;

    /**
     * Return code for successful update
     * @since 4.0.0
     */
    public const UPDATE_SUCCESSFUL = 0;

    /**
     * Return code for failed update
     * @since 4.0.0
     */
    public const ERR_UPDATE_FAILED = 2;

    /**
     * Return code for failed checks
     * @since 4.0.0
     */
    public const ERR_CHECKS_FAILED = 1;

    /**
     * @var DatabaseInterface
     * @since 4.0.0
     */
    private $db;

    /**
     * UpdateCoreCommand constructor.
     *
     * @param   DatabaseInterface  $db  Database Instance
     *
     * @since 4.0.0
     */
    public function __construct(DatabaseInterface $db)
    {
        $this->db = $db;
        parent::__construct();
    }

    /**
     * Configures the IO
     *
     * @param   InputInterface   $input   Console Input
     * @param   OutputInterface  $output  Console Output
     *
     * @return void
     *
     * @since 4.0.0
     *
     */
    private function configureIO(InputInterface $input, OutputInterface $output)
    {
        ProgressBar::setFormatDefinition('custom', ' %current%/%max% -- %message%');
        $this->progressBar = new ProgressBar($output, 8);
        $this->progressBar->setFormat('custom');

        $this->cliInput = $input;
        $this->ioStyle  = new SymfonyStyle($input, $output);
    }

    /**
     * Internal function to execute the command.
     *
     * @param   InputInterface   $input   The input to inject into the command.
     * @param   OutputInterface  $output  The output to inject into the command.
     *
     * @return  integer  The command exit code
     *
     * @since   4.0.0
     * @throws \Exception
     */
    public function doExecute(InputInterface $input, OutputInterface $output): int
    {
        $this->configureIO($input, $output);
        $this->ioStyle->title('Updating Joomla');

        $this->progressBar->setMessage("Starting up ...");
        $this->progressBar->start();

        $model = $this->getUpdateModel();

        $this->setUpdateInfo($model->getUpdateInformation());

        $this->progressBar->advance();
        $this->progressBar->setMessage('Running checks ...');

        if (!$this->updateInfo['hasUpdate']) {
            $this->progressBar->finish();
            $this->ioStyle->note('You already have the latest Joomla! version. ' . $this->updateInfo['latest']);

            return self::ERR_CHECKS_FAILED;
        }

        $this->progressBar->advance();
        $this->progressBar->setMessage('Check Database Table Structure...');

        $errors = $this->checkSchema();

        if ($errors > 0) {
            $this->ioStyle->error('Database Table Structure not Up to Date');
            $this->progressBar->finish();
            $this->ioStyle->info('There were ' . $errors . ' errors');

            return self::ERR_CHECKS_FAILED;
        }

        $this->progressBar->advance();
        $this->progressBar->setMessage('Starting Joomla! update ...');

        if ($this->updateJoomlaCore($model)) {
            $this->progressBar->finish();
            $this->ioStyle->success('Joomla core updated successfully!');

            return self::UPDATE_SUCCESSFUL;
        }

        $this->progressBar->finish();

        $this->ioStyle->error('Update cannot be performed.');

        return self::ERR_UPDATE_FAILED;
    }

    /**
     * Initialise the command.
     *
     * @return  void
     *
     * @since   4.0.0
     */
    protected function configure(): void
    {
        $help = "<info>%command.name%</info> is used to update Joomla
		\nUsage: <info>php %command.full_name%</info>";

        $this->setDescription('Update Joomla');
        $this->setHelp($help);
    }

    /**
     * Update Core Joomla
     *
     * @param   mixed  $updatemodel  Update Model
     *
     * @return  boolean  success
     *
     * @since 4.0.0
     */
    private function updateJoomlaCore($updatemodel): bool
    {
        $updateInformation = $this->updateInfo;

        if (!empty($updateInformation['hasUpdate'])) {
            $this->progressBar->advance();
            $this->progressBar->setMessage("Processing update package ...");
            $package = $this->processUpdatePackage($updateInformation);

            $this->progressBar->advance();
            $this->progressBar->setMessage("Finalizing update ...");
            $result = $updatemodel->finaliseUpgrade();

            if ($result) {
                $this->progressBar->advance();
                $this->progressBar->setMessage("Cleaning up ...");

                // Remove the administrator/cache/autoload_psr4.php file
                $autoloadFile = JPATH_CACHE . '/autoload_psr4.php';

                if (file_exists($autoloadFile)) {
                    File::delete($autoloadFile);
                }

                // Remove the xml
                if (file_exists(JPATH_BASE . '/joomla.xml')) {
                    File::delete(JPATH_BASE . '/joomla.xml');
                }

                InstallerHelper::cleanupInstall($package['file'], $package['extractdir']);

                $updatemodel->purge();

                return true;
            }
        }

        return false;
    }

    /**
     * Sets the update Information
     *
     * @param   array  $data  Stores the update information
     *
     * @since 4.0.0
     *
     * @return void
     */
    public function setUpdateInfo($data): void
    {
        $this->updateInfo = $data;
    }

    /**
     * Retrieves the Update model from com_joomlaupdate
     *
     * @return mixed
     *
     * @since 4.0.0
     *
     * @throws \Exception
     */
    public function getUpdateModel()
    {
        if (!isset($this->updateModel)) {
            $this->setUpdateModel();
        }

        return $this->updateModel;
    }

    /**
     * Sets the Update Model
     *
     * @return void
     *
     * @since 4.0.0
     */
    public function setUpdateModel(): void
    {
        $app         = $this->getApplication();
        $updatemodel = $app->bootComponent('com_joomlaupdate')->getMVCFactory($app)->createModel('Update', 'Administrator');

        if (is_bool($updatemodel)) {
            $this->updateModel = $updatemodel;

            return;
        }

        $updatemodel->purge();
        $updatemodel->refreshUpdates(true);

        $this->updateModel = $updatemodel;
    }

    /**
     * Downloads and extracts the update Package
     *
     * @param   array  $updateInformation  Stores the update information
     *
     * @return array | boolean
     *
     * @since 4.0.0
     */
    public function processUpdatePackage($updateInformation)
    {
        if (!$updateInformation['object']) {
            return false;
        }

        $this->progressBar->advance();
        $this->progressBar->setMessage("Downloading update package ...");
        $file = $this->downloadFile($updateInformation['object']->downloadurl->_data);

        $tmpPath       = $this->getApplication()->get('tmp_path');
        $updatePackage = $tmpPath . '/' . $file;

        $this->progressBar->advance();
        $this->progressBar->setMessage("Extracting update package ...");
        $package = $this->extractFile($updatePackage);

        $this->progressBar->advance();
        $this->progressBar->setMessage("Copying files ...");
        $this->copyFileTo($package['extractdir'], JPATH_BASE);

        return ['file' => $updatePackage, 'extractdir' => $package['extractdir']];
    }

    /**
     * Downloads the Update file
     *
     * @param   string  $url  URL to update file
     *
     * @return boolean | string
     *
     * @since 4.0.0
     */
    public function downloadFile($url)
    {
        $file = InstallerHelper::downloadPackage($url);

        if (!$file) {
            return false;
        }

        return $file;
    }

    /**
     * Extracts Update file
     *
     * @param   string  $file  Full path to file location
     *
     * @return array | boolean
     *
     * @since 4.0.0
     */
    public function extractFile($file)
    {
        $package = InstallerHelper::unpack($file, true);

        return $package;
    }

    /**
     * Copy a file to a destination directory
     *
     * @param   string  $file  Full path to file
     * @param   string  $dir   Destination directory
     *
     * @return void
     *
     * @since 4.0.0
     */
    public function copyFileTo($file, $dir): void
    {
        Folder::copy($file, $dir, '', true);
    }

    /**
     * Check Database Table Structure
     *
     * @return  integer the number of errors
     *
<<<<<<< HEAD
     * @since 5.0.0
=======
     * @since 4.4.0
>>>>>>> 2875f27a
     */
    public function checkSchema(): int
    {
        $app = $this->getApplication();
        $app->getLanguage()->load('com_installer', JPATH_ADMINISTRATOR);
        $coreExtensionInfo = ExtensionHelper::getExtensionRecord('joomla', 'file');

        $dbmodel = $app->bootComponent('com_installer')->getMVCFactory($app)->createModel('Database', 'Administrator');

        // Ensure we only get information for core
        $dbmodel->setState('filter.extension_id', $coreExtensionInfo->extension_id);

        // We're filtering by a single extension which must always exist - so can safely access this through element 0 of the array
        $changeInformation = $dbmodel->getItems()[0];

        foreach ($changeInformation['errorsMessage'] as $msg) {
            $this->ioStyle->info($msg);
        }

        return $changeInformation['errorsCount'];
    }
}<|MERGE_RESOLUTION|>--- conflicted
+++ resolved
@@ -406,11 +406,7 @@
      *
      * @return  integer the number of errors
      *
-<<<<<<< HEAD
-     * @since 5.0.0
-=======
      * @since 4.4.0
->>>>>>> 2875f27a
      */
     public function checkSchema(): int
     {
