--- conflicted
+++ resolved
@@ -14,11 +14,7 @@
 /**
  * Class to manipulate an image.
  *
-<<<<<<< HEAD
- * @since  2.5.0
-=======
  * @since  1.7.3
->>>>>>> dff3a6ac
  */
 class Image
 {
@@ -105,12 +101,11 @@
 	 *
 	 * @param   mixed  $source  Either a file path for a source image or a GD resource handler for an image.
 	 *
-	 * @since   2.5.0
+	 * @since   1.7.3
 	 * @throws  \RuntimeException
 	 */
 	public function __construct($source = null)
 	{
-<<<<<<< HEAD
 		// Verify that GD support for PHP is available.
 		if (!\extension_loaded('gd'))
 		{
@@ -119,10 +114,6 @@
 
 			// @codeCoverageIgnoreEnd
 		}
-=======
-		// Inject the PSR-3 compatible logger in for forward compatibility
-		$this->setLogger(Log::createDelegatedLogger());
->>>>>>> dff3a6ac
 
 		// Determine which image types are supported by GD, but only once.
 		if (empty(static::$formats))
