<?php
/**
 * @package     Joomla.Platform
 * @subpackage  Image
 *
<<<<<<< HEAD
 * @copyright   Copyright (C) 2005 - 2018 Open Source Matters, Inc. All rights reserved.
 * @license     GNU General Public License version 2 or later; see LICENSE
=======
 * @copyright  Copyright (C) 2005 - 2018 Open Source Matters, Inc. All rights reserved.
 * @license    GNU General Public License version 2 or later; see LICENSE.txt
>>>>>>> 6de2b008
 */

namespace Joomla\CMS\Image;

defined('JPATH_PLATFORM') or die;

use Joomla\Image\Image as FrameworkImage;

/**
 * Class to manipulate an image.
 *
 * @since  11.3
 */
class Image extends FrameworkImage
{
	/**
	 * True for best quality. False for speed
	 *
	 * @var    boolean
	 * @since  3.7.0
	 */
	protected $generateBestQuality = true;

	/**
	 * Class constructor.
	 *
	 * @param   mixed  $source  Either a file path for a source image or a GD resource handler for an image.
	 *
	 * @since   11.3
	 * @throws  \RuntimeException
	 */
	public function __construct($source = null)
	{
		// Inject the PSR-3 compatible logger in for forward compatibility
		$this->setLogger(\JLog::createDelegatedLogger());

		parent::__construct($source);
	}

	/**
	 * Method to crop the current image.
	 *
	 * @param   mixed    $width      The width of the image section to crop in pixels or a percentage.
	 * @param   mixed    $height     The height of the image section to crop in pixels or a percentage.
	 * @param   integer  $left       The number of pixels from the left to start cropping.
	 * @param   integer  $top        The number of pixels from the top to start cropping.
	 * @param   boolean  $createNew  If true the current image will be cloned, cropped and returned; else
	 *                               the current image will be cropped and returned.
	 *
	 * @return  Image
	 *
	 * @since   11.3
	 * @throws  \LogicException
	 */
	public function crop($width, $height, $left = null, $top = null, $createNew = true)
	{
		// Make sure the resource handle is valid.
		if (!$this->isLoaded())
		{
			throw new \LogicException('No valid image was loaded.');
		}

		// Sanitize width.
		$width = $this->sanitizeWidth($width, $height);

		// Sanitize height.
		$height = $this->sanitizeHeight($height, $width);

		// Autocrop offsets
		if (is_null($left))
		{
			$left = round(($this->getWidth() - $width) / 2);
		}

		if (is_null($top))
		{
			$top = round(($this->getHeight() - $height) / 2);
		}

		// Sanitize left.
		$left = $this->sanitizeOffset($left);

		// Sanitize top.
		$top = $this->sanitizeOffset($top);

		// Create the new truecolor image handle.
		$handle = imagecreatetruecolor($width, $height);

		// Allow transparency for the new image handle.
		imagealphablending($handle, false);
		imagesavealpha($handle, true);

		if ($this->isTransparent())
		{
			// Get the transparent color values for the current image.
			$rgba  = imageColorsForIndex($this->handle, imagecolortransparent($this->handle));
			$color = imageColorAllocateAlpha($handle, $rgba['red'], $rgba['green'], $rgba['blue'], $rgba['alpha']);

			// Set the transparent color values for the new image.
			imagecolortransparent($handle, $color);
			imagefill($handle, 0, 0, $color);
		}

		if (!$this->generateBestQuality)
		{
			imagecopyresized($handle, $this->handle, 0, 0, $left, $top, $width, $height, $width, $height);
		}
		else
		{
			imagecopyresampled($handle, $this->handle, 0, 0, $left, $top, $width, $height, $width, $height);
		}

		// If we are cropping to a new image, create a new JImage object.
		if ($createNew)
		{
			// @codeCoverageIgnoreStart
			$new = new Image($handle);

			return $new;

			// @codeCoverageIgnoreEnd
		}
		// Swap out the current handle for the new image handle.
		else
		{
			// Free the memory from the current handle
			$this->destroy();

			$this->handle = $handle;

			return $this;
		}
	}

	/**
	 * Method to resize the current image.
	 *
	 * @param   mixed    $width        The width of the resized image in pixels or a percentage.
	 * @param   mixed    $height       The height of the resized image in pixels or a percentage.
	 * @param   boolean  $createNew    If true the current image will be cloned, resized and returned; else
	 *                                 the current image will be resized and returned.
	 * @param   integer  $scaleMethod  Which method to use for scaling
	 *
	 * @return  Image
	 *
	 * @since   11.3
	 * @throws  \LogicException
	 */
	public function resize($width, $height, $createNew = true, $scaleMethod = self::SCALE_INSIDE)
	{
		// Make sure the resource handle is valid.
		if (!$this->isLoaded())
		{
			throw new \LogicException('No valid image was loaded.');
		}

		// Sanitize width.
		$width = $this->sanitizeWidth($width, $height);

		// Sanitize height.
		$height = $this->sanitizeHeight($height, $width);

		// Prepare the dimensions for the resize operation.
		$dimensions = $this->prepareDimensions($width, $height, $scaleMethod);

		// Instantiate offset.
		$offset    = new \stdClass;
		$offset->x = $offset->y = 0;

		// Center image if needed and create the new truecolor image handle.
		if ($scaleMethod == self::SCALE_FIT)
		{
			// Get the offsets
			$offset->x = round(($width - $dimensions->width) / 2);
			$offset->y = round(($height - $dimensions->height) / 2);

			$handle = imagecreatetruecolor($width, $height);

			// Make image transparent, otherwise cavas outside initial image would default to black
			if (!$this->isTransparent())
			{
				$transparency = imagecolorAllocateAlpha($this->handle, 0, 0, 0, 127);
				imagecolorTransparent($this->handle, $transparency);
			}
		}
		else
		{
			$handle = imagecreatetruecolor($dimensions->width, $dimensions->height);
		}

		// Allow transparency for the new image handle.
		imagealphablending($handle, false);
		imagesavealpha($handle, true);

		if ($this->isTransparent())
		{
			// Get the transparent color values for the current image.
			$rgba  = imageColorsForIndex($this->handle, imagecolortransparent($this->handle));
			$color = imageColorAllocateAlpha($handle, $rgba['red'], $rgba['green'], $rgba['blue'], $rgba['alpha']);

			// Set the transparent color values for the new image.
			imagecolortransparent($handle, $color);
			imagefill($handle, 0, 0, $color);
		}

		if (!$this->generateBestQuality)
		{
			imagecopyresized(
				$handle,
				$this->handle,
				$offset->x,
				$offset->y,
				0,
				0,
				$dimensions->width,
				$dimensions->height,
				$this->getWidth(),
				$this->getHeight()
			);
		}
		else
		{
			imagecopyresampled(
				$handle,
				$this->handle,
				$offset->x,
				$offset->y,
				0,
				0,
				$dimensions->width,
				$dimensions->height,
				$this->getWidth(),
				$this->getHeight()
			);
		}

		// If we are resizing to a new image, create a new JImage object.
		if ($createNew)
		{
			// @codeCoverageIgnoreStart
			$new = new Image($handle);

			return $new;

			// @codeCoverageIgnoreEnd
		}
		// Swap out the current handle for the new image handle.
		else
		{
			// Free the memory from the current handle
			$this->destroy();

			$this->handle = $handle;

			return $this;
		}
	}

	/**
	 * Method to get an image filter instance of a specified type.
	 *
	 * @param   string  $type  The image filter type to get.
	 *
	 * @return  ImageFilter
	 *
	 * @since   11.3
	 * @throws  \RuntimeException
	 */
	protected function getFilterInstance($type)
	{
		// Sanitize the filter type.
		$type = strtolower(preg_replace('#[^A-Z0-9_]#i', '', $type));

		// Verify that the filter type exists.
		$className = 'JImageFilter' . ucfirst($type);

		if (!class_exists($className))
		{
			$className = __NAMESPACE__ . '\\Filter\\' . ucfirst($type);

			if (!class_exists($className))
			{
				\JLog::add('The ' . ucfirst($type) . ' image filter is not available.', \JLog::ERROR);
				throw new \RuntimeException('The ' . ucfirst($type) . ' image filter is not available.');
			}
		}

		// Instantiate the filter object.
		$instance = new $className($this->handle);

		// Verify that the filter type is valid.
		if (!($instance instanceof ImageFilter))
		{
			// @codeCoverageIgnoreStart
			\JLog::add('The ' . ucfirst($type) . ' image filter is not valid.', \JLog::ERROR);
			throw new \RuntimeException('The ' . ucfirst($type) . ' image filter is not valid.');

			// @codeCoverageIgnoreEnd
		}

		return $instance;
	}

	/**
	 * Method for set option of generate thumbnail method
	 *
	 * @param   boolean  $quality  True for best quality. False for best speed.
	 *
	 * @return  void
	 *
	 * @since   3.7.0
	 */
	public function setThumbnailGenerate($quality = true)
	{
		$this->generateBestQuality = (boolean) $quality;
	}
}<|MERGE_RESOLUTION|>--- conflicted
+++ resolved
@@ -3,13 +3,8 @@
  * @package     Joomla.Platform
  * @subpackage  Image
  *
-<<<<<<< HEAD
- * @copyright   Copyright (C) 2005 - 2018 Open Source Matters, Inc. All rights reserved.
- * @license     GNU General Public License version 2 or later; see LICENSE
-=======
  * @copyright  Copyright (C) 2005 - 2018 Open Source Matters, Inc. All rights reserved.
- * @license    GNU General Public License version 2 or later; see LICENSE.txt
->>>>>>> 6de2b008
+ * @license    GNU General Public License version 2 or later; see LICENSE
  */
 
 namespace Joomla\CMS\Image;
