<?php
/**
 * Joomla! Content Management System
 *
 * @copyright  Copyright (C) 2005 - 2020 Open Source Matters, Inc. All rights reserved.
 * @license    GNU General Public License version 2 or later; see LICENSE.txt
 */

namespace Joomla\CMS\Image;

\defined('JPATH_PLATFORM') or die;

/**
 * Class to manipulate an image.
 *
<<<<<<< HEAD
 * @since  2.5.0
=======
 * @since  1.7.3
>>>>>>> dff3a6ac
 */
abstract class ImageFilter
{
	/**
	 * @var    resource  The image resource handle.
	 * @since  2.5.0
	 */
	protected $handle;

	/**
	 * Class constructor.
	 *
	 * @param   resource  $handle  The image resource on which to apply the filter.
	 *
<<<<<<< HEAD
	 * @since   2.5.0
	 * @throws  \InvalidArgumentException
	 * @throws  \RuntimeException
	 */
	public function __construct($handle)
	{
		// Verify that image filter support for PHP is available.
		if (!\function_exists('imagefilter'))
		{
			throw new \RuntimeException('The imagefilter function for PHP is not available.');
		}

		/**
		 * Make sure the file handle is valid.
		 * TODO: Remove check for resource when we only support PHP 8
		 */
		if (!((\is_object($handle) && get_class($handle) == 'GdImage')
			|| (\is_resource($handle) && get_resource_type($handle) == 'gd')))
		{
			throw new \InvalidArgumentException('The image handle is invalid for the image filter.');
		}
=======
	 * @since  1.7.3
	 */
	public function __construct($handle)
	{
		// Inject the PSR-3 compatible logger in for forward compatibility
		$this->setLogger(Log::createDelegatedLogger());
>>>>>>> dff3a6ac

		$this->handle = $handle;
	}

	/**
	 * Method to apply a filter to an image resource.
	 *
	 * @param   array  $options  An array of options for the filter.
	 *
	 * @return  void
	 *
	 * @since   2.5.0
	 */
	abstract public function execute(array $options = []);
}<|MERGE_RESOLUTION|>--- conflicted
+++ resolved
@@ -13,11 +13,7 @@
 /**
  * Class to manipulate an image.
  *
-<<<<<<< HEAD
- * @since  2.5.0
-=======
  * @since  1.7.3
->>>>>>> dff3a6ac
  */
 abstract class ImageFilter
 {
@@ -32,8 +28,7 @@
 	 *
 	 * @param   resource  $handle  The image resource on which to apply the filter.
 	 *
-<<<<<<< HEAD
-	 * @since   2.5.0
+	 * @since   1.7.3
 	 * @throws  \InvalidArgumentException
 	 * @throws  \RuntimeException
 	 */
@@ -54,14 +49,6 @@
 		{
 			throw new \InvalidArgumentException('The image handle is invalid for the image filter.');
 		}
-=======
-	 * @since  1.7.3
-	 */
-	public function __construct($handle)
-	{
-		// Inject the PSR-3 compatible logger in for forward compatibility
-		$this->setLogger(Log::createDelegatedLogger());
->>>>>>> dff3a6ac
 
 		$this->handle = $handle;
 	}
