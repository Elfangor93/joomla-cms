--- conflicted
+++ resolved
@@ -78,18 +78,11 @@
                 $view = $views[$vars['view']];
 
                 if (isset($view->key) && isset($segments[0])) {
-<<<<<<< HEAD
-                    if (\is_callable(array($this->router, 'get' . ucfirst($view->name) . 'Id'))) {
+                    if (\is_callable([$this->router, 'get' . ucfirst($view->name) . 'Id'])) {
                         $input = $this->app->getInput();
                         if ($view->parent_key && $input->get($view->parent_key)) {
                             $vars[$view->parent->key] = $input->get($view->parent_key);
                             $vars[$view->parent_key] = $input->get($view->parent_key);
-=======
-                    if (\is_callable([$this->router, 'get' . ucfirst($view->name) . 'Id'])) {
-                        if ($view->parent_key && $this->router->app->input->get($view->parent_key)) {
-                            $vars[$view->parent->key] = $this->router->app->input->get($view->parent_key);
-                            $vars[$view->parent_key] = $this->router->app->input->get($view->parent_key);
->>>>>>> 4c918795
                         }
 
                         if ($view->nestable) {
