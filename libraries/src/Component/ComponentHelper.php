<?php
/**
 * Joomla! Content Management System
 *
 * @copyright  Copyright (C) 2005 - 2019 Open Source Matters, Inc. All rights reserved.
 * @license    GNU General Public License version 2 or later; see LICENSE.txt
 */

namespace Joomla\CMS\Component;

defined('JPATH_PLATFORM') or die;

use Joomla\CMS\Access\Access;
use Joomla\CMS\Cache\CacheControllerFactoryInterface;
use Joomla\CMS\Cache\Controller\CallbackController;
use Joomla\CMS\Component\Exception\MissingComponentException;
use Joomla\CMS\Dispatcher\ComponentDispatcher;
use Joomla\CMS\Factory;
use Joomla\CMS\Filter\InputFilter;
use Joomla\CMS\Language\Text;
use Joomla\CMS\Log\Log;
use Joomla\Registry\Registry;

/**
 * Component helper class
 *
 * @since  1.5
 */
class ComponentHelper
{
	/**
	 * The component list cache
	 *
	 * @var    ComponentRecord[]
	 * @since  1.6
	 */
	protected static $components = array();

	/**
	 * Get the component information.
	 *
	 * @param   string   $option  The component option.
	 * @param   boolean  $strict  If set and the component does not exist, the enabled attribute will be set to false.
	 *
	 * @return  ComponentRecord  An object with the information for the component.
	 *
	 * @since   1.5
	 */
	public static function getComponent($option, $strict = false)
	{
		$components = static::getComponents();

		if (isset($components[$option]))
		{
			return $components[$option];
		}

		$result = new ComponentRecord;
		$result->enabled = $strict ? false : true;
		$result->setParams(new Registry);

		return $result;
	}

	/**
	 * Checks if the component is enabled
	 *
	 * @param   string  $option  The component option.
	 *
	 * @return  boolean
	 *
	 * @since   1.5
	 */
	public static function isEnabled($option)
	{
		$components = static::getComponents();

		return isset($components[$option]) && $components[$option]->enabled;
	}

	/**
	 * Checks if a component is installed
	 *
	 * @param   string  $option  The component option.
	 *
	 * @return  integer
	 *
	 * @since   3.4
	 */
	public static function isInstalled($option)
	{
		$components = static::getComponents();

		return isset($components[$option]) ? 1 : 0;
	}

	/**
	 * Gets the parameter object for the component
	 *
	 * @param   string   $option  The option for the component.
	 * @param   boolean  $strict  If set and the component does not exist, false will be returned
	 *
	 * @return  Registry  A Registry object.
	 *
	 * @see     Registry
	 * @since   1.5
	 */
	public static function getParams($option, $strict = false)
	{
		return static::getComponent($option, $strict)->getParams();
	}

	/**
	 * Applies the global text filters to arbitrary text as per settings for current user groups
	 *
	 * @param   string  $text  The string to filter
	 *
	 * @return  string  The filtered string
	 *
	 * @since   2.5
	 */
	public static function filterText($text)
	{
		// Punyencoding utf8 email addresses
		$text = InputFilter::getInstance()->emailToPunycode($text);

		// Filter settings
		$config     = static::getParams('com_config');
		$user       = Factory::getUser();
		$userGroups = Access::getGroupsByUser($user->get('id'));

		$filters = $config->get('filters');

		$blackListTags       = array();
		$blackListAttributes = array();

		$customListTags       = array();
		$customListAttributes = array();

		$whiteListTags       = array();
		$whiteListAttributes = array();

		$whiteList  = false;
		$blackList  = false;
		$customList = false;
		$unfiltered = false;

		// Cycle through each of the user groups the user is in.
		// Remember they are included in the Public group as well.
		foreach ($userGroups as $groupId)
		{
			// May have added a group by not saved the filters.
			if (!isset($filters->$groupId))
			{
				continue;
			}

			// Each group the user is in could have different filtering properties.
			$filterData = $filters->$groupId;
			$filterType = strtoupper($filterData->filter_type);

			if ($filterType === 'NH')
			{
				// Maximum HTML filtering.
			}
			elseif ($filterType === 'NONE')
			{
				// No HTML filtering.
				$unfiltered = true;
			}
			else
			{
				// Blacklist or whitelist.
				// Preprocess the tags and attributes.
				$tags           = explode(',', $filterData->filter_tags);
				$attributes     = explode(',', $filterData->filter_attributes);
				$tempTags       = array();
				$tempAttributes = array();

				foreach ($tags as $tag)
				{
					$tag = trim($tag);

					if ($tag)
					{
						$tempTags[] = $tag;
					}
				}

				foreach ($attributes as $attribute)
				{
					$attribute = trim($attribute);

					if ($attribute)
					{
						$tempAttributes[] = $attribute;
					}
				}

				// Collect the blacklist or whitelist tags and attributes.
				// Each list is cumulative.
				if ($filterType === 'BL')
				{
					$blackList           = true;
					$blackListTags       = array_merge($blackListTags, $tempTags);
					$blackListAttributes = array_merge($blackListAttributes, $tempAttributes);
				}
				elseif ($filterType === 'CBL')
				{
					// Only set to true if Tags or Attributes were added
					if ($tempTags || $tempAttributes)
					{
						$customList           = true;
						$customListTags       = array_merge($customListTags, $tempTags);
						$customListAttributes = array_merge($customListAttributes, $tempAttributes);
					}
				}
				elseif ($filterType === 'WL')
				{
					$whiteList           = true;
					$whiteListTags       = array_merge($whiteListTags, $tempTags);
					$whiteListAttributes = array_merge($whiteListAttributes, $tempAttributes);
				}
			}
		}

		// Remove duplicates before processing (because the blacklist uses both sets of arrays).
		$blackListTags        = array_unique($blackListTags);
		$blackListAttributes  = array_unique($blackListAttributes);
		$customListTags       = array_unique($customListTags);
		$customListAttributes = array_unique($customListAttributes);
		$whiteListTags        = array_unique($whiteListTags);
		$whiteListAttributes  = array_unique($whiteListAttributes);

		if (!$unfiltered)
		{
			// Custom blacklist precedes Default blacklist
			if ($customList)
			{
				$filter = InputFilter::getInstance(array(), array(), 1, 1);

				// Override filter's default blacklist tags and attributes
				if ($customListTags)
				{
					$filter->tagBlacklist = $customListTags;
				}

				if ($customListAttributes)
				{
					$filter->attrBlacklist = $customListAttributes;
				}
			}
			// Blacklists take second precedence.
			elseif ($blackList)
			{
				// Remove the whitelisted tags and attributes from the black-list.
				$blackListTags       = array_diff($blackListTags, $whiteListTags);
				$blackListAttributes = array_diff($blackListAttributes, $whiteListAttributes);

				$filter = InputFilter::getInstance($blackListTags, $blackListAttributes, 1, 1);

				// Remove whitelisted tags from filter's default blacklist
				if ($whiteListTags)
				{
					$filter->tagBlacklist = array_diff($filter->tagBlacklist, $whiteListTags);
				}

				// Remove whitelisted attributes from filter's default blacklist
				if ($whiteListAttributes)
				{
					$filter->attrBlacklist = array_diff($filter->attrBlacklist, $whiteListAttributes);
				}
			}
			// Whitelists take third precedence.
			elseif ($whiteList)
			{
				// Turn off XSS auto clean
				$filter = InputFilter::getInstance($whiteListTags, $whiteListAttributes, 0, 0, 0);
			}
			// No HTML takes last place.
			else
			{
				$filter = InputFilter::getInstance();
			}

			$text = $filter->clean($text, 'html');
		}

		return $text;
	}

	/**
	 * Render the component.
	 *
	 * @param   string  $option  The component option.
	 * @param   array   $params  The component parameters
	 *
	 * @return  string
	 *
	 * @since   1.5
	 * @throws  MissingComponentException
	 */
	public static function renderComponent($option, $params = array())
	{
		$app = Factory::getApplication();
		$lang = Factory::getLanguage();

		if (!$app->isClient('api'))
		{
			// Load template language files.
			$template = $app->getTemplate(true)->template;
			$lang->load('tpl_' . $template, JPATH_BASE, null, false, true)
			|| $lang->load('tpl_' . $template, JPATH_THEMES . "/$template", null, false, true);
		}

		if (empty($option))
		{
			throw new MissingComponentException(Text::_('JLIB_APPLICATION_ERROR_COMPONENT_NOT_FOUND'), 404);
		}

		if (JDEBUG)
		{
			\JProfiler::getInstance('Application')->mark('beforeRenderComponent ' . $option);
		}

		// Record the scope
		$scope = $app->scope;

		// Set scope to component name
		$app->scope = $option;

		// Build the component path.
		$option = preg_replace('/[^A-Z0-9_\.-]/i', '', $option);

		// Define component path.

		if (!defined('JPATH_COMPONENT'))
		{
			/**
			 * Defines the path to the active component for the request
			 *
			 * Note this constant is application aware and is different for each application (site/admin).
			 *
			 * @var    string
			 * @since  1.5
<<<<<<< HEAD
			 * @deprecated 5.0 without replacement
=======
>>>>>>> 765c6004
			 */
			define('JPATH_COMPONENT', JPATH_BASE . '/components/' . $option);
		}

		if (!defined('JPATH_COMPONENT_SITE'))
		{
			/**
			 * Defines the path to the site element of the active component for the request
			 *
			 * @var    string
			 * @since  1.5
<<<<<<< HEAD
			 * @deprecated 5.0 without replacement
			*/
=======
			 */
>>>>>>> 765c6004
			define('JPATH_COMPONENT_SITE', JPATH_SITE . '/components/' . $option);
		}

		if (!defined('JPATH_COMPONENT_ADMINISTRATOR'))
		{
			/**
			 * Defines the path to the admin element of the active component for the request
			 *
			 * @var    string
			 * @since  1.5
<<<<<<< HEAD
			 * @deprecated 5.0 without replacement
			*/
=======
			 */
>>>>>>> 765c6004
			define('JPATH_COMPONENT_ADMINISTRATOR', JPATH_ADMINISTRATOR . '/components/' . $option);
		}

		// If component is disabled throw error
		if (!static::isEnabled($option))
		{
			throw new MissingComponentException(Text::_('JLIB_APPLICATION_ERROR_COMPONENT_NOT_FOUND'), 404);
		}

		ob_start();
		$app->bootComponent($option)->getDispatcher($app)->dispatch();
		$contents = ob_get_clean();

		// Revert the scope
		$app->scope = $scope;

		if (JDEBUG)
		{
			\JProfiler::getInstance('Application')->mark('afterRenderComponent ' . $option);
		}

		return $contents;
	}

	/**
	 * Load the installed components into the components property.
	 *
	 * @return  boolean  True on success
	 *
	 * @since   3.2
	 */
	protected static function load()
	{
		$loader = function ()
		{
			$db = Factory::getDbo();
			$query = $db->getQuery(true)
				->select($db->quoteName(array('extension_id', 'element', 'params', 'enabled'), array('id', 'option', null, null)))
				->from($db->quoteName('#__extensions'))
				->where($db->quoteName('type') . ' = ' . $db->quote('component'))
				->where($db->quoteName('state') . ' = 0')
				->where($db->quoteName('enabled') . ' = 1');
			$db->setQuery($query);

			return $db->loadObjectList('option', '\JComponentRecord');
		};

		/** @var CallbackController $cache */
		$cache = Factory::getContainer()->get(CacheControllerFactoryInterface::class)->createCacheController('callback', ['defaultgroup' => '_system']);

		try
		{
			static::$components = $cache->get($loader, array(), __METHOD__);
		}
		catch (\JCacheException $e)
		{
			static::$components = $loader();
		}

		return true;
	}

	/**
	 * Get installed components
	 *
	 * @return  ComponentRecord[]  The components property
	 *
	 * @since   3.6.3
	 */
	public static function getComponents()
	{
		if (empty(static::$components))
		{
			static::load();
		}

		return static::$components;
	}

	/**
	 * Returns the component name (eg. com_content) for the given object based on the class name.
	 * If the object is not namespaced, then the alternative name is used.
	 *
	 * @param   object  $object           The object controller or model
	 * @param   string  $alternativeName  Mostly the value of getName() from the object
	 *
	 * @return  string  The name
	 *
	 * @since   4.0.0
	 */
	public static function getComponentName($object, string $alternativeName): string
	{
		$reflect = new \ReflectionClass($object);

		if (!$reflect->getNamespaceName() || get_class($object) == ComponentDispatcher::class)
		{
			return 'com_' . strtolower($alternativeName);
		}

		$from = strpos($reflect->getNamespaceName(), '\\Component');
		$to   = strpos(substr($reflect->getNamespaceName(), $from + 11), '\\');

		return 'com_' . strtolower(substr($reflect->getNamespaceName(), $from + 11, $to));
	}
}<|MERGE_RESOLUTION|>--- conflicted
+++ resolved
@@ -343,10 +343,7 @@
 			 *
 			 * @var    string
 			 * @since  1.5
-<<<<<<< HEAD
 			 * @deprecated 5.0 without replacement
-=======
->>>>>>> 765c6004
 			 */
 			define('JPATH_COMPONENT', JPATH_BASE . '/components/' . $option);
 		}
@@ -358,12 +355,8 @@
 			 *
 			 * @var    string
 			 * @since  1.5
-<<<<<<< HEAD
 			 * @deprecated 5.0 without replacement
-			*/
-=======
 			 */
->>>>>>> 765c6004
 			define('JPATH_COMPONENT_SITE', JPATH_SITE . '/components/' . $option);
 		}
 
@@ -374,12 +367,8 @@
 			 *
 			 * @var    string
 			 * @since  1.5
-<<<<<<< HEAD
 			 * @deprecated 5.0 without replacement
-			*/
-=======
 			 */
->>>>>>> 765c6004
 			define('JPATH_COMPONENT_ADMINISTRATOR', JPATH_ADMINISTRATOR . '/components/' . $option);
 		}
 
