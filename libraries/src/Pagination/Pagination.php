<?php

/**
 * Joomla! Content Management System
 *
 * @copyright  (C) 2006 Open Source Matters, Inc. <https://www.joomla.org>
 * @license    GNU General Public License version 2 or later; see LICENSE.txt
 */

namespace Joomla\CMS\Pagination;

use Joomla\CMS\Application\CMSApplication;
use Joomla\CMS\Factory;
use Joomla\CMS\HTML\HTMLHelper;
use Joomla\CMS\Language\Text;
use Joomla\CMS\Layout\LayoutHelper;
use Joomla\CMS\Router\Route;

// phpcs:disable PSR1.Files.SideEffects
\defined('_JEXEC') or die;
// phpcs:enable PSR1.Files.SideEffects

/**
 * Pagination Class. Provides a common interface for content pagination for the Joomla! CMS.
 *
 * @since  1.5
 */
class Pagination
{
    /**
     * @var    integer  The record number to start displaying from.
     * @since  1.5
     */
    public $limitstart = null;

    /**
     * @var    integer  Number of rows to display per page.
     * @since  1.5
     */
    public $limit = null;

    /**
     * @var    integer  Total number of rows.
     * @since  1.5
     */
    public $total = null;

    /**
     * @var    integer  Prefix used for request variables.
     * @since  1.6
     */
    public $prefix = null;

    /**
     * @var    integer  Value pagination object begins at
     * @since  3.0
     */
    public $pagesStart;

    /**
     * @var    integer  Value pagination object ends at
     * @since  3.0
     */
    public $pagesStop;

    /**
     * @var    integer  Current page
     * @since  3.0
     */
    public $pagesCurrent;

    /**
     * @var    integer  Total number of pages
     * @since  3.0
     */
    public $pagesTotal;

    /**
     * @var    boolean  The flag indicates whether to add limitstart=0 to URL
     * @since  3.9.0
     */
    public $hideEmptyLimitstart = false;

    /**
     * @var    boolean  View all flag
     * @since  3.0
     */
    protected $viewall = false;

    /**
     * Additional URL parameters to be added to the pagination URLs generated by the class.  These
     * may be useful for filters and extra values when dealing with lists and GET requests.
     *
     * @var    array
     * @since  3.0
     */
    protected $additionalUrlParams = [];

    /**
     * @var    CMSApplication  The application object
     * @since  3.4
     */
    protected $app = null;

    /**
     * Pagination data object
     *
     * @var    object
     * @since  3.4
     */
    protected $data;

    /**
     * Constructor.
     *
     * @param   integer         $total       The total number of items.
     * @param   integer         $limitstart  The offset of the item to start at.
     * @param   integer         $limit       The number of items to display per page.
     * @param   string          $prefix      The prefix used for request variables.
     * @param   CMSApplication  $app         The application object
     *
     * @since   1.5
     */
    public function __construct($total, $limitstart, $limit, $prefix = '', CMSApplication $app = null)
    {
        // Value/type checking.
        $this->total      = (int) $total;
        $this->limitstart = (int) max($limitstart, 0);
        $this->limit      = (int) max($limit, 0);
        $this->prefix     = $prefix;
        $this->app        = $app ?: Factory::getApplication();

        if ($this->limit > $this->total) {
            $this->limitstart = 0;
        }

        if (!$this->limit) {
            $this->limit      = $total;
            $this->limitstart = 0;
        }

        /*
         * If limitstart is greater than total (i.e. we are asked to display records that don't exist)
         * then set limitstart to display the last natural page of results
         */
        if ($this->limitstart > $this->total - $this->limit) {
            $this->limitstart = max(0, (int) (ceil($this->total / $this->limit) - 1) * $this->limit);
        }

        // Set the total pages and current page values.
        if ($this->limit > 0) {
            $this->pagesTotal   = (int) ceil($this->total / $this->limit);
            $this->pagesCurrent = (int) ceil(($this->limitstart + 1) / $this->limit);
        }

        // Set the pagination iteration loop values.
        $displayedPages   = 10;
        $this->pagesStart = $this->pagesCurrent - ($displayedPages / 2);

        if ($this->pagesStart < 1) {
            $this->pagesStart = 1;
        }

        if ($this->pagesStart + $displayedPages > $this->pagesTotal) {
            $this->pagesStop = $this->pagesTotal;

            if ($this->pagesTotal < $displayedPages) {
                $this->pagesStart = 1;
            } else {
                $this->pagesStart = $this->pagesTotal - $displayedPages + 1;
            }
        } else {
            $this->pagesStop = $this->pagesStart + $displayedPages - 1;
        }

        // If we are viewing all records set the view all flag to true.
        if ($limit === 0) {
            $this->viewall = true;
        }
    }

    /**
     * Method to set an additional URL parameter to be added to all pagination class generated
     * links.
     *
     * @param   string  $key    The name of the URL parameter for which to set a value.
     * @param   mixed   $value  The value to set for the URL parameter.
     *
     * @return  mixed  The old value for the parameter.
     *
     * @since   1.6
     */
    public function setAdditionalUrlParam($key, $value)
    {
        // Get the old value to return and set the new one for the URL parameter.
        $result = $this->additionalUrlParams[$key] ?? null;

        // If the passed parameter value is null unset the parameter, otherwise set it to the given value.
        if ($value === null) {
            unset($this->additionalUrlParams[$key]);
        } else {
            $this->additionalUrlParams[$key] = $value;
        }

        return $result;
    }

    /**
     * Method to get an additional URL parameter (if it exists) to be added to
     * all pagination class generated links.
     *
     * @param   string  $key  The name of the URL parameter for which to get the value.
     *
     * @return  mixed  The value if it exists or null if it does not.
     *
     * @since   1.6
     */
    public function getAdditionalUrlParam($key)
    {
        return $this->additionalUrlParams[$key] ?? null;
    }

    /**
     * Return the rationalised offset for a row with a given index.
     *
     * @param   integer  $index  The row index
     *
     * @return  integer  Rationalised offset for a row with a given index.
     *
     * @since   1.5
     */
    public function getRowOffset($index)
    {
        return $index + 1 + $this->limitstart;
    }

    /**
     * Return the pagination data object, only creating it if it doesn't already exist.
     *
     * @return  \stdClass  Pagination data object.
     *
     * @since   1.5
     */
    public function getData()
    {
        if (!$this->data) {
            $this->data = $this->_buildDataObject();
        }

        return $this->data;
    }

    /**
     * Create and return the pagination pages counter string, ie. Page 2 of 4.
     *
     * @return  string   Pagination pages counter string.
     *
     * @since   1.5
     */
    public function getPagesCounter()
    {
        $html = null;

        if ($this->pagesTotal > 1) {
            $html .= Text::sprintf('JLIB_HTML_PAGE_CURRENT_OF_TOTAL', $this->pagesCurrent, $this->pagesTotal);
        }

        return $html;
    }

    /**
     * Create and return the pagination result set counter string, e.g. Results 1-10 of 42
     *
     * @return  string   Pagination result set counter string.
     *
     * @since   1.5
     */
    public function getResultsCounter()
    {
        $html       = null;
        $fromResult = $this->limitstart + 1;

        // If the limit is reached before the end of the list.
        if ($this->limitstart + $this->limit < $this->total) {
            $toResult = $this->limitstart + $this->limit;
        } else {
            $toResult = $this->total;
        }

        // If there are results found.
        if ($this->total > 0) {
            $msg = Text::sprintf('JLIB_HTML_RESULTS_OF', $fromResult, $toResult, $this->total);
            $html .= "\n" . $msg;
        } else {
            $html .= "\n" . Text::_('JLIB_HTML_NO_RECORDS_FOUND');
        }

        return $html;
    }

    /**
     * Create and return the pagination page list string, ie. Previous, Next, 1 2 3 ... x.
     *
     * @return  string  Pagination page list string.
     *
     * @since   1.5
     */
    public function getPagesLinks()
    {
        // Build the page navigation list.
        $data = $this->_buildDataObject();

        $list           = [];
        $list['prefix'] = $this->prefix;

        $chromePath = JPATH_THEMES . '/' . $this->app->getTemplate() . '/html/pagination.php';

        if (is_file($chromePath)) {
            include_once $chromePath;
        }

        // Build the select list
        if ($data->all->base !== null) {
            $list['all']['active'] = true;
            $list['all']['data']   = $this->_item_active($data->all);
        } else {
            $list['all']['active'] = false;
            $list['all']['data']   = $this->_item_inactive($data->all);
        }

        if ($data->start->base !== null) {
            $list['start']['active'] = true;
            $list['start']['data']   = $this->_item_active($data->start);
        } else {
            $list['start']['active'] = false;
            $list['start']['data']   = $this->_item_inactive($data->start);
        }

        if ($data->previous->base !== null) {
            $list['previous']['active'] = true;
            $list['previous']['data']   = $this->_item_active($data->previous);
        } else {
            $list['previous']['active'] = false;
            $list['previous']['data']   = $this->_item_inactive($data->previous);
        }

        // Make sure it exists
        $list['pages'] = [];

        foreach ($data->pages as $i => $page) {
            if ($page->base !== null) {
                $list['pages'][$i]['active'] = true;
                $list['pages'][$i]['data']   = $this->_item_active($page);
            } else {
                $list['pages'][$i]['active'] = false;
                $list['pages'][$i]['data']   = $this->_item_inactive($page);
            }
        }

        if ($data->next->base !== null) {
            $list['next']['active'] = true;
            $list['next']['data']   = $this->_item_active($data->next);
        } else {
            $list['next']['active'] = false;
            $list['next']['data']   = $this->_item_inactive($data->next);
        }

        if ($data->end->base !== null) {
            $list['end']['active'] = true;
            $list['end']['data']   = $this->_item_active($data->end);
        } else {
            $list['end']['active'] = false;
            $list['end']['data']   = $this->_item_inactive($data->end);
        }

        if ($this->total > $this->limit) {
            return $this->_list_render($list);
        }

        return '';
    }

    /**
     * Get the pagination links
     *
     * @param   string  $layoutId  Layout to render the links
     * @param   array   $options   Optional array with settings for the layout
     *
     * @return  string  Pagination links.
     *
     * @since   3.3
     */
    public function getPaginationLinks($layoutId = 'joomla.pagination.links', $options = [])
    {
        // Allow to receive a null layout
        $layoutId = $layoutId ?? 'joomla.pagination.links';

        $list = [
            'prefix'       => $this->prefix,
            'limit'        => $this->limit,
            'limitstart'   => $this->limitstart,
            'total'        => $this->total,
            'limitfield'   => $this->getLimitBox(),
            'pagescounter' => $this->getPagesCounter(),
            'pages'        => $this->getPaginationPages(),
            'pagesTotal'   => $this->pagesTotal,
        ];

        return LayoutHelper::render($layoutId, ['list' => $list, 'options' => $options]);
    }

    /**
     * Create and return the pagination pages list, ie. Previous, Next, 1 2 3 ... x.
     *
     * @return  array  Pagination pages list.
     *
     * @since   3.3
     */
    public function getPaginationPages()
    {
        $list = [];

        if ($this->total > $this->limit) {
            // Build the page navigation list.
            $data = $this->_buildDataObject();

            // All
            $list['all']['active'] = $data->all->base !== null;
            $list['all']['data']   = $data->all;

            // Start
            $list['start']['active'] = $data->start->base !== null;
            $list['start']['data']   = $data->start;

            // Previous link
            $list['previous']['active'] = $data->previous->base !== null;
            $list['previous']['data']   = $data->previous;

            // Make sure it exists
            $list['pages'] = [];

            foreach ($data->pages as $i => $page) {
                $list['pages'][$i]['active'] = $page->base !== null;
                $list['pages'][$i]['data']   = $page;
            }

            $list['next']['active'] = $data->next->base !== null;
            $list['next']['data']   = $data->next;

            $list['end']['active'] = $data->end->base !== null;
            $list['end']['data']   = $data->end;
        }

        return $list;
    }

    /**
     * Return the pagination footer.
     *
     * @return  string  Pagination footer.
     *
     * @since   1.5
     */
    public function getListFooter()
    {
        // Keep B/C for overrides done with chromes
        $chromePath = JPATH_THEMES . '/' . $this->app->getTemplate() . '/html/pagination.php';

        if (is_file($chromePath)) {
            include_once $chromePath;

            if (\function_exists('pagination_list_footer')) {
                @trigger_error(
                    'pagination_list_footer is deprecated. Use the layout joomla.pagination.links instead.',
                    E_USER_DEPRECATED
                );

                $list = [
                    'prefix'       => $this->prefix,
                    'limit'        => $this->limit,
                    'limitstart'   => $this->limitstart,
                    'total'        => $this->total,
                    'limitfield'   => $this->getLimitBox(),
                    'pagescounter' => $this->getPagesCounter(),
                    'pageslinks'   => $this->getPagesLinks(),
                ];

                return pagination_list_footer($list);
            }
        }

        return $this->getPaginationLinks();
    }

    /**
     * Creates a dropdown box for selecting how many records to show per page.
     *
     * @return  string  The HTML for the limit # input box.
     *
     * @since   1.5
     */
    public function getLimitBox()
    {
        $limits = [];

        // Make the option list.
        for ($i = 5; $i <= 30; $i += 5) {
            $limits[] = HTMLHelper::_('select.option', "$i");
        }

        $limits[] = HTMLHelper::_('select.option', '50', Text::_('J50'));
        $limits[] = HTMLHelper::_('select.option', '100', Text::_('J100'));
        $limits[] = HTMLHelper::_('select.option', '0', Text::_('JALL'));

        $selected = $this->viewall ? 0 : $this->limit;

        // Build the select list.
        if ($this->app->isClient('administrator')) {
            $html = HTMLHelper::_(
                'select.genericlist',
                $limits,
                $this->prefix . 'limit',
                'class="form-select" onchange="Joomla.submitform();"',
                'value',
                'text',
                $selected
            );
        } else {
            $html = HTMLHelper::_(
                'select.genericlist',
                $limits,
                $this->prefix . 'limit',
                'class="form-select" onchange="this.form.submit()"',
                'value',
                'text',
                $selected
            );
        }

        return $html;
    }

    /**
     * Return the icon to move an item UP.
     *
     * @param   integer  $i          The row index.
     * @param   boolean  $condition  True to show the icon.
     * @param   string   $task       The task to fire.
     * @param   string   $alt        The image alternative text string.
     * @param   boolean  $enabled    An optional setting for access control on the action.
     * @param   string   $checkbox   An optional prefix for checkboxes.
     *
     * @return  string   Either the icon to move an item up or a space.
     *
     * @since   1.5
     */
    public function orderUpIcon($i, $condition = true, $task = 'orderup', $alt = 'JLIB_HTML_MOVE_UP', $enabled = true, $checkbox = 'cb')
    {
        if (($i > 0 || ($i + $this->limitstart > 0)) && $condition) {
            return HTMLHelper::_('jgrid.orderUp', $i, $task, '', $alt, $enabled, $checkbox);
        }

        return '&#160;';
    }

    /**
     * Return the icon to move an item DOWN.
     *
     * @param   integer  $i          The row index.
     * @param   integer  $n          The number of items in the list.
     * @param   boolean  $condition  True to show the icon.
     * @param   string   $task       The task to fire.
     * @param   string   $alt        The image alternative text string.
     * @param   boolean  $enabled    An optional setting for access control on the action.
     * @param   string   $checkbox   An optional prefix for checkboxes.
     *
     * @return  string   Either the icon to move an item down or a space.
     *
     * @since   1.5
     */
    public function orderDownIcon($i, $n, $condition = true, $task = 'orderdown', $alt = 'JLIB_HTML_MOVE_DOWN', $enabled = true, $checkbox = 'cb')
    {
        if (($i < $n - 1 || $i + $this->limitstart < $this->total - 1) && $condition) {
            return HTMLHelper::_('jgrid.orderDown', $i, $task, '', $alt, $enabled, $checkbox);
        }

        return '&#160;';
    }

    /**
     * Create the HTML for a list footer
     *
     * @param   array  $list  Pagination list data structure.
     *
     * @return  string  HTML for a list footer
     *
     * @since   1.5
     */
    protected function _list_footer($list)
    {
        $html = "<div class=\"list-footer\">\n";

        $html .= "\n<div class=\"limit\">" . Text::_('JGLOBAL_DISPLAY_NUM') . $list['limitfield'] . "</div>";
        $html .= $list['pageslinks'];
        $html .= "\n<div class=\"counter\">" . $list['pagescounter'] . "</div>";

        $html .= "\n<input type=\"hidden\" name=\"" . $list['prefix'] . "limitstart\" value=\"" . $list['limitstart'] . "\">";
        $html .= "\n</div>";

        return $html;
    }

    /**
     * Create the html for a list footer
     *
     * @param   array  $list  Pagination list data structure.
     *
     * @return  string  HTML for a list start, previous, next,end
     *
     * @since   1.5
     */
    protected function _list_render($list)
    {
        return LayoutHelper::render('joomla.pagination.list', ['list' => $list]);
    }

    /**
     * Method to create an active pagination link to the item
     *
     * @param   PaginationObject  $item  The object with which to make an active link.
     *
     * @return  string  HTML link
     *
     * @since   1.5
     */
    protected function _item_active(PaginationObject $item)
    {
        return LayoutHelper::render('joomla.pagination.link', ['data' => $item, 'active' => true]);
    }

    /**
     * Method to create an inactive pagination string
     *
     * @param   PaginationObject  $item  The item to be processed
     *
     * @return  string
     *
     * @since   1.5
     */
    protected function _item_inactive(PaginationObject $item)
    {
        return LayoutHelper::render('joomla.pagination.link', ['data' => $item, 'active' => false]);
    }

    /**
     * Create and return the pagination data object.
     *
     * @return  \stdClass  Pagination data object.
     *
     * @since   1.5
     */
    protected function _buildDataObject()
    {
        $data = new \stdClass();

        // Platform defaults
        $defaultUrlParams = [
<<<<<<< HEAD
            'format' => 'WORD',
            'option' => 'WORD',
            'view'   => 'WORD',
            'layout' => 'WORD',
            'tpl'    => 'CMD',
            'id'     => 'INT',
            'Itemid' => 'INT',
=======
            'format'        => 'WORD',
            'option'        => 'WORD',
            'controller'    => 'WORD',
            'view'          => 'WORD',
            'layout'        => 'STRING',
            'task'          => 'CMD',
            'template'      => 'CMD',
            'templateStyle' => 'INT',
            'tmpl'          => 'CMD',
            'tpl'           => 'CMD',
            'id'            => 'STRING',
            'Itemid'        => 'INT',
>>>>>>> 2d707c02
        ];

        // Prepare the routes
        $params = [];
<<<<<<< HEAD

        // Use platform defaults if parameter doesn't already exist.
        foreach ($defaultUrlParams as $param => $filter) {
            $value = $this->app->input->get($param, null, $filter);
=======
        $input  = $this->app->getInput();

        // Use platform defaults if parameter doesn't already exist.
        foreach ($defaultUrlParams as $param => $filter) {
            $value = $input->get($param, null, $filter);
>>>>>>> 2d707c02

            if ($value === null) {
                continue;
            }

            $params[$param] = $value;
        }

        if (!empty($this->additionalUrlParams)) {
            foreach ($this->additionalUrlParams as $key => $value) {
                $params[$key] = $value;
            }
        }

        $params = http_build_query($params);

        $data->all = new PaginationObject(Text::_('JLIB_HTML_VIEW_ALL'), $this->prefix);

        if (!$this->viewall) {
            $data->all->base = '0';
            $data->all->link = Route::_('index.php?' . $params . '&' . $this->prefix . 'limitstart=');
        }

        // Set the start and previous data objects.
        $data->start    = new PaginationObject(Text::_('JLIB_HTML_START'), $this->prefix);
        $data->previous = new PaginationObject(Text::_('JPREV'), $this->prefix);

        if ($this->pagesCurrent > 1) {
            $page = ($this->pagesCurrent - 2) * $this->limit;

            if ($this->hideEmptyLimitstart) {
                $data->start->link = Route::_('index.php?' . $params . '&' . $this->prefix . 'limitstart=');
            } else {
                $data->start->link = Route::_('index.php?' . $params . '&' . $this->prefix . 'limitstart=0');
            }

            $data->start->base    = '0';
            $data->previous->base = $page;

            if ($page === 0 && $this->hideEmptyLimitstart) {
                $data->previous->link = $data->start->link;
            } else {
                $data->previous->link = Route::_('index.php?' . $params . '&' . $this->prefix . 'limitstart=' . $page);
            }
        }

        // Set the next and end data objects.
        $data->next = new PaginationObject(Text::_('JNEXT'), $this->prefix);
        $data->end  = new PaginationObject(Text::_('JLIB_HTML_END'), $this->prefix);

        if ($this->pagesCurrent < $this->pagesTotal) {
            $next = $this->pagesCurrent * $this->limit;
            $end  = ($this->pagesTotal - 1) * $this->limit;

            $data->next->base = $next;
            $data->next->link = Route::_('index.php?' . $params . '&' . $this->prefix . 'limitstart=' . $next);
            $data->end->base  = $end;
            $data->end->link  = Route::_('index.php?' . $params . '&' . $this->prefix . 'limitstart=' . $end);
        }

        $data->pages = [];
        $stop        = $this->pagesStop;

        for ($i = $this->pagesStart; $i <= $stop; $i++) {
            $offset = ($i - 1) * $this->limit;

            $data->pages[$i] = new PaginationObject($i, $this->prefix);

            if ($i != $this->pagesCurrent || $this->viewall) {
                $data->pages[$i]->base = $offset;

                if ($offset === 0 && $this->hideEmptyLimitstart) {
                    $data->pages[$i]->link = $data->start->link;
                } else {
                    $data->pages[$i]->link = Route::_(
                        'index.php?' . $params . '&' . $this->prefix . 'limitstart=' . $offset
                    );
                }
            } else {
                $data->pages[$i]->active = true;
            }
        }

        return $data;
    }
}<|MERGE_RESOLUTION|>--- conflicted
+++ resolved
@@ -665,15 +665,6 @@
 
         // Platform defaults
         $defaultUrlParams = [
-<<<<<<< HEAD
-            'format' => 'WORD',
-            'option' => 'WORD',
-            'view'   => 'WORD',
-            'layout' => 'WORD',
-            'tpl'    => 'CMD',
-            'id'     => 'INT',
-            'Itemid' => 'INT',
-=======
             'format'        => 'WORD',
             'option'        => 'WORD',
             'controller'    => 'WORD',
@@ -686,23 +677,15 @@
             'tpl'           => 'CMD',
             'id'            => 'STRING',
             'Itemid'        => 'INT',
->>>>>>> 2d707c02
         ];
 
         // Prepare the routes
         $params = [];
-<<<<<<< HEAD
-
-        // Use platform defaults if parameter doesn't already exist.
-        foreach ($defaultUrlParams as $param => $filter) {
-            $value = $this->app->input->get($param, null, $filter);
-=======
         $input  = $this->app->getInput();
 
         // Use platform defaults if parameter doesn't already exist.
         foreach ($defaultUrlParams as $param => $filter) {
             $value = $input->get($param, null, $filter);
->>>>>>> 2d707c02
 
             if ($value === null) {
                 continue;
