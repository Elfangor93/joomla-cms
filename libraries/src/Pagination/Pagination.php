--- conflicted
+++ resolved
@@ -75,11 +75,7 @@
 
 	/**
 	 * @var    boolean  The flag indicates whether to add limitstart=0 to URL
-<<<<<<< HEAD
-	 * @since  __DEPLOY_VERSION__
-=======
 	 * @since  3.9.0
->>>>>>> bad96124
 	 */
 	public $hideEmptyLimitstart = false;
 
@@ -741,19 +737,11 @@
 
 			if ($this->hideEmptyLimitstart)
 			{
-<<<<<<< HEAD
 				$data->all->link = Route::_($params ?: '&');
 			}
 			else
 			{
 				$data->all->link = Route::_($params . '&' . $this->prefix . 'limitstart=');
-=======
-				$data->all->link = \JRoute::_($params ?: '&');
-			}
-			else
-			{
-				$data->all->link = \JRoute::_($params . '&' . $this->prefix . 'limitstart=');
->>>>>>> bad96124
 			}
 		}
 
@@ -767,19 +755,11 @@
 
 			if ($this->hideEmptyLimitstart)
 			{
-<<<<<<< HEAD
 				$data->start->link = Route::_($params ?: '&');
 			}
 			else
 			{
 				$data->start->link = Route::_($params . '&' . $this->prefix . 'limitstart=0');
-=======
-				$data->start->link = \JRoute::_($params ?: '&');
-			}
-			else
-			{
-				$data->start->link = \JRoute::_($params . '&' . $this->prefix . 'limitstart=0');
->>>>>>> bad96124
 			}
 
 			$data->start->base    = '0';
@@ -791,11 +771,7 @@
 			}
 			else
 			{
-<<<<<<< HEAD
 				$data->previous->link = Route::_($params . '&' . $this->prefix . 'limitstart=' . $page);
-=======
-				$data->previous->link = \JRoute::_($params . '&' . $this->prefix . 'limitstart=' . $page);
->>>>>>> bad96124
 			}
 		}
 
@@ -833,11 +809,7 @@
 				}
 				else
 				{
-<<<<<<< HEAD
 					$data->pages[$i]->link = Route::_($params . '&' . $this->prefix . 'limitstart=' . $offset);
-=======
-					$data->pages[$i]->link = \JRoute::_($params . '&' . $this->prefix . 'limitstart=' . $offset);
->>>>>>> bad96124
 				}
 			}
 			else
