<?php
/**
 * Joomla! Content Management System
 *
 * @copyright  (C) 2005 Open Source Matters, Inc. <https://www.joomla.org>
 * @license    GNU General Public License version 2 or later; see LICENSE.txt
 */

namespace Joomla\CMS;

\defined('JPATH_PLATFORM') or die;

use Joomla\CMS\Application\CMSApplicationInterface;
use Joomla\CMS\Cache\Cache;
use Joomla\CMS\Cache\CacheControllerFactoryInterface;
use Joomla\CMS\Client\ClientHelper;
use Joomla\CMS\Date\Date;
use Joomla\CMS\Document\Document;
use Joomla\CMS\Document\FactoryInterface;
use Joomla\CMS\Filesystem\Stream;
use Joomla\CMS\Input\Input;
use Joomla\CMS\Language\Language;
use Joomla\CMS\Language\LanguageFactoryInterface;
use Joomla\CMS\Log\Log;
use Joomla\CMS\Mail\Mail;
use Joomla\CMS\Mail\MailHelper;
use Joomla\CMS\Session\Session;
use Joomla\CMS\User\User;
use Joomla\Database\DatabaseDriver;
use Joomla\Database\DatabaseInterface;
use Joomla\DI\Container;
use Joomla\Registry\Registry;
use PHPMailer\PHPMailer\Exception as phpmailerException;

/**
 * Joomla Platform Factory class.
 *
 * @since  1.7.0
 */
abstract class Factory
{
	/**
	 * Global application object
	 *
	 * @var    CMSApplicationInterface
	 * @since  1.7.0
	 */
	public static $application = null;

	/**
	 * Global cache object
	 *
	 * @var    Cache
	 * @since  1.7.0
	 */
	public static $cache = null;

	/**
	 * Global configuration object
	 *
	 * @var         \JConfig
	 * @since       1.7.0
	 * @deprecated  5.0  Use the configuration object within the application
	 */
	public static $config = null;

	/**
	 * Global container object
	 *
	 * @var    Container
	 * @since  4.0
	 */
	public static $container = null;

	/**
	 * Container for Date instances
	 *
	 * @var    array
	 * @since  1.7.3
	 */
	public static $dates = array();

	/**
	 * Global session object
	 *
	 * @var         Session
	 * @since       1.7.0
	 * @deprecated  5.0  Use the session service in the DI container
	 */
	public static $session = null;

	/**
	 * Global language object
	 *
	 * @var         Language
	 * @since       1.7.0
	 * @deprecated  5.0  Use the language service in the DI container
	 */
	public static $language = null;

	/**
	 * Global document object
	 *
	 * @var         Document
	 * @since       1.7.0
	 * @deprecated  5.0  Use the document service in the DI container
	 */
	public static $document = null;

	/**
	 * Global database object
	 *
	 * @var         DatabaseDriver
	 * @since       1.7.0
	 * @deprecated  5.0  Use the database service in the DI container
	 */
	public static $database = null;

	/**
	 * Global mailer object
	 *
	 * @var    Mail
	 * @since  1.7.0
	 */
	public static $mailer = null;

	/**
	 * Get the global application object. When the global application doesn't exist, an exception is thrown.
	 *
	 * @return  CMSApplicationInterface object
	 *
	 * @since   1.7.0
	 * @throws  \Exception
	 */
	public static function getApplication()
	{
		if (!self::$application)
		{
			throw new \Exception('Failed to start application', 500);
		}

		return self::$application;
	}

	/**
	 * Get a configuration object
	 *
	 * Returns the global {@link \JConfig} object, only creating it if it doesn't already exist.
	 *
	 * @param   string  $file       The path to the configuration file
	 * @param   string  $type       The type of the configuration file
	 * @param   string  $namespace  The namespace of the configuration file
	 *
	 * @return  Registry
	 *
	 * @see         Registry
	 * @since       1.7.0
	 * @deprecated  5.0  Use the configuration object within the application.
	 */
	public static function getConfig($file = null, $type = 'PHP', $namespace = '')
	{
		@trigger_error(
			sprintf(
				'%s() is deprecated. The configuration object should be read from the application.',
				__METHOD__
			),
			E_USER_DEPRECATED
		);

		/**
		 * If there is an application object, fetch the configuration from there.
		 * Check it's not null because LanguagesModel can make it null and if it's null
		 * we would want to re-init it from configuration.php.
		 */
		if (self::$application && self::$application->getConfig() !== null)
		{
			return self::$application->getConfig();
		}

		if (!self::$config)
		{
			if ($file === null)
			{
				$file = JPATH_CONFIGURATION . '/configuration.php';
			}

			self::$config = self::createConfig($file, $type, $namespace);
		}

		return self::$config;
	}

	/**
	 * Get a container object
	 *
	 * Returns the global service container object, only creating it if it doesn't already exist.
	 *
	 * This method is only suggested for use in code whose responsibility is to create new services
	 * and needs to be able to resolve the dependencies, and should therefore only be used when the
	 * container is not accessible by other means.  Valid uses of this method include:
	 *
	 * - A static `getInstance()` method calling a factory service from the container,
	 *   see `Joomla\CMS\Toolbar\Toolbar::getInstance()` as an example
	 * - An application front controller loading and executing the Joomla application class,
	 *   see the `cli/joomla.php` file as an example
	 * - Retrieving optional constructor dependencies when not injected into a class during a transitional
	 *   period to retain backward compatibility, in this case a deprecation notice should also be emitted to
	 *   notify developers of changes needed in their code
	 *
	 * This method is not suggested for use as a one-for-one replacement of static calls, such as
	 * replacing calls to `Factory::getDbo()` with calls to `Factory::getContainer()->get('db')`, code
	 * should be refactored to support dependency injection instead of making this change.
	 *
	 * @return  Container
	 *
	 * @since   4.0
	 */
	public static function getContainer(): Container
	{
		if (!self::$container)
		{
			self::$container = self::createContainer();
		}

		return self::$container;
	}

	/**
	 * Get a session object.
	 *
	 * Returns the global {@link Session} object, only creating it if it doesn't already exist.
	 *
	 * @param   array  $options  An array containing session options
	 *
	 * @return  Session object
	 *
	 * @see         Session
	 * @since       1.7.0
	 * @deprecated  5.0  Load the session service from the dependency injection container or via $app->getSession()
	 */
	public static function getSession(array $options = array())
	{
		@trigger_error(
			sprintf(
				'%1$s() is deprecated. Load the session from the dependency injection container or via %2$s::getApplication()->getSession().',
				__METHOD__,
				__CLASS__
			),
			E_USER_DEPRECATED
		);

		return self::getApplication()->getSession();
	}

	/**
	 * Get a language object.
	 *
	 * Returns the global {@link Language} object, only creating it if it doesn't already exist.
	 *
	 * @return  Language object
	 *
	 * @see         Language
	 * @since       1.7.0
	 * @deprecated  5.0  Load the language service from the dependency injection container or via $app->getLanguage()
	 */
	public static function getLanguage()
	{
		@trigger_error(
			sprintf(
				'%1$s() is deprecated. Load the language from the dependency injection container or via %2$s::getApplication()->getLanguage().',
				__METHOD__,
				__CLASS__
			),
			E_USER_DEPRECATED
		);

		if (!self::$language)
		{
			self::$language = self::createLanguage();
		}

		return self::$language;
	}

	/**
	 * Get a document object.
	 *
	 * Returns the global {@link \Joomla\CMS\Document\Document} object, only creating it if it doesn't already exist.
	 *
	 * @return  Document object
	 *
	 * @see         Document
	 * @since       1.7.0
	 * @deprecated  5.0  Load the document service from the dependency injection container or via $app->getDocument()
	 */
	public static function getDocument()
	{
		@trigger_error(
			sprintf(
				'%1$s() is deprecated. Load the document from the dependency injection container or via %2$s::getApplication()->getDocument().',
				__METHOD__,
				__CLASS__
			),
			E_USER_DEPRECATED
		);

		if (!self::$document)
		{
			self::$document = self::createDocument();
		}

		return self::$document;
	}

	/**
	 * Get a user object.
	 *
	 * Returns the global {@link User} object, only creating it if it doesn't already exist.
	 *
	 * @param   integer  $id  The user to load - Can be an integer or string - If string, it is converted to ID automatically.
	 *
	 * @return  User object
	 *
	 * @see         User
	 * @since       1.7.0
	 * @deprecated  5.0  Load the user service from the dependency injection container or via $app->getIdentity()
	 */
	public static function getUser($id = null)
	{
		@trigger_error(
			sprintf(
				'%1$s() is deprecated. Load the user from the dependency injection container or via %2$s::getApplication()->getIdentity().',
				__METHOD__,
				__CLASS__
			),
			E_USER_DEPRECATED
		);

		$instance = self::getApplication()->getSession()->get('user');

		if (\is_null($id))
		{
			if (!($instance instanceof User))
			{
				$instance = User::getInstance();
			}
		}
		// Check if we have a string as the id or if the numeric id is the current instance
		elseif (!($instance instanceof User) || \is_string($id) || $instance->id !== $id)
		{
			$instance = User::getInstance($id);
		}

		return $instance;
	}

	/**
	 * Get a cache object
	 *
	 * Returns the global {@link CacheController} object
	 *
	 * @param   string  $group    The cache group name
	 * @param   string  $handler  The handler to use
	 * @param   string  $storage  The storage method
	 *
	 * @return  \Joomla\CMS\Cache\CacheController object
	 *
	 * @see         Cache
	 * @since       1.7.0
	 * @deprecated  5.0 Use the cache controller factory instead
	 */
	public static function getCache($group = '', $handler = 'callback', $storage = null)
	{
		@trigger_error(
			sprintf(
				'%s() is deprecated. The cache controller should be fetched from the factory.',
				__METHOD__
			),
			E_USER_DEPRECATED
		);

		$hash = md5($group . $handler . $storage);

		if (isset(self::$cache[$hash]))
		{
			return self::$cache[$hash];
		}

		$handler = ($handler === 'function') ? 'callback' : $handler;

		$options = array('defaultgroup' => $group);

		if (isset($storage))
		{
			$options['storage'] = $storage;
		}

		$cache = self::getContainer()->get(CacheControllerFactoryInterface::class)->createCacheController($handler, $options);

		self::$cache[$hash] = $cache;

		return self::$cache[$hash];
	}

	/**
	 * Get a database object.
	 *
	 * Returns the global {@link DatabaseDriver} object, only creating it if it doesn't already exist.
	 *
	 * @return  DatabaseDriver
	 *
	 * @see         DatabaseDriver
	 * @since       1.7.0
	 * @deprecated  5.0  Load the database service from the dependency injection container
	 */
	public static function getDbo()
	{
		@trigger_error(
			sprintf(
				'%1$s() is deprecated. Load the database from the dependency injection container.',
				__METHOD__,
				__CLASS__
			),
			E_USER_DEPRECATED
		);

		if (!self::$database)
		{
			if (self::getContainer()->has('DatabaseDriver'))
			{
				self::$database = self::getContainer()->get('DatabaseDriver');
			}
			else
			{
				self::$database = self::createDbo();
			}
		}

		return self::$database;
	}

	/**
	 * Get a mailer object.
	 *
	 * Returns the global {@link Mail} object, only creating it if it doesn't already exist.
	 *
	 * @return  Mail object
	 *
	 * @see     Mail
	 * @since   1.7.0
	 */
	public static function getMailer()
	{
		if (!self::$mailer)
		{
			self::$mailer = self::createMailer();
		}

		$copy = clone self::$mailer;

		return $copy;
	}

	/**
<<<<<<< HEAD
=======
	 * Get a parsed XML Feed Source
	 *
	 * @param   string   $url        Url for feed source.
	 * @param   integer  $cacheTime  Time to cache feed for (using internal cache mechanism).
	 *
	 * @return  mixed  SimplePie parsed object on success, false on failure.
	 *
	 * @since   1.7.0
	 * @throws  \BadMethodCallException
	 * @deprecated  4.0  Use directly JFeedFactory or supply SimplePie instead. Mehod will be proxied to JFeedFactory beginning in 3.2
	 */
	public static function getFeedParser($url, $cacheTime = 0)
	{
		if (!class_exists('JSimplepieFactory'))
		{
			throw new \BadMethodCallException('JSimplepieFactory not found');
		}

		Log::add(__METHOD__ . ' is deprecated.   Use JFeedFactory() or supply SimplePie instead.', Log::WARNING, 'deprecated');

		return \JSimplepieFactory::getFeedParser($url, $cacheTime);
	}

	/**
	 * Reads a XML file.
	 *
	 * @param   string   $data    Full path and file name.
	 * @param   boolean  $isFile  true to load a file or false to load a string.
	 *
	 * @return  mixed    JXMLElement or SimpleXMLElement on success or false on error.
	 *
	 * @see     JXMLElement
	 * @since   1.7.0
	 * @note    When JXMLElement is not present a SimpleXMLElement will be returned.
	 * @deprecated  4.0 - Use SimpleXML directly.
	 */
	public static function getXml($data, $isFile = true)
	{
		Log::add(__METHOD__ . ' is deprecated. Use SimpleXML directly.', Log::WARNING, 'deprecated');

		$class = 'SimpleXMLElement';

		if (class_exists('JXMLElement'))
		{
			$class = 'JXMLElement';
		}

		// Disable libxml errors and allow to fetch error information as needed
		libxml_use_internal_errors(true);

		if ($isFile)
		{
			// Try to load the XML file
			$xml = simplexml_load_file($data, $class);
		}
		else
		{
			// Try to load the XML string
			$xml = simplexml_load_string($data, $class);
		}

		if ($xml === false)
		{
			Log::add(\JText::_('JLIB_UTIL_ERROR_XML_LOAD'), Log::WARNING, 'jerror');

			if ($isFile)
			{
				Log::add($data, Log::WARNING, 'jerror');
			}

			foreach (libxml_get_errors() as $error)
			{
				Log::add($error->message, Log::WARNING, 'jerror');
			}
		}

		return $xml;
	}

	/**
	 * Get an editor object.
	 *
	 * @param   string  $editor  The editor to load, depends on the editor plugins that are installed
	 *
	 * @return  Editor instance of Editor
	 *
	 * @since   1.7.0
	 * @throws  \BadMethodCallException
	 * @deprecated 4.0 - Use Editor directly
	 */
	public static function getEditor($editor = null)
	{
		Log::add(__METHOD__ . ' is deprecated. Use JEditor directly.', Log::WARNING, 'deprecated');

		if (!class_exists('JEditor'))
		{
			throw new \BadMethodCallException('JEditor not found');
		}

		// Get the editor configuration setting
		if (is_null($editor))
		{
			$conf = self::getConfig();
			$editor = $conf->get('editor');
		}

		return Editor::getInstance($editor);
	}

	/**
	 * Return a reference to the {@link Uri} object
	 *
	 * @param   string  $uri  Uri name.
	 *
	 * @return  Uri object
	 *
	 * @see     Uri
	 * @since   1.7.0
	 * @deprecated  4.0 - Use JUri directly.
	 */
	public static function getUri($uri = 'SERVER')
	{
		Log::add(__METHOD__ . ' is deprecated. Use JUri directly.', Log::WARNING, 'deprecated');

		return Uri::getInstance($uri);
	}

	/**
>>>>>>> 8758c0a3
	 * Return the {@link Date} object
	 *
	 * @param   mixed  $time      The initial time for the Date object
	 * @param   mixed  $tzOffset  The timezone offset.
	 *
	 * @return  Date object
	 *
	 * @see     Date
	 * @since   1.7.0
	 */
	public static function getDate($time = 'now', $tzOffset = null)
	{
		static $classname;
		static $mainLocale;

		$language = self::getLanguage();
		$locale = $language->getTag();

		if (!isset($classname) || $locale != $mainLocale)
		{
			// Store the locale for future reference
			$mainLocale = $locale;

			if ($mainLocale !== false)
			{
				$classname = str_replace('-', '_', $mainLocale) . 'Date';

				if (!class_exists($classname))
				{
					// The class does not exist, default to Date
					$classname = 'Joomla\\CMS\\Date\\Date';
				}
			}
			else
			{
				// No tag, so default to Date
				$classname = 'Joomla\\CMS\\Date\\Date';
			}
		}

		$key = $time . '-' . ($tzOffset instanceof \DateTimeZone ? $tzOffset->getName() : (string) $tzOffset);

		if (!isset(self::$dates[$classname][$key]))
		{
			self::$dates[$classname][$key] = new $classname($time, $tzOffset);
		}

		$date = clone self::$dates[$classname][$key];

		return $date;
	}

	/**
	 * Create a configuration object
	 *
	 * @param   string  $file       The path to the configuration file.
	 * @param   string  $type       The type of the configuration file.
	 * @param   string  $namespace  The namespace of the configuration file.
	 *
	 * @return  Registry
	 *
	 * @see         Registry
	 * @since       1.7.0
	 * @deprecated  5.0  Use the configuration object within the application.
	 */
	protected static function createConfig($file, $type = 'PHP', $namespace = '')
	{
		@trigger_error(
			sprintf(
				'%s() is deprecated. The configuration object should be read from the application.',
				__METHOD__
			),
			E_USER_DEPRECATED
		);

		if (is_file($file))
		{
			include_once $file;
		}

		// Create the registry with a default namespace of config
		$registry = new Registry;

		// Sanitize the namespace.
		$namespace = ucfirst((string) preg_replace('/[^A-Z_]/i', '', $namespace));

		// Build the config name.
		$name = 'JConfig' . $namespace;

		// Handle the PHP configuration type.
		if ($type === 'PHP' && class_exists($name))
		{
			// Create the JConfig object
			$config = new $name;

			// Load the configuration values into the registry
			$registry->loadObject($config);
		}

		return $registry;
	}

	/**
	 * Create a container object
	 *
	 * @return  Container
	 *
	 * @since   4.0
	 */
	protected static function createContainer(): Container
	{
		$container = (new Container)
			->registerServiceProvider(new \Joomla\CMS\Service\Provider\Application)
			->registerServiceProvider(new \Joomla\CMS\Service\Provider\Authentication)
			->registerServiceProvider(new \Joomla\CMS\Service\Provider\CacheController)
			->registerServiceProvider(new \Joomla\CMS\Service\Provider\Config)
			->registerServiceProvider(new \Joomla\CMS\Service\Provider\Console)
			->registerServiceProvider(new \Joomla\CMS\Service\Provider\Database)
			->registerServiceProvider(new \Joomla\CMS\Service\Provider\Dispatcher)
			->registerServiceProvider(new \Joomla\CMS\Service\Provider\Document)
			->registerServiceProvider(new \Joomla\CMS\Service\Provider\Form)
			->registerServiceProvider(new \Joomla\CMS\Service\Provider\Logger)
			->registerServiceProvider(new \Joomla\CMS\Service\Provider\Language)
			->registerServiceProvider(new \Joomla\CMS\Service\Provider\Menu)
			->registerServiceProvider(new \Joomla\CMS\Service\Provider\Pathway)
			->registerServiceProvider(new \Joomla\CMS\Service\Provider\HTMLRegistry)
			->registerServiceProvider(new \Joomla\CMS\Service\Provider\Session)
			->registerServiceProvider(new \Joomla\CMS\Service\Provider\Toolbar)
			->registerServiceProvider(new \Joomla\CMS\Service\Provider\WebAssetRegistry)
			->registerServiceProvider(new \Joomla\CMS\Service\Provider\ApiRouter)
			->registerServiceProvider(new \Joomla\CMS\Service\Provider\User);

		return $container;
	}

	/**
	 * Create a session object
	 *
	 * @param   array  $options  An array containing session options
	 *
	 * @return  Session object
	 *
	 * @since       1.7.0
	 * @deprecated  5.0  Load the session service from the dependency injection container or via $app->getSession()
	 */
	protected static function createSession(array $options = array())
	{
		@trigger_error(
			sprintf(
				'%1$s() is deprecated. The session should be a service in the dependency injection container.',
				__METHOD__
			),
			E_USER_DEPRECATED
		);

		// Get the Joomla configuration settings
		$conf    = self::getConfig();
		$handler = $conf->get('session_handler', 'none');

		// Config time is in minutes
		$options['expire'] = ($conf->get('lifetime')) ? $conf->get('lifetime') * 60 : 900;

		// The session handler needs a JInput object, we can inject it without having a hard dependency to an application instance
		$input = self::$application ? self::getApplication()->input : new Input;

		$sessionHandler = new \JSessionHandlerJoomla($options);
		$sessionHandler->input = $input;

		$session = Session::getInstance($handler, $options, $sessionHandler);

		if ($session->getState() === 'expired')
		{
			$session->restart();
		}

		return $session;
	}

	/**
	 * Create a database object
	 *
	 * @return  DatabaseDriver
	 *
	 * @see         DatabaseDriver
	 * @since       1.7.0
	 * @deprecated  5.0  Use the database service in the DI container
	 */
	protected static function createDbo()
	{
		@trigger_error(
			sprintf(
				'%1$s() is deprecated, register a service provider to create a %2$s instance instead.',
				__METHOD__,
				DatabaseInterface::class
			),
			E_USER_DEPRECATED
		);

		$conf = self::getConfig();

		$host = $conf->get('host');
		$user = $conf->get('user');
		$password = $conf->get('password');
		$database = $conf->get('db');
		$prefix = $conf->get('dbprefix');
		$driver = $conf->get('dbtype');

		$options = array('driver' => $driver, 'host' => $host, 'user' => $user, 'password' => $password, 'database' => $database, 'prefix' => $prefix);

		if ((int) $conf->get('dbencryption') !== 0)
		{
			$options['ssl'] = [
				'enable'             => true,
				'verify_server_cert' => (bool) $conf->get('dbsslverifyservercert'),
			];

			foreach (['cipher', 'ca', 'key', 'cert'] as $value)
			{
				$confVal = trim($conf->get('dbssl' . $value, ''));

				if ($confVal !== '')
				{
					$options['ssl'][$value] = $confVal;
				}
			}
		}

		try
		{
			$db = DatabaseDriver::getInstance($options);
		}
		catch (\RuntimeException $e)
		{
			if (!headers_sent())
			{
				header('HTTP/1.1 500 Internal Server Error');
			}

			jexit('Database Error: ' . $e->getMessage());
		}

		return $db;
	}

	/**
	 * Create a mailer object
	 *
	 * @return  Mail object
	 *
	 * @see     Mail
	 * @since   1.7.0
	 */
	protected static function createMailer()
	{
		$conf = self::getConfig();

		$smtpauth = ($conf->get('smtpauth') == 0) ? null : 1;
		$smtpuser = $conf->get('smtpuser');
		$smtppass = $conf->get('smtppass');
		$smtphost = $conf->get('smtphost');
		$smtpsecure = $conf->get('smtpsecure');
		$smtpport = $conf->get('smtpport');
		$mailfrom = $conf->get('mailfrom');
		$fromname = $conf->get('fromname');
		$mailer = $conf->get('mailer');

		// Create a Mail object
		$mail = Mail::getInstance();

		// Clean the email address
		$mailfrom = MailHelper::cleanLine($mailfrom);

		// Set default sender without Reply-to if the mailfrom is a valid address
		if (MailHelper::isEmailAddress($mailfrom))
		{
			// Wrap in try/catch to catch phpmailerExceptions if it is throwing them
			try
			{
				// Check for a false return value if exception throwing is disabled
				if ($mail->setFrom($mailfrom, MailHelper::cleanLine($fromname), false) === false)
				{
					Log::add(__METHOD__ . '() could not set the sender data.', Log::WARNING, 'mail');
				}
			}
			catch (phpmailerException $e)
			{
				Log::add(__METHOD__ . '() could not set the sender data.', Log::WARNING, 'mail');
			}
		}

		// Default mailer is to use PHP's mail function
		switch ($mailer)
		{
			case 'smtp':
				$mail->useSmtp($smtpauth, $smtphost, $smtpuser, $smtppass, $smtpsecure, $smtpport);
				break;

			case 'sendmail':
				$mail->isSendmail();
				break;

			default:
				$mail->isMail();
				break;
		}

		return $mail;
	}

	/**
	 * Create a language object
	 *
	 * @return  Language object
	 *
	 * @see         Language
	 * @since       1.7.0
	 * @deprecated  5.0  Load the language service from the dependency injection container or via $app->getLanguage()
	 */
	protected static function createLanguage()
	{
		@trigger_error(
			sprintf(
				'%1$s() is deprecated. Load the language from the dependency injection container or via %2$s::getApplication()->getLanguage().',
				__METHOD__,
				__CLASS__
			),
			E_USER_DEPRECATED
		);

		$conf = self::getConfig();
		$locale = $conf->get('language');
		$debug = $conf->get('debug_lang');
		$lang = self::getContainer()->get(LanguageFactoryInterface::class)->createLanguage($locale, $debug);

		return $lang;
	}

	/**
	 * Create a document object
	 *
	 * @return  Document object
	 *
	 * @see         Document
	 * @since       1.7.0
	 * @deprecated  5.0  Load the document service from the dependency injection container or via $app->getDocument()
	 */
	protected static function createDocument()
	{
		@trigger_error(
			sprintf(
				'%1$s() is deprecated. Load the document from the dependency injection container or via %2$s::getApplication()->getDocument().',
				__METHOD__,
				__CLASS__
			),
			E_USER_DEPRECATED
		);

		$lang = self::getLanguage();

		$input = self::getApplication()->input;
		$type = $input->get('format', 'html', 'cmd');

		$version = new Version;

		$attributes = array(
			'charset'      => 'utf-8',
			'lineend'      => 'unix',
			'tab'          => "\t",
			'language'     => $lang->getTag(),
			'direction'    => $lang->isRtl() ? 'rtl' : 'ltr',
			'mediaversion' => $version->getMediaVersion(),
		);

		return self::getContainer()->get(FactoryInterface::class)->createDocument($type, $attributes);
	}

	/**
	 * Creates a new stream object with appropriate prefix
	 *
	 * @param   boolean  $usePrefix        Prefix the connections for writing
	 * @param   boolean  $useNetwork       Use network if available for writing; use false to disable (e.g. FTP, SCP)
	 * @param   string   $userAgentSuffix  String to append to user agent
	 * @param   boolean  $maskUserAgent    User agent masking (prefix Mozilla)
	 *
	 * @return  \JStream
	 *
	 * @see     \JStream
	 * @since   1.7.0
	 */
<<<<<<< HEAD
	public static function getStream($use_prefix = true, $use_network = true, $ua = 'Joomla', $uamask = false)
=======
	public static function getStream($usePrefix = true, $useNetwork = true, $userAgentSuffix = null, $maskUserAgent = false)
>>>>>>> 8758c0a3
	{
		// Setup the context; Joomla! UA and overwrite
		$context = array();
		$version = new Version;

		// Set the UA for HTTP and overwrite for FTP
		$context['http']['user_agent'] = $version->getUserAgent($userAgentSuffix, $maskUserAgent);
		$context['ftp']['overwrite'] = true;

		if ($usePrefix)
		{
			$FTPOptions = ClientHelper::getCredentials('ftp');
			$SCPOptions = ClientHelper::getCredentials('scp');

			if ($FTPOptions['enabled'] == 1 && $useNetwork)
			{
				$prefix = 'ftp://' . $FTPOptions['user'] . ':' . $FTPOptions['pass'] . '@' . $FTPOptions['host'];
				$prefix .= $FTPOptions['port'] ? ':' . $FTPOptions['port'] : '';
				$prefix .= $FTPOptions['root'];
			}
			elseif ($SCPOptions['enabled'] == 1 && $useNetwork)
			{
				$prefix = 'ssh2.sftp://' . $SCPOptions['user'] . ':' . $SCPOptions['pass'] . '@' . $SCPOptions['host'];
				$prefix .= $SCPOptions['port'] ? ':' . $SCPOptions['port'] : '';
				$prefix .= $SCPOptions['root'];
			}
			else
			{
				$prefix = JPATH_ROOT . '/';
			}

			$retval = new Stream($prefix, JPATH_ROOT, $context);
		}
		else
		{
			$retval = new Stream('', '', $context);
		}

		return $retval;
	}
}<|MERGE_RESOLUTION|>--- conflicted
+++ resolved
@@ -462,137 +462,6 @@
 	}
 
 	/**
-<<<<<<< HEAD
-=======
-	 * Get a parsed XML Feed Source
-	 *
-	 * @param   string   $url        Url for feed source.
-	 * @param   integer  $cacheTime  Time to cache feed for (using internal cache mechanism).
-	 *
-	 * @return  mixed  SimplePie parsed object on success, false on failure.
-	 *
-	 * @since   1.7.0
-	 * @throws  \BadMethodCallException
-	 * @deprecated  4.0  Use directly JFeedFactory or supply SimplePie instead. Mehod will be proxied to JFeedFactory beginning in 3.2
-	 */
-	public static function getFeedParser($url, $cacheTime = 0)
-	{
-		if (!class_exists('JSimplepieFactory'))
-		{
-			throw new \BadMethodCallException('JSimplepieFactory not found');
-		}
-
-		Log::add(__METHOD__ . ' is deprecated.   Use JFeedFactory() or supply SimplePie instead.', Log::WARNING, 'deprecated');
-
-		return \JSimplepieFactory::getFeedParser($url, $cacheTime);
-	}
-
-	/**
-	 * Reads a XML file.
-	 *
-	 * @param   string   $data    Full path and file name.
-	 * @param   boolean  $isFile  true to load a file or false to load a string.
-	 *
-	 * @return  mixed    JXMLElement or SimpleXMLElement on success or false on error.
-	 *
-	 * @see     JXMLElement
-	 * @since   1.7.0
-	 * @note    When JXMLElement is not present a SimpleXMLElement will be returned.
-	 * @deprecated  4.0 - Use SimpleXML directly.
-	 */
-	public static function getXml($data, $isFile = true)
-	{
-		Log::add(__METHOD__ . ' is deprecated. Use SimpleXML directly.', Log::WARNING, 'deprecated');
-
-		$class = 'SimpleXMLElement';
-
-		if (class_exists('JXMLElement'))
-		{
-			$class = 'JXMLElement';
-		}
-
-		// Disable libxml errors and allow to fetch error information as needed
-		libxml_use_internal_errors(true);
-
-		if ($isFile)
-		{
-			// Try to load the XML file
-			$xml = simplexml_load_file($data, $class);
-		}
-		else
-		{
-			// Try to load the XML string
-			$xml = simplexml_load_string($data, $class);
-		}
-
-		if ($xml === false)
-		{
-			Log::add(\JText::_('JLIB_UTIL_ERROR_XML_LOAD'), Log::WARNING, 'jerror');
-
-			if ($isFile)
-			{
-				Log::add($data, Log::WARNING, 'jerror');
-			}
-
-			foreach (libxml_get_errors() as $error)
-			{
-				Log::add($error->message, Log::WARNING, 'jerror');
-			}
-		}
-
-		return $xml;
-	}
-
-	/**
-	 * Get an editor object.
-	 *
-	 * @param   string  $editor  The editor to load, depends on the editor plugins that are installed
-	 *
-	 * @return  Editor instance of Editor
-	 *
-	 * @since   1.7.0
-	 * @throws  \BadMethodCallException
-	 * @deprecated 4.0 - Use Editor directly
-	 */
-	public static function getEditor($editor = null)
-	{
-		Log::add(__METHOD__ . ' is deprecated. Use JEditor directly.', Log::WARNING, 'deprecated');
-
-		if (!class_exists('JEditor'))
-		{
-			throw new \BadMethodCallException('JEditor not found');
-		}
-
-		// Get the editor configuration setting
-		if (is_null($editor))
-		{
-			$conf = self::getConfig();
-			$editor = $conf->get('editor');
-		}
-
-		return Editor::getInstance($editor);
-	}
-
-	/**
-	 * Return a reference to the {@link Uri} object
-	 *
-	 * @param   string  $uri  Uri name.
-	 *
-	 * @return  Uri object
-	 *
-	 * @see     Uri
-	 * @since   1.7.0
-	 * @deprecated  4.0 - Use JUri directly.
-	 */
-	public static function getUri($uri = 'SERVER')
-	{
-		Log::add(__METHOD__ . ' is deprecated. Use JUri directly.', Log::WARNING, 'deprecated');
-
-		return Uri::getInstance($uri);
-	}
-
-	/**
->>>>>>> 8758c0a3
 	 * Return the {@link Date} object
 	 *
 	 * @param   mixed  $time      The initial time for the Date object
@@ -977,16 +846,12 @@
 	 * @param   string   $userAgentSuffix  String to append to user agent
 	 * @param   boolean  $maskUserAgent    User agent masking (prefix Mozilla)
 	 *
-	 * @return  \JStream
-	 *
-	 * @see     \JStream
+	 * @return  Stream
+	 *
+	 * @see     Stream
 	 * @since   1.7.0
 	 */
-<<<<<<< HEAD
-	public static function getStream($use_prefix = true, $use_network = true, $ua = 'Joomla', $uamask = false)
-=======
-	public static function getStream($usePrefix = true, $useNetwork = true, $userAgentSuffix = null, $maskUserAgent = false)
->>>>>>> 8758c0a3
+	public static function getStream($usePrefix = true, $useNetwork = true, $userAgentSuffix = 'Joomla', $maskUserAgent = false)
 	{
 		// Setup the context; Joomla! UA and overwrite
 		$context = array();
