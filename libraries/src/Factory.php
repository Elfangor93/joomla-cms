<?php
/**
 * Joomla! Content Management System
 *
 * @copyright  Copyright (C) 2005 - 2017 Open Source Matters, Inc. All rights reserved.
 * @license    GNU General Public License version 2 or later; see LICENSE.txt
 */

namespace Joomla\CMS;

defined('JPATH_PLATFORM') or die;

use Joomla\CMS\Application\CMSApplicationInterface;
use Joomla\CMS\Cache\Cache;
use Joomla\CMS\Date\Date;
use Joomla\CMS\Document\Document;
use Joomla\CMS\Input\Input;
use Joomla\CMS\Language\Language;
use Joomla\CMS\Log\Log;
use Joomla\CMS\Mail\Mail;
use Joomla\CMS\Mail\MailHelper;
use Joomla\CMS\Session\Session;
use Joomla\Database\DatabaseDriver;
use Joomla\Database\DatabaseInterface;
use Joomla\DI\Container;
use Joomla\CMS\User\User;
use Joomla\Registry\Registry;
use PHPMailer\PHPMailer\Exception as phpmailerException;
use Psr\Log\LoggerInterface;

/**
 * Joomla Platform Factory class.
 *
 * @since  11.1
 */
abstract class Factory
{
	/**
	 * Global application object
	 *
	 * @var    CMSApplicationInterface
	 * @since  11.1
	 */
	public static $application = null;

	/**
	 * Global cache object
	 *
	 * @var    Cache
	 * @since  11.1
	 */
	public static $cache = null;

	/**
	 * Global configuraiton object
	 *
	 * @var    \JConfig
	 * @since  11.1
	 * @deprecated  5.0  Use the configuration object within the application.
	 */
	public static $config = null;

	/**
	 * Global container object
	 *
	 * @var    Container
	 * @since  4.0
	 */
	public static $container = null;

	/**
	 * Container for Date instances
	 *
	 * @var    array
	 * @since  11.3
	 */
	public static $dates = array();

	/**
	 * Global session object
	 *
	 * @var    Session
	 * @since  11.1
	 */
	public static $session = null;

	/**
	 * Global language object
	 *
	 * @var   Language
	 * @since  11.1
	 */
	public static $language = null;

	/**
	 * Global document object
	 *
	 * @var    Document
	 * @since  11.1
	 */
	public static $document = null;

	/**
	 * Global database object
	 *
	 * @var    \JDatabaseDriver
	 * @since  11.1
	 * @deprecated  5.0  Use the database service in the DI container
	 */
	public static $database = null;

	/**
	 * Global mailer object
	 *
	 * @var    Mail
	 * @since  11.1
	 */
	public static $mailer = null;

	/**
	 * Get the global application object. When the global application doesn't exist, an exception is thrown.
	 *
	 * @return  CMSApplicationInterface object
	 *
	 * @since   11.1
	 * @throws  \Exception
	 */
	public static function getApplication()
	{
		if (!self::$application)
		{
<<<<<<< HEAD
			throw new \Exception('Application Instantiation Error', 500);
=======
			if (!$id)
			{
				throw new \Exception('Failed to start application', 500);
			}

			self::$application = CMSApplication::getInstance($id);

			// Attach a delegated JLog object to the application
			self::$application->setLogger(Log::createDelegatedLogger());
>>>>>>> 435a82a2
		}

		return self::$application;
	}

	/**
	 * Get a configuration object
	 *
	 * Returns the global {@link \JConfig} object, only creating it if it doesn't already exist.
	 *
	 * @param   string  $file       The path to the configuration file
	 * @param   string  $type       The type of the configuration file
	 * @param   string  $namespace  The namespace of the configuration file
	 *
	 * @return  Registry
	 *
	 * @see     Registry
	 * @since   11.1
	 * @deprecated  5.0  Use the configuration object within the application.
	 */
	public static function getConfig($file = null, $type = 'PHP', $namespace = '')
	{
		@trigger_error(
			sprintf(
				'%s() is deprecated. The configuration object should be read from the application.',
				__METHOD__
			),
			E_USER_DEPRECATED
		);

		// If there is an application object, fetch the configuration from there
		if (self::$application)
		{
			return self::$application->getConfig();
		}

		if (!self::$config)
		{
			if ($file === null)
			{
				$file = JPATH_CONFIGURATION . '/configuration.php';
			}

			self::$config = self::createConfig($file, $type, $namespace);
		}

		return self::$config;
	}

	/**
	 * Get a container object
	 *
	 * Returns the global service container object, only creating it if it doesn't already exist.
	 *
	 * @return  Container
	 *
	 * @since   4.0
	 */
	public static function getContainer(): Container
	{
		if (!self::$container)
		{
			self::$container = self::createContainer();
		}

		return self::$container;
	}

	/**
	 * Get a session object.
	 *
	 * Returns the global {@link Session} object, only creating it if it doesn't already exist.
	 *
	 * @param   array  $options  An array containing session options
	 *
	 * @return  Session object
	 *
	 * @see     Session
	 * @since   11.1
	 * @deprecated  5.0  Load the session service from the dependency injection container or via $app->getSession()
	 */
	public static function getSession(array $options = array())
	{
		@trigger_error(
			sprintf(
				'%1$s() is deprecated. Load the session from the dependency injection container or via %2$s::getApplication()->getSession().',
				__METHOD__,
				__CLASS__
			),
			E_USER_DEPRECATED
		);

		return self::getApplication()->getSession();
	}

	/**
	 * Get a language object.
	 *
	 * Returns the global {@link Language} object, only creating it if it doesn't already exist.
	 *
	 * @return  Language object
	 *
	 * @see     Language
	 * @since   11.1
	 */
	public static function getLanguage()
	{
		if (!self::$language)
		{
			self::$language = self::createLanguage();
		}

		return self::$language;
	}

	/**
	 * Get a document object.
	 *
	 * Returns the global {@link \Joomla\CMS\Document\Document} object, only creating it if it doesn't already exist.
	 *
	 * @return  Document object
	 *
	 * @see     Document
	 * @since   11.1
	 */
	public static function getDocument()
	{
		if (!self::$document)
		{
			self::$document = self::createDocument();
		}

		return self::$document;
	}

	/**
	 * Get a user object.
	 *
	 * Returns the global {@link User} object, only creating it if it doesn't already exist.
	 *
	 * @param   integer  $id  The user to load - Can be an integer or string - If string, it is converted to ID automatically.
	 *
	 * @return  User object
	 *
	 * @see     User
	 * @since   11.1
	 */
	public static function getUser($id = null)
	{
		$instance = self::getSession()->get('user');

		if (is_null($id))
		{
			if (!($instance instanceof User))
			{
				$instance = User::getInstance();
			}
		}
		// Check if we have a string as the id or if the numeric id is the current instance
		elseif (!($instance instanceof User) || is_string($id) || $instance->id !== $id)
		{
			$instance = User::getInstance($id);
		}

		return $instance;
	}

	/**
	 * Get a cache object
	 *
	 * Returns the global {@link CacheController} object
	 *
	 * @param   string  $group    The cache group name
	 * @param   string  $handler  The handler to use
	 * @param   string  $storage  The storage method
	 *
	 * @return  \Joomla\CMS\Cache\CacheController object
	 *
	 * @see     JCache
	 * @since   11.1
	 */
	public static function getCache($group = '', $handler = 'callback', $storage = null)
	{
		$hash = md5($group . $handler . $storage);

		if (isset(self::$cache[$hash]))
		{
			return self::$cache[$hash];
		}

		$handler = ($handler == 'function') ? 'callback' : $handler;

		$options = array('defaultgroup' => $group);

		if (isset($storage))
		{
			$options['storage'] = $storage;
		}

		$cache = Cache::getInstance($handler, $options);

		self::$cache[$hash] = $cache;

		return self::$cache[$hash];
	}

	/**
	 * Get a database object.
	 *
	 * Returns the global {@link DatabaseDriver} object, only creating it if it doesn't already exist.
	 *
	 * @return  DatabaseDriver
	 *
	 * @see     DatabaseDriver
	 * @since   11.1
	 */
	public static function getDbo()
	{
		if (!self::$database)
		{
			if (self::getContainer()->exists('JDatabaseDriver'))
			{
				self::$database = self::getContainer()->get('JDatabaseDriver');
			}
			else
			{
				self::$database = self::createDbo();
			}
		}

		return self::$database;
	}

	/**
	 * Get a mailer object.
	 *
	 * Returns the global {@link \JMail} object, only creating it if it doesn't already exist.
	 *
	 * @return  \JMail object
	 *
	 * @see     JMail
	 * @since   11.1
	 */
	public static function getMailer()
	{
		if (!self::$mailer)
		{
			self::$mailer = self::createMailer();
		}

		$copy = clone self::$mailer;

		return $copy;
	}

	/**
	 * Return the {@link Date} object
	 *
	 * @param   mixed  $time      The initial time for the JDate object
	 * @param   mixed  $tzOffset  The timezone offset.
	 *
	 * @return  Date object
	 *
	 * @see     Date
	 * @since   11.1
	 */
	public static function getDate($time = 'now', $tzOffset = null)
	{
		static $classname;
		static $mainLocale;

		$language = self::getLanguage();
		$locale = $language->getTag();

		if (!isset($classname) || $locale != $mainLocale)
		{
			// Store the locale for future reference
			$mainLocale = $locale;

			if ($mainLocale !== false)
			{
				$classname = str_replace('-', '_', $mainLocale) . 'Date';

				if (!class_exists($classname))
				{
					// The class does not exist, default to Date
					$classname = 'Joomla\\CMS\\Date\\Date';
				}
			}
			else
			{
				// No tag, so default to Date
				$classname = 'Joomla\\CMS\\Date\\Date';
			}
		}

		$key = $time . '-' . ($tzOffset instanceof \DateTimeZone ? $tzOffset->getName() : (string) $tzOffset);

		if (!isset(self::$dates[$classname][$key]))
		{
			self::$dates[$classname][$key] = new $classname($time, $tzOffset);
		}

		$date = clone self::$dates[$classname][$key];

		return $date;
	}

	/**
	 * Create a configuration object
	 *
	 * @param   string  $file       The path to the configuration file.
	 * @param   string  $type       The type of the configuration file.
	 * @param   string  $namespace  The namespace of the configuration file.
	 *
	 * @return  Registry
	 *
	 * @see     Registry
	 * @since   11.1
	 * @deprecated  5.0  Use the configuration object within the application.
	 */
	protected static function createConfig($file, $type = 'PHP', $namespace = '')
	{
		@trigger_error(
			sprintf(
				'%s() is deprecated. The configuration object should be read from the application.',
				__METHOD__
			),
			E_USER_DEPRECATED
		);

		if (is_file($file))
		{
			include_once $file;
		}

		// Create the registry with a default namespace of config
		$registry = new Registry;

		// Sanitize the namespace.
		$namespace = ucfirst((string) preg_replace('/[^A-Z_]/i', '', $namespace));

		// Build the config name.
		$name = 'JConfig' . $namespace;

		// Handle the PHP configuration type.
		if ($type == 'PHP' && class_exists($name))
		{
			// Create the JConfig object
			$config = new $name;

			// Load the configuration values into the registry
			$registry->loadObject($config);
		}

		return $registry;
	}

	/**
	 * Create a container object
	 *
	 * @return  Container
	 *
	 * @since   4.0
	 */
	protected static function createContainer(): Container
	{
		$container = (new Container)
			->registerServiceProvider(new \Joomla\CMS\Service\Provider\Application)
			->registerServiceProvider(new \Joomla\CMS\Service\Provider\Authentication)
			->registerServiceProvider(new \Joomla\CMS\Service\Provider\Console)
			->registerServiceProvider(new \Joomla\CMS\Service\Provider\Database)
			->registerServiceProvider(new \Joomla\CMS\Service\Provider\Dispatcher)
			->registerServiceProvider(new \Joomla\CMS\Service\Provider\Document)
			->registerServiceProvider(new \Joomla\CMS\Service\Provider\Form)
			->registerServiceProvider(new \Joomla\CMS\Service\Provider\Logger)
			->registerServiceProvider(new \Joomla\CMS\Service\Provider\Menu)
			->registerServiceProvider(new \Joomla\CMS\Service\Provider\Session)
			->registerServiceProvider(new \Joomla\CMS\Service\Provider\Toolbar);

		return $container;
	}

	/**
	 * Create a session object
	 *
	 * @param   array  $options  An array containing session options
	 *
	 * @return  Session object
	 *
	 * @since   11.1
	 * @deprecated  5.0  Load the session service from the dependency injection container or via $app->getSession()
	 */
	protected static function createSession(array $options = array())
	{
		@trigger_error(
			sprintf(
				'%1$s() is deprecated. The session should be a service in the dependency injection container.',
				__METHOD__
			),
			E_USER_DEPRECATED
		);

		// Get the Joomla configuration settings
		$conf    = self::getConfig();
		$handler = $conf->get('session_handler', 'none');

		// Config time is in minutes
		$options['expire'] = ($conf->get('lifetime')) ? $conf->get('lifetime') * 60 : 900;

		// The session handler needs a JInput object, we can inject it without having a hard dependency to an application instance
		$input = self::$application ? self::getApplication()->input : new Input;

		$sessionHandler = new \JSessionHandlerJoomla($options);
		$sessionHandler->input = $input;

		$session = Session::getInstance($handler, $options, $sessionHandler);

		if ($session->getState() == 'expired')
		{
			$session->restart();
		}

		return $session;
	}

	/**
	 * Create a database object
	 *
	 * @return  \JDatabaseDriver
	 *
	 * @see     \JDatabaseDriver
	 * @since   11.1
	 * @deprecated  5.0  Use the database service in the DI container
	 */
	protected static function createDbo()
	{
		@trigger_error(
			sprintf(
				'%1$s() is deprecated, register a service provider to create a %2$s instance instead.',
				__METHOD__,
				DatabaseInterface::class
			),
			E_USER_DEPRECATED
		);

		$conf = self::getConfig();

		$host = $conf->get('host');
		$user = $conf->get('user');
		$password = $conf->get('password');
		$database = $conf->get('db');
		$prefix = $conf->get('dbprefix');
		$driver = $conf->get('dbtype');

		$options = array('driver' => $driver, 'host' => $host, 'user' => $user, 'password' => $password, 'database' => $database, 'prefix' => $prefix);

		try
		{
			$db = \JDatabaseDriver::getInstance($options);
		}
		catch (\RuntimeException $e)
		{
			if (!headers_sent())
			{
				header('HTTP/1.1 500 Internal Server Error');
			}

			jexit('Database Error: ' . $e->getMessage());
		}

		return $db;
	}

	/**
	 * Create a mailer object
	 *
	 * @return  \JMail object
	 *
	 * @see     \JMail
	 * @since   11.1
	 */
	protected static function createMailer()
	{
		$conf = self::getConfig();

		$smtpauth = ($conf->get('smtpauth') == 0) ? null : 1;
		$smtpuser = $conf->get('smtpuser');
		$smtppass = $conf->get('smtppass');
		$smtphost = $conf->get('smtphost');
		$smtpsecure = $conf->get('smtpsecure');
		$smtpport = $conf->get('smtpport');
		$mailfrom = $conf->get('mailfrom');
		$fromname = $conf->get('fromname');
		$mailer = $conf->get('mailer');

		// Create a Mail object
		$mail = Mail::getInstance();

		// Clean the email address
		$mailfrom = MailHelper::cleanLine($mailfrom);

		// Set default sender without Reply-to if the mailfrom is a valid address
		if (MailHelper::isEmailAddress($mailfrom))
		{
			// Wrap in try/catch to catch phpmailerExceptions if it is throwing them
			try
			{
				// Check for a false return value if exception throwing is disabled
				if ($mail->setFrom($mailfrom, MailHelper::cleanLine($fromname), false) === false)
				{
					Log::add(__METHOD__ . '() could not set the sender data.', Log::WARNING, 'mail');
				}
			}
			catch (phpmailerException $e)
			{
				Log::add(__METHOD__ . '() could not set the sender data.', Log::WARNING, 'mail');
			}
		}

		// Default mailer is to use PHP's mail function
		switch ($mailer)
		{
			case 'smtp':
				$mail->useSmtp($smtpauth, $smtphost, $smtpuser, $smtppass, $smtpsecure, $smtpport);
				break;

			case 'sendmail':
				$mail->isSendmail();
				break;

			default:
				$mail->isMail();
				break;
		}

		return $mail;
	}

	/**
	 * Create a language object
	 *
	 * @return  Language object
	 *
	 * @see     Language
	 * @since   11.1
	 */
	protected static function createLanguage()
	{
		$conf = self::getConfig();
		$locale = $conf->get('language');
		$debug = $conf->get('debug_lang');
		$lang = Language::getInstance($locale, $debug);

		return $lang;
	}

	/**
	 * Create a document object
	 *
	 * @return  Document object
	 *
	 * @see     Document
	 * @since   11.1
	 */
	protected static function createDocument()
	{
		$lang = self::getLanguage();

		$input = self::getApplication()->input;
		$type = $input->get('format', 'html', 'cmd');

		$version = new Version;

		$attributes = array(
			'charset'      => 'utf-8',
			'lineend'      => 'unix',
			'tab'          => "\t",
			'language'     => $lang->getTag(),
			'direction'    => $lang->isRtl() ? 'rtl' : 'ltr',
			'mediaversion' => $version->getMediaVersion(),
		);

		return Document::getInstance($type, $attributes);
	}

	/**
	 * Creates a new stream object with appropriate prefix
	 *
	 * @param   boolean  $use_prefix   Prefix the connections for writing
	 * @param   boolean  $use_network  Use network if available for writing; use false to disable (e.g. FTP, SCP)
	 * @param   string   $ua           UA User agent to use
	 * @param   boolean  $uamask       User agent masking (prefix Mozilla)
	 *
	 * @return  \JStream
	 *
	 * @see     \JStream
	 * @since   11.1
	 */
	public static function getStream($use_prefix = true, $use_network = true, $ua = 'Joomla', $uamask = false)
	{
		\JLoader::import('joomla.filesystem.stream');

		// Setup the context; Joomla! UA and overwrite
		$context = array();
		$version = new Version;

		// Set the UA for HTTP and overwrite for FTP
		$context['http']['user_agent'] = $version->getUserAgent($ua, $uamask);
		$context['ftp']['overwrite'] = true;

		if ($use_prefix)
		{
			$FTPOptions = \JClientHelper::getCredentials('ftp');
			$SCPOptions = \JClientHelper::getCredentials('scp');

			if ($FTPOptions['enabled'] == 1 && $use_network)
			{
				$prefix = 'ftp://' . $FTPOptions['user'] . ':' . $FTPOptions['pass'] . '@' . $FTPOptions['host'];
				$prefix .= $FTPOptions['port'] ? ':' . $FTPOptions['port'] : '';
				$prefix .= $FTPOptions['root'];
			}
			elseif ($SCPOptions['enabled'] == 1 && $use_network)
			{
				$prefix = 'ssh2.sftp://' . $SCPOptions['user'] . ':' . $SCPOptions['pass'] . '@' . $SCPOptions['host'];
				$prefix .= $SCPOptions['port'] ? ':' . $SCPOptions['port'] : '';
				$prefix .= $SCPOptions['root'];
			}
			else
			{
				$prefix = JPATH_ROOT . '/';
			}

			$retval = new \JStream($prefix, JPATH_ROOT, $context);
		}
		else
		{
			$retval = new \JStream('', '', $context);
		}

		return $retval;
	}
}<|MERGE_RESOLUTION|>--- conflicted
+++ resolved
@@ -129,19 +129,7 @@
 	{
 		if (!self::$application)
 		{
-<<<<<<< HEAD
-			throw new \Exception('Application Instantiation Error', 500);
-=======
-			if (!$id)
-			{
-				throw new \Exception('Failed to start application', 500);
-			}
-
-			self::$application = CMSApplication::getInstance($id);
-
-			// Attach a delegated JLog object to the application
-			self::$application->setLogger(Log::createDelegatedLogger());
->>>>>>> 435a82a2
+			throw new \Exception('Failed to start application', 500);
 		}
 
 		return self::$application;
