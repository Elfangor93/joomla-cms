<?php
/**
 * Joomla! Content Management System
 *
 * @copyright  Copyright (C) 2005 - 2020 Open Source Matters, Inc. All rights reserved.
 * @license    GNU General Public License version 2 or later; see LICENSE.txt
 */

namespace Joomla\CMS\Button;

use Joomla\CMS\Date\Date;
use Joomla\CMS\Factory;
use Joomla\CMS\HTML\HTMLHelper;
use Joomla\CMS\Language\Text;

/**
 * The FeaturedButton class.
 *
 * @since  4.0.0
 */
class FeaturedButton extends ActionButton
{
	/**
	 * Configure this object.
	 *
	 * @return  void
	 *
	 * @since  4.0.0
	 */
	protected function preprocess()
	{
		$this->addState(0, 'articles.featured', 'color-unfeatured far fa-star',
			Text::_('JGLOBAL_TOGGLE_FEATURED'), ['tip_title' => Text::_('COM_CONTENT_UNFEATURED')]
		);
<<<<<<< HEAD
		$this->addState(1, 'articles.unfeatured', 'icon-color-featured fas fa-star',
			Text::_('COM_CONTENT_FEATURED'), ['tip_title' => Text::_('JGLOBAL_TOGGLE_FEATURED')]
=======
		$this->addState(1, 'articles.unfeatured', 'color-featured fas fa-star',
			Text::_('JGLOBAL_TOGGLE_FEATURED'), ['tip_title' => Text::_('COM_CONTENT_FEATURED')]
>>>>>>> 1d97e89d
		);
	}

	/**
	 * Render action button by item value.
	 *
	 * @param   integer|null  $value         Current value of this item.
	 * @param   integer|null  $row           The row number of this item.
	 * @param   array         $options       The options to override group options.
	 * @param   string|Date   $featuredUp    The date which item featured up.
	 * @param   string|Date   $featuredDown  The date which item featured down.
	 *
	 * @return  string  Rendered HTML.
	 *
	 * @since  4.0.0
	 */
	public function render(?int $value = null, ?int $row = null, array $options = [], $featuredUp = null, $featuredDown = null): string
	{
		if ($featuredUp || $featuredDown)
		{
			$bakState = $this->getState($value);
			$default  = $this->getState($value) ?? $this->unknownState;

			$nowDate  = Factory::getDate()->toUnix();

			$tz       = Factory::getUser()->getTimezone();

			if (!is_null($featuredUp))
			{
				$featuredUp = Factory::getDate($featuredUp, 'UTC')->setTimeZone($tz);
			}

			if (!is_null($featuredDown))
			{
				$featuredDown = Factory::getDate($featuredDown, 'UTC')->setTimeZone($tz);
			}

			// Add tips and special titles
			// Create special titles for featured items
			if ($value === 1)
			{
				// Create tip text, only we have featured up or down settings
				$tips = [];

				if ($featuredUp)
				{
					$tips[] = Text::sprintf('JLIB_HTML_FEATURED_STARTED', HTMLHelper::_('date', $featuredUp, Text::_('DATE_FORMAT_LC5'), 'UTC'));
				}

				if ($featuredDown)
				{
					$tips[] = Text::sprintf('JLIB_HTML_FEATURED_FINISHED', HTMLHelper::_('date', $featuredDown, Text::_('DATE_FORMAT_LC5'), 'UTC'));
				}

				$tip = empty($tips) ? false : implode('<br>', $tips);

				$default['title'] = $tip;

				$options['tip_title'] = Text::_('JLIB_HTML_FEATURED_ITEM');

				if ($featuredUp && $nowDate < $featuredUp->toUnix())
				{
					$options['tip_title'] = Text::_('JLIB_HTML_FEATURED_PENDING_ITEM');
					$default['icon'] = 'pending';
				}

				if ($featuredDown && $nowDate > $featuredDown->toUnix())
				{
					$options['tip_title'] = Text::_('JLIB_HTML_FEATURED_EXPIRED_ITEM');
					$default['icon'] = 'expired';
				}
			}

			$this->states[$value] = $default;

			$html = parent::render($value, $row, $options);

			$this->states[$value] = $bakState;

			return $html;
		}

		return parent::render($value, $row, $options);
	}
}<|MERGE_RESOLUTION|>--- conflicted
+++ resolved
@@ -32,13 +32,8 @@
 		$this->addState(0, 'articles.featured', 'color-unfeatured far fa-star',
 			Text::_('JGLOBAL_TOGGLE_FEATURED'), ['tip_title' => Text::_('COM_CONTENT_UNFEATURED')]
 		);
-<<<<<<< HEAD
-		$this->addState(1, 'articles.unfeatured', 'icon-color-featured fas fa-star',
-			Text::_('COM_CONTENT_FEATURED'), ['tip_title' => Text::_('JGLOBAL_TOGGLE_FEATURED')]
-=======
 		$this->addState(1, 'articles.unfeatured', 'color-featured fas fa-star',
 			Text::_('JGLOBAL_TOGGLE_FEATURED'), ['tip_title' => Text::_('COM_CONTENT_FEATURED')]
->>>>>>> 1d97e89d
 		);
 	}
 
