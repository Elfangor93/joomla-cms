<?php
/**
 * Joomla! Content Management System
 *
 * @copyright  Copyright (C) 2005 - 2019 Open Source Matters, Inc. All rights reserved.
 * @license    GNU General Public License version 2 or later; see LICENSE.txt
 */

namespace Joomla\CMS\Log\Logger;

\defined('JPATH_PLATFORM') or die;

use Joomla\CMS\Factory;
use Joomla\CMS\Filesystem\File;
use Joomla\CMS\Filesystem\Folder;
use Joomla\CMS\Log\LogEntry;
use Joomla\CMS\Log\Logger;
<<<<<<< HEAD
use Joomla\CMS\Version;
=======
use Joomla\Utilities\IpHelper;

\JLoader::import('joomla.filesystem.file');
\JLoader::import('joomla.filesystem.folder');
>>>>>>> 90b027d8

/**
 * Joomla! Formatted Text File Log class
 *
 * This class is designed to use as a base for building formatted text files for output. By
 * default it emulates the Syslog style format output. This is a disk based output format.
 *
 * @since  1.7.0
 */
class FormattedtextLogger extends Logger
{
	/**
	 * The format which each entry follows in the log file.
	 *
	 * All fields must be named in all caps and be within curly brackets eg. {FOOBAR}.
	 *
	 * @var    string
	 * @since  1.7.0
	 */
	protected $format = '{DATETIME}	{PRIORITY} {CLIENTIP}	{CATEGORY}	{MESSAGE}';

	/**
	 * The parsed fields from the format string.
	 *
	 * @var    array
	 * @since  1.7.0
	 */
	protected $fields = array();

	/**
	 * The full filesystem path for the log file.
	 *
	 * @var    string
	 * @since  1.7.0
	 */
	protected $path;

	/**
	 * If true, all writes will be deferred as long as possible.
	 * NOTE: Deferred logs may never be written if the application encounters a fatal error.
	 *
	 * @var    boolean
	 * @since  3.9.0
	 */
	protected $defer = false;

	/**
	 * If deferring, entries will be stored here prior to writing.
	 *
	 * @var    array
	 * @since  3.9.0
	 */
	protected $deferredEntries = array();

	/**
	 * Constructor.
	 *
	 * @param   array  &$options  Log object options.
	 *
	 * @since   1.7.0
	 */
	public function __construct(array &$options)
	{
		// Call the parent constructor.
		parent::__construct($options);

		// The name of the text file defaults to 'error.php' if not explicitly given.
		if (empty($this->options['text_file']))
		{
			$this->options['text_file'] = 'error.php';
		}

		// The name of the text file path defaults to that which is set in configuration if not explicitly given.
		if (empty($this->options['text_file_path']))
		{
			$this->options['text_file_path'] = Factory::getConfig()->get('log_path', JPATH_ADMINISTRATOR . '/logs');
		}

		// False to treat the log file as a php file.
		if (empty($this->options['text_file_no_php']))
		{
			$this->options['text_file_no_php'] = false;
		}

		// Build the full path to the log file.
		$this->path = $this->options['text_file_path'] . '/' . $this->options['text_file'];

		// Use the default entry format unless explicitly set otherwise.
		if (!empty($this->options['text_entry_format']))
		{
			$this->format = (string) $this->options['text_entry_format'];
		}

		// Wait as long as possible before writing logs
		if (!empty($this->options['defer']))
		{
			$this->defer = (boolean) $this->options['defer'];
		}

		// Build the fields array based on the format string.
		$this->parseFields();
	}

	/**
	 * If deferred, write all pending logs.
	 *
	 * @since  3.9.0
	 */
	public function __destruct()
	{
		// Nothing to do
		if (!$this->defer || empty($this->deferredEntries))
		{
			return;
		}

		// Initialise the file if not already done.
		$this->initFile();

		// Format all lines and write to file.
		$lines = array_map(array($this, 'formatLine'), $this->deferredEntries);

		if (!File::append($this->path, implode("\n", $lines) . "\n"))
		{
			throw new \RuntimeException('Cannot write to log file.');
		}
	}

	/**
	 * Method to add an entry to the log.
	 *
	 * @param   LogEntry  $entry  The log entry object to add to the log.
	 *
	 * @return  void
	 *
	 * @since   1.7.0
	 * @throws  \RuntimeException
	 */
	public function addEntry(LogEntry $entry)
	{
		// Store the entry to be written later.
		if ($this->defer)
		{
			$this->deferredEntries[] = $entry;
		}
		// Write it immediately.
		else
		{
			// Initialise the file if not already done.
			$this->initFile();

			// Write the new entry to the file.
			$line = $this->formatLine($entry);
			$line .= "\n";

			if (!File::append($this->path, $line))
			{
				throw new \RuntimeException('Cannot write to log file.');
			}
		}
	}

	/**
	 * Format a line for the log file.
	 *
	 * @param   JLogEntry  $entry  The log entry to format as a string.
	 *
	 * @return  String
	 *
	 * @since  3.9.0
	 */
	protected function formatLine(LogEntry $entry)
	{
		// Set some default field values if not already set.
		if (!isset($entry->clientIP))
		{
			$ip = IpHelper::getIp();

			if ($ip !== '')
			{
				$entry->clientIP = $ip;
			}
		}

		// If the time field is missing or the date field isn't only the date we need to rework it.
		if ((\strlen($entry->date) != 10) || !isset($entry->time))
		{
			// Get the date and time strings in GMT.
			$entry->datetime = $entry->date->toISO8601();
			$entry->time = $entry->date->format('H:i:s', false);
			$entry->date = $entry->date->format('Y-m-d', false);
		}

		// Get a list of all the entry keys and make sure they are upper case.
		$tmp = array_change_key_case(get_object_vars($entry), CASE_UPPER);

		// Decode the entry priority into an English string.
		$tmp['PRIORITY'] = $this->priorities[$entry->priority];

		// Fill in field data for the line.
		$line = $this->format;

		foreach ($this->fields as $field)
		{
			$line = str_replace('{' . $field . '}', $tmp[$field] ?? '-', $line);
		}

		return $line;
	}

	/**
	 * Method to generate the log file header.
	 *
	 * @return  string  The log file header
	 *
	 * @since   1.7.0
	 */
	protected function generateFileHeader()
	{
		$head = array();

		// Build the log file header.

		// If the no php flag is not set add the php die statement.
		if (empty($this->options['text_file_no_php']))
		{
			// Blank line to prevent information disclose: https://bugs.php.net/bug.php?id=60677
			$head[] = '#';
			$head[] = '#<?php die(\'Forbidden.\'); ?>';
		}

		$head[] = '#Date: ' . gmdate('Y-m-d H:i:s') . ' UTC';
		$head[] = '#Software: ' . (new Version)->getLongVersion();
		$head[] = '';

		// Prepare the fields string
		$head[] = '#Fields: ' . strtolower(str_replace('}', '', str_replace('{', '', $this->format)));
		$head[] = '';

		return implode("\n", $head);
	}

	/**
	 * Method to initialise the log file.  This will create the folder path to the file if it doesn't already
	 * exist and also get a new file header if the file doesn't already exist.  If the file already exists it
	 * will simply open it for writing.
	 *
	 * @return  void
	 *
	 * @since   1.7.0
	 * @throws  \RuntimeException
	 */
	protected function initFile()
	{
		// We only need to make sure the file exists
		if (File::exists($this->path))
		{
			return;
		}

		// Make sure the folder exists in which to create the log file.
		Folder::create(\dirname($this->path));

		// Build the log file header.
		$head = $this->generateFileHeader();

		if (!File::write($this->path, $head))
		{
			throw new \RuntimeException('Cannot write to log file.');
		}
	}

	/**
	 * Method to parse the format string into an array of fields.
	 *
	 * @return  void
	 *
	 * @since   1.7.0
	 */
	protected function parseFields()
	{
		$this->fields = array();
		$matches = array();

		// Get all of the available fields in the format string.
		preg_match_all('/{(.*?)}/i', $this->format, $matches);

		// Build the parsed fields list based on the found fields.
		foreach ($matches[1] as $match)
		{
			$this->fields[] = strtoupper($match);
		}
	}
}<|MERGE_RESOLUTION|>--- conflicted
+++ resolved
@@ -15,14 +15,8 @@
 use Joomla\CMS\Filesystem\Folder;
 use Joomla\CMS\Log\LogEntry;
 use Joomla\CMS\Log\Logger;
-<<<<<<< HEAD
 use Joomla\CMS\Version;
-=======
 use Joomla\Utilities\IpHelper;
-
-\JLoader::import('joomla.filesystem.file');
-\JLoader::import('joomla.filesystem.folder');
->>>>>>> 90b027d8
 
 /**
  * Joomla! Formatted Text File Log class
@@ -188,7 +182,7 @@
 	/**
 	 * Format a line for the log file.
 	 *
-	 * @param   JLogEntry  $entry  The log entry to format as a string.
+	 * @param   LogEntry  $entry  The log entry to format as a string.
 	 *
 	 * @return  String
 	 *
