<?php

/**
 * Joomla! Content Management System
 *
 * @copyright  (C) 2022 Open Source Matters, Inc. <https://www.joomla.org>
 * @license    GNU General Public License version 2 or later; see LICENSE.txt
 */

namespace Joomla\CMS\Event\MultiFactor;

use Joomla\CMS\Event\AbstractImmutableEvent;
use Joomla\CMS\Event\Result\ResultAware;
use Joomla\CMS\Event\Result\ResultAwareInterface;
use Joomla\CMS\Event\Result\ResultTypeObjectAware;
use Joomla\Component\Users\Administrator\DataShape\SetupRenderOptions;
use Joomla\Component\Users\Administrator\Table\MfaTable;

// phpcs:disable PSR1.Files.SideEffects
\defined('_JEXEC') or die;
// phpcs:enable PSR1.Files.SideEffects

/**
 * Concrete Event class for the onUserMultifactorGetSetup event
 *
 * @since 4.2.0
 */
class GetSetup extends AbstractImmutableEvent implements ResultAwareInterface
{
    use ResultAware;
    use ResultTypeObjectAware;

    /**
     * Public constructor
     *
     * @param   MfaTable  $record  The record to display the setup page for
     *
     * @since   4.2.0
     */
    public function __construct(MfaTable $record)
    {
        parent::__construct('onUserMultifactorGetSetup', ['record' => $record]);

        $this->resultIsNullable        = true;
        $this->resultAcceptableClasses = [
            SetupRenderOptions::class,
        ];
    }

    /**
     * Validate the value of the 'record' named parameter
     *
     * @param   MfaTable  $value  The value to validate
     *
     * @return  MfaTable
     * @since   4.2.0
     *
<<<<<<< HEAD
     * @deprecated 5.0.0 will be removed in 6.0
=======
     * @deprecated 4.4.0 will be removed in 6.0
>>>>>>> 8871a7b4
     *                Use counterpart with onSet prefix
     */
    public function setRecord(MfaTable $value): MfaTable
    {
        if (empty($value)) {
            throw new \DomainException(sprintf('Argument \'record\' of event %s must be a MfaTable object.', $this->name));
        }

        return $value;
    }

    /**
     * Validate the value of the 'record' named parameter
     *
     * @param   MfaTable  $value  The value to validate
     *
     * @return  MfaTable
<<<<<<< HEAD
     * @since   5.0.0
=======
     * @since   4.4.0
>>>>>>> 8871a7b4
     */
    protected function onSetRecord(MfaTable $value): MfaTable
    {
        return $this->setRecord($value);
    }
}<|MERGE_RESOLUTION|>--- conflicted
+++ resolved
@@ -55,11 +55,7 @@
      * @return  MfaTable
      * @since   4.2.0
      *
-<<<<<<< HEAD
-     * @deprecated 5.0.0 will be removed in 6.0
-=======
      * @deprecated 4.4.0 will be removed in 6.0
->>>>>>> 8871a7b4
      *                Use counterpart with onSet prefix
      */
     public function setRecord(MfaTable $value): MfaTable
@@ -77,11 +73,7 @@
      * @param   MfaTable  $value  The value to validate
      *
      * @return  MfaTable
-<<<<<<< HEAD
-     * @since   5.0.0
-=======
      * @since   4.4.0
->>>>>>> 8871a7b4
      */
     protected function onSetRecord(MfaTable $value): MfaTable
     {
