--- conflicted
+++ resolved
@@ -59,11 +59,7 @@
      * @return  MfaTable
      * @since   4.2.0
      *
-<<<<<<< HEAD
-     * @deprecated 5.0.0 will be removed in 6.0
-=======
      * @deprecated 4.4.0 will be removed in 6.0
->>>>>>> 8871a7b4
      *                Use counterpart with onSet prefix
      */
     public function setRecord(MfaTable $value): MfaTable
@@ -83,11 +79,7 @@
      * @return  Input
      * @since   4.2.0
      *
-<<<<<<< HEAD
-     * @deprecated 5.0.0 will be removed in 6.0
-=======
      * @deprecated 4.4.0 will be removed in 6.0
->>>>>>> 8871a7b4
      *                Use counterpart with onSet prefix
      */
     public function setInput(Input $value): Input
@@ -105,11 +97,7 @@
      * @param   MfaTable  $value  The value to validate
      *
      * @return  MfaTable
-<<<<<<< HEAD
-     * @since   5.0.0
-=======
      * @since   4.4.0
->>>>>>> 8871a7b4
      */
     protected function onSetRecord(MfaTable $value): MfaTable
     {
@@ -122,11 +110,7 @@
      * @param   Input  $value  The value to validate
      *
      * @return  Input
-<<<<<<< HEAD
-     * @since   5.0.0
-=======
      * @since   4.4.0
->>>>>>> 8871a7b4
      */
     protected function onSetInput(Input $value): Input
     {
