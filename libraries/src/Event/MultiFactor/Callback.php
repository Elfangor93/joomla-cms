<?php

/**
 * Joomla! Content Management System
 *
 * @copyright  (C) 2022 Open Source Matters, Inc. <https://www.joomla.org>
 * @license    GNU General Public License version 2 or later; see LICENSE.txt
 */

namespace Joomla\CMS\Event\MultiFactor;

use Joomla\CMS\Event\AbstractImmutableEvent;

// phpcs:disable PSR1.Files.SideEffects
\defined('_JEXEC') or die;
// phpcs:enable PSR1.Files.SideEffects

/**
 * Concrete Event class for the onUserMultifactorCallback event
 *
 * @since 4.2.0
 */
class Callback extends AbstractImmutableEvent
{
    /**
     * Public constructor
     *
     * @param   string  $method  The MFA method name
     *
     * @since 4.2.0
     */
    public function __construct(string $method)
    {
        parent::__construct('onUserMultifactorCallback', ['method' => $method]);
    }

    /**
     * Validate the value of the 'method' named parameter
     *
     * @param   string|null  $value  The value to validate
     *
     * @return  string
     * @throws  \DomainException
     * @since   4.2.0
     *
<<<<<<< HEAD
     * @deprecated 5.0.0 will be removed in 6.0
=======
     * @deprecated 4.4.0 will be removed in 6.0
>>>>>>> 8871a7b4
     *                Use counterpart with onSet prefix
     */
    public function setMethod(string $value): string
    {
        if (empty($value)) {
            throw new \DomainException(sprintf("Argument 'method' of event %s must be a non-empty string.", $this->name));
        }

        return $value;
    }

    /**
     * Validate the value of the 'method' named parameter
     *
     * @param   string|null  $value  The value to validate
     *
     * @return  string
     * @throws  \DomainException
<<<<<<< HEAD
     * @since   5.0.0
=======
     * @since   4.4.0
>>>>>>> 8871a7b4
     */
    protected function onSetMethod(string $value): string
    {
        return $this->setMethod($value);
    }
}<|MERGE_RESOLUTION|>--- conflicted
+++ resolved
@@ -43,11 +43,7 @@
      * @throws  \DomainException
      * @since   4.2.0
      *
-<<<<<<< HEAD
-     * @deprecated 5.0.0 will be removed in 6.0
-=======
      * @deprecated 4.4.0 will be removed in 6.0
->>>>>>> 8871a7b4
      *                Use counterpart with onSet prefix
      */
     public function setMethod(string $value): string
@@ -66,11 +62,7 @@
      *
      * @return  string
      * @throws  \DomainException
-<<<<<<< HEAD
-     * @since   5.0.0
-=======
      * @since   4.4.0
->>>>>>> 8871a7b4
      */
     protected function onSetMethod(string $value): string
     {
