--- conflicted
+++ resolved
@@ -53,11 +53,7 @@
      *
      * @return  boolean  Normalised value
      *
-<<<<<<< HEAD
-     * @deprecated 5.0.0 will be removed in 6.0
-=======
      * @deprecated 4.4.0 will be removed in 6.0
->>>>>>> 8871a7b4
      *                Use counterpart with onSet prefix
      */
     protected function setUpdateNulls($value)
@@ -72,11 +68,7 @@
      *
      * @return  boolean  Normalised value
      *
-<<<<<<< HEAD
-     * @since  5.0.0
-=======
      * @since  4.4.0
->>>>>>> 8871a7b4
      */
     protected function onSetUpdateNulls($value)
     {
