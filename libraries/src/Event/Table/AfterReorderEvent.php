--- conflicted
+++ resolved
@@ -51,11 +51,7 @@
      *
      * @throws  \BadMethodCallException  if the argument is not of the expected type
      *
-<<<<<<< HEAD
-     * @deprecated 5.0.0 will be removed in 6.0
-=======
      * @deprecated 4.4.0 will be removed in 6.0
->>>>>>> 8871a7b4
      *                Use counterpart with onSet prefix
      */
     protected function setWhere($value)
@@ -76,11 +72,7 @@
      *
      * @throws  \BadMethodCallException  if the argument is not of the expected type
      *
-<<<<<<< HEAD
-     * @since  5.0.0
-=======
      * @since  4.4.0
->>>>>>> 8871a7b4
      */
     protected function onSetWhere($value)
     {
