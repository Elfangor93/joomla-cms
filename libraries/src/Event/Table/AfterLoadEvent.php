--- conflicted
+++ resolved
@@ -55,11 +55,7 @@
      *
      * @throws  \BadMethodCallException  if the argument is not of the expected type
      *
-<<<<<<< HEAD
-     * @deprecated 5.0.0 will be removed in 6.0
-=======
      * @deprecated 4.4.0 will be removed in 6.0
->>>>>>> 8871a7b4
      *                Use counterpart with onSet prefix
      */
     protected function setResult($value)
@@ -76,11 +72,7 @@
      *
      * @throws  \BadMethodCallException  if the argument is not of the expected type
      *
-<<<<<<< HEAD
-     * @deprecated 5.0.0 will be removed in 6.0
-=======
      * @deprecated 4.4.0 will be removed in 6.0
->>>>>>> 8871a7b4
      *                Use counterpart with onSet prefix
      */
     protected function setRow($value)
@@ -101,11 +93,7 @@
      *
      * @throws  \BadMethodCallException  if the argument is not of the expected type
      *
-<<<<<<< HEAD
-     * @since  5.0.0
-=======
      * @since  4.4.0
->>>>>>> 8871a7b4
      */
     protected function onSetResult($value)
     {
@@ -121,11 +109,7 @@
      *
      * @throws  \BadMethodCallException  if the argument is not of the expected type
      *
-<<<<<<< HEAD
-     * @since  5.0.0
-=======
      * @since  4.4.0
->>>>>>> 8871a7b4
      */
     protected function onSetRow($value)
     {
