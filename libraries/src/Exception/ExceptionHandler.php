--- conflicted
+++ resolved
@@ -15,11 +15,6 @@
 use Joomla\CMS\Factory;
 use Joomla\CMS\Log\Log;
 
-use Joomla\CMS\Document\Document;
-use Joomla\CMS\Factory;
-use Joomla\CMS\Language\Text;
-use Joomla\CMS\Log\Log;
-
 /**
  * Displays the custom error page when an uncaught exception occurs.
  *
@@ -28,7 +23,6 @@
 class ExceptionHandler
 {
 	/**
-<<<<<<< HEAD
 	 * Handles an error triggered with the E_USER_DEPRECATED level.
 	 *
 	 * @param   integer  $errorNumber   The level of the raised error, represented by the E_* constants.
@@ -60,7 +54,9 @@
 
 		// Always return false, this will tell PHP to handle the error internally
 		return false;
-=======
+	}
+
+	/*
 	 * Handles exceptions: logs errors and renders error page.
 	 *
 	 * @param   \Exception|\Throwable  $error  An Exception or Throwable (PHP 7+) object for which to render the error page.
@@ -69,15 +65,10 @@
 	 *
 	 * @since   __DEPLOY_VERSION__
 	 */
-	public static function handleException($error)
-	{
-		if (static::isException($error))
-		{
-			static::logException($error);
-		}
-
+	public static function handleException(\Throwable $error)
+	{
+		static::logException($error);
 		static::render($error);
->>>>>>> 58e0942f
 	}
 
 	/**
@@ -91,64 +82,12 @@
 	 */
 	public static function render(\Throwable $error)
 	{
-<<<<<<< HEAD
 		try
-=======
-		// Render template error page for exceptions only, because template will expect exception object
-		if (static::isException($error))
->>>>>>> 58e0942f
-		{
-			// Try to log the error, but don't let the logging cause a fatal error
-			try
-			{
-<<<<<<< HEAD
-				Log::add(
-					sprintf(
-						'Uncaught Throwable of type %1$s thrown with message "%2$s". Stack trace: %3$s',
-						\get_class($error),
-						$error->getMessage(),
-						$error->getTraceAsString()
-					),
-					Log::CRITICAL,
-					'error'
-=======
-				$app = Factory::getApplication();
-
-				// If site is offline and it's a 404 error, just go to index (to see offline message, instead of 404)
-				if ($error->getCode() == '404' && $app->get('offline') == 1)
-				{
-					$app->redirect('index.php');
-				}
-
-				$attributes = array(
-					'charset'   => 'utf-8',
-					'lineend'   => 'unix',
-					'tab'       => "\t",
-					'language'  => 'en-GB',
-					'direction' => 'ltr',
->>>>>>> 58e0942f
-				);
-			}
-			catch (\Throwable $e)
-			{
-				// Logging failed, don't make a stink about it though
-			}
-
-<<<<<<< HEAD
+		{
 			$app = Factory::getApplication();
 
 			// Flag if we are on cli
 			$isCli = $app->isClient('cli');
-=======
-				// If there is a \JLanguage instance in Factory then let's pull the language and direction from its metadata
-				if (Factory::$language)
-				{
-					$attributes['language']  = Factory::getLanguage()->getTag();
-					$attributes['direction'] = Factory::getLanguage()->isRtl() ? 'rtl' : 'ltr';
-				}
-
-				$document = Document::getInstance('error', $attributes);
->>>>>>> 58e0942f
 
 			// If site is offline and it's a 404 error, just go to index (to see offline message, instead of 404)
 			if (!$isCli && $error->getCode() == '404' && $app->get('offline') == 1)
@@ -186,7 +125,6 @@
 			Factory::$document = $renderer->getDocument();
 			Factory::getApplication()->loadDocument(Factory::$document);
 
-<<<<<<< HEAD
 			$data = $renderer->render($error);
 
 			// If nothing was rendered, just use the message from the Exception
@@ -194,12 +132,6 @@
 			{
 				$data = $error->getMessage();
 			}
-=======
-				// Clear buffered output at all levels in non-test mode
-				$callerFunction = static::getCallerFunctionName();
-
-				$document->setTitle(Text::_('ERROR') . ': ' . $error->getCode());
->>>>>>> 58e0942f
 
 			if ($isCli)
 			{
@@ -223,18 +155,12 @@
 			// Pass the error down
 		}
 
-<<<<<<< HEAD
 		/*
 		 * To reach this point in the code means there was an error creating the error page.
 		 *
 		 * Let global handler to handle the error, @see bootstrap.php
 		 */
 		if (isset($errorRendererError))
-=======
-		$message = 'Error';
-
-		if (static::isException($error))
->>>>>>> 58e0942f
 		{
 			/*
 			 * Here the thing, at this point we have 2 exceptions:
@@ -271,55 +197,38 @@
 	}
 
 	/**
-	 * Returns name of function, that called current routine or false on failure. Current routine is
-	 * routine, calling {@see getCallerMethod}.
-	 *
-	 * @return  string|false
+	 * Checks if given error belong to PHP exception class (\Throwable for PHP 7+, \Exception for PHP 5-).
+	 *
+	 * @param   mixed  $error  Any error value.
+	 *
+	 * @return  bool
 	 *
 	 * @since   __DEPLOY_VERSION__
 	 */
-	protected static function getCallerFunctionName()
-	{
-		$backtrace = debug_backtrace(DEBUG_BACKTRACE_IGNORE_ARGS);
-		
-		return isset($backtrace[2]['function']) ? $backtrace[2]['function'] : false;
-	}
-
-	/**
-	 * Checks if given error belong to PHP exception class (\Throwable for PHP 7+, \Exception for PHP 5-).
-	 *
-	 * @param   mixed  $error  Any error value.
-	 *
-	 * @return  bool
+	protected static function isException($error)
+	{
+		return $error instanceof \Throwable;
+	}
+
+	/**
+	 * Logs exception, catching all possible errors during logging.
+	 *
+	 * @param   \Throwable  $error  An Exception or Throwable (PHP 7+) object to get error message from.
+	 *
+	 * @return  void
 	 *
 	 * @since   __DEPLOY_VERSION__
 	 */
-	protected static function isException($error)
-	{
-		$expectedClass = PHP_MAJOR_VERSION >= 7 ? '\Throwable' : '\Exception';
-
-		return $error instanceof $expectedClass;
-	}
-
-	/**
-	 * Logs exception, catching all possible errors during logging.
-	 *
-	 * @param   \Exception|\Throwable  $error  An Exception or Throwable (PHP 7+) object to get error message from.
-	 *
-	 * @return  void
-	 *
-	 * @since   __DEPLOY_VERSION__
-	 */
-	protected static function logException($error)
+	protected static function logException(\Throwable $error)
 	{
 		// Try to log the error, but don't let the logging cause a fatal error
 		try
 		{
 			Log::add(
 				sprintf(
-					'Uncaught %1$s of type %2$s thrown. Stack trace: %3$s',
-					PHP_MAJOR_VERSION >= 7 ? 'Throwable' : 'Exception',
-					get_class($error),
+					'Uncaught Throwable of type %1$s thrown with message "%2$s". Stack trace: %3$s',
+					\get_class($error),
+					$error->getMessage(),
 					$error->getTraceAsString()
 				),
 				Log::CRITICAL,
@@ -330,9 +239,5 @@
 		{
 			// Logging failed, don't make a stink about it though
 		}
-		catch (\Exception $e)
-		{
-			// Logging failed, don't make a stink about it though
-		}
 	}
 }