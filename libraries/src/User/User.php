<?php
/**
 * Joomla! Content Management System
 *
 * @copyright  Copyright (C) 2005 - 2020 Open Source Matters, Inc. All rights reserved.
 * @license    GNU General Public License version 2 or later; see LICENSE.txt
 */

namespace Joomla\CMS\User;

\defined('JPATH_PLATFORM') or die;

use Joomla\CMS\Access\Access;
use Joomla\CMS\Factory;
use Joomla\CMS\Language\Text;
use Joomla\CMS\Log\Log;
use Joomla\CMS\Object\CMSObject;
use Joomla\CMS\Plugin\PluginHelper;
use Joomla\CMS\Table\Table;
use Joomla\Registry\Registry;
use Joomla\Utilities\ArrayHelper;

/**
 * User class.  Handles all application interaction with a user
 *
 * @since  1.7.0
 */
class User extends CMSObject
{
	/**
	 * A cached switch for if this user has root access rights.
	 *
	 * @var    boolean
	 * @since  1.7.0
	 */
	protected $isRoot = null;

	/**
	 * Unique id
	 *
	 * @var    integer
	 * @since  1.7.0
	 */
	public $id = null;

	/**
	 * The user's real name (or nickname)
	 *
	 * @var    string
	 * @since  1.7.0
	 */
	public $name = null;

	/**
	 * The login name
	 *
	 * @var    string
	 * @since  1.7.0
	 */
	public $username = null;

	/**
	 * The email
	 *
	 * @var    string
	 * @since  1.7.0
	 */
	public $email = null;

	/**
	 * MD5 encrypted password
	 *
	 * @var    string
	 * @since  1.7.0
	 */
	public $password = null;

	/**
	 * Clear password, only available when a new password is set for a user
	 *
	 * @var    string
	 * @since  1.7.0
	 */
	public $password_clear = '';

	/**
	 * Block status
	 *
	 * @var    integer
	 * @since  1.7.0
	 */
	public $block = null;

	/**
	 * Should this user receive system email
	 *
	 * @var    integer
	 * @since  1.7.0
	 */
	public $sendEmail = null;

	/**
	 * Date the user was registered
	 *
	 * @var    \DateTime
	 * @since  1.7.0
	 */
	public $registerDate = null;

	/**
	 * Date of last visit
	 *
	 * @var    \DateTime
	 * @since  1.7.0
	 */
	public $lastvisitDate = null;

	/**
	 * Activation hash
	 *
	 * @var    string
	 * @since  1.7.0
	 */
	public $activation = null;

	/**
	 * User parameters
	 *
	 * @var    Registry
	 * @since  1.7.0
	 */
	public $params = null;

	/**
	 * Associative array of user names => group ids
	 *
	 * @var    array
	 * @since  1.7.0
	 */
	public $groups = array();

	/**
	 * Guest status
	 *
	 * @var    integer
	 * @since  1.7.0
	 */
	public $guest = null;

	/**
	 * Last Reset Time
	 *
	 * @var    string
	 * @since  3.0.1
	 */
	public $lastResetTime = null;

	/**
	 * Count since last Reset Time
	 *
	 * @var    integer
	 * @since  3.0.1
	 */
	public $resetCount = null;

	/**
	 * Flag to require the user's password be reset
	 *
	 * @var    integer
	 * @since  3.2
	 */
	public $requireReset = null;

	/**
	 * User parameters
	 *
	 * @var    Registry
	 * @since  1.7.0
	 */
	protected $_params = null;

	/**
	 * Authorised access groups
	 *
	 * @var    array
	 * @since  1.7.0
	 */
	protected $_authGroups = null;

	/**
	 * Authorised access levels
	 *
	 * @var    array
	 * @since  1.7.0
	 */
	protected $_authLevels = null;

	/**
	 * Authorised access actions
	 *
	 * @var    array
	 * @since  1.7.0
	 */
	protected $_authActions = null;

	/**
	 * Error message
	 *
	 * @var    string
	 * @since  1.7.0
	 */
	protected $_errorMsg = null;

	/**
	 * @var    array  User instances container.
	 * @since  1.7.3
	 */
	protected static $instances = array();

	/**
	 * Constructor activating the default information of the language
	 *
	 * @param   integer  $identifier  The primary key of the user to load (optional).
	 *
	 * @since   1.7.0
	 */
	public function __construct($identifier = 0)
	{
		// Create the user parameters object
		$this->_params = new Registry;

		// Load the user if it exists
		if (!empty($identifier))
		{
			$this->load($identifier);
		}
		else
		{
			// Initialise
			$this->id = 0;
			$this->sendEmail = 0;
			$this->aid = 0;
			$this->guest = 1;
		}
	}

	/**
	 * Returns the global User object, only creating it if it doesn't already exist.
	 *
	 * @param   integer  $identifier  The primary key of the user to load (optional).
	 *
	 * @return  User  The User object.
	 *
	 * @since       1.7.0
	 * @deprecated  5.0  Load the user service from the dependency injection container or via $app->getIdentity()
	 */
	public static function getInstance($identifier = 0)
	{
		@trigger_error(
			sprintf(
				'%1$s() is deprecated. Load the user from the dependency injection container or via %2$s::getApplication()->getIdentity().',
				__METHOD__,
				__CLASS__
			),
			E_USER_DEPRECATED
		);

		// Find the user id
		if (!is_numeric($identifier))
		{
			return Factory::getContainer()->get(UserFactoryInterface::class)->loadUserByUsername($identifier);
		}
		else
		{
			$id = $identifier;
		}

		// If the $id is zero, just return an empty User.
		// Note: don't cache this user because it'll have a new ID on save!
		if ($id === 0)
		{
			return Factory::getContainer()->get(UserFactoryInterface::class)->loadUserById($id);
		}

		// Check if the user ID is already cached.
		if (empty(self::$instances[$id]))
		{
			self::$instances[$id] = Factory::getContainer()->get(UserFactoryInterface::class)->loadUserById($id);
		}

		return self::$instances[$id];
	}

	/**
	 * Method to get a parameter value
	 *
	 * @param   string  $key      Parameter key
	 * @param   mixed   $default  Parameter default value
	 *
	 * @return  mixed  The value or the default if it did not exist
	 *
	 * @since   1.7.0
	 */
	public function getParam($key, $default = null)
	{
		return $this->_params->get($key, $default);
	}

	/**
	 * Method to set a parameter
	 *
	 * @param   string  $key    Parameter key
	 * @param   mixed   $value  Parameter value
	 *
	 * @return  mixed  Set parameter value
	 *
	 * @since   1.7.0
	 */
	public function setParam($key, $value)
	{
		return $this->_params->set($key, $value);
	}

	/**
	 * Method to set a default parameter if it does not exist
	 *
	 * @param   string  $key    Parameter key
	 * @param   mixed   $value  Parameter value
	 *
	 * @return  mixed  Set parameter value
	 *
	 * @since   1.7.0
	 */
	public function defParam($key, $value)
	{
		return $this->_params->def($key, $value);
	}

	/**
	 * Method to check User object authorisation against an access control
	 * object and optionally an access extension object
	 *
	 * @param   string  $action     The name of the action to check for permission.
	 * @param   string  $assetname  The name of the asset on which to perform the action.
	 *
	 * @return  boolean  True if authorised
	 *
	 * @since   1.7.0
	 */
	public function authorise($action, $assetname = null)
	{
		// Make sure we only check for core.admin once during the run.
		if ($this->isRoot === null)
		{
			$this->isRoot = false;

			// Check for the configuration file failsafe.
			$rootUser = Factory::getApplication()->get('root_user');

			// The root_user variable can be a numeric user ID or a username.
			if (is_numeric($rootUser) && $this->id > 0 && $this->id == $rootUser)
			{
				$this->isRoot = true;
			}
			elseif ($this->username && $this->username == $rootUser)
			{
				$this->isRoot = true;
			}
			elseif ($this->id > 0)
			{
				// Get all groups against which the user is mapped.
				$identities = $this->getAuthorisedGroups();
				array_unshift($identities, $this->id * -1);

				if (Access::getAssetRules(1)->allow('core.admin', $identities))
				{
					$this->isRoot = true;

					return true;
				}
			}
		}

		return $this->isRoot ? true : (bool) Access::check($this->id, $action, $assetname);
	}

	/**
	 * Method to return a list of all categories that a user has permission for a given action
	 *
	 * @param   string  $component  The component from which to retrieve the categories
	 * @param   string  $action     The name of the section within the component from which to retrieve the actions.
	 *
	 * @return  array  List of categories that this group can do this action to (empty array if none). Categories must be published.
	 *
	 * @since   1.7.0
	 */
	public function getAuthorisedCategories($component, $action)
	{
		// Brute force method: get all published category rows for the component and check each one
		// TODO: Modify the way permissions are stored in the db to allow for faster implementation and better scaling
		$db = Factory::getDbo();

		$subQuery = $db->getQuery(true)
			->select($db->quoteName(['id', 'asset_id']))
			->from($db->quoteName('#__categories'))
			->where(
				[
					$db->quoteName('extension') . ' = :component',
					$db->quoteName('published') . ' = 1',
				]
			);

		$query = $db->getQuery(true)
			->select($db->quoteName(['c.id', 'a.name']))
			->from('(' . $subQuery . ') AS ' . $db->quoteName('c'))
			->join('INNER', $db->quoteName('#__assets', 'a'), $db->quoteName('c.asset_id') . ' = ' . $db->quoteName('a.id'))
			->bind(':component', $component);
		$db->setQuery($query);
		$allCategories = $db->loadObjectList('id');
		$allowedCategories = array();

		foreach ($allCategories as $category)
		{
			if ($this->authorise($action, $category->name))
			{
				$allowedCategories[] = (int) $category->id;
			}
		}

		return $allowedCategories;
	}

	/**
	 * Gets an array of the authorised access levels for the user
	 *
	 * @return  array
	 *
	 * @since   1.7.0
	 */
	public function getAuthorisedViewLevels()
	{
		if ($this->_authLevels === null)
		{
			$this->_authLevels = array();
		}

		if (empty($this->_authLevels))
		{
			$this->_authLevels = Access::getAuthorisedViewLevels($this->id);
		}

		return $this->_authLevels;
	}

	/**
	 * Gets an array of the authorised user groups
	 *
	 * @return  array
	 *
	 * @since   1.7.0
	 */
	public function getAuthorisedGroups()
	{
		if ($this->_authGroups === null)
		{
			$this->_authGroups = array();
		}

		if (empty($this->_authGroups))
		{
			$this->_authGroups = Access::getGroupsByUser($this->id);
		}

		return $this->_authGroups;
	}

	/**
	 * Clears the access rights cache of this user
	 *
	 * @return  void
	 *
	 * @since   3.4.0
	 */
	public function clearAccessRights()
	{
		$this->_authLevels = null;
		$this->_authGroups = null;
		$this->isRoot = null;
		Access::clearStatics();
	}

	/**
	 * Pass through method to the table for setting the last visit date
	 *
	 * @param   integer  $timestamp  The timestamp, defaults to 'now'.
	 *
	 * @return  boolean  True on success.
	 *
	 * @since   1.7.0
	 */
	public function setLastVisit($timestamp = null)
	{
		// Create the user table object
		/** @var \Joomla\CMS\Table\User $table */
		$table = $this->getTable();
		$table->load($this->id);

		return $table->setLastVisit($timestamp);
	}

	/**
	 * Method to get the user timezone.
	 *
	 * If the user didn't set a timezone, it will return the server timezone
	 *
	 * @return \DateTimeZone
	 *
	 * @since 3.7.0
	 */
	public function getTimezone()
	{
		$timezone = $this->getParam('timezone', Factory::getApplication()->get('offset', 'GMT'));

		return new \DateTimeZone($timezone);
	}

	/**
	 * Method to get the user parameters
	 *
	 * @param   object  $params  The user parameters object
	 *
	 * @return  void
	 *
	 * @since   1.7.0
	 */
	public function setParameters($params)
	{
		$this->_params = $params;
	}

	/**
	 * Method to get the user table object
	 *
	 * This function uses a static variable to store the table name of the user table to
	 * instantiate. You can call this function statically to set the table name if
	 * needed.
	 *
	 * @param   string  $type    The user table name to be used
	 * @param   string  $prefix  The user table prefix to be used
	 *
	 * @return  Table  The user table object
	 *
	 * @note    At 4.0 this method will no longer be static
	 * @since   1.7.0
	 */
	public static function getTable($type = null, $prefix = 'JTable')
	{
		static $tabletype;

		// Set the default tabletype;
		if (!isset($tabletype))
		{
			$tabletype['name'] = 'user';
			$tabletype['prefix'] = 'JTable';
		}

		// Set a custom table type is defined
		if (isset($type))
		{
			$tabletype['name'] = $type;
			$tabletype['prefix'] = $prefix;
		}

		// Create the user table object
		return Table::getInstance($tabletype['name'], $tabletype['prefix']);
	}

	/**
	 * Method to bind an associative array of data to a user object
	 *
	 * @param   array  &$array  The associative array to bind to the object
	 *
	 * @return  boolean  True on success
	 *
	 * @since   1.7.0
	 */
	public function bind(&$array)
	{
		// Let's check to see if the user is new or not
		if (empty($this->id))
		{
			// Check the password and create the crypted password
			if (empty($array['password']))
			{
				$array['password']  = UserHelper::genRandomPassword(32);
				$array['password2'] = $array['password'];
			}

			// Not all controllers check the password, although they should.
			// Hence this code is required:
			if (isset($array['password2']) && $array['password'] != $array['password2'])
			{
				Factory::getApplication()->enqueueMessage(Text::_('JLIB_USER_ERROR_PASSWORD_NOT_MATCH'), 'error');

				return false;
			}

			$this->password_clear = ArrayHelper::getValue($array, 'password', '', 'string');

			$array['password'] = UserHelper::hashPassword($array['password']);

			// Set the registration timestamp
			$this->set('registerDate', Factory::getDate()->toSql());
		}
		else
		{
			// Updating an existing user
			if (!empty($array['password']))
			{
				if ($array['password'] != $array['password2'])
				{
					$this->setError(Text::_('JLIB_USER_ERROR_PASSWORD_NOT_MATCH'));

					return false;
				}

				$this->password_clear = ArrayHelper::getValue($array, 'password', '', 'string');

				// Check if the user is reusing the current password if required to reset their password
				if ($this->requireReset == 1 && UserHelper::verifyPassword($this->password_clear, $this->password))
				{
					$this->setError(Text::_('JLIB_USER_ERROR_CANNOT_REUSE_PASSWORD'));

					return false;
				}

				$array['password'] = UserHelper::hashPassword($array['password']);

				// Reset the change password flag
				$array['requireReset'] = 0;
			}
			else
			{
				$array['password'] = $this->password;
			}

<<<<<<< HEAD
			// Prevent updating current registration date/last visit date
			unset($array['registerDate']);
			unset($array['lastvisitDate']);
=======
			// Prevent updating internal fields
			unset($array['registerDate']);
			unset($array['lastvisitDate']);
			unset($array['lastResetTime']);
			unset($array['resetCount']);
>>>>>>> e52de313
		}

		if (\array_key_exists('params', $array))
		{
			$this->_params->loadArray($array['params']);

			if (\is_array($array['params']))
			{
				$params = (string) $this->_params;
			}
			else
			{
				$params = $array['params'];
			}

			$this->params = $params;
		}

		// Bind the array
		if (!$this->setProperties($array))
		{
			$this->setError(Text::_('JLIB_USER_ERROR_BIND_ARRAY'));

			return false;
		}

		// Make sure its an integer
		$this->id = (int) $this->id;

		return true;
	}

	/**
	 * Method to save the User object to the database
	 *
	 * @param   boolean  $updateOnly  Save the object only if not a new user
	 *                                Currently only used in the user reset password method.
	 *
	 * @return  boolean  True on success
	 *
	 * @since   1.7.0
	 * @throws  \RuntimeException
	 */
	public function save($updateOnly = false)
	{
		// Create the user table object
		$table = $this->getTable();
		$this->params = (string) $this->_params;
		$table->bind($this->getProperties());

		// Allow an exception to be thrown.
		try
		{
			// Check and store the object.
			if (!$table->check())
			{
				$this->setError($table->getError());

				return false;
			}

			// If user is made a Super Admin group and user is NOT a Super Admin

			// @todo ACL - this needs to be acl checked

			$my = Factory::getUser();

			// Are we creating a new user
			$isNew = empty($this->id);

			// If we aren't allowed to create new users return
			if ($isNew && $updateOnly)
			{
				return true;
			}

			// Get the old user
			$oldUser = new User($this->id);

			// Access Checks

			// The only mandatory check is that only Super Admins can operate on other Super Admin accounts.
			// To add additional business rules, use a user plugin and throw an Exception with onUserBeforeSave.

			// Check if I am a Super Admin
			$iAmSuperAdmin = $my->authorise('core.admin');

			$iAmRehashingSuperadmin = false;

			if (($my->id == 0 && !$isNew) && $this->id == $oldUser->id && $oldUser->authorise('core.admin') && $oldUser->password != $this->password)
			{
				$iAmRehashingSuperadmin = true;
			}

			// Check if we are using a CLI application
			$isCli = false;

			if (Factory::getApplication()->isCli())
			{
				$isCli = true;
			}

			// We are only worried about edits to this account if I am not a Super Admin.
			if ($iAmSuperAdmin != true && $iAmRehashingSuperadmin != true && $isCli != true)
			{
				// I am not a Super Admin, and this one is, so fail.
				if (!$isNew && Access::check($this->id, 'core.admin'))
				{
					throw new \RuntimeException('User not Super Administrator');
				}

				if ($this->groups != null)
				{
					// I am not a Super Admin and I'm trying to make one.
					foreach ($this->groups as $groupId)
					{
						if (Access::checkGroup($groupId, 'core.admin'))
						{
							throw new \RuntimeException('User not Super Administrator');
						}
					}
				}
			}

			// Fire the onUserBeforeSave event.
			PluginHelper::importPlugin('user');

			$result = Factory::getApplication()->triggerEvent('onUserBeforeSave', array($oldUser->getProperties(), $isNew, $this->getProperties()));

			if (\in_array(false, $result, true))
			{
				// Plugin will have to raise its own error or throw an exception.
				return false;
			}

			// Store the user data in the database
			$result = $table->store();

			// Set the id for the User object in case we created a new user.
			if (empty($this->id))
			{
				$this->id = $table->get('id');
			}

			if ($my->id == $table->id)
			{
				$registry = new Registry($table->params);
				$my->setParameters($registry);
			}

			// Fire the onUserAfterSave event
			Factory::getApplication()->triggerEvent('onUserAfterSave', array($this->getProperties(), $isNew, $result, $this->getError()));
		}
		catch (\Exception $e)
		{
			$this->setError($e->getMessage());

			return false;
		}

		return $result;
	}

	/**
	 * Method to delete the User object from the database
	 *
	 * @return  boolean  True on success
	 *
	 * @since   1.7.0
	 */
	public function delete()
	{
		PluginHelper::importPlugin('user');

		// Trigger the onUserBeforeDelete event
		Factory::getApplication()->triggerEvent('onUserBeforeDelete', array($this->getProperties()));

		// Create the user table object
		$table = $this->getTable();

		if (!$result = $table->delete($this->id))
		{
			$this->setError($table->getError());
		}

		// Trigger the onUserAfterDelete event
		Factory::getApplication()->triggerEvent('onUserAfterDelete', array($this->getProperties(), $result, $this->getError()));

		return $result;
	}

	/**
	 * Method to load a User object by user id number
	 *
	 * @param   mixed  $id  The user id of the user to load
	 *
	 * @return  boolean  True on success
	 *
	 * @since   1.7.0
	 */
	public function load($id)
	{
		// Create the user table object
		$table = $this->getTable();

		// Load the UserModel object based on the user id or throw a warning.
		if (!$table->load($id))
		{
			// Reset to guest user
			$this->guest = 1;

			Log::add(Text::sprintf('JLIB_USER_ERROR_UNABLE_TO_LOAD_USER', $id), Log::WARNING, 'jerror');

			return false;
		}

		/*
		 * Set the user parameters using the default XML file.  We might want to
		 * extend this in the future to allow for the ability to have custom
		 * user parameters, but for right now we'll leave it how it is.
		 */

		if ($table->params)
		{
			$this->_params->loadString($table->params);
		}

		// Assuming all is well at this point let's bind the data
		$this->setProperties($table->getProperties());

		// The user is no longer a guest
		if ($this->id != 0)
		{
			$this->guest = 0;
		}
		else
		{
			$this->guest = 1;
		}

		return true;
	}

	/**
	 * Method to allow serialize the object with minimal properties.
	 *
	 * @return  array  The names of the properties to include in serialization.
	 *
	 * @since   3.6.0
	 */
	public function __sleep()
	{
		return array('id');
	}

	/**
	 * Method to recover the full object on unserialize.
	 *
	 * @return  void
	 *
	 * @since   3.6.0
	 */
	public function __wakeup()
	{
		// Initialise some variables
		$this->_params = new Registry;

		// Load the user if it exists
		if (!empty($this->id) && $this->load($this->id))
		{
			// Push user into cached instances.
			self::$instances[$this->id] = $this;
		}
		else
		{
			// Initialise
			$this->id = 0;
			$this->sendEmail = 0;
			$this->aid = 0;
			$this->guest = 1;
		}
	}
}<|MERGE_RESOLUTION|>--- conflicted
+++ resolved
@@ -644,17 +644,11 @@
 				$array['password'] = $this->password;
 			}
 
-<<<<<<< HEAD
-			// Prevent updating current registration date/last visit date
-			unset($array['registerDate']);
-			unset($array['lastvisitDate']);
-=======
 			// Prevent updating internal fields
 			unset($array['registerDate']);
 			unset($array['lastvisitDate']);
 			unset($array['lastResetTime']);
 			unset($array['resetCount']);
->>>>>>> e52de313
 		}
 
 		if (\array_key_exists('params', $array))
