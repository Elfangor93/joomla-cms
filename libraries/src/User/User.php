--- conflicted
+++ resolved
@@ -610,20 +610,7 @@
 			$array['password'] = UserHelper::hashPassword($array['password']);
 
 			// Set the registration timestamp
-<<<<<<< HEAD
 			$this->set('registerDate', Factory::getDate()->toSql());
-
-			// Check that username is not greater than 150 characters
-			$username = $this->get('username');
-
-			if (\strlen($username) > 150)
-			{
-				$username = substr($username, 0, 150);
-				$this->set('username', $username);
-			}
-=======
-			$this->set('registerDate', \JFactory::getDate()->toSql());
->>>>>>> 26a4393b
 		}
 		else
 		{
