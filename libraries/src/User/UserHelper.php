--- conflicted
+++ resolved
@@ -438,6 +438,7 @@
 			/** @var PHPassHandler $handler */
 			$handler = $container->get(PHPassHandler::class);
 		}
+		// Check for Argon2id hashes
 		elseif (strpos($hash, '$argon2id') === 0)
 		{
 			/** @var Argon2idHandler $handler */
@@ -445,20 +446,7 @@
 
 			$passwordAlgorithm = PASSWORD_ARGON2ID;
 		}
-<<<<<<< HEAD
-=======
-		// Check for Argon2id hashes
-		elseif (strpos($hash, '$argon2id') === 0)
-		{
-			// This implementation is not supported through any existing polyfills
-			$match = password_verify($password, $hash);
-
-			$rehash = password_needs_rehash($hash, PASSWORD_ARGON2ID);
-
-			$passwordAlgorithm = PASSWORD_ARGON2ID;
-		}
 		// Check for Argon2i hashes
->>>>>>> 54d1bac7
 		elseif (strpos($hash, '$argon2i') === 0)
 		{
 			/** @var Argon2iHandler $handler */
