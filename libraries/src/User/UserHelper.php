--- conflicted
+++ resolved
@@ -308,14 +308,7 @@
 	 */
 	public static function hashPassword($password)
 	{
-<<<<<<< HEAD
 		return password_hash($password, PASSWORD_DEFAULT);
-=======
-		// \JCrypt::hasStrongPasswordSupport() includes a fallback for us in the worst case
-		\JCrypt::hasStrongPasswordSupport();
-
-		return password_hash($password, PASSWORD_BCRYPT);
->>>>>>> a77b00bc
 	}
 
 	/**
