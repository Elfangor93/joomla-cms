<?php
/**
 * Joomla! Content Management System
 *
 * @copyright  Copyright (C) 2005 - 2018 Open Source Matters, Inc. All rights reserved.
 * @license    GNU General Public License version 2 or later; see LICENSE.txt
 */

namespace Joomla\CMS\User;

defined('JPATH_PLATFORM') or die;

use Joomla\Authentication\Password\Argon2idHandler;
use Joomla\Authentication\Password\Argon2iHandler;
use Joomla\Authentication\Password\BCryptHandler;
use Joomla\CMS\Access\Access;
use Joomla\CMS\Authentication\Password\ChainedHandler;
use Joomla\CMS\Authentication\Password\CheckIfRehashNeededHandlerInterface;
use Joomla\CMS\Authentication\Password\MD5Handler;
use Joomla\CMS\Authentication\Password\PHPassHandler;
use Joomla\CMS\Authentication\Password\SHA256Handler;
use Joomla\CMS\Factory;
use Joomla\CMS\Language\Text;
use Joomla\CMS\Log\Log;
use Joomla\CMS\Object\CMSObject;
use Joomla\CMS\Plugin\PluginHelper;
use Joomla\CMS\Uri\Uri;
use Joomla\Utilities\ArrayHelper;

/**
 * Authorisation helper class, provides static methods to perform various tasks relevant
 * to the Joomla user and authorisation classes
 *
 * This class has influences and some method logic from the Horde Auth package
 *
 * @since  1.7.0
 */
abstract class UserHelper
{
	/**
	 * Constant defining the Argon2i password algorithm for use with password hashes
	 *
	 * Note: The value of the hash is the same as PHP's native `PASSWORD_ARGON2I` but the constant is not used
	 * as PHP may not be compiled with this constant
	 *
	 * @var    integer
	 * @since  4.0.0
	 */
	const HASH_ARGON2I = 2;

	/**
	 * Constant defining the Argon2id password algorithm for use with password hashes
	 *
	 * Note: The value of the hash is the same as PHP's native `PASSWORD_ARGON2ID` but the constant is not used
	 * as PHP may not be compiled with this constant
	 *
	 * @var    integer
	 * @since  4.0.0
	 */
	const HASH_ARGON2ID = 3;

	/**
	 * Constant defining the BCrypt password algorithm for use with password hashes
	 *
	 * @var    integer
	 * @since  4.0.0
	 */
	const HASH_BCRYPT = PASSWORD_BCRYPT;

	/**
	 * Constant defining the MD5 password algorithm for use with password hashes
	 *
	 * @var    integer
	 * @since  4.0.0
	 * @deprecated  5.0  Support for MD5 hashed passwords will be removed
	 */
	const HASH_MD5 = 100;

	/**
	 * Constant defining the PHPass password algorithm for use with password hashes
	 *
	 * @var    integer
	 * @since  4.0.0
	 * @deprecated  5.0  Support for PHPass hashed passwords will be removed
	 */
	const HASH_PHPASS = 101;

	/**
	 * Constant defining the SHA256 password algorithm for use with password hashes
	 *
	 * @var    integer
	 * @since  4.0.0
	 * @deprecated  5.0  Support for SHA256 hashed passwords will be removed
	 */
	const HASH_SHA256 = 102;

	/**
	 * Method to add a user to a group.
	 *
	 * @param   integer  $userId   The id of the user.
	 * @param   integer  $groupId  The id of the group.
	 *
	 * @return  boolean  True on success
	 *
	 * @since   1.7.0
	 * @throws  \RuntimeException
	 */
	public static function addUserToGroup($userId, $groupId)
	{
		// Get the user object.
		$user = new User((int) $userId);

		// Add the user to the group if necessary.
		if (!in_array($groupId, $user->groups))
		{
<<<<<<< HEAD
			// Get the title of the group.
			$db = Factory::getDbo();
=======
			// Check whether the group exists.
			$db = \JFactory::getDbo();
>>>>>>> e05d7333
			$query = $db->getQuery(true)
				->select($db->quoteName('id'))
				->from($db->quoteName('#__usergroups'))
				->where($db->quoteName('id') . ' = ' . (int) $groupId);
			$db->setQuery($query);

			// If the group does not exist, return an exception.
			if ($db->loadResult() === null)
			{
				throw new \RuntimeException('Access Usergroup Invalid');
			}

			// Add the group data to the user object.
			$user->groups[$groupId] = $groupId;

			// Store the user object.
			$user->save();
		}

		// Set the group data for any preloaded user objects.
		$temp         = User::getInstance((int) $userId);
		$temp->groups = $user->groups;

		if (Factory::getSession()->getId())
		{
			// Set the group data for the user object in the session.
			$temp = Factory::getUser();

			if ($temp->id == $userId)
			{
				$temp->groups = $user->groups;
			}
		}

		return true;
	}

	/**
	 * Method to get a list of groups a user is in.
	 *
	 * @param   integer  $userId  The id of the user.
	 *
	 * @return  array    List of groups
	 *
	 * @since   1.7.0
	 */
	public static function getUserGroups($userId)
	{
		// Get the user object.
		$user = User::getInstance((int) $userId);

		return $user->groups ?? array();
	}

	/**
	 * Method to remove a user from a group.
	 *
	 * @param   integer  $userId   The id of the user.
	 * @param   integer  $groupId  The id of the group.
	 *
	 * @return  boolean  True on success
	 *
	 * @since   1.7.0
	 */
	public static function removeUserFromGroup($userId, $groupId)
	{
		// Get the user object.
		$user = User::getInstance((int) $userId);

		// Remove the user from the group if necessary.
		$key = array_search($groupId, $user->groups);

		if ($key !== false)
		{
			// Remove the user from the group.
			unset($user->groups[$key]);

			// Store the user object.
			$user->save();
		}

		// Set the group data for any preloaded user objects.
		$temp = Factory::getUser((int) $userId);
		$temp->groups = $user->groups;

		// Set the group data for the user object in the session.
		$temp = Factory::getUser();

		if ($temp->id == $userId)
		{
			$temp->groups = $user->groups;
		}

		return true;
	}

	/**
	 * Method to set the groups for a user.
	 *
	 * @param   integer  $userId  The id of the user.
	 * @param   array    $groups  An array of group ids to put the user in.
	 *
	 * @return  boolean  True on success
	 *
	 * @since   1.7.0
	 */
	public static function setUserGroups($userId, $groups)
	{
		// Get the user object.
		$user = User::getInstance((int) $userId);

		// Set the group ids.
		$groups = ArrayHelper::toInteger($groups);
		$user->groups = $groups;

		// Get the titles for the user groups.
		$db = Factory::getDbo();
		$query = $db->getQuery(true)
			->select($db->quoteName('id') . ', ' . $db->quoteName('title'))
			->from($db->quoteName('#__usergroups'))
			->where($db->quoteName('id') . ' = ' . implode(' OR ' . $db->quoteName('id') . ' = ', $user->groups));
		$db->setQuery($query);
		$results = $db->loadObjectList();

		// Set the titles for the user groups.
		for ($i = 0, $n = count($results); $i < $n; $i++)
		{
			$user->groups[$results[$i]->id] = $results[$i]->id;
		}

		// Store the user object.
		$user->save();

		// Set the group data for any preloaded user objects.
		$temp = Factory::getUser((int) $userId);
		$temp->groups = $user->groups;

		if (Factory::getSession()->getId())
		{
			// Set the group data for the user object in the session.
			$temp = Factory::getUser();

			if ($temp->id == $userId)
			{
				$temp->groups = $user->groups;
			}
		}

		return true;
	}

	/**
	 * Gets the user profile information
	 *
	 * @param   integer  $userId  The id of the user.
	 *
	 * @return  object
	 *
	 * @since   1.7.0
	 */
	public static function getProfile($userId = 0)
	{
		if ($userId == 0)
		{
			$user   = Factory::getUser();
			$userId = $user->id;
		}

		// Get the dispatcher and load the user's plugins.
		PluginHelper::importPlugin('user');

		$data = new CMSObject;
		$data->id = $userId;

		// Trigger the data preparation event.
		Factory::getApplication()->triggerEvent('onContentPrepareData', array('com_users.profile', &$data));

		return $data;
	}

	/**
	 * Method to activate a user
	 *
	 * @param   string  $activation  Activation string
	 *
	 * @return  boolean  True on success
	 *
	 * @since   1.7.0
	 */
	public static function activateUser($activation)
	{
		$db = Factory::getDbo();

		// Let's get the id of the user we want to activate
		$query = $db->getQuery(true)
			->select($db->quoteName('id'))
			->from($db->quoteName('#__users'))
			->where($db->quoteName('activation') . ' = ' . $db->quote($activation))
			->where($db->quoteName('block') . ' = 1')
			->where($db->quoteName('lastvisitDate') . ' = ' . $db->quote($db->getNullDate()));
		$db->setQuery($query);
		$id = (int) $db->loadResult();

		// Is it a valid user to activate?
		if ($id)
		{
			$user = User::getInstance((int) $id);

			$user->set('block', '0');
			$user->set('activation', '');

			// Time to take care of business.... store the user.
			if (!$user->save())
			{
				Log::add($user->getError(), Log::WARNING, 'jerror');

				return false;
			}
		}
		else
		{
			Log::add(Text::_('JLIB_USER_ERROR_UNABLE_TO_FIND_USER'), Log::WARNING, 'jerror');

			return false;
		}

		return true;
	}

	/**
	 * Returns userid if a user exists
	 *
	 * @param   string  $username  The username to search on.
	 *
	 * @return  integer  The user id or 0 if not found.
	 *
	 * @since   1.7.0
	 */
	public static function getUserId($username)
	{
		// Initialise some variables
		$db = Factory::getDbo();
		$query = $db->getQuery(true)
			->select($db->quoteName('id'))
			->from($db->quoteName('#__users'))
			->where($db->quoteName('username') . ' = ' . $db->quote($username));
		$db->setQuery($query, 0, 1);

		return $db->loadResult();
	}

	/**
	 * Hashes a password using the current encryption.
	 *
	 * @param   string          $password   The plaintext password to encrypt.
	 * @param   string|integer  $algorithm  The hashing algorithm to use, represented by `HASH_*` class constants, or a container service ID.
	 * @param   array           $options    The options for the algorithm to use.
	 *
	 * @return  string  The encrypted password.
	 *
	 * @since   3.2.1
	 * @throws  \InvalidArgumentException when the algorithm is not supported
	 */
	public static function hashPassword($password, $algorithm = self::HASH_BCRYPT, array $options = array())
	{
		$container = Factory::getContainer();

		// If the algorithm is a valid service ID, use that service to generate the hash
		if ($container->has($algorithm))
		{
			return $container->get($algorithm)->hashPassword($password, $options);
		}

		// Try a known handler next
		switch ($algorithm)
		{
			case self::HASH_ARGON2I :
				return $container->get(Argon2iHandler::class)->hashPassword($password, $options);

			case self::HASH_ARGON2ID :
				return $container->get(Argon2idHandler::class)->hashPassword($password, $options);

			case self::HASH_BCRYPT :
				return $container->get(BCryptHandler::class)->hashPassword($password, $options);

			case self::HASH_MD5 :
				return $container->get(MD5Handler::class)->hashPassword($password, $options);

			case self::HASH_PHPASS :
				return $container->get(PHPassHandler::class)->hashPassword($password, $options);

			case self::HASH_SHA256 :
				return $container->get(SHA256Handler::class)->hashPassword($password, $options);
		}

		// Unsupported algorithm, sorry!
		throw new \InvalidArgumentException(sprintf('The %s algorithm is not supported for hashing passwords.', $algorithm));
	}

	/**
	 * Formats a password using the current encryption. If the user ID is given
	 * and the hash does not fit the current hashing algorithm, it automatically
	 * updates the hash.
	 *
	 * @param   string   $password  The plaintext password to check.
	 * @param   string   $hash      The hash to verify against.
	 * @param   integer  $user_id   ID of the user if the password hash should be updated
	 *
	 * @return  boolean  True if the password and hash match, false otherwise
	 *
	 * @since   3.2.1
	 */
	public static function verifyPassword($password, $hash, $user_id = 0)
	{
		$passwordAlgorithm = PASSWORD_BCRYPT;
		$container         = Factory::getContainer();

		// Cheaply try to determine the algorithm in use otherwise fall back to the chained handler
		if (strpos($hash, '$P$') === 0)
		{
			/** @var PHPassHandler $handler */
			$handler = $container->get(PHPassHandler::class);
		}
		elseif (strpos($hash, '$argon2id') === 0)
		{
			/** @var Argon2idHandler $handler */
			$handler = $container->get(Argon2idHandler::class);

			$passwordAlgorithm = PASSWORD_ARGON2ID;
		}
		elseif (strpos($hash, '$argon2i') === 0)
		{
			/** @var Argon2iHandler $handler */
			$handler = $container->get(Argon2iHandler::class);

			$passwordAlgorithm = PASSWORD_ARGON2I;
		}
		// Check for bcrypt hashes
		elseif (strpos($hash, '$2') === 0)
		{
			/** @var BCryptHandler $handler */
			$handler = $container->get(BCryptHandler::class);
		}
		elseif (substr($hash, 0, 8) == '{SHA256}')
		{
			/** @var SHA256Handler $handler */
			$handler = $container->get(SHA256Handler::class);
		}
		else
		{
			/** @var ChainedHandler $handler */
			$handler = $container->get(ChainedHandler::class);
		}

		$match  = $handler->validatePassword($password, $hash);
		$rehash = $handler instanceof CheckIfRehashNeededHandlerInterface ? $handler->checkIfRehashNeeded($hash) : false;

		// If we have a match and rehash = true, rehash the password with the current algorithm.
		if ((int) $user_id > 0 && $match && $rehash)
		{
			$user = new User($user_id);
			$user->password = static::hashPassword($password, $passwordAlgorithm);
			$user->save();
		}

		return $match;
	}

	/**
	 * Generate a random password
	 *
	 * @param   integer  $length  Length of the password to generate
	 *
	 * @return  string  Random Password
	 *
	 * @since   1.7.0
	 */
	public static function genRandomPassword($length = 8)
	{
		$salt = 'abcdefghijklmnopqrstuvwxyzABCDEFGHIJKLMNOPQRSTUVWXYZ0123456789';
		$base = strlen($salt);
		$makepass = '';

		/*
		 * Start with a cryptographic strength random string, then convert it to
		 * a string with the numeric base of the salt.
		 * Shift the base conversion on each character so the character
		 * distribution is even, and randomize the start shift so it's not
		 * predictable.
		 */
		$random = \JCrypt::genRandomBytes($length + 1);
		$shift = ord($random[0]);

		for ($i = 1; $i <= $length; ++$i)
		{
			$makepass .= $salt[($shift + ord($random[$i])) % $base];
			$shift += ord($random[$i]);
		}

		return $makepass;
	}

	/**
	 * Method to get a hashed user agent string that does not include browser version.
	 * Used when frequent version changes cause problems.
	 *
	 * @return  string  A hashed user agent string with version replaced by 'abcd'
	 *
	 * @since   3.2
	 */
	public static function getShortHashedUserAgent()
	{
		$ua = Factory::getApplication()->client;
		$uaString = $ua->userAgent;
		$browserVersion = $ua->browserVersion;
		$uaShort = str_replace($browserVersion, 'abcd', $uaString);

		return md5(Uri::base() . $uaShort);
	}

	/**
	 * Check if there is a super user in the user ids.
	 *
	 * @param   array  $userIds  An array of user IDs on which to operate
	 *
	 * @return  boolean  True on success, false on failure
	 *
	 * @since   3.6.5
	 */
	public static function checkSuperUserInUsers(array $userIds)
	{
		foreach ($userIds as $userId)
		{
			foreach (static::getUserGroups($userId) as $userGroupId)
			{
				if (Access::checkGroup($userGroupId, 'core.admin'))
				{
					return true;
				}
			}
		}

		return false;
	}
}<|MERGE_RESOLUTION|>--- conflicted
+++ resolved
@@ -113,13 +113,8 @@
 		// Add the user to the group if necessary.
 		if (!in_array($groupId, $user->groups))
 		{
-<<<<<<< HEAD
-			// Get the title of the group.
+			// Check whether the group exists.
 			$db = Factory::getDbo();
-=======
-			// Check whether the group exists.
-			$db = \JFactory::getDbo();
->>>>>>> e05d7333
 			$query = $db->getQuery(true)
 				->select($db->quoteName('id'))
 				->from($db->quoteName('#__usergroups'))
