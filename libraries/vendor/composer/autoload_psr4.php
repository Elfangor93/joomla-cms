<?php

// autoload_psr4.php @generated by Composer

$vendorDir = dirname(dirname(__FILE__));
$baseDir = dirname(dirname($vendorDir));

return array(
    'Zend\\Diactoros\\' => array($vendorDir . '/zendframework/zend-diactoros/src'),
    'Symfony\\Polyfill\\Util\\' => array($vendorDir . '/symfony/polyfill-util'),
    'Symfony\\Polyfill\\Php56\\' => array($vendorDir . '/symfony/polyfill-php56'),
    'Symfony\\Component\\Yaml\\' => array($vendorDir . '/symfony/yaml'),
    'Symfony\\Component\\WebLink\\' => array($vendorDir . '/symfony/web-link'),
    'Psr\\Log\\' => array($vendorDir . '/psr/log/Psr/Log'),
    'Psr\\Link\\' => array($vendorDir . '/psr/link/src'),
    'Psr\\Http\\Message\\' => array($vendorDir . '/psr/http-message/src'),
    'Psr\\Container\\' => array($vendorDir . '/psr/container/src'),
    'PHPMailer\\PHPMailer\\' => array($vendorDir . '/phpmailer/phpmailer/src'),
    'Joomla\\Utilities\\' => array($vendorDir . '/joomla/utilities/src'),
    'Joomla\\Uri\\' => array($vendorDir . '/joomla/uri/src'),
    'Joomla\\String\\' => array($vendorDir . '/joomla/string/src'),
    'Joomla\\Session\\' => array($vendorDir . '/joomla/session/src'),
    'Joomla\\Registry\\' => array($vendorDir . '/joomla/registry/src'),
    'Joomla\\OAuth2\\' => array($vendorDir . '/joomla/oauth2/src'),
    'Joomla\\OAuth1\\' => array($vendorDir . '/joomla/oauth1/src'),
    'Joomla\\Ldap\\Tests\\' => array($vendorDir . '/joomla/ldap/Tests'),
    'Joomla\\Ldap\\' => array($vendorDir . '/joomla/ldap/src'),
    'Joomla\\Input\\Tests\\' => array($vendorDir . '/joomla/input/Tests'),
    'Joomla\\Input\\' => array($vendorDir . '/joomla/input/src'),
    'Joomla\\Image\\' => array($vendorDir . '/joomla/image/src'),
    'Joomla\\Http\\' => array($vendorDir . '/joomla/http/src'),
    'Joomla\\Filter\\' => array($vendorDir . '/joomla/filter/src'),
<<<<<<< HEAD
=======
    'Joomla\\Filesystem\\' => array($vendorDir . '/joomla/filesystem/src'),
    'Joomla\\Event\\Tests\\' => array($vendorDir . '/joomla/event/Tests'),
>>>>>>> cb79438f
    'Joomla\\Event\\' => array($vendorDir . '/joomla/event/src'),
    'Joomla\\Database\\' => array($vendorDir . '/joomla/database/src'),
    'Joomla\\Data\\' => array($vendorDir . '/joomla/data/src'),
    'Joomla\\DI\\' => array($vendorDir . '/joomla/di/src'),
<<<<<<< HEAD
    'Joomla\\Crypt\\' => array($vendorDir . '/joomla/crypt/src'),
    'Joomla\\Controller\\' => array($vendorDir . '/joomla/controller/src'),
=======
    'Joomla\\Archive\\' => array($vendorDir . '/joomla/archive/src'),
>>>>>>> cb79438f
    'Joomla\\Application\\' => array($vendorDir . '/joomla/application/src'),
    'Joomla\\' => array($baseDir . '/libraries/src'),
    'Fig\\Link\\' => array($vendorDir . '/fig/link-util/src'),
    'Defuse\\Crypto\\' => array($vendorDir . '/defuse/php-encryption/src'),
    'Composer\\CaBundle\\' => array($vendorDir . '/composer/ca-bundle/src'),
);<|MERGE_RESOLUTION|>--- conflicted
+++ resolved
@@ -30,21 +30,14 @@
     'Joomla\\Image\\' => array($vendorDir . '/joomla/image/src'),
     'Joomla\\Http\\' => array($vendorDir . '/joomla/http/src'),
     'Joomla\\Filter\\' => array($vendorDir . '/joomla/filter/src'),
-<<<<<<< HEAD
-=======
     'Joomla\\Filesystem\\' => array($vendorDir . '/joomla/filesystem/src'),
-    'Joomla\\Event\\Tests\\' => array($vendorDir . '/joomla/event/Tests'),
->>>>>>> cb79438f
     'Joomla\\Event\\' => array($vendorDir . '/joomla/event/src'),
     'Joomla\\Database\\' => array($vendorDir . '/joomla/database/src'),
     'Joomla\\Data\\' => array($vendorDir . '/joomla/data/src'),
     'Joomla\\DI\\' => array($vendorDir . '/joomla/di/src'),
-<<<<<<< HEAD
     'Joomla\\Crypt\\' => array($vendorDir . '/joomla/crypt/src'),
     'Joomla\\Controller\\' => array($vendorDir . '/joomla/controller/src'),
-=======
     'Joomla\\Archive\\' => array($vendorDir . '/joomla/archive/src'),
->>>>>>> cb79438f
     'Joomla\\Application\\' => array($vendorDir . '/joomla/application/src'),
     'Joomla\\' => array($baseDir . '/libraries/src'),
     'Fig\\Link\\' => array($vendorDir . '/fig/link-util/src'),
