--- conflicted
+++ resolved
@@ -1,53 +1,8 @@
 [
     {
-<<<<<<< HEAD
         "name": "psr/log",
         "version": "1.0.2",
         "version_normalized": "1.0.2.0",
-=======
-        "name": "joomla/uri",
-        "version": "1.1.1",
-        "version_normalized": "1.1.1.0",
-        "source": {
-            "type": "git",
-            "url": "https://github.com/joomla-framework/uri.git",
-            "reference": "980e532e4235bb8f1ada15b28822abbeb171da3f"
-        },
-        "dist": {
-            "type": "zip",
-            "url": "https://api.github.com/repos/joomla-framework/uri/zipball/980e532e4235bb8f1ada15b28822abbeb171da3f",
-            "reference": "980e532e4235bb8f1ada15b28822abbeb171da3f",
-            "shasum": ""
-        },
-        "require": {
-            "php": ">=5.3.10"
-        },
-        "time": "2014-02-09 02:57:17",
-        "type": "joomla-package",
-        "installation-source": "dist",
-        "autoload": {
-            "psr-4": {
-                "Joomla\\Uri\\": "src/",
-                "Joomla\\Uri\\Tests\\": "Tests/"
-            }
-        },
-        "notification-url": "https://packagist.org/downloads/",
-        "license": [
-            "GPL-2.0+"
-        ],
-        "description": "Joomla Uri Package",
-        "homepage": "https://github.com/joomla-framework/uri",
-        "keywords": [
-            "framework",
-            "joomla",
-            "uri"
-        ]
-    },
-    {
-        "name": "joomla/input",
-        "version": "1.2.0",
-        "version_normalized": "1.2.0.0",
->>>>>>> aa91b5c7
         "source": {
             "type": "git",
             "url": "https://github.com/php-fig/log.git",
@@ -62,13 +17,8 @@
         "require": {
             "php": ">=5.3.0"
         },
-<<<<<<< HEAD
         "time": "2016-10-10T12:19:37+00:00",
         "type": "library",
-=======
-        "time": "2014-10-12 18:01:36",
-        "type": "joomla-package",
->>>>>>> aa91b5c7
         "extra": {
             "branch-alias": {
                 "dev-master": "1.0.x-dev"
@@ -116,7 +66,7 @@
         "require-dev": {
             "phpunit/phpunit": "4.*"
         },
-        "time": "2014-11-20 16:49:30",
+        "time": "2014-11-20T16:49:30+00:00",
         "type": "library",
         "installation-source": "dist",
         "autoload": {
@@ -168,11 +118,6 @@
                 "dev-master": "1.3-dev"
             }
         },
-<<<<<<< HEAD
-=======
-        "time": "2015-02-24 00:21:06",
-        "type": "joomla-package",
->>>>>>> aa91b5c7
         "installation-source": "dist",
         "autoload": {
             "psr-4": {
@@ -228,14 +173,10 @@
             "phpunit/phpunit": "~4.8|~5.0",
             "squizlabs/php_codesniffer": "1.*"
         },
-<<<<<<< HEAD
         "suggest": {
             "ext-mbstring": "For improved processing"
         },
         "time": "2016-12-10T18:13:42+00:00",
-=======
-        "time": "2015-04-02 16:30:40",
->>>>>>> aa91b5c7
         "type": "joomla-package",
         "extra": {
             "branch-alias": {
@@ -278,58 +219,9 @@
         ]
     },
     {
-<<<<<<< HEAD
         "name": "joomla/utilities",
         "version": "1.4.1",
         "version_normalized": "1.4.1.0",
-=======
-        "name": "leafo/lessphp",
-        "version": "v0.5.0",
-        "version_normalized": "0.5.0.0",
-        "source": {
-            "type": "git",
-            "url": "https://github.com/leafo/lessphp.git",
-            "reference": "0f5a7f5545d2bcf4e9fad9a228c8ad89cc9aa283"
-        },
-        "dist": {
-            "type": "zip",
-            "url": "https://api.github.com/repos/leafo/lessphp/zipball/0f5a7f5545d2bcf4e9fad9a228c8ad89cc9aa283",
-            "reference": "0f5a7f5545d2bcf4e9fad9a228c8ad89cc9aa283",
-            "shasum": ""
-        },
-        "time": "2014-11-24 18:39:20",
-        "type": "library",
-        "extra": {
-            "branch-alias": {
-                "dev-master": "0.4.x-dev"
-            }
-        },
-        "installation-source": "dist",
-        "autoload": {
-            "classmap": [
-                "lessc.inc.php"
-            ]
-        },
-        "notification-url": "https://packagist.org/downloads/",
-        "license": [
-            "MIT",
-            "GPL-3.0"
-        ],
-        "authors": [
-            {
-                "name": "Leaf Corcoran",
-                "email": "leafot@gmail.com",
-                "homepage": "http://leafo.net"
-            }
-        ],
-        "description": "lessphp is a compiler for LESS written in PHP.",
-        "homepage": "http://leafo.net/lessphp/"
-    },
-    {
-        "name": "joomla/event",
-        "version": "1.2.0",
-        "version_normalized": "1.2.0.0",
->>>>>>> aa91b5c7
         "source": {
             "type": "git",
             "url": "https://github.com/joomla-framework/utilities.git",
@@ -349,11 +241,7 @@
             "phpunit/phpunit": "~4.8|~5.0",
             "squizlabs/php_codesniffer": "1.*"
         },
-<<<<<<< HEAD
         "time": "2016-12-10T17:09:33+00:00",
-=======
-        "time": "2016-03-13 19:41:09",
->>>>>>> aa91b5c7
         "type": "joomla-package",
         "extra": {
             "branch-alias": {
@@ -396,13 +284,8 @@
         "require": {
             "php": ">=5.3.10"
         },
-<<<<<<< HEAD
         "time": "2015-02-24T00:21:06+00:00",
         "type": "joomla-package",
-=======
-        "time": "2016-03-18 20:34:03",
-        "type": "library",
->>>>>>> aa91b5c7
         "installation-source": "dist",
         "autoload": {
             "classmap": [
@@ -424,17 +307,17 @@
     },
     {
         "name": "joomla/filter",
-        "version": "1.3.0",
-        "version_normalized": "1.3.0.0",
+        "version": "1.3.2",
+        "version_normalized": "1.3.2.0",
         "source": {
             "type": "git",
             "url": "https://github.com/joomla-framework/filter.git",
-            "reference": "250d8f0d3e2d2fb6e31a540ddc6c8d992c92091d"
-        },
-        "dist": {
-            "type": "zip",
-            "url": "https://api.github.com/repos/joomla-framework/filter/zipball/250d8f0d3e2d2fb6e31a540ddc6c8d992c92091d",
-            "reference": "250d8f0d3e2d2fb6e31a540ddc6c8d992c92091d",
+            "reference": "1183f96e2dab5bf952415442e54bd67c083f3766"
+        },
+        "dist": {
+            "type": "zip",
+            "url": "https://api.github.com/repos/joomla-framework/filter/zipball/1183f96e2dab5bf952415442e54bd67c083f3766",
+            "reference": "1183f96e2dab5bf952415442e54bd67c083f3766",
             "shasum": ""
         },
         "require": {
@@ -443,24 +326,19 @@
         },
         "require-dev": {
             "joomla/language": "~1.3",
-            "phpunit/phpunit": "~4.8|~5.0",
+            "phpunit/phpunit": "^4.8.35|^5.4.3|~6.0",
             "squizlabs/php_codesniffer": "1.*"
         },
         "suggest": {
             "joomla/language": "Required only if you want to use `OutputFilter::stringURLSafe`."
         },
-        "time": "2016-10-16T18:10:33+00:00",
+        "time": "2017-05-14T18:12:10+00:00",
         "type": "joomla-package",
         "extra": {
             "branch-alias": {
                 "dev-master": "1.x-dev"
             }
         },
-<<<<<<< HEAD
-=======
-        "time": "2012-10-30 17:54:03",
-        "type": "library",
->>>>>>> aa91b5c7
         "installation-source": "dist",
         "autoload": {
             "psr-4": {
@@ -503,11 +381,7 @@
             "phpunit/phpunit": "4.*",
             "squizlabs/php_codesniffer": "1.*"
         },
-<<<<<<< HEAD
         "time": "2014-10-12T18:01:36+00:00",
-=======
-        "time": "2016-04-02 22:20:43",
->>>>>>> aa91b5c7
         "type": "joomla-package",
         "extra": {
             "branch-alias": {
@@ -555,18 +429,7 @@
             "phpunit/phpunit": "4.*|5.*"
         },
         "suggest": {
-<<<<<<< HEAD
             "ext-libsodium": "Provides a modern crypto API that can be used to generate random bytes."
-=======
-            "symfony/yaml": "Install symfony/yaml if you require YAML support."
-        },
-        "time": "2016-05-14 20:42:05",
-        "type": "joomla-package",
-        "extra": {
-            "branch-alias": {
-                "dev-master": "1.x-dev"
-            }
->>>>>>> aa91b5c7
         },
         "time": "2016-11-07T23:38:38+00:00",
         "type": "library",
@@ -614,17 +477,8 @@
             "paragonie/random_compat": "~2.0",
             "php": ">=5.4.0"
         },
-<<<<<<< HEAD
         "require-dev": {
             "nikic/php-parser": "^2.0"
-=======
-        "time": "2016-10-10 12:19:37",
-        "type": "library",
-        "extra": {
-            "branch-alias": {
-                "dev-master": "1.0.x-dev"
-            }
->>>>>>> aa91b5c7
         },
         "time": "2016-10-10T15:20:26+00:00",
         "type": "library",
@@ -689,11 +543,7 @@
             "squizlabs/php_codesniffer": "1.*",
             "symfony/polyfill-util": "~1.0"
         },
-<<<<<<< HEAD
         "time": "2016-12-18T15:15:04+00:00",
-=======
-        "time": "2016-12-10 18:13:42",
->>>>>>> aa91b5c7
         "type": "joomla-package",
         "extra": {
             "branch-alias": {
@@ -740,11 +590,7 @@
             "phpunit/phpunit": "4.*",
             "squizlabs/php_codesniffer": "1.*"
         },
-<<<<<<< HEAD
         "time": "2015-04-02T16:30:40+00:00",
-=======
-        "time": "2016-12-10 17:09:33",
->>>>>>> aa91b5c7
         "type": "joomla-package",
         "extra": {
             "branch-alias": {
@@ -774,7 +620,6 @@
         ]
     },
     {
-<<<<<<< HEAD
         "name": "joomla/event",
         "version": "dev-2.0-dev",
         "version_normalized": "dev-2.0-dev",
@@ -825,11 +670,6 @@
         "name": "composer/ca-bundle",
         "version": "1.0.6",
         "version_normalized": "1.0.6.0",
-=======
-        "name": "joomla/application",
-        "version": "1.7.0",
-        "version_normalized": "1.7.0.0",
->>>>>>> aa91b5c7
         "source": {
             "type": "git",
             "url": "https://github.com/composer/ca-bundle.git",
@@ -853,13 +693,8 @@
         "suggest": {
             "symfony/process": "This is necessary to reliably check whether openssl_x509_parse is vulnerable on older php versions, but can be ignored on PHP 5.5.6+"
         },
-<<<<<<< HEAD
         "time": "2016-11-02T18:11:27+00:00",
         "type": "library",
-=======
-        "time": "2016-12-10 17:26:50",
-        "type": "joomla-package",
->>>>>>> aa91b5c7
         "extra": {
             "branch-alias": {
                 "dev-master": "1.x-dev"
@@ -909,11 +744,7 @@
         "require": {
             "php": ">=5.3.0"
         },
-<<<<<<< HEAD
         "time": "2016-08-06T14:39:51+00:00",
-=======
-        "time": "2016-11-14 01:06:16",
->>>>>>> aa91b5c7
         "type": "library",
         "extra": {
             "branch-alias": {
@@ -966,7 +797,6 @@
             "php": "^5.4 || ^7.0",
             "psr/http-message": "~1.0"
         },
-<<<<<<< HEAD
         "provide": {
             "psr/http-message-implementation": "~1.0.0"
         },
@@ -975,9 +805,6 @@
             "zendframework/zend-coding-standard": "~1.0.0"
         },
         "time": "2017-01-23T04:53:24+00:00",
-=======
-        "time": "2016-11-14 01:06:16",
->>>>>>> aa91b5c7
         "type": "library",
         "extra": {
             "branch-alias": {
@@ -1019,19 +846,7 @@
             "shasum": ""
         },
         "require": {
-<<<<<<< HEAD
             "php": ">=5.3.10"
-=======
-            "php": ">=5.3.3",
-            "symfony/polyfill-util": "~1.0"
-        },
-        "time": "2016-11-14 01:06:16",
-        "type": "library",
-        "extra": {
-            "branch-alias": {
-                "dev-master": "1.3-dev"
-            }
->>>>>>> aa91b5c7
         },
         "time": "2014-02-09T02:57:17+00:00",
         "type": "joomla-package",
@@ -1083,11 +898,7 @@
         "suggest": {
             "ext-curl": "To use cURL for HTTP connections"
         },
-<<<<<<< HEAD
         "time": "2016-12-18T15:53:19+00:00",
-=======
-        "time": "2016-12-21 21:08:20",
->>>>>>> aa91b5c7
         "type": "joomla-package",
         "extra": {
             "branch-alias": {
@@ -1144,11 +955,6 @@
                 "dev-master": "1.x-dev"
             }
         },
-<<<<<<< HEAD
-=======
-        "time": "2017-01-09 09:33:47",
-        "type": "library",
->>>>>>> aa91b5c7
         "installation-source": "dist",
         "autoload": {
             "psr-4": {
@@ -1185,7 +991,7 @@
         "require": {
             "php": ">=5.3.10"
         },
-        "time": "2014-04-10 03:07:59",
+        "time": "2014-04-10T03:07:59+00:00",
         "type": "joomla-package",
         "installation-source": "dist",
         "autoload": {
@@ -1463,7 +1269,7 @@
         "require": {
             "php": ">=5.3.9"
         },
-        "time": "2017-01-21 16:40:50",
+        "time": "2017-01-21T16:40:50+00:00",
         "type": "library",
         "extra": {
             "branch-alias": {
@@ -1497,7 +1303,6 @@
         "homepage": "https://symfony.com"
     },
     {
-<<<<<<< HEAD
         "name": "joomla/registry",
         "version": "1.5.2",
         "version_normalized": "1.5.2.0",
@@ -1528,59 +1333,22 @@
             "symfony/yaml": "Install symfony/yaml if you require YAML support."
         },
         "time": "2016-05-14T20:42:05+00:00",
-=======
-        "name": "joomla/filter",
-        "version": "1.3.2",
-        "version_normalized": "1.3.2.0",
-        "source": {
-            "type": "git",
-            "url": "https://github.com/joomla-framework/filter.git",
-            "reference": "1183f96e2dab5bf952415442e54bd67c083f3766"
-        },
-        "dist": {
-            "type": "zip",
-            "url": "https://api.github.com/repos/joomla-framework/filter/zipball/1183f96e2dab5bf952415442e54bd67c083f3766",
-            "reference": "1183f96e2dab5bf952415442e54bd67c083f3766",
-            "shasum": ""
-        },
-        "require": {
-            "joomla/string": "~1.3|~2.0",
-            "php": "^5.3.10|~7.0"
-        },
-        "require-dev": {
-            "joomla/language": "~1.3",
-            "phpunit/phpunit": "^4.8.35|^5.4.3|~6.0",
-            "squizlabs/php_codesniffer": "1.*"
-        },
-        "suggest": {
-            "joomla/language": "Required only if you want to use `OutputFilter::stringURLSafe`."
-        },
-        "time": "2017-05-14 18:12:10",
->>>>>>> aa91b5c7
         "type": "joomla-package",
         "extra": {
             "branch-alias": {
                 "dev-master": "1.x-dev"
             }
         },
-<<<<<<< HEAD
         "installation-source": "source",
         "autoload": {
             "psr-4": {
                 "Joomla\\Registry\\": "src/"
-=======
-        "installation-source": "dist",
-        "autoload": {
-            "psr-4": {
-                "Joomla\\Filter\\": "src/"
->>>>>>> aa91b5c7
-            }
-        },
-        "notification-url": "https://packagist.org/downloads/",
-        "license": [
-            "GPL-2.0+"
-        ],
-<<<<<<< HEAD
+            }
+        },
+        "notification-url": "https://packagist.org/downloads/",
+        "license": [
+            "GPL-2.0+"
+        ],
         "description": "Joomla Registry Package",
         "homepage": "https://github.com/joomla-framework/registry",
         "keywords": [
@@ -1686,566 +1454,10 @@
         "autoload": {
             "psr-4": {
                 "Joomla\\Application\\": "src/"
-=======
-        "description": "Joomla Filter Package",
-        "homepage": "https://github.com/joomla-framework/filter",
-        "keywords": [
-            "filter",
-            "framework",
-            "joomla"
-        ]
-    },
-    {
-        "name": "symfony/stopwatch",
-        "version": "v2.8.15",
-        "version_normalized": "2.8.15.0",
-        "source": {
-            "type": "git",
-            "url": "https://github.com/symfony/stopwatch.git",
-            "reference": "35bae476693150728b0eb51647faac82faf9aaca"
-        },
-        "dist": {
-            "type": "zip",
-            "url": "https://api.github.com/repos/symfony/stopwatch/zipball/35bae476693150728b0eb51647faac82faf9aaca",
-            "reference": "35bae476693150728b0eb51647faac82faf9aaca",
-            "shasum": ""
-        },
-        "require": {
-            "php": ">=5.3.9"
-        },
-        "time": "2016-06-29 05:29:29",
-        "type": "library",
-        "extra": {
-            "branch-alias": {
-                "dev-master": "2.8-dev"
-            }
-        },
-        "installation-source": "dist",
-        "autoload": {
-            "psr-4": {
-                "Symfony\\Component\\Stopwatch\\": ""
-            },
-            "exclude-from-classmap": [
-                "/Tests/"
-            ]
-        },
-        "notification-url": "https://packagist.org/downloads/",
-        "license": [
-            "MIT"
-        ],
-        "authors": [
-            {
-                "name": "Fabien Potencier",
-                "email": "fabien@symfony.com"
-            },
-            {
-                "name": "Symfony Community",
-                "homepage": "https://symfony.com/contributors"
-            }
-        ],
-        "description": "Symfony Stopwatch Component",
-        "homepage": "https://symfony.com"
-    },
-    {
-        "name": "symfony/process",
-        "version": "v2.8.15",
-        "version_normalized": "2.8.15.0",
-        "source": {
-            "type": "git",
-            "url": "https://github.com/symfony/process.git",
-            "reference": "1a1bd056395540d0bc549d39818316513565d278"
-        },
-        "dist": {
-            "type": "zip",
-            "url": "https://api.github.com/repos/symfony/process/zipball/1a1bd056395540d0bc549d39818316513565d278",
-            "reference": "1a1bd056395540d0bc549d39818316513565d278",
-            "shasum": ""
-        },
-        "require": {
-            "php": ">=5.3.9"
-        },
-        "time": "2016-11-24 00:43:03",
-        "type": "library",
-        "extra": {
-            "branch-alias": {
-                "dev-master": "2.8-dev"
-            }
-        },
-        "installation-source": "dist",
-        "autoload": {
-            "psr-4": {
-                "Symfony\\Component\\Process\\": ""
-            },
-            "exclude-from-classmap": [
-                "/Tests/"
-            ]
-        },
-        "notification-url": "https://packagist.org/downloads/",
-        "license": [
-            "MIT"
-        ],
-        "authors": [
-            {
-                "name": "Fabien Potencier",
-                "email": "fabien@symfony.com"
-            },
-            {
-                "name": "Symfony Community",
-                "homepage": "https://symfony.com/contributors"
-            }
-        ],
-        "description": "Symfony Process Component",
-        "homepage": "https://symfony.com"
-    },
-    {
-        "name": "symfony/finder",
-        "version": "v2.8.15",
-        "version_normalized": "2.8.15.0",
-        "source": {
-            "type": "git",
-            "url": "https://github.com/symfony/finder.git",
-            "reference": "c0f10576335743b881ac1ed39d18c0fa66048775"
-        },
-        "dist": {
-            "type": "zip",
-            "url": "https://api.github.com/repos/symfony/finder/zipball/c0f10576335743b881ac1ed39d18c0fa66048775",
-            "reference": "c0f10576335743b881ac1ed39d18c0fa66048775",
-            "shasum": ""
-        },
-        "require": {
-            "php": ">=5.3.9"
-        },
-        "time": "2016-12-13 09:38:12",
-        "type": "library",
-        "extra": {
-            "branch-alias": {
-                "dev-master": "2.8-dev"
-            }
-        },
-        "installation-source": "dist",
-        "autoload": {
-            "psr-4": {
-                "Symfony\\Component\\Finder\\": ""
-            },
-            "exclude-from-classmap": [
-                "/Tests/"
-            ]
-        },
-        "notification-url": "https://packagist.org/downloads/",
-        "license": [
-            "MIT"
-        ],
-        "authors": [
-            {
-                "name": "Fabien Potencier",
-                "email": "fabien@symfony.com"
-            },
-            {
-                "name": "Symfony Community",
-                "homepage": "https://symfony.com/contributors"
-            }
-        ],
-        "description": "Symfony Finder Component",
-        "homepage": "https://symfony.com"
-    },
-    {
-        "name": "symfony/filesystem",
-        "version": "v2.8.15",
-        "version_normalized": "2.8.15.0",
-        "source": {
-            "type": "git",
-            "url": "https://github.com/symfony/filesystem.git",
-            "reference": "a3784111af9f95f102b6411548376e1ae7c93898"
-        },
-        "dist": {
-            "type": "zip",
-            "url": "https://api.github.com/repos/symfony/filesystem/zipball/a3784111af9f95f102b6411548376e1ae7c93898",
-            "reference": "a3784111af9f95f102b6411548376e1ae7c93898",
-            "shasum": ""
-        },
-        "require": {
-            "php": ">=5.3.9"
-        },
-        "time": "2016-10-18 04:28:30",
-        "type": "library",
-        "extra": {
-            "branch-alias": {
-                "dev-master": "2.8-dev"
-            }
-        },
-        "installation-source": "dist",
-        "autoload": {
-            "psr-4": {
-                "Symfony\\Component\\Filesystem\\": ""
-            },
-            "exclude-from-classmap": [
-                "/Tests/"
-            ]
-        },
-        "notification-url": "https://packagist.org/downloads/",
-        "license": [
-            "MIT"
-        ],
-        "authors": [
-            {
-                "name": "Fabien Potencier",
-                "email": "fabien@symfony.com"
-            },
-            {
-                "name": "Symfony Community",
-                "homepage": "https://symfony.com/contributors"
-            }
-        ],
-        "description": "Symfony Filesystem Component",
-        "homepage": "https://symfony.com"
-    },
-    {
-        "name": "symfony/event-dispatcher",
-        "version": "v2.8.15",
-        "version_normalized": "2.8.15.0",
-        "source": {
-            "type": "git",
-            "url": "https://github.com/symfony/event-dispatcher.git",
-            "reference": "25c576abd4e0f212e678fe8b2bd9a9a98c7ea934"
-        },
-        "dist": {
-            "type": "zip",
-            "url": "https://api.github.com/repos/symfony/event-dispatcher/zipball/25c576abd4e0f212e678fe8b2bd9a9a98c7ea934",
-            "reference": "25c576abd4e0f212e678fe8b2bd9a9a98c7ea934",
-            "shasum": ""
-        },
-        "require": {
-            "php": ">=5.3.9"
-        },
-        "require-dev": {
-            "psr/log": "~1.0",
-            "symfony/config": "~2.0,>=2.0.5|~3.0.0",
-            "symfony/dependency-injection": "~2.6|~3.0.0",
-            "symfony/expression-language": "~2.6|~3.0.0",
-            "symfony/stopwatch": "~2.3|~3.0.0"
-        },
-        "suggest": {
-            "symfony/dependency-injection": "",
-            "symfony/http-kernel": ""
-        },
-        "time": "2016-10-13 01:43:15",
-        "type": "library",
-        "extra": {
-            "branch-alias": {
-                "dev-master": "2.8-dev"
-            }
-        },
-        "installation-source": "dist",
-        "autoload": {
-            "psr-4": {
-                "Symfony\\Component\\EventDispatcher\\": ""
-            },
-            "exclude-from-classmap": [
-                "/Tests/"
-            ]
-        },
-        "notification-url": "https://packagist.org/downloads/",
-        "license": [
-            "MIT"
-        ],
-        "authors": [
-            {
-                "name": "Fabien Potencier",
-                "email": "fabien@symfony.com"
-            },
-            {
-                "name": "Symfony Community",
-                "homepage": "https://symfony.com/contributors"
-            }
-        ],
-        "description": "Symfony EventDispatcher Component",
-        "homepage": "https://symfony.com"
-    },
-    {
-        "name": "symfony/polyfill-mbstring",
-        "version": "v1.3.0",
-        "version_normalized": "1.3.0.0",
-        "source": {
-            "type": "git",
-            "url": "https://github.com/symfony/polyfill-mbstring.git",
-            "reference": "e79d363049d1c2128f133a2667e4f4190904f7f4"
-        },
-        "dist": {
-            "type": "zip",
-            "url": "https://api.github.com/repos/symfony/polyfill-mbstring/zipball/e79d363049d1c2128f133a2667e4f4190904f7f4",
-            "reference": "e79d363049d1c2128f133a2667e4f4190904f7f4",
-            "shasum": ""
-        },
-        "require": {
-            "php": ">=5.3.3"
-        },
-        "suggest": {
-            "ext-mbstring": "For best performance"
-        },
-        "time": "2016-11-14 01:06:16",
-        "type": "library",
-        "extra": {
-            "branch-alias": {
-                "dev-master": "1.3-dev"
-            }
-        },
-        "installation-source": "dist",
-        "autoload": {
-            "psr-4": {
-                "Symfony\\Polyfill\\Mbstring\\": ""
-            },
-            "files": [
-                "bootstrap.php"
-            ]
-        },
-        "notification-url": "https://packagist.org/downloads/",
-        "license": [
-            "MIT"
-        ],
-        "authors": [
-            {
-                "name": "Nicolas Grekas",
-                "email": "p@tchwork.com"
-            },
-            {
-                "name": "Symfony Community",
-                "homepage": "https://symfony.com/contributors"
-            }
-        ],
-        "description": "Symfony polyfill for the Mbstring extension",
-        "homepage": "https://symfony.com",
-        "keywords": [
-            "compatibility",
-            "mbstring",
-            "polyfill",
-            "portable",
-            "shim"
-        ]
-    },
-    {
-        "name": "symfony/debug",
-        "version": "v2.8.15",
-        "version_normalized": "2.8.15.0",
-        "source": {
-            "type": "git",
-            "url": "https://github.com/symfony/debug.git",
-            "reference": "62a68f640456f6761d752c62d81631428ef0d8a1"
-        },
-        "dist": {
-            "type": "zip",
-            "url": "https://api.github.com/repos/symfony/debug/zipball/62a68f640456f6761d752c62d81631428ef0d8a1",
-            "reference": "62a68f640456f6761d752c62d81631428ef0d8a1",
-            "shasum": ""
-        },
-        "require": {
-            "php": ">=5.3.9",
-            "psr/log": "~1.0"
-        },
-        "conflict": {
-            "symfony/http-kernel": ">=2.3,<2.3.24|~2.4.0|>=2.5,<2.5.9|>=2.6,<2.6.2"
-        },
-        "require-dev": {
-            "symfony/class-loader": "~2.2|~3.0.0",
-            "symfony/http-kernel": "~2.3.24|~2.5.9|~2.6,>=2.6.2|~3.0.0"
-        },
-        "time": "2016-11-15 12:53:17",
-        "type": "library",
-        "extra": {
-            "branch-alias": {
-                "dev-master": "2.8-dev"
-            }
-        },
-        "installation-source": "dist",
-        "autoload": {
-            "psr-4": {
-                "Symfony\\Component\\Debug\\": ""
-            },
-            "exclude-from-classmap": [
-                "/Tests/"
-            ]
-        },
-        "notification-url": "https://packagist.org/downloads/",
-        "license": [
-            "MIT"
-        ],
-        "authors": [
-            {
-                "name": "Fabien Potencier",
-                "email": "fabien@symfony.com"
-            },
-            {
-                "name": "Symfony Community",
-                "homepage": "https://symfony.com/contributors"
-            }
-        ],
-        "description": "Symfony Debug Component",
-        "homepage": "https://symfony.com"
-    },
-    {
-        "name": "symfony/console",
-        "version": "v2.8.15",
-        "version_normalized": "2.8.15.0",
-        "source": {
-            "type": "git",
-            "url": "https://github.com/symfony/console.git",
-            "reference": "d5643cd095e5e37d31e004bb2606b5dd7e96602f"
-        },
-        "dist": {
-            "type": "zip",
-            "url": "https://api.github.com/repos/symfony/console/zipball/d5643cd095e5e37d31e004bb2606b5dd7e96602f",
-            "reference": "d5643cd095e5e37d31e004bb2606b5dd7e96602f",
-            "shasum": ""
-        },
-        "require": {
-            "php": ">=5.3.9",
-            "symfony/debug": "~2.7,>=2.7.2|~3.0.0",
-            "symfony/polyfill-mbstring": "~1.0"
-        },
-        "require-dev": {
-            "psr/log": "~1.0",
-            "symfony/event-dispatcher": "~2.1|~3.0.0",
-            "symfony/process": "~2.1|~3.0.0"
-        },
-        "suggest": {
-            "psr/log": "For using the console logger",
-            "symfony/event-dispatcher": "",
-            "symfony/process": ""
-        },
-        "time": "2016-12-06 11:59:35",
-        "type": "library",
-        "extra": {
-            "branch-alias": {
-                "dev-master": "2.8-dev"
-            }
-        },
-        "installation-source": "dist",
-        "autoload": {
-            "psr-4": {
-                "Symfony\\Component\\Console\\": ""
-            },
-            "exclude-from-classmap": [
-                "/Tests/"
-            ]
-        },
-        "notification-url": "https://packagist.org/downloads/",
-        "license": [
-            "MIT"
-        ],
-        "authors": [
-            {
-                "name": "Fabien Potencier",
-                "email": "fabien@symfony.com"
-            },
-            {
-                "name": "Symfony Community",
-                "homepage": "https://symfony.com/contributors"
-            }
-        ],
-        "description": "Symfony Console Component",
-        "homepage": "https://symfony.com"
-    },
-    {
-        "name": "sebastian/diff",
-        "version": "1.4.1",
-        "version_normalized": "1.4.1.0",
-        "source": {
-            "type": "git",
-            "url": "https://github.com/sebastianbergmann/diff.git",
-            "reference": "13edfd8706462032c2f52b4b862974dd46b71c9e"
-        },
-        "dist": {
-            "type": "zip",
-            "url": "https://api.github.com/repos/sebastianbergmann/diff/zipball/13edfd8706462032c2f52b4b862974dd46b71c9e",
-            "reference": "13edfd8706462032c2f52b4b862974dd46b71c9e",
-            "shasum": ""
-        },
-        "require": {
-            "php": ">=5.3.3"
-        },
-        "require-dev": {
-            "phpunit/phpunit": "~4.8"
-        },
-        "time": "2015-12-08 07:14:41",
-        "type": "library",
-        "extra": {
-            "branch-alias": {
-                "dev-master": "1.4-dev"
-            }
-        },
-        "installation-source": "dist",
-        "autoload": {
-            "classmap": [
-                "src/"
-            ]
-        },
-        "notification-url": "https://packagist.org/downloads/",
-        "license": [
-            "BSD-3-Clause"
-        ],
-        "authors": [
-            {
-                "name": "Kore Nordmann",
-                "email": "mail@kore-nordmann.de"
-            },
-            {
-                "name": "Sebastian Bergmann",
-                "email": "sebastian@phpunit.de"
-            }
-        ],
-        "description": "Diff implementation",
-        "homepage": "https://github.com/sebastianbergmann/diff",
-        "keywords": [
-            "diff"
-        ]
-    },
-    {
-        "name": "friendsofphp/php-cs-fixer",
-        "version": "v1.11.6",
-        "version_normalized": "1.11.6.0",
-        "source": {
-            "type": "git",
-            "url": "https://github.com/FriendsOfPHP/PHP-CS-Fixer.git",
-            "reference": "41dc93abd2937a85a3889e28765231d574d2bac8"
-        },
-        "dist": {
-            "type": "zip",
-            "url": "https://api.github.com/repos/FriendsOfPHP/PHP-CS-Fixer/zipball/41dc93abd2937a85a3889e28765231d574d2bac8",
-            "reference": "41dc93abd2937a85a3889e28765231d574d2bac8",
-            "shasum": ""
-        },
-        "require": {
-            "ext-tokenizer": "*",
-            "php": ">=5.3.6",
-            "sebastian/diff": "~1.1",
-            "symfony/console": "~2.3|~3.0",
-            "symfony/event-dispatcher": "~2.1|~3.0",
-            "symfony/filesystem": "~2.1|~3.0",
-            "symfony/finder": "~2.1|~3.0",
-            "symfony/process": "~2.3|~3.0",
-            "symfony/stopwatch": "~2.5|~3.0"
-        },
-        "conflict": {
-            "hhvm": "<3.9"
-        },
-        "require-dev": {
-            "phpunit/phpunit": "^4.5|^5",
-            "satooshi/php-coveralls": "^0.7.1"
-        },
-        "time": "2016-07-22 06:46:28",
-        "bin": [
-            "php-cs-fixer"
-        ],
-        "type": "application",
-        "installation-source": "dist",
-        "autoload": {
-            "psr-4": {
-                "Symfony\\CS\\": "Symfony/CS/"
->>>>>>> aa91b5c7
-            }
-        },
-        "notification-url": "https://packagist.org/downloads/",
-        "license": [
-<<<<<<< HEAD
+            }
+        },
+        "notification-url": "https://packagist.org/downloads/",
+        "license": [
             "GPL-2.0+"
         ],
         "description": "Joomla Application Package",
@@ -2289,122 +1501,16 @@
         "extra": {
             "branch-alias": {
                 "dev-2.0-dev": "2.0-dev"
-=======
-            "MIT"
-        ],
-        "authors": [
-            {
-                "name": "Dariusz Rumiński",
-                "email": "dariusz.ruminski@gmail.com"
-            },
-            {
-                "name": "Fabien Potencier",
-                "email": "fabien@symfony.com"
-            }
-        ],
-        "description": "A tool to automatically fix PHP code style"
-    },
-    {
-        "name": "pear/cache_lite",
-        "version": "v1.7.16",
-        "version_normalized": "1.7.16.0",
-        "source": {
-            "type": "git",
-            "url": "https://github.com/pear/Cache_Lite.git",
-            "reference": "9fa08bd625f86946d41a6e7ff66f6f4ea5c0f0bb"
-        },
-        "dist": {
-            "type": "zip",
-            "url": "https://api.github.com/repos/pear/Cache_Lite/zipball/9fa08bd625f86946d41a6e7ff66f6f4ea5c0f0bb",
-            "reference": "9fa08bd625f86946d41a6e7ff66f6f4ea5c0f0bb",
-            "shasum": ""
-        },
-        "require": {
-            "php": ">=4.0.0"
-        },
-        "require-dev": {
-            "phpunit/phpunit": "*"
-        },
-        "time": "2014-05-11 15:02:19",
-        "type": "library",
-        "installation-source": "dist",
-        "autoload": {
-            "classmap": [
-                "Cache/Lite.php"
-            ]
-        },
-        "notification-url": "https://packagist.org/downloads/",
-        "include-path": [
-            "./"
-        ],
-        "license": [
-            "LGPL"
-        ],
-        "authors": [
-            {
-                "name": "Markus Tacker",
-                "homepage": "http://pear.php.net/user/tacker"
-            },
-            {
-                "name": "Fabien Marty",
-                "homepage": "http://pear.php.net/user/fab"
-            }
-        ],
-        "description": "Fast and safe little cache system",
-        "homepage": "https://github.com/pear/Cache_Lite",
-        "keywords": [
-            "cache"
-        ]
-    },
-    {
-        "name": "phpdocumentor/reflection-docblock",
-        "version": "2.0.4",
-        "version_normalized": "2.0.4.0",
-        "source": {
-            "type": "git",
-            "url": "https://github.com/phpDocumentor/ReflectionDocBlock.git",
-            "reference": "d68dbdc53dc358a816f00b300704702b2eaff7b8"
-        },
-        "dist": {
-            "type": "zip",
-            "url": "https://api.github.com/repos/phpDocumentor/ReflectionDocBlock/zipball/d68dbdc53dc358a816f00b300704702b2eaff7b8",
-            "reference": "d68dbdc53dc358a816f00b300704702b2eaff7b8",
-            "shasum": ""
-        },
-        "require": {
-            "php": ">=5.3.3"
-        },
-        "require-dev": {
-            "phpunit/phpunit": "~4.0"
-        },
-        "suggest": {
-            "dflydev/markdown": "~1.0",
-            "erusev/parsedown": "~1.0"
-        },
-        "time": "2015-02-03 12:10:50",
-        "type": "library",
-        "extra": {
-            "branch-alias": {
-                "dev-master": "2.0.x-dev"
->>>>>>> aa91b5c7
-            }
-        },
-        "installation-source": "dist",
-        "autoload": {
-<<<<<<< HEAD
+            }
+        },
+        "installation-source": "dist",
+        "autoload": {
             "psr-4": {
                 "Joomla\\Controller\\": "src/"
-=======
-            "psr-0": {
-                "phpDocumentor": [
-                    "src/"
-                ]
->>>>>>> aa91b5c7
-            }
-        },
-        "notification-url": "https://packagist.org/downloads/",
-        "license": [
-<<<<<<< HEAD
+            }
+        },
+        "notification-url": "https://packagist.org/downloads/",
+        "license": [
             "GPL-2.0+"
         ],
         "description": "Joomla Controller Package",
@@ -2413,996 +1519,6 @@
             "controller",
             "framework",
             "joomla"
-=======
-            "MIT"
-        ],
-        "authors": [
-            {
-                "name": "Mike van Riel",
-                "email": "mike.vanriel@naenius.com"
-            }
-        ]
-    },
-    {
-        "name": "sebastian/version",
-        "version": "1.0.6",
-        "version_normalized": "1.0.6.0",
-        "source": {
-            "type": "git",
-            "url": "https://github.com/sebastianbergmann/version.git",
-            "reference": "58b3a85e7999757d6ad81c787a1fbf5ff6c628c6"
-        },
-        "dist": {
-            "type": "zip",
-            "url": "https://api.github.com/repos/sebastianbergmann/version/zipball/58b3a85e7999757d6ad81c787a1fbf5ff6c628c6",
-            "reference": "58b3a85e7999757d6ad81c787a1fbf5ff6c628c6",
-            "shasum": ""
-        },
-        "time": "2015-06-21 13:59:46",
-        "type": "library",
-        "installation-source": "dist",
-        "autoload": {
-            "classmap": [
-                "src/"
-            ]
-        },
-        "notification-url": "https://packagist.org/downloads/",
-        "license": [
-            "BSD-3-Clause"
-        ],
-        "authors": [
-            {
-                "name": "Sebastian Bergmann",
-                "email": "sebastian@phpunit.de",
-                "role": "lead"
-            }
-        ],
-        "description": "Library that helps with managing the version number of Git-hosted PHP projects",
-        "homepage": "https://github.com/sebastianbergmann/version"
-    },
-    {
-        "name": "sebastian/global-state",
-        "version": "1.1.1",
-        "version_normalized": "1.1.1.0",
-        "source": {
-            "type": "git",
-            "url": "https://github.com/sebastianbergmann/global-state.git",
-            "reference": "bc37d50fea7d017d3d340f230811c9f1d7280af4"
-        },
-        "dist": {
-            "type": "zip",
-            "url": "https://api.github.com/repos/sebastianbergmann/global-state/zipball/bc37d50fea7d017d3d340f230811c9f1d7280af4",
-            "reference": "bc37d50fea7d017d3d340f230811c9f1d7280af4",
-            "shasum": ""
-        },
-        "require": {
-            "php": ">=5.3.3"
-        },
-        "require-dev": {
-            "phpunit/phpunit": "~4.2"
-        },
-        "suggest": {
-            "ext-uopz": "*"
-        },
-        "time": "2015-10-12 03:26:01",
-        "type": "library",
-        "extra": {
-            "branch-alias": {
-                "dev-master": "1.0-dev"
-            }
-        },
-        "installation-source": "dist",
-        "autoload": {
-            "classmap": [
-                "src/"
-            ]
-        },
-        "notification-url": "https://packagist.org/downloads/",
-        "license": [
-            "BSD-3-Clause"
-        ],
-        "authors": [
-            {
-                "name": "Sebastian Bergmann",
-                "email": "sebastian@phpunit.de"
-            }
-        ],
-        "description": "Snapshotting of global state",
-        "homepage": "http://www.github.com/sebastianbergmann/global-state",
-        "keywords": [
-            "global state"
-        ]
-    },
-    {
-        "name": "sebastian/recursion-context",
-        "version": "1.0.5",
-        "version_normalized": "1.0.5.0",
-        "source": {
-            "type": "git",
-            "url": "https://github.com/sebastianbergmann/recursion-context.git",
-            "reference": "b19cc3298482a335a95f3016d2f8a6950f0fbcd7"
-        },
-        "dist": {
-            "type": "zip",
-            "url": "https://api.github.com/repos/sebastianbergmann/recursion-context/zipball/b19cc3298482a335a95f3016d2f8a6950f0fbcd7",
-            "reference": "b19cc3298482a335a95f3016d2f8a6950f0fbcd7",
-            "shasum": ""
-        },
-        "require": {
-            "php": ">=5.3.3"
-        },
-        "require-dev": {
-            "phpunit/phpunit": "~4.4"
-        },
-        "time": "2016-10-03 07:41:43",
-        "type": "library",
-        "extra": {
-            "branch-alias": {
-                "dev-master": "1.0.x-dev"
-            }
-        },
-        "installation-source": "dist",
-        "autoload": {
-            "classmap": [
-                "src/"
-            ]
-        },
-        "notification-url": "https://packagist.org/downloads/",
-        "license": [
-            "BSD-3-Clause"
-        ],
-        "authors": [
-            {
-                "name": "Jeff Welch",
-                "email": "whatthejeff@gmail.com"
-            },
-            {
-                "name": "Sebastian Bergmann",
-                "email": "sebastian@phpunit.de"
-            },
-            {
-                "name": "Adam Harvey",
-                "email": "aharvey@php.net"
-            }
-        ],
-        "description": "Provides functionality to recursively process PHP variables",
-        "homepage": "http://www.github.com/sebastianbergmann/recursion-context"
-    },
-    {
-        "name": "sebastian/exporter",
-        "version": "1.2.2",
-        "version_normalized": "1.2.2.0",
-        "source": {
-            "type": "git",
-            "url": "https://github.com/sebastianbergmann/exporter.git",
-            "reference": "42c4c2eec485ee3e159ec9884f95b431287edde4"
-        },
-        "dist": {
-            "type": "zip",
-            "url": "https://api.github.com/repos/sebastianbergmann/exporter/zipball/42c4c2eec485ee3e159ec9884f95b431287edde4",
-            "reference": "42c4c2eec485ee3e159ec9884f95b431287edde4",
-            "shasum": ""
-        },
-        "require": {
-            "php": ">=5.3.3",
-            "sebastian/recursion-context": "~1.0"
-        },
-        "require-dev": {
-            "ext-mbstring": "*",
-            "phpunit/phpunit": "~4.4"
-        },
-        "time": "2016-06-17 09:04:28",
-        "type": "library",
-        "extra": {
-            "branch-alias": {
-                "dev-master": "1.3.x-dev"
-            }
-        },
-        "installation-source": "dist",
-        "autoload": {
-            "classmap": [
-                "src/"
-            ]
-        },
-        "notification-url": "https://packagist.org/downloads/",
-        "license": [
-            "BSD-3-Clause"
-        ],
-        "authors": [
-            {
-                "name": "Jeff Welch",
-                "email": "whatthejeff@gmail.com"
-            },
-            {
-                "name": "Volker Dusch",
-                "email": "github@wallbash.com"
-            },
-            {
-                "name": "Bernhard Schussek",
-                "email": "bschussek@2bepublished.at"
-            },
-            {
-                "name": "Sebastian Bergmann",
-                "email": "sebastian@phpunit.de"
-            },
-            {
-                "name": "Adam Harvey",
-                "email": "aharvey@php.net"
-            }
-        ],
-        "description": "Provides the functionality to export PHP variables for visualization",
-        "homepage": "http://www.github.com/sebastianbergmann/exporter",
-        "keywords": [
-            "export",
-            "exporter"
-        ]
-    },
-    {
-        "name": "sebastian/environment",
-        "version": "1.3.8",
-        "version_normalized": "1.3.8.0",
-        "source": {
-            "type": "git",
-            "url": "https://github.com/sebastianbergmann/environment.git",
-            "reference": "be2c607e43ce4c89ecd60e75c6a85c126e754aea"
-        },
-        "dist": {
-            "type": "zip",
-            "url": "https://api.github.com/repos/sebastianbergmann/environment/zipball/be2c607e43ce4c89ecd60e75c6a85c126e754aea",
-            "reference": "be2c607e43ce4c89ecd60e75c6a85c126e754aea",
-            "shasum": ""
-        },
-        "require": {
-            "php": "^5.3.3 || ^7.0"
-        },
-        "require-dev": {
-            "phpunit/phpunit": "^4.8 || ^5.0"
-        },
-        "time": "2016-08-18 05:49:44",
-        "type": "library",
-        "extra": {
-            "branch-alias": {
-                "dev-master": "1.3.x-dev"
-            }
-        },
-        "installation-source": "dist",
-        "autoload": {
-            "classmap": [
-                "src/"
-            ]
-        },
-        "notification-url": "https://packagist.org/downloads/",
-        "license": [
-            "BSD-3-Clause"
-        ],
-        "authors": [
-            {
-                "name": "Sebastian Bergmann",
-                "email": "sebastian@phpunit.de"
-            }
-        ],
-        "description": "Provides functionality to handle HHVM/PHP environments",
-        "homepage": "http://www.github.com/sebastianbergmann/environment",
-        "keywords": [
-            "Xdebug",
-            "environment",
-            "hhvm"
-        ]
-    },
-    {
-        "name": "sebastian/comparator",
-        "version": "1.2.4",
-        "version_normalized": "1.2.4.0",
-        "source": {
-            "type": "git",
-            "url": "https://github.com/sebastianbergmann/comparator.git",
-            "reference": "2b7424b55f5047b47ac6e5ccb20b2aea4011d9be"
-        },
-        "dist": {
-            "type": "zip",
-            "url": "https://api.github.com/repos/sebastianbergmann/comparator/zipball/2b7424b55f5047b47ac6e5ccb20b2aea4011d9be",
-            "reference": "2b7424b55f5047b47ac6e5ccb20b2aea4011d9be",
-            "shasum": ""
-        },
-        "require": {
-            "php": ">=5.3.3",
-            "sebastian/diff": "~1.2",
-            "sebastian/exporter": "~1.2 || ~2.0"
-        },
-        "require-dev": {
-            "phpunit/phpunit": "~4.4"
-        },
-        "time": "2017-01-29 09:50:25",
-        "type": "library",
-        "extra": {
-            "branch-alias": {
-                "dev-master": "1.2.x-dev"
-            }
-        },
-        "installation-source": "dist",
-        "autoload": {
-            "classmap": [
-                "src/"
-            ]
-        },
-        "notification-url": "https://packagist.org/downloads/",
-        "license": [
-            "BSD-3-Clause"
-        ],
-        "authors": [
-            {
-                "name": "Jeff Welch",
-                "email": "whatthejeff@gmail.com"
-            },
-            {
-                "name": "Volker Dusch",
-                "email": "github@wallbash.com"
-            },
-            {
-                "name": "Bernhard Schussek",
-                "email": "bschussek@2bepublished.at"
-            },
-            {
-                "name": "Sebastian Bergmann",
-                "email": "sebastian@phpunit.de"
-            }
-        ],
-        "description": "Provides the functionality to compare PHP values for equality",
-        "homepage": "http://www.github.com/sebastianbergmann/comparator",
-        "keywords": [
-            "comparator",
-            "compare",
-            "equality"
-        ]
-    },
-    {
-        "name": "phpunit/php-text-template",
-        "version": "1.2.1",
-        "version_normalized": "1.2.1.0",
-        "source": {
-            "type": "git",
-            "url": "https://github.com/sebastianbergmann/php-text-template.git",
-            "reference": "31f8b717e51d9a2afca6c9f046f5d69fc27c8686"
-        },
-        "dist": {
-            "type": "zip",
-            "url": "https://api.github.com/repos/sebastianbergmann/php-text-template/zipball/31f8b717e51d9a2afca6c9f046f5d69fc27c8686",
-            "reference": "31f8b717e51d9a2afca6c9f046f5d69fc27c8686",
-            "shasum": ""
-        },
-        "require": {
-            "php": ">=5.3.3"
-        },
-        "time": "2015-06-21 13:50:34",
-        "type": "library",
-        "installation-source": "dist",
-        "autoload": {
-            "classmap": [
-                "src/"
-            ]
-        },
-        "notification-url": "https://packagist.org/downloads/",
-        "license": [
-            "BSD-3-Clause"
-        ],
-        "authors": [
-            {
-                "name": "Sebastian Bergmann",
-                "email": "sebastian@phpunit.de",
-                "role": "lead"
-            }
-        ],
-        "description": "Simple template engine.",
-        "homepage": "https://github.com/sebastianbergmann/php-text-template/",
-        "keywords": [
-            "template"
-        ]
-    },
-    {
-        "name": "doctrine/instantiator",
-        "version": "1.0.5",
-        "version_normalized": "1.0.5.0",
-        "source": {
-            "type": "git",
-            "url": "https://github.com/doctrine/instantiator.git",
-            "reference": "8e884e78f9f0eb1329e445619e04456e64d8051d"
-        },
-        "dist": {
-            "type": "zip",
-            "url": "https://api.github.com/repos/doctrine/instantiator/zipball/8e884e78f9f0eb1329e445619e04456e64d8051d",
-            "reference": "8e884e78f9f0eb1329e445619e04456e64d8051d",
-            "shasum": ""
-        },
-        "require": {
-            "php": ">=5.3,<8.0-DEV"
-        },
-        "require-dev": {
-            "athletic/athletic": "~0.1.8",
-            "ext-pdo": "*",
-            "ext-phar": "*",
-            "phpunit/phpunit": "~4.0",
-            "squizlabs/php_codesniffer": "~2.0"
-        },
-        "time": "2015-06-14 21:17:01",
-        "type": "library",
-        "extra": {
-            "branch-alias": {
-                "dev-master": "1.0.x-dev"
-            }
-        },
-        "installation-source": "dist",
-        "autoload": {
-            "psr-4": {
-                "Doctrine\\Instantiator\\": "src/Doctrine/Instantiator/"
-            }
-        },
-        "notification-url": "https://packagist.org/downloads/",
-        "license": [
-            "MIT"
-        ],
-        "authors": [
-            {
-                "name": "Marco Pivetta",
-                "email": "ocramius@gmail.com",
-                "homepage": "http://ocramius.github.com/"
-            }
-        ],
-        "description": "A small, lightweight utility to instantiate objects in PHP without invoking their constructors",
-        "homepage": "https://github.com/doctrine/instantiator",
-        "keywords": [
-            "constructor",
-            "instantiate"
-        ]
-    },
-    {
-        "name": "phpunit/phpunit-mock-objects",
-        "version": "2.3.8",
-        "version_normalized": "2.3.8.0",
-        "source": {
-            "type": "git",
-            "url": "https://github.com/sebastianbergmann/phpunit-mock-objects.git",
-            "reference": "ac8e7a3db35738d56ee9a76e78a4e03d97628983"
-        },
-        "dist": {
-            "type": "zip",
-            "url": "https://api.github.com/repos/sebastianbergmann/phpunit-mock-objects/zipball/ac8e7a3db35738d56ee9a76e78a4e03d97628983",
-            "reference": "ac8e7a3db35738d56ee9a76e78a4e03d97628983",
-            "shasum": ""
-        },
-        "require": {
-            "doctrine/instantiator": "^1.0.2",
-            "php": ">=5.3.3",
-            "phpunit/php-text-template": "~1.2",
-            "sebastian/exporter": "~1.2"
-        },
-        "require-dev": {
-            "phpunit/phpunit": "~4.4"
-        },
-        "suggest": {
-            "ext-soap": "*"
-        },
-        "time": "2015-10-02 06:51:40",
-        "type": "library",
-        "extra": {
-            "branch-alias": {
-                "dev-master": "2.3.x-dev"
-            }
-        },
-        "installation-source": "dist",
-        "autoload": {
-            "classmap": [
-                "src/"
-            ]
-        },
-        "notification-url": "https://packagist.org/downloads/",
-        "license": [
-            "BSD-3-Clause"
-        ],
-        "authors": [
-            {
-                "name": "Sebastian Bergmann",
-                "email": "sb@sebastian-bergmann.de",
-                "role": "lead"
-            }
-        ],
-        "description": "Mock Object library for PHPUnit",
-        "homepage": "https://github.com/sebastianbergmann/phpunit-mock-objects/",
-        "keywords": [
-            "mock",
-            "xunit"
-        ]
-    },
-    {
-        "name": "phpunit/php-timer",
-        "version": "1.0.9",
-        "version_normalized": "1.0.9.0",
-        "source": {
-            "type": "git",
-            "url": "https://github.com/sebastianbergmann/php-timer.git",
-            "reference": "3dcf38ca72b158baf0bc245e9184d3fdffa9c46f"
-        },
-        "dist": {
-            "type": "zip",
-            "url": "https://api.github.com/repos/sebastianbergmann/php-timer/zipball/3dcf38ca72b158baf0bc245e9184d3fdffa9c46f",
-            "reference": "3dcf38ca72b158baf0bc245e9184d3fdffa9c46f",
-            "shasum": ""
-        },
-        "require": {
-            "php": "^5.3.3 || ^7.0"
-        },
-        "require-dev": {
-            "phpunit/phpunit": "^4.8.35 || ^5.7 || ^6.0"
-        },
-        "time": "2017-02-26 11:10:40",
-        "type": "library",
-        "extra": {
-            "branch-alias": {
-                "dev-master": "1.0-dev"
-            }
-        },
-        "installation-source": "dist",
-        "autoload": {
-            "classmap": [
-                "src/"
-            ]
-        },
-        "notification-url": "https://packagist.org/downloads/",
-        "license": [
-            "BSD-3-Clause"
-        ],
-        "authors": [
-            {
-                "name": "Sebastian Bergmann",
-                "email": "sb@sebastian-bergmann.de",
-                "role": "lead"
-            }
-        ],
-        "description": "Utility class for timing",
-        "homepage": "https://github.com/sebastianbergmann/php-timer/",
-        "keywords": [
-            "timer"
-        ]
-    },
-    {
-        "name": "phpunit/php-file-iterator",
-        "version": "1.4.2",
-        "version_normalized": "1.4.2.0",
-        "source": {
-            "type": "git",
-            "url": "https://github.com/sebastianbergmann/php-file-iterator.git",
-            "reference": "3cc8f69b3028d0f96a9078e6295d86e9bf019be5"
-        },
-        "dist": {
-            "type": "zip",
-            "url": "https://api.github.com/repos/sebastianbergmann/php-file-iterator/zipball/3cc8f69b3028d0f96a9078e6295d86e9bf019be5",
-            "reference": "3cc8f69b3028d0f96a9078e6295d86e9bf019be5",
-            "shasum": ""
-        },
-        "require": {
-            "php": ">=5.3.3"
-        },
-        "time": "2016-10-03 07:40:28",
-        "type": "library",
-        "extra": {
-            "branch-alias": {
-                "dev-master": "1.4.x-dev"
-            }
-        },
-        "installation-source": "dist",
-        "autoload": {
-            "classmap": [
-                "src/"
-            ]
-        },
-        "notification-url": "https://packagist.org/downloads/",
-        "license": [
-            "BSD-3-Clause"
-        ],
-        "authors": [
-            {
-                "name": "Sebastian Bergmann",
-                "email": "sb@sebastian-bergmann.de",
-                "role": "lead"
-            }
-        ],
-        "description": "FilterIterator implementation that filters files based on a list of suffixes.",
-        "homepage": "https://github.com/sebastianbergmann/php-file-iterator/",
-        "keywords": [
-            "filesystem",
-            "iterator"
-        ]
-    },
-    {
-        "name": "phpunit/php-token-stream",
-        "version": "1.4.11",
-        "version_normalized": "1.4.11.0",
-        "source": {
-            "type": "git",
-            "url": "https://github.com/sebastianbergmann/php-token-stream.git",
-            "reference": "e03f8f67534427a787e21a385a67ec3ca6978ea7"
-        },
-        "dist": {
-            "type": "zip",
-            "url": "https://api.github.com/repos/sebastianbergmann/php-token-stream/zipball/e03f8f67534427a787e21a385a67ec3ca6978ea7",
-            "reference": "e03f8f67534427a787e21a385a67ec3ca6978ea7",
-            "shasum": ""
-        },
-        "require": {
-            "ext-tokenizer": "*",
-            "php": ">=5.3.3"
-        },
-        "require-dev": {
-            "phpunit/phpunit": "~4.2"
-        },
-        "time": "2017-02-27 10:12:30",
-        "type": "library",
-        "extra": {
-            "branch-alias": {
-                "dev-master": "1.4-dev"
-            }
-        },
-        "installation-source": "dist",
-        "autoload": {
-            "classmap": [
-                "src/"
-            ]
-        },
-        "notification-url": "https://packagist.org/downloads/",
-        "license": [
-            "BSD-3-Clause"
-        ],
-        "authors": [
-            {
-                "name": "Sebastian Bergmann",
-                "email": "sebastian@phpunit.de"
-            }
-        ],
-        "description": "Wrapper around PHP's tokenizer extension.",
-        "homepage": "https://github.com/sebastianbergmann/php-token-stream/",
-        "keywords": [
-            "tokenizer"
-        ]
-    },
-    {
-        "name": "phpunit/php-code-coverage",
-        "version": "2.2.4",
-        "version_normalized": "2.2.4.0",
-        "source": {
-            "type": "git",
-            "url": "https://github.com/sebastianbergmann/php-code-coverage.git",
-            "reference": "eabf68b476ac7d0f73793aada060f1c1a9bf8979"
-        },
-        "dist": {
-            "type": "zip",
-            "url": "https://api.github.com/repos/sebastianbergmann/php-code-coverage/zipball/eabf68b476ac7d0f73793aada060f1c1a9bf8979",
-            "reference": "eabf68b476ac7d0f73793aada060f1c1a9bf8979",
-            "shasum": ""
-        },
-        "require": {
-            "php": ">=5.3.3",
-            "phpunit/php-file-iterator": "~1.3",
-            "phpunit/php-text-template": "~1.2",
-            "phpunit/php-token-stream": "~1.3",
-            "sebastian/environment": "^1.3.2",
-            "sebastian/version": "~1.0"
-        },
-        "require-dev": {
-            "ext-xdebug": ">=2.1.4",
-            "phpunit/phpunit": "~4"
-        },
-        "suggest": {
-            "ext-dom": "*",
-            "ext-xdebug": ">=2.2.1",
-            "ext-xmlwriter": "*"
-        },
-        "time": "2015-10-06 15:47:00",
-        "type": "library",
-        "extra": {
-            "branch-alias": {
-                "dev-master": "2.2.x-dev"
-            }
-        },
-        "installation-source": "dist",
-        "autoload": {
-            "classmap": [
-                "src/"
-            ]
-        },
-        "notification-url": "https://packagist.org/downloads/",
-        "license": [
-            "BSD-3-Clause"
-        ],
-        "authors": [
-            {
-                "name": "Sebastian Bergmann",
-                "email": "sb@sebastian-bergmann.de",
-                "role": "lead"
-            }
-        ],
-        "description": "Library that provides collection, processing, and rendering functionality for PHP code coverage information.",
-        "homepage": "https://github.com/sebastianbergmann/php-code-coverage",
-        "keywords": [
-            "coverage",
-            "testing",
-            "xunit"
-        ]
-    },
-    {
-        "name": "phpspec/prophecy",
-        "version": "v1.7.0",
-        "version_normalized": "1.7.0.0",
-        "source": {
-            "type": "git",
-            "url": "https://github.com/phpspec/prophecy.git",
-            "reference": "93d39f1f7f9326d746203c7c056f300f7f126073"
-        },
-        "dist": {
-            "type": "zip",
-            "url": "https://api.github.com/repos/phpspec/prophecy/zipball/93d39f1f7f9326d746203c7c056f300f7f126073",
-            "reference": "93d39f1f7f9326d746203c7c056f300f7f126073",
-            "shasum": ""
-        },
-        "require": {
-            "doctrine/instantiator": "^1.0.2",
-            "php": "^5.3|^7.0",
-            "phpdocumentor/reflection-docblock": "^2.0|^3.0.2",
-            "sebastian/comparator": "^1.1|^2.0",
-            "sebastian/recursion-context": "^1.0|^2.0|^3.0"
-        },
-        "require-dev": {
-            "phpspec/phpspec": "^2.5|^3.2",
-            "phpunit/phpunit": "^4.8 || ^5.6.5"
-        },
-        "time": "2017-03-02 20:05:34",
-        "type": "library",
-        "extra": {
-            "branch-alias": {
-                "dev-master": "1.6.x-dev"
-            }
-        },
-        "installation-source": "dist",
-        "autoload": {
-            "psr-0": {
-                "Prophecy\\": "src/"
-            }
-        },
-        "notification-url": "https://packagist.org/downloads/",
-        "license": [
-            "MIT"
-        ],
-        "authors": [
-            {
-                "name": "Konstantin Kudryashov",
-                "email": "ever.zet@gmail.com",
-                "homepage": "http://everzet.com"
-            },
-            {
-                "name": "Marcello Duarte",
-                "email": "marcello.duarte@gmail.com"
-            }
-        ],
-        "description": "Highly opinionated mocking framework for PHP 5.3+",
-        "homepage": "https://github.com/phpspec/prophecy",
-        "keywords": [
-            "Double",
-            "Dummy",
-            "fake",
-            "mock",
-            "spy",
-            "stub"
-        ]
-    },
-    {
-        "name": "phpunit/phpunit",
-        "version": "4.8.35",
-        "version_normalized": "4.8.35.0",
-        "source": {
-            "type": "git",
-            "url": "https://github.com/sebastianbergmann/phpunit.git",
-            "reference": "791b1a67c25af50e230f841ee7a9c6eba507dc87"
-        },
-        "dist": {
-            "type": "zip",
-            "url": "https://api.github.com/repos/sebastianbergmann/phpunit/zipball/791b1a67c25af50e230f841ee7a9c6eba507dc87",
-            "reference": "791b1a67c25af50e230f841ee7a9c6eba507dc87",
-            "shasum": ""
-        },
-        "require": {
-            "ext-dom": "*",
-            "ext-json": "*",
-            "ext-pcre": "*",
-            "ext-reflection": "*",
-            "ext-spl": "*",
-            "php": ">=5.3.3",
-            "phpspec/prophecy": "^1.3.1",
-            "phpunit/php-code-coverage": "~2.1",
-            "phpunit/php-file-iterator": "~1.4",
-            "phpunit/php-text-template": "~1.2",
-            "phpunit/php-timer": "^1.0.6",
-            "phpunit/phpunit-mock-objects": "~2.3",
-            "sebastian/comparator": "~1.2.2",
-            "sebastian/diff": "~1.2",
-            "sebastian/environment": "~1.3",
-            "sebastian/exporter": "~1.2",
-            "sebastian/global-state": "~1.0",
-            "sebastian/version": "~1.0",
-            "symfony/yaml": "~2.1|~3.0"
-        },
-        "suggest": {
-            "phpunit/php-invoker": "~1.1"
-        },
-        "time": "2017-02-06 05:18:07",
-        "bin": [
-            "phpunit"
-        ],
-        "type": "library",
-        "extra": {
-            "branch-alias": {
-                "dev-master": "4.8.x-dev"
-            }
-        },
-        "installation-source": "dist",
-        "autoload": {
-            "classmap": [
-                "src/"
-            ]
-        },
-        "notification-url": "https://packagist.org/downloads/",
-        "license": [
-            "BSD-3-Clause"
-        ],
-        "authors": [
-            {
-                "name": "Sebastian Bergmann",
-                "email": "sebastian@phpunit.de",
-                "role": "lead"
-            }
-        ],
-        "description": "The PHP Unit Testing framework.",
-        "homepage": "https://phpunit.de/",
-        "keywords": [
-            "phpunit",
-            "testing",
-            "xunit"
-        ]
-    },
-    {
-        "name": "phpunit/dbunit",
-        "version": "1.4.1",
-        "version_normalized": "1.4.1.0",
-        "source": {
-            "type": "git",
-            "url": "https://github.com/sebastianbergmann/dbunit.git",
-            "reference": "9aaee6447663ff1b0cd50c23637e04af74c5e2ae"
-        },
-        "dist": {
-            "type": "zip",
-            "url": "https://api.github.com/repos/sebastianbergmann/dbunit/zipball/9aaee6447663ff1b0cd50c23637e04af74c5e2ae",
-            "reference": "9aaee6447663ff1b0cd50c23637e04af74c5e2ae",
-            "shasum": ""
-        },
-        "require": {
-            "ext-pdo": "*",
-            "ext-simplexml": "*",
-            "php": ">=5.3.3",
-            "phpunit/phpunit": "~4|~5",
-            "symfony/yaml": "~2.1|~3.0"
-        },
-        "time": "2015-08-07 04:57:38",
-        "bin": [
-            "composer/bin/dbunit"
-        ],
-        "type": "library",
-        "extra": {
-            "branch-alias": {
-                "dev-master": "1.3.x-dev"
-            }
-        },
-        "installation-source": "dist",
-        "autoload": {
-            "classmap": [
-                "PHPUnit/"
-            ]
-        },
-        "notification-url": "https://packagist.org/downloads/",
-        "include-path": [
-            "",
-            "../../symfony/yaml/"
-        ],
-        "license": [
-            "BSD-3-Clause"
-        ],
-        "authors": [
-            {
-                "name": "Sebastian Bergmann",
-                "email": "sb@sebastian-bergmann.de",
-                "role": "lead"
-            }
-        ],
-        "description": "DbUnit port for PHP/PHPUnit to support database interaction testing.",
-        "homepage": "https://github.com/sebastianbergmann/dbunit/",
-        "keywords": [
-            "database",
-            "testing",
-            "xunit"
-        ]
-    },
-    {
-        "name": "squizlabs/php_codesniffer",
-        "version": "1.5.6",
-        "version_normalized": "1.5.6.0",
-        "source": {
-            "type": "git",
-            "url": "https://github.com/squizlabs/PHP_CodeSniffer.git",
-            "reference": "6f3e42d311b882b25b4d409d23a289f4d3b803d5"
-        },
-        "dist": {
-            "type": "zip",
-            "url": "https://api.github.com/repos/squizlabs/PHP_CodeSniffer/zipball/6f3e42d311b882b25b4d409d23a289f4d3b803d5",
-            "reference": "6f3e42d311b882b25b4d409d23a289f4d3b803d5",
-            "shasum": ""
-        },
-        "require": {
-            "ext-tokenizer": "*",
-            "php": ">=5.1.2"
-        },
-        "suggest": {
-            "phpunit/php-timer": "dev-master"
-        },
-        "time": "2014-12-04 22:32:15",
-        "bin": [
-            "scripts/phpcs"
-        ],
-        "type": "library",
-        "extra": {
-            "branch-alias": {
-                "dev-phpcs-fixer": "2.0.x-dev"
-            }
-        },
-        "installation-source": "dist",
-        "autoload": {
-            "classmap": [
-                "CodeSniffer.php",
-                "CodeSniffer/CLI.php",
-                "CodeSniffer/Exception.php",
-                "CodeSniffer/File.php",
-                "CodeSniffer/Report.php",
-                "CodeSniffer/Reporting.php",
-                "CodeSniffer/Sniff.php",
-                "CodeSniffer/Tokens.php",
-                "CodeSniffer/Reports/",
-                "CodeSniffer/CommentParser/",
-                "CodeSniffer/Tokenizers/",
-                "CodeSniffer/DocGenerators/",
-                "CodeSniffer/Standards/AbstractPatternSniff.php",
-                "CodeSniffer/Standards/AbstractScopeSniff.php",
-                "CodeSniffer/Standards/AbstractVariableSniff.php",
-                "CodeSniffer/Standards/IncorrectPatternException.php",
-                "CodeSniffer/Standards/Generic/Sniffs/",
-                "CodeSniffer/Standards/MySource/Sniffs/",
-                "CodeSniffer/Standards/PEAR/Sniffs/",
-                "CodeSniffer/Standards/PSR1/Sniffs/",
-                "CodeSniffer/Standards/PSR2/Sniffs/",
-                "CodeSniffer/Standards/Squiz/Sniffs/",
-                "CodeSniffer/Standards/Zend/Sniffs/"
-            ]
-        },
-        "notification-url": "https://packagist.org/downloads/",
-        "license": [
-            "BSD-3-Clause"
-        ],
-        "authors": [
-            {
-                "name": "Greg Sherwood",
-                "role": "lead"
-            }
-        ],
-        "description": "PHP_CodeSniffer tokenises PHP, JavaScript and CSS files and detects violations of a defined set of coding standards.",
-        "homepage": "http://www.squizlabs.com/php-codesniffer",
-        "keywords": [
-            "phpcs",
-            "standards"
->>>>>>> aa91b5c7
         ]
     }
 ]