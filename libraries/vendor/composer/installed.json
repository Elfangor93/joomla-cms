--- conflicted
+++ resolved
@@ -1262,7 +1262,6 @@
         "version_normalized": "dev-2.0-dev",
         "source": {
             "type": "git",
-<<<<<<< HEAD
             "url": "https://github.com/joomla-framework/registry.git",
             "reference": "92bb9c51bd6f9cecd46a5aeedcf404e73e5589ea"
         },
@@ -1270,15 +1269,6 @@
             "type": "zip",
             "url": "https://api.github.com/repos/joomla-framework/registry/zipball/92bb9c51bd6f9cecd46a5aeedcf404e73e5589ea",
             "reference": "92bb9c51bd6f9cecd46a5aeedcf404e73e5589ea",
-=======
-            "url": "https://github.com/joomla-framework/uri.git",
-            "reference": "9685d1ac7f486a4d0fb78006d5acb8a2b6b6d1e3"
-        },
-        "dist": {
-            "type": "zip",
-            "url": "https://api.github.com/repos/joomla-framework/uri/zipball/9685d1ac7f486a4d0fb78006d5acb8a2b6b6d1e3",
-            "reference": "9685d1ac7f486a4d0fb78006d5acb8a2b6b6d1e3",
->>>>>>> 9ed8246b
             "shasum": ""
         },
         "require": {
@@ -1290,14 +1280,10 @@
             "squizlabs/php_codesniffer": "1.*",
             "symfony/yaml": "~2.7|~3.0"
         },
-<<<<<<< HEAD
         "suggest": {
             "symfony/yaml": "Install symfony/yaml if you require YAML support."
         },
         "time": "2017-05-27T01:17:43+00:00",
-=======
-        "time": "2017-06-04T09:37:41+00:00",
->>>>>>> 9ed8246b
         "type": "joomla-package",
         "extra": {
             "branch-alias": {
@@ -1496,7 +1482,6 @@
         "version_normalized": "dev-2.0-dev",
         "source": {
             "type": "git",
-<<<<<<< HEAD
             "url": "https://github.com/joomla-framework/uri.git",
             "reference": "c4c0db28f8d007ba5126ba6bcbabbfb7904be30b"
         },
@@ -1504,15 +1489,6 @@
             "type": "zip",
             "url": "https://api.github.com/repos/joomla-framework/uri/zipball/c4c0db28f8d007ba5126ba6bcbabbfb7904be30b",
             "reference": "c4c0db28f8d007ba5126ba6bcbabbfb7904be30b",
-=======
-            "url": "https://github.com/joomla-framework/session.git",
-            "reference": "c5b16c184a9917d70fd8475a4adadfe4a47a2aed"
-        },
-        "dist": {
-            "type": "zip",
-            "url": "https://api.github.com/repos/joomla-framework/session/zipball/c5b16c184a9917d70fd8475a4adadfe4a47a2aed",
-            "reference": "c5b16c184a9917d70fd8475a4adadfe4a47a2aed",
->>>>>>> 9ed8246b
             "shasum": ""
         },
         "require": {
@@ -1523,24 +1499,7 @@
             "phpunit/phpunit": "^4.8.35|^5.4.3|~6.0",
             "squizlabs/php_codesniffer": "1.*"
         },
-<<<<<<< HEAD
         "time": "2017-05-27T01:23:06+00:00",
-=======
-        "suggest": {
-            "ext-apc": "To use APC cache as a session handler",
-            "ext-apcu": "To use APCu cache as a session handler",
-            "ext-memcache": "To use a Memcache server as a session handler",
-            "ext-memcached": "To use a Memcached server as a session handler",
-            "ext-redis": "To use a Redis server as a session handler",
-            "ext-wincache": "To use WinCache as a session handler",
-            "ext-xcache": "To use XCache as a session handler",
-            "joomla/database": "Install joomla/database if you want to use Database session storage.",
-            "joomla/event": "The joomla/event package is required to use Joomla\\Session\\Session.",
-            "joomla/input": "The joomla/input package is required to use Address and Forwarded session validators.",
-            "paragonie/random_compat": "The paragonie/random_compat package is required to use Joomla\\Session\\Session on PHP 5.x."
-        },
-        "time": "2017-06-01T16:00:13+00:00",
->>>>>>> 9ed8246b
         "type": "joomla-package",
         "extra": {
             "branch-alias": {
@@ -1625,59 +1584,6 @@
             "framework",
             "joomla"
         ]
-<<<<<<< HEAD
-=======
-    },
-    {
-        "name": "symfony/yaml",
-        "version": "v2.8.20",
-        "version_normalized": "2.8.20.0",
-        "source": {
-            "type": "git",
-            "url": "https://github.com/symfony/yaml.git",
-            "reference": "93ccdde79f4b079c7558da4656a3cb1c50c68e02"
-        },
-        "dist": {
-            "type": "zip",
-            "url": "https://api.github.com/repos/symfony/yaml/zipball/93ccdde79f4b079c7558da4656a3cb1c50c68e02",
-            "reference": "93ccdde79f4b079c7558da4656a3cb1c50c68e02",
-            "shasum": ""
-        },
-        "require": {
-            "php": ">=5.3.9"
-        },
-        "time": "2017-05-01T14:31:55+00:00",
-        "type": "library",
-        "extra": {
-            "branch-alias": {
-                "dev-master": "2.8-dev"
-            }
-        },
-        "installation-source": "dist",
-        "autoload": {
-            "psr-4": {
-                "Symfony\\Component\\Yaml\\": ""
-            },
-            "exclude-from-classmap": [
-                "/Tests/"
-            ]
-        },
-        "notification-url": "https://packagist.org/downloads/",
-        "license": [
-            "MIT"
-        ],
-        "authors": [
-            {
-                "name": "Fabien Potencier",
-                "email": "fabien@symfony.com"
-            },
-            {
-                "name": "Symfony Community",
-                "homepage": "https://symfony.com/contributors"
-            }
-        ],
-        "description": "Symfony Yaml Component",
-        "homepage": "https://symfony.com"
     },
     {
         "name": "joomla/oauth1",
@@ -1965,6 +1871,5 @@
             "psr13",
             "push"
         ]
->>>>>>> 9ed8246b
     }
 ]