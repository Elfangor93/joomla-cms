--- conflicted
+++ resolved
@@ -1177,7 +1177,6 @@
             "phpunit/phpunit": "^4.8.35|^5.4.3|~6.0",
             "squizlabs/php_codesniffer": "1.*"
         },
-<<<<<<< HEAD
         "time": "2017-06-28T23:33:08+00:00",
         "type": "joomla-package",
         "extra": {
@@ -1189,24 +1188,12 @@
         "autoload": {
             "psr-4": {
                 "Joomla\\Uri\\": "src/"
-=======
-        "suggest": {
-            "joomla/database": "Install joomla/database if you want to use Database session storage."
-        },
-        "time": "2016-12-21T21:08:20+00:00",
-        "type": "joomla-package",
-        "installation-source": "dist",
-        "autoload": {
-            "psr-0": {
-                "Joomla\\Session": ""
->>>>>>> 20e0335f
-            }
-        },
-        "notification-url": "https://packagist.org/downloads/",
-        "license": [
-            "GPL-2.0+"
-        ],
-<<<<<<< HEAD
+            }
+        },
+        "notification-url": "https://packagist.org/downloads/",
+        "license": [
+            "GPL-2.0+"
+        ],
         "description": "Joomla Uri Package",
         "homepage": "https://github.com/joomla-framework/uri",
         "keywords": [
@@ -1219,20 +1206,6 @@
         "name": "composer/ca-bundle",
         "version": "1.0.7",
         "version_normalized": "1.0.7.0",
-=======
-        "description": "Joomla Session Package",
-        "homepage": "https://github.com/joomla-framework/session",
-        "keywords": [
-            "framework",
-            "joomla",
-            "session"
-        ]
-    },
-    {
-        "name": "paragonie/random_compat",
-        "version": "v1.4.2",
-        "version_normalized": "1.4.2.0",
->>>>>>> 20e0335f
         "source": {
             "type": "git",
             "url": "https://github.com/composer/ca-bundle.git",
@@ -1393,45 +1366,6 @@
             "framework",
             "image",
             "joomla"
-        ]
-    },
-    {
-        "name": "joomla/ldap",
-        "version": "1.1.2",
-        "version_normalized": "1.1.2.0",
-        "source": {
-            "type": "git",
-            "url": "https://github.com/joomla-framework/ldap.git",
-            "reference": "91c3827a7f6d7164a3bf49eede27419321e4dcbc"
-        },
-        "dist": {
-            "type": "zip",
-            "url": "https://api.github.com/repos/joomla-framework/ldap/zipball/91c3827a7f6d7164a3bf49eede27419321e4dcbc",
-            "reference": "91c3827a7f6d7164a3bf49eede27419321e4dcbc",
-            "shasum": ""
-        },
-        "require": {
-            "php": ">=5.3.10"
-        },
-        "time": "2014-04-10T03:07:59+00:00",
-        "type": "joomla-package",
-        "installation-source": "dist",
-        "autoload": {
-            "psr-4": {
-                "Joomla\\Ldap\\": "src/",
-                "Joomla\\Ldap\\Tests\\": "Tests/"
-            }
-        },
-        "notification-url": "https://packagist.org/downloads/",
-        "license": [
-            "GPL-2.0+"
-        ],
-        "description": "Joomla LDAP Package",
-        "homepage": "https://github.com/joomla-framework/ldap",
-        "keywords": [
-            "framework",
-            "joomla",
-            "ldap"
         ]
     },
     {
