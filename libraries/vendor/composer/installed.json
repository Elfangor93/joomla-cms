--- conflicted
+++ resolved
@@ -830,6 +830,263 @@
         ]
     },
     {
+        "name": "composer/ca-bundle",
+        "version": "1.0.6",
+        "version_normalized": "1.0.6.0",
+        "source": {
+            "type": "git",
+            "url": "https://github.com/composer/ca-bundle.git",
+            "reference": "a795611394b3c05164fd0eb291b492b39339cba4"
+        },
+        "dist": {
+            "type": "zip",
+            "url": "https://api.github.com/repos/composer/ca-bundle/zipball/a795611394b3c05164fd0eb291b492b39339cba4",
+            "reference": "a795611394b3c05164fd0eb291b492b39339cba4",
+            "shasum": ""
+        },
+        "require": {
+            "ext-openssl": "*",
+            "ext-pcre": "*",
+            "php": "^5.3.2 || ^7.0"
+        },
+        "require-dev": {
+            "psr/log": "^1.0",
+            "symfony/process": "^2.5 || ^3.0"
+        },
+        "suggest": {
+            "symfony/process": "This is necessary to reliably check whether openssl_x509_parse is vulnerable on older php versions, but can be ignored on PHP 5.5.6+"
+        },
+        "time": "2016-11-02T18:11:27+00:00",
+        "type": "library",
+        "extra": {
+            "branch-alias": {
+                "dev-master": "1.x-dev"
+            }
+        },
+        "installation-source": "dist",
+        "autoload": {
+            "psr-4": {
+                "Composer\\CaBundle\\": "src"
+            }
+        },
+        "notification-url": "https://packagist.org/downloads/",
+        "license": [
+            "MIT"
+        ],
+        "authors": [
+            {
+                "name": "Jordi Boggiano",
+                "email": "j.boggiano@seld.be",
+                "homepage": "http://seld.be"
+            }
+        ],
+        "description": "Lets you find a path to the system CA bundle, and includes a fallback to the Mozilla CA bundle.",
+        "keywords": [
+            "cabundle",
+            "cacert",
+            "certificate",
+            "ssl",
+            "tls"
+        ]
+    },
+    {
+        "name": "psr/http-message",
+        "version": "1.0.1",
+        "version_normalized": "1.0.1.0",
+        "source": {
+            "type": "git",
+            "url": "https://github.com/php-fig/http-message.git",
+            "reference": "f6561bf28d520154e4b0ec72be95418abe6d9363"
+        },
+        "dist": {
+            "type": "zip",
+            "url": "https://api.github.com/repos/php-fig/http-message/zipball/f6561bf28d520154e4b0ec72be95418abe6d9363",
+            "reference": "f6561bf28d520154e4b0ec72be95418abe6d9363",
+            "shasum": ""
+        },
+        "require": {
+            "php": ">=5.3.0"
+        },
+        "time": "2016-08-06T14:39:51+00:00",
+        "type": "library",
+        "extra": {
+            "branch-alias": {
+                "dev-master": "1.0.x-dev"
+            }
+        },
+        "installation-source": "dist",
+        "autoload": {
+            "psr-4": {
+                "Psr\\Http\\Message\\": "src/"
+            }
+        },
+        "notification-url": "https://packagist.org/downloads/",
+        "license": [
+            "MIT"
+        ],
+        "authors": [
+            {
+                "name": "PHP-FIG",
+                "homepage": "http://www.php-fig.org/"
+            }
+        ],
+        "description": "Common interface for HTTP messages",
+        "homepage": "https://github.com/php-fig/http-message",
+        "keywords": [
+            "http",
+            "http-message",
+            "psr",
+            "psr-7",
+            "request",
+            "response"
+        ]
+    },
+    {
+        "name": "zendframework/zend-diactoros",
+        "version": "1.3.10",
+        "version_normalized": "1.3.10.0",
+        "source": {
+            "type": "git",
+            "url": "https://github.com/zendframework/zend-diactoros.git",
+            "reference": "83e8d98b9915de76c659ce27d683c02a0f99fa90"
+        },
+        "dist": {
+            "type": "zip",
+            "url": "https://api.github.com/repos/zendframework/zend-diactoros/zipball/83e8d98b9915de76c659ce27d683c02a0f99fa90",
+            "reference": "83e8d98b9915de76c659ce27d683c02a0f99fa90",
+            "shasum": ""
+        },
+        "require": {
+            "php": "^5.4 || ^7.0",
+            "psr/http-message": "~1.0"
+        },
+        "provide": {
+            "psr/http-message-implementation": "~1.0.0"
+        },
+        "require-dev": {
+            "phpunit/phpunit": "^4.6 || ^5.5",
+            "zendframework/zend-coding-standard": "~1.0.0"
+        },
+        "time": "2017-01-23T04:53:24+00:00",
+        "type": "library",
+        "extra": {
+            "branch-alias": {
+                "dev-master": "1.3-dev",
+                "dev-develop": "1.4-dev"
+            }
+        },
+        "installation-source": "dist",
+        "autoload": {
+            "psr-4": {
+                "Zend\\Diactoros\\": "src/"
+            }
+        },
+        "notification-url": "https://packagist.org/downloads/",
+        "license": [
+            "BSD-2-Clause"
+        ],
+        "description": "PSR HTTP Message implementations",
+        "homepage": "https://github.com/zendframework/zend-diactoros",
+        "keywords": [
+            "http",
+            "psr",
+            "psr-7"
+        ]
+    },
+    {
+        "name": "joomla/uri",
+        "version": "1.1.1",
+        "version_normalized": "1.1.1.0",
+        "source": {
+            "type": "git",
+            "url": "https://github.com/joomla-framework/uri.git",
+            "reference": "980e532e4235bb8f1ada15b28822abbeb171da3f"
+        },
+        "dist": {
+            "type": "zip",
+            "url": "https://api.github.com/repos/joomla-framework/uri/zipball/980e532e4235bb8f1ada15b28822abbeb171da3f",
+            "reference": "980e532e4235bb8f1ada15b28822abbeb171da3f",
+            "shasum": ""
+        },
+        "require": {
+            "php": ">=5.3.10"
+        },
+        "time": "2014-02-09T02:57:17+00:00",
+        "type": "joomla-package",
+        "installation-source": "dist",
+        "autoload": {
+            "psr-4": {
+                "Joomla\\Uri\\": "src/",
+                "Joomla\\Uri\\Tests\\": "Tests/"
+            }
+        },
+        "notification-url": "https://packagist.org/downloads/",
+        "license": [
+            "GPL-2.0+"
+        ],
+        "description": "Joomla Uri Package",
+        "homepage": "https://github.com/joomla-framework/uri",
+        "keywords": [
+            "framework",
+            "joomla",
+            "uri"
+        ]
+    },
+    {
+        "name": "joomla/http",
+        "version": "dev-2.0-dev",
+        "version_normalized": "dev-2.0-dev",
+        "source": {
+            "type": "git",
+            "url": "https://github.com/joomla-framework/http.git",
+            "reference": "55a6e68975d853b332c500630a35c33dd737554a"
+        },
+        "dist": {
+            "type": "zip",
+            "url": "https://api.github.com/repos/joomla-framework/http/zipball/55a6e68975d853b332c500630a35c33dd737554a",
+            "reference": "55a6e68975d853b332c500630a35c33dd737554a",
+            "shasum": ""
+        },
+        "require": {
+            "composer/ca-bundle": "~1.0",
+            "joomla/uri": "~1.0",
+            "php": "^5.5.9|~7.0",
+            "zendframework/zend-diactoros": "~1.1"
+        },
+        "require-dev": {
+            "joomla/test": "~1.0",
+            "phpunit/phpunit": "~4.8|~5.0",
+            "squizlabs/php_codesniffer": "1.*"
+        },
+        "suggest": {
+            "ext-curl": "To use cURL for HTTP connections"
+        },
+        "time": "2016-12-18T15:53:19+00:00",
+        "type": "joomla-package",
+        "extra": {
+            "branch-alias": {
+                "dev-2.0-dev": "2.0-dev"
+            }
+        },
+        "installation-source": "dist",
+        "autoload": {
+            "psr-4": {
+                "Joomla\\Http\\": "src/"
+            }
+        },
+        "notification-url": "https://packagist.org/downloads/",
+        "license": [
+            "GPL-2.0+"
+        ],
+        "description": "Joomla HTTP Package",
+        "homepage": "https://github.com/joomla-framework/http",
+        "keywords": [
+            "framework",
+            "http",
+            "joomla"
+        ]
+    },
+    {
         "name": "joomla/image",
         "version": "1.3.0",
         "version_normalized": "1.3.0.0",
@@ -877,6 +1134,45 @@
             "framework",
             "image",
             "joomla"
+        ]
+    },
+    {
+        "name": "joomla/ldap",
+        "version": "1.1.2",
+        "version_normalized": "1.1.2.0",
+        "source": {
+            "type": "git",
+            "url": "https://github.com/joomla-framework/ldap.git",
+            "reference": "91c3827a7f6d7164a3bf49eede27419321e4dcbc"
+        },
+        "dist": {
+            "type": "zip",
+            "url": "https://api.github.com/repos/joomla-framework/ldap/zipball/91c3827a7f6d7164a3bf49eede27419321e4dcbc",
+            "reference": "91c3827a7f6d7164a3bf49eede27419321e4dcbc",
+            "shasum": ""
+        },
+        "require": {
+            "php": ">=5.3.10"
+        },
+        "time": "2014-04-10T03:07:59+00:00",
+        "type": "joomla-package",
+        "installation-source": "dist",
+        "autoload": {
+            "psr-4": {
+                "Joomla\\Ldap\\": "src/",
+                "Joomla\\Ldap\\Tests\\": "Tests/"
+            }
+        },
+        "notification-url": "https://packagist.org/downloads/",
+        "license": [
+            "GPL-2.0+"
+        ],
+        "description": "Joomla LDAP Package",
+        "homepage": "https://github.com/joomla-framework/ldap",
+        "keywords": [
+            "framework",
+            "joomla",
+            "ldap"
         ]
     },
     {
@@ -946,45 +1242,6 @@
         ]
     },
     {
-        "name": "joomla/uri",
-        "version": "1.1.1",
-        "version_normalized": "1.1.1.0",
-        "source": {
-            "type": "git",
-            "url": "https://github.com/joomla-framework/uri.git",
-            "reference": "980e532e4235bb8f1ada15b28822abbeb171da3f"
-        },
-        "dist": {
-            "type": "zip",
-            "url": "https://api.github.com/repos/joomla-framework/uri/zipball/980e532e4235bb8f1ada15b28822abbeb171da3f",
-            "reference": "980e532e4235bb8f1ada15b28822abbeb171da3f",
-            "shasum": ""
-        },
-        "require": {
-            "php": ">=5.3.10"
-        },
-        "time": "2014-02-09T02:57:17+00:00",
-        "type": "joomla-package",
-        "installation-source": "dist",
-        "autoload": {
-            "psr-4": {
-                "Joomla\\Uri\\": "src/",
-                "Joomla\\Uri\\Tests\\": "Tests/"
-            }
-        },
-        "notification-url": "https://packagist.org/downloads/",
-        "license": [
-            "GPL-2.0+"
-        ],
-        "description": "Joomla Uri Package",
-        "homepage": "https://github.com/joomla-framework/uri",
-        "keywords": [
-            "framework",
-            "joomla",
-            "uri"
-        ]
-    },
-    {
         "name": "leafo/lessphp",
         "version": "v0.5.0",
         "version_normalized": "0.5.0.0",
@@ -1250,263 +1507,5 @@
         ],
         "description": "Symfony Yaml Component",
         "homepage": "https://symfony.com"
-    },
-    {
-        "name": "composer/ca-bundle",
-        "version": "1.0.6",
-        "version_normalized": "1.0.6.0",
-        "source": {
-            "type": "git",
-            "url": "https://github.com/composer/ca-bundle.git",
-            "reference": "a795611394b3c05164fd0eb291b492b39339cba4"
-        },
-        "dist": {
-            "type": "zip",
-            "url": "https://api.github.com/repos/composer/ca-bundle/zipball/a795611394b3c05164fd0eb291b492b39339cba4",
-            "reference": "a795611394b3c05164fd0eb291b492b39339cba4",
-            "shasum": ""
-        },
-        "require": {
-            "ext-openssl": "*",
-            "ext-pcre": "*",
-            "php": "^5.3.2 || ^7.0"
-        },
-        "require-dev": {
-            "psr/log": "^1.0",
-            "symfony/process": "^2.5 || ^3.0"
-        },
-        "suggest": {
-            "symfony/process": "This is necessary to reliably check whether openssl_x509_parse is vulnerable on older php versions, but can be ignored on PHP 5.5.6+"
-        },
-        "time": "2016-11-02T18:11:27+00:00",
-        "type": "library",
-        "extra": {
-            "branch-alias": {
-                "dev-master": "1.x-dev"
-            }
-        },
-        "installation-source": "dist",
-        "autoload": {
-            "psr-4": {
-                "Composer\\CaBundle\\": "src"
-            }
-        },
-        "notification-url": "https://packagist.org/downloads/",
-        "license": [
-            "MIT"
-        ],
-        "authors": [
-            {
-                "name": "Jordi Boggiano",
-                "email": "j.boggiano@seld.be",
-                "homepage": "http://seld.be"
-            }
-        ],
-        "description": "Lets you find a path to the system CA bundle, and includes a fallback to the Mozilla CA bundle.",
-        "keywords": [
-            "cabundle",
-            "cacert",
-            "certificate",
-            "ssl",
-            "tls"
-        ]
-    },
-    {
-        "name": "psr/http-message",
-        "version": "1.0.1",
-        "version_normalized": "1.0.1.0",
-        "source": {
-            "type": "git",
-            "url": "https://github.com/php-fig/http-message.git",
-            "reference": "f6561bf28d520154e4b0ec72be95418abe6d9363"
-        },
-        "dist": {
-            "type": "zip",
-            "url": "https://api.github.com/repos/php-fig/http-message/zipball/f6561bf28d520154e4b0ec72be95418abe6d9363",
-            "reference": "f6561bf28d520154e4b0ec72be95418abe6d9363",
-            "shasum": ""
-        },
-        "require": {
-            "php": ">=5.3.0"
-        },
-        "time": "2016-08-06T14:39:51+00:00",
-        "type": "library",
-        "extra": {
-            "branch-alias": {
-                "dev-master": "1.0.x-dev"
-            }
-        },
-        "installation-source": "dist",
-        "autoload": {
-            "psr-4": {
-                "Psr\\Http\\Message\\": "src/"
-            }
-        },
-        "notification-url": "https://packagist.org/downloads/",
-        "license": [
-            "MIT"
-        ],
-        "authors": [
-            {
-                "name": "PHP-FIG",
-                "homepage": "http://www.php-fig.org/"
-            }
-        ],
-<<<<<<< HEAD
-        "description": "Common interface for HTTP messages",
-        "homepage": "https://github.com/php-fig/http-message",
-        "keywords": [
-            "http",
-            "http-message",
-            "psr",
-            "psr-7",
-            "request",
-            "response"
-        ]
-    },
-    {
-        "name": "zendframework/zend-diactoros",
-        "version": "1.3.10",
-        "version_normalized": "1.3.10.0",
-        "source": {
-            "type": "git",
-            "url": "https://github.com/zendframework/zend-diactoros.git",
-            "reference": "83e8d98b9915de76c659ce27d683c02a0f99fa90"
-        },
-        "dist": {
-            "type": "zip",
-            "url": "https://api.github.com/repos/zendframework/zend-diactoros/zipball/83e8d98b9915de76c659ce27d683c02a0f99fa90",
-            "reference": "83e8d98b9915de76c659ce27d683c02a0f99fa90",
-            "shasum": ""
-        },
-        "require": {
-            "php": "^5.4 || ^7.0",
-            "psr/http-message": "~1.0"
-        },
-        "provide": {
-            "psr/http-message-implementation": "~1.0.0"
-        },
-        "require-dev": {
-            "phpunit/phpunit": "^4.6 || ^5.5",
-            "zendframework/zend-coding-standard": "~1.0.0"
-        },
-        "time": "2017-01-23T04:53:24+00:00",
-        "type": "library",
-        "extra": {
-            "branch-alias": {
-                "dev-master": "1.3-dev",
-                "dev-develop": "1.4-dev"
-            }
-        },
-        "installation-source": "dist",
-        "autoload": {
-            "psr-4": {
-                "Zend\\Diactoros\\": "src/"
-            }
-        },
-        "notification-url": "https://packagist.org/downloads/",
-        "license": [
-            "BSD-2-Clause"
-        ],
-        "description": "PSR HTTP Message implementations",
-        "homepage": "https://github.com/zendframework/zend-diactoros",
-        "keywords": [
-            "http",
-            "psr",
-            "psr-7"
-        ]
-    },
-    {
-        "name": "joomla/http",
-        "version": "dev-2.0-dev",
-        "version_normalized": "dev-2.0-dev",
-        "source": {
-            "type": "git",
-            "url": "https://github.com/joomla-framework/http.git",
-            "reference": "55a6e68975d853b332c500630a35c33dd737554a"
-        },
-        "dist": {
-            "type": "zip",
-            "url": "https://api.github.com/repos/joomla-framework/http/zipball/55a6e68975d853b332c500630a35c33dd737554a",
-            "reference": "55a6e68975d853b332c500630a35c33dd737554a",
-            "shasum": ""
-        },
-        "require": {
-            "composer/ca-bundle": "~1.0",
-            "joomla/uri": "~1.0",
-            "php": "^5.5.9|~7.0",
-            "zendframework/zend-diactoros": "~1.1"
-        },
-        "require-dev": {
-            "joomla/test": "~1.0",
-            "phpunit/phpunit": "~4.8|~5.0",
-            "squizlabs/php_codesniffer": "1.*"
-        },
-        "suggest": {
-            "ext-curl": "To use cURL for HTTP connections"
-        },
-        "time": "2016-12-18T15:53:19+00:00",
-        "type": "joomla-package",
-        "extra": {
-            "branch-alias": {
-                "dev-2.0-dev": "2.0-dev"
-            }
-        },
-        "installation-source": "dist",
-        "autoload": {
-            "psr-4": {
-                "Joomla\\Http\\": "src/"
-=======
-        "description": "Symfony Yaml Component",
-        "homepage": "https://symfony.com"
-    },
-    {
-        "name": "joomla/ldap",
-        "version": "1.1.2",
-        "version_normalized": "1.1.2.0",
-        "source": {
-            "type": "git",
-            "url": "https://github.com/joomla-framework/ldap.git",
-            "reference": "91c3827a7f6d7164a3bf49eede27419321e4dcbc"
-        },
-        "dist": {
-            "type": "zip",
-            "url": "https://api.github.com/repos/joomla-framework/ldap/zipball/91c3827a7f6d7164a3bf49eede27419321e4dcbc",
-            "reference": "91c3827a7f6d7164a3bf49eede27419321e4dcbc",
-            "shasum": ""
-        },
-        "require": {
-            "php": ">=5.3.10"
-        },
-        "time": "2014-04-10T03:07:59+00:00",
-        "type": "joomla-package",
-        "installation-source": "dist",
-        "autoload": {
-            "psr-4": {
-                "Joomla\\Ldap\\": "src/",
-                "Joomla\\Ldap\\Tests\\": "Tests/"
->>>>>>> 185fe30d
-            }
-        },
-        "notification-url": "https://packagist.org/downloads/",
-        "license": [
-            "GPL-2.0+"
-        ],
-<<<<<<< HEAD
-        "description": "Joomla HTTP Package",
-        "homepage": "https://github.com/joomla-framework/http",
-        "keywords": [
-            "framework",
-            "http",
-            "joomla"
-=======
-        "description": "Joomla LDAP Package",
-        "homepage": "https://github.com/joomla-framework/ldap",
-        "keywords": [
-            "framework",
-            "joomla",
-            "ldap"
->>>>>>> 185fe30d
-        ]
     }
 ]