--- conflicted
+++ resolved
@@ -1458,162 +1458,6 @@
         ]
     },
     {
-<<<<<<< HEAD
-=======
-        "name": "joomla/session",
-        "version": "1.3.3",
-        "version_normalized": "1.3.3.0",
-        "target-dir": "Joomla/Session",
-        "source": {
-            "type": "git",
-            "url": "https://github.com/joomla-framework/session.git",
-            "reference": "1fb5df818998305fa5d4eaf18e530a388e69edc0"
-        },
-        "dist": {
-            "type": "zip",
-            "url": "https://api.github.com/repos/joomla-framework/session/zipball/1fb5df818998305fa5d4eaf18e530a388e69edc0",
-            "reference": "1fb5df818998305fa5d4eaf18e530a388e69edc0",
-            "shasum": ""
-        },
-        "require": {
-            "joomla/event": "~1.1",
-            "joomla/filter": "~1.0",
-            "paragonie/random_compat": "~1.0|~2.0",
-            "php": "^5.3.10|~7.0"
-        },
-        "require-dev": {
-            "joomla/database": "~1.0",
-            "joomla/test": "~1.0",
-            "phpunit/dbunit": "~1.3",
-            "phpunit/phpunit": "~4.8|~5.0",
-            "squizlabs/php_codesniffer": "1.*"
-        },
-        "suggest": {
-            "joomla/database": "Install joomla/database if you want to use Database session storage."
-        },
-        "time": "2016-12-21T21:08:20+00:00",
-        "type": "joomla-package",
-        "installation-source": "dist",
-        "autoload": {
-            "psr-0": {
-                "Joomla\\Session": ""
-            }
-        },
-        "notification-url": "https://packagist.org/downloads/",
-        "license": [
-            "GPL-2.0+"
-        ],
-        "description": "Joomla Session Package",
-        "homepage": "https://github.com/joomla-framework/session",
-        "keywords": [
-            "framework",
-            "joomla",
-            "session"
-        ]
-    },
-    {
-        "name": "phpmailer/phpmailer",
-        "version": "v5.2.22",
-        "version_normalized": "5.2.22.0",
-        "source": {
-            "type": "git",
-            "url": "https://github.com/PHPMailer/PHPMailer.git",
-            "reference": "b18cb98131bd83103ccb26a888fdfe3177b8a663"
-        },
-        "dist": {
-            "type": "zip",
-            "url": "https://api.github.com/repos/PHPMailer/PHPMailer/zipball/b18cb98131bd83103ccb26a888fdfe3177b8a663",
-            "reference": "b18cb98131bd83103ccb26a888fdfe3177b8a663",
-            "shasum": ""
-        },
-        "require": {
-            "php": ">=5.0.0"
-        },
-        "require-dev": {
-            "phpdocumentor/phpdocumentor": "*",
-            "phpunit/phpunit": "4.7.*"
-        },
-        "suggest": {
-            "league/oauth2-google": "Needed for Google XOAUTH2 authentication"
-        },
-        "time": "2017-01-09T09:33:47+00:00",
-        "type": "library",
-        "installation-source": "dist",
-        "autoload": {
-            "classmap": [
-                "class.phpmailer.php",
-                "class.phpmaileroauth.php",
-                "class.phpmaileroauthgoogle.php",
-                "class.smtp.php",
-                "class.pop3.php",
-                "extras/EasyPeasyICS.php",
-                "extras/ntlm_sasl_client.php"
-            ]
-        },
-        "notification-url": "https://packagist.org/downloads/",
-        "license": [
-            "LGPL-2.1"
-        ],
-        "authors": [
-            {
-                "name": "Jim Jagielski",
-                "email": "jimjag@gmail.com"
-            },
-            {
-                "name": "Marcus Bointon",
-                "email": "phpmailer@synchromedia.co.uk"
-            },
-            {
-                "name": "Andy Prevost",
-                "email": "codeworxtech@users.sourceforge.net"
-            },
-            {
-                "name": "Brent R. Matzelle"
-            }
-        ],
-        "description": "PHPMailer is a full-featured email creation and transfer class for PHP"
-    },
-    {
-        "name": "joomla/ldap",
-        "version": "1.1.2",
-        "version_normalized": "1.1.2.0",
-        "source": {
-            "type": "git",
-            "url": "https://github.com/joomla-framework/ldap.git",
-            "reference": "91c3827a7f6d7164a3bf49eede27419321e4dcbc"
-        },
-        "dist": {
-            "type": "zip",
-            "url": "https://api.github.com/repos/joomla-framework/ldap/zipball/91c3827a7f6d7164a3bf49eede27419321e4dcbc",
-            "reference": "91c3827a7f6d7164a3bf49eede27419321e4dcbc",
-            "shasum": ""
-        },
-        "require": {
-            "php": ">=5.3.10"
-        },
-        "time": "2014-04-10T03:07:59+00:00",
-        "type": "joomla-package",
-        "installation-source": "dist",
-        "autoload": {
-            "psr-4": {
-                "Joomla\\Ldap\\": "src/",
-                "Joomla\\Ldap\\Tests\\": "Tests/"
-            }
-        },
-        "notification-url": "https://packagist.org/downloads/",
-        "license": [
-            "GPL-2.0+"
-        ],
-        "description": "Joomla LDAP Package",
-        "homepage": "https://github.com/joomla-framework/ldap",
-        "keywords": [
-            "framework",
-            "joomla",
-            "ldap"
-        ]
-    },
-    {
->>>>>>> c27cbc7d
         "name": "symfony/yaml",
         "version": "v2.8.17",
         "version_normalized": "2.8.17.0",
