<?php
/**
 * @package    Joomla.Libraries
 *
 * @copyright  Copyright (C) 2005 - 2017 Open Source Matters, Inc. All rights reserved.
 * @license    GNU General Public License version 2 or later; see LICENSE.txt
 */

// No direct access.
defined('_JEXEC') or die;

require_once __DIR__ . '/extensions.classmap.php';

JLoader::registerAlias('JRegistry',                         '\\Joomla\\Registry\\Registry', '5.0');
JLoader::registerAlias('JRegistryFormat',                   '\\Joomla\\Registry\\AbstractRegistryFormat', '5.0');
JLoader::registerAlias('JRegistryFormatIni',                '\\Joomla\\Registry\\Format\\Ini', '5.0');
JLoader::registerAlias('JRegistryFormatJson',               '\\Joomla\\Registry\\Format\\Json', '5.0');
JLoader::registerAlias('JRegistryFormatPhp',                '\\Joomla\\Registry\\Format\\Php', '5.0');
JLoader::registerAlias('JRegistryFormatXml',                '\\Joomla\\Registry\\Format\\Xml', '5.0');
JLoader::registerAlias('JStringInflector',                  '\\Joomla\\String\\Inflector', '5.0');
JLoader::registerAlias('JStringNormalise',                  '\\Joomla\\String\\Normalise', '5.0');
JLoader::registerAlias('JApplicationWebClient',             '\\Joomla\\Application\\Web\\WebClient', '5.0');
JLoader::registerAlias('JData',                             '\\Joomla\\Data\\DataObject', '5.0');
JLoader::registerAlias('JDataSet',                          '\\Joomla\\Data\\DataSet', '5.0');
JLoader::registerAlias('JDataDumpable',                     '\\Joomla\\Data\\DumpableInterface', '5.0');

JLoader::registerAlias('JApplicationAdministrator',         '\\Joomla\\CMS\\Application\\AdministratorApplication', '5.0');
JLoader::registerAlias('JApplicationHelper',                '\\Joomla\\CMS\\Application\\ApplicationHelper', '5.0');
JLoader::registerAlias('JApplicationBase',                  '\\Joomla\\CMS\\Application\\BaseApplication', '5.0');
JLoader::registerAlias('JApplicationCli',                   '\\Joomla\\CMS\\Application\\CliApplication', '5.0');
JLoader::registerAlias('JApplicationCms',                   '\\Joomla\\CMS\\Application\\CMSApplication', '5.0');
JLoader::registerAlias('JApplicationDaemon',                '\\Joomla\\CMS\\Application\\DaemonApplication', '5.0');
JLoader::registerAlias('JApplicationSite',                  '\\Joomla\\CMS\\Application\\SiteApplication', '5.0');
JLoader::registerAlias('JApplicationWeb',                   '\\Joomla\\CMS\\Application\\WebApplication', '5.0');
JLoader::registerAlias('JDaemon',                           '\\Joomla\\CMS\\Application\\DaemonApplication', '5.0');
JLoader::registerAlias('JCli',                              '\\Joomla\\CMS\\Application\\CliApplication', '5.0');

JLoader::registerAlias('JModelAdmin',                       '\\Joomla\\CMS\\Model\\Admin', '5.0');
JLoader::registerAlias('JModelForm',                        '\\Joomla\\CMS\\Model\\Form', '5.0');
JLoader::registerAlias('JModelItem',                        '\\Joomla\\CMS\\Model\\Item', '5.0');
JLoader::registerAlias('JModelList',                        '\\Joomla\\CMS\\Model\\ListModel', '5.0');
JLoader::registerAlias('JModelLegacy',                      '\\Joomla\\CMS\\Model\\Model', '5.0');
JLoader::registerAlias('JViewCategories',                   '\\Joomla\\CMS\\View\\Categories', '5.0');
JLoader::registerAlias('JViewCategory',                     '\\Joomla\\CMS\\View\\Category', '5.0');
JLoader::registerAlias('JViewCategoryfeed',                 '\\Joomla\\CMS\\View\\CategoryFeed', '5.0');
JLoader::registerAlias('JViewLegacy',                       '\\Joomla\\CMS\\View\\HtmlView', '5.0');
JLoader::registerAlias('JControllerAdmin',                  '\\Joomla\\CMS\\Controller\\Admin', '5.0');
JLoader::registerAlias('JControllerLegacy',                 '\\Joomla\\CMS\\Controller\\Controller', '5.0');
JLoader::registerAlias('JControllerForm',                   '\\Joomla\\CMS\\Controller\\Form', '5.0');
JLoader::registerAlias('JTableInterface',                   '\\Joomla\\CMS\\Table\\TableInterface', '5.0');
JLoader::registerAlias('JTable',                            '\\Joomla\\CMS\\Table\\Table', '5.0');
JLoader::registerAlias('JTableNested',                      '\\Joomla\\CMS\\Table\\Nested', '5.0');
JLoader::registerAlias('JTableAsset',                       '\\Joomla\\CMS\\Table\\Asset', '5.0');
JLoader::registerAlias('JTableExtension',                   '\\Joomla\\CMS\\Table\\Extension', '5.0');
JLoader::registerAlias('JTableLanguage',                    '\\Joomla\\CMS\\Table\\Language', '5.0');
JLoader::registerAlias('JTableUpdate',                      '\\Joomla\\CMS\\Table\\Update', '5.0');
JLoader::registerAlias('JTableUpdatesite',                  '\\Joomla\\CMS\\Table\\UpdateSite', '5.0');
JLoader::registerAlias('JTableUser',                        '\\Joomla\\CMS\\Table\\User', '5.0');
JLoader::registerAlias('JTableUsergroup',                   '\\Joomla\\CMS\\Table\\Usergroup', '5.0');
JLoader::registerAlias('JTableViewlevel',                   '\\Joomla\\CMS\\Table\\ViewLevel', '5.0');
JLoader::registerAlias('JTableContenthistory',              '\\Joomla\\CMS\\Table\\ContentHistory', '5.0');
JLoader::registerAlias('JTableContenttype',                 '\\Joomla\\CMS\\Table\\ContentType', '5.0');
JLoader::registerAlias('JTableCorecontent',                 '\\Joomla\\CMS\\Table\\CoreContent', '5.0');
JLoader::registerAlias('JTableUcm',                         '\\Joomla\\CMS\\Table\\Ucm', '5.0');
JLoader::registerAlias('JTableCategory',                    '\\Joomla\\CMS\\Table\\Category', '5.0');
JLoader::registerAlias('JTableContent',                     '\\Joomla\\CMS\\Table\\Content', '5.0');
JLoader::registerAlias('JTableMenu',                        '\\Joomla\\CMS\\Table\\Menu', '5.0');
JLoader::registerAlias('JTableMenuType',                    '\\Joomla\\CMS\\Table\\MenuType', '5.0');
JLoader::registerAlias('JTableModule',                      '\\Joomla\\CMS\\Table\\Module', '5.0');
JLoader::registerAlias('JTableObserver',                    '\\Joomla\\CMS\\Table\\Observer\\AbstractObserver', '5.0');
JLoader::registerAlias('JTableObserverContenthistory',      '\\Joomla\\CMS\\Table\\Observer\\ContentHistory', '5.0');
JLoader::registerAlias('JTableObserverTags',                '\\Joomla\\CMS\\Table\\Observer\\Tags', '5.0');

JLoader::registerAlias('JAccess',                           '\\Joomla\\CMS\\Access\\Access', '5.0');
JLoader::registerAlias('JAccessRule',                       '\\Joomla\\CMS\\Access\\Rule', '5.0');
JLoader::registerAlias('JAccessRules',                      '\\Joomla\\CMS\\Access\\Rules', '5.0');
JLoader::registerAlias('JAccessWrapperAccess',              '\\Joomla\\CMS\\Access\\Wrapper\\Access', '4.0');
JLoader::registerAlias('JAccessExceptionNotallowed',        '\\Joomla\\CMS\\Access\\Exception\\Notallowed', '5.0');
JLoader::registerAlias('JRule',                             '\\Joomla\\CMS\\Access\\Rule', '5.0');
JLoader::registerAlias('JRules',                            '\\Joomla\\CMS\\Access\\Rules', '5.0');

JLoader::registerAlias('JHelp',                             '\\Joomla\\CMS\\Help\\Help', '5.0');
JLoader::registerAlias('JCaptcha',                          '\\Joomla\\CMS\\Captcha\\Captcha', '5.0');

JLoader::registerAlias('JLanguageAssociations',             '\\Joomla\\CMS\\Language\\Associations', '5.0');
JLoader::registerAlias('JLanguage',                         '\\Joomla\\CMS\\Language\\Language', '5.0');
JLoader::registerAlias('JLanguageHelper',                   '\\Joomla\\CMS\\Language\\LanguageHelper', '5.0');
JLoader::registerAlias('JLanguageStemmer',                  '\\Joomla\\CMS\\Language\\LanguageStemmer', '5.0');
JLoader::registerAlias('JLanguageMultilang',                '\\Joomla\\CMS\\Language\\Multilanguage', '5.0');
JLoader::registerAlias('JLanguageTransliterate',            '\\Joomla\\CMS\\Language\\Transliterate', '5.0');
JLoader::registerAlias('JLanguageStemmerPorteren',          '\\Joomla\\CMS\\Language\\Stemmer\\Porteren', '5.0');
JLoader::registerAlias('JLanguageWrapperText',              '\\Joomla\\CMS\\Language\\Wrapper\\JTextWrapper', '4.0');
JLoader::registerAlias('JLanguageWrapperHelper',            '\\Joomla\\CMS\\Language\\Wrapper\\LanguageHelperWrapper', '4.0');
JLoader::registerAlias('JLanguageWrapperTransliterate',     '\\Joomla\\CMS\\Language\\Wrapper\\TransliterateWrapper', '4.0');

JLoader::registerAlias('JComponentHelper',                  '\\Joomla\\CMS\\Component\\ComponentHelper', '5.0');
JLoader::registerAlias('JComponentRecord',                  '\\Joomla\\CMS\\Component\\ComponentRecord', '5.0');
JLoader::registerAlias('JComponentExceptionMissing',        '\\Joomla\\CMS\\Component\\Exception\\MissingException', '5.0');
JLoader::registerAlias('JComponentRouterBase',              '\\Joomla\\CMS\\Component\\Router\\RouterBase', '5.0');
JLoader::registerAlias('JComponentRouterInterface',         '\\Joomla\\CMS\\Component\\Router\\RouterInterface', '5.0');
JLoader::registerAlias('JComponentRouterLegacy',            '\\Joomla\\CMS\\Component\\Router\\RouterLegacy', '5.0');
JLoader::registerAlias('JComponentRouterView',              '\\Joomla\\CMS\\Component\\Router\\RouterView', '5.0');
JLoader::registerAlias('JComponentRouterViewconfiguration', '\\Joomla\\CMS\\Component\\Router\\RouterViewConfiguration', '5.0');
JLoader::registerAlias('JComponentRouterRulesMenu',         '\\Joomla\\CMS\\Component\\Router\\Rules\\MenuRules', '5.0');
JLoader::registerAlias('JComponentRouterRulesNomenu',       '\\Joomla\\CMS\\Component\\Router\\Rules\\NomenuRules', '5.0');
JLoader::registerAlias('JComponentRouterRulesInterface',    '\\Joomla\\CMS\\Component\\Router\\Rules\\RulesInterface', '5.0');
JLoader::registerAlias('JComponentRouterRulesStandard',     '\\Joomla\\CMS\\Component\\Router\\Rules\\StandardRules', '5.0');

JLoader::registerAlias('JEditor',                           '\\Joomla\\CMS\\Editor\\Editor', '5.0');

JLoader::registerAlias('JErrorPage',                        '\\Joomla\\CMS\\Exception\\ExceptionHandler', '5.0');

JLoader::registerAlias('JAuthenticationHelper',             '\\Joomla\\CMS\\Helper\\AuthenticationHelper', '5.0');
JLoader::registerAlias('JHelper',                           '\\Joomla\\CMS\\Helper\\CMSHelper', '5.0');
JLoader::registerAlias('JHelperContent',                    '\\Joomla\\CMS\\Helper\\ContentHelper', '5.0');
JLoader::registerAlias('JHelperContenthistory',             '\\Joomla\\CMS\\Helper\\ContentHistoryHelper', '5.0');
JLoader::registerAlias('JHelperRoute',                      '\\Joomla\\CMS\\Helper\\RouteHelper', '5.0');
JLoader::registerAlias('JHelperMedia',                      '\\Joomla\\CMS\\Helper\\MediaHelper', '5.0');
JLoader::registerAlias('JModuleHelper',                     '\\Joomla\\CMS\\Helper\\ModuleHelper', '5.0');
JLoader::registerAlias('JHelperTags',                       '\\Joomla\\CMS\\Helper\\TagsHelper', '5.0');
JLoader::registerAlias('JHelperUsergroups',                 '\\Joomla\\CMS\\Helper\\UserGroupsHelper', '5.0');
JLoader::registerAlias('JLibraryHelper',                    '\\Joomla\\CMS\\Helper\\LibraryHelper', '5.0');

JLoader::registerAlias('JLayoutBase',                       '\\Joomla\\CMS\\Layout\\BaseLayout', '5.0');
JLoader::registerAlias('JLayoutFile',                       '\\Joomla\\CMS\\Layout\\FileLayout', '5.0');
JLoader::registerAlias('JLayoutHelper',                     '\\Joomla\\CMS\\Layout\\LayoutHelper', '5.0');
JLoader::registerAlias('JLayout',                           '\\Joomla\\CMS\\Layout\\LayoutInterface', '5.0');

JLoader::registerAlias('JResponseJson',                     '\\Joomla\\CMS\\Response\\JsonResponse', '5.0');

JLoader::registerAlias('JPlugin',                           '\\Joomla\\CMS\\Plugin\\CMSPlugin', '5.0');
JLoader::registerAlias('JPluginHelper',                     '\\Joomla\\CMS\\Plugin\\PluginHelper', '5.0');

JLoader::registerAlias('JMenu',                             '\\Joomla\\CMS\\Menu\\AbstractMenu', '5.0');
JLoader::registerAlias('JMenuAdministrator',                '\\Joomla\\CMS\\Menu\\AdministratorMenu', '5.0');
JLoader::registerAlias('JMenuItem',                         '\\Joomla\\CMS\\Menu\\MenuItem', '5.0');
JLoader::registerAlias('JMenuSite',                         '\\Joomla\\CMS\\Menu\\SiteMenu', '5.0');

JLoader::registerAlias('JPagination',                       '\\Joomla\\CMS\\Pagination\\Pagination', '5.0');
JLoader::registerAlias('JPaginationObject',                 '\\Joomla\\CMS\\Pagination\\PaginationObject', '5.0');

JLoader::registerAlias('JPathway',                          '\\Joomla\\CMS\\Pathway\\Pathway', '5.0');
JLoader::registerAlias('JPathwaySite',                      '\\Joomla\\CMS\\Pathway\\SitePathway', '5.0');

JLoader::registerAlias('JSchemaChangeitem',                 '\\Joomla\\CMS\\Schema\\ChangeItem', '5.0');
JLoader::registerAlias('JSchemaChangeset',                  '\\Joomla\\CMS\\Schema\\ChangeSet', '5.0');
JLoader::registerAlias('JSchemaChangeitemMysql',            '\\Joomla\\CMS\\Schema\\ChangeItem\\MysqlChangeItem', '5.0');
JLoader::registerAlias('JSchemaChangeitemPostgresql',       '\\Joomla\\CMS\\Schema\\ChangeItem\\PostgresqlChangeItem', '5.0');
JLoader::registerAlias('JSchemaChangeitemSqlsrv',           '\\Joomla\\CMS\\Schema\\ChangeItem\\SqlsrvChangeItem', '5.0');

JLoader::registerAlias('JUcm',                              '\\Joomla\\CMS\\Ucm\\Ucm', '5.0');
JLoader::registerAlias('JUcmBase',                          '\\Joomla\\CMS\\Ucm\\UcmBase', '5.0');
JLoader::registerAlias('JUcmContent',                       '\\Joomla\\CMS\\Ucm\\UcmContent', '5.0');
JLoader::registerAlias('JUcmType',                          '\\Joomla\\CMS\\Ucm\\UcmType', '5.0');

JLoader::registerAlias('JToolbar',                          '\\Joomla\\CMS\\Toolbar\\Toolbar', '5.0');
JLoader::registerAlias('JToolbarButton',                    '\\Joomla\\CMS\\Toolbar\\ToolbarButton', '5.0');
JLoader::registerAlias('JToolbarButtonConfirm',             '\\Joomla\\CMS\\Toolbar\\Button\\ConfirmButton', '5.0');
JLoader::registerAlias('JToolbarButtonCustom',              '\\Joomla\\CMS\\Toolbar\\Button\\CustomButton', '5.0');
JLoader::registerAlias('JToolbarButtonHelp',                '\\Joomla\\CMS\\Toolbar\\Button\\HelpButton', '5.0');
JLoader::registerAlias('JToolbarButtonLink',                '\\Joomla\\CMS\\Toolbar\\Button\\LinkButton', '5.0');
JLoader::registerAlias('JToolbarButtonPopup',               '\\Joomla\\CMS\\Toolbar\\Button\\PopupButton', '5.0');
JLoader::registerAlias('JToolbarButtonSeparator',           '\\Joomla\\CMS\\Toolbar\\Button\\SeparatorButton', '5.0');
JLoader::registerAlias('JToolbarButtonSlider',              '\\Joomla\\CMS\\Toolbar\\Button\\SliderButton', '5.0');
JLoader::registerAlias('JToolbarButtonStandard',            '\\Joomla\\CMS\\Toolbar\\Button\\StandardButton', '5.0');
JLoader::registerAlias('JToolbarButtonStandard',            '\\Joomla\\CMS\\Toolbar\\Button\\StandardButton', '5.0');
JLoader::registerAlias('JToolbarHelper',                    '\\Joomla\\CMS\\Toolbar\\ToolbarHelper', '5.0');
JLoader::registerAlias('JButton',                           '\\Joomla\\CMS\\Toolbar\\ToolbarButton', '5.0');

JLoader::registerAlias('JVersion',                          '\\Joomla\\CMS\\Version', '5.0');

JLoader::registerAlias('JAuthentication',                   '\\Joomla\\CMS\\Authentication\\Authentication', '5.0');
JLoader::registerAlias('JAuthenticationResponse',           '\\Joomla\\CMS\\Authentication\\AuthenticationResponse', '5.0');

JLoader::registerAlias('JBrowser',                          '\\Joomla\\CMS\\Environment\\Browser', '5.0');

JLoader::registerAlias('JAssociationExtensionInterface',    '\\Joomla\\CMS\\Association\\AssociationExtensionInterface', '5.0');
JLoader::registerAlias('JAssociationExtensionHelper',       '\\Joomla\\CMS\\Association\\AssociationExtensionHelper', '5.0');

JLoader::registerAlias('JFilterInput',                      '\\Joomla\\CMS\\Filter\\InputFilter', '5.0');
JLoader::registerAlias('JFilterOutput',                     '\\Joomla\\CMS\\Filter\\OutputFilter', '5.0');
JLoader::registerAlias('JFilterWrapperOutput',              '\\Joomla\\CMS\\Filter\\Wrapper\\OutputFilterWrapper', '4.0');

JLoader::registerAlias('JInstaller',                        '\\Joomla\\CMS\\Installer\\Installer', '5.0');
JLoader::registerAlias('JInstallerAdapter',                 '\\Joomla\\CMS\\Installer\\InstallerAdapter', '5.0');
JLoader::registerAlias('JInstallerExtension',               '\\Joomla\\CMS\\Installer\\InstallerExtension', '5.0');
JLoader::registerAlias('JExtension',                        '\\Joomla\\CMS\\Installer\\InstallerExtension', '5.0');
JLoader::registerAlias('JInstallerHelper',                  '\\Joomla\\CMS\\Installer\\InstallerHelper', '5.0');
JLoader::registerAlias('JInstallerScript',                  '\\Joomla\\CMS\\Installer\\InstallerScript', '5.0');
JLoader::registerAlias('JInstallerManifest',                '\\Joomla\\CMS\\Installer\\Manifest', '5.0');
JLoader::registerAlias('JInstallerAdapterComponent',        '\\Joomla\\CMS\\Installer\\Adapter\\ComponentAdapter', '5.0');
JLoader::registerAlias('JInstallerComponent',               '\\Joomla\\CMS\\Installer\\Adapter\\ComponentAdapter', '5.0');
JLoader::registerAlias('JInstallerAdapterFile',             '\\Joomla\\CMS\\Installer\\Adapter\\FileAdapter', '5.0');
JLoader::registerAlias('JInstallerFile',                    '\\Joomla\\CMS\\Installer\\Adapter\\FileAdapter', '5.0');
JLoader::registerAlias('JInstallerAdapterLanguage',         '\\Joomla\\CMS\\Installer\\Adapter\\LanguageAdapter', '5.0');
JLoader::registerAlias('JInstallerLanguage',                '\\Joomla\\CMS\\Installer\\Adapter\\LanguageAdapter', '5.0');
JLoader::registerAlias('JInstallerAdapterLibrary',          '\\Joomla\\CMS\\Installer\\Adapter\\LibraryAdapter', '5.0');
JLoader::registerAlias('JInstallerLibrary',                 '\\Joomla\\CMS\\Installer\\Adapter\\LibraryAdapter', '5.0');
JLoader::registerAlias('JInstallerAdapterModule',           '\\Joomla\\CMS\\Installer\\Adapter\\ModuleAdapter', '5.0');
JLoader::registerAlias('JInstallerModule',                  '\\Joomla\\CMS\\Installer\\Adapter\\ModuleAdapter', '5.0');
JLoader::registerAlias('JInstallerAdapterPackage',          '\\Joomla\\CMS\\Installer\\Adapter\\PackageAdapter', '5.0');
JLoader::registerAlias('JInstallerPackage',                 '\\Joomla\\CMS\\Installer\\Adapter\\PackageAdapter', '5.0');
JLoader::registerAlias('JInstallerAdapterPlugin',           '\\Joomla\\CMS\\Installer\\Adapter\\PluginAdapter', '5.0');
JLoader::registerAlias('JInstallerPlugin',                  '\\Joomla\\CMS\\Installer\\Adapter\\PluginAdapter', '5.0');
JLoader::registerAlias('JInstallerAdapterTemplate',         '\\Joomla\\CMS\\Installer\\Adapter\\TemplateAdapter', '5.0');
JLoader::registerAlias('JInstallerTemplate',                '\\Joomla\\CMS\\Installer\\Adapter\\TemplateAdapter', '5.0');
JLoader::registerAlias('JInstallerManifestLibrary',         '\\Joomla\\CMS\\Installer\\Manifest\\LibraryManifest', '5.0');
JLoader::registerAlias('JInstallerManifestPackage',         '\\Joomla\\CMS\\Installer\\Manifest\\PackageManifest', '5.0');

JLoader::registerAlias('JRouter',                           '\\Joomla\\CMS\\Router\\Router', '5.0');
JLoader::registerAlias('JRouterAdministrator',              '\\Joomla\\CMS\\Router\\AdministratorRouter', '5.0');
JLoader::registerAlias('JRouterSite',                       '\\Joomla\\CMS\\Router\\SiteRouter', '5.0');

JLoader::registerAlias('JCategories',                       '\\Joomla\\CMS\\Categories\\Categories', '5.0');
JLoader::registerAlias('JCategoryNode',                     '\\Joomla\\CMS\\Categories\\CategoryNode', '5.0');

JLoader::registerAlias('JDate',                             '\\Joomla\\CMS\\Date\\Date', '5.0');

JLoader::registerAlias('JLog',                              '\\Joomla\\CMS\\Log\\Log', '5.0');
JLoader::registerAlias('JLogEntry',                         '\\Joomla\\CMS\\Log\\LogEntry', '5.0');
JLoader::registerAlias('JLogLogger',                        '\\Joomla\\CMS\\Log\\Logger', '5.0');
JLoader::registerAlias('JLogger',                           '\\Joomla\\CMS\\Log\\Logger', '5.0');
JLoader::registerAlias('JLogLoggerCallback',                '\\Joomla\\CMS\\Log\\Logger\\CallbackLogger', '5.0');
JLoader::registerAlias('JLogLoggerDatabase',                '\\Joomla\\CMS\\Log\\Logger\\DatabaseLogger', '5.0');
JLoader::registerAlias('JLogLoggerEcho',                    '\\Joomla\\CMS\\Log\\Logger\\EchoLogger', '5.0');
JLoader::registerAlias('JLogLoggerFormattedtext',           '\\Joomla\\CMS\\Log\\Logger\\FormattedtextLogger', '5.0');
JLoader::registerAlias('JLogLoggerMessagequeue',            '\\Joomla\\CMS\\Log\\Logger\\MessagequeueLogger', '5.0');
JLoader::registerAlias('JLogLoggerSyslog',                  '\\Joomla\\CMS\\Log\\Logger\\SyslogLogger', '5.0');
JLoader::registerAlias('JLogLoggerW3c',                     '\\Joomla\\CMS\\Log\\Logger\\W3cLogger', '5.0');

JLoader::registerAlias('JProfiler',                         '\\Joomla\\CMS\\Profiler\\Profiler', '5.0');

JLoader::registerAlias('JUri',                              '\\Joomla\\CMS\\Uri\\Uri', '5.0');

JLoader::registerAlias('JCache',                            '\\Joomla\\CMS\\Cache\\Cache', '5.0');
JLoader::registerAlias('JCacheController',                  '\\Joomla\\CMS\\Cache\\CacheController', '5.0');
JLoader::registerAlias('JCacheStorage',                     '\\Joomla\\CMS\\Cache\\CacheStorage', '5.0');
JLoader::registerAlias('JCacheControllerCallback',          '\\Joomla\\CMS\\Cache\\Controller\\CallbackController', '5.0');
JLoader::registerAlias('JCacheControllerOutput',            '\\Joomla\\CMS\\Cache\\Controller\\OutputController', '5.0');
JLoader::registerAlias('JCacheControllerPage',              '\\Joomla\\CMS\\Cache\\Controller\\PageController', '5.0');
JLoader::registerAlias('JCacheControllerView',              '\\Joomla\\CMS\\Cache\\Controller\\ViewController', '5.0');
JLoader::registerAlias('JCacheStorageApc',                  '\\Joomla\\CMS\\Cache\\Storage\\ApcStorage', '5.0');
JLoader::registerAlias('JCacheStorageApcu',                 '\\Joomla\\CMS\\Cache\\Storage\\ApcuStorage', '5.0');
JLoader::registerAlias('JCacheStorageHelper',               '\\Joomla\\CMS\\Cache\\Storage\\CacheStorageHelper', '5.0');
JLoader::registerAlias('JCacheStorageCachelite',            '\\Joomla\\CMS\\Cache\\Storage\\CacheliteStorage', '5.0');
JLoader::registerAlias('JCacheStorageFile',                 '\\Joomla\\CMS\\Cache\\Storage\\FileStorage', '5.0');
JLoader::registerAlias('JCacheStorageMemcached',            '\\Joomla\\CMS\\Cache\\Storage\\MemcachedStorage', '5.0');
JLoader::registerAlias('JCacheStorageMemcache',             '\\Joomla\\CMS\\Cache\\Storage\\MemcacheStorage', '5.0');
JLoader::registerAlias('JCacheStorageRedis',                '\\Joomla\\CMS\\Cache\\Storage\\RedisStorage', '5.0');
JLoader::registerAlias('JCacheStorageWincache',             '\\Joomla\\CMS\\Cache\\Storage\\WincacheStorage', '5.0');
JLoader::registerAlias('JCacheStorageXcache',               '\\Joomla\\CMS\\Cache\\Storage\\XcacheStorage', '5.0');
JLoader::registerAlias('JCacheException',                   '\\Joomla\\CMS\\Cache\\Exception\\CacheExceptionInterface', '5.0');
JLoader::registerAlias('JCacheExceptionConnecting',         '\\Joomla\\CMS\\Cache\\Exception\\CacheConnectingException', '5.0');
JLoader::registerAlias('JCacheExceptionUnsupported',        '\\Joomla\\CMS\\Cache\\Exception\\UnsupportedCacheException', '5.0');

JLoader::registerAlias('JSession',                          '\\Joomla\\CMS\\Session\\Session', '5.0');

JLoader::registerAlias('JUser',                             '\\Joomla\\CMS\\User\\User', '5.0');
JLoader::registerAlias('JUserHelper',                       '\\Joomla\\CMS\\User\\UserHelper', '5.0');
JLoader::registerAlias('JUserWrapperHelper',                '\\Joomla\\CMS\\User\\UserWrapper', '4.0');

JLoader::registerAlias('JForm',                             '\\Joomla\\CMS\\Form\\Form', '5.0');
JLoader::registerAlias('JFormField',                        '\\Joomla\\CMS\\Form\\FormField', '5.0');
JLoader::registerAlias('JFormHelper',                       '\\Joomla\\CMS\\Form\\FormHelper', '5.0');
JLoader::registerAlias('JFormRule',                         '\\Joomla\\CMS\\Form\\FormRule', '5.0');
JLoader::registerAlias('JFormWrapper',                      '\\Joomla\\CMS\\Form\\FormWrapper', '4.0');
JLoader::registerAlias('JFormFieldMedia',                   '\\Joomla\\CMS\\Form\\Field\\MediaField', '5.0');
JLoader::registerAlias('JFormFieldText',                    '\\Joomla\\CMS\\Form\\Field\\TextField', '5.0');
JLoader::registerAlias('JFormRuleBoolean',                  '\\Joomla\\CMS\\Form\\Rule\\BooleanRule', '5.0');
JLoader::registerAlias('JFormRuleCalendar',                 '\\Joomla\\CMS\\Form\\Rule\\CalendarRule', '5.0');
JLoader::registerAlias('JFormRuleCaptcha',                  '\\Joomla\\CMS\\Form\\Rule\\CaptchaRule', '5.0');
JLoader::registerAlias('JFormRuleColor',                    '\\Joomla\\CMS\\Form\\Rule\\ColorRule', '5.0');
JLoader::registerAlias('JFormRuleEmail',                    '\\Joomla\\CMS\\Form\\Rule\\EmailRule', '5.0');
JLoader::registerAlias('JFormRuleEquals',                   '\\Joomla\\CMS\\Form\\Rule\\EqualsRule', '5.0');
JLoader::registerAlias('JFormRuleNotequals',                '\\Joomla\\CMS\\Form\\Rule\\NotequalsRule', '5.0');
JLoader::registerAlias('JFormRuleNumber',                   '\\Joomla\\CMS\\Form\\Rule\\NumberRule', '5.0');
JLoader::registerAlias('JFormRuleOptions',                  '\\Joomla\\CMS\\Form\\Rule\\OptionsRule', '5.0');
JLoader::registerAlias('JFormRulePassword',                 '\\Joomla\\CMS\\Form\\Rule\\PasswordRule', '5.0');
JLoader::registerAlias('JFormRuleRules',                    '\\Joomla\\CMS\\Form\\Rule\\RulesRule', '5.0');
JLoader::registerAlias('JFormRuleTel',                      '\\Joomla\\CMS\\Form\\Rule\\TelRule', '5.0');
JLoader::registerAlias('JFormRuleUrl',                      '\\Joomla\\CMS\\Form\\Rule\\UrlRule', '5.0');
JLoader::registerAlias('JFormRuleUsername',                 '\\Joomla\\CMS\\Form\\Rule\\UsernameRule', '5.0');
<<<<<<< HEAD
JLoader::registerAlias('JFormFieldText',                    '\\Joomla\\CMS\\Form\\Field\\Text', '5.0');

JLoader::registerAlias('JDatabaseDriver',                   '\\Joomla\\Database\\DatabaseDriver', '5.0');
JLoader::registerAlias('JDatabaseExporter',                 '\\Joomla\\Database\\DatabaseExporter', '5.0');
JLoader::registerAlias('JDatabaseFactory',                  '\\Joomla\\Database\\DatabaseFactory', '5.0');
JLoader::registerAlias('JDatabaseImporter',                 '\\Joomla\\Database\\DatabaseImporter', '5.0');
JLoader::registerAlias('JDatabaseInterface',                '\\Joomla\\Database\\DatabaseInterface', '5.0');
JLoader::registerAlias('JDatabaseIterator',                 '\\Joomla\\Database\\DatabaseIterator', '5.0');
JLoader::registerAlias('JDatabaseQuery',                    '\\Joomla\\Database\\DatabaseQuery', '5.0');
JLoader::registerAlias('JDatabaseDriverMysqli',             '\\Joomla\\Database\\Mysqli\\MysqliDriver', '5.0');
JLoader::registerAlias('JDatabaseDriverOracle',             '\\Joomla\\Database\\Oracle\\OracleDriver', '5.0');
JLoader::registerAlias('JDatabaseDriverPdo',                '\\Joomla\\Database\\Pdo\\PdoDriver', '5.0');
JLoader::registerAlias('JDatabaseDriverPdomysql',           '\\Joomla\\Database\\Mysql\\MysqlDriver', '5.0');
JLoader::registerAlias('JDatabaseDriverPostgresql',         '\\Joomla\\Database\\Postgresql\\PostgresqlDriver', '5.0');
JLoader::registerAlias('JDatabaseDriverSqlazure',           '\\Joomla\\Database\\Sqlazure\\SqlazureDriver', '5.0');
JLoader::registerAlias('JDatabaseDriverSqlite',             '\\Joomla\\Database\\Sqlite\\SqliteDriver', '5.0');
JLoader::registerAlias('JDatabaseDriverSqlsrv',             '\\Joomla\\Database\\Sqlsrv\\SqlsrvDriver', '5.0');
JLoader::registerAlias('JDatabaseExceptionConnecting',      '\\Joomla\\Database\\Exception\\ConnectionFailureException', '5.0');
JLoader::registerAlias('JDatabaseExceptionExecuting',       '\\Joomla\\Database\\Exception\\ExecutionFailureException', '5.0');
JLoader::registerAlias('JDatabaseExceptionUnsupported',     '\\Joomla\\Database\\Exception\\UnsupportedAdapterException', '5.0');
JLoader::registerAlias('JDatabaseExporterMysqli',           '\\Joomla\\Database\\Mysqli\\MysqliExporter', '5.0');
JLoader::registerAlias('JDatabaseExporterPdomysql',         '\\Joomla\\Database\\Mysql\\MysqlExporter', '5.0');
JLoader::registerAlias('JDatabaseExporterPostgresql',       '\\Joomla\\Database\\Postgresql\\PostgresqlExporter', '5.0');
JLoader::registerAlias('JDatabaseImporterMysqli',           '\\Joomla\\Database\\Mysqli\\MysqliImporter', '5.0');
JLoader::registerAlias('JDatabaseImporterPdomysql',         '\\Joomla\\Database\\Mysql\\MysqlImporter', '5.0');
JLoader::registerAlias('JDatabaseImporterPostgresql',       '\\Joomla\\Database\\Postgresql\\PostgresqlImporter', '5.0');
JLoader::registerAlias('JDatabaseIteratorMysqli',           '\\Joomla\\Database\\Mysqli\\MysqliIterator', '5.0');
JLoader::registerAlias('JDatabaseIteratorOracle',           '\\Joomla\\Database\\Oracle\\OracleIterator', '5.0');
JLoader::registerAlias('JDatabaseIteratorPdo',              '\\Joomla\\Database\\Pdo\\PdoIterator', '5.0');
JLoader::registerAlias('JDatabaseIteratorPdomysql',         '\\Joomla\\Database\\Mysql\\MysqlIterator', '5.0');
JLoader::registerAlias('JDatabaseIteratorPostgresql',       '\\Joomla\\Database\\Postgresql\\PostgresqlIterator', '5.0');
JLoader::registerAlias('JDatabaseIteratorSqlazure',         '\\Joomla\\Database\\Sqlazure\\SqlazureIterator', '5.0');
JLoader::registerAlias('JDatabaseIteratorSqlite',           '\\Joomla\\Database\\Sqlite\\SqliteIterator', '5.0');
JLoader::registerAlias('JDatabaseIteratorSqlsrv',           '\\Joomla\\Database\\Sqlsrv\\SqlsrvIterator', '5.0');
JLoader::registerAlias('JDatabaseQueryElement',             '\\Joomla\\Database\\Query\\QueryElement', '5.0');
JLoader::registerAlias('JDatabaseQueryLimitable',           '\\Joomla\\Database\\Query\\LimitableInterface', '5.0');
JLoader::registerAlias('JDatabaseQueryPreparable',          '\\Joomla\\Database\\Query\\PreparableInterface', '5.0');
JLoader::registerAlias('JDatabaseQueryMysqli',              '\\Joomla\\Database\\Mysqli\\MysqliQuery', '5.0');
JLoader::registerAlias('JDatabaseQueryOracle',              '\\Joomla\\Database\\Oracle\\OracleQuery', '5.0');
JLoader::registerAlias('JDatabaseQueryPdo',                 '\\Joomla\\Database\\Pdo\\PdoQuery', '5.0');
JLoader::registerAlias('JDatabaseQueryPdomysql',            '\\Joomla\\Database\\Mysql\\MysqlQuery', '5.0');
JLoader::registerAlias('JDatabaseQueryPostgresql',          '\\Joomla\\Database\\Postgresql\\PostgresqlQuery', '5.0');
JLoader::registerAlias('JDatabaseQuerySqlazure',            '\\Joomla\\Database\\Sqlazure\\SqlazureQuery', '5.0');
JLoader::registerAlias('JDatabaseQuerySqlite',              '\\Joomla\\Database\\Sqlite\\SqliteQuery', '5.0');
JLoader::registerAlias('JDatabaseQuerySqlsrv',              '\\Joomla\\Database\\Sqlsrv\\SqlsrvQuery', '5.0');
=======

JLoader::registerAlias('JMicrodata',                        '\\Joomla\\CMS\\Microdata\\Microdata', '5.0');
>>>>>>> 9ed8246b
<|MERGE_RESOLUTION|>--- conflicted
+++ resolved
@@ -280,8 +280,9 @@
 JLoader::registerAlias('JFormRuleTel',                      '\\Joomla\\CMS\\Form\\Rule\\TelRule', '5.0');
 JLoader::registerAlias('JFormRuleUrl',                      '\\Joomla\\CMS\\Form\\Rule\\UrlRule', '5.0');
 JLoader::registerAlias('JFormRuleUsername',                 '\\Joomla\\CMS\\Form\\Rule\\UsernameRule', '5.0');
-<<<<<<< HEAD
 JLoader::registerAlias('JFormFieldText',                    '\\Joomla\\CMS\\Form\\Field\\Text', '5.0');
+
+JLoader::registerAlias('JMicrodata',                        '\\Joomla\\CMS\\Microdata\\Microdata', '5.0');
 
 JLoader::registerAlias('JDatabaseDriver',                   '\\Joomla\\Database\\DatabaseDriver', '5.0');
 JLoader::registerAlias('JDatabaseExporter',                 '\\Joomla\\Database\\DatabaseExporter', '5.0');
@@ -325,8 +326,4 @@
 JLoader::registerAlias('JDatabaseQueryPostgresql',          '\\Joomla\\Database\\Postgresql\\PostgresqlQuery', '5.0');
 JLoader::registerAlias('JDatabaseQuerySqlazure',            '\\Joomla\\Database\\Sqlazure\\SqlazureQuery', '5.0');
 JLoader::registerAlias('JDatabaseQuerySqlite',              '\\Joomla\\Database\\Sqlite\\SqliteQuery', '5.0');
-JLoader::registerAlias('JDatabaseQuerySqlsrv',              '\\Joomla\\Database\\Sqlsrv\\SqlsrvQuery', '5.0');
-=======
-
-JLoader::registerAlias('JMicrodata',                        '\\Joomla\\CMS\\Microdata\\Microdata', '5.0');
->>>>>>> 9ed8246b
+JLoader::registerAlias('JDatabaseQuerySqlsrv',              '\\Joomla\\Database\\Sqlsrv\\SqlsrvQuery', '5.0');