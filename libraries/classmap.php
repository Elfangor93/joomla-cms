<?php
/**
 * @package    Joomla.Libraries
 *
 * @copyright  Copyright (C) 2005 - 2017 Open Source Matters, Inc. All rights reserved.
 * @license    GNU General Public License version 2 or later; see LICENSE.txt
 */

// No direct access.
defined('_JEXEC') or die;

require_once __DIR__ . '/extensions.classmap.php';

JLoader::registerAlias('JRegistry',                         '\\Joomla\\Registry\\Registry', '5.0');
JLoader::registerAlias('JRegistryFormatIni',                '\\Joomla\\Registry\\Format\\Ini', '5.0');
JLoader::registerAlias('JRegistryFormatJson',               '\\Joomla\\Registry\\Format\\Json', '5.0');
JLoader::registerAlias('JRegistryFormatPhp',                '\\Joomla\\Registry\\Format\\Php', '5.0');
JLoader::registerAlias('JRegistryFormatXml',                '\\Joomla\\Registry\\Format\\Xml', '5.0');
JLoader::registerAlias('JStringInflector',                  '\\Joomla\\String\\Inflector', '5.0');
JLoader::registerAlias('JStringNormalise',                  '\\Joomla\\String\\Normalise', '5.0');
JLoader::registerAlias('JData',                             '\\Joomla\\Data\\DataObject', '5.0');
JLoader::registerAlias('JDataSet',                          '\\Joomla\\Data\\DataSet', '5.0');
JLoader::registerAlias('JDataDumpable',                     '\\Joomla\\Data\\DumpableInterface', '5.0');

JLoader::registerAlias('JApplicationAdministrator',         '\\Joomla\\CMS\\Application\\AdministratorApplication', '5.0');
JLoader::registerAlias('JApplicationHelper',                '\\Joomla\\CMS\\Application\\ApplicationHelper', '5.0');
JLoader::registerAlias('JApplicationBase',                  '\\Joomla\\CMS\\Application\\BaseApplication', '5.0');
JLoader::registerAlias('JApplicationCli',                   '\\Joomla\\CMS\\Application\\CliApplication', '5.0');
JLoader::registerAlias('JApplicationCms',                   '\\Joomla\\CMS\\Application\\CMSApplication', '5.0');
JLoader::registerAlias('JApplicationDaemon',                '\\Joomla\\CMS\\Application\\DaemonApplication', '5.0');
JLoader::registerAlias('JApplicationSite',                  '\\Joomla\\CMS\\Application\\SiteApplication', '5.0');
JLoader::registerAlias('JApplicationWeb',                   '\\Joomla\\CMS\\Application\\WebApplication', '5.0');
JLoader::registerAlias('JApplicationWebClient',             '\\Joomla\\Application\\Web\\WebClient', '5.0');
JLoader::registerAlias('JDaemon',                           '\\Joomla\\CMS\\Application\\DaemonApplication', '5.0');
JLoader::registerAlias('JCli',                              '\\Joomla\\CMS\\Application\\CliApplication', '5.0');
JLoader::registerAlias('JWeb',                              '\\Joomla\\CMS\\Application\\WebApplication', '4.0');
JLoader::registerAlias('JWebClient',                        '\\Joomla\\Application\\Web\\WebClient', '4.0');

JLoader::registerAlias('JModelAdmin',                       '\\Joomla\\CMS\\MVC\\Model\\AdminModel', '5.0');
JLoader::registerAlias('JModelForm',                        '\\Joomla\\CMS\\MVC\\Model\\FormModel', '5.0');
JLoader::registerAlias('JModelItem',                        '\\Joomla\\CMS\\MVC\\Model\\ItemModel', '5.0');
JLoader::registerAlias('JModelList',                        '\\Joomla\\CMS\\MVC\\Model\\ListModel', '5.0');
JLoader::registerAlias('JModelLegacy',                      '\\Joomla\\CMS\\MVC\\Model\\BaseDatabaseModel', '5.0');
JLoader::registerAlias('JViewCategories',                   '\\Joomla\\CMS\\MVC\\View\\CategoriesView', '5.0');
JLoader::registerAlias('JViewCategory',                     '\\Joomla\\CMS\\MVC\\View\\CategoryView', '5.0');
JLoader::registerAlias('JViewCategoryfeed',                 '\\Joomla\\CMS\\MVC\\View\\CategoryFeedView', '5.0');
JLoader::registerAlias('JViewLegacy',                       '\\Joomla\\CMS\\MVC\\View\\HtmlView', '5.0');
JLoader::registerAlias('JControllerAdmin',                  '\\Joomla\\CMS\\MVC\\Controller\\AdminController', '5.0');
JLoader::registerAlias('JControllerLegacy',                 '\\Joomla\\CMS\\MVC\\Controller\\BaseController', '5.0');
JLoader::registerAlias('JControllerForm',                   '\\Joomla\\CMS\\MVC\\Controller\\FormController', '5.0');
JLoader::registerAlias('JTableInterface',                   '\\Joomla\\CMS\\Table\\TableInterface', '5.0');
JLoader::registerAlias('JTable',                            '\\Joomla\\CMS\\Table\\Table', '5.0');
JLoader::registerAlias('JTableNested',                      '\\Joomla\\CMS\\Table\\Nested', '5.0');
JLoader::registerAlias('JTableAsset',                       '\\Joomla\\CMS\\Table\\Asset', '5.0');
JLoader::registerAlias('JTableExtension',                   '\\Joomla\\CMS\\Table\\Extension', '5.0');
JLoader::registerAlias('JTableLanguage',                    '\\Joomla\\CMS\\Table\\Language', '5.0');
JLoader::registerAlias('JTableUpdate',                      '\\Joomla\\CMS\\Table\\Update', '5.0');
JLoader::registerAlias('JTableUpdatesite',                  '\\Joomla\\CMS\\Table\\UpdateSite', '5.0');
JLoader::registerAlias('JTableUser',                        '\\Joomla\\CMS\\Table\\User', '5.0');
JLoader::registerAlias('JTableUsergroup',                   '\\Joomla\\CMS\\Table\\Usergroup', '5.0');
JLoader::registerAlias('JTableViewlevel',                   '\\Joomla\\CMS\\Table\\ViewLevel', '5.0');
JLoader::registerAlias('JTableContenthistory',              '\\Joomla\\CMS\\Table\\ContentHistory', '5.0');
JLoader::registerAlias('JTableContenttype',                 '\\Joomla\\CMS\\Table\\ContentType', '5.0');
JLoader::registerAlias('JTableCorecontent',                 '\\Joomla\\CMS\\Table\\CoreContent', '5.0');
JLoader::registerAlias('JTableUcm',                         '\\Joomla\\CMS\\Table\\Ucm', '5.0');
JLoader::registerAlias('JTableCategory',                    '\\Joomla\\CMS\\Table\\Category', '5.0');
JLoader::registerAlias('JTableContent',                     '\\Joomla\\CMS\\Table\\Content', '5.0');
JLoader::registerAlias('JTableMenu',                        '\\Joomla\\CMS\\Table\\Menu', '5.0');
JLoader::registerAlias('JTableMenuType',                    '\\Joomla\\CMS\\Table\\MenuType', '5.0');
JLoader::registerAlias('JTableModule',                      '\\Joomla\\CMS\\Table\\Module', '5.0');

JLoader::registerAlias('JAccess',                           '\\Joomla\\CMS\\Access\\Access', '5.0');
JLoader::registerAlias('JAccessRule',                       '\\Joomla\\CMS\\Access\\Rule', '5.0');
JLoader::registerAlias('JAccessRules',                      '\\Joomla\\CMS\\Access\\Rules', '5.0');
JLoader::registerAlias('JAccessExceptionNotallowed',        '\\Joomla\\CMS\\Access\\Exception\\NotAllowed', '5.0');
JLoader::registerAlias('JRule',                             '\\Joomla\\CMS\\Access\\Rule', '5.0');
JLoader::registerAlias('JRules',                            '\\Joomla\\CMS\\Access\\Rules', '5.0');

JLoader::registerAlias('JHelp',                             '\\Joomla\\CMS\\Help\\Help', '5.0');
JLoader::registerAlias('JCaptcha',                          '\\Joomla\\CMS\\Captcha\\Captcha', '5.0');

JLoader::registerAlias('JLanguageAssociations',             '\\Joomla\\CMS\\Language\\Associations', '5.0');
JLoader::registerAlias('JLanguage',                         '\\Joomla\\CMS\\Language\\Language', '5.0');
JLoader::registerAlias('JLanguageHelper',                   '\\Joomla\\CMS\\Language\\LanguageHelper', '5.0');
JLoader::registerAlias('JLanguageStemmer',                  '\\Joomla\\CMS\\Language\\LanguageStemmer', '5.0');
JLoader::registerAlias('JLanguageMultilang',                '\\Joomla\\CMS\\Language\\Multilanguage', '5.0');
JLoader::registerAlias('JText',                             '\\Joomla\\CMS\\Language\\Text', '5.0');
JLoader::registerAlias('JLanguageTransliterate',            '\\Joomla\\CMS\\Language\\Transliterate', '5.0');
JLoader::registerAlias('JLanguageStemmerPorteren',          '\\Joomla\\CMS\\Language\\Stemmer\\Porteren', '5.0');
JLoader::registerAlias('JLanguageWrapperText',              '\\Joomla\\CMS\\Language\\Wrapper\\JTextWrapper', '4.0');
JLoader::registerAlias('JLanguageWrapperHelper',            '\\Joomla\\CMS\\Language\\Wrapper\\LanguageHelperWrapper', '4.0');
JLoader::registerAlias('JLanguageWrapperTransliterate',     '\\Joomla\\CMS\\Language\\Wrapper\\TransliterateWrapper', '4.0');

JLoader::registerAlias('JComponentHelper',                  '\\Joomla\\CMS\\Component\\ComponentHelper', '5.0');
JLoader::registerAlias('JComponentRecord',                  '\\Joomla\\CMS\\Component\\ComponentRecord', '5.0');
JLoader::registerAlias('JComponentExceptionMissing',        '\\Joomla\\CMS\\Component\\Exception\\MissingComponentException', '5.0');
JLoader::registerAlias('JComponentRouterBase',              '\\Joomla\\CMS\\Component\\Router\\RouterBase', '5.0');
JLoader::registerAlias('JComponentRouterInterface',         '\\Joomla\\CMS\\Component\\Router\\RouterInterface', '5.0');
JLoader::registerAlias('JComponentRouterLegacy',            '\\Joomla\\CMS\\Component\\Router\\RouterLegacy', '5.0');
JLoader::registerAlias('JComponentRouterView',              '\\Joomla\\CMS\\Component\\Router\\RouterView', '5.0');
JLoader::registerAlias('JComponentRouterViewconfiguration', '\\Joomla\\CMS\\Component\\Router\\RouterViewConfiguration', '5.0');
JLoader::registerAlias('JComponentRouterRulesMenu',         '\\Joomla\\CMS\\Component\\Router\\Rules\\MenuRules', '5.0');
JLoader::registerAlias('JComponentRouterRulesNomenu',       '\\Joomla\\CMS\\Component\\Router\\Rules\\NomenuRules', '5.0');
JLoader::registerAlias('JComponentRouterRulesInterface',    '\\Joomla\\CMS\\Component\\Router\\Rules\\RulesInterface', '5.0');
JLoader::registerAlias('JComponentRouterRulesStandard',     '\\Joomla\\CMS\\Component\\Router\\Rules\\StandardRules', '5.0');

JLoader::registerAlias('JEditor',                           '\\Joomla\\CMS\\Editor\\Editor', '5.0');

JLoader::registerAlias('JErrorPage',                        '\\Joomla\\CMS\\Exception\\ExceptionHandler', '5.0');

JLoader::registerAlias('JAuthenticationHelper',             '\\Joomla\\CMS\\Helper\\AuthenticationHelper', '5.0');
JLoader::registerAlias('JHelper',                           '\\Joomla\\CMS\\Helper\\CMSHelper', '5.0');
JLoader::registerAlias('JHelperContent',                    '\\Joomla\\CMS\\Helper\\ContentHelper', '5.0');
JLoader::registerAlias('JHelperContenthistory',             '\\Joomla\\CMS\\Helper\\ContentHistoryHelper', '5.0');
JLoader::registerAlias('JLibraryHelper',                    '\\Joomla\\CMS\\Helper\\LibraryHelper', '5.0');
JLoader::registerAlias('JHelperMedia',                      '\\Joomla\\CMS\\Helper\\MediaHelper', '5.0');
JLoader::registerAlias('JModuleHelper',                     '\\Joomla\\CMS\\Helper\\ModuleHelper', '5.0');
JLoader::registerAlias('JHelperRoute',                      '\\Joomla\\CMS\\Helper\\RouteHelper', '5.0');
JLoader::registerAlias('JSearchHelper',                     '\\Joomla\\CMS\\Helper\\SearchHelper', '5.0');
JLoader::registerAlias('JHelperTags',                       '\\Joomla\\CMS\\Helper\\TagsHelper', '5.0');
JLoader::registerAlias('JHelperUsergroups',                 '\\Joomla\\CMS\\Helper\\UserGroupsHelper', '5.0');

JLoader::registerAlias('JLayoutBase',                       '\\Joomla\\CMS\\Layout\\BaseLayout', '5.0');
JLoader::registerAlias('JLayoutFile',                       '\\Joomla\\CMS\\Layout\\FileLayout', '5.0');
JLoader::registerAlias('JLayoutHelper',                     '\\Joomla\\CMS\\Layout\\LayoutHelper', '5.0');
JLoader::registerAlias('JLayout',                           '\\Joomla\\CMS\\Layout\\LayoutInterface', '5.0');

JLoader::registerAlias('JResponseJson',                     '\\Joomla\\CMS\\Response\\JsonResponse', '5.0');

JLoader::registerAlias('JPlugin',                           '\\Joomla\\CMS\\Plugin\\CMSPlugin', '5.0');
JLoader::registerAlias('JPluginHelper',                     '\\Joomla\\CMS\\Plugin\\PluginHelper', '5.0');

JLoader::registerAlias('JMenu',                             '\\Joomla\\CMS\\Menu\\AbstractMenu', '5.0');
JLoader::registerAlias('JMenuAdministrator',                '\\Joomla\\CMS\\Menu\\AdministratorMenu', '5.0');
JLoader::registerAlias('JMenuItem',                         '\\Joomla\\CMS\\Menu\\MenuItem', '5.0');
JLoader::registerAlias('JMenuSite',                         '\\Joomla\\CMS\\Menu\\SiteMenu', '5.0');

JLoader::registerAlias('JPagination',                       '\\Joomla\\CMS\\Pagination\\Pagination', '5.0');
JLoader::registerAlias('JPaginationObject',                 '\\Joomla\\CMS\\Pagination\\PaginationObject', '5.0');

JLoader::registerAlias('JPathway',                          '\\Joomla\\CMS\\Pathway\\Pathway', '5.0');
JLoader::registerAlias('JPathwaySite',                      '\\Joomla\\CMS\\Pathway\\SitePathway', '5.0');

JLoader::registerAlias('JSchemaChangeitem',                 '\\Joomla\\CMS\\Schema\\ChangeItem', '5.0');
JLoader::registerAlias('JSchemaChangeset',                  '\\Joomla\\CMS\\Schema\\ChangeSet', '5.0');
JLoader::registerAlias('JSchemaChangeitemMysql',            '\\Joomla\\CMS\\Schema\\ChangeItem\\MysqlChangeItem', '5.0');
JLoader::registerAlias('JSchemaChangeitemPostgresql',       '\\Joomla\\CMS\\Schema\\ChangeItem\\PostgresqlChangeItem', '5.0');
JLoader::registerAlias('JSchemaChangeitemSqlsrv',           '\\Joomla\\CMS\\Schema\\ChangeItem\\SqlsrvChangeItem', '5.0');

JLoader::registerAlias('JUcm',                              '\\Joomla\\CMS\\UCM\\UCM', '5.0');
JLoader::registerAlias('JUcmBase',                          '\\Joomla\\CMS\\UCM\\UCMBase', '5.0');
JLoader::registerAlias('JUcmContent',                       '\\Joomla\\CMS\\UCM\\UCMContent', '5.0');
JLoader::registerAlias('JUcmType',                          '\\Joomla\\CMS\\UCM\\UCMType', '5.0');

JLoader::registerAlias('JToolbar',                          '\\Joomla\\CMS\\Toolbar\\Toolbar', '5.0');
JLoader::registerAlias('JToolbarButton',                    '\\Joomla\\CMS\\Toolbar\\ToolbarButton', '5.0');
JLoader::registerAlias('JToolbarButtonConfirm',             '\\Joomla\\CMS\\Toolbar\\Button\\ConfirmButton', '5.0');
JLoader::registerAlias('JToolbarButtonCustom',              '\\Joomla\\CMS\\Toolbar\\Button\\CustomButton', '5.0');
JLoader::registerAlias('JToolbarButtonHelp',                '\\Joomla\\CMS\\Toolbar\\Button\\HelpButton', '5.0');
JLoader::registerAlias('JToolbarButtonLink',                '\\Joomla\\CMS\\Toolbar\\Button\\LinkButton', '5.0');
JLoader::registerAlias('JToolbarButtonPopup',               '\\Joomla\\CMS\\Toolbar\\Button\\PopupButton', '5.0');
JLoader::registerAlias('JToolbarButtonSeparator',           '\\Joomla\\CMS\\Toolbar\\Button\\SeparatorButton', '5.0');
JLoader::registerAlias('JToolbarButtonSlider',              '\\Joomla\\CMS\\Toolbar\\Button\\SliderButton', '5.0');
JLoader::registerAlias('JToolbarButtonStandard',            '\\Joomla\\CMS\\Toolbar\\Button\\StandardButton', '5.0');
<<<<<<< HEAD
JLoader::registerAlias('JToolbarButtonStandard',            '\\Joomla\\CMS\\Toolbar\\Button\\StandardButton', '5.0');
JLoader::registerAlias('JToolbarHelper',                    '\\Joomla\\CMS\\Toolbar\\ToolbarHelper', '5.0');
=======
>>>>>>> 9fc7677d
JLoader::registerAlias('JButton',                           '\\Joomla\\CMS\\Toolbar\\ToolbarButton', '5.0');

JLoader::registerAlias('JVersion',                          '\\Joomla\\CMS\\Version', '5.0');

JLoader::registerAlias('JAuthentication',                   '\\Joomla\\CMS\\Authentication\\Authentication', '5.0');
JLoader::registerAlias('JAuthenticationResponse',           '\\Joomla\\CMS\\Authentication\\AuthenticationResponse', '5.0');

JLoader::registerAlias('JBrowser',                          '\\Joomla\\CMS\\Environment\\Browser', '5.0');

JLoader::registerAlias('JAssociationExtensionInterface',    '\\Joomla\\CMS\\Association\\AssociationExtensionInterface', '5.0');
JLoader::registerAlias('JAssociationExtensionHelper',       '\\Joomla\\CMS\\Association\\AssociationExtensionHelper', '5.0');

JLoader::registerAlias('JDocument',                         '\\Joomla\\CMS\\Document\\Document', '5.0');
JLoader::registerAlias('JDocumentError',                    '\\Joomla\\CMS\\Document\\ErrorDocument', '5.0');
JLoader::registerAlias('JDocumentFeed',                     '\\Joomla\\CMS\\Document\\FeedDocument', '5.0');
JLoader::registerAlias('JDocumentHtml',                     '\\Joomla\\CMS\\Document\\HtmlDocument', '5.0');
JLoader::registerAlias('JDocumentImage',                    '\\Joomla\\CMS\\Document\\ImageDocument', '5.0');
JLoader::registerAlias('JDocumentJson',                     '\\Joomla\\CMS\\Document\\JsonDocument', '5.0');
JLoader::registerAlias('JDocumentOpensearch',               '\\Joomla\\CMS\\Document\\OpensearchDocument', '5.0');
JLoader::registerAlias('JDocumentRaw',                      '\\Joomla\\CMS\\Document\\RawDocument', '5.0');
JLoader::registerAlias('JDocumentRenderer',                 '\\Joomla\\CMS\\Document\\DocumentRenderer', '5.0');
JLoader::registerAlias('JDocumentXml',                      '\\Joomla\\CMS\\Document\\XmlDocument', '5.0');
JLoader::registerAlias('JDocumentRendererFeedAtom',         '\\Joomla\\CMS\\Document\\Renderer\\Feed\\AtomRenderer', '5.0');
JLoader::registerAlias('JDocumentRendererFeedRss',          '\\Joomla\\CMS\\Document\\Renderer\\Feed\\RssRenderer', '5.0');
JLoader::registerAlias('JDocumentRendererHtmlComponent',    '\\Joomla\\CMS\\Document\\Renderer\\Html\\ComponentRenderer', '5.0');
JLoader::registerAlias('JDocumentRendererHtmlHead',         '\\Joomla\\CMS\\Document\\Renderer\\Html\\HeadRenderer', '5.0');
JLoader::registerAlias('JDocumentRendererHtmlMessage',      '\\Joomla\\CMS\\Document\\Renderer\\Html\\MessageRenderer', '5.0');
JLoader::registerAlias('JDocumentRendererHtmlModule',       '\\Joomla\\CMS\\Document\\Renderer\\Html\\ModuleRenderer', '5.0');
JLoader::registerAlias('JDocumentRendererHtmlModules',      '\\Joomla\\CMS\\Document\\Renderer\\Html\\ModulesRenderer', '5.0');
JLoader::registerAlias('JDocumentRendererAtom',             '\\Joomla\\CMS\\Document\\Renderer\\Feed\\AtomRenderer', '4.0');
JLoader::registerAlias('JDocumentRendererRSS',              '\\Joomla\\CMS\\Document\\Renderer\\Feed\\RssRenderer', '4.0');
JLoader::registerAlias('JDocumentRendererComponent',        '\\Joomla\\CMS\\Document\\Renderer\\Html\\ComponentRenderer', '4.0');
JLoader::registerAlias('JDocumentRendererHead',             '\\Joomla\\CMS\\Document\\Renderer\\Html\\HeadRenderer', '4.0');
JLoader::registerAlias('JDocumentRendererMessage',          '\\Joomla\\CMS\\Document\\Renderer\\Html\\MessageRenderer', '4.0');
JLoader::registerAlias('JDocumentRendererModule',           '\\Joomla\\CMS\\Document\\Renderer\\Html\\ModuleRenderer', '4.0');
JLoader::registerAlias('JDocumentRendererModules',          '\\Joomla\\CMS\\Document\\Renderer\\Html\\ModulesRenderer', '4.0');
JLoader::registerAlias('JFeedEnclosure',                    '\\Joomla\\CMS\\Document\\Feed\\FeedEnclosure', '5.0');
JLoader::registerAlias('JFeedImage',                        '\\Joomla\\CMS\\Document\\Feed\\FeedImage', '5.0');
JLoader::registerAlias('JFeedItem',                         '\\Joomla\\CMS\\Document\\Feed\\FeedItem', '5.0');
JLoader::registerAlias('JOpenSearchImage',                  '\\Joomla\\CMS\\Document\\Opensearch\\OpensearchImage', '5.0');
JLoader::registerAlias('JOpenSearchUrl',                    '\\Joomla\\CMS\\Document\\Opensearch\\OpensearchUrl', '5.0');

JLoader::registerAlias('JFilterInput',                      '\\Joomla\\CMS\\Filter\\InputFilter', '5.0');
JLoader::registerAlias('JFilterOutput',                     '\\Joomla\\CMS\\Filter\\OutputFilter', '5.0');
JLoader::registerAlias('JFilterWrapperOutput',              '\\Joomla\\CMS\\Filter\\Wrapper\\OutputFilterWrapper', '4.0');

JLoader::registerAlias('JHttp',                             '\\Joomla\\CMS\\Http\\Http', '5.0');
JLoader::registerAlias('JHttpFactory',                      '\\Joomla\\CMS\\Http\\HttpFactory', '5.0');
JLoader::registerAlias('JHttpResponse',                     '\\Joomla\\CMS\\Http\\Response', '5.0');
JLoader::registerAlias('JHttpTransport',                    '\\Joomla\\CMS\\Http\\TransportInterface', '5.0');
JLoader::registerAlias('JHttpTransportCurl',                '\\Joomla\\CMS\\Http\\Transport\\CurlTransport', '5.0');
JLoader::registerAlias('JHttpTransportSocket',              '\\Joomla\\CMS\\Http\\Transport\\SocketTransport', '5.0');
JLoader::registerAlias('JHttpTransportStream',              '\\Joomla\\CMS\\Http\\Transport\\StreamTransport', '5.0');

JLoader::registerAlias('JInstaller',                        '\\Joomla\\CMS\\Installer\\Installer', '5.0');
JLoader::registerAlias('JInstallerAdapter',                 '\\Joomla\\CMS\\Installer\\InstallerAdapter', '5.0');
JLoader::registerAlias('JInstallerExtension',               '\\Joomla\\CMS\\Installer\\InstallerExtension', '5.0');
JLoader::registerAlias('JExtension',                        '\\Joomla\\CMS\\Installer\\InstallerExtension', '5.0');
JLoader::registerAlias('JInstallerHelper',                  '\\Joomla\\CMS\\Installer\\InstallerHelper', '5.0');
JLoader::registerAlias('JInstallerScript',                  '\\Joomla\\CMS\\Installer\\InstallerScript', '5.0');
JLoader::registerAlias('JInstallerManifest',                '\\Joomla\\CMS\\Installer\\Manifest', '5.0');
JLoader::registerAlias('JInstallerAdapterComponent',        '\\Joomla\\CMS\\Installer\\Adapter\\ComponentAdapter', '5.0');
JLoader::registerAlias('JInstallerComponent',               '\\Joomla\\CMS\\Installer\\Adapter\\ComponentAdapter', '5.0');
JLoader::registerAlias('JInstallerAdapterFile',             '\\Joomla\\CMS\\Installer\\Adapter\\FileAdapter', '5.0');
JLoader::registerAlias('JInstallerFile',                    '\\Joomla\\CMS\\Installer\\Adapter\\FileAdapter', '5.0');
JLoader::registerAlias('JInstallerAdapterLanguage',         '\\Joomla\\CMS\\Installer\\Adapter\\LanguageAdapter', '5.0');
JLoader::registerAlias('JInstallerLanguage',                '\\Joomla\\CMS\\Installer\\Adapter\\LanguageAdapter', '5.0');
JLoader::registerAlias('JInstallerAdapterLibrary',          '\\Joomla\\CMS\\Installer\\Adapter\\LibraryAdapter', '5.0');
JLoader::registerAlias('JInstallerLibrary',                 '\\Joomla\\CMS\\Installer\\Adapter\\LibraryAdapter', '5.0');
JLoader::registerAlias('JInstallerAdapterModule',           '\\Joomla\\CMS\\Installer\\Adapter\\ModuleAdapter', '5.0');
JLoader::registerAlias('JInstallerModule',                  '\\Joomla\\CMS\\Installer\\Adapter\\ModuleAdapter', '5.0');
JLoader::registerAlias('JInstallerAdapterPackage',          '\\Joomla\\CMS\\Installer\\Adapter\\PackageAdapter', '5.0');
JLoader::registerAlias('JInstallerPackage',                 '\\Joomla\\CMS\\Installer\\Adapter\\PackageAdapter', '5.0');
JLoader::registerAlias('JInstallerAdapterPlugin',           '\\Joomla\\CMS\\Installer\\Adapter\\PluginAdapter', '5.0');
JLoader::registerAlias('JInstallerPlugin',                  '\\Joomla\\CMS\\Installer\\Adapter\\PluginAdapter', '5.0');
JLoader::registerAlias('JInstallerAdapterTemplate',         '\\Joomla\\CMS\\Installer\\Adapter\\TemplateAdapter', '5.0');
JLoader::registerAlias('JInstallerTemplate',                '\\Joomla\\CMS\\Installer\\Adapter\\TemplateAdapter', '5.0');
JLoader::registerAlias('JInstallerManifestLibrary',         '\\Joomla\\CMS\\Installer\\Manifest\\LibraryManifest', '5.0');
JLoader::registerAlias('JInstallerManifestPackage',         '\\Joomla\\CMS\\Installer\\Manifest\\PackageManifest', '5.0');

JLoader::registerAlias('JRouterAdministrator',              '\\Joomla\\CMS\\Router\\AdministratorRouter', '5.0');
JLoader::registerAlias('JRoute',                            '\\Joomla\\CMS\\Router\\Route', '5.0');
JLoader::registerAlias('JRouter',                           '\\Joomla\\CMS\\Router\\Router', '5.0');
JLoader::registerAlias('JRouterSite',                       '\\Joomla\\CMS\\Router\\SiteRouter', '5.0');

JLoader::registerAlias('JCategories',                       '\\Joomla\\CMS\\Categories\\Categories', '5.0');
JLoader::registerAlias('JCategoryNode',                     '\\Joomla\\CMS\\Categories\\CategoryNode', '5.0');

JLoader::registerAlias('JDate',                             '\\Joomla\\CMS\\Date\\Date', '5.0');

JLoader::registerAlias('JLog',                              '\\Joomla\\CMS\\Log\\Log', '5.0');
JLoader::registerAlias('JLogEntry',                         '\\Joomla\\CMS\\Log\\LogEntry', '5.0');
JLoader::registerAlias('JLogLogger',                        '\\Joomla\\CMS\\Log\\Logger', '5.0');
JLoader::registerAlias('JLogger',                           '\\Joomla\\CMS\\Log\\Logger', '5.0');
JLoader::registerAlias('JLogLoggerCallback',                '\\Joomla\\CMS\\Log\\Logger\\CallbackLogger', '5.0');
JLoader::registerAlias('JLogLoggerDatabase',                '\\Joomla\\CMS\\Log\\Logger\\DatabaseLogger', '5.0');
JLoader::registerAlias('JLogLoggerEcho',                    '\\Joomla\\CMS\\Log\\Logger\\EchoLogger', '5.0');
JLoader::registerAlias('JLogLoggerFormattedtext',           '\\Joomla\\CMS\\Log\\Logger\\FormattedtextLogger', '5.0');
JLoader::registerAlias('JLogLoggerMessagequeue',            '\\Joomla\\CMS\\Log\\Logger\\MessagequeueLogger', '5.0');
JLoader::registerAlias('JLogLoggerSyslog',                  '\\Joomla\\CMS\\Log\\Logger\\SyslogLogger', '5.0');
JLoader::registerAlias('JLogLoggerW3c',                     '\\Joomla\\CMS\\Log\\Logger\\W3cLogger', '5.0');

JLoader::registerAlias('JProfiler',                         '\\Joomla\\CMS\\Profiler\\Profiler', '5.0');

JLoader::registerAlias('JUri',                              '\\Joomla\\CMS\\Uri\\Uri', '5.0');

JLoader::registerAlias('JCache',                            '\\Joomla\\CMS\\Cache\\Cache', '5.0');
JLoader::registerAlias('JCacheController',                  '\\Joomla\\CMS\\Cache\\CacheController', '5.0');
JLoader::registerAlias('JCacheStorage',                     '\\Joomla\\CMS\\Cache\\CacheStorage', '5.0');
JLoader::registerAlias('JCacheControllerCallback',          '\\Joomla\\CMS\\Cache\\Controller\\CallbackController', '5.0');
JLoader::registerAlias('JCacheControllerOutput',            '\\Joomla\\CMS\\Cache\\Controller\\OutputController', '5.0');
JLoader::registerAlias('JCacheControllerPage',              '\\Joomla\\CMS\\Cache\\Controller\\PageController', '5.0');
JLoader::registerAlias('JCacheControllerView',              '\\Joomla\\CMS\\Cache\\Controller\\ViewController', '5.0');
JLoader::registerAlias('JCacheStorageApc',                  '\\Joomla\\CMS\\Cache\\Storage\\ApcStorage', '5.0');
JLoader::registerAlias('JCacheStorageApcu',                 '\\Joomla\\CMS\\Cache\\Storage\\ApcuStorage', '5.0');
JLoader::registerAlias('JCacheStorageHelper',               '\\Joomla\\CMS\\Cache\\Storage\\CacheStorageHelper', '5.0');
JLoader::registerAlias('JCacheStorageFile',                 '\\Joomla\\CMS\\Cache\\Storage\\FileStorage', '5.0');
JLoader::registerAlias('JCacheStorageMemcached',            '\\Joomla\\CMS\\Cache\\Storage\\MemcachedStorage', '5.0');
JLoader::registerAlias('JCacheStorageMemcache',             '\\Joomla\\CMS\\Cache\\Storage\\MemcacheStorage', '5.0');
JLoader::registerAlias('JCacheStorageRedis',                '\\Joomla\\CMS\\Cache\\Storage\\RedisStorage', '5.0');
JLoader::registerAlias('JCacheStorageWincache',             '\\Joomla\\CMS\\Cache\\Storage\\WincacheStorage', '5.0');
JLoader::registerAlias('JCacheStorageXcache',               '\\Joomla\\CMS\\Cache\\Storage\\XcacheStorage', '5.0');
JLoader::registerAlias('JCacheException',                   '\\Joomla\\CMS\\Cache\\Exception\\CacheExceptionInterface', '5.0');
JLoader::registerAlias('JCacheExceptionConnecting',         '\\Joomla\\CMS\\Cache\\Exception\\CacheConnectingException', '5.0');
JLoader::registerAlias('JCacheExceptionUnsupported',        '\\Joomla\\CMS\\Cache\\Exception\\UnsupportedCacheException', '5.0');

JLoader::registerAlias('JSession',                          '\\Joomla\\CMS\\Session\\Session', '5.0');

JLoader::registerAlias('JUser',                             '\\Joomla\\CMS\\User\\User', '5.0');
JLoader::registerAlias('JUserHelper',                       '\\Joomla\\CMS\\User\\UserHelper', '5.0');
JLoader::registerAlias('JUserWrapperHelper',                '\\Joomla\\CMS\\User\\UserWrapper', '4.0');

JLoader::registerAlias('JForm',                             '\\Joomla\\CMS\\Form\\Form', '5.0');
JLoader::registerAlias('JFormField',                        '\\Joomla\\CMS\\Form\\FormField', '5.0');
JLoader::registerAlias('JFormHelper',                       '\\Joomla\\CMS\\Form\\FormHelper', '5.0');
JLoader::registerAlias('JFormRule',                         '\\Joomla\\CMS\\Form\\FormRule', '5.0');
JLoader::registerAlias('JFormWrapper',                      '\\Joomla\\CMS\\Form\\FormWrapper', '4.0');

JLoader::registerAlias('JFormFieldAccessLevel',             '\\Joomla\\CMS\\Form\\Field\\AccesslevelField', '5.0');
JLoader::registerAlias('JFormFieldAliastag',                '\\Joomla\\CMS\\Form\\Field\\AliastagField', '5.0');
JLoader::registerAlias('JFormFieldAuthor',                  '\\Joomla\\CMS\\Form\\Field\\AuthorField', '5.0');
JLoader::registerAlias('JFormFieldCacheHandler',            '\\Joomla\\CMS\\Form\\Field\\CachehandlerField', '5.0');
JLoader::registerAlias('JFormFieldCalendar',                '\\Joomla\\CMS\\Form\\Field\\CalendarField', '5.0');
JLoader::registerAlias('JFormFieldCaptcha',                 '\\Joomla\\CMS\\Form\\Field\\CaptchaField', '5.0');
JLoader::registerAlias('JFormFieldCategory',                '\\Joomla\\CMS\\Form\\Field\\CategoryField', '5.0');
JLoader::registerAlias('JFormFieldCheckbox',                '\\Joomla\\CMS\\Form\\Field\\CheckboxField', '5.0');
JLoader::registerAlias('JFormFieldCheckboxes',              '\\Joomla\\CMS\\Form\\Field\\CheckboxesField', '5.0');
JLoader::registerAlias('JFormFieldChromeStyle',             '\\Joomla\\CMS\\Form\\Field\\ChromestyleField', '5.0');
JLoader::registerAlias('JFormFieldColor',                   '\\Joomla\\CMS\\Form\\Field\\ColorField', '5.0');
JLoader::registerAlias('JFormFieldCombo',                   '\\Joomla\\CMS\\Form\\Field\\ComboField', '5.0');
JLoader::registerAlias('JFormFieldComponentlayout',         '\\Joomla\\CMS\\Form\\Field\\ComponentlayoutField', '5.0');
JLoader::registerAlias('JFormFieldComponents',              '\\Joomla\\CMS\\Form\\Field\\ComponentsField', '5.0');
JLoader::registerAlias('JFormFieldContenthistory',          '\\Joomla\\CMS\\Form\\Field\\ContenthistoryField', '5.0');
JLoader::registerAlias('JFormFieldContentlanguage',         '\\Joomla\\CMS\\Form\\Field\\ContentlanguageField', '5.0');
JLoader::registerAlias('JFormFieldContenttype',             '\\Joomla\\CMS\\Form\\Field\\ContenttypeField', '5.0');
JLoader::registerAlias('JFormFieldDatabaseConnection',      '\\Joomla\\CMS\\Form\\Field\\DatabaseconnectionField', '5.0');
JLoader::registerAlias('JFormFieldEditor',                  '\\Joomla\\CMS\\Form\\Field\\EditorField', '5.0');
JLoader::registerAlias('JFormFieldEMail',                   '\\Joomla\\CMS\\Form\\Field\\EmailField', '5.0');
JLoader::registerAlias('JFormFieldFile',                    '\\Joomla\\CMS\\Form\\Field\\FileField', '5.0');
JLoader::registerAlias('JFormFieldFileList',                '\\Joomla\\CMS\\Form\\Field\\FilelistField', '5.0');
JLoader::registerAlias('JFormFieldFolderList',              '\\Joomla\\CMS\\Form\\Field\\FolderlistField', '5.0');
JLoader::registerAlias('JFormFieldFrontend_Language',       '\\Joomla\\CMS\\Form\\Field\\FrontendlanguageField', '5.0');
JLoader::registerAlias('JFormFieldGroupedList',             '\\Joomla\\CMS\\Form\\Field\\GroupedlistField', '5.0');
JLoader::registerAlias('JFormFieldHeadertag',               '\\Joomla\\CMS\\Form\\Field\\HeadertagField', '5.0');
JLoader::registerAlias('JFormFieldHelpsite',                '\\Joomla\\CMS\\Form\\Field\\HelpsiteField', '5.0');
JLoader::registerAlias('JFormFieldHidden',                  '\\Joomla\\CMS\\Form\\Field\\HiddenField', '5.0');
JLoader::registerAlias('JFormFieldImageList',               '\\Joomla\\CMS\\Form\\Field\\ImagelistField', '5.0');
JLoader::registerAlias('JFormFieldInteger',                 '\\Joomla\\CMS\\Form\\Field\\IntegerField', '5.0');
JLoader::registerAlias('JFormFieldLanguage',                '\\Joomla\\CMS\\Form\\Field\\LanguageField', '5.0');
JLoader::registerAlias('JFormFieldLastvisitDateRange',      '\\Joomla\\CMS\\Form\\Field\\LastvisitdaterangeField', '5.0');
JLoader::registerAlias('JFormFieldLimitbox',                '\\Joomla\\CMS\\Form\\Field\\LimitboxField', '5.0');
JLoader::registerAlias('JFormFieldList',                    '\\Joomla\\CMS\\Form\\Field\\ListField', '5.0');
JLoader::registerAlias('JFormFieldMedia',                   '\\Joomla\\CMS\\Form\\Field\\MediaField', '5.0');
JLoader::registerAlias('JFormFieldMenu',                    '\\Joomla\\CMS\\Form\\Field\\MenuField', '5.0');
JLoader::registerAlias('JFormFieldMenuitem',                '\\Joomla\\CMS\\Form\\Field\\MenuitemField', '5.0');
JLoader::registerAlias('JFormFieldMeter',                   '\\Joomla\\CMS\\Form\\Field\\MeterField', '5.0');
JLoader::registerAlias('JFormFieldModulelayout',            '\\Joomla\\CMS\\Form\\Field\\ModulelayoutField', '5.0');
JLoader::registerAlias('JFormFieldModuleOrder',             '\\Joomla\\CMS\\Form\\Field\\ModuleorderField', '5.0');
JLoader::registerAlias('JFormFieldModulePosition',          '\\Joomla\\CMS\\Form\\Field\\ModulepositionField', '5.0');
JLoader::registerAlias('JFormFieldModuletag',               '\\Joomla\\CMS\\Form\\Field\\ModuletagField', '5.0');
JLoader::registerAlias('JFormFieldNote',                    '\\Joomla\\CMS\\Form\\Field\\NoteField', '5.0');
JLoader::registerAlias('JFormFieldNumber',                  '\\Joomla\\CMS\\Form\\Field\\NumberField', '5.0');
JLoader::registerAlias('JFormFieldOrdering',                '\\Joomla\\CMS\\Form\\Field\\OrderingField', '5.0');
JLoader::registerAlias('JFormFieldPassword',                '\\Joomla\\CMS\\Form\\Field\\PasswordField', '5.0');
JLoader::registerAlias('JFormFieldPlugins',                 '\\Joomla\\CMS\\Form\\Field\\PluginsField', '5.0');
JLoader::registerAlias('JFormFieldPlugin_Status',           '\\Joomla\\CMS\\Form\\Field\\PluginstatusField', '5.0');
JLoader::registerAlias('JFormFieldPredefinedList',          '\\Joomla\\CMS\\Form\\Field\\PredefinedListField', '5.0');
JLoader::registerAlias('JFormFieldRadio',                   '\\Joomla\\CMS\\Form\\Field\\RadioField', '5.0');
JLoader::registerAlias('JFormFieldRange',                   '\\Joomla\\CMS\\Form\\Field\\RangeField', '5.0');
JLoader::registerAlias('JFormFieldRedirect_Status',         '\\Joomla\\CMS\\Form\\Field\\RedirectStatusField', '5.0');
JLoader::registerAlias('JFormFieldRegistrationDateRange',   '\\Joomla\\CMS\\Form\\Field\\RegistrationdaterangeField', '5.0');
JLoader::registerAlias('JFormFieldRules',                   '\\Joomla\\CMS\\Form\\Field\\RulesField', '5.0');
JLoader::registerAlias('JFormFieldSessionHandler',          '\\Joomla\\CMS\\Form\\Field\\SessionhandlerField', '5.0');
JLoader::registerAlias('JFormFieldSpacer',                  '\\Joomla\\CMS\\Form\\Field\\SpacerField', '5.0');
JLoader::registerAlias('JFormFieldSQL',                     '\\Joomla\\CMS\\Form\\Field\\SqlField', '5.0');
JLoader::registerAlias('JFormFieldStatus',                  '\\Joomla\\CMS\\Form\\Field\\StatusField', '5.0');
JLoader::registerAlias('JFormFieldSubform',                 '\\Joomla\\CMS\\Form\\Field\\SubformField', '5.0');
JLoader::registerAlias('JFormFieldTag',                     '\\Joomla\\CMS\\Form\\Field\\TagField', '5.0');
JLoader::registerAlias('JFormFieldTel',                     '\\Joomla\\CMS\\Form\\Field\\TelephoneField', '5.0');
JLoader::registerAlias('JFormFieldTemplatestyle',           '\\Joomla\\CMS\\Form\\Field\\TemplatestyleField', '5.0');
JLoader::registerAlias('JFormFieldText',                    '\\Joomla\\CMS\\Form\\Field\\TextField', '5.0');
JLoader::registerAlias('JFormFieldTextarea',                '\\Joomla\\CMS\\Form\\Field\\TextareaField', '5.0');
JLoader::registerAlias('JFormFieldTimezone',                '\\Joomla\\CMS\\Form\\Field\\TimezoneField', '5.0');
JLoader::registerAlias('JFormFieldUrl',                     '\\Joomla\\CMS\\Form\\Field\\UrlField', '5.0');
JLoader::registerAlias('JFormFieldUserActive',              '\\Joomla\\CMS\\Form\\Field\\UseractiveField', '5.0');
JLoader::registerAlias('JFormFieldUserGroupList',           '\\Joomla\\CMS\\Form\\Field\\UsergrouplistField', '5.0');
JLoader::registerAlias('JFormFieldUserState',               '\\Joomla\\CMS\\Form\\Field\\UserstateField', '5.0');
JLoader::registerAlias('JFormFieldUser',                    '\\Joomla\\CMS\\Form\\Field\\UserField', '5.0');
JLoader::registerAlias('JFormFieldUsergroup',               '\\Joomla\\CMS\\Form\\Field\\UsergroupField', '5.0');
JLoader::registerAlias('JFormRuleBoolean',                  '\\Joomla\\CMS\\Form\\Rule\\BooleanRule', '5.0');
JLoader::registerAlias('JFormRuleCalendar',                 '\\Joomla\\CMS\\Form\\Rule\\CalendarRule', '5.0');
JLoader::registerAlias('JFormRuleCaptcha',                  '\\Joomla\\CMS\\Form\\Rule\\CaptchaRule', '5.0');
JLoader::registerAlias('JFormRuleColor',                    '\\Joomla\\CMS\\Form\\Rule\\ColorRule', '5.0');
JLoader::registerAlias('JFormRuleEmail',                    '\\Joomla\\CMS\\Form\\Rule\\EmailRule', '5.0');
JLoader::registerAlias('JFormRuleEquals',                   '\\Joomla\\CMS\\Form\\Rule\\EqualsRule', '5.0');
JLoader::registerAlias('JFormRuleNotequals',                '\\Joomla\\CMS\\Form\\Rule\\NotequalsRule', '5.0');
JLoader::registerAlias('JFormRuleNumber',                   '\\Joomla\\CMS\\Form\\Rule\\NumberRule', '5.0');
JLoader::registerAlias('JFormRuleOptions',                  '\\Joomla\\CMS\\Form\\Rule\\OptionsRule', '5.0');
JLoader::registerAlias('JFormRulePassword',                 '\\Joomla\\CMS\\Form\\Rule\\PasswordRule', '5.0');
JLoader::registerAlias('JFormRuleRules',                    '\\Joomla\\CMS\\Form\\Rule\\RulesRule', '5.0');
JLoader::registerAlias('JFormRuleTel',                      '\\Joomla\\CMS\\Form\\Rule\\TelRule', '5.0');
JLoader::registerAlias('JFormRuleUrl',                      '\\Joomla\\CMS\\Form\\Rule\\UrlRule', '5.0');
JLoader::registerAlias('JFormRuleUsername',                 '\\Joomla\\CMS\\Form\\Rule\\UsernameRule', '5.0');

JLoader::registerAlias('JMicrodata',                        '\\Joomla\\CMS\\Microdata\\Microdata', '5.0');

JLoader::registerAlias('JDatabaseDriver',                   '\\Joomla\\Database\\DatabaseDriver', '5.0');
JLoader::registerAlias('JDatabaseExporter',                 '\\Joomla\\Database\\DatabaseExporter', '5.0');
JLoader::registerAlias('JDatabaseFactory',                  '\\Joomla\\Database\\DatabaseFactory', '5.0');
JLoader::registerAlias('JDatabaseImporter',                 '\\Joomla\\Database\\DatabaseImporter', '5.0');
JLoader::registerAlias('JDatabaseInterface',                '\\Joomla\\Database\\DatabaseInterface', '5.0');
JLoader::registerAlias('JDatabaseIterator',                 '\\Joomla\\Database\\DatabaseIterator', '5.0');
JLoader::registerAlias('JDatabaseQuery',                    '\\Joomla\\Database\\DatabaseQuery', '5.0');
JLoader::registerAlias('JDatabaseDriverMysqli',             '\\Joomla\\Database\\Mysqli\\MysqliDriver', '5.0');
JLoader::registerAlias('JDatabaseDriverOracle',             '\\Joomla\\Database\\Oracle\\OracleDriver', '5.0');
JLoader::registerAlias('JDatabaseDriverPdo',                '\\Joomla\\Database\\Pdo\\PdoDriver', '5.0');
JLoader::registerAlias('JDatabaseDriverPdomysql',           '\\Joomla\\Database\\Mysql\\MysqlDriver', '5.0');
JLoader::registerAlias('JDatabaseDriverPostgresql',         '\\Joomla\\Database\\Postgresql\\PostgresqlDriver', '5.0');
JLoader::registerAlias('JDatabaseDriverSqlazure',           '\\Joomla\\Database\\Sqlazure\\SqlazureDriver', '5.0');
JLoader::registerAlias('JDatabaseDriverSqlite',             '\\Joomla\\Database\\Sqlite\\SqliteDriver', '5.0');
JLoader::registerAlias('JDatabaseDriverSqlsrv',             '\\Joomla\\Database\\Sqlsrv\\SqlsrvDriver', '5.0');
JLoader::registerAlias('JDatabaseExceptionConnecting',      '\\Joomla\\Database\\Exception\\ConnectionFailureException', '5.0');
JLoader::registerAlias('JDatabaseExceptionExecuting',       '\\Joomla\\Database\\Exception\\ExecutionFailureException', '5.0');
JLoader::registerAlias('JDatabaseExceptionUnsupported',     '\\Joomla\\Database\\Exception\\UnsupportedAdapterException', '5.0');
JLoader::registerAlias('JDatabaseExporterMysqli',           '\\Joomla\\Database\\Mysqli\\MysqliExporter', '5.0');
JLoader::registerAlias('JDatabaseExporterPdomysql',         '\\Joomla\\Database\\Mysql\\MysqlExporter', '5.0');
JLoader::registerAlias('JDatabaseExporterPostgresql',       '\\Joomla\\Database\\Postgresql\\PostgresqlExporter', '5.0');
JLoader::registerAlias('JDatabaseImporterMysqli',           '\\Joomla\\Database\\Mysqli\\MysqliImporter', '5.0');
JLoader::registerAlias('JDatabaseImporterPdomysql',         '\\Joomla\\Database\\Mysql\\MysqlImporter', '5.0');
JLoader::registerAlias('JDatabaseImporterPostgresql',       '\\Joomla\\Database\\Postgresql\\PostgresqlImporter', '5.0');
JLoader::registerAlias('JDatabaseIteratorMysqli',           '\\Joomla\\Database\\Mysqli\\MysqliIterator', '5.0');
JLoader::registerAlias('JDatabaseIteratorOracle',           '\\Joomla\\Database\\Oracle\\OracleIterator', '5.0');
JLoader::registerAlias('JDatabaseIteratorPdo',              '\\Joomla\\Database\\Pdo\\PdoIterator', '5.0');
JLoader::registerAlias('JDatabaseIteratorPdomysql',         '\\Joomla\\Database\\Mysql\\MysqlIterator', '5.0');
JLoader::registerAlias('JDatabaseIteratorPostgresql',       '\\Joomla\\Database\\Postgresql\\PostgresqlIterator', '5.0');
JLoader::registerAlias('JDatabaseIteratorSqlazure',         '\\Joomla\\Database\\Sqlazure\\SqlazureIterator', '5.0');
JLoader::registerAlias('JDatabaseIteratorSqlite',           '\\Joomla\\Database\\Sqlite\\SqliteIterator', '5.0');
JLoader::registerAlias('JDatabaseIteratorSqlsrv',           '\\Joomla\\Database\\Sqlsrv\\SqlsrvIterator', '5.0');
JLoader::registerAlias('JDatabaseQueryElement',             '\\Joomla\\Database\\Query\\QueryElement', '5.0');
JLoader::registerAlias('JDatabaseQueryLimitable',           '\\Joomla\\Database\\Query\\LimitableInterface', '5.0');
JLoader::registerAlias('JDatabaseQueryPreparable',          '\\Joomla\\Database\\Query\\PreparableInterface', '5.0');
JLoader::registerAlias('JDatabaseQueryMysqli',              '\\Joomla\\Database\\Mysqli\\MysqliQuery', '5.0');
JLoader::registerAlias('JDatabaseQueryOracle',              '\\Joomla\\Database\\Oracle\\OracleQuery', '5.0');
JLoader::registerAlias('JDatabaseQueryPdo',                 '\\Joomla\\Database\\Pdo\\PdoQuery', '5.0');
JLoader::registerAlias('JDatabaseQueryPdomysql',            '\\Joomla\\Database\\Mysql\\MysqlQuery', '5.0');
JLoader::registerAlias('JDatabaseQueryPostgresql',          '\\Joomla\\Database\\Postgresql\\PostgresqlQuery', '5.0');
JLoader::registerAlias('JDatabaseQuerySqlazure',            '\\Joomla\\Database\\Sqlazure\\SqlazureQuery', '5.0');
JLoader::registerAlias('JDatabaseQuerySqlite',              '\\Joomla\\Database\\Sqlite\\SqliteQuery', '5.0');
JLoader::registerAlias('JDatabaseQuerySqlsrv',              '\\Joomla\\Database\\Sqlsrv\\SqlsrvQuery', '5.0');

JLoader::registerAlias('JFactory',                          '\\Joomla\\CMS\\Factory', '5.0');

JLoader::registerAlias('JMail',                             '\\Joomla\\CMS\\Mail\\Mail', '5.0');
JLoader::registerAlias('JMailHelper',                       '\\Joomla\\CMS\\Mail\\MailHelper', '5.0');

JLoader::registerAlias('JClientHelper',                     '\\Joomla\\CMS\\Client\\ClientHelper', '5.0');
JLoader::registerAlias('JClientWrapperHelper',              '\\Joomla\\CMS\\Client\\ClientWrapper', '5.0');
JLoader::registerAlias('JClientFtp',                        '\\Joomla\\CMS\\Client\\FtpClient', '5.0');
JLoader::registerAlias('JFTP',                              '\\Joomla\\CMS\\Client\\FtpClient', '4.0');
JLoader::registerAlias('JClientLdap',                       '\\Joomla\\Ldap\\LdapClient', '5.0');
JLoader::registerAlias('JLDAP',                             '\\Joomla\\Ldap\\LdapClient', '4.0');

JLoader::registerAlias('JUpdate',                           '\\Joomla\\CMS\\Updater\\Update', '5.0');
JLoader::registerAlias('JUpdateAdapter',                    '\\Joomla\\CMS\\Updater\\UpdateAdapter', '5.0');
JLoader::registerAlias('JUpdater',                          '\\Joomla\\CMS\\Updater\\Updater', '5.0');
JLoader::registerAlias('JUpdaterCollection',                '\\Joomla\\CMS\\Updater\\Adapter\\CollectionAdapter', '5.0');
JLoader::registerAlias('JUpdaterExtension',                 '\\Joomla\\CMS\\Updater\\Adapter\\ExtensionAdapter', '5.0');

JLoader::registerAlias('JCrypt',                            '\\Joomla\\CMS\\Crypt\\Crypt', '5.0');
JLoader::registerAlias('JCryptCipher',                      '\\Joomla\\Crypt\\CipherInterface', '5.0');
JLoader::registerAlias('JCryptKey',                         '\\Joomla\\Crypt\\Key', '5.0');
JLoader::registerAlias('\\Joomla\\CMS\\Crypt\\CipherInterface',  '\\Joomla\\Crypt\\CipherInterface', '5.0');
JLoader::registerAlias('\\Joomla\\CMS\\Crypt\\Key',         '\\Joomla\\Crypt\\Key', '5.0');
JLoader::registerAlias('JCryptCipherCrypto',                '\\Joomla\\CMS\\Crypt\\Cipher\\CryptoCipher', '5.0');

JLoader::registerAlias('JStringPunycode',                   '\\Joomla\\CMS\\String\\PunycodeHelper', '5.0');

JLoader::registerAlias('JBuffer',                           '\\Joomla\\CMS\\Utility\\BufferStreamHandler', '5.0');
JLoader::registerAlias('JUtility',                          '\\Joomla\\CMS\\Utility\\Utility', '5.0');

JLoader::registerAlias('JInputCli',                         '\\Joomla\\CMS\\Input\\Cli', '5.0');
JLoader::registerAlias('JInputCookie',                      '\\Joomla\\CMS\\Input\\Cookie', '5.0');
JLoader::registerAlias('JInputFiles',                       '\\Joomla\\CMS\\Input\\Files', '5.0');
JLoader::registerAlias('JInput',                            '\\Joomla\\CMS\\Input\\Input', '5.0');
JLoader::registerAlias('JInputJSON',                        '\\Joomla\\CMS\\Input\\Json', '5.0');

JLoader::registerAlias('JFeed',                             '\\Joomla\\CMS\\Feed\\Feed', '5.0');
JLoader::registerAlias('JFeedEntry',                        '\\Joomla\\CMS\\Feed\\FeedEntry', '5.0');
JLoader::registerAlias('JFeedFactory',                      '\\Joomla\\CMS\\Feed\\FeedFactory', '5.0');
JLoader::registerAlias('JFeedLink',                         '\\Joomla\\CMS\\Feed\\FeedLink', '5.0');
JLoader::registerAlias('JFeedParser',                       '\\Joomla\\CMS\\Feed\\FeedParser', '5.0');
JLoader::registerAlias('JFeedPerson',                       '\\Joomla\\CMS\\Feed\\FeedPerson', '5.0');
JLoader::registerAlias('JFeedParserAtom',                   '\\Joomla\\CMS\\Feed\\Parser\\AtomParser', '5.0');
JLoader::registerAlias('JFeedParserNamespace',              '\\Joomla\\CMS\\Feed\\Parser\\NamespaceParserInterface', '5.0');
JLoader::registerAlias('JFeedParserRss',                    '\\Joomla\\CMS\\Feed\\Parser\\RssParser', '5.0');
JLoader::registerAlias('JFeedParserRssItunes',              '\\Joomla\\CMS\\Feed\\Parser\\Rss\\ItunesRssParser', '5.0');
JLoader::registerAlias('JFeedParserRssMedia',               '\\Joomla\\CMS\\Feed\\Parser\\Rss\\MediaRssParser', '5.0');

JLoader::registerAlias('JImage',                            '\\Joomla\\CMS\\Image\\Image', '5.0');
JLoader::registerAlias('JImageFilter',                      '\\Joomla\\CMS\\Image\\ImageFilter', '5.0');
JLoader::registerAlias('JImageFilterBackgroundfill',        '\\Joomla\\CMS\\Image\\Filter\\Backgroundfill', '5.0');
JLoader::registerAlias('JImageFilterBrightness',            '\\Joomla\\CMS\\Image\\Filter\\Brightness', '5.0');
JLoader::registerAlias('JImageFilterContrast',              '\\Joomla\\CMS\\Image\\Filter\\Contrast', '5.0');
JLoader::registerAlias('JImageFilterEdgedetect',            '\\Joomla\\CMS\\Image\\Filter\\Edgedetect', '5.0');
JLoader::registerAlias('JImageFilterEmboss',                '\\Joomla\\CMS\\Image\\Filter\\Emboss', '5.0');
JLoader::registerAlias('JImageFilterNegate',                '\\Joomla\\CMS\\Image\\Filter\\Negate', '5.0');
JLoader::registerAlias('JImageFilterSmooth',                '\\Joomla\\CMS\\Image\\Filter\\Smooth', '5.0');

JLoader::registerAlias('JObject',                           '\\Joomla\\CMS\\Object\\CMSObject', '5.0');

JLoader::registerAlias('JExtensionHelper',                  '\\Joomla\\CMS\\Extension\\ExtensionHelper', '5.0');

JLoader::registerAlias('JHtml',                             '\\Joomla\\CMS\\HTML\\HTMLHelper', '5.0');

JLoader::registerAlias('\\Joomla\\Application\\Cli\\CliInput',       '\\Joomla\\CMS\\Application\\CLI\\CliInput', '5.0');
JLoader::registerAlias('\\Joomla\\Application\\Cli\\CliOutput',      '\\Joomla\\CMS\\Application\\CLI\\CliOutput', '5.0');
JLoader::registerAlias('\\Joomla\\Application\\Cli\\ColorStyle',     '\\Joomla\\CMS\\Application\\CLI\\ColorStyle', '5.0');
JLoader::registerAlias('\\Joomla\\Application\\Cli\\Output\\Stdout', '\\Joomla\\CMS\\Application\\CLI\\Output\\Stdout', '5.0');
JLoader::registerAlias('\\Joomla\\Application\\Cli\\Output\\Xml',    '\\Joomla\\CMS\\Application\\CLI\\Output\\Xml', '5.0');
JLoader::registerAlias(
	'\\Joomla\\Application\\Cli\\Output\\Processor\\ColorProcessor',
	'\\Joomla\\CMS\\Application\\CLI\\Output\\Processor\\ColorProcessor',
	'5.0'
);
JLoader::registerAlias(
	'\\Joomla\\Application\\Cli\\Output\\Processor\\ProcessorInterface',
	'\\Joomla\\CMS\\Application\\CLI\\Output\\Processor\\ProcessorInterface',
	'5.0'
);<|MERGE_RESOLUTION|>--- conflicted
+++ resolved
@@ -162,11 +162,7 @@
 JLoader::registerAlias('JToolbarButtonSeparator',           '\\Joomla\\CMS\\Toolbar\\Button\\SeparatorButton', '5.0');
 JLoader::registerAlias('JToolbarButtonSlider',              '\\Joomla\\CMS\\Toolbar\\Button\\SliderButton', '5.0');
 JLoader::registerAlias('JToolbarButtonStandard',            '\\Joomla\\CMS\\Toolbar\\Button\\StandardButton', '5.0');
-<<<<<<< HEAD
-JLoader::registerAlias('JToolbarButtonStandard',            '\\Joomla\\CMS\\Toolbar\\Button\\StandardButton', '5.0');
 JLoader::registerAlias('JToolbarHelper',                    '\\Joomla\\CMS\\Toolbar\\ToolbarHelper', '5.0');
-=======
->>>>>>> 9fc7677d
 JLoader::registerAlias('JButton',                           '\\Joomla\\CMS\\Toolbar\\ToolbarButton', '5.0');
 
 JLoader::registerAlias('JVersion',                          '\\Joomla\\CMS\\Version', '5.0');
