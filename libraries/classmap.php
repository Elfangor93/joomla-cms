--- conflicted
+++ resolved
@@ -54,13 +54,9 @@
 JLoader::registerAlias('JRule',                        '\\Joomla\\Cms\\Access\\Rule', '4.0');
 JLoader::registerAlias('JRules',                       '\\Joomla\\Cms\\Access\\Rules', '4.0');
 
-<<<<<<< HEAD
-JLoader::registerAlias('JAuthenticationHelper',        '\\Joomla\\Cms\\Authentication\\AuthenticationHelper', '4.0');
-=======
 JLoader::registerAlias('JAuthenticationHelper',        '\\Joomla\\Cms\\Authentication\\AuthenticationHelper', '4.0');
 
 JLoader::registerAlias('JHelp',                        '\\Joomla\\Cms\\Help\\Help', '4.0');
 
 JLoader::registerAlias('JLanguageAssociations',        '\\Joomla\\Cms\\Language\\Associations', '4.0');
-JLoader::registerAlias('JLanguageMultilang',           '\\Joomla\\Cms\\Language\\Multilanguage', '4.0');
->>>>>>> f6f65bee
+JLoader::registerAlias('JLanguageMultilang',           '\\Joomla\\Cms\\Language\\Multilanguage', '4.0');