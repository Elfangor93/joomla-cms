--- conflicted
+++ resolved
@@ -6,33 +6,6 @@
  * @license    GNU General Public License version 2 or later; see LICENSE
  */
 
-<<<<<<< HEAD
-JLoader::registerAlias('JRegistry',             '\\Joomla\\Registry\\Registry', '4.0');
-JLoader::registerAlias('JRegistryFormat',       '\\Joomla\\Registry\\AbstractRegistryFormat', '4.0');
-JLoader::registerAlias('JRegistryFormatIni',    '\\Joomla\\Registry\\Format\\Ini', '4.0');
-JLoader::registerAlias('JRegistryFormatJson',   '\\Joomla\\Registry\\Format\\Json', '4.0');
-JLoader::registerAlias('JRegistryFormatPhp',    '\\Joomla\\Registry\\Format\\Php', '4.0');
-JLoader::registerAlias('JRegistryFormatXml',    '\\Joomla\\Registry\\Format\\Xml', '4.0');
-JLoader::registerAlias('JStringInflector',      '\\Joomla\\String\\Inflector', '4.0');
-JLoader::registerAlias('JStringNormalise',      '\\Joomla\\String\\Normalise', '4.0');
-JLoader::registerAlias('JApplicationWebClient', '\\Joomla\\Application\\Web\\WebClient', '4.0');
-JLoader::registerAlias('JData',                 '\\Joomla\\Data\\DataObject', '4.0');
-JLoader::registerAlias('JDataSet',              '\\Joomla\\Data\\DataSet', '4.0');
-JLoader::registerAlias('JDataDumpable',         '\\Joomla\\Data\\DumpableInterface', '4.0');
-
-JLoader::registerAlias('JModelAdmin',           '\\Joomla\\Cms\\Model\\Admin', '4.0');
-JLoader::registerAlias('JModelForm',            '\\Joomla\\Cms\\Model\\Form', '4.0');
-JLoader::registerAlias('JModelItem',            '\\Joomla\\Cms\\Model\\Item', '4.0');
-JLoader::registerAlias('JModelList',            '\\Joomla\\Cms\\Model\\ListModel', '4.0');
-JLoader::registerAlias('JModelLegacy',          '\\Joomla\\Cms\\Model\\Model', '4.0');
-JLoader::registerAlias('JViewCategories',       '\\Joomla\\Cms\\View\\Categories', '4.0');
-JLoader::registerAlias('JViewCategory',         '\\Joomla\\Cms\\View\\Category', '4.0');
-JLoader::registerAlias('JViewCategoryfeed',     '\\Joomla\\Cms\\View\\CategoryFeed', '4.0');
-JLoader::registerAlias('JViewLegacy',           '\\Joomla\\Cms\\View\\View', '4.0');
-JLoader::registerAlias('JControllerAdmin',      '\\Joomla\\Cms\\Controller\\Admin', '4.0');
-JLoader::registerAlias('JControllerLegacy',     '\\Joomla\\Cms\\Controller\\Controller', '4.0');
-JLoader::registerAlias('JControllerForm',       '\\Joomla\\Cms\\Controller\\Form', '4.0');
-=======
 JLoader::registerAlias('JRegistry',                    '\\Joomla\\Registry\\Registry', '4.0');
 JLoader::registerAlias('JRegistryFormat',              '\\Joomla\\Registry\\AbstractRegistryFormat', '4.0');
 JLoader::registerAlias('JRegistryFormatIni',           '\\Joomla\\Registry\\Format\\Ini', '4.0');
@@ -71,5 +44,4 @@
 JLoader::registerAlias('JTableViewlevel',              '\\Joomla\\Cms\\Table\\ViewLevel', '4.0');
 JLoader::registerAlias('JTableObserver',               '\\Joomla\\Cms\\Table\\Observer\\AbstractObserver', '4.0');
 JLoader::registerAlias('JTableObserverContenthistory', '\\Joomla\\Cms\\Table\\Observer\\ContentHistory', '4.0');
-JLoader::registerAlias('JTableObserverTags',           '\\Joomla\\Cms\\Table\\Observer\\Tags', '4.0');
->>>>>>> e8844052
+JLoader::registerAlias('JTableObserverTags',           '\\Joomla\\Cms\\Table\\Observer\\Tags', '4.0');