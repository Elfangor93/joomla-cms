<?php
/**
 * @package    Joomla.Libraries
 *
 * @copyright  Copyright (C) 2005 - 2017 Open Source Matters, Inc. All rights reserved.
 * @license    GNU General Public License version 2 or later; see LICENSE.txt
 */

// No direct access.
defined('_JEXEC') or die;

require_once __DIR__ . '/extensions.classmap.php';

JLoader::registerAlias('JRegistry',                         '\\Joomla\\Registry\\Registry', '5.0');
JLoader::registerAlias('JRegistryFormatIni',                '\\Joomla\\Registry\\Format\\Ini', '5.0');
JLoader::registerAlias('JRegistryFormatJson',               '\\Joomla\\Registry\\Format\\Json', '5.0');
JLoader::registerAlias('JRegistryFormatPhp',                '\\Joomla\\Registry\\Format\\Php', '5.0');
JLoader::registerAlias('JRegistryFormatXml',                '\\Joomla\\Registry\\Format\\Xml', '5.0');
JLoader::registerAlias('JStringInflector',                  '\\Joomla\\String\\Inflector', '5.0');
JLoader::registerAlias('JStringNormalise',                  '\\Joomla\\String\\Normalise', '5.0');
JLoader::registerAlias('JData',                             '\\Joomla\\Data\\DataObject', '5.0');
JLoader::registerAlias('JDataSet',                          '\\Joomla\\Data\\DataSet', '5.0');
JLoader::registerAlias('JDataDumpable',                     '\\Joomla\\Data\\DumpableInterface', '5.0');

JLoader::registerAlias('JApplicationAdministrator',         '\\Joomla\\CMS\\Application\\AdministratorApplication', '5.0');
JLoader::registerAlias('JApplicationHelper',                '\\Joomla\\CMS\\Application\\ApplicationHelper', '5.0');
JLoader::registerAlias('JApplicationBase',                  '\\Joomla\\CMS\\Application\\BaseApplication', '5.0');
JLoader::registerAlias('JApplicationCli',                   '\\Joomla\\CMS\\Application\\CliApplication', '5.0');
JLoader::registerAlias('JApplicationCms',                   '\\Joomla\\CMS\\Application\\CMSApplication', '5.0');
JLoader::registerAlias('JApplicationDaemon',                '\\Joomla\\CMS\\Application\\DaemonApplication', '5.0');
JLoader::registerAlias('JApplicationSite',                  '\\Joomla\\CMS\\Application\\SiteApplication', '5.0');
JLoader::registerAlias('JApplicationWeb',                   '\\Joomla\\CMS\\Application\\WebApplication', '5.0');
JLoader::registerAlias('JApplicationWebClient',             '\\Joomla\\Application\\Web\\WebClient', '5.0');
JLoader::registerAlias('JDaemon',                           '\\Joomla\\CMS\\Application\\DaemonApplication', '5.0');
JLoader::registerAlias('JCli',                              '\\Joomla\\CMS\\Application\\CliApplication', '5.0');
JLoader::registerAlias('JWeb',                              '\\Joomla\\CMS\\Application\\WebApplication', '4.0');
JLoader::registerAlias('JWebClient',                        '\\Joomla\\Application\\Web\\WebClient', '4.0');

JLoader::registerAlias('JModelAdmin',                       '\\Joomla\\CMS\\MVC\\Model\\AdminModel', '5.0');
JLoader::registerAlias('JModelForm',                        '\\Joomla\\CMS\\MVC\\Model\\FormModel', '5.0');
JLoader::registerAlias('JModelItem',                        '\\Joomla\\CMS\\MVC\\Model\\ItemModel', '5.0');
JLoader::registerAlias('JModelList',                        '\\Joomla\\CMS\\MVC\\Model\\ListModel', '5.0');
JLoader::registerAlias('JModelLegacy',                      '\\Joomla\\CMS\\MVC\\Model\\BaseModel', '5.0');
JLoader::registerAlias('JViewCategories',                   '\\Joomla\\CMS\\MVC\\View\\CategoriesView', '5.0');
JLoader::registerAlias('JViewCategory',                     '\\Joomla\\CMS\\MVC\\View\\CategoryView', '5.0');
JLoader::registerAlias('JViewCategoryfeed',                 '\\Joomla\\CMS\\MVC\\View\\CategoryFeedView', '5.0');
JLoader::registerAlias('JViewLegacy',                       '\\Joomla\\CMS\\MVC\\View\\HtmlView', '5.0');
JLoader::registerAlias('JControllerAdmin',                  '\\Joomla\\CMS\\MVC\\Controller\\AdminController', '5.0');
JLoader::registerAlias('JControllerLegacy',                 '\\Joomla\\CMS\\MVC\\Controller\\BaseController', '5.0');
JLoader::registerAlias('JControllerForm',                   '\\Joomla\\CMS\\MVC\\Controller\\FormController', '5.0');
JLoader::registerAlias('JTableInterface',                   '\\Joomla\\CMS\\Table\\TableInterface', '5.0');
JLoader::registerAlias('JTable',                            '\\Joomla\\CMS\\Table\\Table', '5.0');
JLoader::registerAlias('JTableNested',                      '\\Joomla\\CMS\\Table\\Nested', '5.0');
JLoader::registerAlias('JTableAsset',                       '\\Joomla\\CMS\\Table\\Asset', '5.0');
JLoader::registerAlias('JTableExtension',                   '\\Joomla\\CMS\\Table\\Extension', '5.0');
JLoader::registerAlias('JTableLanguage',                    '\\Joomla\\CMS\\Table\\Language', '5.0');
JLoader::registerAlias('JTableUpdate',                      '\\Joomla\\CMS\\Table\\Update', '5.0');
JLoader::registerAlias('JTableUpdatesite',                  '\\Joomla\\CMS\\Table\\UpdateSite', '5.0');
JLoader::registerAlias('JTableUser',                        '\\Joomla\\CMS\\Table\\User', '5.0');
JLoader::registerAlias('JTableUsergroup',                   '\\Joomla\\CMS\\Table\\Usergroup', '5.0');
JLoader::registerAlias('JTableViewlevel',                   '\\Joomla\\CMS\\Table\\ViewLevel', '5.0');
JLoader::registerAlias('JTableContenthistory',              '\\Joomla\\CMS\\Table\\ContentHistory', '5.0');
JLoader::registerAlias('JTableContenttype',                 '\\Joomla\\CMS\\Table\\ContentType', '5.0');
JLoader::registerAlias('JTableCorecontent',                 '\\Joomla\\CMS\\Table\\CoreContent', '5.0');
JLoader::registerAlias('JTableUcm',                         '\\Joomla\\CMS\\Table\\Ucm', '5.0');
JLoader::registerAlias('JTableCategory',                    '\\Joomla\\CMS\\Table\\Category', '5.0');
JLoader::registerAlias('JTableContent',                     '\\Joomla\\CMS\\Table\\Content', '5.0');
JLoader::registerAlias('JTableMenu',                        '\\Joomla\\CMS\\Table\\Menu', '5.0');
JLoader::registerAlias('JTableMenuType',                    '\\Joomla\\CMS\\Table\\MenuType', '5.0');
JLoader::registerAlias('JTableModule',                      '\\Joomla\\CMS\\Table\\Module', '5.0');

JLoader::registerAlias('JAccess',                           '\\Joomla\\CMS\\Access\\Access', '5.0');
JLoader::registerAlias('JAccessRule',                       '\\Joomla\\CMS\\Access\\Rule', '5.0');
JLoader::registerAlias('JAccessRules',                      '\\Joomla\\CMS\\Access\\Rules', '5.0');
JLoader::registerAlias('JAccessWrapperAccess',              '\\Joomla\\CMS\\Access\\Wrapper\\Access', '4.0');
JLoader::registerAlias('JAccessExceptionNotallowed',        '\\Joomla\\CMS\\Access\\Exception\\NotAllowed', '5.0');
JLoader::registerAlias('JRule',                             '\\Joomla\\CMS\\Access\\Rule', '5.0');
JLoader::registerAlias('JRules',                            '\\Joomla\\CMS\\Access\\Rules', '5.0');

JLoader::registerAlias('JHelp',                             '\\Joomla\\CMS\\Help\\Help', '5.0');
JLoader::registerAlias('JCaptcha',                          '\\Joomla\\CMS\\Captcha\\Captcha', '5.0');

JLoader::registerAlias('JLanguageAssociations',             '\\Joomla\\CMS\\Language\\Associations', '5.0');
JLoader::registerAlias('JLanguage',                         '\\Joomla\\CMS\\Language\\Language', '5.0');
JLoader::registerAlias('JLanguageHelper',                   '\\Joomla\\CMS\\Language\\LanguageHelper', '5.0');
JLoader::registerAlias('JLanguageStemmer',                  '\\Joomla\\CMS\\Language\\LanguageStemmer', '5.0');
JLoader::registerAlias('JLanguageMultilang',                '\\Joomla\\CMS\\Language\\Multilanguage', '5.0');
JLoader::registerAlias('JLanguageTransliterate',            '\\Joomla\\CMS\\Language\\Transliterate', '5.0');
JLoader::registerAlias('JLanguageStemmerPorteren',          '\\Joomla\\CMS\\Language\\Stemmer\\Porteren', '5.0');
JLoader::registerAlias('JLanguageWrapperText',              '\\Joomla\\CMS\\Language\\Wrapper\\JTextWrapper', '4.0');
JLoader::registerAlias('JLanguageWrapperHelper',            '\\Joomla\\CMS\\Language\\Wrapper\\LanguageHelperWrapper', '4.0');
JLoader::registerAlias('JLanguageWrapperTransliterate',     '\\Joomla\\CMS\\Language\\Wrapper\\TransliterateWrapper', '4.0');

JLoader::registerAlias('JComponentHelper',                  '\\Joomla\\CMS\\Component\\ComponentHelper', '5.0');
JLoader::registerAlias('JComponentRecord',                  '\\Joomla\\CMS\\Component\\ComponentRecord', '5.0');
JLoader::registerAlias('JComponentExceptionMissing',        '\\Joomla\\CMS\\Component\\Exception\\MissingComponentException', '5.0');
JLoader::registerAlias('JComponentRouterBase',              '\\Joomla\\CMS\\Component\\Router\\RouterBase', '5.0');
JLoader::registerAlias('JComponentRouterInterface',         '\\Joomla\\CMS\\Component\\Router\\RouterInterface', '5.0');
JLoader::registerAlias('JComponentRouterLegacy',            '\\Joomla\\CMS\\Component\\Router\\RouterLegacy', '5.0');
JLoader::registerAlias('JComponentRouterView',              '\\Joomla\\CMS\\Component\\Router\\RouterView', '5.0');
JLoader::registerAlias('JComponentRouterViewconfiguration', '\\Joomla\\CMS\\Component\\Router\\RouterViewConfiguration', '5.0');
JLoader::registerAlias('JComponentRouterRulesMenu',         '\\Joomla\\CMS\\Component\\Router\\Rules\\MenuRules', '5.0');
JLoader::registerAlias('JComponentRouterRulesNomenu',       '\\Joomla\\CMS\\Component\\Router\\Rules\\NomenuRules', '5.0');
JLoader::registerAlias('JComponentRouterRulesInterface',    '\\Joomla\\CMS\\Component\\Router\\Rules\\RulesInterface', '5.0');
JLoader::registerAlias('JComponentRouterRulesStandard',     '\\Joomla\\CMS\\Component\\Router\\Rules\\StandardRules', '5.0');

JLoader::registerAlias('JEditor',                           '\\Joomla\\CMS\\Editor\\Editor', '5.0');

JLoader::registerAlias('JErrorPage',                        '\\Joomla\\CMS\\Exception\\ExceptionHandler', '5.0');

JLoader::registerAlias('JAuthenticationHelper',             '\\Joomla\\CMS\\Helper\\AuthenticationHelper', '5.0');
JLoader::registerAlias('JHelper',                           '\\Joomla\\CMS\\Helper\\CMSHelper', '5.0');
JLoader::registerAlias('JHelperContent',                    '\\Joomla\\CMS\\Helper\\ContentHelper', '5.0');
JLoader::registerAlias('JHelperContenthistory',             '\\Joomla\\CMS\\Helper\\ContentHistoryHelper', '5.0');
JLoader::registerAlias('JLibraryHelper',                    '\\Joomla\\CMS\\Helper\\LibraryHelper', '5.0');
JLoader::registerAlias('JHelperMedia',                      '\\Joomla\\CMS\\Helper\\MediaHelper', '5.0');
JLoader::registerAlias('JModuleHelper',                     '\\Joomla\\CMS\\Helper\\ModuleHelper', '5.0');
JLoader::registerAlias('JHelperRoute',                      '\\Joomla\\CMS\\Helper\\RouteHelper', '5.0');
JLoader::registerAlias('JSearchHelper',                     '\\Joomla\\CMS\\Helper\\SearchHelper', '5.0');
JLoader::registerAlias('JHelperTags',                       '\\Joomla\\CMS\\Helper\\TagsHelper', '5.0');
JLoader::registerAlias('JHelperUsergroups',                 '\\Joomla\\CMS\\Helper\\UserGroupsHelper', '5.0');

JLoader::registerAlias('JLayoutBase',                       '\\Joomla\\CMS\\Layout\\BaseLayout', '5.0');
JLoader::registerAlias('JLayoutFile',                       '\\Joomla\\CMS\\Layout\\FileLayout', '5.0');
JLoader::registerAlias('JLayoutHelper',                     '\\Joomla\\CMS\\Layout\\LayoutHelper', '5.0');
JLoader::registerAlias('JLayout',                           '\\Joomla\\CMS\\Layout\\LayoutInterface', '5.0');

JLoader::registerAlias('JResponseJson',                     '\\Joomla\\CMS\\Response\\JsonResponse', '5.0');

JLoader::registerAlias('JPlugin',                           '\\Joomla\\CMS\\Plugin\\CMSPlugin', '5.0');
JLoader::registerAlias('JPluginHelper',                     '\\Joomla\\CMS\\Plugin\\PluginHelper', '5.0');

JLoader::registerAlias('JMenu',                             '\\Joomla\\CMS\\Menu\\AbstractMenu', '5.0');
JLoader::registerAlias('JMenuAdministrator',                '\\Joomla\\CMS\\Menu\\AdministratorMenu', '5.0');
JLoader::registerAlias('JMenuItem',                         '\\Joomla\\CMS\\Menu\\MenuItem', '5.0');
JLoader::registerAlias('JMenuSite',                         '\\Joomla\\CMS\\Menu\\SiteMenu', '5.0');

JLoader::registerAlias('JPagination',                       '\\Joomla\\CMS\\Pagination\\Pagination', '5.0');
JLoader::registerAlias('JPaginationObject',                 '\\Joomla\\CMS\\Pagination\\PaginationObject', '5.0');

JLoader::registerAlias('JPathway',                          '\\Joomla\\CMS\\Pathway\\Pathway', '5.0');
JLoader::registerAlias('JPathwaySite',                      '\\Joomla\\CMS\\Pathway\\SitePathway', '5.0');

JLoader::registerAlias('JSchemaChangeitem',                 '\\Joomla\\CMS\\Schema\\ChangeItem', '5.0');
JLoader::registerAlias('JSchemaChangeset',                  '\\Joomla\\CMS\\Schema\\ChangeSet', '5.0');
JLoader::registerAlias('JSchemaChangeitemMysql',            '\\Joomla\\CMS\\Schema\\ChangeItem\\MysqlChangeItem', '5.0');
JLoader::registerAlias('JSchemaChangeitemPostgresql',       '\\Joomla\\CMS\\Schema\\ChangeItem\\PostgresqlChangeItem', '5.0');
JLoader::registerAlias('JSchemaChangeitemSqlsrv',           '\\Joomla\\CMS\\Schema\\ChangeItem\\SqlsrvChangeItem', '5.0');

JLoader::registerAlias('JUcm',                              '\\Joomla\\CMS\\UCM\\UCM', '5.0');
JLoader::registerAlias('JUcmBase',                          '\\Joomla\\CMS\\UCM\\UCMBase', '5.0');
JLoader::registerAlias('JUcmContent',                       '\\Joomla\\CMS\\UCM\\UCMContent', '5.0');
JLoader::registerAlias('JUcmType',                          '\\Joomla\\CMS\\UCM\\UCMType', '5.0');

JLoader::registerAlias('JToolbar',                          '\\Joomla\\CMS\\Toolbar\\Toolbar', '5.0');
JLoader::registerAlias('JToolbarButton',                    '\\Joomla\\CMS\\Toolbar\\ToolbarButton', '5.0');
JLoader::registerAlias('JToolbarButtonConfirm',             '\\Joomla\\CMS\\Toolbar\\Button\\ConfirmButton', '5.0');
JLoader::registerAlias('JToolbarButtonCustom',              '\\Joomla\\CMS\\Toolbar\\Button\\CustomButton', '5.0');
JLoader::registerAlias('JToolbarButtonHelp',                '\\Joomla\\CMS\\Toolbar\\Button\\HelpButton', '5.0');
JLoader::registerAlias('JToolbarButtonLink',                '\\Joomla\\CMS\\Toolbar\\Button\\LinkButton', '5.0');
JLoader::registerAlias('JToolbarButtonPopup',               '\\Joomla\\CMS\\Toolbar\\Button\\PopupButton', '5.0');
JLoader::registerAlias('JToolbarButtonSeparator',           '\\Joomla\\CMS\\Toolbar\\Button\\SeparatorButton', '5.0');
JLoader::registerAlias('JToolbarButtonSlider',              '\\Joomla\\CMS\\Toolbar\\Button\\SliderButton', '5.0');
JLoader::registerAlias('JToolbarButtonStandard',            '\\Joomla\\CMS\\Toolbar\\Button\\StandardButton', '5.0');
JLoader::registerAlias('JToolbarButtonStandard',            '\\Joomla\\CMS\\Toolbar\\Button\\StandardButton', '5.0');
JLoader::registerAlias('JToolbarHelper',                    '\\Joomla\\CMS\\Toolbar\\ToolbarHelper', '5.0');
JLoader::registerAlias('JButton',                           '\\Joomla\\CMS\\Toolbar\\ToolbarButton', '5.0');

JLoader::registerAlias('JVersion',                          '\\Joomla\\CMS\\Version', '5.0');

JLoader::registerAlias('JAuthentication',                   '\\Joomla\\CMS\\Authentication\\Authentication', '5.0');
JLoader::registerAlias('JAuthenticationResponse',           '\\Joomla\\CMS\\Authentication\\AuthenticationResponse', '5.0');

JLoader::registerAlias('JBrowser',                          '\\Joomla\\CMS\\Environment\\Browser', '5.0');

JLoader::registerAlias('JAssociationExtensionInterface',    '\\Joomla\\CMS\\Association\\AssociationExtensionInterface', '5.0');
JLoader::registerAlias('JAssociationExtensionHelper',       '\\Joomla\\CMS\\Association\\AssociationExtensionHelper', '5.0');

JLoader::registerAlias('JDocument',                         '\\Joomla\\CMS\\Document\\Document', '5.0');
JLoader::registerAlias('JDocumentError',                    '\\Joomla\\CMS\\Document\\ErrorDocument', '5.0');
JLoader::registerAlias('JDocumentFeed',                     '\\Joomla\\CMS\\Document\\FeedDocument', '5.0');
JLoader::registerAlias('JDocumentHtml',                     '\\Joomla\\CMS\\Document\\HtmlDocument', '5.0');
JLoader::registerAlias('JDocumentImage',                    '\\Joomla\\CMS\\Document\\ImageDocument', '5.0');
JLoader::registerAlias('JDocumentJson',                     '\\Joomla\\CMS\\Document\\JsonDocument', '5.0');
JLoader::registerAlias('JDocumentOpensearch',               '\\Joomla\\CMS\\Document\\OpensearchDocument', '5.0');
JLoader::registerAlias('JDocumentRaw',                      '\\Joomla\\CMS\\Document\\RawDocument', '5.0');
JLoader::registerAlias('JDocumentRenderer',                 '\\Joomla\\CMS\\Document\\DocumentRenderer', '5.0');
JLoader::registerAlias('JDocumentXml',                      '\\Joomla\\CMS\\Document\\XmlDocument', '5.0');
JLoader::registerAlias('JDocumentRendererFeedAtom',         '\\Joomla\\CMS\\Document\\Renderer\\Feed\\AtomRenderer', '5.0');
JLoader::registerAlias('JDocumentRendererFeedRss',          '\\Joomla\\CMS\\Document\\Renderer\\Feed\\RssRenderer', '5.0');
JLoader::registerAlias('JDocumentRendererHtmlComponent',    '\\Joomla\\CMS\\Document\\Renderer\\Html\\ComponentRenderer', '5.0');
JLoader::registerAlias('JDocumentRendererHtmlHead',         '\\Joomla\\CMS\\Document\\Renderer\\Html\\HeadRenderer', '5.0');
JLoader::registerAlias('JDocumentRendererHtmlMessage',      '\\Joomla\\CMS\\Document\\Renderer\\Html\\MessageRenderer', '5.0');
JLoader::registerAlias('JDocumentRendererHtmlModule',       '\\Joomla\\CMS\\Document\\Renderer\\Html\\ModuleRenderer', '5.0');
JLoader::registerAlias('JDocumentRendererHtmlModules',      '\\Joomla\\CMS\\Document\\Renderer\\Html\\ModulesRenderer', '5.0');
JLoader::registerAlias('JDocumentRendererAtom',             '\\Joomla\\CMS\\Document\\Renderer\\Feed\\AtomRenderer', '4.0');
JLoader::registerAlias('JDocumentRendererRSS',              '\\Joomla\\CMS\\Document\\Renderer\\Feed\\RssRenderer', '4.0');
JLoader::registerAlias('JDocumentRendererComponent',        '\\Joomla\\CMS\\Document\\Renderer\\Html\\ComponentRenderer', '4.0');
JLoader::registerAlias('JDocumentRendererHead',             '\\Joomla\\CMS\\Document\\Renderer\\Html\\HeadRenderer', '4.0');
JLoader::registerAlias('JDocumentRendererMessage',          '\\Joomla\\CMS\\Document\\Renderer\\Html\\MessageRenderer', '4.0');
JLoader::registerAlias('JDocumentRendererModule',           '\\Joomla\\CMS\\Document\\Renderer\\Html\\ModuleRenderer', '4.0');
JLoader::registerAlias('JDocumentRendererModules',          '\\Joomla\\CMS\\Document\\Renderer\\Html\\ModulesRenderer', '4.0');
JLoader::registerAlias('JFeedEnclosure',                    '\\Joomla\\CMS\\Document\\Feed\\FeedEnclosure', '5.0');
JLoader::registerAlias('JFeedImage',                        '\\Joomla\\CMS\\Document\\Feed\\FeedImage', '5.0');
JLoader::registerAlias('JFeedItem',                         '\\Joomla\\CMS\\Document\\Feed\\FeedItem', '5.0');
JLoader::registerAlias('JOpenSearchImage',                  '\\Joomla\\CMS\\Document\\Opensearch\\OpensearchImage', '5.0');
JLoader::registerAlias('JOpenSearchUrl',                    '\\Joomla\\CMS\\Document\\Opensearch\\OpensearchUrl', '5.0');

JLoader::registerAlias('JFilterInput',                      '\\Joomla\\CMS\\Filter\\InputFilter', '5.0');
JLoader::registerAlias('JFilterOutput',                     '\\Joomla\\CMS\\Filter\\OutputFilter', '5.0');
JLoader::registerAlias('JFilterWrapperOutput',              '\\Joomla\\CMS\\Filter\\Wrapper\\OutputFilterWrapper', '4.0');

JLoader::registerAlias('JHttp',                             '\\Joomla\\CMS\\Http\\Http', '5.0');
JLoader::registerAlias('JHttpFactory',                      '\\Joomla\\CMS\\Http\\HttpFactory', '5.0');
JLoader::registerAlias('JHttpResponse',                     '\\Joomla\\CMS\\Http\\Response', '5.0');
JLoader::registerAlias('JHttpTransport',                    '\\Joomla\\CMS\\Http\\TransportInterface', '5.0');
JLoader::registerAlias('JHttpTransportCurl',                '\\Joomla\\CMS\\Http\\Transport\\CurlTransport', '5.0');
JLoader::registerAlias('JHttpTransportSocket',              '\\Joomla\\CMS\\Http\\Transport\\SocketTransport', '5.0');
JLoader::registerAlias('JHttpTransportStream',              '\\Joomla\\CMS\\Http\\Transport\\StreamTransport', '5.0');

JLoader::registerAlias('JInstaller',                        '\\Joomla\\CMS\\Installer\\Installer', '5.0');
JLoader::registerAlias('JInstallerAdapter',                 '\\Joomla\\CMS\\Installer\\InstallerAdapter', '5.0');
JLoader::registerAlias('JInstallerExtension',               '\\Joomla\\CMS\\Installer\\InstallerExtension', '5.0');
JLoader::registerAlias('JExtension',                        '\\Joomla\\CMS\\Installer\\InstallerExtension', '5.0');
JLoader::registerAlias('JInstallerHelper',                  '\\Joomla\\CMS\\Installer\\InstallerHelper', '5.0');
JLoader::registerAlias('JInstallerScript',                  '\\Joomla\\CMS\\Installer\\InstallerScript', '5.0');
JLoader::registerAlias('JInstallerManifest',                '\\Joomla\\CMS\\Installer\\Manifest', '5.0');
JLoader::registerAlias('JInstallerAdapterComponent',        '\\Joomla\\CMS\\Installer\\Adapter\\ComponentAdapter', '5.0');
JLoader::registerAlias('JInstallerComponent',               '\\Joomla\\CMS\\Installer\\Adapter\\ComponentAdapter', '5.0');
JLoader::registerAlias('JInstallerAdapterFile',             '\\Joomla\\CMS\\Installer\\Adapter\\FileAdapter', '5.0');
JLoader::registerAlias('JInstallerFile',                    '\\Joomla\\CMS\\Installer\\Adapter\\FileAdapter', '5.0');
JLoader::registerAlias('JInstallerAdapterLanguage',         '\\Joomla\\CMS\\Installer\\Adapter\\LanguageAdapter', '5.0');
JLoader::registerAlias('JInstallerLanguage',                '\\Joomla\\CMS\\Installer\\Adapter\\LanguageAdapter', '5.0');
JLoader::registerAlias('JInstallerAdapterLibrary',          '\\Joomla\\CMS\\Installer\\Adapter\\LibraryAdapter', '5.0');
JLoader::registerAlias('JInstallerLibrary',                 '\\Joomla\\CMS\\Installer\\Adapter\\LibraryAdapter', '5.0');
JLoader::registerAlias('JInstallerAdapterModule',           '\\Joomla\\CMS\\Installer\\Adapter\\ModuleAdapter', '5.0');
JLoader::registerAlias('JInstallerModule',                  '\\Joomla\\CMS\\Installer\\Adapter\\ModuleAdapter', '5.0');
JLoader::registerAlias('JInstallerAdapterPackage',          '\\Joomla\\CMS\\Installer\\Adapter\\PackageAdapter', '5.0');
JLoader::registerAlias('JInstallerPackage',                 '\\Joomla\\CMS\\Installer\\Adapter\\PackageAdapter', '5.0');
JLoader::registerAlias('JInstallerAdapterPlugin',           '\\Joomla\\CMS\\Installer\\Adapter\\PluginAdapter', '5.0');
JLoader::registerAlias('JInstallerPlugin',                  '\\Joomla\\CMS\\Installer\\Adapter\\PluginAdapter', '5.0');
JLoader::registerAlias('JInstallerAdapterTemplate',         '\\Joomla\\CMS\\Installer\\Adapter\\TemplateAdapter', '5.0');
JLoader::registerAlias('JInstallerTemplate',                '\\Joomla\\CMS\\Installer\\Adapter\\TemplateAdapter', '5.0');
JLoader::registerAlias('JInstallerManifestLibrary',         '\\Joomla\\CMS\\Installer\\Manifest\\LibraryManifest', '5.0');
JLoader::registerAlias('JInstallerManifestPackage',         '\\Joomla\\CMS\\Installer\\Manifest\\PackageManifest', '5.0');

JLoader::registerAlias('JRouter',                           '\\Joomla\\CMS\\Router\\Router', '5.0');
JLoader::registerAlias('JRouterAdministrator',              '\\Joomla\\CMS\\Router\\AdministratorRouter', '5.0');
JLoader::registerAlias('JRouterSite',                       '\\Joomla\\CMS\\Router\\SiteRouter', '5.0');

JLoader::registerAlias('JCategories',                       '\\Joomla\\CMS\\Categories\\Categories', '5.0');
JLoader::registerAlias('JCategoryNode',                     '\\Joomla\\CMS\\Categories\\CategoryNode', '5.0');

JLoader::registerAlias('JDate',                             '\\Joomla\\CMS\\Date\\Date', '5.0');

JLoader::registerAlias('JLog',                              '\\Joomla\\CMS\\Log\\Log', '5.0');
JLoader::registerAlias('JLogEntry',                         '\\Joomla\\CMS\\Log\\LogEntry', '5.0');
JLoader::registerAlias('JLogLogger',                        '\\Joomla\\CMS\\Log\\Logger', '5.0');
JLoader::registerAlias('JLogger',                           '\\Joomla\\CMS\\Log\\Logger', '5.0');
JLoader::registerAlias('JLogLoggerCallback',                '\\Joomla\\CMS\\Log\\Logger\\CallbackLogger', '5.0');
JLoader::registerAlias('JLogLoggerDatabase',                '\\Joomla\\CMS\\Log\\Logger\\DatabaseLogger', '5.0');
JLoader::registerAlias('JLogLoggerEcho',                    '\\Joomla\\CMS\\Log\\Logger\\EchoLogger', '5.0');
JLoader::registerAlias('JLogLoggerFormattedtext',           '\\Joomla\\CMS\\Log\\Logger\\FormattedtextLogger', '5.0');
JLoader::registerAlias('JLogLoggerMessagequeue',            '\\Joomla\\CMS\\Log\\Logger\\MessagequeueLogger', '5.0');
JLoader::registerAlias('JLogLoggerSyslog',                  '\\Joomla\\CMS\\Log\\Logger\\SyslogLogger', '5.0');
JLoader::registerAlias('JLogLoggerW3c',                     '\\Joomla\\CMS\\Log\\Logger\\W3cLogger', '5.0');

JLoader::registerAlias('JProfiler',                         '\\Joomla\\CMS\\Profiler\\Profiler', '5.0');

JLoader::registerAlias('JUri',                              '\\Joomla\\CMS\\Uri\\Uri', '5.0');

JLoader::registerAlias('JCache',                            '\\Joomla\\CMS\\Cache\\Cache', '5.0');
JLoader::registerAlias('JCacheController',                  '\\Joomla\\CMS\\Cache\\CacheController', '5.0');
JLoader::registerAlias('JCacheStorage',                     '\\Joomla\\CMS\\Cache\\CacheStorage', '5.0');
JLoader::registerAlias('JCacheControllerCallback',          '\\Joomla\\CMS\\Cache\\Controller\\CallbackController', '5.0');
JLoader::registerAlias('JCacheControllerOutput',            '\\Joomla\\CMS\\Cache\\Controller\\OutputController', '5.0');
JLoader::registerAlias('JCacheControllerPage',              '\\Joomla\\CMS\\Cache\\Controller\\PageController', '5.0');
JLoader::registerAlias('JCacheControllerView',              '\\Joomla\\CMS\\Cache\\Controller\\ViewController', '5.0');
JLoader::registerAlias('JCacheStorageApc',                  '\\Joomla\\CMS\\Cache\\Storage\\ApcStorage', '5.0');
JLoader::registerAlias('JCacheStorageApcu',                 '\\Joomla\\CMS\\Cache\\Storage\\ApcuStorage', '5.0');
JLoader::registerAlias('JCacheStorageHelper',               '\\Joomla\\CMS\\Cache\\Storage\\CacheStorageHelper', '5.0');
JLoader::registerAlias('JCacheStorageFile',                 '\\Joomla\\CMS\\Cache\\Storage\\FileStorage', '5.0');
JLoader::registerAlias('JCacheStorageMemcached',            '\\Joomla\\CMS\\Cache\\Storage\\MemcachedStorage', '5.0');
JLoader::registerAlias('JCacheStorageMemcache',             '\\Joomla\\CMS\\Cache\\Storage\\MemcacheStorage', '5.0');
JLoader::registerAlias('JCacheStorageRedis',                '\\Joomla\\CMS\\Cache\\Storage\\RedisStorage', '5.0');
JLoader::registerAlias('JCacheStorageWincache',             '\\Joomla\\CMS\\Cache\\Storage\\WincacheStorage', '5.0');
JLoader::registerAlias('JCacheStorageXcache',               '\\Joomla\\CMS\\Cache\\Storage\\XcacheStorage', '5.0');
JLoader::registerAlias('JCacheException',                   '\\Joomla\\CMS\\Cache\\Exception\\CacheExceptionInterface', '5.0');
JLoader::registerAlias('JCacheExceptionConnecting',         '\\Joomla\\CMS\\Cache\\Exception\\CacheConnectingException', '5.0');
JLoader::registerAlias('JCacheExceptionUnsupported',        '\\Joomla\\CMS\\Cache\\Exception\\UnsupportedCacheException', '5.0');

JLoader::registerAlias('JSession',                          '\\Joomla\\CMS\\Session\\Session', '5.0');

JLoader::registerAlias('JUser',                             '\\Joomla\\CMS\\User\\User', '5.0');
JLoader::registerAlias('JUserHelper',                       '\\Joomla\\CMS\\User\\UserHelper', '5.0');
JLoader::registerAlias('JUserWrapperHelper',                '\\Joomla\\CMS\\User\\UserWrapper', '4.0');

JLoader::registerAlias('JForm',                             '\\Joomla\\CMS\\Form\\Form', '5.0');
JLoader::registerAlias('JFormField',                        '\\Joomla\\CMS\\Form\\FormField', '5.0');
JLoader::registerAlias('JFormHelper',                       '\\Joomla\\CMS\\Form\\FormHelper', '5.0');
JLoader::registerAlias('JFormRule',                         '\\Joomla\\CMS\\Form\\FormRule', '5.0');
JLoader::registerAlias('JFormWrapper',                      '\\Joomla\\CMS\\Form\\FormWrapper', '4.0');

JLoader::registerAlias('JFormFieldAccessLevel',             '\\Joomla\\CMS\\Form\\Field\\AccesslevelField', '5.0');
JLoader::registerAlias('JFormFieldAliastag',                '\\Joomla\\CMS\\Form\\Field\\AliastagField', '5.0');
JLoader::registerAlias('JFormFieldAuthor',                  '\\Joomla\\CMS\\Form\\Field\\AuthorField', '5.0');
JLoader::registerAlias('JFormFieldCacheHandler',            '\\Joomla\\CMS\\Form\\Field\\CachehandlerField', '5.0');
JLoader::registerAlias('JFormFieldCalendar',                '\\Joomla\\CMS\\Form\\Field\\CalendarField', '5.0');
JLoader::registerAlias('JFormFieldCaptcha',                 '\\Joomla\\CMS\\Form\\Field\\CaptchaField', '5.0');
JLoader::registerAlias('JFormFieldCategory',                '\\Joomla\\CMS\\Form\\Field\\CategoryField', '5.0');
JLoader::registerAlias('JFormFieldCheckbox',                '\\Joomla\\CMS\\Form\\Field\\CheckboxField', '5.0');
JLoader::registerAlias('JFormFieldCheckboxes',              '\\Joomla\\CMS\\Form\\Field\\CheckboxesField', '5.0');
JLoader::registerAlias('JFormFieldChromeStyle',             '\\Joomla\\CMS\\Form\\Field\\ChromeStyleField', '5.0');
JLoader::registerAlias('JFormFieldColor',                   '\\Joomla\\CMS\\Form\\Field\\ColorField', '5.0');
JLoader::registerAlias('JFormFieldCombo',                   '\\Joomla\\CMS\\Form\\Field\\ComboField', '5.0');
JLoader::registerAlias('JFormFieldComponentlayout',         '\\Joomla\\CMS\\Form\\Field\\ComponentlayoutField', '5.0');
JLoader::registerAlias('JFormFieldComponents',              '\\Joomla\\CMS\\Form\\Field\\ComponentsField', '5.0');
JLoader::registerAlias('JFormFieldContenthistory',          '\\Joomla\\CMS\\Form\\Field\\ContenthistoryField', '5.0');
JLoader::registerAlias('JFormFieldContentlanguage',         '\\Joomla\\CMS\\Form\\Field\\ContentlanguageField', '5.0');
JLoader::registerAlias('JFormFieldContenttype',             '\\Joomla\\CMS\\Form\\Field\\ContenttypeField', '5.0');
JLoader::registerAlias('JFormFieldDatabaseConnection',      '\\Joomla\\CMS\\Form\\Field\\DatabaseconnectionField', '5.0');
JLoader::registerAlias('JFormFieldEditor',                  '\\Joomla\\CMS\\Form\\Field\\EditorField', '5.0');
JLoader::registerAlias('JFormFieldEMail',                   '\\Joomla\\CMS\\Form\\Field\\EmailField', '5.0');
JLoader::registerAlias('JFormFieldFile',                    '\\Joomla\\CMS\\Form\\Field\\FileField', '5.0');
JLoader::registerAlias('JFormFieldFileList',                '\\Joomla\\CMS\\Form\\Field\\FilelistField', '5.0');
JLoader::registerAlias('JFormFieldFolderList',              '\\Joomla\\CMS\\Form\\Field\\FolderlistField', '5.0');
JLoader::registerAlias('JFormFieldFrontend_Language',       '\\Joomla\\CMS\\Form\\Field\\FrontendLanguageField', '5.0');
JLoader::registerAlias('JFormFieldGroupedList',             '\\Joomla\\CMS\\Form\\Field\\GroupedlistField', '5.0');
JLoader::registerAlias('JFormFieldHeadertag',               '\\Joomla\\CMS\\Form\\Field\\HeadertagField', '5.0');
JLoader::registerAlias('JFormFieldHelpsite',                '\\Joomla\\CMS\\Form\\Field\\HelpsiteField', '5.0');
JLoader::registerAlias('JFormFieldHidden',                  '\\Joomla\\CMS\\Form\\Field\\HiddenField', '5.0');
JLoader::registerAlias('JFormFieldImageList',               '\\Joomla\\CMS\\Form\\Field\\ImagelistField', '5.0');
JLoader::registerAlias('JFormFieldInteger',                 '\\Joomla\\CMS\\Form\\Field\\IntegerField', '5.0');
JLoader::registerAlias('JFormFieldLanguage',                '\\Joomla\\CMS\\Form\\Field\\LanguageField', '5.0');
JLoader::registerAlias('JFormFieldLastvisitDateRange',      '\\Joomla\\CMS\\Form\\Field\\LastvisitDateRangeField', '5.0');
JLoader::registerAlias('JFormFieldLimitbox',                '\\Joomla\\CMS\\Form\\Field\\LimitboxField', '5.0');
JLoader::registerAlias('JFormFieldList',                    '\\Joomla\\CMS\\Form\\Field\\ListField', '5.0');
JLoader::registerAlias('JFormFieldMedia',                   '\\Joomla\\CMS\\Form\\Field\\MediaField', '5.0');
JLoader::registerAlias('JFormFieldMenu',                    '\\Joomla\\CMS\\Form\\Field\\MenuField', '5.0');
JLoader::registerAlias('JFormFieldMenuitem',                '\\Joomla\\CMS\\Form\\Field\\MenuitemField', '5.0');
JLoader::registerAlias('JFormFieldMeter',                   '\\Joomla\\CMS\\Form\\Field\\MeterField', '5.0');
JLoader::registerAlias('JFormFieldModulelayout',            '\\Joomla\\CMS\\Form\\Field\\ModulelayoutField', '5.0');
JLoader::registerAlias('JFormFieldModuleOrder',             '\\Joomla\\CMS\\Form\\Field\\ModuleOrderField', '5.0');
JLoader::registerAlias('JFormFieldModulePosition',          '\\Joomla\\CMS\\Form\\Field\\ModulePositionField', '5.0');
JLoader::registerAlias('JFormFieldModuletag',               '\\Joomla\\CMS\\Form\\Field\\ModuletagField', '5.0');
JLoader::registerAlias('JFormFieldNote',                    '\\Joomla\\CMS\\Form\\Field\\NoteField', '5.0');
JLoader::registerAlias('JFormFieldNumber',                  '\\Joomla\\CMS\\Form\\Field\\NumberField', '5.0');
JLoader::registerAlias('JFormFieldOrdering',                '\\Joomla\\CMS\\Form\\Field\\OrderingField', '5.0');
JLoader::registerAlias('JFormFieldPassword',                '\\Joomla\\CMS\\Form\\Field\\PasswordField', '5.0');
JLoader::registerAlias('JFormFieldPlugins',                 '\\Joomla\\CMS\\Form\\Field\\PluginsField', '5.0');
JLoader::registerAlias('JFormFieldPlugin_Status',           '\\Joomla\\CMS\\Form\\Field\\PluginStatusField', '5.0');
JLoader::registerAlias('JFormFieldPredefinedList',          '\\Joomla\\CMS\\Form\\Field\\PredefinedListField', '5.0');
JLoader::registerAlias('JFormFieldRadio',                   '\\Joomla\\CMS\\Form\\Field\\RadioField', '5.0');
JLoader::registerAlias('JFormFieldRange',                   '\\Joomla\\CMS\\Form\\Field\\RangeField', '5.0');
JLoader::registerAlias('JFormFieldRedirect_Status',         '\\Joomla\\CMS\\Form\\Field\\RedirectStatusField', '5.0');
JLoader::registerAlias('JFormFieldRegistrationDateRange',   '\\Joomla\\CMS\\Form\\Field\\RegistrationDateRangeField', '5.0');
JLoader::registerAlias('JFormFieldRules',                   '\\Joomla\\CMS\\Form\\Field\\RulesField', '5.0');
JLoader::registerAlias('JFormFieldSessionHandler',          '\\Joomla\\CMS\\Form\\Field\\SessionhandlerField', '5.0');
JLoader::registerAlias('JFormFieldSpacer',                  '\\Joomla\\CMS\\Form\\Field\\SpacerField', '5.0');
JLoader::registerAlias('JFormFieldSQL',                     '\\Joomla\\CMS\\Form\\Field\\SqlField', '5.0');
JLoader::registerAlias('JFormFieldStatus',                  '\\Joomla\\CMS\\Form\\Field\\StatusField', '5.0');
JLoader::registerAlias('JFormFieldSubform',                 '\\Joomla\\CMS\\Form\\Field\\SubformField', '5.0');
JLoader::registerAlias('JFormFieldTag',                     '\\Joomla\\CMS\\Form\\Field\\TagField', '5.0');
JLoader::registerAlias('JFormFieldTel',                     '\\Joomla\\CMS\\Form\\Field\\TelephoneField', '5.0');
JLoader::registerAlias('JFormFieldTemplatestyle',           '\\Joomla\\CMS\\Form\\Field\\TemplatestyleField', '5.0');
JLoader::registerAlias('JFormFieldText',                    '\\Joomla\\CMS\\Form\\Field\\TextField', '5.0');
JLoader::registerAlias('JFormFieldTextarea',                '\\Joomla\\CMS\\Form\\Field\\TextareaField', '5.0');
JLoader::registerAlias('JFormFieldTimezone',                '\\Joomla\\CMS\\Form\\Field\\TimezoneField', '5.0');
JLoader::registerAlias('JFormFieldUrl',                     '\\Joomla\\CMS\\Form\\Field\\UrlField', '5.0');
JLoader::registerAlias('JFormFieldUserActive',              '\\Joomla\\CMS\\Form\\Field\\UserActiveField', '5.0');
JLoader::registerAlias('JFormFieldUserGroupList',           '\\Joomla\\CMS\\Form\\Field\\UserGroupListField', '5.0');
JLoader::registerAlias('JFormFieldUserState',               '\\Joomla\\CMS\\Form\\Field\\UserStateField', '5.0');
JLoader::registerAlias('JFormFieldUser',                    '\\Joomla\\CMS\\Form\\Field\\UserField', '5.0');
JLoader::registerAlias('JFormFieldUsergroup',               '\\Joomla\\CMS\\Form\\Field\\UsergroupField', '5.0');
JLoader::registerAlias('JFormRuleBoolean',                  '\\Joomla\\CMS\\Form\\Rule\\BooleanRule', '5.0');
JLoader::registerAlias('JFormRuleCalendar',                 '\\Joomla\\CMS\\Form\\Rule\\CalendarRule', '5.0');
JLoader::registerAlias('JFormRuleCaptcha',                  '\\Joomla\\CMS\\Form\\Rule\\CaptchaRule', '5.0');
JLoader::registerAlias('JFormRuleColor',                    '\\Joomla\\CMS\\Form\\Rule\\ColorRule', '5.0');
JLoader::registerAlias('JFormRuleEmail',                    '\\Joomla\\CMS\\Form\\Rule\\EmailRule', '5.0');
JLoader::registerAlias('JFormRuleEquals',                   '\\Joomla\\CMS\\Form\\Rule\\EqualsRule', '5.0');
JLoader::registerAlias('JFormRuleNotequals',                '\\Joomla\\CMS\\Form\\Rule\\NotequalsRule', '5.0');
JLoader::registerAlias('JFormRuleNumber',                   '\\Joomla\\CMS\\Form\\Rule\\NumberRule', '5.0');
JLoader::registerAlias('JFormRuleOptions',                  '\\Joomla\\CMS\\Form\\Rule\\OptionsRule', '5.0');
JLoader::registerAlias('JFormRulePassword',                 '\\Joomla\\CMS\\Form\\Rule\\PasswordRule', '5.0');
JLoader::registerAlias('JFormRuleRules',                    '\\Joomla\\CMS\\Form\\Rule\\RulesRule', '5.0');
JLoader::registerAlias('JFormRuleTel',                      '\\Joomla\\CMS\\Form\\Rule\\TelRule', '5.0');
JLoader::registerAlias('JFormRuleUrl',                      '\\Joomla\\CMS\\Form\\Rule\\UrlRule', '5.0');
JLoader::registerAlias('JFormRuleUsername',                 '\\Joomla\\CMS\\Form\\Rule\\UsernameRule', '5.0');

JLoader::registerAlias('JMicrodata',                        '\\Joomla\\CMS\\Microdata\\Microdata', '5.0');

JLoader::registerAlias('JDatabaseDriver',                   '\\Joomla\\Database\\DatabaseDriver', '5.0');
JLoader::registerAlias('JDatabaseExporter',                 '\\Joomla\\Database\\DatabaseExporter', '5.0');
JLoader::registerAlias('JDatabaseFactory',                  '\\Joomla\\Database\\DatabaseFactory', '5.0');
JLoader::registerAlias('JDatabaseImporter',                 '\\Joomla\\Database\\DatabaseImporter', '5.0');
JLoader::registerAlias('JDatabaseInterface',                '\\Joomla\\Database\\DatabaseInterface', '5.0');
JLoader::registerAlias('JDatabaseIterator',                 '\\Joomla\\Database\\DatabaseIterator', '5.0');
JLoader::registerAlias('JDatabaseQuery',                    '\\Joomla\\Database\\DatabaseQuery', '5.0');
JLoader::registerAlias('JDatabaseDriverMysqli',             '\\Joomla\\Database\\Mysqli\\MysqliDriver', '5.0');
JLoader::registerAlias('JDatabaseDriverOracle',             '\\Joomla\\Database\\Oracle\\OracleDriver', '5.0');
JLoader::registerAlias('JDatabaseDriverPdo',                '\\Joomla\\Database\\Pdo\\PdoDriver', '5.0');
JLoader::registerAlias('JDatabaseDriverPdomysql',           '\\Joomla\\Database\\Mysql\\MysqlDriver', '5.0');
JLoader::registerAlias('JDatabaseDriverPostgresql',         '\\Joomla\\Database\\Postgresql\\PostgresqlDriver', '5.0');
JLoader::registerAlias('JDatabaseDriverSqlazure',           '\\Joomla\\Database\\Sqlazure\\SqlazureDriver', '5.0');
JLoader::registerAlias('JDatabaseDriverSqlite',             '\\Joomla\\Database\\Sqlite\\SqliteDriver', '5.0');
JLoader::registerAlias('JDatabaseDriverSqlsrv',             '\\Joomla\\Database\\Sqlsrv\\SqlsrvDriver', '5.0');
JLoader::registerAlias('JDatabaseExceptionConnecting',      '\\Joomla\\Database\\Exception\\ConnectionFailureException', '5.0');
JLoader::registerAlias('JDatabaseExceptionExecuting',       '\\Joomla\\Database\\Exception\\ExecutionFailureException', '5.0');
JLoader::registerAlias('JDatabaseExceptionUnsupported',     '\\Joomla\\Database\\Exception\\UnsupportedAdapterException', '5.0');
JLoader::registerAlias('JDatabaseExporterMysqli',           '\\Joomla\\Database\\Mysqli\\MysqliExporter', '5.0');
JLoader::registerAlias('JDatabaseExporterPdomysql',         '\\Joomla\\Database\\Mysql\\MysqlExporter', '5.0');
JLoader::registerAlias('JDatabaseExporterPostgresql',       '\\Joomla\\Database\\Postgresql\\PostgresqlExporter', '5.0');
JLoader::registerAlias('JDatabaseImporterMysqli',           '\\Joomla\\Database\\Mysqli\\MysqliImporter', '5.0');
JLoader::registerAlias('JDatabaseImporterPdomysql',         '\\Joomla\\Database\\Mysql\\MysqlImporter', '5.0');
JLoader::registerAlias('JDatabaseImporterPostgresql',       '\\Joomla\\Database\\Postgresql\\PostgresqlImporter', '5.0');
JLoader::registerAlias('JDatabaseIteratorMysqli',           '\\Joomla\\Database\\Mysqli\\MysqliIterator', '5.0');
JLoader::registerAlias('JDatabaseIteratorOracle',           '\\Joomla\\Database\\Oracle\\OracleIterator', '5.0');
JLoader::registerAlias('JDatabaseIteratorPdo',              '\\Joomla\\Database\\Pdo\\PdoIterator', '5.0');
JLoader::registerAlias('JDatabaseIteratorPdomysql',         '\\Joomla\\Database\\Mysql\\MysqlIterator', '5.0');
JLoader::registerAlias('JDatabaseIteratorPostgresql',       '\\Joomla\\Database\\Postgresql\\PostgresqlIterator', '5.0');
JLoader::registerAlias('JDatabaseIteratorSqlazure',         '\\Joomla\\Database\\Sqlazure\\SqlazureIterator', '5.0');
JLoader::registerAlias('JDatabaseIteratorSqlite',           '\\Joomla\\Database\\Sqlite\\SqliteIterator', '5.0');
JLoader::registerAlias('JDatabaseIteratorSqlsrv',           '\\Joomla\\Database\\Sqlsrv\\SqlsrvIterator', '5.0');
JLoader::registerAlias('JDatabaseQueryElement',             '\\Joomla\\Database\\Query\\QueryElement', '5.0');
JLoader::registerAlias('JDatabaseQueryLimitable',           '\\Joomla\\Database\\Query\\LimitableInterface', '5.0');
JLoader::registerAlias('JDatabaseQueryPreparable',          '\\Joomla\\Database\\Query\\PreparableInterface', '5.0');
JLoader::registerAlias('JDatabaseQueryMysqli',              '\\Joomla\\Database\\Mysqli\\MysqliQuery', '5.0');
JLoader::registerAlias('JDatabaseQueryOracle',              '\\Joomla\\Database\\Oracle\\OracleQuery', '5.0');
JLoader::registerAlias('JDatabaseQueryPdo',                 '\\Joomla\\Database\\Pdo\\PdoQuery', '5.0');
JLoader::registerAlias('JDatabaseQueryPdomysql',            '\\Joomla\\Database\\Mysql\\MysqlQuery', '5.0');
JLoader::registerAlias('JDatabaseQueryPostgresql',          '\\Joomla\\Database\\Postgresql\\PostgresqlQuery', '5.0');
JLoader::registerAlias('JDatabaseQuerySqlazure',            '\\Joomla\\Database\\Sqlazure\\SqlazureQuery', '5.0');
JLoader::registerAlias('JDatabaseQuerySqlite',              '\\Joomla\\Database\\Sqlite\\SqliteQuery', '5.0');
JLoader::registerAlias('JDatabaseQuerySqlsrv',              '\\Joomla\\Database\\Sqlsrv\\SqlsrvQuery', '5.0');

JLoader::registerAlias('JFactory',                          '\\Joomla\\CMS\\Factory', '5.0');

JLoader::registerAlias('JMail',                             '\\Joomla\\CMS\\Mail\\Mail', '5.0');
JLoader::registerAlias('JMailHelper',                       '\\Joomla\\CMS\\Mail\\MailHelper', '5.0');
JLoader::registerAlias('JMailWrapperHelper',                '\\Joomla\\CMS\\Mail\\MailWrapper', '5.0');

JLoader::registerAlias('JClientHelper',                     '\\Joomla\\CMS\\Client\\ClientHelper', '5.0');
JLoader::registerAlias('JClientWrapperHelper',              '\\Joomla\\CMS\\Client\\ClientWrapper', '5.0');
JLoader::registerAlias('JClientFtp',                        '\\Joomla\\CMS\\Client\\FtpClient', '5.0');
JLoader::registerAlias('JFTP',                              '\\Joomla\\CMS\\Client\\FtpClient', '4.0');
JLoader::registerAlias('JClientLdap',                       '\\Joomla\\Ldap\\LdapClient', '5.0');
JLoader::registerAlias('JLDAP',                             '\\Joomla\\Ldap\\LdapClient', '4.0');

JLoader::registerAlias('JUpdate',                           '\\Joomla\\CMS\\Updater\\Update', '5.0');
JLoader::registerAlias('JUpdateAdapter',                    '\\Joomla\\CMS\\Updater\\UpdateAdapter', '5.0');
JLoader::registerAlias('JUpdater',                          '\\Joomla\\CMS\\Updater\\Updater', '5.0');
JLoader::registerAlias('JUpdaterCollection',                '\\Joomla\\CMS\\Updater\\Adapter\\CollectionAdapter', '5.0');
JLoader::registerAlias('JUpdaterExtension',                 '\\Joomla\\CMS\\Updater\\Adapter\\ExtensionAdapter', '5.0');

JLoader::registerAlias('JCrypt',                            '\\Joomla\\CMS\\Crypt\\Crypt', '5.0');
JLoader::registerAlias('JCryptCipher',                      '\\Joomla\\Crypt\\CipherInterface', '5.0');
JLoader::registerAlias('JCryptKey',                         '\\Joomla\\Crypt\\Key', '5.0');
JLoader::registerAlias('\\Joomla\\CMS\\Crypt\\CipherInterface',  '\\Joomla\\Crypt\\CipherInterface', '5.0');
JLoader::registerAlias('\\Joomla\\CMS\\Crypt\\Key',         '\\Joomla\\Crypt\\Key', '5.0');
JLoader::registerAlias('JCryptCipherCrypto',                '\\Joomla\\CMS\\Crypt\\Cipher\\CryptoCipher', '5.0');

JLoader::registerAlias('JStringPunycode',                   '\\Joomla\\CMS\\String\\PunycodeHelper', '5.0');

JLoader::registerAlias('JBuffer',                           '\\Joomla\\CMS\\Utility\\BufferStreamHandler', '5.0');
JLoader::registerAlias('JUtility',                          '\\Joomla\\CMS\\Utility\\Utility', '5.0');

JLoader::registerAlias('JInputCli',                         '\\Joomla\\CMS\\Input\\Cli', '5.0');
JLoader::registerAlias('JInputCookie',                      '\\Joomla\\CMS\\Input\\Cookie', '5.0');
JLoader::registerAlias('JInputFiles',                       '\\Joomla\\CMS\\Input\\Files', '5.0');
JLoader::registerAlias('JInput',                            '\\Joomla\\CMS\\Input\\Input', '5.0');
JLoader::registerAlias('JInputJSON',                        '\\Joomla\\CMS\\Input\\Json', '5.0');

JLoader::registerAlias('JFeed',                             '\\Joomla\\CMS\\Feed\\Feed', '5.0');
JLoader::registerAlias('JFeedEntry',                        '\\Joomla\\CMS\\Feed\\FeedEntry', '5.0');
JLoader::registerAlias('JFeedFactory',                      '\\Joomla\\CMS\\Feed\\FeedFactory', '5.0');
JLoader::registerAlias('JFeedLink',                         '\\Joomla\\CMS\\Feed\\FeedLink', '5.0');
JLoader::registerAlias('JFeedParser',                       '\\Joomla\\CMS\\Feed\\FeedParser', '5.0');
JLoader::registerAlias('JFeedPerson',                       '\\Joomla\\CMS\\Feed\\FeedPerson', '5.0');
JLoader::registerAlias('JFeedParserAtom',                   '\\Joomla\\CMS\\Feed\\Parser\\AtomParser', '5.0');
JLoader::registerAlias('JFeedParserNamespace',              '\\Joomla\\CMS\\Feed\\Parser\\NamespaceParserInterface', '5.0');
JLoader::registerAlias('JFeedParserRss',                    '\\Joomla\\CMS\\Feed\\Parser\\RssParser', '5.0');
JLoader::registerAlias('JFeedParserRssItunes',              '\\Joomla\\CMS\\Feed\\Parser\\Rss\\ItunesRssParser', '5.0');
JLoader::registerAlias('JFeedParserRssMedia',               '\\Joomla\\CMS\\Feed\\Parser\\Rss\\MediaRssParser', '5.0');

JLoader::registerAlias('JImage',                            '\\Joomla\\CMS\\Image\\Image', '5.0');
JLoader::registerAlias('JImageFilter',                      '\\Joomla\\CMS\\Image\\ImageFilter', '5.0');
<<<<<<< HEAD
JLoader::registerAlias('JImageFilterBackgroundfill',        '\\Joomla\\CMS\\Image\\Filter\\Backgroundfill', '5.0');
JLoader::registerAlias('JImageFilterBrightness',            '\\Joomla\\CMS\\Image\\Filter\\Brightness', '5.0');
JLoader::registerAlias('JImageFilterContrast',              '\\Joomla\\CMS\\Image\\Filter\\Contrast', '5.0');
JLoader::registerAlias('JImageFilterEdgedetect',            '\\Joomla\\CMS\\Image\\Filter\\Edgedetect', '5.0');
JLoader::registerAlias('JImageFilterEmboss',                '\\Joomla\\CMS\\Image\\Filter\\Emboss', '5.0');
JLoader::registerAlias('JImageFilterNegate',                '\\Joomla\\CMS\\Image\\Filter\\Negate', '5.0');
JLoader::registerAlias('JImageFilterSketchy',               '\\Joomla\\CMS\\Image\\Filter\\Sketchy', '5.0');
JLoader::registerAlias('JImageFilterSmooth',                '\\Joomla\\CMS\\Image\\Filter\\Smooth', '5.0');
=======
JLoader::registerAlias('JImageFilterBackgroundfill',        '\\Joomla\\Image\\Filter\\Backgroundfill', '5.0');
JLoader::registerAlias('JImageFilterBrightness',            '\\Joomla\\Image\\Filter\\Brightness', '5.0');
JLoader::registerAlias('JImageFilterContrast',              '\\Joomla\\Image\\Filter\\Contrast', '5.0');
JLoader::registerAlias('JImageFilterEdgedetect',            '\\Joomla\\Image\\Filter\\Edgedetect', '5.0');
JLoader::registerAlias('JImageFilterEmboss',                '\\Joomla\\Image\\Filter\\Emboss', '5.0');
JLoader::registerAlias('JImageFilterNegate',                '\\Joomla\\Image\\Filter\\Negate', '5.0');
JLoader::registerAlias('JImageFilterSketchy',               '\\Joomla\\Image\\Filter\\Sketchy', '5.0');
JLoader::registerAlias('JImageFilterSmooth',                '\\Joomla\\Image\\Filter\\Smooth', '5.0');

JLoader::registerAlias('JObject',                           '\\Joomla\\CMS\\Object\\CMSObject', '5.0');

JLoader::registerAlias('JExtensionHelper',                  '\\Joomla\\CMS\\Extension\\ExtensionHelper', '5.0');
>>>>>>> f9aa3423
<|MERGE_RESOLUTION|>--- conflicted
+++ resolved
@@ -484,7 +484,6 @@
 
 JLoader::registerAlias('JImage',                            '\\Joomla\\CMS\\Image\\Image', '5.0');
 JLoader::registerAlias('JImageFilter',                      '\\Joomla\\CMS\\Image\\ImageFilter', '5.0');
-<<<<<<< HEAD
 JLoader::registerAlias('JImageFilterBackgroundfill',        '\\Joomla\\CMS\\Image\\Filter\\Backgroundfill', '5.0');
 JLoader::registerAlias('JImageFilterBrightness',            '\\Joomla\\CMS\\Image\\Filter\\Brightness', '5.0');
 JLoader::registerAlias('JImageFilterContrast',              '\\Joomla\\CMS\\Image\\Filter\\Contrast', '5.0');
@@ -493,17 +492,7 @@
 JLoader::registerAlias('JImageFilterNegate',                '\\Joomla\\CMS\\Image\\Filter\\Negate', '5.0');
 JLoader::registerAlias('JImageFilterSketchy',               '\\Joomla\\CMS\\Image\\Filter\\Sketchy', '5.0');
 JLoader::registerAlias('JImageFilterSmooth',                '\\Joomla\\CMS\\Image\\Filter\\Smooth', '5.0');
-=======
-JLoader::registerAlias('JImageFilterBackgroundfill',        '\\Joomla\\Image\\Filter\\Backgroundfill', '5.0');
-JLoader::registerAlias('JImageFilterBrightness',            '\\Joomla\\Image\\Filter\\Brightness', '5.0');
-JLoader::registerAlias('JImageFilterContrast',              '\\Joomla\\Image\\Filter\\Contrast', '5.0');
-JLoader::registerAlias('JImageFilterEdgedetect',            '\\Joomla\\Image\\Filter\\Edgedetect', '5.0');
-JLoader::registerAlias('JImageFilterEmboss',                '\\Joomla\\Image\\Filter\\Emboss', '5.0');
-JLoader::registerAlias('JImageFilterNegate',                '\\Joomla\\Image\\Filter\\Negate', '5.0');
-JLoader::registerAlias('JImageFilterSketchy',               '\\Joomla\\Image\\Filter\\Sketchy', '5.0');
-JLoader::registerAlias('JImageFilterSmooth',                '\\Joomla\\Image\\Filter\\Smooth', '5.0');
 
 JLoader::registerAlias('JObject',                           '\\Joomla\\CMS\\Object\\CMSObject', '5.0');
 
-JLoader::registerAlias('JExtensionHelper',                  '\\Joomla\\CMS\\Extension\\ExtensionHelper', '5.0');
->>>>>>> f9aa3423
+JLoader::registerAlias('JExtensionHelper',                  '\\Joomla\\CMS\\Extension\\ExtensionHelper', '5.0');