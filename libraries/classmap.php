--- conflicted
+++ resolved
@@ -307,29 +307,24 @@
 JLoader::registerAlias('JFormFieldCacheHandler',            '\\Joomla\\CMS\\Form\\Field\\CachehandlerField', '5.0');
 JLoader::registerAlias('JFormFieldCalendar',                '\\Joomla\\CMS\\Form\\Field\\CalendarField', '5.0');
 JLoader::registerAlias('JFormFieldCaptcha',                 '\\Joomla\\CMS\\Form\\Field\\CaptchaField', '5.0');
-<<<<<<< HEAD
 JLoader::registerAlias('JFormFieldCategory',                '\\Joomla\\CMS\\Form\\Field\\CategoryField', '5.0');
 JLoader::registerAlias('JFormFieldCheckbox',                '\\Joomla\\CMS\\Form\\Field\\CheckboxField', '5.0');
 JLoader::registerAlias('JFormFieldCheckboxes',              '\\Joomla\\CMS\\Form\\Field\\CheckboxesField', '5.0');
-JLoader::registerAlias('JFormFieldChromeStyle',             '\\Joomla\\CMS\\Form\\Field\\ChromeStyleField', '5.0');
+JLoader::registerAlias('JFormFieldChromeStyle',             '\\Joomla\\CMS\\Form\\Field\\ChromestyleField', '5.0');
 JLoader::registerAlias('JFormFieldColor',                   '\\Joomla\\CMS\\Form\\Field\\ColorField', '5.0');
 JLoader::registerAlias('JFormFieldCombo',                   '\\Joomla\\CMS\\Form\\Field\\ComboField', '5.0');
 JLoader::registerAlias('JFormFieldComponentlayout',         '\\Joomla\\CMS\\Form\\Field\\ComponentlayoutField', '5.0');
 JLoader::registerAlias('JFormFieldComponents',              '\\Joomla\\CMS\\Form\\Field\\ComponentsField', '5.0');
-=======
-JLoader::registerAlias('JFormFieldChromeStyle',             '\\Joomla\\CMS\\Form\\Field\\ChromestyleField', '5.0');
->>>>>>> a77b00bc
 JLoader::registerAlias('JFormFieldContenthistory',          '\\Joomla\\CMS\\Form\\Field\\ContenthistoryField', '5.0');
 JLoader::registerAlias('JFormFieldContentlanguage',         '\\Joomla\\CMS\\Form\\Field\\ContentlanguageField', '5.0');
 JLoader::registerAlias('JFormFieldContenttype',             '\\Joomla\\CMS\\Form\\Field\\ContenttypeField', '5.0');
 JLoader::registerAlias('JFormFieldDatabaseConnection',      '\\Joomla\\CMS\\Form\\Field\\DatabaseconnectionField', '5.0');
 JLoader::registerAlias('JFormFieldEditor',                  '\\Joomla\\CMS\\Form\\Field\\EditorField', '5.0');
-<<<<<<< HEAD
 JLoader::registerAlias('JFormFieldEMail',                   '\\Joomla\\CMS\\Form\\Field\\EmailField', '5.0');
 JLoader::registerAlias('JFormFieldFile',                    '\\Joomla\\CMS\\Form\\Field\\FileField', '5.0');
 JLoader::registerAlias('JFormFieldFileList',                '\\Joomla\\CMS\\Form\\Field\\FilelistField', '5.0');
 JLoader::registerAlias('JFormFieldFolderList',              '\\Joomla\\CMS\\Form\\Field\\FolderlistField', '5.0');
-JLoader::registerAlias('JFormFieldFrontend_Language',       '\\Joomla\\CMS\\Form\\Field\\FrontendLanguageField', '5.0');
+JLoader::registerAlias('JFormFieldFrontend_Language',       '\\Joomla\\CMS\\Form\\Field\\FrontendlanguageField', '5.0');
 JLoader::registerAlias('JFormFieldGroupedList',             '\\Joomla\\CMS\\Form\\Field\\GroupedlistField', '5.0');
 JLoader::registerAlias('JFormFieldHeadertag',               '\\Joomla\\CMS\\Form\\Field\\HeadertagField', '5.0');
 JLoader::registerAlias('JFormFieldHelpsite',                '\\Joomla\\CMS\\Form\\Field\\HelpsiteField', '5.0');
@@ -337,67 +332,44 @@
 JLoader::registerAlias('JFormFieldImageList',               '\\Joomla\\CMS\\Form\\Field\\ImagelistField', '5.0');
 JLoader::registerAlias('JFormFieldInteger',                 '\\Joomla\\CMS\\Form\\Field\\IntegerField', '5.0');
 JLoader::registerAlias('JFormFieldLanguage',                '\\Joomla\\CMS\\Form\\Field\\LanguageField', '5.0');
-JLoader::registerAlias('JFormFieldLastvisitDateRange',      '\\Joomla\\CMS\\Form\\Field\\LastvisitDateRangeField', '5.0');
-=======
-JLoader::registerAlias('JFormFieldFrontend_Language',       '\\Joomla\\CMS\\Form\\Field\\FrontendlanguageField', '5.0');
-JLoader::registerAlias('JFormFieldHeadertag',               '\\Joomla\\CMS\\Form\\Field\\HeadertagField', '5.0');
-JLoader::registerAlias('JFormFieldHelpsite',                '\\Joomla\\CMS\\Form\\Field\\HelpsiteField', '5.0');
 JLoader::registerAlias('JFormFieldLastvisitDateRange',      '\\Joomla\\CMS\\Form\\Field\\LastvisitdaterangeField', '5.0');
->>>>>>> a77b00bc
 JLoader::registerAlias('JFormFieldLimitbox',                '\\Joomla\\CMS\\Form\\Field\\LimitboxField', '5.0');
 JLoader::registerAlias('JFormFieldList',                    '\\Joomla\\CMS\\Form\\Field\\ListField', '5.0');
 JLoader::registerAlias('JFormFieldMedia',                   '\\Joomla\\CMS\\Form\\Field\\MediaField', '5.0');
 JLoader::registerAlias('JFormFieldMenu',                    '\\Joomla\\CMS\\Form\\Field\\MenuField', '5.0');
 JLoader::registerAlias('JFormFieldMenuitem',                '\\Joomla\\CMS\\Form\\Field\\MenuitemField', '5.0');
-<<<<<<< HEAD
 JLoader::registerAlias('JFormFieldMeter',                   '\\Joomla\\CMS\\Form\\Field\\MeterField', '5.0');
 JLoader::registerAlias('JFormFieldModulelayout',            '\\Joomla\\CMS\\Form\\Field\\ModulelayoutField', '5.0');
-JLoader::registerAlias('JFormFieldModuleOrder',             '\\Joomla\\CMS\\Form\\Field\\ModuleOrderField', '5.0');
-JLoader::registerAlias('JFormFieldModulePosition',          '\\Joomla\\CMS\\Form\\Field\\ModulePositionField', '5.0');
-=======
 JLoader::registerAlias('JFormFieldModuleOrder',             '\\Joomla\\CMS\\Form\\Field\\ModuleorderField', '5.0');
 JLoader::registerAlias('JFormFieldModulePosition',          '\\Joomla\\CMS\\Form\\Field\\ModulepositionField', '5.0');
->>>>>>> a77b00bc
 JLoader::registerAlias('JFormFieldModuletag',               '\\Joomla\\CMS\\Form\\Field\\ModuletagField', '5.0');
 JLoader::registerAlias('JFormFieldNote',                    '\\Joomla\\CMS\\Form\\Field\\NoteField', '5.0');
 JLoader::registerAlias('JFormFieldNumber',                  '\\Joomla\\CMS\\Form\\Field\\NumberField', '5.0');
 JLoader::registerAlias('JFormFieldOrdering',                '\\Joomla\\CMS\\Form\\Field\\OrderingField', '5.0');
-<<<<<<< HEAD
 JLoader::registerAlias('JFormFieldPassword',                '\\Joomla\\CMS\\Form\\Field\\PasswordField', '5.0');
 JLoader::registerAlias('JFormFieldPlugins',                 '\\Joomla\\CMS\\Form\\Field\\PluginsField', '5.0');
-JLoader::registerAlias('JFormFieldPlugin_Status',           '\\Joomla\\CMS\\Form\\Field\\PluginStatusField', '5.0');
+JLoader::registerAlias('JFormFieldPlugin_Status',           '\\Joomla\\CMS\\Form\\Field\\PluginstatusField', '5.0');
 JLoader::registerAlias('JFormFieldPredefinedList',          '\\Joomla\\CMS\\Form\\Field\\PredefinedListField', '5.0');
 JLoader::registerAlias('JFormFieldRadio',                   '\\Joomla\\CMS\\Form\\Field\\RadioField', '5.0');
 JLoader::registerAlias('JFormFieldRange',                   '\\Joomla\\CMS\\Form\\Field\\RangeField', '5.0');
 JLoader::registerAlias('JFormFieldRedirect_Status',         '\\Joomla\\CMS\\Form\\Field\\RedirectStatusField', '5.0');
-JLoader::registerAlias('JFormFieldRegistrationDateRange',   '\\Joomla\\CMS\\Form\\Field\\RegistrationDateRangeField', '5.0');
+JLoader::registerAlias('JFormFieldRegistrationDateRange',   '\\Joomla\\CMS\\Form\\Field\\RegistrationdaterangeField', '5.0');
 JLoader::registerAlias('JFormFieldRules',                   '\\Joomla\\CMS\\Form\\Field\\RulesField', '5.0');
 JLoader::registerAlias('JFormFieldSessionHandler',          '\\Joomla\\CMS\\Form\\Field\\SessionhandlerField', '5.0');
 JLoader::registerAlias('JFormFieldSpacer',                  '\\Joomla\\CMS\\Form\\Field\\SpacerField', '5.0');
 JLoader::registerAlias('JFormFieldSQL',                     '\\Joomla\\CMS\\Form\\Field\\SqlField', '5.0');
-=======
-JLoader::registerAlias('JFormFieldPlugin_Status',           '\\Joomla\\CMS\\Form\\Field\\PluginstatusField', '5.0');
-JLoader::registerAlias('JFormFieldRedirect_Status',         '\\Joomla\\CMS\\Form\\Field\\RedirectStatusField', '5.0');
-JLoader::registerAlias('JFormFieldRegistrationDateRange',   '\\Joomla\\CMS\\Form\\Field\\RegistrationdaterangeField', '5.0');
->>>>>>> a77b00bc
 JLoader::registerAlias('JFormFieldStatus',                  '\\Joomla\\CMS\\Form\\Field\\StatusField', '5.0');
 JLoader::registerAlias('JFormFieldSubform',                 '\\Joomla\\CMS\\Form\\Field\\SubformField', '5.0');
 JLoader::registerAlias('JFormFieldTag',                     '\\Joomla\\CMS\\Form\\Field\\TagField', '5.0');
 JLoader::registerAlias('JFormFieldTel',                     '\\Joomla\\CMS\\Form\\Field\\TelephoneField', '5.0');
 JLoader::registerAlias('JFormFieldTemplatestyle',           '\\Joomla\\CMS\\Form\\Field\\TemplatestyleField', '5.0');
-<<<<<<< HEAD
 JLoader::registerAlias('JFormFieldText',                    '\\Joomla\\CMS\\Form\\Field\\TextField', '5.0');
 JLoader::registerAlias('JFormFieldTextarea',                '\\Joomla\\CMS\\Form\\Field\\TextareaField', '5.0');
 JLoader::registerAlias('JFormFieldTimezone',                '\\Joomla\\CMS\\Form\\Field\\TimezoneField', '5.0');
 JLoader::registerAlias('JFormFieldUrl',                     '\\Joomla\\CMS\\Form\\Field\\UrlField', '5.0');
-JLoader::registerAlias('JFormFieldUserActive',              '\\Joomla\\CMS\\Form\\Field\\UserActiveField', '5.0');
-JLoader::registerAlias('JFormFieldUserGroupList',           '\\Joomla\\CMS\\Form\\Field\\UserGroupListField', '5.0');
-JLoader::registerAlias('JFormFieldUserState',               '\\Joomla\\CMS\\Form\\Field\\UserStateField', '5.0');
-=======
 JLoader::registerAlias('JFormFieldUserActive',              '\\Joomla\\CMS\\Form\\Field\\UseractiveField', '5.0');
 JLoader::registerAlias('JFormFieldUserGroupList',           '\\Joomla\\CMS\\Form\\Field\\UsergrouplistField', '5.0');
 JLoader::registerAlias('JFormFieldUserState',               '\\Joomla\\CMS\\Form\\Field\\UserstateField', '5.0');
->>>>>>> a77b00bc
 JLoader::registerAlias('JFormFieldUser',                    '\\Joomla\\CMS\\Form\\Field\\UserField', '5.0');
 JLoader::registerAlias('JFormFieldUsergroup',               '\\Joomla\\CMS\\Form\\Field\\UsergroupField', '5.0');
 JLoader::registerAlias('JFormRuleBoolean',                  '\\Joomla\\CMS\\Form\\Rule\\BooleanRule', '5.0');
