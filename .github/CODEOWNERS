# Custom Fields
administrator/components/com_fields/*  @laoneo
components/com_fields/*  @laoneo
plugins/content/fields/*  @laoneo
plugins/editors-xtd/fields/*  @laoneo
plugins/fields/*  @laoneo
plugins/systems/fields/*  @laoneo

# Smart Search
#administrator/components/com_finder/*
#components/com_finder/*
#modules/mod_finder/*
#plugins/content/finder/*
#plugins/finder/*

# Language strings
administrator/language/en-GB/*  @brianteeman
installation/language/en-GB/*  @brianteeman
language/en-GB/*  @brianteeman
README.md  @brianteeman
README.txt  @brianteeman

# CodeMirror
media/editors/codemirror/*  @okonomiyaki3000
plugins/editors/codemirror/*  @okonomiyaki3000

# Statistics Server
plugins/system/stats/*  @mbabker @wilsonge

# Release Tools
build.xml  @wilsonge
build/build.php  @rdeutz @wilsonge
build/bump.php  @rdeutz @wilsonge
build/deleted_file_check.php  @rdeutz @wilsonge

# Core/Extension Install/Update Tools
administrator/components/com_joomlaupdate/*  @rdeutz @wilsonge @zero-24
libraries/src/Installer/*  @rdeutz @wilsonge @zero-24
libraries/src/Updater/*  @rdeutz @wilsonge @zero-24

# Automated Testing
build/jenkins/*  @rdeutz
build/travis/*  @rdeutz
tests/codeception/*  @rdeutz
tests/javascript/*  @dgrammatiko @rdeutz
<<<<<<< HEAD
tests/unit/*  @rdeutz
.appveyor.yml  @rdeutz
=======
tests/unit/*  @mbabker @rdeutz
.appveyor.yml  @mbabker @rdeutz
>>>>>>> 8116f009
.drone.yml  @rdeutz
.hound.yml  @wilsonge
.travis.yml  @rdeutz
appveyor-phpunit.xml  @rdeutz
codeception.yml  @rdeutz
karma.conf.js  @dgrammatiko @rdeutz
<<<<<<< HEAD
phpunit.xml.dist  @rdeutz
=======
phpunit.xml.dist  @mbabker @rdeutz
>>>>>>> 8116f009
RoboFile.dist.ini  @rdeutz
RoboFile.php  @rdeutz
travis-phpunit.xml  @rdeutz

# Core JS
<<<<<<< HEAD
media/*/js/*  @dgt41

# CSP Tooling
plugins/system/httpheaders/*  @zero-24
administrator/components/com_csp/* @zero-24
components/com_csp/* @zero-24
=======
media/*/js/*  @dgrammatiko
>>>>>>> 8116f009
<|MERGE_RESOLUTION|>--- conflicted
+++ resolved
@@ -43,36 +43,23 @@
 build/travis/*  @rdeutz
 tests/codeception/*  @rdeutz
 tests/javascript/*  @dgrammatiko @rdeutz
-<<<<<<< HEAD
 tests/unit/*  @rdeutz
 .appveyor.yml  @rdeutz
-=======
-tests/unit/*  @mbabker @rdeutz
-.appveyor.yml  @mbabker @rdeutz
->>>>>>> 8116f009
 .drone.yml  @rdeutz
 .hound.yml  @wilsonge
 .travis.yml  @rdeutz
 appveyor-phpunit.xml  @rdeutz
 codeception.yml  @rdeutz
 karma.conf.js  @dgrammatiko @rdeutz
-<<<<<<< HEAD
 phpunit.xml.dist  @rdeutz
-=======
-phpunit.xml.dist  @mbabker @rdeutz
->>>>>>> 8116f009
 RoboFile.dist.ini  @rdeutz
 RoboFile.php  @rdeutz
 travis-phpunit.xml  @rdeutz
 
 # Core JS
-<<<<<<< HEAD
-media/*/js/*  @dgt41
+media/*/js/*  @dgrammatiko
 
 # CSP Tooling
 plugins/system/httpheaders/*  @zero-24
 administrator/components/com_csp/* @zero-24
-components/com_csp/* @zero-24
-=======
-media/*/js/*  @dgrammatiko
->>>>>>> 8116f009
+components/com_csp/* @zero-24