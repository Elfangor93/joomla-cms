# Custom Fields
administrator/components/com_fields/*  @laoneo
components/com_fields/*  @laoneo
plugins/content/fields/*  @laoneo
plugins/editors-xtd/fields/*  @laoneo
plugins/fields/*  @laoneo
plugins/systems/fields/*  @laoneo

# Smart Search
administrator/components/com_finder/*  @hackwar
components/com_finder/*  @hackwar
modules/mod_finder/*  @hackwar
plugins/content/finder/*  @hackwar
plugins/finder/*  @hackwar

# Release Tools
build.xml  @wilsonge
build/build.php  @rdeutz @wilsonge
build/bump.php  @rdeutz @wilsonge
build/deleted_file_check.php  @rdeutz @wilsonge

# Core/Extension Install/Update Tools
administrator/components/com_joomlaupdate/*  @rdeutz @zero-24
libraries/src/Installer/*  @rdeutz @zero-24
libraries/src/Updater/*  @rdeutz @zero-24

# Automated Testing
<<<<<<< HEAD
tests/*  @hackwar
tests/Unit/*  @rdeutz
.appveyor.yml  @rdeutz @hackwar
.drone.yml  @rdeutz @hackwar
phpunit.xml.dist  @rdeutz @hackwar
phpunit-pgsql.xml.dist  @rdeutz @hackwar
=======
tests/*  @hackwar @fancyFranci
tests/Codeception/*  @rdeutz
tests/javascript/*  @rdeutz
tests/Unit/*  @rdeutz
.appveyor.yml  @rdeutz @hackwar @fancyFranci
.drone.yml  @rdeutz @hackwar @fancyFranci
codeception.yml  @rdeutz @hackwar @fancyFranci
phpunit.xml.dist  @rdeutz @hackwar @fancyFranci
phpunit-pgsql.xml.dist  @rdeutz @hackwar @fancyFranci
>>>>>>> 2f119a03

# HttpHeaders Plugin
plugins/system/httpheaders/*  @zero-24

# Workflow
administrator/components/com_workflow/*	@bembelimen @hleithner
administrator/language/en-GB/com_workflow.ini	@bembelimen @hleithner
administrator/language/en-GB/com_workflow.sys.ini	@bembelimen @hleithner
administrator/language/en-GB/plg_workflow_publishing.ini	@bembelimen @hleithner
administrator/language/en-GB/plg_workflow_publishing.sys.ini	@bembelimen @hleithner
libraries/src/Form/Field/TransitionField.php	@bembelimen @hleithner
libraries/src/Form/Field/Workflow*	@bembelimen @hleithner
libraries/src/HTML/Helpers/Workflow*	@bembelimen @hleithner
libraries/src/MVC/Model/Workflow*	@bembelimen @hleithner
libraries/src/MVC/Model/Workflow*	@bembelimen @hleithner
libraries/src/Workflow/*	@bembelimen @hleithner
build/media_source/com_workflow/*	@bembelimen @hleithner
plugins/workflow/*	@bembelimen @hleithner

# Joomla! Accessibility Team
administrator/*/components/*/tmpl/* @chmst
administrator/*/modules/*/tmpl/* @chmst
administrator/templates/atum/* @chmst
components/*/tmpl/* @chmst
modules/*/tmpl/* @chmst
plugins/*/tmpl/* @chmst
templates/cassiopeia/* @chmst
layouts/* @chmst
installation/tmpl/* @chmst

# Translation GitHub Actions
.github/workflows/create-translation-pull-request-v4.yml @hleithner

# Libraries
libraries/src/* @laoneo<|MERGE_RESOLUTION|>--- conflicted
+++ resolved
@@ -25,24 +25,12 @@
 libraries/src/Updater/*  @rdeutz @zero-24
 
 # Automated Testing
-<<<<<<< HEAD
-tests/*  @hackwar
-tests/Unit/*  @rdeutz
-.appveyor.yml  @rdeutz @hackwar
-.drone.yml  @rdeutz @hackwar
-phpunit.xml.dist  @rdeutz @hackwar
-phpunit-pgsql.xml.dist  @rdeutz @hackwar
-=======
 tests/*  @hackwar @fancyFranci
-tests/Codeception/*  @rdeutz
-tests/javascript/*  @rdeutz
-tests/Unit/*  @rdeutz
+tests/Unit/*  @rdeutz @fancyFranci
 .appveyor.yml  @rdeutz @hackwar @fancyFranci
 .drone.yml  @rdeutz @hackwar @fancyFranci
-codeception.yml  @rdeutz @hackwar @fancyFranci
 phpunit.xml.dist  @rdeutz @hackwar @fancyFranci
 phpunit-pgsql.xml.dist  @rdeutz @hackwar @fancyFranci
->>>>>>> 2f119a03
 
 # HttpHeaders Plugin
 plugins/system/httpheaders/*  @zero-24
