name: Create translation pull request

on:
  push:
    branches: [ translation ]

  workflow_dispatch:

  schedule:
    # Run daily at 7:26
    - cron:  '27 7 * * *'

permissions:
  contents: read

jobs:
  build:
    permissions:
      contents: write  # for Git to git push
    runs-on: ubuntu-latest
    # Only run this action the translation-bot repository in the translation branch
    if: ${{ github.repository == 'joomla-translation-bot/joomla-cms' && github.ref == 'refs/heads/translation' }}

    steps:
      - uses: actions/checkout@v3
        # We need the full depth to create / update the pull request against the main repo
        with:
          fetch-depth: 0
      - uses: actions/setup-node@v3
        with:
          node-version: 20

      - name: Fetch latest cms changes
        run: |
          git config user.name Translation Bot
          git config user.email release+translation-bot@joomla.org
          git remote add upstream https://github.com/joomla/joomla-cms.git
          git fetch upstream
          git checkout --progress --force -B translation refs/remotes/origin/translation
          git merge upstream/4.4-dev

      - name: Fetch and extract translations
        run: |
          cd ..
          wget -nv "https://github.com/joomla/core-translations/archive/refs/heads/main.zip"
          unzip main.zip

      - name: Syncing directories
        # We use a simple copy paste syntax here if needed customization for different directories
        run: |
          cd ..
          SYNC_VERSION="v4"

          SYNC_PATH="installation/language/"
          echo ${SYNC_PATH}
          rsync -i -rptgo --checksum --ignore-times --delete --exclude="*en-GB*" core-translations-main/joomla_${SYNC_VERSION}/translations/core/${SYNC_PATH} joomla-cms/${SYNC_PATH}

      - name: Update static error pages
        run: |
          npm ci --ignore-scripts && node build/build.js --build-pages

      - name: Create commit
        continue-on-error: true
        run: |
          git config user.name Translation Bot
          git config user.email release+translation-bot@joomla.org
          git add .
          git commit -m "Language update"
          git push --force

      - name: Create pull request
        if: ${{ success() }}
        env:
          GITHUB_TOKEN: ${{ secrets.API_TOKEN_GITHUB }}
        run: |
<<<<<<< HEAD
          gh pr list -R joomla/joomla-cms --state open --author joomla-translation-bot -S "Translation Update" | grep -v "No pull" || \
            gh pr create --title "Translation Update" --body "Automatically created pull request based on core-translation repository changes" -R joomla/joomla-cms --base 4.4-dev
=======
          gh pr list -R joomla/joomla-cms --state open --author joomla-translation-bot -S "[4.x] Translation Update" | grep -v "No pull" || \
            gh pr create --title "[4.x] Translation Update" --body "Automatically created pull request based on core-translation repository changes" -R joomla/joomla-cms --base 4.4-dev
>>>>>>> d9a443be
<|MERGE_RESOLUTION|>--- conflicted
+++ resolved
@@ -73,10 +73,5 @@
         env:
           GITHUB_TOKEN: ${{ secrets.API_TOKEN_GITHUB }}
         run: |
-<<<<<<< HEAD
-          gh pr list -R joomla/joomla-cms --state open --author joomla-translation-bot -S "Translation Update" | grep -v "No pull" || \
-            gh pr create --title "Translation Update" --body "Automatically created pull request based on core-translation repository changes" -R joomla/joomla-cms --base 4.4-dev
-=======
           gh pr list -R joomla/joomla-cms --state open --author joomla-translation-bot -S "[4.x] Translation Update" | grep -v "No pull" || \
-            gh pr create --title "[4.x] Translation Update" --body "Automatically created pull request based on core-translation repository changes" -R joomla/joomla-cms --base 4.4-dev
->>>>>>> d9a443be
+            gh pr create --title "[4.x] Translation Update" --body "Automatically created pull request based on core-translation repository changes" -R joomla/joomla-cms --base 4.4-dev