{
  "name": "joomla",
<<<<<<< HEAD
  "version": "5.1.1",
=======
  "version": "4.4.5",
>>>>>>> e11bd13a
  "description": "Joomla CMS",
  "license": "GPL-2.0-or-later",
  "repository": {
    "type": "git",
    "url": "https://github.com/joomla/joomla-cms.git"
  },
  "engines": {
    "node": ">=20.0.0",
    "npm": ">=10.1.0"
  },
  "scripts": {
    "build:js": "node build/build.js --compile-js",
    "build:css": "node build/build.js --compile-css",
    "build:bs5": "node build/build.js --compile-bs",
    "build:com_media": "node --env-file=./build/production.env build/build.js --com-media",
    "build:com_media:dev": "node --env-file=./build/development.env build/build.js --com-media",
    "watch": "node build/build.js --watch",
    "watch:com_media": "node build/build.js --watch-com-media",
    "lint:js": "eslint --config build/.eslintrc --ignore-pattern '/media/' --ext .es6.js,.es6,.vue .",
    "lint:testjs": "eslint --config build/.eslintrc --ext .js tests/System",
    "lint:css": "stylelint --config build/.stylelintrc.json \"administrator/components/com_media/resources/**/*.scss\" \"administrator/templates/**/*.scss\" \"build/media_source/**/*.scss\" \"build/media_source/**/*.css\" \"templates/**/*.scss\" \"installation/template/**/*.scss\"",
    "install": "node build/build.js --prepare",
    "update": "node build/build.js --copy-assets && node build/build.js --build-pages && node build/build.js --compile-js && node build/build.js --compile-css && node build/build.js --compile-bs && node --env-file=./build/production.env build/build.js --com-media",
    "gzip": "node build/build.js --gzip",
    "cssversioning": "node build/build.js --cssversioning",
    "versioning": "node build/build.js --versioning",
    "browserlist:update": "npx browserslist@latest --update-db",
    "cypress:install": "cypress install",
    "cypress:open": "cypress open",
    "cypress:run": "cypress run"
  },
  "browserslist": [
    "last 2 major version",
    "not ie < 11"
  ],
  "dependencies": {
    "@claviska/jquery-minicolors": "^2.3.6",
    "@codemirror/autocomplete": "^6.15.0",
    "@codemirror/commands": "^6.3.3",
    "@codemirror/lang-css": "^6.2.1",
    "@codemirror/lang-html": "^6.4.8",
    "@codemirror/lang-javascript": "^6.2.2",
    "@codemirror/lang-json": "^6.0.1",
    "@codemirror/lang-markdown": "^6.2.4",
    "@codemirror/lang-php": "^6.0.1",
    "@codemirror/lang-xml": "^6.1.0",
    "@codemirror/language": "^6.10.1",
    "@codemirror/lint": "^6.5.0",
    "@codemirror/search": "^6.5.6",
    "@codemirror/state": "^6.4.1",
    "@codemirror/theme-one-dark": "^6.1.2",
    "@codemirror/view": "^6.26.0",
    "@fortawesome/fontawesome-free": "^6.5.1",
    "@popperjs/core": "^2.11.8",
    "@webcomponents/webcomponentsjs": "^2.8.0",
    "accessibility": "^3.0.17",
    "awesomplete": "^1.1.5",
    "bootstrap": "5.3.2",
    "choices.js": "^9.1.0",
    "chosen-js": "^1.8.7",
    "cropperjs": "^1.6.1",
    "diff": "^5.2.0",
    "dotenv": "^16.4.5",
    "dragula": "^3.7.3",
    "es-module-shims": "^1.8.3",
    "focus-visible": "^5.2.0",
    "hotkeys-js": "^3.13.7",
    "joomla-ui-custom-elements": "^0.2.0",
    "jquery": "^3.7.1",
    "jquery-migrate": "^3.4.1",
    "mark.js": "^8.11.1",
    "mediaelement": "^5.1.1",
    "metismenujs": "^1.4.0",
    "punycode": "^2.3.1",
    "qrcode-generator": "^1.4.4",
    "roboto-fontface": "^0.10.0",
    "sa11y": "^3.1.3",
    "shepherd.js": "^11.2.0",
    "short-and-sweet": "^1.0.4",
    "skipto": "^4.1.7",
    "tinymce": "^6.8.3",
    "vue": "^3.2.45",
    "vue-focus-lock": "^2.0.6",
    "vuex": "^4.1.0",
    "vuex-persist": "^3.1.3"
  },
  "devDependencies": {
    "@babel/core": "^7.24.0",
    "@babel/preset-env": "^7.24.0",
    "@rollup/plugin-babel": "^5.3.1",
    "@rollup/plugin-commonjs": "^21.1.0",
    "@rollup/plugin-node-resolve": "^13.3.0",
    "@rollup/plugin-replace": "^3.1.0",
    "@vue/compiler-sfc": "^3.4.21",
    "chokidar": "^3.6.0",
    "cli-progress": "^3.12.0",
    "commander": "^8.3.0",
    "core-js": "^3.36.0",
    "cypress": "^13.7.0",
    "esbuild": "^0.19.12",
    "eslint": "^8.57.0",
    "eslint-config-airbnb-base": "^15.0.0",
    "eslint-plugin-import": "^2.29.1",
    "eslint-plugin-vue": "^8.7.1",
    "fs-extra": "^10.1.0",
    "ini": "^2.0.0",
    "jasmine-core": "^3.99.1",
    "joomla-cypress": "^1.0.3",
    "lightningcss": "^1.24.1",
    "mysql": "^2.18.1",
    "postcss-scss": "^4.0.9",
    "postgres": "^3.4.3",
    "recursive-readdir": "^2.2.3",
    "rimraf": "^3.0.2",
    "rollup": "^2.79.1",
    "rollup-plugin-vue": "^6.0.0",
    "rtlcss": "^3.5.0",
    "sass-embedded": "^1.72.0",
    "semver": "^7.6.0",
    "smtp-tester": "^2.1.0",
    "stylelint": "^14.16.1",
    "stylelint-config-standard": "^24.0.0",
    "stylelint-order": "^5.0.0",
    "stylelint-scss": "^4.7.0"
  }
}<|MERGE_RESOLUTION|>--- conflicted
+++ resolved
@@ -1,10 +1,6 @@
 {
   "name": "joomla",
-<<<<<<< HEAD
   "version": "5.1.1",
-=======
-  "version": "4.4.5",
->>>>>>> e11bd13a
   "description": "Joomla CMS",
   "license": "GPL-2.0-or-later",
   "repository": {
