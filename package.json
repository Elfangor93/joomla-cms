{
  "name": "joomla",
  "version": "4.0.0",
  "description": "Joomla CMS",
  "license": "GPL-2.0+",
  "repository": {
    "type": "git",
    "url": "https://github.com/joomla/joomla-cms.git"
  },
  "scripts": {
    "build:js": "node build --compilejs",
    "build:css": "node build --compilecss",
    "watch:js": "node build --compilejs --watch",
    "watch:css": "node build --compilecss --watch",
    "lint:js": "node ./node_modules/eslint/bin/eslint.js . || exit 0",
    "test": "node node_modules/karma/bin/karma start karma.conf.js --single-run",
    "update": "node build --update"
  },
  "dependencies": {
    "@claviska/jquery-minicolors": "2.2.6",
    "@webcomponents/webcomponentsjs": "1.1.0",
    "awesomplete": "1.1.2",
    "bootstrap": "4.0.0",
    "codemirror": "5.35.0",
    "cropperjs": "1.2.2",
    "diff": "3.4.0",
    "dragula": "3.7.2",
    "flying-focus-a11y": "1.5.5",
    "font-awesome": "4.7.0",
    "joomla-ui-custom-elements": "0.0.22",
    "jquery": "3.3.1",
    "jquery-migrate": "1.4.1",
    "jquery-sortable": "0.9.13",
    "jquery-ui-dist": "1.12.1",
    "mediaelement": "4.2.8",
    "punycode": "1.4.1",
    "tinymce": "4.7.7"
  },
  "devDependencies": {
    "autoprefixer": "^8.0.0",
    "babel-core": "^6.26.0",
    "babel-eslint": "^8.0.0",
    "babel-minify": "^0.3.0",
    "babel-plugin-add-header-comment": "^1.0.3",
    "babel-plugin-static-fs": "latest",
    "babel-preset-env": "^1.6.1",
    "babel-preset-es2015": "^6.24.1",
    "babel-preset-minify": "^0.3.0",
    "babelify": "^8.0.0",
    "browserify": "*",
<<<<<<< HEAD
    "commander": "^2.14.1",
    "eslint": "latest",
=======
    "eslint": "^4.17.0",
>>>>>>> 5bcf617e
    "eslint-config-airbnb-base": "^12.1.0",
    "eslint-plugin-import": "^2.8.0",
    "fs": "0.0.1-security",
    "fs-extra": "^5.0.0",
    "glob": "^7.1.2",
    "ini": "latest",
    "jasmine-core": "latest",
    "jasmine-jquery": "latest",
    "karma": "latest",
    "karma-coverage": "latest",
    "karma-firefox-launcher": "latest",
    "karma-jasmine": "latest",
    "karma-jasmine-ajax": "latest",
    "karma-requirejs": "latest",
    "karma-verbose-reporter": "latest",
    "lodash.debounce": "^4.0.8",
    "node-sass": "^4.7.2",
    "path": "^0.12.7",
    "recursive-copy": "latest",
    "recursive-readdir": "^2.2.1",
    "requirejs": "latest",
    "text": "requirejs/text",
    "uglify-es": "^3.3.9",
    "uglifycss": "0.0.27"
  },
  "settings": {
    "browsers": [
      "last 1 version"
    ],
    "elements": [
      "field-media",
      "field-user",
      "field-switcher",
      "field-send-test-mail",
<<<<<<< HEAD
      "tab"
=======
      "field-module-order",
      "field-permissions",
      "field-simple-color",
      "field-send-test-mail",
      "editor-codemirror",
      "hidden-mail",
      "editor-none"
>>>>>>> 5bcf617e
    ],
    "webcomponents": {
      "field-media": {
        "css": "media/system/webcomponents/css",
        "js": "media/system/webcomponents/js"
      },
      "field-switcher": {
        "css": "media/system/webcomponents/css",
        "js": "media/system/webcomponents/js"
      },
      "field-simple-color": {
        "css": "media/system/webcomponents/css",
        "js": "media/system/webcomponents/js"
      },
      "field-send-test-mail": {
        "css": "media/system/webcomponents/css",
        "js": "media/system/webcomponents/js"
      },
<<<<<<< HEAD
      "tab": {
=======
      "editor-codemirror": {
        "css": "media/system/webcomponents/css",
        "js": "media/system/webcomponents/js"
      },
      "editor-none": {
        "css": "media/system/webcomponents/css",
        "js": "media/system/webcomponents/js"
      },
      "field-module-order": {
        "css": "media/system/webcomponents/css",
        "js": "media/system/webcomponents/js"
      },
      "field-hidden-mail": {
>>>>>>> 5bcf617e
        "css": "media/system/webcomponents/css",
        "js": "media/system/webcomponents/js"
      }
    },
    "vendors": {
      "awesomplete": {
        "name": "awesomplete",
        "js": {
          "awesomplete.js": "js/awesomplete.js",
          "awesomplete.min.js": "js/awesomplete.min.js"
        },
        "css": {
          "awesomplete.css": "css/awesomplete.css"
        },
        "filesExtra": {
          "awesomplete.min.js.map": "js/awesomplete.min.js.map",
          "awesomplete.css.map": "css/awesomplete.css.map"
        },
        "dependencies": [],
        "licenseFilename": "LICENSE"
      },
      "bootstrap": {
        "name": "bootstrap",
        "js": {
          "dist/js/bootstrap.js": "js/bootstrap.js",
          "dist/js/bootstrap.min.js": "js/bootstrap.min.js",
          "dist/js/bootstrap.bundle.js": "js/bootstrap.bundle.js",
          "dist/js/bootstrap.bundle.min.js": "js/bootstrap.bundle.min.js"
        },
        "css": {
          "dist/css/bootstrap.css": "css/bootstrap.css",
          "dist/css/bootstrap.min.css": "css/bootstrap.min.css",
          "dist/css/bootstrap-grid.css": "css/bootstrap-grid.css",
          "dist/css/bootstrap-grid.min.css": "css/bootstrap-grid.min.css",
          "dist/css/bootstrap-reboot.css": "css/bootstrap-reboot.css",
          "dist/css/bootstrap-reboot.min.css": "css/bootstrap-reboot.min.css"
        },
        "filesExtra": {
          "dist/css/bootstrap.css.map": "css/bootstrap.css.map",
          "dist/css/bootstrap.min.css.map": "css/bootstrap.min.css.map",
          "dist/css/bootstrap-grid.css.map": "css/bootstrap-grid.css.map",
          "dist/css/bootstrap-grid.min.css.map": "css/bootstrap-grid.min.css.map",
          "dist/css/bootstrap-reboot.css.map": "css/bootstrap-reboot.css.map",
          "dist/css/bootstrap-reboot.min.css.map": "css/bootstrap-reboot.min.css.map",
          "scss": "scss"
        },
        "dependencies": [],
        "licenseFilename": "LICENSE"
      },
      "cropperjs": {
        "name": "cropperjs",
        "js": {
          "dist/cropper.js": "js/cropper.js",
          "dist/cropper.min.js": "js/cropper.min.js"
        },
        "css": {
          "dist/cropper.css": "css/cropper.css",
          "dist/cropper.min.css": "css/cropper.min.css"
        },
        "dependencies": [],
        "licenseFilename": "LICENSE"
      },
      "diff": {
        "name": "diff",
        "js": {
          "dist/diff.js": "js/diff.js",
          "dist/diff.min.js": "js/diff.min.js"
        },
        "dependencies": [],
        "licenseFilename": "LICENSE"
      },
      "dragula": {
        "name": "dragula",
        "js": {
          "dist/dragula.js": "js/dragula.js",
          "dist/dragula.min.js": "js/dragula.min.js"
        },
        "css": {
          "dist/dragula.css": "css/dragula.css",
          "dist/dragula.min.css": "css/dragula.min.css"
        },
        "dependencies": [],
        "licenseFilename": "license"
      },
      "flying-focus-a11y": {
        "name": "flying-focus-a11y",
        "js": {
          "src/js/flying-focus.js": "js/flying-focus.js"
        },
        "filesExtra": {
          "src/scss": "scss"
        },
        "dependencies": [],
        "licenseFilename": "MIT-LICENSE.txt"
      },
      "font-awesome": {
        "name": "font-awesome",
        "css": {
          "css/font-awesome.css": "css/font-awesome.css",
          "css/font-awesome.min.css": "css/font-awesome.min.css"
        },
        "filesExtra": {
          "css/font-awesome.css.map": "css/font-awesome.css.map",
          "scss": "scss",
          "fonts": "fonts"
        },
        "dependencies": [],
        "licenseFilename": ""
      },
      "jquery": {
        "name": "jquery",
        "js": {
          "dist/jquery.js": "js/jquery.js",
          "dist/jquery.min.js": "js/jquery.min.js"
        },
        "filesExtra": {
          "dist/jquery.min.map": "js/jquery.min.map"
        },
        "include": [
          "jquery-migrate"
        ],
        "dependencies": [],
        "licenseFilename": "LICENSE.txt"
      },
      "jquery-migrate": {
        "name": "jquery-migrate",
        "js": {
          "dist/jquery-migrate.js": "js/jquery-migrate.js",
          "dist/jquery-migrate.min.js": "js/jquery-migrate.min.js"
        },
        "dependencies": [
          "jquery"
        ],
        "licenseFilename": "LICENSE.txt"
      },
      "joomla-ui-custom-elements": {
        "name": "joomla-custom-elements",
        "js": {
          "dist/js/joomla-alert.js": "js/joomla-alert.js",
          "dist/js/joomla-alert.min.js": "js/joomla-alert.min.js",
          "dist/js/joomla-alert-es5.js": "js/joomla-alert-es5.js",
          "dist/js/joomla-alert-es5.min.js": "js/joomla-alert-es5.min.js",
          "dist/js/joomla-panels.js": "js/joomla-panels.js",
          "dist/js/joomla-panels.min.js": "js/joomla-panels.js",
          "dist/js/joomla-panels-es5.js": "js/joomla-panels-es5.js",
          "dist/js/joomla-panels-es5.min.js": "js/joomla-panels-es5.min.js"
        },
        "css": {
          "dist/css/joomla-alert.css": "css/joomla-alert.css",
          "dist/css/joomla-alert.min.css": "css/joomla-alert.min.css",
          "dist/css/joomla-panels.css": "css/joomla-panels.css",
          "dist/css/joomla-panels.min.css": "css/joomla-panels.min.css"
        },
        "dependencies": [],
        "licenseFilename": "LICENSE"
      },
      "mediaelement": {
        "name": "mediaelement",
        "js": {
          "build/mediaelement.js": "js/mediaelement.js",
          "build/mediaelement.min.js": "js/mediaelement.min.js",
          "build/mediaelement-and-player.min.js": "js/mediaelement-and-player.min.js",
          "build/mediaelement-and-player.js": "js/mediaelement-and-player.js"
        },
        "css": {
          "build/mediaelementplayer.css": "css/mediaelementplayer.css",
          "build/mediaelementplayer.min.css": "css/mediaelementplayer.min.css",
          "build/mediaelementplayer-legacy.min.css": "css/mediaelementplayer-legacy.min.css",
          "build/mediaelementplayer-legacy.css": "css/mediaelementplayer-legacy.css"
        },
        "filesExtra": {
          "build/mediaelement-flash-audio-ogg.swf": "js/mediaelement-flash-audio-ogg.swf",
          "build/mediaelement-flash-audio.swf": "js/mediaelement-flash-audio.swf",
          "build/mediaelement-flash-video-hls.swf": "js/mediaelement-flash-video-hls.swf",
          "build/mediaelement-flash-video-mdash.swf": "js/mediaelement-flash-video-mdash.swf",
          "build/mediaelement-flash-video.swf": "js/mediaelement-flash-video.swf",
          "build/mejs-controls.png": "css/mejs-controls.png",
          "build/mejs-controls.svg": "css/mejs-controls.svg"
        },
        "dependencies": [],
        "licenseFilename": ""
      },
      "punycode": {
        "name": "punycode",
        "js": {
          "punycode.js": "js/punycode.js"
        },
        "dependencies": [],
        "licenseFilename": "LICENSE-MIT.txt"
      },
      "@claviska/jquery-minicolors": {
        "name": "minicolors",
        "js": {
          "jquery.minicolors.js": "js/jquery-minicolors.js",
          "jquery.minicolors.min.js": "js/jquery.minicolors.min.js"
        },
        "css": {
          "jquery.minicolors.css": "css/jquery.minicolors.css"
        },
        "filesExtra": {
          "jquery.minicolors.png": "css/jquery.minicolors.png"
        },
        "dependencies": [
          "jquery"
        ],
        "licenseFilename": "LICENSE.md"
      },
      "codemirror": {
        "name": "codemirror",
        "licenseFilename": "LICENSE"
      },
      "tinymce": {
        "name": "tinymce",
        "licenseFilename": "license.txt"
      },
      "@webcomponents/webcomponentsjs": {
        "name": "webcomponentsjs",
        "js": {
          "webcomponents-hi.js": "js/webcomponents-hi.js",
          "webcomponents-hi.js.map": "js/webcomponents-hi.js.map",
          "webcomponents-hi-ce.js": "js/webcomponents-hi-ce.js",
          "webcomponents-hi-ce.js.map": "js/webcomponents-hi-ce.js.map",
          "webcomponents-hi-sd.js": "js/webcomponents-hi-sd.js",
          "webcomponents-hi-sd.js.map": "js/webcomponents-hi-sd.js.map",
          "webcomponents-hi-sd-ce.js": "js/webcomponents-hi-sd-ce.js",
          "webcomponents-hi-sd-ce.js.map": "js/webcomponents-hi-sd-ce.js.map",
          "webcomponents-sd-ce.js": "js/webcomponents-sd-ce.js",
          "webcomponents-sd-ce.js.map": "js/webcomponents-sd-ce.js.map",
          "webcomponents-lite.js": "js/webcomponents-lite.js",
          "webcomponents-lite.js.map": "js/webcomponents-lite.js.map"
        },
        "dependencies": [],
        "licenseFilename": "LICENSE.md"
      }
    }
  }
}<|MERGE_RESOLUTION|>--- conflicted
+++ resolved
@@ -48,12 +48,8 @@
     "babel-preset-minify": "^0.3.0",
     "babelify": "^8.0.0",
     "browserify": "*",
-<<<<<<< HEAD
+    "eslint": "^4.17.0",
     "commander": "^2.14.1",
-    "eslint": "latest",
-=======
-    "eslint": "^4.17.0",
->>>>>>> 5bcf617e
     "eslint-config-airbnb-base": "^12.1.0",
     "eslint-plugin-import": "^2.8.0",
     "fs": "0.0.1-security",
@@ -88,17 +84,14 @@
       "field-user",
       "field-switcher",
       "field-send-test-mail",
-<<<<<<< HEAD
-      "tab"
-=======
       "field-module-order",
       "field-permissions",
       "field-simple-color",
       "field-send-test-mail",
       "editor-codemirror",
       "hidden-mail",
-      "editor-none"
->>>>>>> 5bcf617e
+      "editor-none",
+      "tab"
     ],
     "webcomponents": {
       "field-media": {
@@ -117,23 +110,23 @@
         "css": "media/system/webcomponents/css",
         "js": "media/system/webcomponents/js"
       },
-<<<<<<< HEAD
+      "editor-codemirror": {
+        "css": "media/system/webcomponents/css",
+        "js": "media/system/webcomponents/js"
+      },
+      "editor-none": {
+        "css": "media/system/webcomponents/css",
+        "js": "media/system/webcomponents/js"
+      },
+      "field-module-order": {
+        "css": "media/system/webcomponents/css",
+        "js": "media/system/webcomponents/js"
+      },
+      "field-hidden-mail": {
+        "css": "media/system/webcomponents/css",
+        "js": "media/system/webcomponents/js"
+      },
       "tab": {
-=======
-      "editor-codemirror": {
-        "css": "media/system/webcomponents/css",
-        "js": "media/system/webcomponents/js"
-      },
-      "editor-none": {
-        "css": "media/system/webcomponents/css",
-        "js": "media/system/webcomponents/js"
-      },
-      "field-module-order": {
-        "css": "media/system/webcomponents/css",
-        "js": "media/system/webcomponents/js"
-      },
-      "field-hidden-mail": {
->>>>>>> 5bcf617e
         "css": "media/system/webcomponents/css",
         "js": "media/system/webcomponents/js"
       }
