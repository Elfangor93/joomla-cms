--- conflicted
+++ resolved
@@ -62,12 +62,8 @@
     "karma-jasmine-ajax": "latest",
     "karma-requirejs": "latest",
     "karma-verbose-reporter": "latest",
-<<<<<<< HEAD
+    "lodash.debounce": "^4.0.8",
     "node-sass": "^4.7.2",
-=======
-    "lodash.debounce": "^4.0.8",
-    "node-sass": "^4.5.3",
->>>>>>> 3537bf56
     "path": "^0.12.7",
     "recursive-copy": "latest",
     "recursive-readdir": "^2.2.1",
