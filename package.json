--- conflicted
+++ resolved
@@ -91,11 +91,8 @@
       "editor-codemirror",
       "hidden-mail",
       "editor-none",
-<<<<<<< HEAD
-      "tab"
-=======
+      "tab",
       "toolbar-button"
->>>>>>> 116baed7
     ],
     "webcomponents": {
       "field-media": {
