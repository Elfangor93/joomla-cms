--- conflicted
+++ resolved
@@ -74,19 +74,11 @@
         "laminas/laminas-diactoros": "^2.25.2",
         "paragonie/sodium_compat": "^1.20",
         "phpmailer/phpmailer": "^6.8.0",
-<<<<<<< HEAD
         "psr/link": "~1.1.1",
         "symfony/console": "^6.3.0",
         "symfony/error-handler": "^6.3.0",
         "symfony/ldap": "^6.3.0",
         "symfony/options-resolver": "^6.3.0",
-=======
-        "psr/link": "~1.0.0",
-        "symfony/console": "^5.4.24",
-        "symfony/error-handler": "^5.4.24",
-        "symfony/ldap": "^5.4.22",
-        "symfony/options-resolver": "^5.4.21",
->>>>>>> e5eb8439
         "symfony/polyfill-mbstring": "^1.27.0",
         "symfony/web-link": "^6.3.0",
         "symfony/yaml": "^6.3.0",
@@ -99,26 +91,16 @@
         "ext-simplexml": "*",
         "psr/log": "~3.0",
         "ext-gd": "*",
-<<<<<<< HEAD
         "web-auth/webauthn-lib": "4.3.0",
         "ext-dom": "*",
         "composer/ca-bundle": "^1.3.5",
-=======
-        "web-auth/webauthn-lib": "2.1.*",
-        "composer/ca-bundle": "^1.3.6",
->>>>>>> e5eb8439
         "dragonmantank/cron-expression": "^3.3.2",
         "enshrined/svg-sanitize": "^0.15.4",
         "lcobucci/jwt": "^4.3.0",
         "web-token/signature-pack": "^3.2.7",
         "phpseclib/bcmath_compat": "^2.0.1",
-<<<<<<< HEAD
         "jfcherng/php-diff": "^6.15.1",
         "voku/portable-utf8": "^6.0.13"
-=======
-        "jfcherng/php-diff": "^6.10.14",
-        "voku/portable-utf8": "6.0.12 as 5.4.0"
->>>>>>> e5eb8439
     },
     "require-dev": {
         "phpunit/phpunit": "^9.6.6",
