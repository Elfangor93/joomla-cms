--- conflicted
+++ resolved
@@ -65,18 +65,10 @@
         "joomla/utilities": "~2.0@dev",
         "fig/link-util": "~1.0",
         "ircmaxell/password-compat": "1.*",
-<<<<<<< HEAD
         "paragonie/random_compat": "~2.0",
-        "paragonie/sodium_compat": "^1.0.1",
+        "paragonie/sodium_compat": "~1.2",
         "phpmailer/phpmailer": "~6.0@rc",
         "psr/link": "~1.0",
-=======
-        "leafo/lessphp": "0.5.0",
-        "paragonie/random_compat": "~1.0",
-        "paragonie/sodium_compat": "~1.2",
-        "phpmailer/phpmailer": "^5.2.20",
-        "symfony/polyfill-php55": "~1.2",
->>>>>>> a77b00bc
         "symfony/polyfill-php56": "~1.0",
         "symfony/web-link": "3.3.*",
         "symfony/yaml": "3.3.*"
