{
    "name": "joomla/joomla-cms",
    "type": "project",
    "description": "Joomla CMS",
    "keywords": ["joomla", "cms"],
    "homepage": "https://github.com/joomla/joomla-cms",
    "license": "GPL-2.0+",
    "config": {
        "platform": {
            "php": "5.5.9"
        },
        "preferred-install": {
            "joomla/application": "dist",
            "joomla/controller": "dist",
            "joomla/crypt": "dist",
            "joomla/data": "dist",
            "joomla/database": "dist",
            "joomla/di": "dist",
            "joomla/event": "dist",
            "joomla/http": "dist",
            "joomla/image": "dist",
            "joomla/oauth1": "dist",
            "joomla/oauth2": "dist",
            "joomla/mediawiki": "dist",
            "joomla/registry": "dist",
            "joomla/session": "dist",
            "joomla/string": "dist",
            "joomla/uri": "dist",
            "joomla/utilities": "dist"
        },
        "vendor-dir": "libraries/vendor"
    },
    "support": {
        "issues": "https://issues.joomla.org",
        "irc": "https://irc.lc/freenode/joomla/",
        "forum": "https://forum.joomla.org/",
        "docs": "https://docs.joomla.org"
    },
    "autoload": {
        "psr-4": {
            "Joomla\\": "libraries/src/"
        }
    },
    "require": {
<<<<<<< HEAD
        "php": ">=5.5.9",
        "joomla/application": "~2.0@dev",
        "joomla/controller": "~2.0@dev",
        "joomla/crypt": "~2.0@dev",
        "joomla/data": "~2.0@dev",
        "joomla/database": "~2.0@dev",
        "joomla/di": "~2.0@dev",
        "joomla/event": "~2.0@dev",
=======
        "php": ">=5.3.10",
        "joomla/application": "~1.5",
        "joomla/archive": "~1.1.5",
        "joomla/data": "~1.2",
        "joomla/di": "~1.2",
        "joomla/event": "~1.1",
>>>>>>> cb79438f
        "joomla/filter": "^1.3.2",
        "joomla/http": "~2.0@dev",
        "joomla/image": "~2.0@dev",
        "joomla/ldap": "~1.1",
        "joomla/oauth1": "~2.0@dev",
        "joomla/oauth2": "~2.0@dev",
        "joomla/registry": "~2.0@dev",
        "joomla/session": "~2.0@dev",
        "joomla/string": "~2.0@dev",
        "joomla/uri": "~2.0@dev",
        "joomla/utilities": "~2.0@dev",
        "fig/link-util": "~1.0",
        "ircmaxell/password-compat": "1.*",
<<<<<<< HEAD
        "paragonie/random_compat": "~2.0",
        "phpmailer/phpmailer": "~6.0@rc",
        "psr/link": "~1.0",
=======
        "leafo/lessphp": "0.5.0",
        "paragonie/random_compat": "~1.0",
        "paragonie/sodium_compat": "^1.0.1",
        "phpmailer/phpmailer": "^5.2.20",
        "symfony/polyfill-php55": "~1.2",
>>>>>>> cb79438f
        "symfony/polyfill-php56": "~1.0",
        "symfony/web-link": "3.3.*",
        "symfony/yaml": "3.3.*"
    },
    "require-dev": {
        "phpunit/phpunit": "^4.8.35",
        "phpunit/dbunit": "~1.3",
        "joomla/mediawiki": "dev-master",
        "friendsofphp/php-cs-fixer": "~1.11",
        "squizlabs/php_codesniffer": "~1.5"
    }
}<|MERGE_RESOLUTION|>--- conflicted
+++ resolved
@@ -42,23 +42,15 @@
         }
     },
     "require": {
-<<<<<<< HEAD
         "php": ">=5.5.9",
         "joomla/application": "~2.0@dev",
+        "joomla/archive": "~1.1.5",
         "joomla/controller": "~2.0@dev",
         "joomla/crypt": "~2.0@dev",
         "joomla/data": "~2.0@dev",
         "joomla/database": "~2.0@dev",
         "joomla/di": "~2.0@dev",
         "joomla/event": "~2.0@dev",
-=======
-        "php": ">=5.3.10",
-        "joomla/application": "~1.5",
-        "joomla/archive": "~1.1.5",
-        "joomla/data": "~1.2",
-        "joomla/di": "~1.2",
-        "joomla/event": "~1.1",
->>>>>>> cb79438f
         "joomla/filter": "^1.3.2",
         "joomla/http": "~2.0@dev",
         "joomla/image": "~2.0@dev",
@@ -72,17 +64,10 @@
         "joomla/utilities": "~2.0@dev",
         "fig/link-util": "~1.0",
         "ircmaxell/password-compat": "1.*",
-<<<<<<< HEAD
         "paragonie/random_compat": "~2.0",
+        "paragonie/sodium_compat": "^1.0.1",
         "phpmailer/phpmailer": "~6.0@rc",
         "psr/link": "~1.0",
-=======
-        "leafo/lessphp": "0.5.0",
-        "paragonie/random_compat": "~1.0",
-        "paragonie/sodium_compat": "^1.0.1",
-        "phpmailer/phpmailer": "^5.2.20",
-        "symfony/polyfill-php55": "~1.2",
->>>>>>> cb79438f
         "symfony/polyfill-php56": "~1.0",
         "symfony/web-link": "3.3.*",
         "symfony/yaml": "3.3.*"
