--- conflicted
+++ resolved
@@ -103,15 +103,9 @@
     "voku/portable-utf8": "^6.0.13"
   },
   "require-dev": {
-<<<<<<< HEAD
     "phpunit/phpunit": "^9.6.11",
-    "friendsofphp/php-cs-fixer": "~3.4.0",
-    "squizlabs/php_codesniffer": "~3.7.2",
-=======
-    "phpunit/phpunit": "^8.5.34",
     "friendsofphp/php-cs-fixer": "^3.4.0",
     "squizlabs/php_codesniffer": "^3.7.2",
->>>>>>> 77bb5edf
     "dealerdirect/phpcodesniffer-composer-installer": "^0.7.2",
     "joomla/mediawiki": "^3.0.x-dev",
     "joomla/test": "~3.0.x-dev",
