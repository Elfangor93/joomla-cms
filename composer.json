--- conflicted
+++ resolved
@@ -80,12 +80,8 @@
         "doctrine/inflector": "1.2.0",
         "fig/link-util": "~1.0",
         "google/recaptcha": "~1.1",
-<<<<<<< HEAD
         "ozdemirburak/iris": "1.2.*",
-        "paragonie/sodium_compat": "~1.4",
-=======
         "paragonie/sodium_compat": "~1.6",
->>>>>>> 6a360e96
         "phpmailer/phpmailer": "~6.0",
         "psr/link": "~1.0",
         "symfony/console": "3.4.*",
