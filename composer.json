--- conflicted
+++ resolved
@@ -74,19 +74,11 @@
         "laminas/laminas-diactoros": "^2.25.2",
         "paragonie/sodium_compat": "^1.20",
         "phpmailer/phpmailer": "^6.8.0",
-<<<<<<< HEAD
         "psr/link": "~1.1.1",
         "symfony/console": "^6.3.0",
         "symfony/error-handler": "^6.3.0",
         "symfony/ldap": "^6.3.0",
         "symfony/options-resolver": "^6.3.0",
-=======
-        "psr/link": "~1.0.0",
-        "symfony/console": "^5.4.26",
-        "symfony/error-handler": "^5.4.26",
-        "symfony/ldap": "^5.4.27",
-        "symfony/options-resolver": "^5.4.21",
->>>>>>> dd484f8a
         "symfony/polyfill-mbstring": "^1.27.0",
         "symfony/web-link": "^6.3.0",
         "symfony/yaml": "^6.3.0",
