#### Browser Version is used for automatically prefixing the stylesheets.
#### IMPORTANT: Joomla 4 only supports the latest version of each browser!
Browsers:
    'last 1 version'

vendors:
#### PLEASE ONLY ALTER THE VERSION NUMBERS BELLOW. USE x.x.x NOT LATEST! ###
    'jquery':
                 'version': '3.2.1'
                 'dependencies': ''

    'jquery-migrate':
                  'version': '1.4.1'
                  'dependencies': 'jquery'
    'bootstrap':
                  'version': '4.0.0-beta.2'
                  'dependencies': 'jquery'
    'font-awesome':
                  'version': '4.7.0'
                  'dependencies': ''
    '@claviska/jquery-minicolors':
                  'version': '2.2.6'
                  'dependencies': 'jquery'
    'jquery-sortable':
                  'version': '0.9.13'
                  'dependencies': 'jquery'
    'jquery-ui':
                  'version': '1.12.1'
                  'dependencies': 'jquery'
    'mediaelement':
                  'version': '4.2.7'
<<<<<<< HEAD
                  'dependencies': ''
    'masonry-layout':
                  'version': '4.2.0'
=======
>>>>>>> 4f5e2f90
                  'dependencies': ''
    'punycode':
                  'version': '1.4.1'
                  'dependencies': ''
    'tinymce':
                  'version': '4.7.3'
                  'dependencies': ''
    'awesomplete':
                  'version': '1.1.2'
                  'dependencies': ''
    'dragula':
                  'version': '3.7.2'
                  'dependencies': ''
    'codemirror':
                  'version': '5.32.0'
                  'dependencies': ''
    'cropperjs':
                  'version': '1.1.3'
                  'dependencies': ''
    'flying-focus-a11y':
                  'version': '1.5.5'
                  'dependencies': ''
    'diff':
                  'version': '3.4.0'
                  'dependencies': ''
    'wicked-good-xpath':
                  'version': '1.3.0'
                  'dependencies': ''
    'joomla-ui-custom-elements':
                  'version': '0.0.9'
                  'dependencies': ''

webcomponents:
          'field-media':
                'css': 'media/system/webcomponents/css'
                'js': 'media/system/webcomponents/js'
          'field-user':
                'css': 'media/system/webcomponents/css'
                'js': 'media/system/webcomponents/js'

## DO NOT EDIT THE FOLLOWING LINES UNLESS YOU KNOW WHAT YOU ARE DOING ##
CmAddons:
        js:
            - 'addon/display/fullscreen.js'
            - 'addon/display/panel.js'
            - 'addon/edit/closebrackets.js'
            - 'addon/edit/closetag.js'
            - 'addon/edit/matchbrackets.js'
            - 'addon/edit/matchtags.js'
            - 'addon/fold/brace-fold.js'
            - 'addon/fold/foldcode.js'
            - 'addon/fold/foldgutter.js'
            - 'addon/fold/xml-fold.js'
            - 'addon/mode/loadmode.js'
            - 'addon/mode/multiplex.js'
            - 'addon/scroll/simplescrollbars.js'
            - 'addon/selection/active-line.js'
            - 'keymap/vim.js'
            - 'mode/meta.js'
        css:
            - 'addon/display/fullscreen.css'
            - 'addon/fold/foldgutter.css'
            - 'addon/scroll/simplescrollbars.css'<|MERGE_RESOLUTION|>--- conflicted
+++ resolved
@@ -29,12 +29,6 @@
                   'dependencies': 'jquery'
     'mediaelement':
                   'version': '4.2.7'
-<<<<<<< HEAD
-                  'dependencies': ''
-    'masonry-layout':
-                  'version': '4.2.0'
-=======
->>>>>>> 4f5e2f90
                   'dependencies': ''
     'punycode':
                   'version': '1.4.1'
