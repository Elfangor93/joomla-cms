export_languages: ["en-GB"]
files:
  # Administrator
  # Components
  - source: /administrator/language/en-GB/en-GB.com_actionlogs.ini
    translation: /administrator/language/%locale%/%locale%.com_actionlogs.ini
    update_option: update_as_unapproved
  - source: /administrator/language/en-GB/en-GB.com_actionlogs.sys.ini
    translation: /administrator/language/%locale%/%locale%.com_actionlogs.sys.ini
    update_option: update_as_unapproved
  - source: /administrator/language/en-GB/en-GB.com_admin.ini
    translation: /administrator/language/%locale%/%locale%.com_admin.ini
    update_option: update_as_unapproved
  - source: /administrator/language/en-GB/en-GB.com_admin.sys.ini
    translation: /administrator/language/%locale%/%locale%.com_admin.sys.ini
    update_option: update_as_unapproved
  - source: /administrator/language/en-GB/en-GB.com_ajax.ini
    translation: /administrator/language/%locale%/%locale%.com_ajax.ini
    update_option: update_as_unapproved
  - source: /administrator/language/en-GB/en-GB.com_ajax.sys.ini
    translation: /administrator/language/%locale%/%locale%.com_ajax.sys.ini
    update_option: update_as_unapproved
  - source: /administrator/language/en-GB/en-GB.com_associations.ini
    translation: /administrator/language/%locale%/%locale%.com_associations.ini
    update_option: update_as_unapproved
  - source: /administrator/language/en-GB/en-GB.com_associations.sys.ini
    translation: /administrator/language/%locale%/%locale%.com_associations.sys.ini
    update_option: update_as_unapproved
  - source: /administrator/language/en-GB/en-GB.com_banners.ini
    translation: /administrator/language/%locale%/%locale%.com_banners.ini
    update_option: update_as_unapproved
  - source: /administrator/language/en-GB/en-GB.com_banners.sys.ini
    translation: /administrator/language/%locale%/%locale%.com_banners.sys.ini
    update_option: update_as_unapproved
  - source: /administrator/language/en-GB/en-GB.com_cache.ini
    translation: /administrator/language/%locale%/%locale%.com_cache.ini
    update_option: update_as_unapproved
  - source: /administrator/language/en-GB/en-GB.com_cache.sys.ini
    translation: /administrator/language/%locale%/%locale%.com_cache.sys.ini
    update_option: update_as_unapproved
  - source: /administrator/language/en-GB/en-GB.com_categories.ini
    translation: /administrator/language/%locale%/%locale%.com_categories.ini
    update_option: update_as_unapproved
  - source: /administrator/language/en-GB/en-GB.com_categories.sys.ini
    translation: /administrator/language/%locale%/%locale%.com_categories.sys.ini
    update_option: update_as_unapproved
  - source: /administrator/language/en-GB/en-GB.com_checkin.ini
    translation: /administrator/language/%locale%/%locale%.com_checkin.ini
    update_option: update_as_unapproved
  - source: /administrator/language/en-GB/en-GB.com_checkin.sys.ini
    translation: /administrator/language/%locale%/%locale%.com_checkin.sys.ini
    update_option: update_as_unapproved
  - source: /administrator/language/en-GB/en-GB.com_config.ini
    translation: /administrator/language/%locale%/%locale%.com_config.ini
    update_option: update_as_unapproved
  - source: /administrator/language/en-GB/en-GB.com_config.sys.ini
    translation: /administrator/language/%locale%/%locale%.com_config.sys.ini
    update_option: update_as_unapproved
  - source: /administrator/language/en-GB/en-GB.com_contact.ini
    translation: /administrator/language/%locale%/%locale%.com_contact.ini
    update_option: update_as_unapproved
  - source: /administrator/language/en-GB/en-GB.com_contact.sys.ini
    translation: /administrator/language/%locale%/%locale%.com_contact.sys.ini
    update_option: update_as_unapproved
  - source: /administrator/language/en-GB/en-GB.com_content.ini
    translation: /administrator/language/%locale%/%locale%.com_content.ini
    update_option: update_as_unapproved
  - source: /administrator/language/en-GB/en-GB.com_content.sys.ini
    translation: /administrator/language/%locale%/%locale%.com_content.sys.ini
    update_option: update_as_unapproved
  - source: /administrator/language/en-GB/en-GB.com_contenthistory.ini
    translation: /administrator/language/%locale%/%locale%.com_contenthistory.ini
    update_option: update_as_unapproved
  - source: /administrator/language/en-GB/en-GB.com_contenthistory.sys.ini
    translation: /administrator/language/%locale%/%locale%.com_contenthistory.sys.ini
    update_option: update_as_unapproved
  - source: /administrator/language/en-GB/en-GB.com_cpanel.ini
    translation: /administrator/language/%locale%/%locale%.com_cpanel.ini
    update_option: update_as_unapproved
  - source: /administrator/language/en-GB/en-GB.com_cpanel.sys.ini
    translation: /administrator/language/%locale%/%locale%.com_cpanel.sys.ini
    update_option: update_as_unapproved
  - source: /administrator/language/en-GB/en-GB.com_fields.ini
    translation: /administrator/language/%locale%/%locale%.com_fields.ini
    update_option: update_as_unapproved
  - source: /administrator/language/en-GB/en-GB.com_fields.sys.ini
    translation: /administrator/language/%locale%/%locale%.com_fields.sys.ini
    update_option: update_as_unapproved
  - source: /administrator/language/en-GB/en-GB.com_finder.ini
    translation: /administrator/language/%locale%/%locale%.com_finder.ini
    update_option: update_as_unapproved
  - source: /administrator/language/en-GB/en-GB.com_finder.sys.ini
    translation: /administrator/language/%locale%/%locale%.com_finder.sys.ini
    update_option: update_as_unapproved
  - source: /administrator/language/en-GB/en-GB.com_installer.ini
    translation: /administrator/language/%locale%/%locale%.com_installer.ini
    update_option: update_as_unapproved
  - source: /administrator/language/en-GB/en-GB.com_installer.sys.ini
    translation: /administrator/language/%locale%/%locale%.com_installer.sys.ini
    update_option: update_as_unapproved
  - source: /administrator/language/en-GB/en-GB.com_joomlaupdate.ini
    translation: /administrator/language/%locale%/%locale%.com_joomlaupdate.ini
    update_option: update_as_unapproved
  - source: /administrator/language/en-GB/en-GB.com_joomlaupdate.sys.ini
    translation: /administrator/language/%locale%/%locale%.com_joomlaupdate.sys.ini
    update_option: update_as_unapproved
  - source: /administrator/language/en-GB/en-GB.com_languages.ini
    translation: /administrator/language/%locale%/%locale%.com_languages.ini
    update_option: update_as_unapproved
  - source: /administrator/language/en-GB/en-GB.com_languages.sys.ini
    translation: /administrator/language/%locale%/%locale%.com_languages.sys.ini
    update_option: update_as_unapproved
  - source: /administrator/language/en-GB/en-GB.com_login.ini
    translation: /administrator/language/%locale%/%locale%.com_login.ini
    update_option: update_as_unapproved
  - source: /administrator/language/en-GB/en-GB.com_login.sys.ini
    translation: /administrator/language/%locale%/%locale%.com_login.sys.ini
    update_option: update_as_unapproved
  - source: /administrator/language/en-GB/en-GB.com_mailto.sys.ini
    translation: /administrator/language/%locale%/%locale%.com_mailto.sys.ini
    update_option: update_as_unapproved
  - source: /administrator/language/en-GB/en-GB.com_media.ini
    translation: /administrator/language/%locale%/%locale%.com_media.ini
    update_option: update_as_unapproved
  - source: /administrator/language/en-GB/en-GB.com_media.sys.ini
    translation: /administrator/language/%locale%/%locale%.com_media.sys.ini
    update_option: update_as_unapproved
  - source: /administrator/language/en-GB/en-GB.com_menus.ini
    translation: /administrator/language/%locale%/%locale%.com_menus.ini
    update_option: update_as_unapproved
  - source: /administrator/language/en-GB/en-GB.com_menus.sys.ini
    translation: /administrator/language/%locale%/%locale%.com_menus.sys.ini
    update_option: update_as_unapproved
  - source: /administrator/language/en-GB/en-GB.com_messages.ini
    translation: /administrator/language/%locale%/%locale%.com_messages.ini
    update_option: update_as_unapproved
  - source: /administrator/language/en-GB/en-GB.com_messages.sys.ini
    translation: /administrator/language/%locale%/%locale%.com_messages.sys.ini
    update_option: update_as_unapproved
  - source: /administrator/language/en-GB/en-GB.com_modules.ini
    translation: /administrator/language/%locale%/%locale%.com_modules.ini
    update_option: update_as_unapproved
  - source: /administrator/language/en-GB/en-GB.com_modules.sys.ini
    translation: /administrator/language/%locale%/%locale%.com_modules.sys.ini
    update_option: update_as_unapproved
  - source: /administrator/language/en-GB/en-GB.com_newsfeeds.ini
    translation: /administrator/language/%locale%/%locale%.com_newsfeeds.ini
    update_option: update_as_unapproved
  - source: /administrator/language/en-GB/en-GB.com_newsfeeds.sys.ini
    translation: /administrator/language/%locale%/%locale%.com_newsfeeds.sys.ini
    update_option: update_as_unapproved
  - source: /administrator/language/en-GB/en-GB.com_plugins.ini
    translation: /administrator/language/%locale%/%locale%.com_plugins.ini
    update_option: update_as_unapproved
  - source: /administrator/language/en-GB/en-GB.com_plugins.sys.ini
    translation: /administrator/language/%locale%/%locale%.com_plugins.sys.ini
    update_option: update_as_unapproved
  - source: /administrator/language/en-GB/en-GB.com_postinstall.ini
    translation: /administrator/language/%locale%/%locale%.com_postinstall.ini
    update_option: update_as_unapproved
  - source: /administrator/language/en-GB/en-GB.com_postinstall.sys.ini
    translation: /administrator/language/%locale%/%locale%.com_postinstall.sys.ini
    update_option: update_as_unapproved
  - source: /administrator/language/en-GB/en-GB.com_privacy.ini
    translation: /administrator/language/%locale%/%locale%.com_privacy.ini
    update_option: update_as_unapproved
  - source: /administrator/language/en-GB/en-GB.com_privacy.sys.ini
    translation: /administrator/language/%locale%/%locale%.com_privacy.sys.ini
    update_option: update_as_unapproved
  - source: /administrator/language/en-GB/en-GB.com_redirect.ini
    translation: /administrator/language/%locale%/%locale%.com_redirect.ini
    update_option: update_as_unapproved
  - source: /administrator/language/en-GB/en-GB.com_redirect.sys.ini
    translation: /administrator/language/%locale%/%locale%.com_redirect.sys.ini
    update_option: update_as_unapproved
  - source: /administrator/language/en-GB/en-GB.com_search.ini
    translation: /administrator/language/%locale%/%locale%.com_search.ini
    update_option: update_as_unapproved
  - source: /administrator/language/en-GB/en-GB.com_search.sys.ini
    translation: /administrator/language/%locale%/%locale%.com_search.sys.ini
    update_option: update_as_unapproved
  - source: /administrator/language/en-GB/en-GB.com_tags.ini
    translation: /administrator/language/%locale%/%locale%.com_tags.ini
    update_option: update_as_unapproved
  - source: /administrator/language/en-GB/en-GB.com_tags.sys.ini
    translation: /administrator/language/%locale%/%locale%.com_tags.sys.ini
    update_option: update_as_unapproved
  - source: /administrator/language/en-GB/en-GB.com_templates.ini
    translation: /administrator/language/%locale%/%locale%.com_templates.ini
    update_option: update_as_unapproved
  - source: /administrator/language/en-GB/en-GB.com_templates.sys.ini
    translation: /administrator/language/%locale%/%locale%.com_templates.sys.ini
    update_option: update_as_unapproved
  - source: /administrator/language/en-GB/en-GB.com_users.ini
    translation: /administrator/language/%locale%/%locale%.com_users.ini
    update_option: update_as_unapproved
  - source: /administrator/language/en-GB/en-GB.com_users.sys.ini
    translation: /administrator/language/%locale%/%locale%.com_users.sys.ini
    update_option: update_as_unapproved
  - source: /administrator/language/en-GB/en-GB.com_weblinks.ini
    translation: /administrator/language/%locale%/%locale%.com_weblinks.ini
    update_option: update_as_unapproved
  - source: /administrator/language/en-GB/en-GB.com_weblinks.sys.ini
    translation: /administrator/language/%locale%/%locale%.com_weblinks.sys.ini
    update_option: update_as_unapproved
  - source: /administrator/language/en-GB/en-GB.com_wrapper.ini
    translation: /administrator/language/%locale%/%locale%.com_wrapper.ini
    update_option: update_as_unapproved
  - source: /administrator/language/en-GB/en-GB.com_wrapper.sys.ini
    translation: /administrator/language/%locale%/%locale%.com_wrapper.sys.ini
    update_option: update_as_unapproved

    # Specials
  - source: /administrator/language/en-GB/en-GB.ini
    translation: /administrator/language/%locale%/%locale%.ini
    update_option: update_as_unapproved
  - source: /administrator/language/en-GB/en-GB.lib_joomla.ini
    translation: /administrator/language/%locale%/%locale%.lib_joomla.ini
    update_option: update_as_unapproved
  - source: /administrator/language/en-GB/en-GB.localise.php
    dest: /administrator/language/en-GB/en-GB.localise.txt
    translation: /administrator/language/%locale%/%locale%.localise.php
    update_option: update_as_unapproved

    # Modules
  - source: /administrator/language/en-GB/en-GB.mod_custom.ini
    translation: /administrator/language/%locale%/%locale%.mod_custom.ini
    update_option: update_as_unapproved
  - source: /administrator/language/en-GB/en-GB.mod_custom.sys.ini
    translation: /administrator/language/%locale%/%locale%.mod_custom.sys.ini
    update_option: update_as_unapproved
  - source: /administrator/language/en-GB/en-GB.mod_feed.ini
    translation: /administrator/language/%locale%/%locale%.mod_feed.ini
    update_option: update_as_unapproved
  - source: /administrator/language/en-GB/en-GB.mod_feed.sys.ini
    translation: /administrator/language/%locale%/%locale%.mod_feed.sys.ini
    update_option: update_as_unapproved
  - source: /administrator/language/en-GB/en-GB.mod_latest.ini
    translation: /administrator/language/%locale%/%locale%.mod_latest.ini
    update_option: update_as_unapproved
  - source: /administrator/language/en-GB/en-GB.mod_latest.sys.ini
    translation: /administrator/language/%locale%/%locale%.mod_latest.sys.ini
    update_option: update_as_unapproved
  - source: /administrator/language/en-GB/en-GB.mod_latestactions.ini
    translation: /administrator/language/%locale%/%locale%.mod_latestactions.ini
    update_option: update_as_unapproved
  - source: /administrator/language/en-GB/en-GB.mod_latestactions.sys.ini
    translation: /administrator/language/%locale%/%locale%.mod_latestactions.sys.ini
    update_option: update_as_unapproved
  - source: /administrator/language/en-GB/en-GB.mod_logged.ini
    translation: /administrator/language/%locale%/%locale%.mod_logged.ini
    update_option: update_as_unapproved
  - source: /administrator/language/en-GB/en-GB.mod_logged.sys.ini
    translation: /administrator/language/%locale%/%locale%.mod_logged.sys.ini
    update_option: update_as_unapproved
  - source: /administrator/language/en-GB/en-GB.mod_login.ini
    translation: /administrator/language/%locale%/%locale%.mod_login.ini
    update_option: update_as_unapproved
  - source: /administrator/language/en-GB/en-GB.mod_login.sys.ini
    translation: /administrator/language/%locale%/%locale%.mod_login.sys.ini
    update_option: update_as_unapproved
  - source: /administrator/language/en-GB/en-GB.mod_menu.ini
    translation: /administrator/language/%locale%/%locale%.mod_menu.ini
    update_option: update_as_unapproved
  - source: /administrator/language/en-GB/en-GB.mod_menu.sys.ini
    translation: /administrator/language/%locale%/%locale%.mod_menu.sys.ini
    update_option: update_as_unapproved
  - source: /administrator/language/en-GB/en-GB.mod_multilangstatus.ini
    translation: /administrator/language/%locale%/%locale%.mod_multilangstatus.ini
    update_option: update_as_unapproved
  - source: /administrator/language/en-GB/en-GB.mod_multilangstatus.sys.ini
    translation: /administrator/language/%locale%/%locale%.mod_multilangstatus.sys.ini
    update_option: update_as_unapproved
  - source: /administrator/language/en-GB/en-GB.mod_popular.ini
    translation: /administrator/language/%locale%/%locale%.mod_popular.ini
    update_option: update_as_unapproved
  - source: /administrator/language/en-GB/en-GB.mod_popular.sys.ini
    translation: /administrator/language/%locale%/%locale%.mod_popular.sys.ini
    update_option: update_as_unapproved
  - source: /administrator/language/en-GB/en-GB.mod_privacy_dashboard.ini
    translation: /administrator/language/%locale%/%locale%.mod_privacy_dashboard.ini
    update_option: update_as_unapproved
  - source: /administrator/language/en-GB/en-GB.mod_privacy_dashboard.sys.ini
    translation: /administrator/language/%locale%/%locale%.mod_privacy_dashboard.sys.ini
    update_option: update_as_unapproved
  - source: /administrator/language/en-GB/en-GB.mod_quickicon.ini
    translation: /administrator/language/%locale%/%locale%.mod_quickicon.ini
    update_option: update_as_unapproved
  - source: /administrator/language/en-GB/en-GB.mod_quickicon.sys.ini
    translation: /administrator/language/%locale%/%locale%.mod_quickicon.sys.ini
    update_option: update_as_unapproved
  - source: /administrator/language/en-GB/en-GB.mod_sampledata.ini
    translation: /administrator/language/%locale%/%locale%.mod_sampledata.ini
    update_option: update_as_unapproved
  - source: /administrator/language/en-GB/en-GB.mod_sampledata.sys.ini
    translation: /administrator/language/%locale%/%locale%.mod_sampledata.sys.ini
    update_option: update_as_unapproved
  - source: /administrator/language/en-GB/en-GB.mod_stats_admin.ini
    translation: /administrator/language/%locale%/%locale%.mod_stats_admin.ini
    update_option: update_as_unapproved
  - source: /administrator/language/en-GB/en-GB.mod_stats_admin.sys.ini
    translation: /administrator/language/%locale%/%locale%.mod_stats_admin.sys.ini
    update_option: update_as_unapproved
  - source: /administrator/language/en-GB/en-GB.mod_status.ini
    translation: /administrator/language/%locale%/%locale%.mod_status.ini
    update_option: update_as_unapproved
  - source: /administrator/language/en-GB/en-GB.mod_status.sys.ini
    translation: /administrator/language/%locale%/%locale%.mod_status.sys.ini
    update_option: update_as_unapproved
  - source: /administrator/language/en-GB/en-GB.mod_submenu.ini
    translation: /administrator/language/%locale%/%locale%.mod_submenu.ini
    update_option: update_as_unapproved
  - source: /administrator/language/en-GB/en-GB.mod_submenu.sys.ini
    translation: /administrator/language/%locale%/%locale%.mod_submenu.sys.ini
    update_option: update_as_unapproved
  - source: /administrator/language/en-GB/en-GB.mod_title.ini
    translation: /administrator/language/%locale%/%locale%.mod_title.ini
    update_option: update_as_unapproved
  - source: /administrator/language/en-GB/en-GB.mod_title.sys.ini
    translation: /administrator/language/%locale%/%locale%.mod_title.sys.ini
    update_option: update_as_unapproved
  - source: /administrator/language/en-GB/en-GB.mod_toolbar.ini
    translation: /administrator/language/%locale%/%locale%.mod_toolbar.ini
    update_option: update_as_unapproved
  - source: /administrator/language/en-GB/en-GB.mod_toolbar.sys.ini
    translation: /administrator/language/%locale%/%locale%.mod_toolbar.sys.ini
    update_option: update_as_unapproved
  - source: /administrator/language/en-GB/en-GB.mod_version.ini
    translation: /administrator/language/%locale%/%locale%.mod_version.ini
    update_option: update_as_unapproved
  - source: /administrator/language/en-GB/en-GB.mod_version.sys.ini
    translation: /administrator/language/%locale%/%locale%.mod_version.sys.ini
    update_option: update_as_unapproved

    # Plugins
  - source: /administrator/language/en-GB/en-GB.plg_actionlog_joomla.ini
    translation: /administrator/language/%locale%/%locale%.plg_actionlog_joomla.ini
    update_option: update_as_unapproved
  - source: /administrator/language/en-GB/en-GB.plg_actionlog_joomla.sys.ini
    translation: /administrator/language/%locale%/%locale%.plg_actionlog_joomla.sys.ini
    update_option: update_as_unapproved
  - source: /administrator/language/en-GB/en-GB.plg_authentication_cookie.ini
    translation: /administrator/language/%locale%/%locale%.plg_authentication_cookie.ini
    update_option: update_as_unapproved
  - source: /administrator/language/en-GB/en-GB.plg_authentication_cookie.sys.ini
    translation: /administrator/language/%locale%/%locale%.plg_authentication_cookie.sys.ini
    update_option: update_as_unapproved
  - source: /administrator/language/en-GB/en-GB.plg_authentication_gmail.ini
    translation: /administrator/language/%locale%/%locale%.plg_authentication_gmail.ini
    update_option: update_as_unapproved
  - source: /administrator/language/en-GB/en-GB.plg_authentication_gmail.sys.ini
    translation: /administrator/language/%locale%/%locale%.plg_authentication_gmail.sys.ini
    update_option: update_as_unapproved
  - source: /administrator/language/en-GB/en-GB.plg_authentication_joomla.ini
    translation: /administrator/language/%locale%/%locale%.plg_authentication_joomla.ini
    update_option: update_as_unapproved
  - source: /administrator/language/en-GB/en-GB.plg_authentication_joomla.sys.ini
    translation: /administrator/language/%locale%/%locale%.plg_authentication_joomla.sys.ini
    update_option: update_as_unapproved
  - source: /administrator/language/en-GB/en-GB.plg_authentication_ldap.ini
    translation: /administrator/language/%locale%/%locale%.plg_authentication_ldap.ini
    update_option: update_as_unapproved
  - source: /administrator/language/en-GB/en-GB.plg_authentication_ldap.sys.ini
    translation: /administrator/language/%locale%/%locale%.plg_authentication_ldap.sys.ini
    update_option: update_as_unapproved
  - source: /administrator/language/en-GB/en-GB.plg_captcha_recaptcha.ini
    translation: /administrator/language/%locale%/%locale%.plg_captcha_recaptcha.ini
    update_option: update_as_unapproved
  - source: /administrator/language/en-GB/en-GB.plg_captcha_recaptcha.sys.ini
    translation: /administrator/language/%locale%/%locale%.plg_captcha_recaptcha.sys.ini
    update_option: update_as_unapproved
  - source: /administrator/language/en-GB/en-GB.plg_captcha_recaptcha_invisible.ini
    translation: /administrator/language/%locale%/%locale%.plg_captcha_recaptcha_invisible.ini
    update_option: update_as_unapproved
  - source: /administrator/language/en-GB/en-GB.plg_captcha_recaptcha_invisible.sys.ini
    translation: /administrator/language/%locale%/%locale%.plg_captcha_recaptcha_invisible.sys.ini
    update_option: update_as_unapproved
  - source: /administrator/language/en-GB/en-GB.plg_content_confirmconsent.ini
    translation: /administrator/language/%locale%/%locale%.plg_content_confirmconsent.ini
    update_option: update_as_unapproved
  - source: /administrator/language/en-GB/en-GB.plg_content_confirmconsent.sys.ini
    translation: /administrator/language/%locale%/%locale%.plg_content_confirmconsent.sys.ini
    update_option: update_as_unapproved
  - source: /administrator/language/en-GB/en-GB.plg_content_contact.ini
    translation: /administrator/language/%locale%/%locale%.plg_content_contact.ini
    update_option: update_as_unapproved
  - source: /administrator/language/en-GB/en-GB.plg_content_contact.sys.ini
    translation: /administrator/language/%locale%/%locale%.plg_content_contact.sys.ini
    update_option: update_as_unapproved
  - source: /administrator/language/en-GB/en-GB.plg_content_emailcloak.ini
    translation: /administrator/language/%locale%/%locale%.plg_content_emailcloak.ini
    update_option: update_as_unapproved
  - source: /administrator/language/en-GB/en-GB.plg_content_emailcloak.sys.ini
    translation: /administrator/language/%locale%/%locale%.plg_content_emailcloak.sys.ini
    update_option: update_as_unapproved
  - source: /administrator/language/en-GB/en-GB.plg_content_fields.ini
    translation: /administrator/language/%locale%/%locale%.plg_content_fields.ini
    update_option: update_as_unapproved
  - source: /administrator/language/en-GB/en-GB.plg_content_fields.sys.ini
    translation: /administrator/language/%locale%/%locale%.plg_content_fields.sys.ini
    update_option: update_as_unapproved
  - source: /administrator/language/en-GB/en-GB.plg_content_finder.ini
    translation: /administrator/language/%locale%/%locale%.plg_content_finder.ini
    update_option: update_as_unapproved
  - source: /administrator/language/en-GB/en-GB.plg_content_finder.sys.ini
    translation: /administrator/language/%locale%/%locale%.plg_content_finder.sys.ini
    update_option: update_as_unapproved
  - source: /administrator/language/en-GB/en-GB.plg_content_joomla.ini
    translation: /administrator/language/%locale%/%locale%.plg_content_joomla.ini
    update_option: update_as_unapproved
  - source: /administrator/language/en-GB/en-GB.plg_content_joomla.sys.ini
    translation: /administrator/language/%locale%/%locale%.plg_content_joomla.sys.ini
    update_option: update_as_unapproved
  - source: /administrator/language/en-GB/en-GB.plg_content_loadmodule.ini
    translation: /administrator/language/%locale%/%locale%.plg_content_loadmodule.ini
    update_option: update_as_unapproved
  - source: /administrator/language/en-GB/en-GB.plg_content_loadmodule.sys.ini
    translation: /administrator/language/%locale%/%locale%.plg_content_loadmodule.sys.ini
    update_option: update_as_unapproved
  - source: /administrator/language/en-GB/en-GB.plg_content_pagebreak.ini
    translation: /administrator/language/%locale%/%locale%.plg_content_pagebreak.ini
    update_option: update_as_unapproved
  - source: /administrator/language/en-GB/en-GB.plg_content_pagebreak.sys.ini
    translation: /administrator/language/%locale%/%locale%.plg_content_pagebreak.sys.ini
    update_option: update_as_unapproved
  - source: /administrator/language/en-GB/en-GB.plg_content_pagenavigation.ini
    translation: /administrator/language/%locale%/%locale%.plg_content_pagenavigation.ini
    update_option: update_as_unapproved
  - source: /administrator/language/en-GB/en-GB.plg_content_pagenavigation.sys.ini
    translation: /administrator/language/%locale%/%locale%.plg_content_pagenavigation.sys.ini
    update_option: update_as_unapproved
  - source: /administrator/language/en-GB/en-GB.plg_content_vote.ini
    translation: /administrator/language/%locale%/%locale%.plg_content_vote.ini
    update_option: update_as_unapproved
  - source: /administrator/language/en-GB/en-GB.plg_content_vote.sys.ini
    translation: /administrator/language/%locale%/%locale%.plg_content_vote.sys.ini
    update_option: update_as_unapproved
  - source: /administrator/language/en-GB/en-GB.plg_editors-xtd_article.ini
    translation: /administrator/language/%locale%/%locale%.plg_editors-xtd_article.ini
    update_option: update_as_unapproved
  - source: /administrator/language/en-GB/en-GB.plg_editors-xtd_article.sys.ini
    translation: /administrator/language/%locale%/%locale%.plg_editors-xtd_article.sys.ini
    update_option: update_as_unapproved
  - source: /administrator/language/en-GB/en-GB.plg_editors-xtd_contact.ini
    translation: /administrator/language/%locale%/%locale%.plg_editors-xtd_contact.ini
    update_option: update_as_unapproved
  - source: /administrator/language/en-GB/en-GB.plg_editors-xtd_contact.sys.ini
    translation: /administrator/language/%locale%/%locale%.plg_editors-xtd_contact.sys.ini
    update_option: update_as_unapproved
  - source: /administrator/language/en-GB/en-GB.plg_editors-xtd_fields.ini
    translation: /administrator/language/%locale%/%locale%.plg_editors-xtd_fields.ini
    update_option: update_as_unapproved
  - source: /administrator/language/en-GB/en-GB.plg_editors-xtd_fields.sys.ini
    translation: /administrator/language/%locale%/%locale%.plg_editors-xtd_fields.sys.ini
    update_option: update_as_unapproved
  - source: /administrator/language/en-GB/en-GB.plg_editors-xtd_image.ini
    translation: /administrator/language/%locale%/%locale%.plg_editors-xtd_image.ini
    update_option: update_as_unapproved
  - source: /administrator/language/en-GB/en-GB.plg_editors-xtd_image.sys.ini
    translation: /administrator/language/%locale%/%locale%.plg_editors-xtd_image.sys.ini
    update_option: update_as_unapproved
  - source: /administrator/language/en-GB/en-GB.plg_editors-xtd_menu.ini
    translation: /administrator/language/%locale%/%locale%.plg_editors-xtd_menu.ini
    update_option: update_as_unapproved
  - source: /administrator/language/en-GB/en-GB.plg_editors-xtd_menu.sys.ini
    translation: /administrator/language/%locale%/%locale%.plg_editors-xtd_menu.sys.ini
    update_option: update_as_unapproved
  - source: /administrator/language/en-GB/en-GB.plg_editors-xtd_module.ini
    translation: /administrator/language/%locale%/%locale%.plg_editors-xtd_module.ini
    update_option: update_as_unapproved
  - source: /administrator/language/en-GB/en-GB.plg_editors-xtd_module.sys.ini
    translation: /administrator/language/%locale%/%locale%.plg_editors-xtd_module.sys.ini
    update_option: update_as_unapproved
  - source: /administrator/language/en-GB/en-GB.plg_editors-xtd_pagebreak.ini
    translation: /administrator/language/%locale%/%locale%.plg_editors-xtd_pagebreak.ini
    update_option: update_as_unapproved
  - source: /administrator/language/en-GB/en-GB.plg_editors-xtd_pagebreak.sys.ini
    translation: /administrator/language/%locale%/%locale%.plg_editors-xtd_pagebreak.sys.ini
    update_option: update_as_unapproved
  - source: /administrator/language/en-GB/en-GB.plg_editors-xtd_readmore.ini
    translation: /administrator/language/%locale%/%locale%.plg_editors-xtd_readmore.ini
    update_option: update_as_unapproved
  - source: /administrator/language/en-GB/en-GB.plg_editors-xtd_readmore.sys.ini
    translation: /administrator/language/%locale%/%locale%.plg_editors-xtd_readmore.sys.ini
    update_option: update_as_unapproved
  - source: /administrator/language/en-GB/en-GB.plg_editors_codemirror.ini
    translation: /administrator/language/%locale%/%locale%.plg_editors_codemirror.ini
    update_option: update_as_unapproved
  - source: /administrator/language/en-GB/en-GB.plg_editors_codemirror.sys.ini
    translation: /administrator/language/%locale%/%locale%.plg_editors_codemirror.sys.ini
    update_option: update_as_unapproved
  - source: /administrator/language/en-GB/en-GB.plg_editors_none.ini
    translation: /administrator/language/%locale%/%locale%.plg_editors_none.ini
    update_option: update_as_unapproved
  - source: /administrator/language/en-GB/en-GB.plg_editors_none.sys.ini
    translation: /administrator/language/%locale%/%locale%.plg_editors_none.sys.ini
    update_option: update_as_unapproved
  - source: /administrator/language/en-GB/en-GB.plg_editors_tinymce.ini
    translation: /administrator/language/%locale%/%locale%.plg_editors_tinymce.ini
    update_option: update_as_unapproved
  - source: /administrator/language/en-GB/en-GB.plg_editors_tinymce.sys.ini
    translation: /administrator/language/%locale%/%locale%.plg_editors_tinymce.sys.ini
    update_option: update_as_unapproved
  - source: /administrator/language/en-GB/en-GB.plg_extension_joomla.ini
    translation: /administrator/language/%locale%/%locale%.plg_extension_joomla.ini
    update_option: update_as_unapproved
  - source: /administrator/language/en-GB/en-GB.plg_extension_joomla.sys.ini
    translation: /administrator/language/%locale%/%locale%.plg_extension_joomla.sys.ini
    update_option: update_as_unapproved
  - source: /administrator/language/en-GB/en-GB.plg_fields_calendar.ini
    translation: /administrator/language/%locale%/%locale%.plg_fields_calendar.ini
    update_option: update_as_unapproved
  - source: /administrator/language/en-GB/en-GB.plg_fields_calendar.sys.ini
    translation: /administrator/language/%locale%/%locale%.plg_fields_calendar.sys.ini
    update_option: update_as_unapproved
  - source: /administrator/language/en-GB/en-GB.plg_fields_checkboxes.ini
    translation: /administrator/language/%locale%/%locale%.plg_fields_checkboxes.ini
    update_option: update_as_unapproved
  - source: /administrator/language/en-GB/en-GB.plg_fields_checkboxes.sys.ini
    translation: /administrator/language/%locale%/%locale%.plg_fields_checkboxes.sys.ini
    update_option: update_as_unapproved
  - source: /administrator/language/en-GB/en-GB.plg_fields_color.ini
    translation: /administrator/language/%locale%/%locale%.plg_fields_color.ini
    update_option: update_as_unapproved
  - source: /administrator/language/en-GB/en-GB.plg_fields_color.sys.ini
    translation: /administrator/language/%locale%/%locale%.plg_fields_color.sys.ini
    update_option: update_as_unapproved
  - source: /administrator/language/en-GB/en-GB.plg_fields_editor.ini
    translation: /administrator/language/%locale%/%locale%.plg_fields_editor.ini
    update_option: update_as_unapproved
  - source: /administrator/language/en-GB/en-GB.plg_fields_editor.sys.ini
    translation: /administrator/language/%locale%/%locale%.plg_fields_editor.sys.ini
    update_option: update_as_unapproved
  - source: /administrator/language/en-GB/en-GB.plg_fields_image.ini
    translation: /administrator/language/%locale%/%locale%.plg_fields_image.ini
    update_option: update_as_unapproved
  - source: /administrator/language/en-GB/en-GB.plg_fields_image.sys.ini
    translation: /administrator/language/%locale%/%locale%.plg_fields_image.sys.ini
    update_option: update_as_unapproved
  - source: /administrator/language/en-GB/en-GB.plg_fields_imagelist.ini
    translation: /administrator/language/%locale%/%locale%.plg_fields_imagelist.ini
    update_option: update_as_unapproved
  - source: /administrator/language/en-GB/en-GB.plg_fields_imagelist.sys.ini
    translation: /administrator/language/%locale%/%locale%.plg_fields_imagelist.sys.ini
    update_option: update_as_unapproved
  - source: /administrator/language/en-GB/en-GB.plg_fields_integer.ini
    translation: /administrator/language/%locale%/%locale%.plg_fields_integer.ini
    update_option: update_as_unapproved
  - source: /administrator/language/en-GB/en-GB.plg_fields_integer.sys.ini
    translation: /administrator/language/%locale%/%locale%.plg_fields_integer.sys.ini
    update_option: update_as_unapproved
  - source: /administrator/language/en-GB/en-GB.plg_fields_list.ini
    translation: /administrator/language/%locale%/%locale%.plg_fields_list.ini
    update_option: update_as_unapproved
  - source: /administrator/language/en-GB/en-GB.plg_fields_list.sys.ini
    translation: /administrator/language/%locale%/%locale%.plg_fields_list.sys.ini
    update_option: update_as_unapproved
  - source: /administrator/language/en-GB/en-GB.plg_fields_media.ini
    translation: /administrator/language/%locale%/%locale%.plg_fields_media.ini
    update_option: update_as_unapproved
  - source: /administrator/language/en-GB/en-GB.plg_fields_media.sys.ini
    translation: /administrator/language/%locale%/%locale%.plg_fields_media.sys.ini
    update_option: update_as_unapproved
  - source: /administrator/language/en-GB/en-GB.plg_fields_radio.ini
    translation: /administrator/language/%locale%/%locale%.plg_fields_radio.ini
    update_option: update_as_unapproved
  - source: /administrator/language/en-GB/en-GB.plg_fields_radio.sys.ini
    translation: /administrator/language/%locale%/%locale%.plg_fields_radio.sys.ini
    update_option: update_as_unapproved
  - source: /administrator/language/en-GB/en-GB.plg_fields_repeatable.ini
    translation: /administrator/language/%locale%/%locale%.plg_fields_repeatable.ini
    update_option: update_as_unapproved
  - source: /administrator/language/en-GB/en-GB.plg_fields_repeatable.sys.ini
    translation: /administrator/language/%locale%/%locale%.plg_fields_repeatable.sys.ini
    update_option: update_as_unapproved
  - source: /administrator/language/en-GB/en-GB.plg_fields_sql.ini
    translation: /administrator/language/%locale%/%locale%.plg_fields_sql.ini
    update_option: update_as_unapproved
  - source: /administrator/language/en-GB/en-GB.plg_fields_sql.sys.ini
    translation: /administrator/language/%locale%/%locale%.plg_fields_sql.sys.ini
    update_option: update_as_unapproved
  - source: /administrator/language/en-GB/en-GB.plg_fields_text.ini
    translation: /administrator/language/%locale%/%locale%.plg_fields_text.ini
    update_option: update_as_unapproved
  - source: /administrator/language/en-GB/en-GB.plg_fields_text.sys.ini
    translation: /administrator/language/%locale%/%locale%.plg_fields_text.sys.ini
    update_option: update_as_unapproved
  - source: /administrator/language/en-GB/en-GB.plg_fields_textarea.ini
    translation: /administrator/language/%locale%/%locale%.plg_fields_textarea.ini
    update_option: update_as_unapproved
  - source: /administrator/language/en-GB/en-GB.plg_fields_textarea.sys.ini
    translation: /administrator/language/%locale%/%locale%.plg_fields_textarea.sys.ini
    update_option: update_as_unapproved
  - source: /administrator/language/en-GB/en-GB.plg_fields_url.ini
    translation: /administrator/language/%locale%/%locale%.plg_fields_url.ini
    update_option: update_as_unapproved
  - source: /administrator/language/en-GB/en-GB.plg_fields_url.sys.ini
    translation: /administrator/language/%locale%/%locale%.plg_fields_url.sys.ini
    update_option: update_as_unapproved
  - source: /administrator/language/en-GB/en-GB.plg_fields_user.ini
    translation: /administrator/language/%locale%/%locale%.plg_fields_user.ini
    update_option: update_as_unapproved
  - source: /administrator/language/en-GB/en-GB.plg_fields_user.sys.ini
    translation: /administrator/language/%locale%/%locale%.plg_fields_user.sys.ini
    update_option: update_as_unapproved
  - source: /administrator/language/en-GB/en-GB.plg_fields_usergrouplist.ini
    translation: /administrator/language/%locale%/%locale%.plg_fields_usergrouplist.ini
    update_option: update_as_unapproved
  - source: /administrator/language/en-GB/en-GB.plg_fields_usergrouplist.sys.ini
    translation: /administrator/language/%locale%/%locale%.plg_fields_usergrouplist.sys.ini
    update_option: update_as_unapproved
  - source: /administrator/language/en-GB/en-GB.plg_finder_categories.ini
    translation: /administrator/language/%locale%/%locale%.plg_finder_categories.ini
    update_option: update_as_unapproved
  - source: /administrator/language/en-GB/en-GB.plg_finder_categories.sys.ini
    translation: /administrator/language/%locale%/%locale%.plg_finder_categories.sys.ini
    update_option: update_as_unapproved
  - source: /administrator/language/en-GB/en-GB.plg_finder_contacts.ini
    translation: /administrator/language/%locale%/%locale%.plg_finder_contacts.ini
    update_option: update_as_unapproved
  - source: /administrator/language/en-GB/en-GB.plg_finder_contacts.sys.ini
    translation: /administrator/language/%locale%/%locale%.plg_finder_contacts.sys.ini
    update_option: update_as_unapproved
  - source: /administrator/language/en-GB/en-GB.plg_finder_content.ini
    translation: /administrator/language/%locale%/%locale%.plg_finder_content.ini
    update_option: update_as_unapproved
  - source: /administrator/language/en-GB/en-GB.plg_finder_content.sys.ini
    translation: /administrator/language/%locale%/%locale%.plg_finder_content.sys.ini
    update_option: update_as_unapproved
  - source: /administrator/language/en-GB/en-GB.plg_finder_newsfeeds.ini
    translation: /administrator/language/%locale%/%locale%.plg_finder_newsfeeds.ini
    update_option: update_as_unapproved
  - source: /administrator/language/en-GB/en-GB.plg_finder_newsfeeds.sys.ini
    translation: /administrator/language/%locale%/%locale%.plg_finder_newsfeeds.sys.ini
    update_option: update_as_unapproved
  - source: /administrator/language/en-GB/en-GB.plg_finder_tags.ini
    translation: /administrator/language/%locale%/%locale%.plg_finder_tags.ini
    update_option: update_as_unapproved
  - source: /administrator/language/en-GB/en-GB.plg_finder_tags.sys.ini
    translation: /administrator/language/%locale%/%locale%.plg_finder_tags.sys.ini
    update_option: update_as_unapproved
  - source: /administrator/language/en-GB/en-GB.plg_finder_weblinks.ini
    translation: /administrator/language/%locale%/%locale%.plg_finder_weblinks.ini
    update_option: update_as_unapproved
  - source: /administrator/language/en-GB/en-GB.plg_finder_weblinks.sys.ini
    translation: /administrator/language/%locale%/%locale%.plg_finder_weblinks.sys.ini
    update_option: update_as_unapproved
  - source: /administrator/language/en-GB/en-GB.plg_installer_folderinstaller.ini
    translation: /administrator/language/%locale%/%locale%.plg_installer_folderinstaller.ini
    update_option: update_as_unapproved
  - source: /administrator/language/en-GB/en-GB.plg_installer_folderinstaller.sys.ini
    translation: /administrator/language/%locale%/%locale%.plg_installer_folderinstaller.sys.ini
    update_option: update_as_unapproved
  - source: /administrator/language/en-GB/en-GB.plg_installer_packageinstaller.ini
    translation: /administrator/language/%locale%/%locale%.plg_installer_packageinstaller.ini
    update_option: update_as_unapproved
  - source: /administrator/language/en-GB/en-GB.plg_installer_packageinstaller.sys.ini
    translation: /administrator/language/%locale%/%locale%.plg_installer_packageinstaller.sys.ini
    update_option: update_as_unapproved
  - source: /administrator/language/en-GB/en-GB.plg_installer_urlinstaller.ini
    translation: /administrator/language/%locale%/%locale%.plg_installer_urlinstaller.ini
    update_option: update_as_unapproved
  - source: /administrator/language/en-GB/en-GB.plg_installer_urlinstaller.sys.ini
    translation: /administrator/language/%locale%/%locale%.plg_installer_urlinstaller.sys.ini
    update_option: update_as_unapproved
  - source: /administrator/language/en-GB/en-GB.plg_installer_webinstaller.ini
    translation: /administrator/language/%locale%/%locale%.plg_installer_webinstaller.ini
    update_option: update_as_unapproved
  - source: /administrator/language/en-GB/en-GB.plg_installer_webinstaller.sys.ini
    translation: /administrator/language/%locale%/%locale%.plg_installer_webinstaller.sys.ini
    update_option: update_as_unapproved
  - source: /administrator/language/en-GB/en-GB.plg_privacy_actionlogs.ini
    translation: /administrator/language/%locale%/%locale%.plg_privacy_actionlogs.ini
    update_option: update_as_unapproved
  - source: /administrator/language/en-GB/en-GB.plg_privacy_actionlogs.sys.ini
    translation: /administrator/language/%locale%/%locale%.plg_privacy_actionlogs.sys.ini
    update_option: update_as_unapproved
  - source: /administrator/language/en-GB/en-GB.plg_privacy_consents.ini
    translation: /administrator/language/%locale%/%locale%.plg_privacy_consents.ini
    update_option: update_as_unapproved
  - source: /administrator/language/en-GB/en-GB.plg_privacy_consents.sys.ini
    translation: /administrator/language/%locale%/%locale%.plg_privacy_consents.sys.ini
    update_option: update_as_unapproved
  - source: /administrator/language/en-GB/en-GB.plg_privacy_contact.ini
    translation: /administrator/language/%locale%/%locale%.plg_privacy_contact.ini
    update_option: update_as_unapproved
  - source: /administrator/language/en-GB/en-GB.plg_privacy_contact.sys.ini
    translation: /administrator/language/%locale%/%locale%.plg_privacy_contact.sys.ini
    update_option: update_as_unapproved
  - source: /administrator/language/en-GB/en-GB.plg_privacy_content.ini
    translation: /administrator/language/%locale%/%locale%.plg_privacy_content.ini
    update_option: update_as_unapproved
  - source: /administrator/language/en-GB/en-GB.plg_privacy_content.sys.ini
    translation: /administrator/language/%locale%/%locale%.plg_privacy_content.sys.ini
    update_option: update_as_unapproved
  - source: /administrator/language/en-GB/en-GB.plg_privacy_message.ini
    translation: /administrator/language/%locale%/%locale%.plg_privacy_message.ini
    update_option: update_as_unapproved
  - source: /administrator/language/en-GB/en-GB.plg_privacy_message.sys.ini
    translation: /administrator/language/%locale%/%locale%.plg_privacy_message.sys.ini
    update_option: update_as_unapproved
  - source: /administrator/language/en-GB/en-GB.plg_privacy_user.ini
    translation: /administrator/language/%locale%/%locale%.plg_privacy_user.ini
    update_option: update_as_unapproved
  - source: /administrator/language/en-GB/en-GB.plg_privacy_user.sys.ini
    translation: /administrator/language/%locale%/%locale%.plg_privacy_user.sys.ini
    update_option: update_as_unapproved
  - source: /administrator/language/en-GB/en-GB.plg_quickicon_extensionupdate.ini
    translation: /administrator/language/%locale%/%locale%.plg_quickicon_extensionupdate.ini
    update_option: update_as_unapproved
  - source: /administrator/language/en-GB/en-GB.plg_quickicon_extensionupdate.sys.ini
    translation: /administrator/language/%locale%/%locale%.plg_quickicon_extensionupdate.sys.ini
    update_option: update_as_unapproved
  - source: /administrator/language/en-GB/en-GB.plg_quickicon_joomlaupdate.ini
    translation: /administrator/language/%locale%/%locale%.plg_quickicon_joomlaupdate.ini
    update_option: update_as_unapproved
  - source: /administrator/language/en-GB/en-GB.plg_quickicon_joomlaupdate.sys.ini
    translation: /administrator/language/%locale%/%locale%.plg_quickicon_joomlaupdate.sys.ini
    update_option: update_as_unapproved
  - source: /administrator/language/en-GB/en-GB.plg_quickicon_phpversioncheck.ini
    translation: /administrator/language/%locale%/%locale%.plg_quickicon_phpversioncheck.ini
    update_option: update_as_unapproved
  - source: /administrator/language/en-GB/en-GB.plg_quickicon_phpversioncheck.sys.ini
    translation: /administrator/language/%locale%/%locale%.plg_quickicon_phpversioncheck.sys.ini
    update_option: update_as_unapproved
  - source: /administrator/language/en-GB/en-GB.plg_quickicon_privacycheck.ini
    translation: /administrator/language/%locale%/%locale%.plg_quickicon_privacycheck.ini
    update_option: update_as_unapproved
  - source: /administrator/language/en-GB/en-GB.plg_quickicon_privacycheck.sys.ini
    translation: /administrator/language/%locale%/%locale%.plg_quickicon_privacycheck.sys.ini
    update_option: update_as_unapproved
  - source: /administrator/language/en-GB/en-GB.plg_sampledata_blog.ini
    translation: /administrator/language/%locale%/%locale%.plg_sampledata_blog.ini
    update_option: update_as_unapproved
  - source: /administrator/language/en-GB/en-GB.plg_sampledata_blog.sys.ini
    translation: /administrator/language/%locale%/%locale%.plg_sampledata_blog.sys.ini
    update_option: update_as_unapproved
  - source: /administrator/language/en-GB/en-GB.plg_search_categories.ini
    translation: /administrator/language/%locale%/%locale%.plg_search_categories.ini
    update_option: update_as_unapproved
  - source: /administrator/language/en-GB/en-GB.plg_search_categories.sys.ini
    translation: /administrator/language/%locale%/%locale%.plg_search_categories.sys.ini
    update_option: update_as_unapproved
  - source: /administrator/language/en-GB/en-GB.plg_search_contacts.ini
    translation: /administrator/language/%locale%/%locale%.plg_search_contacts.ini
    update_option: update_as_unapproved
  - source: /administrator/language/en-GB/en-GB.plg_search_contacts.sys.ini
    translation: /administrator/language/%locale%/%locale%.plg_search_contacts.sys.ini
    update_option: update_as_unapproved
  - source: /administrator/language/en-GB/en-GB.plg_search_content.ini
    translation: /administrator/language/%locale%/%locale%.plg_search_content.ini
    update_option: update_as_unapproved
  - source: /administrator/language/en-GB/en-GB.plg_search_content.sys.ini
    translation: /administrator/language/%locale%/%locale%.plg_search_content.sys.ini
    update_option: update_as_unapproved
  - source: /administrator/language/en-GB/en-GB.plg_search_newsfeeds.ini
    translation: /administrator/language/%locale%/%locale%.plg_search_newsfeeds.ini
    update_option: update_as_unapproved
  - source: /administrator/language/en-GB/en-GB.plg_search_newsfeeds.sys.ini
    translation: /administrator/language/%locale%/%locale%.plg_search_newsfeeds.sys.ini
    update_option: update_as_unapproved
  - source: /administrator/language/en-GB/en-GB.plg_search_tags.ini
    translation: /administrator/language/%locale%/%locale%.plg_search_tags.ini
    update_option: update_as_unapproved
  - source: /administrator/language/en-GB/en-GB.plg_search_tags.sys.ini
    translation: /administrator/language/%locale%/%locale%.plg_search_tags.sys.ini
    update_option: update_as_unapproved
  - source: /administrator/language/en-GB/en-GB.plg_search_weblinks.ini
    translation: /administrator/language/%locale%/%locale%.plg_search_weblinks.ini
    update_option: update_as_unapproved
  - source: /administrator/language/en-GB/en-GB.plg_search_weblinks.sys.ini
    translation: /administrator/language/%locale%/%locale%.plg_search_weblinks.sys.ini
    update_option: update_as_unapproved
  - source: /administrator/language/en-GB/en-GB.plg_system_actionlogs.ini
    translation: /administrator/language/%locale%/%locale%.plg_system_actionlogs.ini
    update_option: update_as_unapproved
  - source: /administrator/language/en-GB/en-GB.plg_system_actionlogs.sys.ini
    translation: /administrator/language/%locale%/%locale%.plg_system_actionlogs.sys.ini
    update_option: update_as_unapproved
  - source: /administrator/language/en-GB/en-GB.plg_system_cache.ini
    translation: /administrator/language/%locale%/%locale%.plg_system_cache.ini
    update_option: update_as_unapproved
  - source: /administrator/language/en-GB/en-GB.plg_system_cache.sys.ini
    translation: /administrator/language/%locale%/%locale%.plg_system_cache.sys.ini
    update_option: update_as_unapproved
  - source: /administrator/language/en-GB/en-GB.plg_system_debug.ini
    translation: /administrator/language/%locale%/%locale%.plg_system_debug.ini
    update_option: update_as_unapproved
  - source: /administrator/language/en-GB/en-GB.plg_system_debug.sys.ini
    translation: /administrator/language/%locale%/%locale%.plg_system_debug.sys.ini
    update_option: update_as_unapproved
  - source: /administrator/language/en-GB/en-GB.plg_system_fields.ini
    translation: /administrator/language/%locale%/%locale%.plg_system_fields.ini
    update_option: update_as_unapproved
  - source: /administrator/language/en-GB/en-GB.plg_system_fields.sys.ini
    translation: /administrator/language/%locale%/%locale%.plg_system_fields.sys.ini
    update_option: update_as_unapproved
  - source: /administrator/language/en-GB/en-GB.plg_system_highlight.ini
    translation: /administrator/language/%locale%/%locale%.plg_system_highlight.ini
    update_option: update_as_unapproved
  - source: /administrator/language/en-GB/en-GB.plg_system_highlight.sys.ini
    translation: /administrator/language/%locale%/%locale%.plg_system_highlight.sys.ini
    update_option: update_as_unapproved
  - source: /administrator/language/en-GB/en-GB.plg_system_languagecode.ini
    translation: /administrator/language/%locale%/%locale%.plg_system_languagecode.ini
    update_option: update_as_unapproved
  - source: /administrator/language/en-GB/en-GB.plg_system_languagecode.sys.ini
    translation: /administrator/language/%locale%/%locale%.plg_system_languagecode.sys.ini
    update_option: update_as_unapproved
  - source: /administrator/language/en-GB/en-GB.plg_system_languagefilter.ini
    translation: /administrator/language/%locale%/%locale%.plg_system_languagefilter.ini
    update_option: update_as_unapproved
  - source: /administrator/language/en-GB/en-GB.plg_system_languagefilter.sys.ini
    translation: /administrator/language/%locale%/%locale%.plg_system_languagefilter.sys.ini
    update_option: update_as_unapproved
  - source: /administrator/language/en-GB/en-GB.plg_system_log.ini
    translation: /administrator/language/%locale%/%locale%.plg_system_log.ini
    update_option: update_as_unapproved
  - source: /administrator/language/en-GB/en-GB.plg_system_log.sys.ini
    translation: /administrator/language/%locale%/%locale%.plg_system_log.sys.ini
    update_option: update_as_unapproved
  - source: /administrator/language/en-GB/en-GB.plg_system_logout.ini
    translation: /administrator/language/%locale%/%locale%.plg_system_logout.ini
    update_option: update_as_unapproved
  - source: /administrator/language/en-GB/en-GB.plg_system_logout.sys.ini
    translation: /administrator/language/%locale%/%locale%.plg_system_logout.sys.ini
    update_option: update_as_unapproved
  - source: /administrator/language/en-GB/en-GB.plg_system_logrotation.ini
    translation: /administrator/language/%locale%/%locale%.plg_system_logrotation.ini
    update_option: update_as_unapproved
  - source: /administrator/language/en-GB/en-GB.plg_system_logrotation.sys.ini
    translation: /administrator/language/%locale%/%locale%.plg_system_logrotation.sys.ini
    update_option: update_as_unapproved
  - source: /administrator/language/en-GB/en-GB.plg_system_p3p.ini
    translation: /administrator/language/%locale%/%locale%.plg_system_p3p.ini
    update_option: update_as_unapproved
  - source: /administrator/language/en-GB/en-GB.plg_system_p3p.sys.ini
    translation: /administrator/language/%locale%/%locale%.plg_system_p3p.sys.ini
    update_option: update_as_unapproved
  - source: /administrator/language/en-GB/en-GB.plg_system_privacyconsent.ini
    translation: /administrator/language/%locale%/%locale%.plg_system_privacyconsent.ini
    update_option: update_as_unapproved
  - source: /administrator/language/en-GB/en-GB.plg_system_privacyconsent.sys.ini
    translation: /administrator/language/%locale%/%locale%.plg_system_privacyconsent.sys.ini
    update_option: update_as_unapproved
  - source: /administrator/language/en-GB/en-GB.plg_system_redirect.ini
    translation: /administrator/language/%locale%/%locale%.plg_system_redirect.ini
    update_option: update_as_unapproved
  - source: /administrator/language/en-GB/en-GB.plg_system_redirect.sys.ini
    translation: /administrator/language/%locale%/%locale%.plg_system_redirect.sys.ini
    update_option: update_as_unapproved
  - source: /administrator/language/en-GB/en-GB.plg_system_remember.ini
    translation: /administrator/language/%locale%/%locale%.plg_system_remember.ini
    update_option: update_as_unapproved
  - source: /administrator/language/en-GB/en-GB.plg_system_remember.sys.ini
    translation: /administrator/language/%locale%/%locale%.plg_system_remember.sys.ini
    update_option: update_as_unapproved
  - source: /administrator/language/en-GB/en-GB.plg_system_sef.ini
    translation: /administrator/language/%locale%/%locale%.plg_system_sef.ini
    update_option: update_as_unapproved
  - source: /administrator/language/en-GB/en-GB.plg_system_sef.sys.ini
    translation: /administrator/language/%locale%/%locale%.plg_system_sef.sys.ini
    update_option: update_as_unapproved
  - source: /administrator/language/en-GB/en-GB.plg_system_sessiongc.ini
    translation: /administrator/language/%locale%/%locale%.plg_system_sessiongc.ini
    update_option: update_as_unapproved
  - source: /administrator/language/en-GB/en-GB.plg_system_sessiongc.sys.ini
    translation: /administrator/language/%locale%/%locale%.plg_system_sessiongc.sys.ini
    update_option: update_as_unapproved
  - source: /administrator/language/en-GB/en-GB.plg_system_stats.ini
    translation: /administrator/language/%locale%/%locale%.plg_system_stats.ini
    update_option: update_as_unapproved
  - source: /administrator/language/en-GB/en-GB.plg_system_stats.sys.ini
    translation: /administrator/language/%locale%/%locale%.plg_system_stats.sys.ini
    update_option: update_as_unapproved
  - source: /administrator/language/en-GB/en-GB.plg_system_updatenotification.ini
    translation: /administrator/language/%locale%/%locale%.plg_system_updatenotification.ini
    update_option: update_as_unapproved
  - source: /administrator/language/en-GB/en-GB.plg_system_updatenotification.sys.ini
    translation: /administrator/language/%locale%/%locale%.plg_system_updatenotification.sys.ini
    update_option: update_as_unapproved
  - source: /administrator/language/en-GB/en-GB.plg_twofactorauth_totp.ini
    translation: /administrator/language/%locale%/%locale%.plg_twofactorauth_totp.ini
    update_option: update_as_unapproved
  - source: /administrator/language/en-GB/en-GB.plg_twofactorauth_totp.sys.ini
    translation: /administrator/language/%locale%/%locale%.plg_twofactorauth_totp.sys.ini
    update_option: update_as_unapproved
  - source: /administrator/language/en-GB/en-GB.plg_twofactorauth_yubikey.ini
    translation: /administrator/language/%locale%/%locale%.plg_twofactorauth_yubikey.ini
    update_option: update_as_unapproved
  - source: /administrator/language/en-GB/en-GB.plg_twofactorauth_yubikey.sys.ini
    translation: /administrator/language/%locale%/%locale%.plg_twofactorauth_yubikey.sys.ini
    update_option: update_as_unapproved
  - source: /administrator/language/en-GB/en-GB.plg_user_contactcreator.ini
    translation: /administrator/language/%locale%/%locale%.plg_user_contactcreator.ini
    update_option: update_as_unapproved
  - source: /administrator/language/en-GB/en-GB.plg_user_contactcreator.sys.ini
    translation: /administrator/language/%locale%/%locale%.plg_user_contactcreator.sys.ini
    update_option: update_as_unapproved
  - source: /administrator/language/en-GB/en-GB.plg_user_joomla.ini
    translation: /administrator/language/%locale%/%locale%.plg_user_joomla.ini
    update_option: update_as_unapproved
  - source: /administrator/language/en-GB/en-GB.plg_user_joomla.sys.ini
    translation: /administrator/language/%locale%/%locale%.plg_user_joomla.sys.ini
    update_option: update_as_unapproved
  - source: /administrator/language/en-GB/en-GB.plg_user_profile.ini
    translation: /administrator/language/%locale%/%locale%.plg_user_profile.ini
    update_option: update_as_unapproved
  - source: /administrator/language/en-GB/en-GB.plg_user_profile.sys.ini
    translation: /administrator/language/%locale%/%locale%.plg_user_profile.sys.ini
    update_option: update_as_unapproved
  - source: /administrator/language/en-GB/en-GB.plg_user_terms.ini
    translation: /administrator/language/%locale%/%locale%.plg_user_terms.ini
    update_option: update_as_unapproved
  - source: /administrator/language/en-GB/en-GB.plg_user_terms.sys.ini
    translation: /administrator/language/%locale%/%locale%.plg_user_terms.sys.ini
    update_option: update_as_unapproved
  - source: /administrator/language/en-GB/en-GB.tpl_hathor.ini
    translation: /administrator/language/%locale%/%locale%.tpl_hathor.ini
    update_option: update_as_unapproved
  - source: /administrator/language/en-GB/en-GB.tpl_hathor.sys.ini
    translation: /administrator/language/%locale%/%locale%.tpl_hathor.sys.ini
    update_option: update_as_unapproved
  - source: /administrator/language/en-GB/en-GB.tpl_isis.ini
    translation: /administrator/language/%locale%/%locale%.tpl_isis.ini
    update_option: update_as_unapproved
  - source: /administrator/language/en-GB/en-GB.tpl_isis.sys.ini
    translation: /administrator/language/%locale%/%locale%.tpl_isis.sys.ini
    update_option: update_as_unapproved

    # XML
  - source: /administrator/language/en-GB/en-GB.xml
    translation: /administrator/language/%locale%/%locale%.xml
    update_option: update_as_unapproved
    content_segmentation: 0
  - source: /administrator/language/en-GB/install.xml
    translation: /administrator/language/%locale%/install.xml
    update_option: update_as_unapproved
    content_segmentation: 0

    # Site
    # Components
  - source: /language/en-GB/en-GB.com_ajax.ini
    translation: /language/%locale%/%locale%.com_ajax.ini
    update_option: update_as_unapproved
  - source: /language/en-GB/en-GB.com_config.ini
    translation: /language/%locale%/%locale%.com_config.ini
    update_option: update_as_unapproved
  - source: /language/en-GB/en-GB.com_contact.ini
    translation: /language/%locale%/%locale%.com_contact.ini
    update_option: update_as_unapproved
  - source: /language/en-GB/en-GB.com_content.ini
    translation: /language/%locale%/%locale%.com_content.ini
    update_option: update_as_unapproved
  - source: /language/en-GB/en-GB.com_finder.ini
    translation: /language/%locale%/%locale%.com_finder.ini
    update_option: update_as_unapproved
  - source: /language/en-GB/en-GB.com_mailto.ini
    translation: /language/%locale%/%locale%.com_mailto.ini
    update_option: update_as_unapproved
  - source: /language/en-GB/en-GB.com_media.ini
    translation: /language/%locale%/%locale%.com_media.ini
    update_option: update_as_unapproved
  - source: /language/en-GB/en-GB.com_messages.ini
    translation: /language/%locale%/%locale%.com_messages.ini
    update_option: update_as_unapproved
  - source: /language/en-GB/en-GB.com_newsfeeds.ini
    translation: /language/%locale%/%locale%.com_newsfeeds.ini
    update_option: update_as_unapproved
  - source: /language/en-GB/en-GB.com_privacy.ini
    translation: /language/%locale%/%locale%.com_privacy.ini
    update_option: update_as_unapproved
  - source: /language/en-GB/en-GB.com_search.ini
    translation: /language/%locale%/%locale%.com_search.ini
    update_option: update_as_unapproved
  - source: /language/en-GB/en-GB.com_tags.ini
    translation: /language/%locale%/%locale%.com_tags.ini
    update_option: update_as_unapproved
  - source: /language/en-GB/en-GB.com_users.ini
    translation: /language/%locale%/%locale%.com_users.ini
    update_option: update_as_unapproved
  - source: /language/en-GB/en-GB.com_weblinks.ini
    translation: /language/%locale%/%locale%.com_weblinks.ini
    update_option: update_as_unapproved
  - source: /language/en-GB/en-GB.com_wrapper.ini
    translation: /language/%locale%/%locale%.com_wrapper.ini
    update_option: update_as_unapproved

    # Specials
  - source: /language/en-GB/en-GB.files_joomla.sys.ini
    translation: /language/%locale%/%locale%.files_joomla.sys.ini
    update_option: update_as_unapproved
  - source: /language/en-GB/en-GB.finder_cli.ini
    translation: /language/%locale%/%locale%.finder_cli.ini
    update_option: update_as_unapproved
  - source: /language/en-GB/en-GB.ini
    translation: /language/%locale%/%locale%.ini
    update_option: update_as_unapproved
  - source: /language/en-GB/en-GB.localise.php
    dest: /language/en-GB/en-GB.localise.txt
    translation: /language/%locale%/%locale%.localise.php
    update_option: update_as_unapproved

    # Libraries
  - source: /language/en-GB/en-GB.lib_fof.ini
    translation: /language/%locale%/%locale%.lib_fof.ini
    update_option: update_as_unapproved
  - source: /language/en-GB/en-GB.lib_fof.sys.ini
    translation: /language/%locale%/%locale%.lib_fof.sys.ini
    update_option: update_as_unapproved
  - source: /language/en-GB/en-GB.lib_idna_convert.sys.ini
    translation: /language/%locale%/%locale%.lib_idna_convert.sys.ini
    update_option: update_as_unapproved
  - source: /language/en-GB/en-GB.lib_joomla.ini
    translation: /language/%locale%/%locale%.lib_joomla.ini
    update_option: update_as_unapproved
  - source: /language/en-GB/en-GB.lib_joomla.sys.ini
    translation: /language/%locale%/%locale%.lib_joomla.sys.ini
    update_option: update_as_unapproved
  - source: /language/en-GB/en-GB.lib_phpass.sys.ini
    translation: /language/%locale%/%locale%.lib_phpass.sys.ini
    update_option: update_as_unapproved
  - source: /language/en-GB/en-GB.lib_phputf8.sys.ini
    translation: /language/%locale%/%locale%.lib_phputf8.sys.ini
    update_option: update_as_unapproved
  - source: /language/en-GB/en-GB.lib_simplepie.sys.ini
    translation: /language/%locale%/%locale%.lib_simplepie.sys.ini
    update_option: update_as_unapproved

    # Modules
  - source: /language/en-GB/en-GB.mod_articles_archive.ini
    translation: /language/%locale%/%locale%.mod_articles_archive.ini
    update_option: update_as_unapproved
  - source: /language/en-GB/en-GB.mod_articles_archive.sys.ini
    translation: /language/%locale%/%locale%.mod_articles_archive.sys.ini
    update_option: update_as_unapproved
  - source: /language/en-GB/en-GB.mod_articles_categories.ini
    translation: /language/%locale%/%locale%.mod_articles_categories.ini
    update_option: update_as_unapproved
  - source: /language/en-GB/en-GB.mod_articles_categories.sys.ini
    translation: /language/%locale%/%locale%.mod_articles_categories.sys.ini
    update_option: update_as_unapproved
  - source: /language/en-GB/en-GB.mod_articles_category.ini
    translation: /language/%locale%/%locale%.mod_articles_category.ini
    update_option: update_as_unapproved
  - source: /language/en-GB/en-GB.mod_articles_category.sys.ini
    translation: /language/%locale%/%locale%.mod_articles_category.sys.ini
    update_option: update_as_unapproved
  - source: /language/en-GB/en-GB.mod_articles_latest.ini
    translation: /language/%locale%/%locale%.mod_articles_latest.ini
    update_option: update_as_unapproved
  - source: /language/en-GB/en-GB.mod_articles_latest.sys.ini
    translation: /language/%locale%/%locale%.mod_articles_latest.sys.ini
    update_option: update_as_unapproved
  - source: /language/en-GB/en-GB.mod_articles_news.ini
    translation: /language/%locale%/%locale%.mod_articles_news.ini
    update_option: update_as_unapproved
  - source: /language/en-GB/en-GB.mod_articles_news.sys.ini
    translation: /language/%locale%/%locale%.mod_articles_news.sys.ini
    update_option: update_as_unapproved
  - source: /language/en-GB/en-GB.mod_articles_popular.ini
    translation: /language/%locale%/%locale%.mod_articles_popular.ini
    update_option: update_as_unapproved
  - source: /language/en-GB/en-GB.mod_articles_popular.sys.ini
    translation: /language/%locale%/%locale%.mod_articles_popular.sys.ini
    update_option: update_as_unapproved
  - source: /language/en-GB/en-GB.mod_banners.ini
    translation: /language/%locale%/%locale%.mod_banners.ini
    update_option: update_as_unapproved
  - source: /language/en-GB/en-GB.mod_banners.sys.ini
    translation: /language/%locale%/%locale%.mod_banners.sys.ini
    update_option: update_as_unapproved
  - source: /language/en-GB/en-GB.mod_breadcrumbs.ini
    translation: /language/%locale%/%locale%.mod_breadcrumbs.ini
    update_option: update_as_unapproved
  - source: /language/en-GB/en-GB.mod_breadcrumbs.sys.ini
    translation: /language/%locale%/%locale%.mod_breadcrumbs.sys.ini
    update_option: update_as_unapproved
  - source: /language/en-GB/en-GB.mod_custom.ini
    translation: /language/%locale%/%locale%.mod_custom.ini
    update_option: update_as_unapproved
  - source: /language/en-GB/en-GB.mod_custom.sys.ini
    translation: /language/%locale%/%locale%.mod_custom.sys.ini
    update_option: update_as_unapproved
  - source: /language/en-GB/en-GB.mod_feed.ini
    translation: /language/%locale%/%locale%.mod_feed.ini
    update_option: update_as_unapproved
  - source: /language/en-GB/en-GB.mod_feed.sys.ini
    translation: /language/%locale%/%locale%.mod_feed.sys.ini
    update_option: update_as_unapproved
  - source: /language/en-GB/en-GB.mod_finder.ini
    translation: /language/%locale%/%locale%.mod_finder.ini
    update_option: update_as_unapproved
  - source: /language/en-GB/en-GB.mod_finder.sys.ini
    translation: /language/%locale%/%locale%.mod_finder.sys.ini
    update_option: update_as_unapproved
  - source: /language/en-GB/en-GB.mod_footer.ini
    translation: /language/%locale%/%locale%.mod_footer.ini
    update_option: update_as_unapproved
  - source: /language/en-GB/en-GB.mod_footer.sys.ini
    translation: /language/%locale%/%locale%.mod_footer.sys.ini
    update_option: update_as_unapproved
  - source: /language/en-GB/en-GB.mod_languages.ini
    translation: /language/%locale%/%locale%.mod_languages.ini
    update_option: update_as_unapproved
  - source: /language/en-GB/en-GB.mod_languages.sys.ini
    translation: /language/%locale%/%locale%.mod_languages.sys.ini
    update_option: update_as_unapproved
  - source: /language/en-GB/en-GB.mod_login.ini
    translation: /language/%locale%/%locale%.mod_login.ini
    update_option: update_as_unapproved
  - source: /language/en-GB/en-GB.mod_login.sys.ini
    translation: /language/%locale%/%locale%.mod_login.sys.ini
    update_option: update_as_unapproved
  - source: /language/en-GB/en-GB.mod_menu.ini
    translation: /language/%locale%/%locale%.mod_menu.ini
    update_option: update_as_unapproved
  - source: /language/en-GB/en-GB.mod_menu.sys.ini
    translation: /language/%locale%/%locale%.mod_menu.sys.ini
    update_option: update_as_unapproved
  - source: /language/en-GB/en-GB.mod_random_image.ini
    translation: /language/%locale%/%locale%.mod_random_image.ini
    update_option: update_as_unapproved
  - source: /language/en-GB/en-GB.mod_random_image.sys.ini
    translation: /language/%locale%/%locale%.mod_random_image.sys.ini
    update_option: update_as_unapproved
  - source: /language/en-GB/en-GB.mod_related_items.ini
    translation: /language/%locale%/%locale%.mod_related_items.ini
    update_option: update_as_unapproved
  - source: /language/en-GB/en-GB.mod_related_items.sys.ini
    translation: /language/%locale%/%locale%.mod_related_items.sys.ini
    update_option: update_as_unapproved
  - source: /language/en-GB/en-GB.mod_search.ini
    translation: /language/%locale%/%locale%.mod_search.ini
    update_option: update_as_unapproved
  - source: /language/en-GB/en-GB.mod_search.sys.ini
    translation: /language/%locale%/%locale%.mod_search.sys.ini
    update_option: update_as_unapproved
  - source: /language/en-GB/en-GB.mod_stats.ini
    translation: /language/%locale%/%locale%.mod_stats.ini
    update_option: update_as_unapproved
  - source: /language/en-GB/en-GB.mod_stats.sys.ini
    translation: /language/%locale%/%locale%.mod_stats.sys.ini
    update_option: update_as_unapproved
  - source: /language/en-GB/en-GB.mod_syndicate.ini
    translation: /language/%locale%/%locale%.mod_syndicate.ini
    update_option: update_as_unapproved
  - source: /language/en-GB/en-GB.mod_syndicate.sys.ini
    translation: /language/%locale%/%locale%.mod_syndicate.sys.ini
    update_option: update_as_unapproved
  - source: /language/en-GB/en-GB.mod_tags_popular.ini
    translation: /language/%locale%/%locale%.mod_tags_popular.ini
    update_option: update_as_unapproved
  - source: /language/en-GB/en-GB.mod_tags_popular.sys.ini
    translation: /language/%locale%/%locale%.mod_tags_popular.sys.ini
    update_option: update_as_unapproved
  - source: /language/en-GB/en-GB.mod_tags_similar.ini
    translation: /language/%locale%/%locale%.mod_tags_similar.ini
    update_option: update_as_unapproved
  - source: /language/en-GB/en-GB.mod_tags_similar.sys.ini
    translation: /language/%locale%/%locale%.mod_tags_similar.sys.ini
    update_option: update_as_unapproved
  - source: /language/en-GB/en-GB.mod_users_latest.ini
    translation: /language/%locale%/%locale%.mod_users_latest.ini
    update_option: update_as_unapproved
  - source: /language/en-GB/en-GB.mod_users_latest.sys.ini
    translation: /language/%locale%/%locale%.mod_users_latest.sys.ini
    update_option: update_as_unapproved
  - source: /language/en-GB/en-GB.mod_weblinks.ini
    translation: /language/%locale%/%locale%.mod_weblinks.ini
    update_option: update_as_unapproved
  - source: /language/en-GB/en-GB.mod_weblinks.sys.ini
    translation: /language/%locale%/%locale%.mod_weblinks.sys.ini
    update_option: update_as_unapproved
  - source: /language/en-GB/en-GB.mod_whosonline.ini
    translation: /language/%locale%/%locale%.mod_whosonline.ini
    update_option: update_as_unapproved
  - source: /language/en-GB/en-GB.mod_whosonline.sys.ini
    translation: /language/%locale%/%locale%.mod_whosonline.sys.ini
    update_option: update_as_unapproved
  - source: /language/en-GB/en-GB.mod_wrapper.ini
    translation: /language/%locale%/%locale%.mod_wrapper.ini
    update_option: update_as_unapproved
  - source: /language/en-GB/en-GB.mod_wrapper.sys.ini
    translation: /language/%locale%/%locale%.mod_wrapper.sys.ini
    update_option: update_as_unapproved
  - source: /language/en-GB/en-GB.tpl_beez3.ini
    translation: /language/%locale%/%locale%.tpl_beez3.ini
    update_option: update_as_unapproved
  - source: /language/en-GB/en-GB.tpl_beez3.sys.ini
    translation: /language/%locale%/%locale%.tpl_beez3.sys.ini
    update_option: update_as_unapproved
  - source: /language/en-GB/en-GB.tpl_protostar.ini
    translation: /language/%locale%/%locale%.tpl_protostar.ini
    update_option: update_as_unapproved
  - source: /language/en-GB/en-GB.tpl_protostar.sys.ini
    translation: /language/%locale%/%locale%.tpl_protostar.sys.ini
    update_option: update_as_unapproved

    # XML
  - source: /language/en-GB/en-GB.xml
    translation: /language/%locale%/%locale%.xml
    update_option: update_as_unapproved
    content_segmentation: 0
  - source: /language/en-GB/install.xml
    translation: /language/%locale%/install.xml
    update_option: update_as_unapproved
    content_segmentation: 0

    # Installation
  - source: /installation/language/en-GB/en-GB.ini
    translation: /installation/language/%locale%/%locale%.ini
    update_option: update_as_unapproved
  - source: /installation/language/en-GB/en-GB.xml
    translation: /installation/language/%locale%/%locale%.xml
    update_option: update_as_unapproved
    content_segmentation: 0
<<<<<<< HEAD
  - source: /build/media_source/system/js/fields/calendar-locales/en.es5.js
    translation: /build/media_source/system/js/fields/calendar-locales/%locale%.es5.js
=======

    # Media
  - source: /media/system/js/fields/calendar-locales/en.js
    translation: /media/system/js/fields/calendar-locales/%locale%.js
>>>>>>> 1547f8e7
    update_option: update_as_unapproved

    # Package XML
  - source: /administrator/manifests/packages/pkg_en-GB.xml
    dest: /pkg_en-GB.xml
    translation: /pkg_%locale%.xml
    update_option: update_as_unapproved
    content_segmentation: 0<|MERGE_RESOLUTION|>--- conflicted
+++ resolved
@@ -173,12 +173,6 @@
   - source: /administrator/language/en-GB/en-GB.com_redirect.sys.ini
     translation: /administrator/language/%locale%/%locale%.com_redirect.sys.ini
     update_option: update_as_unapproved
-  - source: /administrator/language/en-GB/en-GB.com_search.ini
-    translation: /administrator/language/%locale%/%locale%.com_search.ini
-    update_option: update_as_unapproved
-  - source: /administrator/language/en-GB/en-GB.com_search.sys.ini
-    translation: /administrator/language/%locale%/%locale%.com_search.sys.ini
-    update_option: update_as_unapproved
   - source: /administrator/language/en-GB/en-GB.com_tags.ini
     translation: /administrator/language/%locale%/%locale%.com_tags.ini
     update_option: update_as_unapproved
@@ -196,12 +190,6 @@
     update_option: update_as_unapproved
   - source: /administrator/language/en-GB/en-GB.com_users.sys.ini
     translation: /administrator/language/%locale%/%locale%.com_users.sys.ini
-    update_option: update_as_unapproved
-  - source: /administrator/language/en-GB/en-GB.com_weblinks.ini
-    translation: /administrator/language/%locale%/%locale%.com_weblinks.ini
-    update_option: update_as_unapproved
-  - source: /administrator/language/en-GB/en-GB.com_weblinks.sys.ini
-    translation: /administrator/language/%locale%/%locale%.com_weblinks.sys.ini
     update_option: update_as_unapproved
   - source: /administrator/language/en-GB/en-GB.com_wrapper.ini
     translation: /administrator/language/%locale%/%locale%.com_wrapper.ini
@@ -1215,15 +1203,10 @@
     translation: /installation/language/%locale%/%locale%.xml
     update_option: update_as_unapproved
     content_segmentation: 0
-<<<<<<< HEAD
+
+    # Media
   - source: /build/media_source/system/js/fields/calendar-locales/en.es5.js
     translation: /build/media_source/system/js/fields/calendar-locales/%locale%.es5.js
-=======
-
-    # Media
-  - source: /media/system/js/fields/calendar-locales/en.js
-    translation: /media/system/js/fields/calendar-locales/%locale%.js
->>>>>>> 1547f8e7
     update_option: update_as_unapproved
 
     # Package XML
