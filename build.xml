<?xml version="1.0" encoding="UTF-8"?>

<project name="joomla" default="build" basedir=".">
	<property name="source" value="." />
	<property name="joomlasource" value="administrator,cli,components,includes,installation,language/en-GB,libraries/cms,modules,plugins,templates" />

	<target name="clean" description="Clean up and create artifact directories">
		<delete dir="${basedir}/build/api" />
		<delete dir="${basedir}/build/coverage" />
		<delete dir="${basedir}/build/logs" />
		<delete dir="${basedir}/build/pdepend" />

		<mkdir dir="${basedir}/build/api" />
		<mkdir dir="${basedir}/build/coverage" />
		<mkdir dir="${basedir}/build/logs" />
		<mkdir dir="${basedir}/build/pdepend" />
	</target>

	<target name="phpunit" description="Run unit tests using PHPUnit and generates junit.xml and clover.xml">
		<exec executable="${basedir}/libraries/vendor/bin/phpunit">
			<arg value="-d" />
			<arg value="zend.enable_gc=0" />
		</exec>
	</target>

	<target name="parallelTasks" description="Run the pdepend, phpmd and phpcs tasks in parallel using a maximum of 2 threads.">
		<parallel threadCount="2">
			<sequential>
				<antcall target="pdepend" />
				<antcall target="phpmd" />
			</sequential>
			<antcall target="phpcs" />
		</parallel>
	</target>

	<target name="phpcs" description="Generate checkstyle.xml using PHP_CodeSniffer">
		<exec executable="phpcs">
			<arg value="--report=checkstyle" />
			<arg value="--extensions=php" />
			<arg value="-p" />
			<arg value="--report-file=${basedir}/build/logs/checkstyle.xml" />
			<arg value="--standard=${basedir}/build/phpcs/Joomla" />
			<arg path="${source}" />
		</exec>
	</target>

	<target name="pdepend" description="Generate jdepend.xml and software metrics charts using PHP_Depend">
		<exec executable="pdepend">
			<arg value="--jdepend-xml=${basedir}/build/logs/jdepend.xml" />
			<arg value="--jdepend-chart=${basedir}/build/pdepend/dependencies.svg" />
			<arg value="--overview-pyramid=${basedir}/build/pdepend/overview-pyramid.svg" />
			<arg value="--ignore=build,tests" />
			<arg path="${source}" />
		</exec>
	</target>

	<target name="installdep" description="Install build dependencies using composer">
		<exec executable="composer">
			<arg value="update" />
			<arg value="--no-dev" />
		</exec>
	</target>

	<target name="phpmd" description="Generate pmd.xml using PHPMD">
		<exec executable="phpmd">
			<arg path="${joomlasource}" />
			<arg value="xml" />
			<arg value="${basedir}/build/phpmd.xml" />
			<arg value="--reportfile" />
			<arg value="${basedir}/build/logs/pmd.xml" />
		</exec>
	</target>

	<target name="phpdoc" description="Generate API documentation using phpDocumentor">
		<exec executable="phpdoc">
			<arg value="-i" />
			<arg path="${basedir}/libraries/vendor/joomla/*/Tests/,${basedir}/libraries/vendor/joomla/string/src/phputf8/,${basedir}/libraries/vendor/composer/,${basedir}/libraries/vendor/joomla/event/vendor/,${basedir}/libraries/vendor/joomla/session/Joomla/Session/_Tests/,${basedir}/libraries/vendor/joomla/session/Joomla/Session/Tests/,${basedir}/libraries/idna_convert/" />
			<arg value="-d" />
			<arg path="${basedir}/libraries/cms/,${basedir}/libraries/joomla/,${basedir}/libraries/legacy/,${basedir}/libraries/src/,${basedir}/libraries/vendor/joomla/" />
			<arg value="-f" />
			<arg path="${basedir}/libraries/loader.php" />
			<arg value="-t" />
			<arg path="${basedir}/build/api/" />
			<arg value="--template" />
			<arg value="joomla" />
			<arg value="--title" />
<<<<<<< HEAD
			<arg value="Joomla! CMS 3.9 API" />
=======
			<arg value="Joomla! CMS 3.8 API" />
>>>>>>> 4af39f34
		</exec>
	</target>

	<target name="lint" description="Perform syntax check of source code files">
		<apply executable="php" failonerror="true">
			<arg value="-l" />

			<fileset dir="${basedir}/administrator">
				<include name="**/*.php" />
				<modified />
			</fileset>

			<fileset dir="${basedir}/cli">
				<include name="**/*.php" />
				<modified />
			</fileset>

			<fileset dir="${basedir}/components">
				<include name="**/*.php" />
				<modified />
			</fileset>

			<fileset dir="${basedir}/installation">
				<include name="**/*.php" />
				<modified />
			</fileset>

			<fileset dir="${basedir}/includes">
				<include name="**/*.php" />
				<modified />
			</fileset>

			<fileset dir="${basedir}/language/en-GB">
				<include name="**/*.php" />
				<modified />
			</fileset>

			<fileset dir="${basedir}/libraries">
				<include name="**/*.php" />
				<modified />
			</fileset>

			<fileset dir="${basedir}/modules">
				<include name="**/*.php" />
				<modified />
			</fileset>

			<fileset dir="${basedir}/templates">
				<include name="**/*.php" />
				<modified />
			</fileset>
		</apply>
	</target>

	<target name="make-updatecomponent" description="Create an installable package from the com_joomlaupdate component" >
		<delete dir="${basedir}/build/com_joomlaupdate-pkg" includeemptydirs="true" failonerror="false" />
		<mkdir dir="${basedir}/build/com_joomlaupdate-pkg" />
		<echo message="Create com_joomlaupdate package" />
		<mkdir dir="${basedir}/build/com_joomlaupdate-pkg/staging" />
		<mkdir dir="${basedir}/build/com_joomlaupdate-pkg/staging/admin" />
		<copy todir="${basedir}/build/com_joomlaupdate-pkg/staging/admin">
			<fileset dir="${basedir}/administrator/components/com_joomlaupdate" />
		</copy>
		<move file="${basedir}/build/com_joomlaupdate-pkg/staging/admin/joomlaupdate.xml" todir="${basedir}/build/com_joomlaupdate-pkg/staging" />
		<echo message="Copy the media folder" />
		<copy todir="${basedir}/build/com_joomlaupdate-pkg/staging/media/js">
			<fileset dir="${basedir}/media/com_joomlaupdate/js" />
		</copy>
		<echo message="Copy language files" />
		<mkdir dir="${basedir}/build/com_joomlaupdate-pkg/staging/admin/language" />
		<copyfile src="${basedir}/administrator/language/en-GB/en-GB.com_joomlaupdate.ini" dest="${basedir}/build/com_joomlaupdate-pkg/staging/admin/language/en-GB.com_joomlaupdate.ini"/>
		<copyfile src="${basedir}/administrator/language/en-GB/en-GB.com_joomlaupdate.sys.ini" dest="${basedir}/build/com_joomlaupdate-pkg/staging/admin/language/en-GB.com_joomlaupdate.sys.ini"/>
		<echo message="Archiving package" />
		<mkdir dir="${basedir}/build/com_joomlaupdate-pkg/packages" />
		<zip destfile="${basedir}/build/com_joomlaupdate-pkg/packages/com_joomlaupdate.zip" basedir="${basedir}/build/com_joomlaupdate-pkg/staging" />
	</target>

	<target name="build" depends="clean,phpunit,parallelTasks" />
</project><|MERGE_RESOLUTION|>--- conflicted
+++ resolved
@@ -84,11 +84,7 @@
 			<arg value="--template" />
 			<arg value="joomla" />
 			<arg value="--title" />
-<<<<<<< HEAD
 			<arg value="Joomla! CMS 3.9 API" />
-=======
-			<arg value="Joomla! CMS 3.8 API" />
->>>>>>> 4af39f34
 		</exec>
 	</target>
 
