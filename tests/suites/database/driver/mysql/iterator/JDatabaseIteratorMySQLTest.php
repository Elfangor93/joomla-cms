<?php
/**
 * @package     Joomla.UnitTest
 * @subpackage  Database
 *
 * @copyright   Copyright (C) 2005 - 2012 Open Source Matters, Inc. All rights reserved.
 * @license     GNU General Public License version 2 or later; see LICENSE
 */

require_once JPATH_PLATFORM . '/joomla/log/log.php';
require_once JPATH_PLATFORM . '/joomla/database/iterator.php';
require_once JPATH_PLATFORM . '/joomla/database/iterator/mysql.php';
require_once JPATH_PLATFORM . '/joomla/database/driver.php';
require_once JPATH_PLATFORM . '/joomla/database/driver/mysql.php';
require_once JPATH_PLATFORM . '/joomla/database/query.php';

/**
 * Test class for JDatabaseResults using MySQL engine.
 *
 * @package     Joomla.UnitTest
 * @subpackage  Database
 *
 * @since       12.1
 */
class JDatabaseIteratorMySQLTest extends TestCaseDatabaseMysql
{
	/**
	 * Gets the data set to be loaded into the database during setup
	 *
	 * @return  xml dataset
	 *
	 * @since   12.1
	 */
	protected function getDataSet()
	{
		return $this->createXMLDataSet(dirname(__DIR__) . '/stubs/database.xml');
	}

	/**
	 * Data provider for the testForEach method
	 *
	 * @return  array
	 *
	 * @since   12.1
	 */
	public function casesForEachData()
	{
		return array(
			// Testing 'stdClass' type without specific index, offset or limit
			array(
				'title',
				'#__dbtest',
				null,
				'stdClass',
				0,
				0,
				array(
					(object) array('title' => 'Testing'),
					(object) array('title' => 'Testing2'),
					(object) array('title' => 'Testing3'),
					(object) array('title' => 'Testing4')
				),
				null
			),

			// Testing 'stdClass' type, limit=2 without specific index or offset
			array(
				'title',
				'#__dbtest',
				null,
				'stdClass',
				2,
				0,
				array(
					(object) array('title' => 'Testing'),
					(object) array('title' => 'Testing2')
				),
				null
			),

			// Testing 'stdClass' type, offset=2 without specific index or limit
			array(
				'title',
				'#__dbtest',
				null,
				'stdClass',
				20,
				2,
				array(
					(object) array('title' => 'Testing3'),
					(object) array('title' => 'Testing4')
				),
				null
			),

			// Testing 'stdClass' type, index='title' without specific offset or limit
			array(
				'title, id',
				'#__dbtest',
				'title',
				'stdClass',
				0,
				0,
				array(
					'Testing' => (object) array('title' => 'Testing', 'id' => '1'),
					'Testing2' => (object) array('title' => 'Testing2', 'id' => '2'),
					'Testing3' => (object) array('title' => 'Testing3', 'id' => '3'),
					'Testing4' => (object) array('title' => 'Testing4', 'id' => '4')
				),
				null,
			),

			// Testing 'UnexistingClass' type, index='title' without specific offset or limit
			array(
				'title',
				'#__dbtest',
				'title',
				'UnexistingClass',
				0,
				0,
				array(),
				'InvalidArgumentException',
			),
		);
	}

	/**
	 * Test foreach control
	 *
<<<<<<< HEAD
	 * @param   string          $select     Fields to select
	 * @param   string          $from       Table to search for
	 * @param   string          $column     The column.
	 * @param   string          $class      The class.
	 * @param   integer         $limit      The limit.
	 * @param   integer         $offset     The offset.
	 * @param   array           $expected   Array of expected results
	 * @param   boolean|string  $exception  Exception thrown
=======
	 * @param   string   $select     Fields to select
	 * @param   string   $from       Table to search for
	 * @param   string   $column     The column to use as a key.
	 * @param   string   $class      The class on which to bind the result rows.
	 * @param   integer  $limit      The result set record limit.
	 * @param   integer  $offset     The result set record offset.
	 * @param   array    $expected   Array of expected results
	 * @param   mixed    $exception  Exception thrown
>>>>>>> 120165a6
	 *
	 * @internal param array $options Array of options
	 * @return  void
	 *
	 * @dataProvider casesForEachData
	 *
	 * @since    12.1
	 */
	public function testForEach($select, $from, $column, $class, $limit, $offset, $expected, $exception)
	{
		if ($exception)
		{
			$this->setExpectedException($exception);
		}
		self::$driver->setQuery(self::$driver->getQuery(true)->select($select)->from($from)->setLimit($limit, $offset));
		$iterator = new JDatabaseIteratorMysql(self::$driver->execute(), $column, $class);

		// Run the Iterator pattern
		$this->assertThat(
			iterator_to_array($iterator),
			$this->equalTo($expected),
			__LINE__
		);
	}

	/**
	 * Test count
	 *
	 * @return  void
	 *
	 * @since   12.1
	 */
	public function testCount()
	{
		self::$driver->setQuery(self::$driver->getQuery(true)->select('title')->from('#__dbtest'));
		$this->assertThat(
			count(new JDatabaseIteratorMysql(self::$driver->execute())),
			$this->equalTo(4),
			__LINE__
		);

		self::$driver->setQuery(self::$driver->getQuery(true)->select('title')->from('#__dbtest')->setLimit(2));
		$this->assertThat(
			count(new JDatabaseIteratorMysql(self::$driver->execute())),
			$this->equalTo(2),
			__LINE__
		);

		self::$driver->setQuery(self::$driver->getQuery(true)->select('title')->from('#__dbtest')->setLimit(2, 3));
		$this->assertThat(
			count(new JDatabaseIteratorMysql(self::$driver->execute())),
			$this->equalTo(1),
			__LINE__
		);
	}
}<|MERGE_RESOLUTION|>--- conflicted
+++ resolved
@@ -127,16 +127,6 @@
 	/**
 	 * Test foreach control
 	 *
-<<<<<<< HEAD
-	 * @param   string          $select     Fields to select
-	 * @param   string          $from       Table to search for
-	 * @param   string          $column     The column.
-	 * @param   string          $class      The class.
-	 * @param   integer         $limit      The limit.
-	 * @param   integer         $offset     The offset.
-	 * @param   array           $expected   Array of expected results
-	 * @param   boolean|string  $exception  Exception thrown
-=======
 	 * @param   string   $select     Fields to select
 	 * @param   string   $from       Table to search for
 	 * @param   string   $column     The column to use as a key.
@@ -145,9 +135,7 @@
 	 * @param   integer  $offset     The result set record offset.
 	 * @param   array    $expected   Array of expected results
 	 * @param   mixed    $exception  Exception thrown
->>>>>>> 120165a6
 	 *
-	 * @internal param array $options Array of options
 	 * @return  void
 	 *
 	 * @dataProvider casesForEachData
