--- conflicted
+++ resolved
@@ -12,10 +12,6 @@
  *
  * @package     Joomla.UnitTest
  * @subpackage  Database
-<<<<<<< HEAD
- *
-=======
->>>>>>> 120165a6
  * @since       11.1
  */
 class JDatabaseMysqlTest extends TestCaseDatabaseMysql
@@ -40,23 +36,7 @@
 	 *
 	 * @return  void
 	 *
-<<<<<<< HEAD
-	 * @since   11.1
-	 */
-	protected function getDataSet()
-	{
-		return $this->createXMLDataSet(__DIR__ . '/stubs/database.xml');
-	}
-
-	/**
-	 * Test...
-	 *
-	 * @todo Implement test__destruct().
-	 *
-	 * @return void
-=======
-	 * @since   11.4
->>>>>>> 120165a6
+	 * @since   11.4
 	 */
 	public function test__destruct()
 	{
@@ -64,19 +44,11 @@
 	}
 
 	/**
-<<<<<<< HEAD
-	 * Test...
-	 *
-	 * @todo Implement testConnected().
-	 *
-	 * @return void
-=======
 	 * Tests the connected method.
 	 *
 	 * @return  void
 	 *
 	 * @since   11.4
->>>>>>> 120165a6
 	 */
 	public function testConnected()
 	{
@@ -98,15 +70,9 @@
 	/**
 	 * Tests the escape method.
 	 *
-<<<<<<< HEAD
-	 * @param   string   $text    The string to be escaped.
-	 * @param   boolean  $extra   Optional parameter to provide extra escaping.
-	 * @param   string   $result  The expected result.
-=======
 	 * @param   string   $text      The string to be escaped.
 	 * @param   boolean  $extra     Optional parameter to provide extra escaping.
 	 * @param   string   $expected  The expected result.
->>>>>>> 120165a6
 	 *
 	 * @return  void
 	 *
@@ -138,19 +104,11 @@
 	}
 
 	/**
-<<<<<<< HEAD
-	 * Test...
-	 *
-	 * @todo Implement testGetCollation().
-	 *
-	 * @return void
-=======
 	 * Test getCollation method.
 	 *
 	 * @return  void
 	 *
 	 * @since   11.1
->>>>>>> 120165a6
 	 */
 	public function testGetCollation()
 	{
@@ -167,15 +125,10 @@
 	public function testGetExporter()
 	{
 		$this->assertThat(
-<<<<<<< HEAD
-			self::$driver->getExporter(), $this->isInstanceOf('JDatabaseExporterMysql'),
-			'Line:' . __LINE__ . ' The getExporter method should return the correct exporter.');
-=======
 			self::$driver->getExporter(),
 			$this->isInstanceOf('JDatabaseExporterMysql'),
 			'Line:' . __LINE__ . ' The getExporter method should return the correct exporter.'
 		);
->>>>>>> 120165a6
 	}
 
 	/**
@@ -188,18 +141,6 @@
 	public function testGetImporter()
 	{
 		$this->assertThat(
-<<<<<<< HEAD
-			self::$driver->getImporter(), $this->isInstanceOf('JDatabaseImporterMysql'),
-			'Line:' . __LINE__ . ' The getImporter method should return the correct importer.');
-	}
-
-	/**
-	 * Test...
-	 *
-	 * @todo Implement testGetNumRows().
-	 *
-	 * @return void
-=======
 			self::$driver->getImporter(),
 			$this->isInstanceOf('JDatabaseImporterMysql'),
 			'Line:' . __LINE__ . ' The getImporter method should return the correct importer.'
@@ -212,7 +153,6 @@
 	 * @return  void
 	 *
 	 * @since   11.4
->>>>>>> 120165a6
 	 */
 	public function testGetNumRows()
 	{
@@ -229,18 +169,6 @@
 	public function testGetTableCreate()
 	{
 		$this->assertThat(
-<<<<<<< HEAD
-			self::$driver->getTableCreate('#__dbtest'), $this->isType('array'),
-			'The statement to create the table is returned in an array.');
-	}
-
-	/**
-	 * Test...
-	 *
-	 * @todo Implement testGetTableColumns().
-	 *
-	 * @return void
-=======
 			self::$driver->getTableCreate('#__dbtest'),
 			$this->isType('array'),
 			'The statement to create the table is returned in an array.'
@@ -253,7 +181,6 @@
 	 * @return  void
 	 *
 	 * @since   11.4
->>>>>>> 120165a6
 	 */
 	public function testGetTableColumns()
 	{
@@ -302,18 +229,6 @@
 	public function testGetVersion()
 	{
 		$this->assertThat(
-<<<<<<< HEAD
-			strlen(self::$driver->getVersion()), $this->greaterThan(0),
-			'Line:' . __LINE__ . ' The getVersion method should return something without error.');
-	}
-
-	/**
-	 * Test...
-	 *
-	 * @todo Implement testInsertid().
-	 *
-	 * @return void
-=======
 			strlen(self::$driver->getVersion()),
 			$this->greaterThan(0),
 			'Line:' . __LINE__ . ' The getVersion method should return something without error.'
@@ -326,7 +241,6 @@
 	 * @return  void
 	 *
 	 * @since   11.4
->>>>>>> 120165a6
 	 */
 	public function testInsertid()
 	{
@@ -368,14 +282,8 @@
 
 		$this->assertThat(
 			$result,
-<<<<<<< HEAD
-			$this->equalTo(
-				array(array('title' => 'Testing'), array('title' => 'Testing2'), array('title' => 'Testing3'), array('title' => 'Testing4'))
-			), __LINE__
-=======
 			$this->equalTo(array(array('title' => 'Testing'), array('title' => 'Testing2'), array('title' => 'Testing3'), array('title' => 'Testing4'))),
 			__LINE__
->>>>>>> 120165a6
 		);
 	}
 
@@ -398,19 +306,11 @@
 	}
 
 	/**
-<<<<<<< HEAD
-	 * Test...
-	 *
-	 * @todo Implement testLoadNextObject().
-	 *
-	 * @return void
-=======
 	 * Test loadNextObject method.
 	 *
 	 * @return  void
 	 *
 	 * @since   11.4
->>>>>>> 120165a6
 	 */
 	public function testLoadNextObject()
 	{
@@ -418,19 +318,11 @@
 	}
 
 	/**
-<<<<<<< HEAD
-	 * Test...
-	 *
-	 * @todo Implement testLoadNextRow().
-	 *
-	 * @return void
-=======
 	 * Test loadNextRow method.
 	 *
 	 * @return  void
 	 *
 	 * @since   11.4
->>>>>>> 120165a6
 	 */
 	public function testLoadNextRow()
 	{
@@ -596,19 +488,11 @@
 	}
 
 	/**
-<<<<<<< HEAD
-	 * Test...
-	 *
-	 * @todo Implement testSelect().
-	 *
-	 * @return void
-=======
 	 * Test select method.
 	 *
 	 * @return  void
 	 *
 	 * @since   11.4
->>>>>>> 120165a6
 	 */
 	public function testSelect()
 	{
@@ -616,19 +500,11 @@
 	}
 
 	/**
-<<<<<<< HEAD
-	 * Test...
-	 *
-	 * @todo Implement testSetUTF().
-	 *
-	 * @return void
-=======
 	 * Test setUTF method.
 	 *
 	 * @return  void
 	 *
 	 * @since   11.4
->>>>>>> 120165a6
 	 */
 	public function testSetUTF()
 	{
@@ -636,18 +512,11 @@
 	}
 
 	/**
-<<<<<<< HEAD
-	 * Test Test method - there really isn't a lot to test here, but
-	 * this is present for the sake of completeness
-	 *
-	 * @return void
-=======
 	 * Test isSupported method.
 	 *
 	 * @return  void
 	 *
 	 * @since   11.4
->>>>>>> 120165a6
 	 */
 	public function testIsSupported()
 	{
@@ -655,19 +524,11 @@
 	}
 
 	/**
-<<<<<<< HEAD
-	 * Test...
-	 *
-	 * @todo Implement testUpdateObject().
-	 *
-	 * @return void
-=======
 	 * Test updateObject method.
 	 *
 	 * @return  void
 	 *
 	 * @since   11.4
->>>>>>> 120165a6
 	 */
 	public function testUpdateObject()
 	{
