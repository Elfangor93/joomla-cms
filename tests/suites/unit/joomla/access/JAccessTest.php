<?php
/**
 * @package     Joomla.UnitTest
 * @subpackage  Access
 *
 * @copyright   Copyright (C) 2005 - 2012 Open Source Matters, Inc. All rights reserved.
 * @license     GNU General Public License version 2 or later; see LICENSE
 */

require_once JPATH_PLATFORM . '/joomla/filesystem/path.php';

/**
 * Test class for JAccess.
 *
 * @package     Joomla.UnitTest
 * @subpackage  Access
 * @since       11.1
 */
class JAccessTest extends TestCaseDatabase
{
	/**
	 * @var    JAccess
	 * @since  11.1
	 */
	protected $object;

	/**
<<<<<<< HEAD
	 * Sets up the fixture, for example, opens a network connection.
	 * This method is called before a test is executed.
	 *
	 * @return void
	 */
	protected function setUp()
	{
		parent::setUp();

		// Clear the static caches.
		JAccess::clearStatics();

		$this->object = new JAccess;

		// Make sure previous test files are cleaned up
		$this->_cleanupTestFiles();

		// Make some test files and folders
		mkdir(JPath::clean(JPATH_TESTS . '/tmp/access'), 0777, true);
	}

	/**
	 * Remove created files
	 *
	 * @return  void
	 *
	 * @since       12.1
	 */
	protected function tearDown()
	{
		$this->_cleanupTestFiles();
	}

	/**
	 * Convenience method to cleanup before and after test
	 *
	 * @return  void
	 *
	 * @since   12.1
	 */
	private function _cleanupTestFiles()
	{
		$this->_cleanupFile(JPath::clean(JPATH_TESTS . '/tmp/access/access.xml'));
		$this->_cleanupFile(JPath::clean(JPATH_TESTS . '/tmp/access'));
	}

	/**
	 * Convenience method to clean up for files test
	 *
	 * @param   string  $path  The path to clean
	 *
	 * @return  void
	 *
	 * @since   12.1
	 */
	private function _cleanupFile($path)
	{
		if (file_exists($path))
		{
			if (is_file($path))
			{
				unlink($path);
			}
			elseif (is_dir($path))
			{
				rmdir($path);
			}
		}
	}

	/**
	 * Gets the data set to be loaded into the database during setup
	 *
	 * @return  xml dataset
	 *
	 * @since   11.1
	 */
	protected function getDataSet()
	{
		return $this->createXMLDataSet(__DIR__ . '/stubs/S01.xml');
	}

	/**
=======
>>>>>>> 120165a6
	 * Tests the JAccess::getAuthorisedViewLevels method.
	 *
	 * @return  void
	 *
	 * @since   11.1
	 * @covers  JAccess::getAuthorisedViewLevels
	 */
	public function testGetAuthorisedViewLevels()
	{
		usleep(100);

		$access = new JAccess;
<<<<<<< HEAD
		$array1 = array(
			0 => 1,
			1 => 3
		);
=======
		$array1 = array(0 => 1, 1 => 3);
>>>>>>> 120165a6

		$this->assertThat(
			$access->getAuthorisedViewLevels(42),
			$this->equalTo($array1),
			'Line:' . __Line__ . ' Super user gets Public, Special (levels 1,3)'
		);

<<<<<<< HEAD
		$array2 = array(
			0 => 1
		);
		$this->assertThat(
			$access->getAuthorisedViewLevels(50),
			$this->equalTo($array2),
			'Line:' . __Line__ . ' User 50 gets Public (level 1)'
		);

		$array3 = array(
			0 => 1,
			1 => 4
		);
		$this->assertThat(
			$access->getAuthorisedViewLevels(99),
			$this->equalTo($array3),
			'Line:' . __Line__ . ' User 99 gets Level 4'
		);
=======
		$array2 = array(0 => 1);
		$this->assertThat($access->getAuthorisedViewLevels(50), $this->equalTo($array2), 'Line:' . __Line__ . ' User 50 gets Public (level 1)');

		$array3 = array(0 => 1, 1 => 4);
		$this->assertThat($access->getAuthorisedViewLevels(99), $this->equalTo($array3), 'Line:' . __Line__ . ' User 99 gets Level 4');
>>>>>>> 120165a6
	}

	/**
	 * Test cases for testCheck
	 *
	 * Each test case provides
	 * - integer        userid    a user id
	 * - integer        groupid  a group id
	 * - string        action    an action to test permission for
	 * - integer        assetid id of asset to check
	 * - mixed        true is have permission, null if no permission
	 * - string        message if fails
	 *
	 * @return  array
	 *
	 * @since   11.1
	 */
	public function casesCheck()
	{
		return array(
<<<<<<< HEAD
			'valid_admin_site_login' => array(
				45, 'core.login.site', 3, true,
				'Line:' . __LINE__ . ' Administrator group can login to site'
			),
			'valid_editor_site_login' => array(
				46, 'core.login.site', 1, true,
				'Line:' . __LINE__ . ' Editor group'
			),
			'valid_manager_admin_login' => array(
				44, 'core.login.admin', 1, true,
				'Line:' . __LINE__ . ' Administrator group can login to admin'
			),
			'valid_manager_login' => array(
				44, 'core.admin', 1, false,
				'Line:' . __LINE__ . ' Administrator group cannot login to admin core'
			),
			'super_user_admin' => array(
				42, 'core.admin', 3, true,
				'Line:' . __LINE__ . ' Super User group can do anything'
			),
			'super_user_admin' => array(
				42, 'core.admin', null, true,
				'Line:' . __LINE__ . ' Null asset should default to root'
			),
			'publisher_create_banner' => array(
				43, 'core.create', 3, false,
				'Line:' . __LINE__ . ' Editor has explicit deny on banner create'
			),
			'publisher_delete_banner' => array(
				43, 'core.delete', 3, false,
				'Line:' . __LINE__ . ' Explicit deny for editor overrides allow for publisher'
			),
			'invalid_user_group_login' => array(
				58, 'core.login.site', 3, null,
				'Line:' . __LINE__ . ' Invalid user and group cannot log in to site'
			),
			'invalid_action' => array(
				42, 'complusoft', 3, null,
				'Line:' . __LINE__ . ' Invalid action returns null permission'
			),
			'invalid_asset_id' => array(
				42, 'core.login.site', 345, true,
				'Line:' . __LINE__ . ' Super user has permissions even for invalid asset id'
			),
			'publisher_login_admin' => array(
				43, 'core.login.admin', 1, null,
				'Line:' . __LINE__ . ' Publisher may not log into admin'
			),
		);
=======
			'valid_admin_site_login' => array(45, 'core.login.site', 3, true, 'Line:' . __LINE__ . ' Administrator group can login to site'),
			'valid_editor_site_login' => array(46, 'core.login.site', 1, true, 'Line:' . __LINE__ . ' Editor group'),
			'valid_manager_admin_login' => array(44, 'core.login.admin', 1, true, 'Line:' . __LINE__ . ' Administrator group can login to admin'),
			'valid_manager_login' => array(44, 'core.admin', 1, false, 'Line:' . __LINE__ . ' Administrator group cannot login to admin core'),
			'super_user_admin' => array(42, 'core.admin', 3, true, 'Line:' . __LINE__ . ' Super User group can do anything'),
			'super_user_admin' => array(42, 'core.admin', null, true, 'Line:' . __LINE__ . ' Null asset should default to root'),
			'publisher_create_banner' => array(43, 'core.create', 3, false, 'Line:' . __LINE__ . ' Editor has explicit deny on banner create'),
			'publisher_delete_banner' => array(
				43,
				'core.delete',
				3,
				false,
				'Line:' . __LINE__ . ' Explicit deny for editor overrides allow for publisher'),
			'invalid_user_group_login' => array(58, 'core.login.site', 3, null, 'Line:' . __LINE__ . ' Invalid user and group cannot log in to site'),
			'invalid_action' => array(42, 'complusoft', 3, null, 'Line:' . __LINE__ . ' Invalid action returns null permission'),
			'invalid_asset_id' => array(
				42,
				'core.login.site',
				345,
				true,
				'Line:' . __LINE__ . ' Super user has permissions even for invalid asset id'),
			'publisher_login_admin' => array(43, 'core.login.admin', 1, null, 'Line:' . __LINE__ . ' Publisher may not log into admin'));
>>>>>>> 120165a6
	}

	/**
	 * Tests the JAccess::check method.
	 *
	 * @param   integer  $userId   user id
	 * @param   string   $action   action to test
	 * @param   integer  $assetId  asset id
	 * @param   mixed    $result   true if success, null if not
	 * @param   string   $message  fail message
	 *
<<<<<<< HEAD
	 * return    void
=======
	 * @return  void
>>>>>>> 120165a6
	 *
	 * @since   11.1
	 * @dataProvider casesCheck()
	 * @covers  JAccess::check
	 *
	 * @return void
	 */
	public function testCheck($userId, $action, $assetId, $result, $message)
	{
		$access = new JAccess;
<<<<<<< HEAD
		$this->assertThat(
			$access->check($userId, $action, $assetId),
			$this->equalTo($result),
			$message
		);
=======
		$this->assertThat($access->check($userId, $action, $assetId), $this->equalTo($result), $message);
>>>>>>> 120165a6
	}

	/**
	 * Test cases for testCheckGroups
	 *
	 * Each test case provides
	 * - integer        userid    a user id
	 * - integer        groupid  a group id
	 * - string        action    an action to test permission for
	 * - integer        assetid id of asset to check
	 * - mixed        true is have permission, null if no permission
	 * - string        message if fails
	 *
	 * @return  array
	 *
	 * @since   11.1
	 */
	function casesCheckGroup()
	{
		return array(
<<<<<<< HEAD
			'valid_admin_site_login' => array(
				7, 'core.login.site', 3, true,
				'Line:' . __LINE__ . ' Administrator group can login to site'
			),
			'valid_editor_site_login' => array(
				4, 'core.login.site', 1, true,
				'Line:' . __LINE__ . ' Editor group'
			),
			'valid_manager_admin_login' => array(
				6, 'core.login.admin', 1, true,
				'Line:' . __LINE__ . ' Administrator group can login to admin'
			),
			'valid_manager_login' => array(
				6, 'core.admin', 1, false,
				'Line:' . __LINE__ . ' Administrator group cannot login to admin core'
			),
			'super_user_admin' => array(
				8, 'core.admin', 3, true,
				'Line:' . __LINE__ . ' Super User group can do anything'
			),
			'null_asset' => array(
				8, 'core.admin', null, true,
				'Line:' . __LINE__ . ' Null asset should default to 1'
			),
			'publisher_create_banner' => array(
				5, 'core.create', 3, false,
				'Line:' . __LINE__ . ' Editor has explicit deny on banner create'
			),
			'publisher_delete_banner' => array(
				5, 'core.delete', 3, false,
				'Line:' . __LINE__ . ' Explicit deny for editor overrides allow for publisher'
			),
			'invalid_user_group_login' => array(
				99, 'core.login.site', 3, null,
				'Line:' . __LINE__ . ' Invalid user and group cannot log in to site'
			),
			'invalid_action' => array(
				8, 'complusoft', 3, null,
				'Line:' . __LINE__ . ' Invalid action returns null permission'
			),
			'invalid_asset_id' => array(
				8, 'core.login.site', 123, true,
				'Line:' . __LINE__ . ' Super user has permissions even for invalid asset id'
			),
			'publisher_login_admin' => array(
				5, 'core.login.admin', 1, null,
				'Line:' . __LINE__ . ' Publisher may not log into admin'
			),
		);
=======
			'valid_admin_site_login' => array(7, 'core.login.site', 3, true, 'Line:' . __LINE__ . ' Administrator group can login to site'),
			'valid_editor_site_login' => array(4, 'core.login.site', 1, true, 'Line:' . __LINE__ . ' Editor group'),
			'valid_manager_admin_login' => array(6, 'core.login.admin', 1, true, 'Line:' . __LINE__ . ' Administrator group can login to admin'),
			'valid_manager_login' => array(6, 'core.admin', 1, false, 'Line:' . __LINE__ . ' Administrator group cannot login to admin core'),
			'super_user_admin' => array(8, 'core.admin', 3, true, 'Line:' . __LINE__ . ' Super User group can do anything'),
			'null_asset' => array(8, 'core.admin', null, true, 'Line:' . __LINE__ . ' Null asset should default to 1'),
			'publisher_create_banner' => array(5, 'core.create', 3, false, 'Line:' . __LINE__ . ' Editor has explicit deny on banner create'),
			'publisher_delete_banner' => array(
				5,
				'core.delete',
				3,
				false,
				'Line:' . __LINE__ . ' Explicit deny for editor overrides allow for publisher'),
			'invalid_user_group_login' => array(99, 'core.login.site', 3, null, 'Line:' . __LINE__ . ' Invalid user and group cannot log in to site'),
			'invalid_action' => array(8, 'complusoft', 3, null, 'Line:' . __LINE__ . ' Invalid action returns null permission'),
			'invalid_asset_id' => array(8, 'core.login.site', 123, true, 'Line:' . __LINE__ . ' Super user has permissions even for invalid asset id'),
			'publisher_login_admin' => array(5, 'core.login.admin', 1, null, 'Line:' . __LINE__ . ' Publisher may not log into admin'));
>>>>>>> 120165a6
	}

	/**
	 * Tests the JAccess::checkGroup method.
	 *
	 * @param   integer  $groupId  group id
	 * @param   string   $action   action to test
	 * @param   integer  $assetId  asset id
	 * @param   mixed    $result   true if success, null if not
	 * @param   string   $message  fail message
	 *
<<<<<<< HEAD
	 * @return    void
=======
	 * @return  void
>>>>>>> 120165a6
	 *
	 * @since   11.1
	 * @dataProvider casesCheckGroup()
	 * @covers  JAccess::checkGroup
	 */
	public function testCheckGroup($groupId, $action, $assetId, $result, $message)
	{
		$access = new JAccess;
<<<<<<< HEAD
		$this->assertThat(
			$access->checkGroup($groupId, $action, $assetId),
			$this->equalTo($result),
			$message
		);
=======
		$this->assertThat($access->checkGroup($groupId, $action, $assetId), $this->equalTo($result), $message);
>>>>>>> 120165a6
	}

	/**
	 * Tests the JAccess::getAssetRules method.
	 *
	 * @return  void
	 *
	 * @since   11.1
	 * @covers  JAccess::getAssetRules
	 */
	public function testGetAssetRulesValidTrue()
	{
		$access = new JAccess;
		$ObjArrayJrules = $access->getAssetRules(3, true);
		$string1 = '{"core.login.site":{"6":1,"2":1},"core.login.admin":{"6":1},"core.admin":{"8":1,"7":1},"core.manage":{"7":1,"10":1,"6":1},"core.create":{"6":1,"4":0},"core.delete":{"6":1,"4":0,"5":1},"core.edit":{"6":1},"core.edit.state":{"6":1}}';
<<<<<<< HEAD
		$this->assertThat(
			(string) $ObjArrayJrules,
			$this->equalTo($string1),
			'Recursive rules from a valid asset. Line: ' . __LINE__
		);
	}

	/**
	 * Test...
	 *
=======
		$this->assertThat((string) $ObjArrayJrules, $this->equalTo($string1), 'Recursive rules from a valid asset. Line: ' . __LINE__);
	}

	/**
	 * Tests the JAccess::getAssetRules method.
	 *
	 * @return  void
	 *
	 * @since   11.1
>>>>>>> 120165a6
	 * @covers  JAccess::getAssetRules
	 *
	 * @return void
	 */
	public function testGetAssetRulesValidFalse()
	{
		$access = new JAccess;
		$ObjArrayJrules = $access->getAssetRules(3, false);
		$string1 = '{"core.admin":{"7":1},"core.manage":{"6":1},"core.create":{"4":0},"core.delete":{"4":0,"5":1},"core.edit":[],"core.edit.state":[]}';
		$this->assertThat((string) $ObjArrayJrules, $this->equalTo($string1), 'Non recursive rules from a valid asset. Line: ' . __LINE__);
	}

	/**
<<<<<<< HEAD
	 * Test...
	 *
=======
	 * Tests the JAccess::getAssetRules method.
	 *
	 * @return  void
	 *
	 * @since   11.1
>>>>>>> 120165a6
	 * @covers  JAccess::getAssetRules
	 *
	 * @return void
	 */
	public function testGetAssetRulesInvalidFalse()
	{
		$access = new JAccess;
		$ObjArrayJrules = $access->getAssetRules(1550, false);
		$string1 = '{"core.login.site":{"6":1,"2":1},"core.login.admin":{"6":1},"core.admin":{"8":1},"core.manage":{"7":1,"10":1},"core.create":{"6":1},"core.delete":{"6":1},"core.edit":{"6":1},"core.edit.state":{"6":1}}';
<<<<<<< HEAD
		$this->assertThat(
			(string) $ObjArrayJrules,
			$this->equalTo($string1),
			'Invalid asset uses rule from root. Line: ' . __LINE__
		);
	}

	/**
	 * Test...
	 *
=======
		$this->assertThat((string) $ObjArrayJrules, $this->equalTo($string1), 'Invalid asset uses rule from root. Line: ' . __LINE__);
	}

	/**
	 * Tests the JAccess::getAssetRules method.
	 *
	 * @return  void
	 *
	 * @since   11.1
>>>>>>> 120165a6
	 * @covers  JAccess::getAssetRules
	 *
	 * @return void
	 */
	public function testGetAssetRulesTextFalse()
	{
		$access = new JAccess;
		$ObjArrayJrules = $access->getAssetRules('testasset', false);
		$string1 = '{"core.login.site":{"6":1,"2":1},"core.login.admin":{"6":1},"core.admin":{"8":1},"core.manage":{"7":1,"10":1},"core.create":{"6":1},"core.delete":{"6":1},"core.edit":{"6":1},"core.edit.state":{"6":1}}';
<<<<<<< HEAD
		$this->assertThat(
			(string) $ObjArrayJrules,
			$this->equalTo($string1),
			'Invalid asset uses rule from root. Line: ' . __LINE__
		);
	}

	/**
	 * Test...
	 *
=======
		$this->assertThat((string) $ObjArrayJrules, $this->equalTo($string1), 'Invalid asset uses rule from root. Line: ' . __LINE__);
	}

	/**
	 * Tests the JAccess::getAssetRules method.
	 *
	 * @return  void
	 *
	 * @since   11.1
>>>>>>> 120165a6
	 * @covers  JAccess::getAssetRules
	 *
	 * @return void
	 */
	public function testGetAssetRulesTextTrue()
	{
		$access = new JAccess;
		$ObjArrayJrules = $access->getAssetRules('testasset', true);
		$string1 = '{"core.login.site":{"6":1,"2":1},"core.login.admin":{"6":1},"core.admin":{"8":1},"core.manage":{"7":1,"10":1},"core.create":{"6":1},"core.delete":{"6":1},"core.edit":{"6":1},"core.edit.state":{"6":1}}';
<<<<<<< HEAD
		$this->assertThat(
			(string) $ObjArrayJrules,
			$this->equalTo($string1),
			'Invalid asset uses rule from root. Line: ' . __LINE__
		);
=======
		$this->assertThat((string) $ObjArrayJrules, $this->equalTo($string1), 'Invalid asset uses rule from root. Line: ' . __LINE__);
>>>>>>> 120165a6
	}

	/**
	 * Tests the JAccess::getUsersByGroup method.
	 *
	 * @return  void
	 *
	 * @since   11.1
	 * @covers  JAccess::getUsersByGroup
	 */
	public function testGetUsersByGroupSimple()
	{
		$access = new JAccess;
<<<<<<< HEAD
		$array1 = array(
			0 => 42
		);
		$this->assertThat(
			$access->getUsersByGroup(8, true),
			$this->equalTo($array1),
			'Get one user. Line: ' . __LINE__
		);
	}

	/**
	 * Test...
	 *
=======
		$array1 = array(0 => 42);
		$this->assertThat($access->getUsersByGroup(8, true), $this->equalTo($array1), 'Get one user. Line: ' . __LINE__);
	}

	/**
	 * Tests the JAccess::getUsersByGroup method.
	 *
	 * @return  void
	 *
	 * @since   11.1
>>>>>>> 120165a6
	 * @covers  JAccess::getUsersByGroup
	 *
	 * @return void
	 */
	public function testGetUsersByGroupTwoUsers()
	{
		$access = new JAccess;

<<<<<<< HEAD
		$array3 = array(
			0 => 42,
			1 => 45,
			2 => 47
		);
		$this->assertThat(
			$access->getUsersByGroup(7, true),
			$this->equalTo($array3),
			'Get multiple users. Line: ' . __LINE__
		);
	}

	/**
	 * Test...
	 *
=======
		$array3 = array(0 => 42, 1 => 45, 2 => 47);
		$this->assertThat($access->getUsersByGroup(7, true), $this->equalTo($array3), 'Get multiple users. Line: ' . __LINE__);
	}

	/**
	 * Tests the JAccess::getUsersByGroup method.
	 *
	 * @return  void
	 *
	 * @since   11.1
>>>>>>> 120165a6
	 * @covers  JAccess::getUsersByGroup
	 *
	 * @return void
	 */
	public function testGetUsersByGroupInvalidGroup()
	{
		$access = new JAccess;

		$array2 = array();
<<<<<<< HEAD
		$this->assertThat(
			$access->getUsersByGroup(15, false),
			$this->equalTo($array2),
			'No group specified. Line: ' . __LINE__
		);
=======
		$this->assertThat($access->getUsersByGroup(15, false), $this->equalTo($array2), 'No group specified. Line: ' . __LINE__);
>>>>>>> 120165a6
	}

	/**
	 * Tests the JAccess::getGroupsByUser method.
	 *
	 * @return  void
	 *
	 * @since   11.1
	 * @covers  JAccess::getGroupsByUser
	 */
	public function testGetGroupsByUser()
	{
<<<<<<< HEAD
		$array1 = array(
			0 => 1,
			1 => 6,
			2 => 7,
			3 => 8
		);
		$this->assertThat(
			$array1,
			$this->equalTo(JAccess::getGroupsByUser(42, true))
		);

		$array2 = array(
			0 => 8
		);
		$this->assertThat(
			$array2,
			$this->equalTo(JAccess::getGroupsByUser(42, false))
		);
=======
		$array1 = array(0 => 1, 1 => 6, 2 => 7, 3 => 8);
		$this->assertThat($array1, $this->equalTo(JAccess::getGroupsByUser(42, true)));

		$array2 = array(0 => 8);
		$this->assertThat($array2, $this->equalTo(JAccess::getGroupsByUser(42, false)));
>>>>>>> 120165a6

		$this->assertThat(JAccess::getGroupsByUser(null), $this->equalTo(array(1)));

		$this->assertThat(JAccess::getGroupsByUser(null, false), $this->equalTo(array(1)));
	}

	/**
	 * Data provider for the JAccess::getActionsFromData method.
	 *
	 * @return  array
	 *
	 * @since   12.1
	 */
	public function casesGetActionsFromData()
	{
		return array(
			array(
				'<access component="com_banners">
	<section name="component">
		<action name="core.admin" title="JACTION_ADMIN" description="JACTION_ADMIN_COMPONENT_DESC" />
		<action name="core.manage" title="JACTION_MANAGE" description="JACTION_MANAGE_COMPONENT_DESC" />
		<action name="core.create" title="JACTION_CREATE" description="JACTION_CREATE_COMPONENT_DESC" />
		<action name="core.delete" title="JACTION_DELETE" description="JACTION_DELETE_COMPONENT_DESC" />
		<action name="core.edit" title="JACTION_EDIT" description="JACTION_EDIT_COMPONENT_DESC" />
		<action name="core.edit.state" title="JACTION_EDITSTATE" description="JACTION_EDITSTATE_COMPONENT_DESC" />
	</section>
	<section name="category">
		<action name="core.create" title="JACTION_CREATE" description="COM_CATEGORIES_ACCESS_CREATE_DESC" />
		<action name="core.delete" title="JACTION_DELETE" description="COM_CATEGORIES_ACCESS_DELETE_DESC" />
		<action name="core.edit" title="JACTION_EDIT" description="COM_CATEGORIES_ACCESS_EDIT_DESC" />
		<action name="core.edit.state" title="JACTION_EDITSTATE" description="COM_CATEGORIES_ACCESS_EDITSTATE_DESC" />
	</section>
</access>',
				"/access/section[@name='component']/",
				array(
					(object) array('name' => "core.admin", 'title' => "JACTION_ADMIN", 'description' => "JACTION_ADMIN_COMPONENT_DESC"),
					(object) array('name' => "core.manage", 'title' => "JACTION_MANAGE", 'description' => "JACTION_MANAGE_COMPONENT_DESC"),
					(object) array('name' => "core.create", 'title' => "JACTION_CREATE", 'description' => "JACTION_CREATE_COMPONENT_DESC"),
					(object) array('name' => "core.delete", 'title' => "JACTION_DELETE", 'description' => "JACTION_DELETE_COMPONENT_DESC"),
					(object) array('name' => "core.edit", 'title' => "JACTION_EDIT", 'description' => "JACTION_EDIT_COMPONENT_DESC"),
<<<<<<< HEAD
					(object) array('name' => "core.edit.state", 'title' => "JACTION_EDITSTATE", 'description' => "JACTION_EDITSTATE_COMPONENT_DESC")
				),
				'Unable to get actions from the component section.'
			),
=======
					(object) array('name' => "core.edit.state", 'title' => "JACTION_EDITSTATE", 'description' => "JACTION_EDITSTATE_COMPONENT_DESC")),
				'Unable to get actions from the component section.'),
>>>>>>> 120165a6
			array(
				'<access component="com_banners">
	<section name="component">
		<action name="core.admin" title="JACTION_ADMIN" description="JACTION_ADMIN_COMPONENT_DESC" />
		<action name="core.manage" title="JACTION_MANAGE" description="JACTION_MANAGE_COMPONENT_DESC" />
		<action name="core.create" title="JACTION_CREATE" description="JACTION_CREATE_COMPONENT_DESC" />
		<action name="core.delete" title="JACTION_DELETE" description="JACTION_DELETE_COMPONENT_DESC" />
		<action name="core.edit" title="JACTION_EDIT" description="JACTION_EDIT_COMPONENT_DESC" />
		<action name="core.edit.state" title="JACTION_EDITSTATE" description="JACTION_EDITSTATE_COMPONENT_DESC" />
	</section>
	<section name="category">
		<action name="core.create" title="JACTION_CREATE" description="COM_CATEGORIES_ACCESS_CREATE_DESC" />
		<action name="core.delete" title="JACTION_DELETE" description="COM_CATEGORIES_ACCESS_DELETE_DESC" />
		<action name="core.edit" title="JACTION_EDIT" description="COM_CATEGORIES_ACCESS_EDIT_DESC" />
		<action name="core.edit.state" title="JACTION_EDITSTATE" description="COM_CATEGORIES_ACCESS_EDITSTATE_DESC" />
	</section>
</access>',
				"/access/section[@name='unexisting']/",
				array(),
				'Unable to get actions from an unexiting section.'),
			array(
				'<access component="com_banners',
				"/access/section[@name='component']/",
				false,
				'Getting actions from a non XML string must return false.'),
			array(
				array(),
				"/access/section[@name='component']/",
				false,
				'Getting actions from neither a string, neither an SimpleXMLElement must return false.'));
	}

	/**
	 * Tests the JAccess::getActionsFromData method.
	 *
<<<<<<< HEAD
	 * @param   string|SimpleXMLElement  $data      The XML string or an XML element.
	 * @param   string                   $xpath     An optional xpath to search for the fields.
	 * @param   string                   $expected  The expected value.
	 * @param   string                   $msg       An error message
=======
	 * @param   string  $data      The XML string representing the actions.
	 * @param   string  $xpath     The XPath query to extract the action elements.
	 * @param   mixed   $expected  The expected array of actions.
	 * @param   string  $msg       The failure message.
>>>>>>> 120165a6
	 *
	 * @return  void
	 *
	 * @since   12.1
	 *
	 * @dataProvider casesGetActionsFromData
	 * @covers  JAccess::getActionsFromData
	 */
	public function testGetActionsFromData($data, $xpath, $expected, $msg)
	{
		$this->assertThat(JAccess::getActionsFromData($data, $xpath), $this->equalTo($expected), 'Line:' . __LINE__ . $msg);
	}

	/**
	 * Tests the JAccess::getActionsFromFile method.
	 *
	 * @return  void
	 *
	 * @since   12.1
	 * @covers  JAccess::getActionsFromFile
	 */
	public function testGetActionsFromFile()
	{
		$this->assertThat(
			JAccess::getActionsFromFile('/path/to/unexisting/file'),
			$this->equalTo(false),
			'Line:' . __LINE__ . ' Getting actions from an unexisting file must return false'
		);

		file_put_contents(
<<<<<<< HEAD
			JPATH_TESTS . '/tmp/access/access.xml', '<access component="com_banners">
=======
			JPATH_TESTS . '/tmp/access/access.xml',
			'<access component="com_banners">
>>>>>>> 120165a6
	<section name="component">
		<action name="core.admin" title="JACTION_ADMIN" description="JACTION_ADMIN_COMPONENT_DESC" />
		<action name="core.manage" title="JACTION_MANAGE" description="JACTION_MANAGE_COMPONENT_DESC" />
		<action name="core.create" title="JACTION_CREATE" description="JACTION_CREATE_COMPONENT_DESC" />
		<action name="core.delete" title="JACTION_DELETE" description="JACTION_DELETE_COMPONENT_DESC" />
		<action name="core.edit" title="JACTION_EDIT" description="JACTION_EDIT_COMPONENT_DESC" />
		<action name="core.edit.state" title="JACTION_EDITSTATE" description="JACTION_EDITSTATE_COMPONENT_DESC" />
	</section>
	<section name="category">
		<action name="core.create" title="JACTION_CREATE" description="COM_CATEGORIES_ACCESS_CREATE_DESC" />
		<action name="core.delete" title="JACTION_DELETE" description="COM_CATEGORIES_ACCESS_DELETE_DESC" />
		<action name="core.edit" title="JACTION_EDIT" description="COM_CATEGORIES_ACCESS_EDIT_DESC" />
		<action name="core.edit.state" title="JACTION_EDITSTATE" description="COM_CATEGORIES_ACCESS_EDITSTATE_DESC" />
	</section>
</access>'
		);

		$this->assertThat(
			JAccess::getActionsFromFile(JPATH_TESTS . '/tmp/access/access.xml'),
			$this->equalTo(
				array(
					(object) array('name' => "core.admin", 'title' => "JACTION_ADMIN", 'description' => "JACTION_ADMIN_COMPONENT_DESC"),
					(object) array('name' => "core.manage", 'title' => "JACTION_MANAGE", 'description' => "JACTION_MANAGE_COMPONENT_DESC"),
					(object) array('name' => "core.create", 'title' => "JACTION_CREATE", 'description' => "JACTION_CREATE_COMPONENT_DESC"),
					(object) array('name' => "core.delete", 'title' => "JACTION_DELETE", 'description' => "JACTION_DELETE_COMPONENT_DESC"),
					(object) array('name' => "core.edit", 'title' => "JACTION_EDIT", 'description' => "JACTION_EDIT_COMPONENT_DESC"),
					(object) array('name' => "core.edit.state", 'title' => "JACTION_EDITSTATE", 'description' => "JACTION_EDITSTATE_COMPONENT_DESC")
				)
			),
			'Line:' . __LINE__ . ' Getting actions from an xml file must return correct array.'
		);
	}

	/**
	 * Gets the data set to be loaded into the database during setup
	 *
	 * @return  xml dataset
	 *
	 * @since   11.1
	 */
	protected function getDataSet()
	{
		return $this->createXMLDataSet(__DIR__ . '/stubs/S01.xml');
	}

	/**
	 * Sets up the fixture, for example, opens a network connection.
	 * This method is called before a test is executed.
	 *
	 * @return  void
	 *
	 * @since   12.1
	 */
	protected function setUp()
	{
		parent::setUp();

		// Clear the static caches.
		JAccess::clearStatics();

		$this->object = new JAccess;

		// Make sure previous test files are cleaned up
		$this->_cleanupTestFiles();

		// Make some test files and folders
		mkdir(JPath::clean(JPATH_TESTS . '/tmp/access'), 0777, true);
	}

	/**
	 * Remove created files
	 *
	 * @return  void
	 *
	 * @since       12.1
	 */
	protected function tearDown()
	{
		$this->_cleanupTestFiles();
	}

	/**
	 * Convenience method to cleanup before and after test
	 *
	 * @return  void
	 *
	 * @since   12.1
	 */
	private function _cleanupTestFiles()
	{
		$this->_cleanupFile(JPath::clean(JPATH_TESTS . '/tmp/access/access.xml'));
		$this->_cleanupFile(JPath::clean(JPATH_TESTS . '/tmp/access'));
	}

	/**
	 * Convenience method to clean up for files test
	 *
	 * @param   string  $path  The path to clean
	 *
	 * @return  void
	 *
	 * @since   12.1
	 */
	private function _cleanupFile($path)
	{
		if (file_exists($path))
		{
			if (is_file($path))
			{
				unlink($path);
			}
			elseif (is_dir($path))
			{
				rmdir($path);
			}
		}
	}
}<|MERGE_RESOLUTION|>--- conflicted
+++ resolved
@@ -25,92 +25,6 @@
 	protected $object;
 
 	/**
-<<<<<<< HEAD
-	 * Sets up the fixture, for example, opens a network connection.
-	 * This method is called before a test is executed.
-	 *
-	 * @return void
-	 */
-	protected function setUp()
-	{
-		parent::setUp();
-
-		// Clear the static caches.
-		JAccess::clearStatics();
-
-		$this->object = new JAccess;
-
-		// Make sure previous test files are cleaned up
-		$this->_cleanupTestFiles();
-
-		// Make some test files and folders
-		mkdir(JPath::clean(JPATH_TESTS . '/tmp/access'), 0777, true);
-	}
-
-	/**
-	 * Remove created files
-	 *
-	 * @return  void
-	 *
-	 * @since       12.1
-	 */
-	protected function tearDown()
-	{
-		$this->_cleanupTestFiles();
-	}
-
-	/**
-	 * Convenience method to cleanup before and after test
-	 *
-	 * @return  void
-	 *
-	 * @since   12.1
-	 */
-	private function _cleanupTestFiles()
-	{
-		$this->_cleanupFile(JPath::clean(JPATH_TESTS . '/tmp/access/access.xml'));
-		$this->_cleanupFile(JPath::clean(JPATH_TESTS . '/tmp/access'));
-	}
-
-	/**
-	 * Convenience method to clean up for files test
-	 *
-	 * @param   string  $path  The path to clean
-	 *
-	 * @return  void
-	 *
-	 * @since   12.1
-	 */
-	private function _cleanupFile($path)
-	{
-		if (file_exists($path))
-		{
-			if (is_file($path))
-			{
-				unlink($path);
-			}
-			elseif (is_dir($path))
-			{
-				rmdir($path);
-			}
-		}
-	}
-
-	/**
-	 * Gets the data set to be loaded into the database during setup
-	 *
-	 * @return  xml dataset
-	 *
-	 * @since   11.1
-	 */
-	protected function getDataSet()
-	{
-		return $this->createXMLDataSet(__DIR__ . '/stubs/S01.xml');
-	}
-
-	/**
-=======
->>>>>>> 120165a6
 	 * Tests the JAccess::getAuthorisedViewLevels method.
 	 *
 	 * @return  void
@@ -123,14 +37,7 @@
 		usleep(100);
 
 		$access = new JAccess;
-<<<<<<< HEAD
-		$array1 = array(
-			0 => 1,
-			1 => 3
-		);
-=======
 		$array1 = array(0 => 1, 1 => 3);
->>>>>>> 120165a6
 
 		$this->assertThat(
 			$access->getAuthorisedViewLevels(42),
@@ -138,32 +45,11 @@
 			'Line:' . __Line__ . ' Super user gets Public, Special (levels 1,3)'
 		);
 
-<<<<<<< HEAD
-		$array2 = array(
-			0 => 1
-		);
-		$this->assertThat(
-			$access->getAuthorisedViewLevels(50),
-			$this->equalTo($array2),
-			'Line:' . __Line__ . ' User 50 gets Public (level 1)'
-		);
-
-		$array3 = array(
-			0 => 1,
-			1 => 4
-		);
-		$this->assertThat(
-			$access->getAuthorisedViewLevels(99),
-			$this->equalTo($array3),
-			'Line:' . __Line__ . ' User 99 gets Level 4'
-		);
-=======
 		$array2 = array(0 => 1);
 		$this->assertThat($access->getAuthorisedViewLevels(50), $this->equalTo($array2), 'Line:' . __Line__ . ' User 50 gets Public (level 1)');
 
 		$array3 = array(0 => 1, 1 => 4);
 		$this->assertThat($access->getAuthorisedViewLevels(99), $this->equalTo($array3), 'Line:' . __Line__ . ' User 99 gets Level 4');
->>>>>>> 120165a6
 	}
 
 	/**
@@ -184,57 +70,6 @@
 	public function casesCheck()
 	{
 		return array(
-<<<<<<< HEAD
-			'valid_admin_site_login' => array(
-				45, 'core.login.site', 3, true,
-				'Line:' . __LINE__ . ' Administrator group can login to site'
-			),
-			'valid_editor_site_login' => array(
-				46, 'core.login.site', 1, true,
-				'Line:' . __LINE__ . ' Editor group'
-			),
-			'valid_manager_admin_login' => array(
-				44, 'core.login.admin', 1, true,
-				'Line:' . __LINE__ . ' Administrator group can login to admin'
-			),
-			'valid_manager_login' => array(
-				44, 'core.admin', 1, false,
-				'Line:' . __LINE__ . ' Administrator group cannot login to admin core'
-			),
-			'super_user_admin' => array(
-				42, 'core.admin', 3, true,
-				'Line:' . __LINE__ . ' Super User group can do anything'
-			),
-			'super_user_admin' => array(
-				42, 'core.admin', null, true,
-				'Line:' . __LINE__ . ' Null asset should default to root'
-			),
-			'publisher_create_banner' => array(
-				43, 'core.create', 3, false,
-				'Line:' . __LINE__ . ' Editor has explicit deny on banner create'
-			),
-			'publisher_delete_banner' => array(
-				43, 'core.delete', 3, false,
-				'Line:' . __LINE__ . ' Explicit deny for editor overrides allow for publisher'
-			),
-			'invalid_user_group_login' => array(
-				58, 'core.login.site', 3, null,
-				'Line:' . __LINE__ . ' Invalid user and group cannot log in to site'
-			),
-			'invalid_action' => array(
-				42, 'complusoft', 3, null,
-				'Line:' . __LINE__ . ' Invalid action returns null permission'
-			),
-			'invalid_asset_id' => array(
-				42, 'core.login.site', 345, true,
-				'Line:' . __LINE__ . ' Super user has permissions even for invalid asset id'
-			),
-			'publisher_login_admin' => array(
-				43, 'core.login.admin', 1, null,
-				'Line:' . __LINE__ . ' Publisher may not log into admin'
-			),
-		);
-=======
 			'valid_admin_site_login' => array(45, 'core.login.site', 3, true, 'Line:' . __LINE__ . ' Administrator group can login to site'),
 			'valid_editor_site_login' => array(46, 'core.login.site', 1, true, 'Line:' . __LINE__ . ' Editor group'),
 			'valid_manager_admin_login' => array(44, 'core.login.admin', 1, true, 'Line:' . __LINE__ . ' Administrator group can login to admin'),
@@ -257,7 +92,6 @@
 				true,
 				'Line:' . __LINE__ . ' Super user has permissions even for invalid asset id'),
 			'publisher_login_admin' => array(43, 'core.login.admin', 1, null, 'Line:' . __LINE__ . ' Publisher may not log into admin'));
->>>>>>> 120165a6
 	}
 
 	/**
@@ -269,11 +103,7 @@
 	 * @param   mixed    $result   true if success, null if not
 	 * @param   string   $message  fail message
 	 *
-<<<<<<< HEAD
-	 * return    void
-=======
-	 * @return  void
->>>>>>> 120165a6
+	 * @return  void
 	 *
 	 * @since   11.1
 	 * @dataProvider casesCheck()
@@ -284,15 +114,7 @@
 	public function testCheck($userId, $action, $assetId, $result, $message)
 	{
 		$access = new JAccess;
-<<<<<<< HEAD
-		$this->assertThat(
-			$access->check($userId, $action, $assetId),
-			$this->equalTo($result),
-			$message
-		);
-=======
 		$this->assertThat($access->check($userId, $action, $assetId), $this->equalTo($result), $message);
->>>>>>> 120165a6
 	}
 
 	/**
@@ -313,57 +135,6 @@
 	function casesCheckGroup()
 	{
 		return array(
-<<<<<<< HEAD
-			'valid_admin_site_login' => array(
-				7, 'core.login.site', 3, true,
-				'Line:' . __LINE__ . ' Administrator group can login to site'
-			),
-			'valid_editor_site_login' => array(
-				4, 'core.login.site', 1, true,
-				'Line:' . __LINE__ . ' Editor group'
-			),
-			'valid_manager_admin_login' => array(
-				6, 'core.login.admin', 1, true,
-				'Line:' . __LINE__ . ' Administrator group can login to admin'
-			),
-			'valid_manager_login' => array(
-				6, 'core.admin', 1, false,
-				'Line:' . __LINE__ . ' Administrator group cannot login to admin core'
-			),
-			'super_user_admin' => array(
-				8, 'core.admin', 3, true,
-				'Line:' . __LINE__ . ' Super User group can do anything'
-			),
-			'null_asset' => array(
-				8, 'core.admin', null, true,
-				'Line:' . __LINE__ . ' Null asset should default to 1'
-			),
-			'publisher_create_banner' => array(
-				5, 'core.create', 3, false,
-				'Line:' . __LINE__ . ' Editor has explicit deny on banner create'
-			),
-			'publisher_delete_banner' => array(
-				5, 'core.delete', 3, false,
-				'Line:' . __LINE__ . ' Explicit deny for editor overrides allow for publisher'
-			),
-			'invalid_user_group_login' => array(
-				99, 'core.login.site', 3, null,
-				'Line:' . __LINE__ . ' Invalid user and group cannot log in to site'
-			),
-			'invalid_action' => array(
-				8, 'complusoft', 3, null,
-				'Line:' . __LINE__ . ' Invalid action returns null permission'
-			),
-			'invalid_asset_id' => array(
-				8, 'core.login.site', 123, true,
-				'Line:' . __LINE__ . ' Super user has permissions even for invalid asset id'
-			),
-			'publisher_login_admin' => array(
-				5, 'core.login.admin', 1, null,
-				'Line:' . __LINE__ . ' Publisher may not log into admin'
-			),
-		);
-=======
 			'valid_admin_site_login' => array(7, 'core.login.site', 3, true, 'Line:' . __LINE__ . ' Administrator group can login to site'),
 			'valid_editor_site_login' => array(4, 'core.login.site', 1, true, 'Line:' . __LINE__ . ' Editor group'),
 			'valid_manager_admin_login' => array(6, 'core.login.admin', 1, true, 'Line:' . __LINE__ . ' Administrator group can login to admin'),
@@ -381,7 +152,6 @@
 			'invalid_action' => array(8, 'complusoft', 3, null, 'Line:' . __LINE__ . ' Invalid action returns null permission'),
 			'invalid_asset_id' => array(8, 'core.login.site', 123, true, 'Line:' . __LINE__ . ' Super user has permissions even for invalid asset id'),
 			'publisher_login_admin' => array(5, 'core.login.admin', 1, null, 'Line:' . __LINE__ . ' Publisher may not log into admin'));
->>>>>>> 120165a6
 	}
 
 	/**
@@ -393,11 +163,7 @@
 	 * @param   mixed    $result   true if success, null if not
 	 * @param   string   $message  fail message
 	 *
-<<<<<<< HEAD
-	 * @return    void
-=======
-	 * @return  void
->>>>>>> 120165a6
+	 * @return  void
 	 *
 	 * @since   11.1
 	 * @dataProvider casesCheckGroup()
@@ -406,15 +172,7 @@
 	public function testCheckGroup($groupId, $action, $assetId, $result, $message)
 	{
 		$access = new JAccess;
-<<<<<<< HEAD
-		$this->assertThat(
-			$access->checkGroup($groupId, $action, $assetId),
-			$this->equalTo($result),
-			$message
-		);
-=======
 		$this->assertThat($access->checkGroup($groupId, $action, $assetId), $this->equalTo($result), $message);
->>>>>>> 120165a6
 	}
 
 	/**
@@ -430,18 +188,6 @@
 		$access = new JAccess;
 		$ObjArrayJrules = $access->getAssetRules(3, true);
 		$string1 = '{"core.login.site":{"6":1,"2":1},"core.login.admin":{"6":1},"core.admin":{"8":1,"7":1},"core.manage":{"7":1,"10":1,"6":1},"core.create":{"6":1,"4":0},"core.delete":{"6":1,"4":0,"5":1},"core.edit":{"6":1},"core.edit.state":{"6":1}}';
-<<<<<<< HEAD
-		$this->assertThat(
-			(string) $ObjArrayJrules,
-			$this->equalTo($string1),
-			'Recursive rules from a valid asset. Line: ' . __LINE__
-		);
-	}
-
-	/**
-	 * Test...
-	 *
-=======
 		$this->assertThat((string) $ObjArrayJrules, $this->equalTo($string1), 'Recursive rules from a valid asset. Line: ' . __LINE__);
 	}
 
@@ -451,7 +197,6 @@
 	 * @return  void
 	 *
 	 * @since   11.1
->>>>>>> 120165a6
 	 * @covers  JAccess::getAssetRules
 	 *
 	 * @return void
@@ -465,16 +210,11 @@
 	}
 
 	/**
-<<<<<<< HEAD
-	 * Test...
-	 *
-=======
 	 * Tests the JAccess::getAssetRules method.
 	 *
 	 * @return  void
 	 *
 	 * @since   11.1
->>>>>>> 120165a6
 	 * @covers  JAccess::getAssetRules
 	 *
 	 * @return void
@@ -484,18 +224,6 @@
 		$access = new JAccess;
 		$ObjArrayJrules = $access->getAssetRules(1550, false);
 		$string1 = '{"core.login.site":{"6":1,"2":1},"core.login.admin":{"6":1},"core.admin":{"8":1},"core.manage":{"7":1,"10":1},"core.create":{"6":1},"core.delete":{"6":1},"core.edit":{"6":1},"core.edit.state":{"6":1}}';
-<<<<<<< HEAD
-		$this->assertThat(
-			(string) $ObjArrayJrules,
-			$this->equalTo($string1),
-			'Invalid asset uses rule from root. Line: ' . __LINE__
-		);
-	}
-
-	/**
-	 * Test...
-	 *
-=======
 		$this->assertThat((string) $ObjArrayJrules, $this->equalTo($string1), 'Invalid asset uses rule from root. Line: ' . __LINE__);
 	}
 
@@ -505,7 +233,6 @@
 	 * @return  void
 	 *
 	 * @since   11.1
->>>>>>> 120165a6
 	 * @covers  JAccess::getAssetRules
 	 *
 	 * @return void
@@ -515,18 +242,6 @@
 		$access = new JAccess;
 		$ObjArrayJrules = $access->getAssetRules('testasset', false);
 		$string1 = '{"core.login.site":{"6":1,"2":1},"core.login.admin":{"6":1},"core.admin":{"8":1},"core.manage":{"7":1,"10":1},"core.create":{"6":1},"core.delete":{"6":1},"core.edit":{"6":1},"core.edit.state":{"6":1}}';
-<<<<<<< HEAD
-		$this->assertThat(
-			(string) $ObjArrayJrules,
-			$this->equalTo($string1),
-			'Invalid asset uses rule from root. Line: ' . __LINE__
-		);
-	}
-
-	/**
-	 * Test...
-	 *
-=======
 		$this->assertThat((string) $ObjArrayJrules, $this->equalTo($string1), 'Invalid asset uses rule from root. Line: ' . __LINE__);
 	}
 
@@ -536,7 +251,6 @@
 	 * @return  void
 	 *
 	 * @since   11.1
->>>>>>> 120165a6
 	 * @covers  JAccess::getAssetRules
 	 *
 	 * @return void
@@ -546,15 +260,7 @@
 		$access = new JAccess;
 		$ObjArrayJrules = $access->getAssetRules('testasset', true);
 		$string1 = '{"core.login.site":{"6":1,"2":1},"core.login.admin":{"6":1},"core.admin":{"8":1},"core.manage":{"7":1,"10":1},"core.create":{"6":1},"core.delete":{"6":1},"core.edit":{"6":1},"core.edit.state":{"6":1}}';
-<<<<<<< HEAD
-		$this->assertThat(
-			(string) $ObjArrayJrules,
-			$this->equalTo($string1),
-			'Invalid asset uses rule from root. Line: ' . __LINE__
-		);
-=======
 		$this->assertThat((string) $ObjArrayJrules, $this->equalTo($string1), 'Invalid asset uses rule from root. Line: ' . __LINE__);
->>>>>>> 120165a6
 	}
 
 	/**
@@ -568,21 +274,6 @@
 	public function testGetUsersByGroupSimple()
 	{
 		$access = new JAccess;
-<<<<<<< HEAD
-		$array1 = array(
-			0 => 42
-		);
-		$this->assertThat(
-			$access->getUsersByGroup(8, true),
-			$this->equalTo($array1),
-			'Get one user. Line: ' . __LINE__
-		);
-	}
-
-	/**
-	 * Test...
-	 *
-=======
 		$array1 = array(0 => 42);
 		$this->assertThat($access->getUsersByGroup(8, true), $this->equalTo($array1), 'Get one user. Line: ' . __LINE__);
 	}
@@ -593,7 +284,6 @@
 	 * @return  void
 	 *
 	 * @since   11.1
->>>>>>> 120165a6
 	 * @covers  JAccess::getUsersByGroup
 	 *
 	 * @return void
@@ -602,23 +292,6 @@
 	{
 		$access = new JAccess;
 
-<<<<<<< HEAD
-		$array3 = array(
-			0 => 42,
-			1 => 45,
-			2 => 47
-		);
-		$this->assertThat(
-			$access->getUsersByGroup(7, true),
-			$this->equalTo($array3),
-			'Get multiple users. Line: ' . __LINE__
-		);
-	}
-
-	/**
-	 * Test...
-	 *
-=======
 		$array3 = array(0 => 42, 1 => 45, 2 => 47);
 		$this->assertThat($access->getUsersByGroup(7, true), $this->equalTo($array3), 'Get multiple users. Line: ' . __LINE__);
 	}
@@ -629,7 +302,6 @@
 	 * @return  void
 	 *
 	 * @since   11.1
->>>>>>> 120165a6
 	 * @covers  JAccess::getUsersByGroup
 	 *
 	 * @return void
@@ -639,15 +311,7 @@
 		$access = new JAccess;
 
 		$array2 = array();
-<<<<<<< HEAD
-		$this->assertThat(
-			$access->getUsersByGroup(15, false),
-			$this->equalTo($array2),
-			'No group specified. Line: ' . __LINE__
-		);
-=======
 		$this->assertThat($access->getUsersByGroup(15, false), $this->equalTo($array2), 'No group specified. Line: ' . __LINE__);
->>>>>>> 120165a6
 	}
 
 	/**
@@ -660,32 +324,11 @@
 	 */
 	public function testGetGroupsByUser()
 	{
-<<<<<<< HEAD
-		$array1 = array(
-			0 => 1,
-			1 => 6,
-			2 => 7,
-			3 => 8
-		);
-		$this->assertThat(
-			$array1,
-			$this->equalTo(JAccess::getGroupsByUser(42, true))
-		);
-
-		$array2 = array(
-			0 => 8
-		);
-		$this->assertThat(
-			$array2,
-			$this->equalTo(JAccess::getGroupsByUser(42, false))
-		);
-=======
 		$array1 = array(0 => 1, 1 => 6, 2 => 7, 3 => 8);
 		$this->assertThat($array1, $this->equalTo(JAccess::getGroupsByUser(42, true)));
 
 		$array2 = array(0 => 8);
 		$this->assertThat($array2, $this->equalTo(JAccess::getGroupsByUser(42, false)));
->>>>>>> 120165a6
 
 		$this->assertThat(JAccess::getGroupsByUser(null), $this->equalTo(array(1)));
 
@@ -726,15 +369,8 @@
 					(object) array('name' => "core.create", 'title' => "JACTION_CREATE", 'description' => "JACTION_CREATE_COMPONENT_DESC"),
 					(object) array('name' => "core.delete", 'title' => "JACTION_DELETE", 'description' => "JACTION_DELETE_COMPONENT_DESC"),
 					(object) array('name' => "core.edit", 'title' => "JACTION_EDIT", 'description' => "JACTION_EDIT_COMPONENT_DESC"),
-<<<<<<< HEAD
-					(object) array('name' => "core.edit.state", 'title' => "JACTION_EDITSTATE", 'description' => "JACTION_EDITSTATE_COMPONENT_DESC")
-				),
-				'Unable to get actions from the component section.'
-			),
-=======
 					(object) array('name' => "core.edit.state", 'title' => "JACTION_EDITSTATE", 'description' => "JACTION_EDITSTATE_COMPONENT_DESC")),
 				'Unable to get actions from the component section.'),
->>>>>>> 120165a6
 			array(
 				'<access component="com_banners">
 	<section name="component">
@@ -770,17 +406,10 @@
 	/**
 	 * Tests the JAccess::getActionsFromData method.
 	 *
-<<<<<<< HEAD
-	 * @param   string|SimpleXMLElement  $data      The XML string or an XML element.
-	 * @param   string                   $xpath     An optional xpath to search for the fields.
-	 * @param   string                   $expected  The expected value.
-	 * @param   string                   $msg       An error message
-=======
 	 * @param   string  $data      The XML string representing the actions.
 	 * @param   string  $xpath     The XPath query to extract the action elements.
 	 * @param   mixed   $expected  The expected array of actions.
 	 * @param   string  $msg       The failure message.
->>>>>>> 120165a6
 	 *
 	 * @return  void
 	 *
@@ -811,12 +440,8 @@
 		);
 
 		file_put_contents(
-<<<<<<< HEAD
-			JPATH_TESTS . '/tmp/access/access.xml', '<access component="com_banners">
-=======
 			JPATH_TESTS . '/tmp/access/access.xml',
 			'<access component="com_banners">
->>>>>>> 120165a6
 	<section name="component">
 		<action name="core.admin" title="JACTION_ADMIN" description="JACTION_ADMIN_COMPONENT_DESC" />
 		<action name="core.manage" title="JACTION_MANAGE" description="JACTION_MANAGE_COMPONENT_DESC" />
