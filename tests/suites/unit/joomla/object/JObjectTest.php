<?php
/**
 * @package     Joomla.UnitTest
 * @subpackage  Base
 *
 * @copyright   Copyright (C) 2005 - 2012 Open Source Matters, Inc. All rights reserved.
 * @license     GNU General Public License version 2 or later; see LICENSE
 */

/**
 * Test class for JObject.
 * Generated by PHPUnit on 2009-09-24 at 17:15:16.
 *
 * @package     Joomla.UnitTest
 * @subpackage  Object
 * @since       11.1
 */
class JObjectTest extends PHPUnit_Framework_TestCase
{
	/**
	 * @var    JObject
	 */
	protected $object;

	/**
	 * Sets up the fixture, for example, opens a network connection.
	 * This method is called before a test is executed.
	 *
	 * @return void
	 */
	protected function setUp()
	{
		$this->o = new JObject;
	}

	/**
	 * Tears down the fixture, for example, closes a network connection.
	 * This method is called after a test is executed.
	 *
	 * @return void
	 */
	protected function tearDown()
	{
	}

	/**
	 * Tests the object constructor.
	 *
	 * @group    JObject
	 * @covers    JObject::__construct
	 * @return void
	 */
	public function test__construct()
	{
		$this->object = new JObject(array('property1' => 'value1', 'property2' => 5));
		$this->assertThat(
			$this->object->get('property1'),
			$this->equalTo('value1')
		);
	}

	/**
<<<<<<< HEAD
	 * Tests the toString magic Method.
	 *
	 * @group    JObject
	 * @covers    JObject::__toString
	 * @return void
	 */
	public function test__toString()
	{
		$this->assertEquals("JObject", $this->o->__toString());
	}

	/**
=======
>>>>>>> 120165a6
	 * Tests setting the default for a property of the object.
	 *
	 * @group    JObject
	 * @covers    JObject::def
	 * @return void
	 */
	public function testDef()
	{
		$this->o->def("check");
		$this->assertEquals(null, $this->o->def("check"));
		$this->o->def("check", "paint");
		$this->o->def("check", "forced");
		$this->assertEquals("paint", $this->o->def("check"));
		$this->assertNotEquals("forced", $this->o->def("check"));
	}

	/**
	 * Tests getting a property of the object.
	 *
	 * @group    JObject
	 * @covers    JObject::get
	 * @return void
	 */
	public function testGet()
	{
		$this->assertEquals("onaplane", $this->o->get("foo", "onaplane"));
		$this->assertNotEquals(null, $this->o->get("foo", "onaplane"));
	}

	/**
	 * Tests getting the properties of the object.
	 *
	 * @group    JObject
	 * @covers    JObject::getProperties
	 * @return void
	 */
	public function testGetProperties()
	{
		$this->object = new JObject(
			array(
				'_privateproperty1' => 'valuep1',
				'property1' => 'value1',
				'property2' => 5
			)
		);
		$this->assertEquals(
			array(
				'_errors' => array(),
				'_privateproperty1' => 'valuep1',
				'property1' => 'value1',
				'property2' => 5
			),
			$this->object->getProperties(false),
			'Should get all properties, including private ones'
		);
		$this->assertEquals(
			array(
				'property1' => 'value1',
				'property2' => 5
			),
			$this->object->getProperties(),
			'Should get all public properties'
		);
	}

	/**
	 * Tests getting a single error.
	 *
	 * @group    JObject
	 * @covers    JObject::getError
	 * @return void
	 */
	public function testGetError()
	{
		$this->o->setError(1234);
		$this->o->setError('Second Test Error');
		$this->o->setError('Third Test Error');
		$this->assertEquals(
			1234,
			$this->o->getError(0, false),
			'Should return the test error as number'
		);
		$this->assertEquals(
			'Second Test Error',
			$this->o->getError(1),
			'Should return the second test error'
		);
		$this->assertEquals(
			'Third Test Error',
			$this->o->getError(),
			'Should return the third test error'
		);
		$this->assertFalse(
			$this->o->getError(20),
			'Should return false, since the error does not exist'
		);

		$exception = new Exception('error');
		$this->o->setError($exception);
		$this->assertThat(
			$this->o->getError(3, true),
			$this->equalTo((string) $exception)
		);
	}

	/**
	 * Tests getting the array of errors.
	 *
	 * @group    JObject
	 * @covers    JObject::getErrors
	 * @return void
	 */
	public function testGetErrors()
	{
		$errors = array(1234, 'Second Test Error', 'Third Test Error');
		foreach ($errors as $error)
		{
			$this->o->setError($error);
		}
		$this->assertAttributeEquals(
			$this->o->getErrors(),
			'_errors',
			$this->o
		);
		$this->assertEquals(
			$errors,
			$this->o->getErrors(),
			'Should return every error set'
		);
	}

	/**
	 * Tests setting a property.
	 *
	 * @group    JObject
	 * @covers    JObject::set
	 * @return void
	 */
	public function testSet()
	{
		$this->assertEquals(null, $this->o->set("foo", "imintheair"));
		$this->assertEquals("imintheair", $this->o->set("foo", "nojibberjabber"));
		$this->assertEquals("nojibberjabber", $this->o->foo);
	}

	/**
	 * Tests setting multiple properties.
	 *
	 * @group    JObject
	 * @covers    JObject::setProperties
	 * @return void
	 */
	public function testSetProperties()
	{
		$a = array("foo" => "ghost", "knife" => "stewie");
		$f = "foo";
		$this->assertEquals(true, $this->o->setProperties($a));
		$this->assertEquals(false, $this->o->setProperties($f));
		$this->assertEquals("ghost", $this->o->foo);
		$this->assertEquals("stewie", $this->o->knife);
	}

	/**
	 * Tests setting an error.
	 *
	 * @group    JObject
	 * @covers    JObject::setError
	 * @return void
	 */
	public function testSetError()
	{
		$this->o->setError('A Test Error');
		$this->assertAttributeEquals(
			array('A Test Error'),
			'_errors',
			$this->o
		);
	}
}<|MERGE_RESOLUTION|>--- conflicted
+++ resolved
@@ -60,21 +60,6 @@
 	}
 
 	/**
-<<<<<<< HEAD
-	 * Tests the toString magic Method.
-	 *
-	 * @group    JObject
-	 * @covers    JObject::__toString
-	 * @return void
-	 */
-	public function test__toString()
-	{
-		$this->assertEquals("JObject", $this->o->__toString());
-	}
-
-	/**
-=======
->>>>>>> 120165a6
 	 * Tests setting the default for a property of the object.
 	 *
 	 * @group    JObject
