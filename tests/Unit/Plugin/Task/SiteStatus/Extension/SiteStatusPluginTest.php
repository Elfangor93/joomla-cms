--- conflicted
+++ resolved
@@ -37,11 +37,7 @@
      *
      * @var string
      *
-<<<<<<< HEAD
-     * @since 5.0.0
-=======
      * @since 4.3.0
->>>>>>> cae534fa
      */
     private $tmpFolder;
 
