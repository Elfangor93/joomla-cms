--- conflicted
+++ resolved
@@ -21,11 +21,7 @@
  *
  * @package     Joomla.UnitTest
  * @subpackage  MVC
-<<<<<<< HEAD
- * @since       5.0.0
-=======
  * @since       4.4.0
->>>>>>> 6c05d600
  */
 class UserFactoryAwareTraitTest extends UnitTestCase
 {
@@ -34,11 +30,7 @@
      *
      * @return  void
      *
-<<<<<<< HEAD
-     * @since   5.0.0
-=======
      * @since   4.4.0
->>>>>>> 6c05d600
      */
     public function testGetSetUserFactory()
     {
@@ -73,11 +65,7 @@
      *
      * @return  void
      *
-<<<<<<< HEAD
-     * @since   5.0.0
-=======
      * @since   4.4.0
->>>>>>> 6c05d600
      */
     public function testGetUserFactoryThrowsException()
     {
