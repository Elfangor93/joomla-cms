<?php
/**
 * @package     Joomla.UnitTest
 * @subpackage  Form
 *
 * @copyright   Copyright (C) 2005 - 2015 Open Source Matters, Inc. All rights reserved.
 * @license     GNU General Public License version 2 or later; see LICENSE
 */

require_once JPATH_TESTS . '/stubs/FormInspectors.php';
require_once __DIR__ . '/TestHelpers/JHtmlField-helper-dataset.php';
include_once 'JFormDataHelper.php';

/**
 * Test class for JFormField.
 *
 * @package     Joomla.UnitTest
 * @subpackage  Form
 * @since       11.1
 */
class JFormFieldTest extends TestCaseDatabase
{
	/**
	 * Backup of the SERVER superglobal
	 *
	 * @var    array
	 * @since  3.1
	 */
	protected $backupServer;

	/**
	 * Sets up the fixture, for example, opens a network connection.
	 * This method is called before a test is executed.
	 *
	 * @return  void
	 *
	 * @since   3.1
	 */
	protected function setUp()
	{
		parent::setUp();

		require_once JPATH_PLATFORM . '/joomla/form/fields/text.php';
		require_once JPATH_PLATFORM . '/joomla/form/fields/hidden.php';
		require_once JPATH_PLATFORM . '/joomla/form/fields/checkboxes.php';

		$this->saveFactoryState();

		JFactory::$application = $this->getMockCmsApp();

		$this->backupServer = $_SERVER;

		$_SERVER['HTTP_HOST'] = 'example.com';
		$_SERVER['SCRIPT_NAME'] = '';
	}

	/**
	 * Tears down the fixture, for example, closes a network connection.
	 * This method is called after a test is executed.
	 *
	 * @return  void
	 *
	 * @since   3.1
	 */
	protected function tearDown()
	{
		$_SERVER = $this->backupServer;

		$this->restoreFactoryState();

		parent::tearDown();
	}

	/**
	 * Test...
	 *
	 * @return  array
	 *
	 * @since   3.1
	 */
	public function getSetupData()
	{
		return JHtmlFieldTest_DataSet::$setupTest;
	}

	/**
	 * Tests the JFormField::__construct method
	 *
	 * @return void
	 */
	public function testConstruct()
	{
		$form = new JForm('form1');

		$this->assertThat(
			$form->load(JFormDataHelper::$loadFieldDocument),
			$this->isTrue(),
			'Line:' . __LINE__ . ' XML string should load successfully.'
		);

		$field = new JFormFieldInspector($form);

		$this->assertThat(
			$field instanceof JFormField,
			$this->isTrue(),
			'Line:' . __LINE__ . ' The JFormField constuctor should return a JFormField object.'
		);

		$this->assertThat(
			$field->getForm(),
			$this->identicalTo($form),
			'Line:' . __LINE__ . ' The internal form should be identical to the variable passed in the contructor.'
		);

		// Add custom path.
		JForm::addFieldPath(__DIR__ . '/_testfields');

		JFormHelper::loadFieldType('foo.bar');
		$field = new FooFormFieldBar($form);
		$this->assertEquals(
			$field->type,
			'FooBar',
			'Line:' . __LINE__ . ' The field type should have been guessed by the constructor.'
		);

		JFormHelper::loadFieldType('foo');
		$field = new JFormFieldFoo($form);
		$this->assertEquals(
			$field->type,
			'Foo',
			'Line:' . __LINE__ . ' The field type should have been guessed by the constructor.'
		);

		JFormHelper::loadFieldType('modal_foo');
		$field = new JFormFieldModal_Foo($form);
		$this->assertEquals(
			$field->type,
			'Modal_Foo',
			'Line:' . __LINE__ . ' The field type should have been guessed by the constructor.'
		);
	}

	/**
	 * Tests the JFormField::GetId method
	 *
	 * @return void
	 */
	public function testGetId()
	{
		$form = new JFormInspector('form1', array('control' => 'jform'));

		$this->assertThat(
			$form->load(JFormDataHelper::$loadFieldDocument),
			$this->isTrue(),
			'Line:' . __LINE__ . ' XML string should load successfully.'
		);

		$field = new JFormFieldInspector($form);

		// Standard usage.

<<<<<<< HEAD
		$xml = $form->getXML();
		$data = $xml->xpath('fields/fields[@name="params"]/field[@name="colours"]');
		$colours = array_pop($data);
=======
		$xml = $form->getXml();
		$colours = array_pop($xml->xpath('fields/fields[@name="params"]/field[@name="colours"]'));
>>>>>>> dea7613d

		$this->assertThat(
			$field->setup($colours, 'red', 'params'),
			$this->isTrue(),
			'Line:' . __LINE__ . ' The setup method should return true if successful.'
		);

		$this->assertThat(
			// Use original 'id' and 'name' here (from XML definition of the form field)
			$field->getId((string) $colours['id'], (string) $colours['name']),
			$this->equalTo('jform_params_colours'),
			'Line:' . __LINE__ . ' The property should be computed from the XML.'
		);
	}

	/**
	 * Tests the JFormField::getLabel method
	 *
	 * @return void
	 */
	public function testGetLabel()
	{
		$form = new JFormInspector('form1');

		$this->assertThat(
			$form->load(JFormDataHelper::$loadFieldDocument),
			$this->isTrue(),
			'Line:' . __LINE__ . ' XML string should load successfully.'
		);

		$field = new JFormFieldInspector($form);

		// Standard usage.

<<<<<<< HEAD
		$xml = $form->getXML();
		$data = $xml->xpath('fields/field[@name="title"]');
		$title = array_pop($data);
=======
		$xml = $form->getXml();
		$title = array_pop($xml->xpath('fields/field[@name="title"]'));
>>>>>>> dea7613d

		$this->assertThat(
			$field->setup($title, 'The title'),
			$this->isTrue(),
			'Line:' . __LINE__ . ' The setup method should return true if successful.'
		);

		$matcher = array(
				'id'         => 'title_id-lbl',
				'tag'        => 'label',
				'attributes' => array(
						'for'   => 'title_id',
						'class' => 'hasTooltip required',
						'title' => '<strong>Title</strong><br />The title.'
					),
				'content'    => 'regexp:/Title.*\*/',
				'child'      => array(
						'tag'        => 'span',
						'attributes' => array('class' => 'star'),
						'content'    => 'regexp:/\*/'
					)
			);

		$this->assertTag(
			$matcher,
			$field->getLabel(),
			'Line:' . __LINE__ . ' The property should be computed from the XML.'
		);

		// Not required
		$data = $xml->xpath('fields/fields[@name="params"]/field[@name="colours"]');
		$colours = array_pop($data);

		$this->assertThat(
			$field->setup($colours, 'id'),
			$this->isTrue(),
			'Line:' . __LINE__ . ' The setup method should return true if successful.'
		);

		$matcher = array(
				'id'         => 'colours-lbl',
				'tag'        => 'label',
				'attributes' => array(
						'for'   => 'colours',
						'class' => ''
					),
				'content'    => 'colours'
			);

		$this->assertTag(
			$matcher,
			$field->getLabel(),
			'Line:' . __LINE__ . ' The property should be computed from the XML.'
		);

		// Hidden field
		$data = $xml->xpath('fields/field[@name="id"]');
		$id = array_pop($data);

		$this->assertThat(
			$field->setup($id, 'id'),
			$this->isTrue(),
			'Line:' . __LINE__ . ' The setup method should return true if successful.'
		);

		$this->assertEmpty(
			$field->getLabel(),
			'Line:' . __LINE__ . ' The property should be computed from the XML.'
		);
	}

	/**
	 * Tests the JFormField::getTitle method
	 *
	 * @return void
	 */
	public function testGetTitle()
	{
		$form = new JFormInspector('form1');

		$this->assertThat(
			$form->load(JFormDataHelper::$loadFieldDocument),
			$this->isTrue(),
			'Line:' . __LINE__ . ' XML string should load successfully.'
		);

		$field = new JFormFieldInspector($form);

		// Standard usage.

<<<<<<< HEAD
		$xml = $form->getXML();
		$data = $xml->xpath('fields/field[@name="title"]');
		$title = array_pop($data);
=======
		$xml = $form->getXml();
		$title = array_pop($xml->xpath('fields/field[@name="title"]'));
>>>>>>> dea7613d

		$this->assertThat(
			$field->setup($title, 'The title'),
			$this->isTrue(),
			'Line:' . __LINE__ . ' The setup method should return true if successful.'
		);

		$this->assertThat(
			$field->getTitle(),
			$this->equalTo('Title'),
			'Line:' . __LINE__ . ' The property should be computed from the XML.'
		);

		// Hidden field
		$data = $xml->xpath('fields/field[@name="id"]');
		$id = array_pop($data);

		$this->assertThat(
			$field->setup($id, 'id'),
			$this->isTrue(),
			'Line:' . __LINE__ . ' The setup method should return true if successful.'
		);

		$this->assertThat(
			$field->getTitle(),
			$this->equalTo(''),
			'Line:' . __LINE__ . ' The property should be computed from the XML.'
		);
	}

	/**
	 * Tests the JFormField::setForm method
	 *
	 * @return void
	 */
	public function testSetForm()
	{
		$form1 = new JFormInspector('form1');
		$form2 = new JFormInspector('form2');

		$field = new JFormFieldInspector($form1);
		$field->setForm($form2);

		$this->assertThat(
			$field->getForm(),
			$this->identicalTo($form2),
			'Line:' . __LINE__ . ' The internal form should be identical to the last set.'
		);
	}

	/**
	 * Tests the name, value, id, title, lalbel property setup by JFormField::setup method
	 *
	 * @param   array   $expected  @todo
	 * @param   string  $element   @todo
	 * @param   string  $value     @todo
	 * @param   string  $group     @todo
	 *
	 * @return void
	 *
	 * @dataProvider  getSetupData
	 */
	public function testSetup($expected, $element, $value, $group=null)
	{
		$field = new JFormFieldText;
		$element = simplexml_load_string($element);

		$this->assertThat(
			$field->setup($element, $value, $group),
			$this->isTrue(),
			'Line:' . __LINE__ . ' The setup method should return true if successful.'
		);

		// Matcher for the 'label' attribute
		$matcher = array(
				'id'         => 'myId-lbl',
				'tag'        => 'label',
				'attributes' => array(
						'for'   => 'myId',
						'class' => 'hasTooltip',
						'title' => '<strong>My Title</strong><br />The description.'
					),
				'content'    => 'regexp:/My Title/'
			);

		foreach ($expected as $attr => $value)
		{
			// Label is html use assertTag()
			if ($attr == 'label')
			{
				$this->assertTag(
					$matcher,
					$field->$attr,
					'Line:' . __LINE__ . ' The ' . $attr . ' property should be computed from the XML.'
				);
			}
			else
			{
				$this->assertThat(
					$field->$attr,
					$this->equalTo($value),
					'Line:' . __LINE__ . ' The ' . $attr . ' property should be computed from the XML.'
				);
			}
		}
	}

	/**
	 * Tests hidden field type property setup by JFormField::setup method
	 *
	 * @covers JFormField::setup
	 * @covers JFormField::__get
	 *
	 * @return void
	 */
	public function testSetupHiddenFieldType()
	{
		$field = new JFormFieldHidden;
		$element = simplexml_load_string(
			'<field name="myName" type="hidden" />');

		$this->assertThat(
			$field->setup($element, 42),
			$this->isTrue(),
			'Line:' . __LINE__ . ' The setup method should return true if successful.'
		);

		$this->assertThat(
			$field->hidden,
			$this->isTrue(),
			'Line:' . __LINE__ . ' The hidden property should be set from the field type.'
		);
	}

	/**
	 * Test forcemultiple property setup by JFormField::setup method
	 *
	 * @covers JFormField::setup
	 * @covers JFormField::__get
	 *
	 * @return void
	 */
	public function testSetupForceMultiple()
	{
		$field = new JFormFieldCheckboxes;
		$element = simplexml_load_string('
			<field type="checkboxes" name="myName">
				<option value="red">Red</option>
				<option value="blue">Blue</option>
			</field>
		');

		$field->forceMultiple = true;

		$this->assertThat(
			$field->setup($element, 'Comment'),
			$this->isTrue(),
			'Line:' . __LINE__ . ' The setup method should return true if successful.'
		);

		$this->assertThat(
			$field->multiple,
			$this->isTrue(),
			'Line:' . __LINE__ . ' The property should be setted true forcefully.'
		);

		$this->assertThat(
			$field->name,
			$this->equalTo('myName[]'),
			'Line:' . __LINE__ . ' The property should be computed from the XML.'
		);
	}
}<|MERGE_RESOLUTION|>--- conflicted
+++ resolved
@@ -159,14 +159,9 @@
 
 		// Standard usage.
 
-<<<<<<< HEAD
-		$xml = $form->getXML();
+		$xml = $form->getXml();
 		$data = $xml->xpath('fields/fields[@name="params"]/field[@name="colours"]');
 		$colours = array_pop($data);
-=======
-		$xml = $form->getXml();
-		$colours = array_pop($xml->xpath('fields/fields[@name="params"]/field[@name="colours"]'));
->>>>>>> dea7613d
 
 		$this->assertThat(
 			$field->setup($colours, 'red', 'params'),
@@ -201,14 +196,9 @@
 
 		// Standard usage.
 
-<<<<<<< HEAD
-		$xml = $form->getXML();
+		$xml = $form->getXml();
 		$data = $xml->xpath('fields/field[@name="title"]');
 		$title = array_pop($data);
-=======
-		$xml = $form->getXml();
-		$title = array_pop($xml->xpath('fields/field[@name="title"]'));
->>>>>>> dea7613d
 
 		$this->assertThat(
 			$field->setup($title, 'The title'),
@@ -299,14 +289,9 @@
 
 		// Standard usage.
 
-<<<<<<< HEAD
-		$xml = $form->getXML();
+		$xml = $form->getXml();
 		$data = $xml->xpath('fields/field[@name="title"]');
 		$title = array_pop($data);
-=======
-		$xml = $form->getXml();
-		$title = array_pop($xml->xpath('fields/field[@name="title"]'));
->>>>>>> dea7613d
 
 		$this->assertThat(
 			$field->setup($title, 'The title'),
