<?php
/**
 * @package     Joomla.UnitTest
 * @subpackage  OAuth
 *
 * @copyright   Copyright (C) 2005 - 2016 Open Source Matters, Inc. All rights reserved.
 * @license     GNU General Public License version 2 or later; see LICENSE
 */

use Joomla\Registry\Registry;

include_once __DIR__ . '/stubs/JOAuth1ClientInspector.php';

/**
 * Test class for JOAuth1Client.
 *
 * @package     Joomla.UnitTest
 * @subpackage  OAuth
 * @since       13.1
 */
class JOAuth1ClientTest extends TestCase
{
	/**
	 * @var    JInput  input for the OAuth object.
	 * @since  13.1
	 */
	protected $input;

	/**
	 * @var    Registry  Options for the OAuth object.
	 * @since  13.1
	 */
	protected $options;

	/**
	 * @var    JHttp  Mock http object.
	 * @since  13.1
	 */
	protected $client;

	/**
	 * An instance of the object to test.
	 *
	 * @var    JOAuth1ClientInspector
	 * @since  13.1
	 */
	protected $object;

	/**
	 * The application object to send HTTP headers for redirects.
	 *
	 * @var    JApplicationWeb|PHPUnit_Framework_MockObject_MockObject
	 * @since  13.1
	 */
	protected $application;

	/**
	 * @var    string  Sample JSON string.
	 * @since  13.1
	 */
	protected $sampleString = '{"a":1,"b":2,"c":3,"d":4,"e":5}';

	/**
	 * @var    string  Sample JSON error message.
	 * @since  13.1
	 */
	protected $errorString = '{"errorCode":401, "message": "Generic error"}';

	/**
	 * Backup of the SERVER superglobal
	 *
	 * @var  array
	 * @since  3.6
	 */
	protected $backupServer;

	/**
	 * Sets up the fixture, for example, opens a network connection.
	 * This method is called before a test is executed.
	 *
	 * @return void
	 */
	protected function setUp()
	{
		$this->saveFactoryState();
		$this->backupServer = $_SERVER;

		$_SERVER['HTTP_HOST'] = 'example.com';
		$_SERVER['HTTP_USER_AGENT'] = 'Mozilla/5.0';
		$_SERVER['REQUEST_URI'] = '/index.php';
		$_SERVER['SCRIPT_NAME'] = '/index.php';

		$key = "TEST_KEY";
		$secret = "TEST_SECRET";
		$my_url = "TEST_URL";

		$this->options = new Registry;
		$this->client = $this->getMockBuilder('JHttp')->setMethods(array('get', 'post', 'delete', 'put'))->getMock();
		$this->input = new JInput(array());
		$this->application = $this->getMockWeb();

		JFactory::$application = $this->application;

		$this->options->set('consumer_key', $key);
		$this->options->set('consumer_secret', $secret);
		$this->object = new JOAuth1ClientInspector($this->options, $this->client, $this->input, $this->application);
	}

	/**
	 * Tears down the fixture, for example, closes a network connection.
	 * This method is called after a test is executed.
	 *
	 * @return void
	 */
	protected function tearDown()
	{
		$_SERVER = $this->backupServer;
		unset($this->backupServer);
		$this->restoreFactoryState();
		unset($this->options);
		unset($this->client);
		unset($this->input);
		unset($this->application);
		unset($this->object);
	}

	/**
	* Provides test data.
	*
	* @return array
	*
	* @since 13.1
	*/
	public function seedAuthenticate()
	{
		// Token, fail and oauth version.
		return array(
			array(array('key' => 'valid', 'secret' => 'valid'), false, '1.0'),
			array(null, false, '1.0'),
			array(null, false, '1.0a'),
			array(null, true, '1.0a')
			);
	}

	/**
	 * Tests the authenticate method
	 *
	 * @param   array    $token    The passed token.
	 * @param   boolean  $fail     Mark if should fail or not.
	 * @param   string   $version  Specify oauth version 1.0 or 1.0a.
	 *
	 * @return  void
	 *
	 * @dataProvider seedAuthenticate
	 * @since   13.1
	 */
	public function testAuthenticate($token, $fail, $version)
	{
		// Already got some credentials stored?
		if (!is_null($token))
		{
			$this->object->setToken($token);
			$result = $this->object->authenticate();
			$this->assertEquals($result, $token);
		}
		else
		{
			$this->object->setOption('requestTokenURL', 'https://example.com/request_token');
			$this->object->setOption('authoriseURL', 'https://example.com/authorize');
			$this->object->setOption('accessTokenURL', 'https://example.com/access_token');

			// Request token.
			$returnData = new stdClass;
			$returnData->code = 200;
			$returnData->body = 'oauth_token=token&oauth_token_secret=secret&oauth_callback_confirmed=true';

			$this->client->expects($this->at(0))
				->method('post')
				->with($this->object->getOption('requestTokenURL'))
				->willReturn($returnData);

			$input = TestReflection::getValue($this->object, 'input');
			TestReflection::setValue($this->object, 'input', $input);

			if (strcmp($version, '1.0a') === 0)
			{
				$this->object->setOption('callback', 'TEST_URL');
			}
			$this->object->authenticate();

			$token = $this->object->getToken();
			$this->assertEquals($token['key'], 'token');
			$this->assertEquals($token['secret'], 'secret');

			// Access token.
			$input = TestReflection::getValue($this->object, 'input');

			if (strcmp($version, '1.0a') === 0)
			{
				TestReflection::setValue($this->object, 'version', $version);
				$data = array('oauth_verifier' => 'verifier', 'oauth_token' => 'token');
			}
			else
			{
				TestReflection::setValue($this->object, 'version', $version);
				$data = array('oauth_token' => 'token');
			}
			TestReflection::setValue($input, 'data', $data);

			// Get mock session
<<<<<<< HEAD
			$mockSession = $this->getMockBuilder('JSession')
				->setMethods(['get'])
				->disableOriginalConstructor()
				->getMock();
=======
			$mockSession = $this->getMockBuilder('JSession')->setMethods(array( '_start', 'get'))->getMock();
>>>>>>> a72ea2a0

			if ($fail)
			{
				$mockSession->expects($this->at(0))
					->method('get')
					->with('oauth_token.key', null)
					->willReturn('bad');

				$mockSession->expects($this->at(1))
					->method('get')
					->with('oauth_token.secret', null)
					->willReturn('session');

				$this->application = $this->getMockWeb(['session' => $mockSession]);

				JFactory::$application = $this->application;

				TestReflection::setValue($this->object, 'application', $this->application);

				$this->setExpectedException('DomainException');

				$this->object->authenticate();
			}

			$mockSession->expects($this->at(0))
				->method('get')
				->with('oauth_token.key', null)
				->willReturn('token');

			$mockSession->expects($this->at(1))
				->method('get')
				->with('oauth_token.secret', null)
				->willReturn('secret');

			$this->application = $this->getMockWeb(['session' => $mockSession]);

			JFactory::$application = $this->application;

			TestReflection::setValue($this->object, 'application', $this->application);

			$returnData = new stdClass;
			$returnData->code = 200;
			$returnData->body = 'oauth_token=token_key&oauth_token_secret=token_secret';

			$this->client->expects($this->at(0))
				->method('post')
				->with($this->object->getOption('accessTokenURL'))
				->willReturn($returnData);

			$result = $this->object->authenticate();

			$this->assertEquals($result['key'], 'token_key');
			$this->assertEquals($result['secret'], 'token_secret');
		}
	}

	/**
	 * Tests the _generateRequestToken method - failure
	 *
	 * @return  void
	 *
	 * @since   13.1
	 * @expectedException DomainException
	 */
	public function testGenerateRequestTokenFailure()
	{
		$this->object->setOption('requestTokenURL', 'https://example.com/request_token');

		$returnData = new stdClass;
		$returnData->code = 200;
		$returnData->body = 'oauth_token=token&oauth_token_secret=secret&oauth_callback_confirmed=false';

		$this->client->expects($this->at(0))
			->method('post')
			->with($this->object->getOption('requestTokenURL'))
			->will($this->returnValue($returnData));

		TestReflection::invoke($this->object, '_generateRequestToken');
	}

	/**
	* Provides test data.
	*
	* @return array
	*
	* @since 13.1
	*/
	public function seedOauthRequest()
	{
		// Method
		return array(
			array('GET'),
			array('PUT'),
			array('DELETE')
			);
	}

	/**
	 * Tests the oauthRequest method
	 *
	 * @param   string  $method  The request method.
	 *
	 * @dataProvider seedOauthRequest
	 * @return  void
	 *
	 * @since   13.1
	 */
	public function testOauthRequest($method)
	{
		$returnData = new stdClass;
		$returnData->code = 200;
		$returnData->body = $this->sampleString;

		if (strcmp($method, 'PUT') === 0)
		{
			$data = array('key1' => 'value1', 'key2' => 'value2');
			$this->client->expects($this->at(0))
				->method($method, $data)
				->with('www.example.com')
				->will($this->returnValue($returnData));

			$this->assertThat(
				$this->object->oauthRequest('www.example.com', $method, array('oauth_token' => '1235'), $data, array('Content-Type' => 'multipart/form-data')),
				$this->equalTo($returnData)
				);

		}
		else
		{
			$this->client->expects($this->at(0))
				->method($method)
				->with('www.example.com')
				->will($this->returnValue($returnData));

			$this->assertThat(
				$this->object->oauthRequest('www.example.com', $method, array('oauth_token' => '1235'), array(), array('Content-Type' => 'multipart/form-data')),
				$this->equalTo($returnData)
				);
		}
	}

	/**
	 * Tests the safeEncode
	 *
	 * @return  void
	 *
	 * @since   13.1
	 */
	public function testSafeEncodeEmpty()
	{
		$this->assertThat(
			$this->object->safeEncode(null),
			$this->equalTo('')
			);
	}
}<|MERGE_RESOLUTION|>--- conflicted
+++ resolved
@@ -208,14 +208,10 @@
 			TestReflection::setValue($input, 'data', $data);
 
 			// Get mock session
-<<<<<<< HEAD
 			$mockSession = $this->getMockBuilder('JSession')
 				->setMethods(['get'])
 				->disableOriginalConstructor()
 				->getMock();
-=======
-			$mockSession = $this->getMockBuilder('JSession')->setMethods(array( '_start', 'get'))->getMock();
->>>>>>> a72ea2a0
 
 			if ($fail)
 			{
