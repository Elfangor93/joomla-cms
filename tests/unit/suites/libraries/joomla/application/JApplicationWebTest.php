--- conflicted
+++ resolved
@@ -571,25 +571,13 @@
 
 		$this->class->redirect($url, false);
 
-		// It has two statuses, but the second status will be the final status
-		$this->assertEquals(
-<<<<<<< HEAD
+		// It has a status of 303 (as redirect is the final status setter)
+		$this->assertEquals(
 			array('HTTP/1.1 303 See other', true, 303),
-=======
-			array('HTTP/1.1 201 Created', true, 201),
->>>>>>> cb79438f
 			$this->class->headers[0]
 		);
 
 		$this->assertEquals(
-<<<<<<< HEAD
-=======
-			array('HTTP/1.1 303 See other', true, 303),
-			$this->class->headers[1]
-		);
-
-		$this->assertEquals(
->>>>>>> cb79438f
 			array('Location: ' . $base . $url, true, null),
 			$this->class->headers[1]
 		);
@@ -599,15 +587,9 @@
 			$this->class->headers[2]
 		);
 
-<<<<<<< HEAD
-		$this->assertRegexp('/Expires/',$this->class->headers[3][0]);
-
-		$this->assertRegexp('/Last-Modified/',$this->class->headers[4][0]);
-=======
-		$this->assertRegexp('/Expires/', $this->class->headers[4][0]);
-
-		$this->assertRegexp('/Last-Modified/', $this->class->headers[5][0]);
->>>>>>> cb79438f
+		$this->assertRegexp('/Expires/', $this->class->headers[3][0]);
+
+		$this->assertRegexp('/Last-Modified/', $this->class->headers[4][0]);
 
 		$this->assertEquals(
 			array('Cache-Control: no-store, no-cache, must-revalidate, post-check=0, pre-check=0', true, null),
@@ -848,132 +830,6 @@
 
 		TestReflection::invoke($this->class, 'render');
 
-<<<<<<< HEAD
 		$this->assertEquals('JWeb Body', (string) $this->class->getResponse()->getBody());
-=======
-		$this->assertEquals(array('JWeb Body'), TestReflection::getValue($this->class, 'response')->body);
-	}
-
-	/**
-	 * Tests the JApplicationWeb::sendHeaders method.
-	 *
-	 * @return  void
-	 *
-	 * @since   11.3
-	 */
-	public function testSendHeaders()
-	{
-		// Similulate a previous call to a setHeader method.
-		TestReflection::getValue($this->class, 'response')->headers = array(
-			array('name' => 'Status', 'value' => 200),
-			array('name' => 'X-JWeb-SendHeaders', 'value' => 'foo'),
-		);
-
-		$this->assertSame($this->class, $this->class->sendHeaders());
-
-		$this->assertEquals(
-			array(
-				array('HTTP/1.1 200 OK', true, 200),
-				array('X-JWeb-SendHeaders: foo', true, null),
-			),
-			$this->class->headers
-		);
-	}
-
-	/**
-	 * Tests the JApplicationWeb::set method.
-	 *
-	 * @return  void
-	 *
-	 * @since   11.3
-	 */
-	public function testSet()
-	{
-		$config = new Registry(array('foo' => 'bar'));
-
-		TestReflection::setValue($this->class, 'config', $config);
-
-		$this->assertEquals('bar', $this->class->set('foo', 'car'));
-
-		$this->assertEquals('car', $config->get('foo'));
-	}
-
-	/**
-	 * Tests the JApplicationWeb::setBody method.
-	 *
-	 * @return  void
-	 *
-	 * @since   11.3
-	 */
-	public function testSetBody()
-	{
-		$this->class->setBody('foo');
-
-		$this->assertEquals(array('foo'), TestReflection::getValue($this->class, 'response')->body);
-
-		$this->class->setBody(true);
-
-		$this->assertEquals(array('1'), TestReflection::getValue($this->class, 'response')->body);
-	}
-
-	/**
-	 * Tests the JApplicationWeb::setHeader method.
-	 *
-	 * @return  void
-	 *
-	 * @since   11.3
-	 */
-	public function testSetHeader()
-	{
-		// Fill the header body with an arbitrary value.
-		TestReflection::setValue(
-			$this->class,
-			'response',
-			(object) array(
-				'cachable' => null,
-				'headers' => array(
-					array('name' => 'foo', 'value' => 'bar'),
-				),
-				'body' => null,
-			)
-		);
-
-		$this->class->setHeader('foo', 'car');
-
-		$this->assertEquals(
-			array(
-				array('name' => 'foo', 'value' => 'bar'),
-				array('name' => 'foo', 'value' => 'car')
-			),
-			TestReflection::getValue($this->class, 'response')->headers
-		);
-
-		$this->class->setHeader('foo', 'car', true);
-
-		$this->assertEquals(
-			array(
-				array('name' => 'foo', 'value' => 'car')
-			),
-			TestReflection::getValue($this->class, 'response')->headers
-		);
-	}
-
-	/**
-	 * Tests the isSSLConnection method
-	 *
-	 * @return  void
-	 *
-	 * @since   12.2
-	 */
-	public function testIsSSLConnection()
-	{
-		unset($_SERVER['HTTPS']);
-
-		$this->assertFalse($this->class->isSSLConnection());
-
-		$_SERVER['HTTPS'] = 'on';
-
-		$this->assertTrue($this->class->isSSLConnection());
->>>>>>> cb79438f
 	}
 }