--- conflicted
+++ resolved
@@ -68,17 +68,9 @@
 	 */
 	public function test__construct()
 	{
-<<<<<<< HEAD
-		$this->assertInstanceOf('JInput', $this->class->input, 'Input property wrong type');
-
-		$this->assertAttributeInstanceOf('\\Joomla\\Registry\\Registry', 'config', $this->class, 'Checks config property');
-
-		$this->assertAttributeInstanceOf('JEventDispatcher', 'dispatcher', $this->class, 'Checks dispatcher property');
-=======
 		$this->assertAttributeInstanceOf('JInput', 'input', $this->class);
-		$this->assertAttributeInstanceOf('JRegistry', 'config', $this->class);
+		$this->assertAttributeInstanceOf('\\Joomla\\Registry\\Registry', 'config', $this->class);
 		$this->assertAttributeInstanceOf('JEventDispatcher', 'dispatcher', $this->class);
->>>>>>> 38714a2b
 
 		// TODO Test that configuration data loaded.
 
@@ -105,14 +97,9 @@
 			->method('test')
 			->willReturn('ok');
 
-<<<<<<< HEAD
 		$mockConfig = $this->getMock('\\Joomla\\Registry\\Registry', array('test'), array(null), '', true);
 		$mockConfig
 			->expects($this->any())
-=======
-		$mockConfig = $this->getMock('JRegistry', array('test'), array(null), '', true);
-		$mockConfig->expects($this->any())
->>>>>>> 38714a2b
 			->method('test')
 			->willReturn('ok');
 
