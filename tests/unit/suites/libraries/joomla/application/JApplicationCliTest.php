--- conflicted
+++ resolved
@@ -117,14 +117,7 @@
 			->method('test')
 			->willReturn('ok');
 
-<<<<<<< HEAD
 		$class = $this->getMockForAbstractClass('JApplicationCli', array($mockInput, $mockConfig, null, null, $mockDispatcher));
-=======
-		$class = $this->getMockBuilder('JApplicationCli')
-					->setMethods(array())
-					->setConstructorArgs(array($mockInput, $mockConfig, $mockDispatcher))
-					->getMock();
->>>>>>> a72ea2a0
 
 		$this->assertEquals('ok', $class->input->test(), 'Tests input injection.');
 		$this->assertEquals('ok', TestReflection::getValue($class, 'config')->test(), 'Tests config injection.');
