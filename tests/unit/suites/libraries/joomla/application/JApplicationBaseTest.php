<?php
/**
 * @package     Joomla.UnitTest
 * @subpackage  Application
 *
 * @copyright   Copyright (C) 2005 - 2016 Open Source Matters, Inc. All rights reserved.
 * @license     GNU General Public License version 2 or later; see LICENSE
 */

/**
 * Test class for JApplicationBase.
 */
class JApplicationBaseTest extends TestCase
{
	/**
	 * An instance of the object to test.
	 *
	 * @var  JApplicationBase
	 */
	private $class;

	/**
	 * @testdox  Tests the constructor creates default object instances
	 *
	 * @covers  JApplicationBase::__construct
	 */
	public function test__constructDefaultBehaviour()
	{
		$object = $this->getMockForAbstractClass('JApplicationBase');

		$this->assertAttributeInstanceOf('JInput', 'input', $object);
		$this->assertAttributeInstanceOf('Joomla\Registry\Registry', 'config', $object);
	}

	/**
	 * @testdox  Tests the correct objects are stored when injected
	 *
	 * @covers  JApplicationBase::__construct
	 */
	public function test__constructDependencyInjection()
	{
		$mockInput  = $this->getMockBuilder('JInput')->getMock();
		$mockConfig = $this->getMockBuilder('Joomla\Registry\Registry')->getMock();
		$object     = $this->getMockForAbstractClass('JApplicationBase', array($mockInput, $mockConfig));

		$this->assertAttributeSame($mockInput, 'input', $object);
		$this->assertAttributeSame($mockConfig, 'config', $object);
	}

	/**
	 * @testdox  Tests that the application is executed successfully.
	 *
	 * @covers  JApplicationBase::doExecute
	 * @covers  JApplicationBase::execute
	 */
	public function testExecute()
	{
		// execute() has no return, just make sure the method runs
		$this->assertNull($this->class->execute());
	}

	/**
	 * @testdox  Tests that data is read from the application configuration successfully.
	 *
	 * @covers  JApplicationBase::get
	 * @uses    JApplicationBase::setConfiguration
	 */
	public function testGet()
	{
		// Build the mock object.
		$mockConfig  = $this->getMockBuilder('Joomla\Registry\Registry')
					->setMethods(array('get'))
					->setConstructorArgs(array(array('foo' => 'bar')))
					->setMockClassName('')
					->disableOriginalClone()
					->enableProxyingToOriginalMethods()
					->getMock();

		// Inject the mock config
		$this->class->setConfiguration($mockConfig);

		$this->assertSame('bar', $this->class->get('foo', 'car'), 'Checks a known configuration setting is returned.');
		$this->assertSame('car', $this->class->get('goo', 'car'), 'Checks an unknown configuration setting returns the default.');
	}

	/**
	 * @testdox  Tests that getIdentity() by default returns null.
	 *
	 * @covers  JApplicationBase::getIdentity
	 */
	public function testGetIdentity()
	{
		$this->assertNull($this->class->getIdentity());
	}

	/**
	 * @testdox  Tests that a JUser object is loaded into the application from the global factory.
	 *
	 * @covers  JApplicationBase::loadIdentity
	 * @uses    JFactory::getUser
	 * @uses    JUser
	 */
	public function testLoadIdentity()
	{
<<<<<<< HEAD
=======
		// We need to mock JSession for this test, don't use the getMockSession() method since it has an inbuilt method to mock loading the user
		$this->saveFactoryState();

		JFactory::$session = $this->getMockBuilder('JSession')->getMock();

>>>>>>> a72ea2a0
		// Before running, this should be null
		$this->assertAttributeNotInstanceOf('JUser', 'identity', $this->class);

		// Validate method chaining
		$this->assertSame($this->class, $this->class->loadIdentity());

		// A JUser object should have been loaded
		$this->assertAttributeInstanceOf('JUser', 'identity', $this->class);
	}

	/**
	 * @testdox  Tests that a JUser object is injected into the application.
	 *
	 * @covers  JApplicationBase::loadIdentity
	 */
	public function testLoadIdentityWithInjectedUser()
	{
		$mockUser = $this->getMockBuilder('JUser')->getMock();

		// Validate method chaining
		$this->assertSame($this->class, $this->class->loadIdentity($mockUser));

		$this->assertAttributeSame($mockUser, 'identity', $this->class);
	}

	/**
	 * @testdox  Tests that an event is registered with the application dispatcher.
	 *
	 * @covers  JApplicationBase::registerEvent
	 * @uses    JApplicationBase::setDispatcher
	 */
	public function testRegisterEvent()
	{
		// Inject the mock dispatcher into the application
		$this->class->setDispatcher($this->getMockDispatcher());

		// Validate method chaining
		$this->assertSame($this->class, $this->class->registerEvent('onJApplicationBaseRegisterEvent', [$this, 'eventCallback']));

		// Validate the event was registered
		$this->assertArrayHasKey('onJApplicationBaseRegisterEvent', TestMockDispatcher::$handlers);
	}

	/**
<<<<<<< HEAD
=======
	 * @testdox  Tests that data is set to the application configuration successfully.
	 *
	 * @covers  JApplicationBase::set
	 * @uses    JApplicationBase::get
	 * @uses    JApplicationBase::setConfiguration
	 */
	public function testSet()
	{
		// Build the mock object.
		$mockConfig  = $this->getMockBuilder('Joomla\Registry\Registry')
					->setMethods(array('get', 'set'))
					->setConstructorArgs(array(array('foo' => 'bar')))
					->setMockClassName('')
					->disableOriginalClone()
					->enableProxyingToOriginalMethods()
					->getMock();
		$this->class->setConfiguration($mockConfig);

		$this->assertEquals('bar', $this->class->set('foo', 'car'), 'Checks set returns the previous value.');
		$this->assertEquals('car', $this->class->get('foo'), 'Checks the new value has been set.');
	}

	/**
	 * @testdox  Tests that the application configuration is overwritten successfully.
	 *
	 * @covers  JApplicationBase::setConfiguration
	 */
	public function testSetConfiguration()
	{
		$mockConfig = $this->getMockBuilder('Joomla\Registry\Registry')->getMock();

		$this->class->setConfiguration($mockConfig);

		$this->assertAttributeSame($mockConfig, 'config', $this->class);
	}

	/**
	 * @testdox  Tests that a PSR-3 LoggerInterface object is correctly set to the application.
	 *
	 * @covers  JApplicationBase::setLogger
	 */
	public function testSetLogger()
	{
		$mockLogger = $this->getMockForAbstractClass('Psr\Log\AbstractLogger');

		$this->class->setLogger($mockLogger);

		$this->assertAttributeSame($mockLogger, 'logger', $this->class);
	}

	/**
>>>>>>> a72ea2a0
	 * @testdox  Tests that an event is triggered with the application dispatcher.
	 *
	 * @covers  JApplicationBase::triggerEvent
	 * @uses    JApplicationBase::setDispatcher
	 * @uses    JApplicationBase::registerEvent
	 */
	public function testTriggerEvent()
	{
		// Inject the mock dispatcher into the application
		$this->class->setDispatcher($this->getMockDispatcher());

		// Register our event to be triggered
		$this->class->registerEvent('onJApplicationBaseTriggerEvent', [$this, 'eventCallback']);

		// Validate the event was triggered
		$this->assertSame([], $this->class->triggerEvent('onJApplicationBaseTriggerEvent'));
		$this->assertTrue(in_array('onJApplicationBaseTriggerEvent', TestMockDispatcher::$triggered));
	}

	/**
	 * @testdox  Tests that no event is triggered when the application does not have a dispatcher.
	 *
	 * @covers  JApplicationBase::triggerEvent
	 */
	public function testTriggerEventWithNoDispatcher()
	{
		$this->class->setDispatcher($this->getMockDispatcher());

		// Validate the event was triggered
		$this->assertEmpty($this->class->triggerEvent('onJApplicationBaseTriggerEvent'));
	}

	/**
	 * Setup for testing.
	 *
	 * @return  void
	 *
	 * @since   11.3
	 */
	protected function setUp()
	{
		parent::setUp();

		// Create the class object to be tested.
		$this->class = $this->getMockForAbstractClass('JApplicationBase');
	}

	/**
	 * Overrides the parent tearDown method.
	 *
	 * @return  void
	 *
	 * @see     PHPUnit_Framework_TestCase::tearDown()
	 * @since   3.6
	 */
	protected function tearDown()
	{
		unset($this->class);
		parent::tearDown();
	}

	/**
	 * Stub function used with testing event integrations
	 *
	 * @return  void
	 *
	 * @since   4.0
	 */
	public function eventCallback()
	{
		// Stub for testing event integrations
	}
}<|MERGE_RESOLUTION|>--- conflicted
+++ resolved
@@ -102,14 +102,6 @@
 	 */
 	public function testLoadIdentity()
 	{
-<<<<<<< HEAD
-=======
-		// We need to mock JSession for this test, don't use the getMockSession() method since it has an inbuilt method to mock loading the user
-		$this->saveFactoryState();
-
-		JFactory::$session = $this->getMockBuilder('JSession')->getMock();
-
->>>>>>> a72ea2a0
 		// Before running, this should be null
 		$this->assertAttributeNotInstanceOf('JUser', 'identity', $this->class);
 
@@ -154,60 +146,6 @@
 	}
 
 	/**
-<<<<<<< HEAD
-=======
-	 * @testdox  Tests that data is set to the application configuration successfully.
-	 *
-	 * @covers  JApplicationBase::set
-	 * @uses    JApplicationBase::get
-	 * @uses    JApplicationBase::setConfiguration
-	 */
-	public function testSet()
-	{
-		// Build the mock object.
-		$mockConfig  = $this->getMockBuilder('Joomla\Registry\Registry')
-					->setMethods(array('get', 'set'))
-					->setConstructorArgs(array(array('foo' => 'bar')))
-					->setMockClassName('')
-					->disableOriginalClone()
-					->enableProxyingToOriginalMethods()
-					->getMock();
-		$this->class->setConfiguration($mockConfig);
-
-		$this->assertEquals('bar', $this->class->set('foo', 'car'), 'Checks set returns the previous value.');
-		$this->assertEquals('car', $this->class->get('foo'), 'Checks the new value has been set.');
-	}
-
-	/**
-	 * @testdox  Tests that the application configuration is overwritten successfully.
-	 *
-	 * @covers  JApplicationBase::setConfiguration
-	 */
-	public function testSetConfiguration()
-	{
-		$mockConfig = $this->getMockBuilder('Joomla\Registry\Registry')->getMock();
-
-		$this->class->setConfiguration($mockConfig);
-
-		$this->assertAttributeSame($mockConfig, 'config', $this->class);
-	}
-
-	/**
-	 * @testdox  Tests that a PSR-3 LoggerInterface object is correctly set to the application.
-	 *
-	 * @covers  JApplicationBase::setLogger
-	 */
-	public function testSetLogger()
-	{
-		$mockLogger = $this->getMockForAbstractClass('Psr\Log\AbstractLogger');
-
-		$this->class->setLogger($mockLogger);
-
-		$this->assertAttributeSame($mockLogger, 'logger', $this->class);
-	}
-
-	/**
->>>>>>> a72ea2a0
 	 * @testdox  Tests that an event is triggered with the application dispatcher.
 	 *
 	 * @covers  JApplicationBase::triggerEvent
