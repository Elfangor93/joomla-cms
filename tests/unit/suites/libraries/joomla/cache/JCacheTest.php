--- conflicted
+++ resolved
@@ -467,65 +467,4 @@
 		// To be sure that cache is working
 		$this->assertEquals($this->testData_B, $this->object->get(43, ''));
 	}
-<<<<<<< HEAD
-
-	/**
-	 * Test Cases for getStorage
-	 *
-	 * @return array
-	 */
-	public function casesGetStorage()
-	{
-		$this->setDefaultOptions();
-
-		$storages = array(
-			'apc'          => 'JCacheStorageApc',
-			'apcu'         => 'JCacheStorageApcu',
-			'file'         => 'JCacheStorageFile',
-			'memcache'     => 'JCacheStorageMemcache',
-			'memcached'    => 'JCacheStorageMemcached',
-			'redis'        => 'JCacheStorageRedis',
-			'wincache'     => 'JCacheStorageWincache',
-			'xcache'       => 'JCacheStorageXcache',
-		);
-
-		$cases = array();
-
-		foreach ($storages as $key => $class)
-		{
-			$options = $this->defaultOptions;
-			$options['storage'] = $key;
-			$cases[$key] = array('output', $options, $class);
-		}
-
-		return $cases;
-	}
-
-	/**
-	 * Testing getStorage
-	 *
-	 * @param   string  $handler   cache handler
-	 * @param   array   $options   options for cache handler
-	 * @param   string  $expected  expected storage class
-	 *
-	 * @return void
-	 *
-	 * @dataProvider casesGetStorage
-	 */
-	public function testGetStorage($handler, $options, $expected)
-	{
-		if (!$this->available[$options['storage']])
-		{
-			$this->markTestSkipped("The {$options['storage']} storage handler is currently not available");
-		}
-
-		$this->object = JCache::getInstance($handler, $options);
-
-		$this->assertThat(
-			$this->object->cache->_getStorage(),
-			$this->isInstanceOf($expected)
-		);
-	}
-=======
->>>>>>> ea0304a3
 }