--- conflicted
+++ resolved
@@ -59,79 +59,6 @@
 	}
 
 	/**
-<<<<<<< HEAD
-	 * Test...
-	 *
-	 * @return void
-	 *
-	 * @todo Implement testGetConnection().
-	 */
-	public function testGetConnection()
-	{
-		$this->markTestIncomplete('This test has not been implemented yet.');
-	}
-
-	/**
-	 * Test...
-	 *
-	 * @todo Implement testGet().
-	 *
-	 * @return void
-	 */
-	public function testGet()
-	{
-		$this->markTestIncomplete('This test has not been implemented yet.');
-	}
-
-	/**
-	 * Test...
-	 *
-	 * @todo Implement testGetAll().
-	 *
-	 * @return void
-	 */
-	public function testGetAll()
-	{
-		$this->markTestIncomplete('This test has not been implemented yet.');
-	}
-
-	/**
-	 * Test...
-	 *
-	 * @todo Implement testStore().
-	 *
-	 * @return void
-	 */
-	public function testStore()
-	{
-		$this->markTestIncomplete('This test has not been implemented yet.');
-	}
-
-	/**
-	 * Test...
-	 *
-	 * @todo Implement testRemove().
-	 *
-	 * @return void
-	 */
-	public function testRemove()
-	{
-		$this->markTestIncomplete('This test has not been implemented yet.');
-	}
-
-	/**
-	 * Test...
-	 *
-	 * @todo Implement testClean().
-	 *
-	 * @return void
-	 */
-	public function testClean()
-	{
-		$this->markTestIncomplete('This test has not been implemented yet.');
-	}
-
-	/**
 	 * Testing gc().
 	 *
 	 * @return  void
@@ -145,8 +72,6 @@
 	}
 
 	/**
-=======
->>>>>>> 8093c40f
 	 * Testing isSupported().
 	 *
 	 * @return  void
@@ -159,43 +84,4 @@
 			'Claims Memcache is not loaded.'
 		);
 	}
-
-	/**
-	 * Test...
-	 *
-	 * @todo Implement testLock().
-	 *
-	 * @return void
-	 */
-	public function testLock()
-	{
-		$this->markTestIncomplete('This test has not been implemented yet.');
-	}
-
-	/**
-	 * Test...
-	 *
-	 * @todo Implement testUnlock().
-	 *
-	 * @return void
-	 */
-	public function testUnlock()
-	{
-		$this->markTestIncomplete('This test has not been implemented yet.');
-	}
-<<<<<<< HEAD
-
-	/**
-	 * Test...
-	 *
-	 * @todo Implement test_getCacheId().
-	 *
-	 * @return void
-	 */
-	public function testGetCacheId()
-	{
-		$this->markTestIncomplete('This test has not been implemented yet.');
-	}
-=======
->>>>>>> 8093c40f
 }