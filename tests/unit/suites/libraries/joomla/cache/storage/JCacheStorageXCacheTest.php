--- conflicted
+++ resolved
@@ -75,67 +75,6 @@
 	}
 
 	/**
-	 * Test...
-	 *
-	 * @todo Implement testGet().
-	 *
-	 * @return void
-	 */
-	public function testGet()
-	{
-		$this->markTestIncomplete('This test has not been implemented yet.');
-	}
-
-	/**
-<<<<<<< HEAD
-	 * Test...
-	 *
-	 * @todo Implement testGetAll().
-	 *
-	 * @return void
-	 */
-	public function testGetAll()
-	{
-		$this->markTestIncomplete('This test has not been implemented yet.');
-	}
-
-	/**
-	 * Test...
-	 *
-	 * @todo Implement testStore().
-	 *
-	 * @return void
-	 */
-	public function testStore()
-	{
-		$this->markTestIncomplete('This test has not been implemented yet.');
-	}
-
-	/**
-	 * Test...
-	 *
-	 * @todo Implement testRemove().
-	 *
-	 * @return void
-	 */
-	public function testRemove()
-	{
-		$this->markTestIncomplete('This test has not been implemented yet.');
-	}
-
-	/**
-	 * Test...
-	 *
-	 * @todo Implement testClean().
-	 *
-	 * @return void
-	 */
-	public function testClean()
-	{
-		$this->markTestIncomplete('This test has not been implemented yet.');
-	}
-
-	/**
 	 * Testing gc().
 	 *
 	 * @return  void
@@ -149,8 +88,6 @@
 	}
 
 	/**
-=======
->>>>>>> 8093c40f
 	 * Testing isSupported().
 	 *
 	 * @return  void
@@ -189,19 +126,4 @@
 			'Should return default false'
 		);
 	}
-<<<<<<< HEAD
-
-	/**
-	 * Test...
-	 *
-	 * @todo Implement test_getCacheId().
-	 *
-	 * @return void
-	 */
-	public function testGetCacheId()
-	{
-		$this->markTestIncomplete('This test has not been implemented yet.');
-	}
-=======
->>>>>>> 8093c40f
 }