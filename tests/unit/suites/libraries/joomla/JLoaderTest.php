<?php
/**
 * @package    Joomla.UnitTest
 *
 * @copyright  Copyright (C) 2005 - 2017 Open Source Matters, Inc. All rights reserved.
 * @license    GNU General Public License version 2 or later; see LICENSE.txt
 */

/**
 * Test class for JLoader.
 *
 * @package  Joomla.UnitTest
 * @since    11.1
 */
class JLoaderTest extends \PHPUnit\Framework\TestCase
{
	/**
	 * Container for JLoader static values during tests.
	 *
	 * @var    array
	 * @since  12.3
	 */
	protected static $cache = array();

	/**
	 * JLoader is an abstract class of static functions and variables, so will test without instantiation
	 *
	 * @var    object
	 * @since  11.1
	 */
	protected $object;

	/**
	 * The path to the bogus object for loader testing.
	 *
	 * @var    string
	 * @since  11.1
	 */
	protected $bogusPath;

	/**
	 * The full path (including filename) to the bogus object.
	 *
	 * @var    string
	 * @since  11.1
	 */
	protected $bogusFullPath;

	/**
	 * Cache the JLoader settings while we are resetting things for testing.
	 *
	 * @return  void
	 *
	 * @since   12.3
	 */
	public static function setUpBeforeClass()
	{
		self::$cache['classes']    = TestReflection::getValue('JLoader', 'classes');
		self::$cache['imported']   = TestReflection::getValue('JLoader', 'imported');
		self::$cache['prefixes']   = TestReflection::getValue('JLoader', 'prefixes');
		self::$cache['namespaces'] = TestReflection::getValue('JLoader', 'namespaces');
		self::$cache['classAliases'] = TestReflection::getValue('JLoader', 'classAliases');
		self::$cache['classAliasesInverse'] = TestReflection::getValue('JLoader', 'classAliasesInverse');
<<<<<<< HEAD
		self::$cache['extensionRootFolders'] = TestReflection::getValue('JLoader', 'extensionRootFolders');
=======
>>>>>>> cb79438f
	}

	/**
	 * Restore the JLoader cache settings after testing the class.
	 *
	 * @return  void
	 *
	 * @since   12.3
	 */
	public static function tearDownAfterClass()
	{
		JLoader::setup();
		TestReflection::setValue('JLoader', 'classes', self::$cache['classes']);
		TestReflection::setValue('JLoader', 'imported', self::$cache['imported']);
		TestReflection::setValue('JLoader', 'prefixes', self::$cache['prefixes']);
		TestReflection::setValue('JLoader', 'namespaces', self::$cache['namespaces']);
		TestReflection::setValue('JLoader', 'classAliases', self::$cache['classAliases']);
		TestReflection::setValue('JLoader', 'classAliasesInverse', self::$cache['classAliasesInverse']);
<<<<<<< HEAD
		TestReflection::setValue('JLoader', 'extensionRootFolders', self::$cache['extensionRootFolders']);
=======
>>>>>>> cb79438f
	}

	/**
	 * The test cases for importing classes
	 *
	 * @return  array
	 *
	 * @since   11.1
	 */
	public function casesImport()
	{
		return array(
			'fred.factory' => array('fred.factory', null, null, false, 'fred.factory does not exist', true),
			'bogus' => array('bogusload', JPATH_TEST_STUBS, '', true, 'bogusload.php should load properly', false),
			'class.loader' => array('cms.class.loader', null, '', true, 'class loader should load properly', true));
	}

	/**
	 * The test cases for jimport-ing classes
	 *
	 * @return  array
	 *
	 * @since   11.1
	 */
	public function casesJimport()
	{
		return array(
			'fred.factory' => array('fred.factory', false, 'fred.factory does not exist'),
			'classloader' => array('cms.class.loader', true, 'JClassLoader should load properly'));
	}

	/**
	 * Tests the JLoader::discover method.
	 *
	 * @return  void
	 *
	 * @since   11.3
	 */
	public function testDiscover()
	{
		$classes = JLoader::getClassList();

		JLoader::discover(null, 'invalid/folder');

		$this->assertThat(JLoader::getClassList(), $this->equalTo($classes), 'Tests that an invalid folder is ignored.');

		JLoader::discover(null, JPATH_TEST_STUBS . '/discover1');
		$classes = JLoader::getClassList();

		$this->assertThat(
			realpath($classes['challenger']),
			$this->equalTo(realpath(JPATH_TEST_STUBS . '/discover1/challenger.php')),
			'Checks that the class path is correct (1).'
		);

		$this->assertThat(
			realpath($classes['columbia']),
			$this->equalTo(realpath(JPATH_TEST_STUBS . '/discover1/columbia.php')),
			'Checks that the class path is correct (2).'
		);

		$this->assertThat(isset($classes['enterprise']), $this->isFalse(), 'Checks that non-php files are ignored.');

		JLoader::discover('Shuttle', JPATH_TEST_STUBS . '/discover1');
		$classes = JLoader::getClassList();

		$this->assertThat(
			realpath($classes['shuttlechallenger']),
			$this->equalTo(realpath(JPATH_TEST_STUBS . '/discover1/challenger.php')),
			'Checks that the class path with prefix is correct (1).'
		);

		$this->assertThat(
			realpath($classes['shuttlecolumbia']),
			$this->equalTo(realpath(JPATH_TEST_STUBS . '/discover1/columbia.php')),
			'Checks that the class path with prefix is correct (2).'
		);

		JLoader::discover('Shuttle', JPATH_TEST_STUBS . '/discover2', false);
		$classes = JLoader::getClassList();

		$this->assertThat(
			realpath($classes['shuttlechallenger']),
			$this->equalTo(realpath(JPATH_TEST_STUBS . '/discover1/challenger.php')),
			'Checks that the original class paths are maintained when not forced.'
		);

		$this->assertThat(
			isset($classes['atlantis']), $this->isFalse(), 'Checks that directory was not recursed.');

		JLoader::discover('Shuttle', JPATH_TEST_STUBS . '/discover2', true, true);
		$classes = JLoader::getClassList();

		$this->assertThat(
			realpath($classes['shuttlechallenger']),
			$this->equalTo(realpath(JPATH_TEST_STUBS . '/discover2/challenger.php')),
			'Checks that force overrides existing classes.'
		);

		$this->assertThat(
			realpath($classes['shuttleatlantis']),
			$this->equalTo(realpath(JPATH_TEST_STUBS . '/discover2/discover3/atlantis.php')),
			'Checks that recurse works.'
		);
	}

	/**
	 * Tests the JLoader::getClassList method.
	 *
	 * @return  void
	 *
	 * @since   11.3
	 */
	public function testGetClassList()
	{
		$this->assertThat(JLoader::getClassList(), $this->isType('array'), 'Tests the we get an array back.');
	}

	/**
	 * Tests the JLoader::load method.
	 *
	 * @return  void
	 *
	 * @since   11.3
	 */
	public function testLoad()
	{
		JLoader::discover('Shuttle', JPATH_TEST_STUBS . '/discover2', true);

		JLoader::load('ShuttleChallenger');

		$this->assertThat(JLoader::load('ShuttleChallenger'), $this->isTrue(), 'Tests that the class file was loaded.');

		$this->assertThat(defined('CHALLENGER_LOADED'), $this->isTrue(), 'Tests that the class file was loaded.');

		$this->assertThat(JLoader::load('Mir'), $this->isFalse(), 'Tests that an unknown class is ignored.');

		$this->assertThat(JLoader::load('JLoaderTest'), $this->isTrue(), 'Tests that a loaded class returns true.');
	}

	/**
	 * Tests the JLoader::register method with an override of an alias.
	 *
	 * @return  void
	 *
	 * @since   __DEPLOY_VERSION__
	 */
	public function testLoadOverrideAliasClass()
	{
		// Normally register the class
		JLoader::register('AliasNewClass', JPATH_TEST_STUBS . '/loaderoverride/aliasnewclass.php');

		// Register the alias
		JLoader::registerAlias('AliasOldClass', 'AliasNewClass');

		// Register an override for the alias class
		JLoader::register('AliasOldClass', JPATH_TEST_STUBS . '/loaderoverride/aliasoverrideclass.php');

		// Check if the classes do exist
		$this->assertTrue(class_exists('AliasNewClass'));
		$this->assertTrue(class_exists('AliasOldClass'));

<<<<<<< HEAD
		$newClass = new AliasNewClass();
		$oldClass = new AliasOldClass();
=======
		$newClass = new AliasNewClass;
		$oldClass = new AliasOldClass;
>>>>>>> cb79438f

		// Check if really the override is used
		$this->assertEquals('Alias Override Class', $newClass->getName());
		$this->assertEquals('Alias Override Class', $oldClass->getName());
	}

	/**
	 * Tests the JLoader::register method with an override of the original class.
	 *
	 * @return  void
	 *
	 * @since   __DEPLOY_VERSION__
	 */
	public function testLoadOverrideOriginalClass()
	{
		// Normally register the class
		JLoader::register('OriginalNewClass', JPATH_TEST_STUBS . '/loaderoverride/originalnewclass.php');

		// Register the alias
		JLoader::registerAlias('OriginalOldClass', 'OriginalNewClass');

		// Register an override for the alias class
		JLoader::register('OriginalNewClass', JPATH_TEST_STUBS . '/loaderoverride/originaloverrideclass.php');

		// Check if the classes do exist
		$this->assertTrue(class_exists('OriginalNewClass'));
		$this->assertTrue(class_exists('OriginalOldClass'));

<<<<<<< HEAD
		$newClass = new OriginalNewClass();
		$oldClass = new OriginalOldClass();
=======
		$newClass = new OriginalNewClass;
		$oldClass = new OriginalOldClass;
>>>>>>> cb79438f

		// Check if really the override is used
		$this->assertEquals('Original Override Class', $newClass->getName());
		$this->assertEquals('Original Override Class', $oldClass->getName());
	}

	/**
	 * Tests the JLoader::registerAlias method if the alias is loaded when the original class is loaded.
	 *
	 * @return  void
	 *
	 * @since   __DEPLOY_VERSION__
	 */
	public function testAliasInstanceOf()
	{
		// Normally register the class
		JLoader::register('JLoaderAliasStub', JPATH_TEST_STUBS . '/loaderoveralias/jloaderaliasstub.php');

		// Register the alias
		JLoader::registerAlias('JLoaderAliasStubAlias', 'JLoaderAliasStub');

		$object = new JLoaderAliasStub;

		$this->assertTrue(
			$object instanceof JLoaderAliasStubAlias
		);
	}

	/**
	 * Tests the JLoader::load method.
	 *
	 * @return  void
	 *
	 * @since   11.3
	 */
	public function testLoadForSinglePart()
	{
		JLoader::registerPrefix('Joomla', JPATH_TEST_STUBS . '/loader', true);

		$this->assertTrue(class_exists('JoomlaPatch'), 'Tests that a class with a single part is loaded in the base path.');
		$this->assertTrue(class_exists('JoomlaPatchTester'), 'Tests that a class with multiple parts is loaded from the correct path.');
		$this->assertTrue(class_exists('JoomlaTester'), 'Tests that a class with a single part is loaded from a folder (legacy behavior).');
		$this->assertFalse(class_exists('JoomlaNotPresent'), 'Tests that a non-existing class is not found.');
	}

	/**
	 * Tests if JLoader can autoload a component.
	 *
	 * @return  void
	 *
	 * @since   __DEPLOY_VERSION__
	 */
	public function testLoadComponentClass()
	{
		JLoader::registerExtensionRootFolder('Administrator', JPATH_TEST_STUBS . '/loaderextension');
		$this->assertTrue(class_exists('Vendor\\Component\\Foo\\Administrator\\Helper\\Bar'));
	}

	/**
	 * Tests if JLoader can autoload a module.
	 *
	 * @return  void
	 *
	 * @since   __DEPLOY_VERSION__
	 */
	public function testLoadModuleClass()
	{
		JLoader::registerExtensionRootFolder('Site', JPATH_TEST_STUBS . '/loaderextension');
		$this->assertTrue(class_exists('Vendor\\Module\\FooBar\\Site\\Helper\\Bar'));
	}

	/**
	 * Tests if JLoader can autoload a plugin.
	 *
	 * @return  void
	 *
	 * @since   __DEPLOY_VERSION__
	 */
	public function testLoadPluginClass()
	{
		JLoader::registerExtensionRootFolder('', JPATH_TEST_STUBS . '/loaderextension');
		$this->assertTrue(class_exists('Vendor\\Plugin\\Test\\Foo\\Helper\\Bar'));
	}

	/**
	 * Tests if JLoader fails to autoload an extension which doesn't exist.
	 *
	 * @return  void
	 *
	 * @since   __DEPLOY_VERSION__
	 */
	public function testLoadNotExistingExtensionClass()
	{
		JLoader::registerExtensionRootFolder('Administrator', JPATH_TEST_STUBS . '/loaderextension');
		$this->assertFalse(class_exists('Vendor\\Component\\Fooinvalid\\Administrator\\Helper\\Bar'));
	}

	/**
	 * Tests if JLoader::applyAliasFor runs automatically when loading a class by its real name
	 *
	 * @return  void
	 *
	 * @since   11.3
	 */
	public function testApplyAliasForAutorun()
	{
		JLoader::discover('Shuttle', JPATH_TEST_STUBS . '/discover2', true);

		JLoader::registerAlias('ShuttleOV105', 'ShuttleEndeavour');

		$this->assertThat(JLoader::load('ShuttleEndeavour'), $this->isTrue(), 'Tests that the class file was loaded.');

		$this->assertTrue(class_exists('ShuttleOV105'), 'Tests that loading a class also loads its aliases');
	}

	/**
	 * The success of this test depends on some files being in the file system to be imported. If the FS changes, this test may need revisited.
	 *
	 * @param   string   $filePath     Path to object
	 * @param   string   $base         Path to location of object
	 * @param   string   $libraries    Which libraries to use
	 * @param   boolean  $expect       Result of import (True = success)
	 * @param   string   $message      Failure message
	 * @param   boolean  $useDefaults  Use the default function arguments
	 *
	 * @return  void
	 *
	 * @dataProvider casesImport
	 * @since   11.1
	 */
	public function testImport($filePath, $base, $libraries, $expect, $message, $useDefaults)
	{
		if ($useDefaults)
		{
			$output = JLoader::import($filePath);
		}
		else
		{
			$output = JLoader::import($filePath, $base, $libraries);
		}

		$this->assertThat($output, $this->equalTo($expect), $message);
	}

	/**
	 * This tests the convenience function jimport.
	 *
	 * @param   string   $object   Name of object to be imported
	 * @param   boolean  $expect   Expected result
	 * @param   string   $message  Failure message to be displayed
	 *
	 * @return  void
	 *
	 * @dataProvider casesJimport
	 * @since   11.1
	 */
	public function testJimport($object, $expect, $message)
	{
		$this->assertEquals($expect, jimport($object), $message);
	}

	/**
	 * Tests the JLoader::register method.
	 *
	 * @return  void
	 *
	 * @since   11.1
	 */
	public function testRegister()
	{
		JLoader::register('BogusLoad', $this->bogusFullPath);

		$this->assertThat(
			in_array($this->bogusFullPath, JLoader::getClassList()),
			$this->isTrue(),
			'Tests that the BogusLoad class has been registered.'
		);

		JLoader::register('fred', 'fred.php');

		$this->assertThat(
			in_array('fred.php', JLoader::getClassList()),
			$this->isFalse(),
			'Tests that a file that does not exist does not get registered.'
		);
	}

	/**
	 * Tests the JLoader::registerNamespace method.
	 *
	 * @return  void
	 *
	 * @since   12.3
	 */
	public function testRegisterNamespace()
	{
		// Try with a valid path.
		$path = JPATH_TEST_STUBS . '/discover1';
		JLoader::registerNamespace('discover', $path);

		$namespaces = JLoader::getNamespaces();

		$this->assertContains($path, $namespaces['discover']);

		// Try to add an other path for the namespace.
		$path = JPATH_TEST_STUBS . '/discover2';
		JLoader::registerNamespace('discover', $path);
		$namespaces = JLoader::getNamespaces();

		$this->assertCount(2, $namespaces['discover']);
		$this->assertContains($path, $namespaces['discover']);
	}

	/**
	 * Tests the JLoader::registerNamespace method when reseting the paths.
	 *
	 * @return  void
	 *
	 * @since   12.3
	 */
	public function testRegisterNamespaceResetPath()
	{
		// Insert a first path.
		$path = JPATH_TEST_STUBS . '/discover1';
		JLoader::registerNamespace('discover', $path);

		// Reset the path with a new path.
		$path = JPATH_TEST_STUBS . '/discover2';
		JLoader::registerNamespace('discover', $path, true);

		$namespaces = JLoader::getNamespaces();
		$this->assertCount(1, $namespaces['discover']);
		$this->assertContains($path, $namespaces['discover']);
	}

	/**
	 * Tests the exception thrown by the JLoader::registerNamespace method.
	 *
	 * @return  void
	 *
	 * @since   12.3
	 * @expectedException  RuntimeException
	 */
	public function testRegisterNamespaceException()
	{
		JLoader::registerNamespace('Color', 'dummy');
	}

	/**
	 * Tests the JLoader::registerPrefix method.
	 *
	 * @return  void
	 *
	 * @since   12.1
	 */
	public function testRegisterPrefix()
	{
		// Clear the prefixes array for this test
		TestReflection::setValue('JLoader', 'prefixes', array());

		// Add the libraries/joomla and libraries/legacy folders to the array
		JLoader::registerPrefix('J', JPATH_PLATFORM . '/joomla');
		JLoader::registerPrefix('J', JPATH_PLATFORM . '/legacy');

		// Get the current prefixes array
		$prefixes = TestReflection::getValue('JLoader', 'prefixes');

		$this->assertEquals(
			$prefixes['J'][0],
			JPATH_PLATFORM . '/joomla',
			'Assert that paths are added in FIFO order by default'
		);

		// Add the libraries/cms folder to the front of the array
		JLoader::registerPrefix('J', JPATH_PLATFORM . '/cms', false, true);

		// Get the current prefixes array
		$prefixes = TestReflection::getValue('JLoader', 'prefixes');

		$this->assertEquals(
			$prefixes['J'][0],
			JPATH_PLATFORM . '/cms',
			'Assert that the libraries/cms folder is prepended to the front of the array'
		);
	}

	/**
	 * Tests the JLoader::registerAlias method.
	 *
	 * @return  void
	 *
	 * @since   3.2
	 */
	public function testRegisterAlias()
	{
		// Clear the prefixes array for this test
		TestReflection::setValue('JLoader', 'classAliases', array());
		TestReflection::setValue('JLoader', 'classAliasesInverse', array());

		JLoader::registerAlias('foo', 'bar');

		// Get the current prefixes array
		$aliases = TestReflection::getValue('JLoader', 'classAliases');
		$aliasesInverse = TestReflection::getValue('JLoader', 'classAliasesInverse');

		$this->assertEquals(
			$aliases['foo'],
			'bar',
			'Assert the alias is set in the classAlias array.'
		);

		$this->assertArrayHasKey(
			'bar',
			$aliasesInverse,
			'Assert the real class is set in the classAliasInverse array.'
		);

		$this->assertEquals(
			array('foo'),
			$aliasesInverse['bar'],
			'Assert the alias is set in the classAliasInverse array for the real class.'
		);

		JLoader::registerAlias('baz', 'bar');

		$aliasesInverse = TestReflection::getValue('JLoader', 'classAliasesInverse');

		$this->assertEquals(
			array('foo', 'baz'),
			$aliasesInverse['bar'],
			'Assert you can assign multiple aliases for each real class.'
		);

		$this->assertEquals(
			JLoader::registerAlias('foo', 'bar'),
			false,
			'Assert adding an existing alias will return false.'
		);
	}

	/**
	 * Tests the exception thrown by the JLoader::registerPrefix method.
	 *
	 * @return  void
	 *
	 * @since   12.1
	 * @expectedException RuntimeException
	 */
	public function testRegisterPrefixException()
	{
		JLoader::registerPrefix('P', __DIR__ . '/doesnotexist');
	}

	/**
	 * Tests the JLoader::setup method with the default parameters.
	 * We expect the class map, prefix loaders and the J prefix to be registered correctly.
	 *
	 * @return  void
	 *
	 * @since   12.3
	 */
	public function testSetupDefaultParameters()
	{
		// Reset the prefixes.
		TestReflection::setValue('JLoader', 'prefixes', array());

		// We unregister all loader functions if registered.
		$this->unregisterLoaders();

		// Setup the autoloader with the default parameters.
		JLoader::setup();

		// Get the list of autoload functions.
		$newLoaders = spl_autoload_functions();

		$foundLoad = false;
		$foundAutoload = false;
		$foundLoadByPsr0 = false;
		$foundLoadByAlias = false;

		// We search the list of autoload functions to see if our methods are there.
		foreach ($newLoaders as $loader)
		{
			if (is_array($loader) && $loader[0] === 'JLoader')
			{
				if ($loader[1] === 'load')
				{
					$foundLoad = true;
				}

				if ($loader[1] === '_autoload')
				{
					$foundAutoload = true;
				}

				if ($loader[1] === 'loadByPsr0')
				{
					$foundLoadByPsr0 = true;
				}

				if ($loader[1] === 'loadByAlias')
				{
					$foundLoadByAlias = true;
				}
			}
		}

		// Assert the class map loader is found.
		$this->assertTrue($foundLoad);

		// Assert the J prefix has been registered.
		$prefixes = TestReflection::getValue('JLoader', 'prefixes');
		$this->assertArrayHasKey('J', $prefixes);

		// Assert the prefix loader is found.
		$this->assertTrue($foundAutoload);

		// Assert the PSR-0 loader is found.
		$this->assertTrue($foundLoadByPsr0);

		// Assert the Alias loader is found.
		$this->assertTrue($foundLoadByAlias);
	}

	/**
	 * Tests the JLoader::setup method with $enableClasses = false.
	 *
	 * @return  void
	 *
	 * @since   12.3
	 */
	public function testSetupWithoutClasses()
	{
		// We unregister all loader functions if registered.
		$this->unregisterLoaders();

		// Set up the auto loader with $enableClasses = false.
		JLoader::setup(false, true, false);

		// Get the list of autoload functions.
		$loaders = spl_autoload_functions();

		$foundLoad = false;

		// We search the list of autoload functions to see if our methods are there.
		foreach ($loaders as $loader)
		{
			if (is_array($loader) && $loader[0] === 'JLoader')
			{
				if ($loader[1] === 'load')
				{
					$foundLoad = true;
				}
			}
		}

		// We don't expect to find it.
		$this->assertFalse($foundLoad);
	}

	/**
	 * Tests the JLoader::setup method with $enablePrefixes = false.
	 *
	 * @return  void
	 *
	 * @since   12.3
	 */
	public function testSetupWithoutPrefixes()
	{
		// Reset the prefixes.
		TestReflection::setValue('JLoader', 'prefixes', array());

		// We unregister all loader functions if registered.
		$this->unregisterLoaders();

		// Setup the loader with $enablePrefixes = false.
		JLoader::setup(false, false, true);

		// Get the autoload functions
		$loaders = spl_autoload_functions();

		$foundAutoLoad = false;

		// We search the list of autoload functions to see if our methods are there.
		foreach ($loaders as $loader)
		{
			if (is_array($loader) && $loader[0] === 'JLoader')
			{
				if ($loader[1] === '_autoload')
				{
					$foundAutoLoad = true;
				}
			}
		}

		// We don't expect to find it.
		$this->assertFalse($foundAutoLoad);

		// Assert the J prefix hasn't been registered.
		$prefixes = TestReflection::getValue('JLoader', 'prefixes');
		$this->assertFalse(isset($prefixes['J']));
	}

	/**
	 * Tests the JLoader::setup method.
	 * We test the registration of the PSR-0 loader.
	 *
	 * @return  void
	 *
	 * @since   12.3
	 */
	public function testSetupPsr0()
	{
		// We unregister all loader functions if registered.
		$this->unregisterLoaders();

		// Setup the loader with $enablePsr = true.
		JLoader::setup(true, false, false);

		// Get the autoload functions
		$loaders = spl_autoload_functions();

		$foundLoadPsr0 = false;
		$foundLoadAlias = false;

		// We search the list of autoload functions to see if our method is here.
		foreach ($loaders as $loader)
		{
			if (is_array($loader) && $loader[0] === 'JLoader')
			{
				if ($loader[1] === 'loadByPsr0')
				{
					$foundLoadPsr0 = true;
				}

				if ($loader[1] === 'loadByAlias')
				{
					$foundLoadAlias = true;
				}
			}
		}

		// We expect to find it.
		$this->assertTrue($foundLoadPsr0);

		// We expect to find it.
		$this->assertTrue($foundLoadAlias);
	}

	/**
	 * A function to unregister the Joomla auto loaders.
	 *
	 * @return  void
	 *
	 * @since   12.3
	 */
	protected function unregisterLoaders()
	{
		// Get all auto load functions.
		$loaders = spl_autoload_functions();

		// Unregister all Joomla loader functions if registered.
		foreach ($loaders as $loader)
		{
			if (is_array($loader) && $loader[0] === 'JLoader'
				&& ($loader[1] === 'load'
				|| $loader[1] === '_autoload'
				|| $loader[1] === 'loadByPsr0'
				|| $loader[1] === 'loadByAlias'))
			{
				spl_autoload_unregister($loader);
			}
		}
	}

	/**
	 * Sets up the fixture.
	 *
	 * This method is called before a test is executed.
	 *
	 * @return  void
	 *
	 * @since   11.1
	 */
	protected function setUp()
	{
		$this->bogusPath = JPATH_TEST_STUBS . '';
		$this->bogusFullPath = JPATH_TEST_STUBS . '/bogusload.php';
	}

	/**
	 * Tears down the fixture, for example, closes a network connection.
	 * This method is called after a test is executed.
	 *
	 * @return void
	 *
	 * @see     \PHPUnit\Framework\TestCase::tearDown()
	 * @since   3.6
	 */
	protected function tearDown()
	{
		unset($this->bogusPath, $this->bogusFullPath);
	}
}<|MERGE_RESOLUTION|>--- conflicted
+++ resolved
@@ -61,10 +61,7 @@
 		self::$cache['namespaces'] = TestReflection::getValue('JLoader', 'namespaces');
 		self::$cache['classAliases'] = TestReflection::getValue('JLoader', 'classAliases');
 		self::$cache['classAliasesInverse'] = TestReflection::getValue('JLoader', 'classAliasesInverse');
-<<<<<<< HEAD
 		self::$cache['extensionRootFolders'] = TestReflection::getValue('JLoader', 'extensionRootFolders');
-=======
->>>>>>> cb79438f
 	}
 
 	/**
@@ -83,10 +80,7 @@
 		TestReflection::setValue('JLoader', 'namespaces', self::$cache['namespaces']);
 		TestReflection::setValue('JLoader', 'classAliases', self::$cache['classAliases']);
 		TestReflection::setValue('JLoader', 'classAliasesInverse', self::$cache['classAliasesInverse']);
-<<<<<<< HEAD
 		TestReflection::setValue('JLoader', 'extensionRootFolders', self::$cache['extensionRootFolders']);
-=======
->>>>>>> cb79438f
 	}
 
 	/**
@@ -249,13 +243,8 @@
 		$this->assertTrue(class_exists('AliasNewClass'));
 		$this->assertTrue(class_exists('AliasOldClass'));
 
-<<<<<<< HEAD
-		$newClass = new AliasNewClass();
-		$oldClass = new AliasOldClass();
-=======
 		$newClass = new AliasNewClass;
 		$oldClass = new AliasOldClass;
->>>>>>> cb79438f
 
 		// Check if really the override is used
 		$this->assertEquals('Alias Override Class', $newClass->getName());
@@ -284,13 +273,8 @@
 		$this->assertTrue(class_exists('OriginalNewClass'));
 		$this->assertTrue(class_exists('OriginalOldClass'));
 
-<<<<<<< HEAD
-		$newClass = new OriginalNewClass();
-		$oldClass = new OriginalOldClass();
-=======
 		$newClass = new OriginalNewClass;
 		$oldClass = new OriginalOldClass;
->>>>>>> cb79438f
 
 		// Check if really the override is used
 		$this->assertEquals('Original Override Class', $newClass->getName());
