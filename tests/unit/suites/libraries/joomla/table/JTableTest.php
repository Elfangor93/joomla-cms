--- conflicted
+++ resolved
@@ -204,11 +204,7 @@
 		$expected = array(
 			'/dummy/',
 			'dir/not/exist',
-<<<<<<< HEAD
-			realpath(JPATH_PLATFORM . '/src/Cms/Table')
-=======
-			realpath(JPATH_PLATFORM . '/src/Joomla/CMS/Table')
->>>>>>> df3bf412
+			realpath(JPATH_PLATFORM . '/src/CMS/Table')
 		);
 
 		// Add dummy paths
