<?php
/**
 * @package     Joomla.UnitTest
 * @subpackage  Access
 *
 * @copyright   Copyright (C) 2005 - 2017 Open Source Matters, Inc. All rights reserved.
 * @license     GNU General Public License version 2 or later; see LICENSE.txt
 */

jimport('joomla.filesystem.path');

/**
 * Test class for \Joomla\CMS\Access\Access.
 *
 * @package     Joomla.UnitTest
 * @subpackage  Access
 * @since       11.1
 */
class JAccessTest extends TestCaseDatabase
{
	/**
	 * @var    \Joomla\CMS\Access\Access
	 * @since  11.1
	 */
	protected $object;

	/**
<<<<<<< HEAD
	 * Tests the \Joomla\CMS\Access\Access::getAuthorisedViewLevels method.
=======
	 * @var string
	 */
	protected $outputPath;

	/**
	 * Tests the JAccess::getAuthorisedViewLevels method.
>>>>>>> f37948a4
	 *
	 * @return  void
	 *
	 * @since   11.1
	 */
	public function testGetAuthorisedViewLevels()
	{
		usleep(100);

		$array1 = array(0 => 1, 1 => 1, 2 => 2, 3 => 3);

		$this->assertThat(
			\Joomla\CMS\Access\Access::getAuthorisedViewLevels(42),
			$this->equalTo($array1),
			'Line:' . __Line__ . ' Super user gets Public (levels 1)'
		);
	}

	/**
	 * Test cases for testCheck
	 *
	 * Each test case provides
	 * - integer        userid    a user id
	 * - integer        groupid  a group id
	 * - string        action    an action to test permission for
	 * - integer        assetid id of asset to check
	 * - mixed        true is have permission, null if no permission
	 * - string        message if fails
	 *
	 * @return  array
	 *
	 * @since   11.1
	 */
	public function casesCheck()
	{
		return array(
			'valid_manager_admin_login' => array(44, 'core.login.admin', 1, true, 'Line:' . __LINE__ . ' Administrator group can login to admin'),
			'valid_manager_login' => array(44, 'core.admin', 1, false, 'Line:' . __LINE__ . ' Administrator group cannot login to admin core'),
			// TODO: Check these tests (duplicate keys, only the last of the duplicates gets executed)
			'super_user_admin' => array(42, 'core.admin', 3, true, 'Line:' . __LINE__ . ' Super User group can do anything'),
			'super_user_admin' => array(42, 'core.admin', null, true, 'Line:' . __LINE__ . ' Null asset should default to root'),
			'publisher_delete_banner' => array(
				43,
				'core.delete',
				3,
				false,
				'Line:' . __LINE__ . ' Explicit deny for editor overrides allow for publisher'),
			'invalid_user_group_login' => array(58, 'core.login.site', 3, null, 'Line:' . __LINE__ . ' Invalid user and group cannot log in to site'),
			'invalid_action' => array(42, 'complusoft', 3, null, 'Line:' . __LINE__ . ' Invalid action returns null permission'),
			'publisher_login_admin' => array(43, 'core.login.admin', 1, null, 'Line:' . __LINE__ . ' Publisher may not log into admin'));
	}

	/**
	 * Tests the \Joomla\CMS\Access\Access::check method.
	 *
	 * @param   integer  $userId   user id
	 * @param   string   $action   action to test
	 * @param   integer  $assetId  asset id
	 * @param   mixed    $result   true if success, null if not
	 * @param   string   $message  fail message
	 *
	 * @return  void
	 *
	 * @since   11.1
	 * @dataProvider  casesCheck()
	 */
	public function testCheck($userId, $action, $assetId, $result, $message)
	{

		$this->assertThat(\Joomla\CMS\Access\Access::check($userId, $action, $assetId), $this->equalTo($result), $message);
	}

	/**
	 * Test cases for testCheckGroups
	 *
	 * Each test case provides
	 * - integer        userid    a user id
	 * - integer        groupid  a group id
	 * - string        action    an action to test permission for
	 * - integer        assetid id of asset to check
	 * - mixed        true is have permission, null if no permission
	 * - string        message if fails
	 *
	 * @return  array
	 *
	 * @since   11.1
	 */
	public function casesCheckGroup()
	{
		return array(
			'valid_admin_site_login' => array(7, 'core.login.site', 3, true, 'Line:' . __LINE__ . ' Administrator group can login to site'),
			'valid_editor_site_login' => array(4, 'core.login.site', 1, true, 'Line:' . __LINE__ . ' Editor group'),
			'valid_manager_admin_login' => array(6, 'core.login.admin', 1, true, 'Line:' . __LINE__ . ' Administrator group can login to admin'),
			'valid_manager_login' => array(6, 'core.admin', 1, false, 'Line:' . __LINE__ . ' Administrator group cannot login to admin core'),
			'super_user_admin' => array(8, 'core.admin', 3, true, 'Line:' . __LINE__ . ' Super User group can do anything'),
			'null_asset' => array(8, 'core.admin', null, true, 'Line:' . __LINE__ . ' Null asset should default to 1'),
			'publisher_delete_banner' => array(
				5,
				'core.delete',
				3,
				false,
				'Line:' . __LINE__ . ' Explicit deny for editor overrides allow for publisher'),
			'invalid_user_group_login' => array(99, 'core.login.site', 3, null, 'Line:' . __LINE__ . ' Invalid user and group cannot log in to site'),
			'invalid_action' => array(8, 'complusoft', 3, null, 'Line:' . __LINE__ . ' Invalid action returns null permission'),
			'publisher_login_admin' => array(5, 'core.login.admin', 1, null, 'Line:' . __LINE__ . ' Publisher may not log into admin'));
	}

	/**
	 * Tests the \Joomla\CMS\Access\Access::checkGroup method.
	 *
	 * @param   integer  $groupId  group id
	 * @param   string   $action   action to test
	 * @param   integer  $assetId  asset id
	 * @param   mixed    $result   true if success, null if not
	 * @param   string   $message  fail message
	 *
	 * @return  void
	 *
	 * @since   11.1
	 * @dataProvider  casesCheckGroup()
	 */
	public function testCheckGroup($groupId, $action, $assetId, $result, $message)
	{
		$this->assertThat(\Joomla\CMS\Access\Access::checkGroup($groupId, $action, $assetId), $this->equalTo($result), $message);
	}

	/**
	 * Tests the \Joomla\CMS\Access\Access::getAssetRules method.
	 *
	 * @return  void
	 *
	 * @since   11.1
	 */
	public function testGetAssetRulesValidTrue()
	{
		$ObjArrayJrules = \Joomla\CMS\Access\Access::getAssetRules(3, true);

		$string1 = '{"core.login.site":{"6":1,"2":1},"core.login.admin":{"6":1},"core.admin":{"8":1,"7":1},' .
			'"core.manage":{"7":1,"6":1},"core.create":{"6":1,"3":1},"core.delete":{"6":1},"core.edit":{"6":1,"4":1},"core.edit.state":{"6":1,"5":1},' .
			'"core.edit.own":{"6":1,"3":1}}';
		$this->assertThat((string) $ObjArrayJrules, $this->equalTo($string1), 'Recursive rules from a valid asset. Line: ' . __LINE__);
	}

	/**
	 * Tests the \Joomla\CMS\Access\Access::getAssetRules method.
	 *
	 * @return  void
	 *
	 * @since   11.1
	 */
	public function testGetAssetRulesValidFalse()
	{
		$ObjArrayJrules = \Joomla\CMS\Access\Access::getAssetRules(3, false);

		$string1 = '{"core.admin":{"7":1},"core.manage":{"6":1}}';
		$this->assertThat((string) $ObjArrayJrules, $this->equalTo($string1), 'Non recursive rules from a valid asset. Line: ' . __LINE__);
	}

	/**
	 * Tests the \Joomla\CMS\Access\Access::getAssetRules method.
	 *
	 * @return  void
	 *
	 * @since   11.1
	 */
	public function testGetAssetRulesInvalidFalse()
	{
		$ObjArrayJrules = \Joomla\CMS\Access\Access::getAssetRules(1550, false);

		$string1 = '{"core.login.site":{"6":1,"2":1},"core.login.admin":{"6":1},"core.admin":{"8":1},"core.manage":{"7":1},' .
			'"core.create":{"6":1,"3":1},"core.delete":{"6":1},"core.edit":{"6":1,"4":1},"core.edit.state":{"6":1,"5":1},"core.edit.own":{"6":1,"3":1}}';
		$this->assertThat((string) $ObjArrayJrules, $this->equalTo($string1), 'Invalid asset uses rule from root. Line: ' . __LINE__);
	}

	/**
	 * Tests the \Joomla\CMS\Access\Access::getAssetRules method.
	 *
	 * @return  void
	 *
	 * @since   11.1
	 */
	public function testGetAssetRulesTextFalse()
	{
		$ObjArrayJrules = \Joomla\CMS\Access\Access::getAssetRules('testasset', false);

		$string1 = '{"core.login.site":{"6":1,"2":1},"core.login.admin":{"6":1},"core.admin":{"8":1},"core.manage":{"7":1},' .
			'"core.create":{"6":1,"3":1},"core.delete":{"6":1},"core.edit":{"6":1,"4":1},"core.edit.state":{"6":1,"5":1},"core.edit.own":{"6":1,"3":1}}';
		$this->assertThat((string) $ObjArrayJrules, $this->equalTo($string1), 'Invalid asset uses rule from root. Line: ' . __LINE__);
	}

	/**
	 * Tests the \Joomla\CMS\Access\Access::getAssetRules method.
	 *
	 * @return  void
	 *
	 * @since   11.1
	 */
	public function testGetAssetRulesTextTrue()
	{
		$ObjArrayJrules = \Joomla\CMS\Access\Access::getAssetRules('testasset', true);

		$string1 = '{"core.login.site":{"6":1,"2":1},"core.login.admin":{"6":1},"core.admin":{"8":1},"core.manage":{"7":1},' .
			'"core.create":{"6":1,"3":1},"core.delete":{"6":1},"core.edit":{"6":1,"4":1},"core.edit.state":{"6":1,"5":1},"core.edit.own":{"6":1,"3":1}}';
		$this->assertThat((string) $ObjArrayJrules, $this->equalTo($string1), 'Invalid asset uses rule from root. Line: ' . __LINE__);
	}

	/**
	 * Tests the \Joomla\CMS\Access\Access::getGroupTitle method.
	 *
	 * @return  void
	 *
	 * @since   11.1
	 */
	public function testGetGroupTitle()
	{
		$this->assertThat(\Joomla\CMS\Access\Access::getGroupTitle(1), $this->equalTo('Public'), 'Get group title. Line: ' . __LINE__);
	}

	/**
	 * Tests the \Joomla\CMS\Access\Access::getUsersByGroup method.
	 *
	 * @return  void
	 *
	 * @since   11.1
	 */
	public function testGetUsersByGroupSimple()
	{
		$array1 = array(0 => 42);
		$this->assertThat(\Joomla\CMS\Access\Access::getUsersByGroup(8, true), $this->equalTo($array1), 'Get one user. Line: ' . __LINE__);
	}

	/**
	 * Tests the \Joomla\CMS\Access\Access::getUsersByGroup method.
	 *
	 * @return  void
	 *
	 * @since   11.1
	 */
	public function testGetUsersByGroupTwoUsers()
	{
		$array3 = array(0 => 42, 1 => 43, 2 => 44);
		$this->assertThat(\Joomla\CMS\Access\Access::getUsersByGroup(1, true), $this->equalTo($array3), 'Get multiple users. Line: ' . __LINE__);
	}

	/**
	 * Tests the \Joomla\CMS\Access\Access::getUsersByGroup method.
	 *
	 * @return  void
	 *
	 * @since   11.1
	 */
	public function testGetUsersByGroupInvalidGroup()
	{
		$array2 = array();
		$this->assertThat(\Joomla\CMS\Access\Access::getUsersByGroup(15, false), $this->equalTo($array2), 'No group specified. Line: ' . __LINE__);
	}

	/**
	 * Tests the \Joomla\CMS\Access\Access::getGroupsByUser method.
	 *
	 * @return  void
	 *
	 * @since   11.1
	 */
	public function testGetGroupsByUser()
	{
		$array1 = array(0 => 1, 1 => 8);
		$this->assertThat(\Joomla\CMS\Access\Access::getGroupsByUser(42, true), $this->equalTo($array1));

		$array2 = array(0 => 8);
		$this->assertThat(\Joomla\CMS\Access\Access::getGroupsByUser(42, false), $this->equalTo($array2));

		$this->markTestSkipped('Test is now failing with full test suite.');

		$this->assertThat(\Joomla\CMS\Access\Access::getGroupsByUser(null), $this->equalTo(array(1)));

		$this->assertThat(\Joomla\CMS\Access\Access::getGroupsByUser(null, false), $this->equalTo(array(1)));
	}

	/**
	 * Data provider for the \Joomla\CMS\Access\Access::getActionsFromData method.
	 *
	 * @return  array
	 *
	 * @since   12.1
	 */
	public function casesGetActionsFromData()
	{
		return array(
			array(
				'<access component="com_banners">
	<section name="component">
		<action name="core.admin" title="JACTION_ADMIN" description="JACTION_ADMIN_COMPONENT_DESC" />
		<action name="core.manage" title="JACTION_MANAGE" description="JACTION_MANAGE_COMPONENT_DESC" />
		<action name="core.create" title="JACTION_CREATE" description="JACTION_CREATE_COMPONENT_DESC" />
		<action name="core.delete" title="JACTION_DELETE" description="JACTION_DELETE_COMPONENT_DESC" />
		<action name="core.edit" title="JACTION_EDIT" description="JACTION_EDIT_COMPONENT_DESC" />
		<action name="core.edit.state" title="JACTION_EDITSTATE" description="JACTION_EDITSTATE_COMPONENT_DESC" />
	</section>
	<section name="category">
		<action name="core.create" title="JACTION_CREATE" description="COM_CATEGORIES_ACCESS_CREATE_DESC" />
		<action name="core.delete" title="JACTION_DELETE" description="COM_CATEGORIES_ACCESS_DELETE_DESC" />
		<action name="core.edit" title="JACTION_EDIT" description="COM_CATEGORIES_ACCESS_EDIT_DESC" />
		<action name="core.edit.state" title="JACTION_EDITSTATE" description="COM_CATEGORIES_ACCESS_EDITSTATE_DESC" />
	</section>
</access>',
				"/access/section[@name='component']/",
				array(
					(object) array('name' => "core.admin", 'title' => "JACTION_ADMIN", 'description' => "JACTION_ADMIN_COMPONENT_DESC"),
					(object) array('name' => "core.manage", 'title' => "JACTION_MANAGE", 'description' => "JACTION_MANAGE_COMPONENT_DESC"),
					(object) array('name' => "core.create", 'title' => "JACTION_CREATE", 'description' => "JACTION_CREATE_COMPONENT_DESC"),
					(object) array('name' => "core.delete", 'title' => "JACTION_DELETE", 'description' => "JACTION_DELETE_COMPONENT_DESC"),
					(object) array('name' => "core.edit", 'title' => "JACTION_EDIT", 'description' => "JACTION_EDIT_COMPONENT_DESC"),
					(object) array('name' => "core.edit.state", 'title' => "JACTION_EDITSTATE", 'description' => "JACTION_EDITSTATE_COMPONENT_DESC")),
				'Unable to get actions from the component section.'),
			array(
				'<access component="com_banners">
	<section name="component">
		<action name="core.admin" title="JACTION_ADMIN" description="JACTION_ADMIN_COMPONENT_DESC" />
		<action name="core.manage" title="JACTION_MANAGE" description="JACTION_MANAGE_COMPONENT_DESC" />
		<action name="core.create" title="JACTION_CREATE" description="JACTION_CREATE_COMPONENT_DESC" />
		<action name="core.delete" title="JACTION_DELETE" description="JACTION_DELETE_COMPONENT_DESC" />
		<action name="core.edit" title="JACTION_EDIT" description="JACTION_EDIT_COMPONENT_DESC" />
		<action name="core.edit.state" title="JACTION_EDITSTATE" description="JACTION_EDITSTATE_COMPONENT_DESC" />
	</section>
	<section name="category">
		<action name="core.create" title="JACTION_CREATE" description="COM_CATEGORIES_ACCESS_CREATE_DESC" />
		<action name="core.delete" title="JACTION_DELETE" description="COM_CATEGORIES_ACCESS_DELETE_DESC" />
		<action name="core.edit" title="JACTION_EDIT" description="COM_CATEGORIES_ACCESS_EDIT_DESC" />
		<action name="core.edit.state" title="JACTION_EDITSTATE" description="COM_CATEGORIES_ACCESS_EDITSTATE_DESC" />
	</section>
</access>',
				"/access/section[@name='unexisting']/",
				array(),
				'Unable to get actions from an unexisting section.'),
			array(
				'<access component="com_banners',
				"/access/section[@name='component']/",
				false,
				'Getting actions from a non XML string must return false.'),
			array(
				array(),
				"/access/section[@name='component']/",
				false,
				'Getting actions from neither a string, neither an SimpleXMLElement must return false.'));
	}

	/**
	 * Tests the \Joomla\CMS\Access\Access::getActionsFromData method.
	 *
	 * @param   string  $data      The XML string representing the actions.
	 * @param   string  $xpath     The XPath query to extract the action elements.
	 * @param   mixed   $expected  The expected array of actions.
	 * @param   string  $msg       The failure message.
	 *
	 * @return  void
	 *
	 * @since   12.1
	 * @dataProvider  casesGetActionsFromData
	 */
	public function testGetActionsFromData($data, $xpath, $expected, $msg)
	{
		$this->assertThat(\Joomla\CMS\Access\Access::getActionsFromData($data, $xpath), $this->equalTo($expected), 'Line:' . __LINE__ . $msg);
	}

	/**
	 * Tests the \Joomla\CMS\Access\Access::getActionsFromFile method.
	 *
	 * @return  void
	 *
	 * @since   12.1
	 */
	public function testGetActionsFromFile()
	{
		$this->assertThat(
			\Joomla\CMS\Access\Access::getActionsFromFile('/path/to/unexisting/file'),
			$this->equalTo(false),
			'Line:' . __LINE__ . ' Getting actions from an unexisting file must return false'
		);

		file_put_contents(
			$this->outputPath . '/access.xml',
			'<access component="com_banners">
	<section name="component">
		<action name="core.admin" title="JACTION_ADMIN" description="JACTION_ADMIN_COMPONENT_DESC" />
		<action name="core.manage" title="JACTION_MANAGE" description="JACTION_MANAGE_COMPONENT_DESC" />
		<action name="core.create" title="JACTION_CREATE" description="JACTION_CREATE_COMPONENT_DESC" />
		<action name="core.delete" title="JACTION_DELETE" description="JACTION_DELETE_COMPONENT_DESC" />
		<action name="core.edit" title="JACTION_EDIT" description="JACTION_EDIT_COMPONENT_DESC" />
		<action name="core.edit.state" title="JACTION_EDITSTATE" description="JACTION_EDITSTATE_COMPONENT_DESC" />
	</section>
	<section name="category">
		<action name="core.create" title="JACTION_CREATE" description="COM_CATEGORIES_ACCESS_CREATE_DESC" />
		<action name="core.delete" title="JACTION_DELETE" description="COM_CATEGORIES_ACCESS_DELETE_DESC" />
		<action name="core.edit" title="JACTION_EDIT" description="COM_CATEGORIES_ACCESS_EDIT_DESC" />
		<action name="core.edit.state" title="JACTION_EDITSTATE" description="COM_CATEGORIES_ACCESS_EDITSTATE_DESC" />
	</section>
</access>'
		);

		$this->assertThat(
<<<<<<< HEAD
			\Joomla\CMS\Access\Access::getActionsFromFile(JPATH_TESTS . '/tmp/access/access.xml'),
=======
			JAccess::getActionsFromFile($this->outputPath . '/access.xml'),
>>>>>>> f37948a4
			$this->equalTo(
				array(
					(object) array('name' => "core.admin", 'title' => "JACTION_ADMIN", 'description' => "JACTION_ADMIN_COMPONENT_DESC"),
					(object) array('name' => "core.manage", 'title' => "JACTION_MANAGE", 'description' => "JACTION_MANAGE_COMPONENT_DESC"),
					(object) array('name' => "core.create", 'title' => "JACTION_CREATE", 'description' => "JACTION_CREATE_COMPONENT_DESC"),
					(object) array('name' => "core.delete", 'title' => "JACTION_DELETE", 'description' => "JACTION_DELETE_COMPONENT_DESC"),
					(object) array('name' => "core.edit", 'title' => "JACTION_EDIT", 'description' => "JACTION_EDIT_COMPONENT_DESC"),
					(object) array('name' => "core.edit.state", 'title' => "JACTION_EDITSTATE", 'description' => "JACTION_EDITSTATE_COMPONENT_DESC")
				)
			),
			'Line:' . __LINE__ . ' Getting actions from an xml file must return correct array.'
		);
	}

	/**
	 * Gets the data set to be loaded into the database during setup
	 *
	 * @return  PHPUnit_Extensions_Database_DataSet_CsvDataSet
	 *
	 * @since   3.1
	 */
	protected function getDataSet()
	{
		$dataSet = new PHPUnit_Extensions_Database_DataSet_CsvDataSet(',', "'", '\\');

		$dataSet->addTable('jos_assets', JPATH_TEST_DATABASE . '/jos_assets.csv');
		$dataSet->addTable('jos_user_usergroup_map', JPATH_TEST_DATABASE . '/jos_user_usergroup_map.csv');
		$dataSet->addTable('jos_usergroups', JPATH_TEST_DATABASE . '/jos_usergroups.csv');
		$dataSet->addTable('jos_users', JPATH_TEST_DATABASE . '/jos_users.csv');
		$dataSet->addTable('jos_viewlevels', JPATH_TEST_DATABASE . '/jos_viewlevels.csv');

		return $dataSet;
	}

	/**
	 * Sets up the fixture, for example, opens a network connection.
	 * This method is called before a test is executed.
	 *
	 * @return  void
	 *
	 * @since   12.1
	 */
	protected function setUp()
	{
		parent::setUp();

		// Clear the static caches.
		\Joomla\CMS\Access\Access::clearStatics();

		$this->object = new \Joomla\CMS\Access\Access;

		// Make some test files and folders
		$this->outputPath = JPath::clean(JPATH_TESTS . '/tmp/access/' . uniqid());
		mkdir($this->outputPath, 0777, true);
	}

	/**
	 * Remove created files
	 *
	 * @return  void
	 *
	 * @since   12.1
	 */
	protected function tearDown()
	{
		$this->_cleanupTestFiles();
		unset($this->object);
		parent::tearDown();
	}

	/**
	 * Convenience method to cleanup before and after test
	 *
	 * @return  void
	 *
	 * @since   12.1
	 */
	private function _cleanupTestFiles()
	{
		$this->_cleanupFile(JPath::clean($this->outputPath . '/access.xml'));
		$this->_cleanupFile(JPath::clean($this->outputPath));
	}

	/**
	 * Convenience method to clean up for files test
	 *
	 * @param   string  $path  The path to clean
	 *
	 * @return  void
	 *
	 * @since   12.1
	 */
	private function _cleanupFile($path)
	{
		if (file_exists($path))
		{
			if (is_file($path))
			{
				unlink($path);
			}
			elseif (is_dir($path))
			{
				rmdir($path);
			}
		}
	}
}<|MERGE_RESOLUTION|>--- conflicted
+++ resolved
@@ -25,16 +25,12 @@
 	protected $object;
 
 	/**
-<<<<<<< HEAD
+	 * @var string
+	 */
+	protected $outputPath;
+
+	/**
 	 * Tests the \Joomla\CMS\Access\Access::getAuthorisedViewLevels method.
-=======
-	 * @var string
-	 */
-	protected $outputPath;
-
-	/**
-	 * Tests the JAccess::getAuthorisedViewLevels method.
->>>>>>> f37948a4
 	 *
 	 * @return  void
 	 *
@@ -436,11 +432,7 @@
 		);
 
 		$this->assertThat(
-<<<<<<< HEAD
-			\Joomla\CMS\Access\Access::getActionsFromFile(JPATH_TESTS . '/tmp/access/access.xml'),
-=======
-			JAccess::getActionsFromFile($this->outputPath . '/access.xml'),
->>>>>>> f37948a4
+			\Joomla\CMS\Access\Access::getActionsFromFile($this->outputPath . '/access.xml'),
 			$this->equalTo(
 				array(
 					(object) array('name' => "core.admin", 'title' => "JACTION_ADMIN", 'description' => "JACTION_ADMIN_COMPONENT_DESC"),
