--- conflicted
+++ resolved
@@ -434,10 +434,6 @@
 
 		$this->assertThat(
 			\Joomla\CMS\Access\Access::getActionsFromFile($this->outputPath . '/access.xml'),
-<<<<<<< HEAD
-
-=======
->>>>>>> cb79438f
 			$this->equalTo(
 				array(
 					(object) array('name' => "core.admin", 'title' => "JACTION_ADMIN", 'description' => "JACTION_ADMIN_COMPONENT_DESC"),
