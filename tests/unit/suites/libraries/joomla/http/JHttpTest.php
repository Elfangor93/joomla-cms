<?php
/**
 * @package     Joomla.UnitTest
 * @subpackage  Http
 *
 * @copyright   Copyright (C) 2005 - 2017 Open Source Matters, Inc. All rights reserved.
 * @license     GNU General Public License version 2 or later; see LICENSE.txt
 */

/**
 * Test class for JHttp.
 *
 * @package     Joomla.UnitTest
 * @subpackage  Http
 * @since       3.4
 */
class JHttpTest extends \PHPUnit\Framework\TestCase
{
	/**
<<<<<<< HEAD
=======
	 * @var    \Joomla\Registry\Registry  Options for the JHttp object.
	 * @since  3.4
	 */
	protected $options;

	/**
	 * @var    JHttpTransport  Mock transport object.
	 * @since  3.4
	 */
	protected $transport;

	/**
	 * @var    JHttp  Object under test.
	 * @since  3.4
	 */
	protected $object;

	/**
	 * Sets up the fixture, for example, opens a network connection.
	 * This method is called before a test is executed.
	 *
	 * @return  void
	 *
	 * @since   3.4
	 */
	protected function setUp()
	{
		parent::setUp();

		static $classNumber = 1;

		// Build the mock object.
		$this->options  = $this->getMockBuilder('\\Joomla\\Registry\\Registry')
					->setMethods(array('get', 'set'))
					->getMock();

		$this->transport = $this->getMockBuilder('JHttpTransportStream')
					->setMethods(array('request'))
					->setConstructorArgs(array($this->options))
					->setMockClassName('CustomTransport' . $classNumber ++)
					->disableOriginalConstructor()
					->getMock();
		$this->object = new JHttp($this->options, $this->transport);
	}

	/**
	 * Tears down the fixture, for example, closes a network connection.
	 * This method is called after a test is executed.
	 *
	 * @return void
	 *
	 * @see     \PHPUnit\Framework\TestCase::tearDown()
	 * @since   3.6
	 */
	protected function tearDown()
	{
		unset($this->options, $this->transport, $this->object);
		parent::tearDown();
	}

	/**
	 * Tests the getOption method
>>>>>>> 29077837
	 *
	 * @return  void
	 *
	 * @expectedException  \InvalidArgumentException
	 */
	public function testConstructorDisallowsNonArrayObjects()
	{
		new JHttp(new stdClass);
	}
}<|MERGE_RESOLUTION|>--- conflicted
+++ resolved
@@ -17,71 +17,7 @@
 class JHttpTest extends \PHPUnit\Framework\TestCase
 {
 	/**
-<<<<<<< HEAD
-=======
-	 * @var    \Joomla\Registry\Registry  Options for the JHttp object.
-	 * @since  3.4
-	 */
-	protected $options;
-
-	/**
-	 * @var    JHttpTransport  Mock transport object.
-	 * @since  3.4
-	 */
-	protected $transport;
-
-	/**
-	 * @var    JHttp  Object under test.
-	 * @since  3.4
-	 */
-	protected $object;
-
-	/**
-	 * Sets up the fixture, for example, opens a network connection.
-	 * This method is called before a test is executed.
-	 *
-	 * @return  void
-	 *
-	 * @since   3.4
-	 */
-	protected function setUp()
-	{
-		parent::setUp();
-
-		static $classNumber = 1;
-
-		// Build the mock object.
-		$this->options  = $this->getMockBuilder('\\Joomla\\Registry\\Registry')
-					->setMethods(array('get', 'set'))
-					->getMock();
-
-		$this->transport = $this->getMockBuilder('JHttpTransportStream')
-					->setMethods(array('request'))
-					->setConstructorArgs(array($this->options))
-					->setMockClassName('CustomTransport' . $classNumber ++)
-					->disableOriginalConstructor()
-					->getMock();
-		$this->object = new JHttp($this->options, $this->transport);
-	}
-
-	/**
-	 * Tears down the fixture, for example, closes a network connection.
-	 * This method is called after a test is executed.
-	 *
-	 * @return void
-	 *
-	 * @see     \PHPUnit\Framework\TestCase::tearDown()
-	 * @since   3.6
-	 */
-	protected function tearDown()
-	{
-		unset($this->options, $this->transport, $this->object);
-		parent::tearDown();
-	}
-
-	/**
-	 * Tests the getOption method
->>>>>>> 29077837
+	 * Tests the constructor disallows any non array object
 	 *
 	 * @return  void
 	 *
