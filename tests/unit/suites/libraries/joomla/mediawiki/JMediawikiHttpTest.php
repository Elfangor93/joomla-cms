--- conflicted
+++ resolved
@@ -20,43 +20,6 @@
 	/**
 	 * Tests the constructor to ensure only arrays or ArrayAccess objects are allowed
 	 *
-<<<<<<< HEAD
-	 * @return  void
-=======
-	 * @return void
-	 */
-	protected function setUp()
-	{
-		$this->options = new JRegistry;
-				$this->transport = $this->getMockBuilder('JHttpTransportStream')
-				->setMethods(array('request'))
-				->setConstructorArgs(array($this->options))
-				->setMockClassName('CustomTransport')
-				->disableOriginalConstructor()
-				->getMock();
-
-		$this->object = new JMediawikiHttp($this->options, $this->transport);
-	}
-
-	/**
-	 * Tears down the fixture, for example, closes a network connection.
-	 * This method is called after a test is executed.
-	 *
-	 * @return void
-	 *
-	 * @see     \PHPUnit\Framework\TestCase::tearDown()
-	 * @since   3.6
-	 */
-	protected function tearDown()
-	{
-		unset($this->options);
-		unset($this->transport);
-		unset($this->object);
-	}
-
-	/**
-	 * Tests the get method
->>>>>>> 558b138c
 	 *
 	 * @expectedException  \InvalidArgumentException
 	 */
