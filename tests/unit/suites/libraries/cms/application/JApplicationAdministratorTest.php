<?php
/**
 * @package     Joomla.UnitTest
 * @subpackage  Application
 *
 * @copyright   Copyright (C) 2005 - 2014 Open Source Matters, Inc. All rights reserved.
 * @license     GNU General Public License version 2 or later; see LICENSE
 */

use Joomla\Registry\Registry;

/**
 * Test class for JApplicationAdministrator.
 *
 * @package     Joomla.UnitTest
 * @subpackage  Application
 * @since       3.2
 */
class JApplicationAdministratorTest extends TestCaseDatabase
{
	/**
	 * Value for test host.
	 *
	 * @var    string
	 * @since  3.2
	 */
	const TEST_HTTP_HOST = 'mydomain.com';

	/**
	 * Value for test user agent.
	 *
	 * @var    string
	 * @since  3.2
	 */
	const TEST_USER_AGENT = 'Mozilla/5.0';

	/**
	 * Value for test user agent.
	 *
	 * @var    string
	 * @since  3.2
	 */
	const TEST_REQUEST_URI = '/index.php';

	/**
	 * An instance of the class to test.
	 *
	 * @var    JApplicationAdministrator
	 * @since  3.2
	 */
	protected $class;

	/**
	 * Backup of the SERVER superglobal
	 *
	 * @var    array
	 * @since  3.4
	 */
	protected $backupServer;

	/**
	 * Data for fetchConfigurationData method.
	 *
	 * @return  array
	 *
	 * @since   3.2
	 */
	public function getRedirectData()
	{
		return array(
			// Note: url, base, request, (expected result)
			array('/foo', 'http://mydomain.com/', 'http://mydomain.com/index.php?v=3.2', 'http://mydomain.com/foo'),
			array('foo', 'http://mydomain.com/', 'http://mydomain.com/index.php?v=3.2', 'http://mydomain.com/foo'),
		);
	}

	/**
	 * Setup for testing.
	 *
	 * @return  void
	 *
	 * @since   3.2
	 */
	public function setUp()
	{
		parent::setUp();

		$this->saveFactoryState();

		JFactory::$document = $this->getMockDocument();
		JFactory::$language = $this->getMockLanguage();
		JFactory::$session  = $this->getMockSession();

		$this->backupServer = $_SERVER;

		$_SERVER['HTTP_HOST'] = self::TEST_HTTP_HOST;
		$_SERVER['HTTP_USER_AGENT'] = self::TEST_USER_AGENT;
		$_SERVER['REQUEST_URI'] = self::TEST_REQUEST_URI;
		$_SERVER['SCRIPT_NAME'] = '/index.php';

		// Set the config for the app
		$config = new Registry;
		$config->set('session', false);

		// Get a new JApplicationAdministrator instance.
		$this->class = new JApplicationAdministrator($this->getMockInput(), $config);
		TestReflection::setValue('JApplicationCms', 'instances', array('administrator' => $this->class));
	}

	/**
	 * Overrides the parent tearDown method.
	 *
	 * @return  void
	 *
	 * @see     PHPUnit_Framework_TestCase::tearDown()
	 * @since   3.2
	 */
	protected function tearDown()
	{
		// Reset the dispatcher and application instances.
		TestReflection::setValue('JEventDispatcher', 'instance', null);
		TestReflection::setValue('JApplicationCms', 'instances', array());

		$_SERVER = $this->backupServer;

		$this->restoreFactoryState();

		parent::tearDown();
	}

	/**
	 * Gets the data set to be loaded into the database during setup
	 *
	 * @return  PHPUnit_Extensions_Database_DataSet_CsvDataSet
	 *
	 * @since   3.2
	 */
	protected function getDataSet()
	{
		$dataSet = new PHPUnit_Extensions_Database_DataSet_CsvDataSet(',', "'", '\\');

		$dataSet->addTable('jos_extensions', JPATH_TEST_DATABASE . '/jos_extensions.csv');
		$dataSet->addTable('jos_menu', JPATH_TEST_DATABASE . '/jos_menu.csv');
		$dataSet->addTable('jos_menu_types', JPATH_TEST_DATABASE . '/jos_menu_types.csv');
		$dataSet->addTable('jos_template_styles', JPATH_TEST_DATABASE . '/jos_template_styles.csv');
		$dataSet->addTable('jos_usergroups', JPATH_TEST_DATABASE . '/jos_usergroups.csv');
		$dataSet->addTable('jos_users', JPATH_TEST_DATABASE . '/jos_users.csv');
		$dataSet->addTable('jos_viewlevels', JPATH_TEST_DATABASE . '/jos_viewlevels.csv');

		return $dataSet;
	}

	/**
	 * Tests the JApplicationCms::getClientId method.
	 *
	 * @return  void
	 *
	 * @since   3.2
	 */
	public function testGetClientId()
	{
		$this->assertSame(1, $this->class->getClientId());
	}

	/**
	 * Tests the JApplicationCms::getName method.
	 *
	 * @return  void
	 *
	 * @since   3.2
	 */
	public function testGetName()
	{
		$this->assertSame('administrator', $this->class->getName());
	}

	/**
	 * Tests the JApplicationCms::getMenu method.
	 *
	 * @return  void
	 *
	 * @since   3.2
	 */
	public function testGetMenu()
	{
		$this->assertInstanceOf('JMenuAdministrator', $this->class->getMenu());
	}

	/**
	 * Tests the JApplicationCms::getPathway method.
	 *
	 * @return  void
	 *
	 * @since   3.2
	 */
	public function testGetPathway()
	{
		$this->assertNull($this->class->getPathway());
	}

	/**
	 * Tests the JApplicationAdministrator::getRouter method.
	 *
	 * @return  void
	 *
	 * @since   3.2
	 */
	public function testGetRouter()
	{
		$this->assertInstanceOf('JRouterAdministrator', $this->class->getRouter());
	}

	/**
	 * Tests the JApplicationAdministrator::getTemplate method.
	 *
	 * @return  void
	 *
	 * @since   3.2
	 */
	public function testGetTemplate()
	{
		$this->markTestSkipped('Test fails due to JPATH_THEMES being defined for site.');

		$template = $this->class->getTemplate(true);

<<<<<<< HEAD
		$this->assertInstanceOf(
			'\\Joomla\\Registry\\Registry',
			$template->params
		);
=======
		$this->assertInstanceOf('JRegistry', $template->params);
>>>>>>> 94608a4a

		$this->assertEquals('isis', $template->template);
	}

	/**
	 * Tests the JApplicationCms::isAdmin method.
	 *
	 * @return  void
	 *
	 * @since   3.2
	 */
	public function testIsAdmin()
	{
		$this->assertTrue($this->class->isAdmin());
	}

	/**
	 * Tests the JApplicationCms::isSite method.
	 *
	 * @return  void
	 *
	 * @since   3.2
	 */
	public function testIsSite()
	{
		$this->assertFalse($this->class->isSite());
	}

	/**
	 * Tests the JApplicationCms::render method.
	 *
	 * @return  void
	 *
	 * @since   3.2
	 */
	public function testRender()
	{
		JFactory::$application = $this->class;

		$document = $this->getMockDocument();

		$this->assignMockReturns($document, array('render' => 'JWeb Body'));

		// Manually inject the document.
		TestReflection::setValue($this->class, 'document', $document);

		TestReflection::invoke($this->class, 'render');

		$this->assertEquals(array('JWeb Body'), TestReflection::getValue($this->class, 'response')->body);
	}
}<|MERGE_RESOLUTION|>--- conflicted
+++ resolved
@@ -223,14 +223,7 @@
 
 		$template = $this->class->getTemplate(true);
 
-<<<<<<< HEAD
-		$this->assertInstanceOf(
-			'\\Joomla\\Registry\\Registry',
-			$template->params
-		);
-=======
-		$this->assertInstanceOf('JRegistry', $template->params);
->>>>>>> 94608a4a
+		$this->assertInstanceOf('\\Joomla\\Registry\\Registry', $template->params);
 
 		$this->assertEquals('isis', $template->template);
 	}
