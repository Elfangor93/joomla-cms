--- conflicted
+++ resolved
@@ -241,14 +241,7 @@
 	{
 		$template = $this->class->getTemplate(true);
 
-<<<<<<< HEAD
-		$this->assertInstanceOf(
-			'\\Joomla\\Registry\\Registry',
-			$template->params
-		);
-=======
-		$this->assertInstanceOf('JRegistry', $template->params);
->>>>>>> b3600b50
+		$this->assertInstanceOf('\\Joomla\\Registry\\Registry', $template->params);
 
 		$this->assertEquals('protostar', $template->template);
 	}
@@ -341,14 +334,7 @@
 
 		$template = $this->class->getTemplate(true);
 
-<<<<<<< HEAD
-		$this->assertInstanceOf(
-			'\\Joomla\\Registry\\Registry',
-			$template->params
-		);
-=======
-		$this->assertInstanceOf('JRegistry', $template->params);
->>>>>>> b3600b50
+		$this->assertInstanceOf('\\Joomla\\Registry\\Registry', $template->params);
 
 		$this->assertEquals('beez3', $template->template);
 	}
