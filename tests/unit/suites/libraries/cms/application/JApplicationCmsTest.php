--- conflicted
+++ resolved
@@ -250,27 +250,6 @@
 	}
 
 	/**
-<<<<<<< HEAD
-=======
-	 * Tests the JApplicationCms::get method.
-	 *
-	 * @return  void
-	 *
-	 * @since   3.7.0
-	 * @covers  JApplicationCms::get
-	 */
-	public function testGet()
-	{
-		$config = new Registry(array('foo' => 'bar'));
-
-		TestReflection::setValue($this->class, 'config', $config);
-
-		$this->assertEquals('bar', $this->class->get('foo', 'car'));
-		$this->assertEquals('car', $this->class->get('goo', 'car'));
-	}
-
-	/**
->>>>>>> aa91b5c7
 	 * Tests the JApplicationCms::getCfg method.
 	 *
 	 * @return  void
