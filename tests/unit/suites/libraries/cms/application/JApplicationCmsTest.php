--- conflicted
+++ resolved
@@ -412,145 +412,6 @@
 
 		$this->assertEquals(
 			array('HTTP/1.1 303 See other', true, 303),
-<<<<<<< HEAD
-=======
-			$this->class->headers[0]
-		);
-
-		$this->assertEquals(
-			array('Location: ' . $base . $url, true, null),
-			$this->class->headers[1]
-		);
-
-		$this->assertEquals(
-			array('Content-Type: text/html; charset=utf-8', true, null),
-			$this->class->headers[2]
-		);
-
-		$this->assertRegexp('/Expires/', $this->class->headers[3][0]);
-
-		$this->assertRegexp('/Last-Modified/', $this->class->headers[4][0]);
-
-		$this->assertEquals(
-			array('Cache-Control: no-store, no-cache, must-revalidate, post-check=0, pre-check=0', true, null),
-			$this->class->headers[5]
-		);
-
-		$this->assertEquals(
-			array('Pragma: no-cache', true, null),
-			$this->class->headers[6]
-		);
-	}
-
-	/**
-	 * Tests the JApplicationCms::redirect method.
-	 *
-	 * @return  void
-	 *
-	 * @since   3.2
-	 * @covers  JApplicationCms::redirect
-	 */
-	public function testRedirectLegacy()
-	{
-		$base = 'http://mydomain.com/';
-		$url = 'index.php';
-
-		// Inject the client information.
-		TestReflection::setValue(
-			$this->class,
-			'client',
-			(object) array(
-				'engine' => JApplicationWebClient::GECKO,
-			)
-		);
-
-		// Inject the internal configuration.
-		$config = new Registry;
-		$config->set('uri.base.full', $base);
-
-		TestReflection::setValue($this->class, 'config', $config);
-
-		$this->class->redirect($url, 'Test Message', 'message', false);
-
-		$this->assertEquals(
-			array(
-				array(
-					'message' => 'Test Message',
-					'type' => 'message'
-				)
-			),
-			$this->class->getMessageQueue()
-		);
-
-		$this->assertEquals(
-			array('HTTP/1.1 303 See other', true, 303),
-			$this->class->headers[0]
-		);
-
-		$this->assertEquals(
-			array('Location: ' . $base . $url, true, null),
-			$this->class->headers[1]
-		);
-
-		$this->assertEquals(
-			array('Content-Type: text/html; charset=utf-8', true, null),
-			$this->class->headers[2]
-		);
-
-		$this->assertRegexp('/Expires/', $this->class->headers[3][0]);
-
-		$this->assertRegexp('/Last-Modified/', $this->class->headers[4][0]);
-
-		$this->assertEquals(
-			array('Cache-Control: no-store, no-cache, must-revalidate, post-check=0, pre-check=0', true, null),
-			$this->class->headers[5]
-		);
-
-		$this->assertEquals(
-			array('Pragma: no-cache', true, null),
-			$this->class->headers[6]
-		);
-	}
-
-	/**
-	 * Tests the JApplicationCms::redirect method.
-	 *
-	 * @return  void
-	 *
-	 * @since   3.2
-	 * @covers  JApplicationCms::redirect
-	 */
-	public function testRedirectLegacyWithEmptyMessageAndEmptyStatus()
-	{
-		$base = 'http://mydomain.com/';
-		$url = 'index.php';
-
-		// Inject the client information.
-		TestReflection::setValue(
-			$this->class,
-			'client',
-			(object) array(
-				'engine' => JApplicationWebClient::GECKO,
-			)
-		);
-
-		// Inject the internal configuration.
-		$config = new Registry;
-		$config->set('uri.base.full', $base);
-
-		TestReflection::setValue($this->class, 'config', $config);
-
-		$this->class->redirect($url, '', 'message');
-
-		// The message isn't enqueued as it's an empty string
-		$this->assertEmpty(
-			$this->class->getMessageQueue()
-		);
-
-		// The redirect gives a 303 error code
-		$this->assertEquals(
-			array('HTTP/1.1 303 See other', true, 303),
->>>>>>> cb79438f
 			$this->class->headers[0]
 		);
 
