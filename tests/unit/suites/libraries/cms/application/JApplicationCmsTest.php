--- conflicted
+++ resolved
@@ -245,25 +245,6 @@
 	}
 
 	/**
-<<<<<<< HEAD
-=======
-	 * Tests the JApplicationCms::get method.
-	 *
-	 * @return  void
-	 *
-	 * @since   3.7.0
-	 */
-	public function testGet()
-	{
-		$config = new Registry(array('foo' => 'bar'));
-
-		TestReflection::setValue($this->class, 'config', $config);
-
-		$this->assertEquals('bar', $this->class->get('foo', 'car'));
-		$this->assertEquals('car', $this->class->get('goo', 'car'));
-	}
-
-	/**
 	 * Tests the JApplicationCms::getCfg method.
 	 *
 	 * @return  void
@@ -281,7 +262,6 @@
 	}
 
 	/**
->>>>>>> e3ecfe68
 	 * Tests the JApplicationCms::getInstance method.
 	 *
 	 * @return  void
