<?php
/**
 * @package     Joomla.UnitTest
 * @subpackage  HTML
 *
 * @copyright   Copyright (C) 2005 - 2016 Open Source Matters, Inc. All rights reserved.
 * @license     GNU General Public License version 2 or later; see LICENSE
 */

/**
 * Test class for JHtmlMenu.
 *
 * @package     Joomla.UnitTest
 * @subpackage  HTML
 * @since       3.1
 */
class JHtmlMenuTest extends TestCaseDatabase
{
	/**
	 * Sets up the fixture, for example, opens a network connection.
	 * This method is called before a test is executed.
	 *
	 * @return  void
<<<<<<< HEAD
=======
	 *
	 * @since   __DEPLOY_VERSION__
>>>>>>> f621f08f
	 */
	protected function setUp()
	{
		parent::setUp();

		$this->saveFactoryState();

<<<<<<< HEAD
		JFactory::$application = $this->getMockCmsApp();
=======
		JFactory::$session = $this->getMockSession();
>>>>>>> f621f08f
	}

	/**
	 * Tears down the fixture, for example, closes a network connection.
	 * This method is called after a test is executed.
	 *
	 * @return  void
<<<<<<< HEAD
=======
	 *
	 * @since   __DEPLOY_VERSION__
>>>>>>> f621f08f
	 */
	protected function tearDown()
	{
		$this->restoreFactoryState();

		parent::tearDown();
	}

<<<<<<< HEAD

=======
>>>>>>> f621f08f
	/**
	 * Gets the data set to be loaded into the database during setup
	 *
	 * @return  PHPUnit_Extensions_Database_DataSet_CsvDataSet
	 *
	 * @since   3.1
	 */
	protected function getDataSet()
	{
		$dataSet = new PHPUnit_Extensions_Database_DataSet_CsvDataSet(',', "'", '\\');

		$dataSet->addTable('jos_menu', JPATH_TEST_DATABASE . '/jos_menu.csv');
		$dataSet->addTable('jos_menu_types', JPATH_TEST_DATABASE . '/jos_menu_types.csv');

		return $dataSet;
	}

	/**
	 * Tests the JHtmlMenu::menus method.
	 *
	 * @return  void
	 *
	 * @since   3.1
	 */
	public function testMenus()
	{
		$this->assertContains('<option value="mainmenu">Main Menu</option>', JHtmlSelect::options(JHtmlMenu::menus(), 'value', 'text'));
	}

	/**
	 * Tests the JHtmlMenu::menuitems method.
	 *
	 * @return  void
	 *
	 * @since   3.1
	 */
	public function testMenuitems()
	{
		$this->assertContains(
			'<option value="mainmenu.435">- Home</option>',
			JHtmlSelect::options(JHtmlMenu::menuitems(), array('published' => '1'))
		);
	}
}<|MERGE_RESOLUTION|>--- conflicted
+++ resolved
@@ -21,11 +21,8 @@
 	 * This method is called before a test is executed.
 	 *
 	 * @return  void
-<<<<<<< HEAD
-=======
 	 *
 	 * @since   __DEPLOY_VERSION__
->>>>>>> f621f08f
 	 */
 	protected function setUp()
 	{
@@ -33,11 +30,7 @@
 
 		$this->saveFactoryState();
 
-<<<<<<< HEAD
 		JFactory::$application = $this->getMockCmsApp();
-=======
-		JFactory::$session = $this->getMockSession();
->>>>>>> f621f08f
 	}
 
 	/**
@@ -45,11 +38,8 @@
 	 * This method is called after a test is executed.
 	 *
 	 * @return  void
-<<<<<<< HEAD
-=======
 	 *
 	 * @since   __DEPLOY_VERSION__
->>>>>>> f621f08f
 	 */
 	protected function tearDown()
 	{
@@ -58,10 +48,6 @@
 		parent::tearDown();
 	}
 
-<<<<<<< HEAD
-
-=======
->>>>>>> f621f08f
 	/**
 	 * Gets the data set to be loaded into the database during setup
 	 *
