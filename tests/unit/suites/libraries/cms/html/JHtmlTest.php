--- conflicted
+++ resolved
@@ -500,13 +500,8 @@
 		file_put_contents($dir . '/test/image.jpg', 'test');
 
 		$this->assertEquals(
-<<<<<<< HEAD
-			JHtml::image('test/image.jpg', 'My Alt Text', array('width' => 150, 'height' => 150), false),
-			'<img src="' . JUri::root(true) . '/test/image.jpg" alt="My Alt Text" width="150" height="150">',
-=======
 			JHtml::image($id . '/test/image.jpg', 'My Alt Text', array('width' => 150, 'height' => 150), false),
-			'<img src="' . JUri::root(true) . '/' . $id . '/test/image.jpg" alt="My Alt Text" width="150" height="150" />',
->>>>>>> ea0304a3
+			'<img src="' . JUri::root(true) . '/' . $id . '/test/image.jpg" alt="My Alt Text" width="150" height="150">',
 			'JHtml::image with an absolute path, URL does not start with http'
 		);
 
