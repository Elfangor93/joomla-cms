<?xml version="1.0" encoding="utf-8"?>
<extension type="module" version="3.0" client="site" method="upgrade">
	<name>mod_finder</name>
	<author>Joomla! Project</author>
	<creationDate>August 2011</creationDate>
	<copyright>(C) 2005 - 2017 Open Source Matters. All rights reserved.</copyright>
	<license>GNU General Public License version 2 or later; see	LICENSE.txt</license>
	<authorEmail>admin@joomla.org</authorEmail>
	<authorUrl>www.joomla.org</authorUrl>
	<version>3.0.0</version>
	<description>MOD_FINDER_XML_DESCRIPTION</description>
	<files>
		<folder>tmpl</folder>
		<filename module="mod_finder">mod_finder.php</filename>
		<filename>helper.php</filename>
		<filename>index.html</filename>
		<filename>mod_finder.xml</filename>
	</files>
	<languages>
		<language tag="en-GB">language/en-GB/en-GB.mod_finder.ini</language>
		<language tag="en-GB">language/en-GB/en-GB.mod_finder.sys.ini</language>
	</languages>
	<help key="JHELP_EXTENSIONS_MODULE_MANAGER_SMART_SEARCH" />
	<config>
		<fields name="params" addfieldpath="/administrator/components/com_finder/models/fields">
			<fieldset name="basic">
				<field
					name="searchfilter"
					type="searchfilter"
					label="MOD_FINDER_FIELDSET_BASIC_SEARCHFILTER_LABEL"
					description="MOD_FINDER_FIELDSET_BASIC_SEARCHFILTER_DESCRIPTION" 
					default=""
				/>

				<field
					name="show_autosuggest"
					type="list"
					label="MOD_FINDER_FIELDSET_BASIC_AUTOSUGGEST_LABEL"
					description="MOD_FINDER_FIELDSET_BASIC_AUTOSUGGEST_DESCRIPTION"
					default="1"
					>
					<option value="1">JSHOW</option>
					<option value="0">JHIDE</option>
				</field>

				<field
					name="show_advanced"
					type="list"
					label="MOD_FINDER_FIELDSET_BASIC_SHOW_ADVANCED_LABEL"
					description="MOD_FINDER_FIELDSET_BASIC_SHOW_ADVANCED_DESCRIPTION"
					default="0"
					>
					<option value="2">MOD_FINDER_FIELDSET_BASIC_SHOW_ADVANCED_OPTION_LINK</option>
					<option value="1">JSHOW</option>
					<option value="0">JHIDE</option>
				</field>
			</fieldset>
			<fieldset name="advanced">
				<field
					name="layout"
					type="modulelayout"
					label="JFIELD_ALT_LAYOUT_LABEL"
<<<<<<< HEAD
 />
=======
					description="JFIELD_ALT_MODULE_LAYOUT_DESC" 
				/>

>>>>>>> 2ba24ebb
				<field
					name="moduleclass_sfx"
					type="text"
					label="COM_MODULES_FIELD_MODULECLASS_SFX_LABEL"
<<<<<<< HEAD
 />
=======
					description="COM_MODULES_FIELD_MODULECLASS_SFX_DESC" 
					default=""
				/>

>>>>>>> 2ba24ebb
				<field
					name="field_size"
					type="text"
					label="MOD_FINDER_FIELDSET_ADVANCED_FIELD_SIZE_LABEL"
					description="MOD_FINDER_FIELDSET_ADVANCED_FIELD_SIZE_DESCRIPTION" 
					default="25"
					filter="integer"
				/>

				<field
					name="alt_label"
					type="text"
					label="MOD_FINDER_FIELDSET_ADVANCED_ALT_LABEL"
					description="MOD_FINDER_FIELDSET_ADVANCED_ALT_DESCRIPTION" 
				/>

				<field
					name="show_label"
					type="radio"
					label="MOD_FINDER_FIELDSET_ADVANCED_SHOW_LABEL_LABEL"
					description="MOD_FINDER_FIELDSET_ADVANCED_SHOW_LABEL_DESCRIPTION"
					class="btn-group"
					default="1"
					>
					<option value="1">JSHOW</option>
					<option value="0">JHIDE</option>
				</field>

				<field
					name="label_pos"
					type="list"
					label="MOD_FINDER_FIELDSET_ADVANCED_LABEL_POS_LABEL"
					description="MOD_FINDER_FIELDSET_ADVANCED_LABEL_POS_DESCRIPTION"
					default="top"
					>
					<option value="right">JGLOBAL_RIGHT</option>
					<option value="left">JGLOBAL_LEFT</option>
					<option value="top">MOD_FINDER_CONFIG_OPTION_TOP</option>
					<option value="bottom">MOD_FINDER_CONFIG_OPTION_BOTTOM</option>
				</field>

				<field
					name="show_button"
					type="radio"
					label="MOD_FINDER_FIELDSET_ADVANCED_SHOW_BUTTON_LABEL"
					description="MOD_FINDER_FIELDSET_ADVANCED_SHOW_BUTTON_DESCRIPTION"
					class="btn-group"
					default="0"
					>
					<option value="1">JSHOW</option>
					<option value="0">JHIDE</option>
				</field>

				<field
					name="button_pos"
					type="list"
					label="MOD_FINDER_FIELDSET_ADVANCED_BUTTON_POS_LABEL"
					description="MOD_FINDER_FIELDSET_ADVANCED_BUTTON_POS_DESCRIPTION"
					default="right"
					>
					<option value="right">JGLOBAL_RIGHT</option>
					<option value="left">JGLOBAL_LEFT</option>
					<option value="top">MOD_FINDER_CONFIG_OPTION_TOP</option>
					<option value="bottom">MOD_FINDER_CONFIG_OPTION_BOTTOM</option>
				</field>

				<field
					name="opensearch"
					type="radio"
					label="MOD_FINDER_FIELD_OPENSEARCH_LABEL"
					description="MOD_FINDER_FIELD_OPENSEARCH_DESCRIPTION"
					class="btn-group"
					default="1"
					>
					<option value="1">JYES</option>
					<option value="0">JNO</option>
				</field>

				<field
					name="opensearch_title"
					type="text"
					label="MOD_FINDER_FIELD_OPENSEARCH_TEXT_LABEL"
					description="MOD_FINDER_FIELD_OPENSEARCH_TEXT_DESCRIPTION" 
				/>
			</fieldset>
		</fields>
	</config>
</extension><|MERGE_RESOLUTION|>--- conflicted
+++ resolved
@@ -60,25 +60,15 @@
 					name="layout"
 					type="modulelayout"
 					label="JFIELD_ALT_LAYOUT_LABEL"
-<<<<<<< HEAD
- />
-=======
-					description="JFIELD_ALT_MODULE_LAYOUT_DESC" 
 				/>
 
->>>>>>> 2ba24ebb
 				<field
 					name="moduleclass_sfx"
 					type="text"
 					label="COM_MODULES_FIELD_MODULECLASS_SFX_LABEL"
-<<<<<<< HEAD
- />
-=======
-					description="COM_MODULES_FIELD_MODULECLASS_SFX_DESC" 
 					default=""
 				/>
 
->>>>>>> 2ba24ebb
 				<field
 					name="field_size"
 					type="text"
