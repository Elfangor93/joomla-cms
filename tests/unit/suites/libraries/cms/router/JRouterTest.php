<?php
/**
 * @package     Joomla.UnitTest
 * @subpackage  Router
 *
 * @copyright   Copyright (C) 2005 - 2014 Open Source Matters, Inc. All rights reserved.
 * @license     GNU General Public License version 2 or later; see LICENSE
 */

require_once __DIR__ . '/stubs/JRouterInspector.php';

/**
 * Test class for JRouter.
 *
 * @package     Joomla.UnitTest
 * @subpackage  Router
 * @since       3.1
 */
class JRouterTest extends TestCase
{
	/**
	 * Object under test
	 *
	 * @var    JRouter
	 * @since  3.1
	 */
	protected $object;

	/**
	 * Sets up the fixture, for example, opens a network connection.
	 * This method is called before a test is executed.
	 *
	 * @return  void
	 *
	 * @since   3.1
	 */
	protected function setUp()
	{
		parent::setUp();

		JUri::reset();

		$this->object = new JRouter;
	}

	/**
<<<<<<< HEAD
	 * Tests the getInstance() method
	 *
	 * @return  void
	 *
	 * @since   3.4
	 */
	public function testGetInstance()
	{
		// Check if a proper object is returned and that the mode is properly set
		JRouterInspector::clearInstanceCache();
		$object = JRouter::getInstance('administrator', array('mode' => 'test', 'randomKey' => 'randomValue'));
		$this->assertTrue(is_a($object, 'JRouterAdministrator'));
		$this->assertEquals($object->getMode(), 'test');
		
		// This test is commented, since the feature is not implemented (yet)
		// $this->assertEquals($object->get('randomKey'), 'randomValue');
		
		// Check if the same object is returned by getInstance()
		$object2 = JRouter::getInstance('administrator');
		$this->assertSame($object, $object2);
		
		require_once JPATH_TESTS . '/suites/libraries/cms/application/stubs/JApplicationHelperInspector.php';
		$apps      = JApplicationHelperInspector::get();
		$obj       = new stdClass();
		$obj->id   = 3;
		$obj->name = 'tester';
		$obj->path = dirname(__FILE__).'/example';
		$apps[3]   = $obj;
		JApplicationHelperInspector::set($apps);
		
		// Test if legacy app routers are still loaded
		$object3 = JRouter::getInstance('tester');
		$this->assertTrue(is_a($object, 'JRouter'));
	}

	/**
	 * Tests the getInstance() method throwing a proper exception
	 *
	 * @return  void
	 *
	 * @since   3.4
	 * @expectedException RuntimeException
	 */
	public function testGetInstanceException()
	{
		// Check if a proper exception is thrown if there is no router class
		$object = JRouter::getInstance('exception');
	}

	/**
	 * Cases for testParse
	 *
	 * @return  array
	 *
	 * @since   3.4
	 */
	public function casesParse()
	{
		$cases   = array();
		$cases[] = array('', JROUTER_MODE_RAW, array(), array());
		$cases[] = array('index.php?var1=value1', JROUTER_MODE_RAW, array(), array());
		$cases[] = array('', JROUTER_MODE_RAW, array('var1' => 'value1'), array('var1' => 'value1'));

		$cases[] = array('', JROUTER_MODE_SEF, array(), array());
		$cases[] = array('index.php?var1=value1', JROUTER_MODE_SEF, array(), array());
		$cases[] = array('', JROUTER_MODE_SEF, array('var1' => 'value1'), array('var1' => 'value1'));

		return $cases;
	}

	/**
	 * Tests the parse method
	 *
	 * @param   array    $uri       An associative array with variables
	 * @param   integer  $mode      JROUTER_MODE_RAW or JROUTER_MODE_SEF
	 * @param   array    $vars      An associative array with global variables
	 * @param   array    $expected  Expected value
	 *
	 * @return  void
	 *
	 * @dataProvider  casesParse
	 * @since         3.4
	 */
	public function testParse($url, $mode, $vars, $expected)
	{
		$this->object->setMode($mode);
		$this->object->setVars($vars);
		$uri = new JUri($url);

		$this->assertEquals($this->object->parse($uri), $expected);
	}

	/**
	 * Tests the build() method
	 *
	 * @return  void
	 *
	 * @since   3.4
	 */
	public function testBuild()
	{
		$uri    = new JUri('index.php?var1=value1');
		$result = $this->object->build('index.php?var1=value1');
		$this->assertEquals($uri, $result);

		$this->assertEquals($uri, $this->object->build('index.php?var1=value1'));

		$object = new JRouter;
		$object->setMode(JROUTER_MODE_SEF);
		$result = $object->build('index.php?var1=value1');
		$this->assertEquals($uri, $result);
	}

	/**
	 * Tests the getMode() method
	 *
	 * @return  void
	 *
	 * @since   3.4
	 */
	public function testGetMode()
	{
		$this->assertEquals($this->object->getMode(), JROUTER_MODE_RAW);

		$this->object->setMode(JROUTER_MODE_SEF);
		$this->assertEquals($this->object->getMode(), JROUTER_MODE_SEF);
	}

	/**
	 * Tests the setMode() method
	 *
	 * @return  void
	 *
	 * @since   3.4
	 */
	public function testSetMode()
	{
		$this->object->setMode(JROUTER_MODE_SEF);
		$this->assertEquals($this->object->getMode(), JROUTER_MODE_SEF);

		$this->object->setMode(42);
		$this->assertEquals($this->object->getMode(), 42);
	}

	/**
=======
>>>>>>> 8093c40f
	 * Cases for testSetVar
	 *
	 * @return  array
	 *
	 * @since   3.1
	 */
	public function casesSetVar()
	{
		$cases   = array();
		$cases[] = array(array(), 'myvar', 'myvalue', true, 'myvalue');
		$cases[] = array(array(), 'myvar', 'myvalue', false, null);
		$cases[] = array(array('myvar' => 'myvalue1'), 'myvar', 'myvalue2', true, 'myvalue2');
		$cases[] = array(array('myvar' => 'myvalue1'), 'myvar', 'myvalue2', false, 'myvalue2');

		return $cases;
	}

	/**
	 * Tests the setVar method
	 *
	 * @param   array    $vars      An associative array with variables
	 * @param   string   $var       The name of the variable
	 * @param   mixed    $value     The value of the variable
	 * @param   boolean  $create    If True, the variable will be created if it doesn't exist yet
	 * @param   string   $expected  Expected return value
	 *
	 * @return  void
	 *
	 * @dataProvider  casesSetVar
	 * @since         3.1
	 */
	public function testSetVar($vars, $var, $value, $create, $expected)
	{
		$this->object->setVars($vars, false);
		$this->object->setVar($var, $value, $create);
		$this->assertEquals($this->object->getVar($var), $expected, __METHOD__ . ':' . __LINE__ . ': value is not expected');
	}

	/**
<<<<<<< HEAD
	 * Tests the setVars() method
	 *
	 * @return void
	 * 
	 * @since  3.4
	 */
	public function testSetVars()
	{
		$this->assertEquals($this->object->getVars(), array());
		$this->object->setVars(array('var1' => 'value1'));
		$this->assertEquals($this->object->getVars(), array('var1' => 'value1'));

		$this->object->setVars(array('var2' => 'value2'));
		$this->assertEquals($this->object->getVars(), array('var1' => 'value1', 'var2' => 'value2'));

		$this->object->setVars(array('var3' => 'value3'), false);
		$this->assertEquals($this->object->getVars(), array('var3' => 'value3'));

		$this->object->setVars(array(), false);
		$this->assertEquals($this->object->getVars(), array());
	}

	/**
	 * Cases for testGetVar
	 *
	 * @return  array
	 *
	 * @since   3.4
	 */
	public function casesGetVar()
	{
		$cases   = array();
		$cases[] = array(array(), 'myvar', 'myvalue', true, 'myvalue');
		$cases[] = array(array(), 'myvar', 'myvalue', false, null);
		$cases[] = array(array('myvar' => 'myvalue1'), 'myvar', 'myvalue2', true, 'myvalue2');
		$cases[] = array(array('myvar' => 'myvalue1'), 'myvar', 'myvalue2', false, 'myvalue2');

		return $cases;
	}

	/**
	 * Tests the getVar method
	 *
	 * @param   array    $vars      An associative array with variables
	 * @param   string   $var       The name of the variable
	 * @param   mixed    $value     The value of the variable
	 * @param   boolean  $create    If True, the variable will be created if it doesn't exist yet
	 * @param   string   $expected  Expected return value
	 *
	 * @return  void
	 *
	 * @dataProvider  casesGetVar
	 * @since         3.4
	 */
	public function testGetVar($vars, $var, $value, $create, $expected)
	{
		$this->object->setVars($vars, false);
		$this->object->setVar($var, $value, $create);
		$this->assertEquals($this->object->getVar($var), $expected, __METHOD__ . ':' . __LINE__ . ': value is not expected');
	}

	/**
	 * Tests the getVars() method
	 *
	 * @return void
	 * 
	 * @since  3.4
	 */
	public function testGetVars()
	{
		$this->assertEquals($this->object->getVars(), array());
		$this->object->setVars(array('var1' => 'value1'));
		$this->assertEquals($this->object->getVars(), array('var1' => 'value1'));

		$this->object->setVars(array('var2' => 'value2'));
		$this->assertEquals($this->object->getVars(), array('var1' => 'value1', 'var2' => 'value2'));

		$this->object->setVars(array('var3' => 'value3'), false);
		$this->assertEquals($this->object->getVars(), array('var3' => 'value3'));

		$this->object->setVars(array(), false);
		$this->assertEquals($this->object->getVars(), array());
	}

	/**
	 * Cases for testAttachBuildRule
	 *
	 * @return  array
	 *
	 * @since   3.4
	 */
	public function casesAttachBuildRule()
	{
		$cases = array();
		$cases[] = array(array(), array('build' => array(), 'parse' => array()));
		$callbacks = array(function (&$router, &$uri) {});
		$cases[] = array($callbacks,
			array(
				'build' => $callbacks,
				'parse' => array()
			)
		);

		return $cases;
	}

	/**
	 * Tests the attachBuildRule method
	 *
	 * @param   callback  $callbacks   Callbacks to be attached
	 * @param   array     $expected    The expected internal rules array
	 *
	 * @return  void
	 *
	 * @dataProvider  casesAttachBuildRule
	 * @since         3.4
	 */
	public function testAttachBuildRule($callbacks, $expected)
	{
		$object = new JRouterInspector;

		foreach ($callbacks as $callback)
		{
			$object->attachBuildRule($callback);
		}

		$this->assertEquals($object->getRules(), $expected);
	}

	/**
	 * Cases for testAttachParseRule
	 *
	 * @return  array
	 *
	 * @since   3.4
	 */
	public function casesAttachParseRule()
	{
		$cases     = array();
		$cases[]   = array(array(), array('build' => array(), 'parse' => array()));
		$callbacks = array(function (&$router, &$uri) {});
		$cases[]   = array($callbacks,
			array(
				'build' => array(),
				'parse' => $callbacks
			)
		);

		return $cases;
	}

	/**
	 * Tests the attachParseRule method
	 *
	 * @param   callback  $callbacks   Callbacks to be attached
	 * @param   array     $expected    The expected internal rules array
	 *
	 * @return  void
	 *
	 * @dataProvider  casesAttachParseRule
	 * @since         3.4
	 */
	public function testAttachParseRule($callbacks, $expected)
	{
		$object = new JRouterInspector;

		foreach ($callbacks as $callback)
		{
			$object->attachParseRule($callback);
		}

		$this->assertEquals($object->getRules(), $expected);
	}

	/**
=======
>>>>>>> 8093c40f
	 * Cases for testProcessParseRules
	 *
	 * @return  array
	 *
	 * @since   3.1
	 */
	public function casesProcessParseRules()
	{
		$cases   = array();
		$cases[] = array(array(), array());
		$cases[] = array(
			array(
				function (&$router, &$uri)
				{
					return array('myvar' => 'myvalue');
				}
			),
			array('myvar' => 'myvalue')
		);
		$cases[] = array(
			array(
				function (&$router, &$uri)
				{
					return array('myvar1' => 'myvalue1');
				},
				function (&$router, &$uri)
				{
					return array('myvar2' => 'myvalue2');
				},
			),
			array('myvar1' => 'myvalue1', 'myvar2' => 'myvalue2')
		);
		$cases[] = array(
			array(
				function (&$router, &$uri)
				{
					return array('myvar1' => 'myvalue1');
				},
				function (&$router, &$uri)
				{
					return array('myvar2' => 'myvalue2');
				},
				function (&$router, &$uri)
				{
					return array('myvar1' => 'myvalue3');
				},
			),
			array('myvar1' => 'myvalue1', 'myvar2' => 'myvalue2')
		);

		return $cases;
	}

	/**
	 * testProcessParseRules().
	 *
<<<<<<< HEAD
	 * @param   array   $functions  Callback to execute
	 * @param   string  $expected   Expected return value
=======
	 * @param   array   $functions
	 * @param   string  $expected
>>>>>>> 8093c40f
	 *
	 * @dataProvider casesProcessParseRules
	 *
	 * @return void
	 *
	 * @since  3.4
	 */
	public function testProcessParseRules($functions, $expected)
	{
		$myuri = 'http://localhost';
		$stub = $this->getMock('JRouter', array('parseRawRoute'));
		$stub->expects($this->any())->method('parseRawRoute')->will($this->returnValue(array()));

		foreach ($functions as $function)
		{
			$stub->attachParseRule($function);
		}

		$this->assertEquals($stub->parse($myuri), $expected, __METHOD__ . ':' . __LINE__ . ': value is not expected');
	}
<<<<<<< HEAD

	/**
	 * Cases for testProcessBuildRules
	 *
	 * @return  array
	 *
	 * @since   3.4
	 */
	public function casesProcessBuildRules()
	{
		$cases   = array();
		$cases[] = array(array(), 'index.php?var1=value1&var2=value2');
		$cases[] = array(
			array(
				function (&$router, &$uri)
				{
					$uri->setPath('value1');
				}
			),
			'value1?var1=value1&var2=value2'
		);
		$cases[] = array(
			array(
				function (&$router, &$uri)
				{
					$uri->setPath('value1');
				},
				function (&$router, &$uri)
				{
					$uri->delVar('var1');
				},
			),
			'value1?var2=value2'
		);
		$cases[] = array(
			array(
				function (&$router, &$uri)
				{
					$uri->setPath('value1/value2');
				},
				function (&$router, &$uri)
				{
					$uri->delVar('var1');
				},
				function (&$router, &$uri)
				{
					$uri->delVar('var2');
				},
			),
			'value1/value2'
		);

		return $cases;
	}

	/**
	 * testProcessBuildRules().
	 *
	 * @param   array   $functions  Callback to execute
	 * @param   string  $expected   Expected return value
	 *
	 * @dataProvider casesProcessBuildRules
	 *
	 * @return void
	 *
	 * @since  3.4
	 */
	public function testProcessBuildRules($functions, $expected)
	{
		$myuri = 'index.php?var1=value1&var2=value2';
		$stub  = $this->getMock('JRouter', array('buildRawRoute'));
		$stub->expects($this->any())->method('buildRawRoute')->will($this->returnValue(array()));

		foreach ($functions as $function)
		{
			$stub->attachBuildRule($function);
		}

		$juri = $stub->build($myuri);
		$this->assertEquals($juri->toString(), $expected, __METHOD__ . ':' . __LINE__ . ': value is not expected');
	}

	/**
	 * Cases for testCreateURI
	 *
	 * @return  array
	 *
	 * @since   3.4
	 */
	public function casesCreateURI()
	{
		$cases = array();

		$cases[] = array('', array(), '');
		$cases[] = array('index.php', array(), 'index.php');

		$cases[] = array(array('var1' => 'value1', 'var2' => 'value2'), array(), 'index.php?var1=value1&var2=value2');
		$cases[] = array(array('var1' => 'value1', 'var2' => 'value2'), array('var3' => 'value3'), 'index.php?var3=value3&var1=value1&var2=value2');
		$cases[] = array(array('var1' => 'value1', 'var2' => 'value2'), array('var2' => 'value3'), 'index.php?var2=value2&var1=value1');

		$cases[] = array('&var1=value1&var2=value2', array(), 'index.php?var1=value1&var2=value2');
		$cases[] = array('&var1=value1&var2=value2', array('var3' => 'value3'), 'index.php?var3=value3&var1=value1&var2=value2');
		$cases[] = array('&var1=value1&var2=value2', array('var2' => 'value3'), 'index.php?var2=value2&var1=value1');

		$cases[] = array('&var1=value1&var2=', array(), 'index.php?var1=value1');

		$cases[] = array('&amp;var1=value1&amp;var2=value2', array(), 'index.php?var1=value1&var2=value2');

		return $cases;
	}

	/**
	 * Tests createURI() method
	 *
	 * @param   array   $url         valid inputs to the createURI() method
	 * @param   array   $globalVars  global Vars that should be merged into the URL
	 * @param   string  $expected    expected URI string 
	 *
	 * @dataProvider casesCreateURI
	 *
	 * @return void
	 *
	 * @since  3.4
	 */
	public function testCreateURI($url, $globalVars, $expected)
	{
		$object = new JRouterInspector;
		$object->setVars($globalVars, false);
		$juri = $object->runCreateURI($url);

		$this->assertTrue(is_a($juri, 'JUri'));
		$this->assertEquals($expected, $juri->toString());
	}

	/**
	 * Cases for testEncodeSegments
	 *
	 * @return  array
	 *
	 * @since   3.4
	 */
	public function casesEncodeSegments()
	{
		$cases   = array();
		$cases[] = array(array('test'), array('test'));
		$cases[] = array(array('1:test'), array('1-test'));
		$cases[] = array(array('test', '1:test'), array('test', '1-test'));
		$cases[] = array(array('42:test', 'testing:this:method'), array('42-test', 'testing-this-method'));

		return $cases;
	}

	/**
	 * Tests encodeSegments() method
	 *
	 * @param   array   $segments   Array of unencoded segments of a URL
	 * @param   string  $expected   Array of encoded segments of a URL
	 *
	 * @dataProvider casesEncodeSegments
	 *
	 * @return void
	 *
	 * @since  3.4
	 */
	public function testEncodeSegments($segments, $expected)
	{
		$object = new JRouterInspector;
		$this->assertEquals($object->runEncodeSegments($segments), $expected);
	}

	/**
	 * Cases for testDecodeSegments
	 *
	 * @return  array
	 *
	 * @since   3.4
	 */
	public function casesDecodeSegments()
	{
		$cases   = array();
		$cases[] = array(array('test'), array('test'));
		$cases[] = array(array('1-test'), array('1:test'));
		$cases[] = array(array('test', '1-test'), array('test', '1:test'));
		$cases[] = array(array('42-test', 'testing-this-method'), array('42:test', 'testing:this-method'));

		return $cases;
	}

	/**
	 * Tests decodeSegments() method
	 *
	 * @param   array   $segments   Array of encoded segments of a URL
	 * @param   string  $expected   Array of decoded segments of a URL
	 *
	 * @dataProvider casesDecodeSegments
	 *
	 * @return void
	 *
	 * @since  3.4
	 */
	public function testDecodeSegments($segments, $expected)
	{
		$object = new JRouterInspector;
		$this->assertEquals($object->runDecodeSegments($segments), $expected);
	}
=======
>>>>>>> 8093c40f
}<|MERGE_RESOLUTION|>--- conflicted
+++ resolved
@@ -44,7 +44,6 @@
 	}
 
 	/**
-<<<<<<< HEAD
 	 * Tests the getInstance() method
 	 *
 	 * @return  void
@@ -58,14 +57,14 @@
 		$object = JRouter::getInstance('administrator', array('mode' => 'test', 'randomKey' => 'randomValue'));
 		$this->assertTrue(is_a($object, 'JRouterAdministrator'));
 		$this->assertEquals($object->getMode(), 'test');
-		
+
 		// This test is commented, since the feature is not implemented (yet)
 		// $this->assertEquals($object->get('randomKey'), 'randomValue');
-		
+
 		// Check if the same object is returned by getInstance()
 		$object2 = JRouter::getInstance('administrator');
 		$this->assertSame($object, $object2);
-		
+
 		require_once JPATH_TESTS . '/suites/libraries/cms/application/stubs/JApplicationHelperInspector.php';
 		$apps      = JApplicationHelperInspector::get();
 		$obj       = new stdClass();
@@ -74,7 +73,7 @@
 		$obj->path = dirname(__FILE__).'/example';
 		$apps[3]   = $obj;
 		JApplicationHelperInspector::set($apps);
-		
+
 		// Test if legacy app routers are still loaded
 		$object3 = JRouter::getInstance('tester');
 		$this->assertTrue(is_a($object, 'JRouter'));
@@ -190,8 +189,6 @@
 	}
 
 	/**
-=======
->>>>>>> 8093c40f
 	 * Cases for testSetVar
 	 *
 	 * @return  array
@@ -231,11 +228,10 @@
 	}
 
 	/**
-<<<<<<< HEAD
 	 * Tests the setVars() method
 	 *
 	 * @return void
-	 * 
+	 *
 	 * @since  3.4
 	 */
 	public function testSetVars()
@@ -297,7 +293,7 @@
 	 * Tests the getVars() method
 	 *
 	 * @return void
-	 * 
+	 *
 	 * @since  3.4
 	 */
 	public function testGetVars()
@@ -407,8 +403,6 @@
 	}
 
 	/**
-=======
->>>>>>> 8093c40f
 	 * Cases for testProcessParseRules
 	 *
 	 * @return  array
@@ -465,19 +459,13 @@
 	/**
 	 * testProcessParseRules().
 	 *
-<<<<<<< HEAD
 	 * @param   array   $functions  Callback to execute
 	 * @param   string  $expected   Expected return value
-=======
-	 * @param   array   $functions
-	 * @param   string  $expected
->>>>>>> 8093c40f
-	 *
-	 * @dataProvider casesProcessParseRules
-	 *
-	 * @return void
-	 *
-	 * @since  3.4
+	 *
+	 * @return  void
+	 *
+	 * @dataProvider  casesProcessParseRules
+	 * @since         3.4
 	 */
 	public function testProcessParseRules($functions, $expected)
 	{
@@ -492,7 +480,6 @@
 
 		$this->assertEquals($stub->parse($myuri), $expected, __METHOD__ . ':' . __LINE__ . ': value is not expected');
 	}
-<<<<<<< HEAD
 
 	/**
 	 * Cases for testProcessBuildRules
@@ -609,7 +596,7 @@
 	 *
 	 * @param   array   $url         valid inputs to the createURI() method
 	 * @param   array   $globalVars  global Vars that should be merged into the URL
-	 * @param   string  $expected    expected URI string 
+	 * @param   string  $expected    expected URI string
 	 *
 	 * @dataProvider casesCreateURI
 	 *
@@ -698,6 +685,4 @@
 		$object = new JRouterInspector;
 		$this->assertEquals($object->runDecodeSegments($segments), $expected);
 	}
-=======
->>>>>>> 8093c40f
 }