<?php
/**
 * @package     Joomla.UnitTest
 * @subpackage  Form
 *
 * @copyright   Copyright (C) 2005 - 2017 Open Source Matters, Inc. All rights reserved.
 * @license     GNU General Public License version 2 or later; see LICENSE
 */

/**
 * Test class for JFormFieldHeadertag.
 *
 * @package     Joomla.UnitTest
 * @subpackage  Form
 * @since       3.1
 */
<<<<<<< HEAD
class JFormFieldHeadertagTest extends TestCase
=======
class JFormFieldHeadertagTest extends \PHPUnit\Framework\TestCase
>>>>>>> 558b138c
{
	/**
	 * Sets up the fixture, for example, opens a network connection.
	 * This method is called before a test is executed.
	 *
	 * @return  void
	 */
	protected function setUp()
	{
		parent::setUp();

		$this->saveFactoryState();

		JFactory::$application = $this->getMockCmsApp();
	}

	/**
	 * Tears down the fixture, for example, closes a network connection.
	 * This method is called after a test is executed.
	 *
	 * @return  void
	 */
	protected function tearDown()
	{
		$this->restoreFactoryState();

		parent::tearDown();
	}

	/**
	 * Tests the getInput method.
	 *
	 * @return  void
	 *
	 * @since   3.1
	 */
	public function testGetInput()
	{
		$field = new JFormFieldHeadertag;
		$field->setup(
			new SimpleXMLElement('<field name="headertag" type="headertag" label="Header Tag" description="Header Tag listing" />'),
			'value'
		);

		$this->assertContains(
			'<option value="h3">h3</option>',
			$field->input,
			'The getInput method should return an option with the header tags, verify H3 tag is in list.'
		);
	}
}<|MERGE_RESOLUTION|>--- conflicted
+++ resolved
@@ -14,11 +14,7 @@
  * @subpackage  Form
  * @since       3.1
  */
-<<<<<<< HEAD
-class JFormFieldHeadertagTest extends TestCase
-=======
 class JFormFieldHeadertagTest extends \PHPUnit\Framework\TestCase
->>>>>>> 558b138c
 {
 	/**
 	 * Sets up the fixture, for example, opens a network connection.
