--- conflicted
+++ resolved
@@ -86,7 +86,6 @@
 			$_SERVER['HTTP_HOST'] = 'localhost';
 		}
 
-<<<<<<< HEAD
 		// Create the mock.
 		$mockObject = $test->getMockForAbstractClass(
 			// Original class name.
@@ -104,19 +103,6 @@
 			// Mocked methods.
 			self::getMethods()
 		);
-=======
-		$methods = self::getMethods();
-
-		if (isset($options))
-		{
-			// Build the mock object & allow call to original constructor.
-			$mockObject = $test->getMockBuilder('JApplicationCms')
-						->setMethods($methods)
-						->setConstructorArgs($constructor)
-						->setMockClassName('')
-						->getMock();
-		}
->>>>>>> a72ea2a0
 
 		return self::addBehaviours($test, $mockObject, $options);
 	}
