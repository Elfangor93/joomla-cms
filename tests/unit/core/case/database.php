<?php
/**
 * @package    Joomla.Test
 *
 * @copyright  Copyright (C) 2005 - 2016 Open Source Matters, Inc. All rights reserved.
 * @license    GNU General Public License version 2 or later; see LICENSE
 */

if (!class_exists('PHPUnit_Extensions_Database_TestCase'))
{
	require_once 'PHPUnit/Extensions/Database/TestCase.php';
	require_once 'PHPUnit/Extensions/Database/DataSet/XmlDataSet.php';
	require_once 'PHPUnit/Extensions/Database/DataSet/QueryDataSet.php';
	require_once 'PHPUnit/Extensions/Database/DataSet/MysqlXmlDataSet.php';
}

/**
 * Abstract test case class for database testing.
 *
 * @package  Joomla.Test
 * @since    12.1
 */
abstract class TestCaseDatabase extends PHPUnit_Extensions_Database_TestCase
{
	use TestCaseTrait;

	/**
	 * @var    JDatabaseDriver  The active database driver being used for the tests.
	 * @since  12.1
	 */
	protected static $driver;

	/**
	 * @var    JDatabaseDriver  The saved database driver to be restored after these tests.
	 * @since  12.1
	 */
	private static $_stash;

	/**
	 * This method is called before the first test of this test class is run.
	 *
	 * @return  void
	 *
	 * @since   12.1
	 */
	public static function setUpBeforeClass()
	{
		// We always want the default database test case to use an SQLite memory database.
		$options = array(
			'driver' => 'sqlite',
			'database' => ':memory:',
			'prefix' => 'jos_'
		);

		try
		{
			// Attempt to instantiate the driver.
			static::$driver = JDatabaseDriver::getInstance($options);
			static::$driver->connect();

			// Get the PDO instance for an SQLite memory database and load the test schema into it.
			static::$driver->getConnection()->exec(file_get_contents(JPATH_TESTS . '/schema/ddl.sql'));
		}
		catch (RuntimeException $e)
		{
			static::$driver = null;
		}

		// If for some reason an exception object was returned set our database object to null.
		if (static::$driver instanceof Exception)
		{
			static::$driver = null;
		}

		// Setup the factory pointer for the driver and stash the old one.
		self::$_stash = JFactory::$database;
		JFactory::$database = static::$driver;
	}

	/**
	 * This method is called after the last test of this test class is run.
	 *
	 * @return  void
	 *
	 * @since   12.1
	 */
	public static function tearDownAfterClass()
	{
		JFactory::$database = self::$_stash;

		if (static::$driver !== null)
		{
			static::$driver->disconnect();
			static::$driver = null;
		}
	}

	/**
	 * Returns the default database connection for running the tests.
	 *
	 * @return  PHPUnit_Extensions_Database_DB_DefaultDatabaseConnection
	 *
	 * @since   12.1
	 */
	protected function getConnection()
	{
		if (!is_null(static::$driver))
		{
			return $this->createDefaultDBConnection(static::$driver->getConnection(), ':memory:');
		}
		else
		{
			return null;
		}
	}

	/**
	 * Gets the data set to be loaded into the database during setup
	 *
	 * @return  PHPUnit_Extensions_Database_DataSet_XmlDataSet
	 *
	 * @since   11.1
	 */
	protected function getDataSet()
	{
		return $this->createXMLDataSet(JPATH_TESTS . '/stubs/database.xml');
	}

	/**
	 * Returns the database operation executed in test setup.
	 *
	 * @return  PHPUnit_Extensions_Database_Operation_DatabaseOperation
	 *
	 * @since   12.1
	 */
	protected function getSetUpOperation()
	{
		// Required given the use of InnoDB contraints.
		return new PHPUnit_Extensions_Database_Operation_Composite(
			array(
				PHPUnit_Extensions_Database_Operation_Factory::DELETE_ALL(),
				PHPUnit_Extensions_Database_Operation_Factory::INSERT()
			)
		);
	}

	/**
	 * Returns the database operation executed in test cleanup.
	 *
	 * @return  PHPUnit_Extensions_Database_Operation_DatabaseOperation
	 *
	 * @since   12.1
	 */
	protected function getTearDownOperation()
	{
		// Required given the use of InnoDB contraints.
		return PHPUnit_Extensions_Database_Operation_Factory::DELETE_ALL();
	}

	/**
	 * Sets the Factory pointers
	 *
	 * @return  void
	 *
	 * @since   12.1
	 */
	protected function restoreFactoryState()
	{
		JFactory::$application = $this->_stashedFactoryState['application'];
		JFactory::$config = $this->_stashedFactoryState['config'];
		JFactory::$container = $this->_stashedFactoryState['container'];
		JFactory::$dates = $this->_stashedFactoryState['dates'];
		JFactory::$session = $this->_stashedFactoryState['session'];
		JFactory::$language = $this->_stashedFactoryState['language'];
		JFactory::$document = $this->_stashedFactoryState['document'];
		JFactory::$acl = $this->_stashedFactoryState['acl'];
		JFactory::$mailer = $this->_stashedFactoryState['mailer'];
	}

	/**
	 * Saves the Factory pointers
	 *
	 * @return  void
	 *
	 * @since   12.1
	 */
	protected function saveFactoryState()
	{
		$this->_stashedFactoryState['application'] = JFactory::$application;
		$this->_stashedFactoryState['config'] = JFactory::$config;
		$this->_stashedFactoryState['container'] = JFactory::$container;
		$this->_stashedFactoryState['dates'] = JFactory::$dates;
		$this->_stashedFactoryState['session'] = JFactory::$session;
		$this->_stashedFactoryState['language'] = JFactory::$language;
		$this->_stashedFactoryState['document'] = JFactory::$document;
		$this->_stashedFactoryState['acl'] = JFactory::$acl;
		$this->_stashedFactoryState['mailer'] = JFactory::$mailer;
	}

	/**
<<<<<<< HEAD
=======
	 * Sets the JError error handlers.
	 *
	 * @param   array  $errorHandlers  araay of values and options to set the handlers
	 *
	 * @return  void
	 *
	 * @since   12.1
	 */
	protected function setErrorHandlers($errorHandlers)
	{
		$mode = null;

		foreach ($errorHandlers as $type => $params)
		{
			$mode = $params['mode'];

			// Handle optional usage of JError until removed.
			if (class_exists('JError'))
			{
				if (isset($params['options']))
				{
					JError::setErrorHandling($type, $mode, $params['options']);
				}
				else
				{
					JError::setErrorHandling($type, $mode);
				}
			}
		}
	}

	/**
	 * Sets the JError error handlers to callback mode and points them at the test logging method.
	 *
	 * @param   string  $testName  The name of the test class for which to set the error callback method.
	 *
	 * @return  void
	 *
	 * @since   12.1
	 */
	protected function setErrorCallback($testName)
	{
		$callbackHandlers = array(
			E_NOTICE => array('mode' => 'callback', 'options' => array($testName, 'errorCallback')),
			E_WARNING => array('mode' => 'callback', 'options' => array($testName, 'errorCallback')),
			E_ERROR => array('mode' => 'callback', 'options' => array($testName, 'errorCallback'))
		);

		$this->setErrorHandlers($callbackHandlers);
	}

	/**
>>>>>>> e3ecfe68
	 * Sets up the fixture.
	 *
	 * This method is called before a test is executed.
	 *
	 * @return  void
	 *
	 * @since   12.1
	 */
	protected function setUp()
	{
		if (empty(static::$driver))
		{
			$this->markTestSkipped('There is no database driver.');
		}

		parent::setUp();
	}
}<|MERGE_RESOLUTION|>--- conflicted
+++ resolved
@@ -198,61 +198,6 @@
 	}
 
 	/**
-<<<<<<< HEAD
-=======
-	 * Sets the JError error handlers.
-	 *
-	 * @param   array  $errorHandlers  araay of values and options to set the handlers
-	 *
-	 * @return  void
-	 *
-	 * @since   12.1
-	 */
-	protected function setErrorHandlers($errorHandlers)
-	{
-		$mode = null;
-
-		foreach ($errorHandlers as $type => $params)
-		{
-			$mode = $params['mode'];
-
-			// Handle optional usage of JError until removed.
-			if (class_exists('JError'))
-			{
-				if (isset($params['options']))
-				{
-					JError::setErrorHandling($type, $mode, $params['options']);
-				}
-				else
-				{
-					JError::setErrorHandling($type, $mode);
-				}
-			}
-		}
-	}
-
-	/**
-	 * Sets the JError error handlers to callback mode and points them at the test logging method.
-	 *
-	 * @param   string  $testName  The name of the test class for which to set the error callback method.
-	 *
-	 * @return  void
-	 *
-	 * @since   12.1
-	 */
-	protected function setErrorCallback($testName)
-	{
-		$callbackHandlers = array(
-			E_NOTICE => array('mode' => 'callback', 'options' => array($testName, 'errorCallback')),
-			E_WARNING => array('mode' => 'callback', 'options' => array($testName, 'errorCallback')),
-			E_ERROR => array('mode' => 'callback', 'options' => array($testName, 'errorCallback'))
-		);
-
-		$this->setErrorHandlers($callbackHandlers);
-	}
-
-	/**
->>>>>>> e3ecfe68
 	 * Sets up the fixture.
 	 *
 	 * This method is called before a test is executed.
