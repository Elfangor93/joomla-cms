--- conflicted
+++ resolved
@@ -56,11 +56,7 @@
 	 * Mocking the allow method.
 	 *
 	 * @param   string   $action    The action.
-<<<<<<< HEAD
-	 * @param   integer  $identity  The identity.
-=======
 	 * @param   integer  $identity  The identity ID.
->>>>>>> 120165a6
 	 *
 	 * @return  mixed  Boolean or null.
 	 *
