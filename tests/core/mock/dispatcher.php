--- conflicted
+++ resolved
@@ -33,13 +33,8 @@
 	/**
 	 * Creates and instance of the mock JLanguage object.
 	 *
-<<<<<<< HEAD
-	 * @param   object  $test      A test object.
-	 * @param   bool    $defaults  @todo
-=======
 	 * @param   object   $test      A test object.
 	 * @param   boolean  $defaults  True to create the default mock handlers and triggers.
->>>>>>> 120165a6
 	 *
 	 * @return  object
 	 *
