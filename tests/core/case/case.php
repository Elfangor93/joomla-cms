--- conflicted
+++ resolved
@@ -116,11 +116,7 @@
 	 * If a test expects a JError to be raised, it should call this setExpectedError first
 	 * If you don't call this method first, the test will fail.
 	 *
-<<<<<<< HEAD
-	 * @param   JException  $error  The exception.
-=======
 	 * @param   JException  $error  The JException object from JError
->>>>>>> 120165a6
 	 *
 	 * @return  JException
 	 *
@@ -292,11 +288,7 @@
 	 *
 	 * If passed without argument, the array is initialized if it hsn't been already
 	 *
-<<<<<<< HEAD
-	 * @param   mixed  $error  The exception
-=======
 	 * @param   mixed  $error  The JException object to expect.
->>>>>>> 120165a6
 	 *
 	 * @return  void
 	 *
