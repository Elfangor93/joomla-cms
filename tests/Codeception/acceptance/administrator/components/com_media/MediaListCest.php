<?php
/**
 * @package     Joomla.Tests
 * @subpackage  Acceptance.tests
 *
 * @copyright   Copyright (C) 2005 - 2019 Open Source Matters, Inc. All rights reserved.
 * @license     GNU General Public License version 2 or later; see LICENSE.txt
 */

use Page\Acceptance\Administrator\MediaListPage;
use Page\Acceptance\Administrator\MediaFilePage;
use Step\Acceptance\Administrator\Media;

/*
 * TODO test d&d upload of files
 * TODO test download of files
 * TODO enable skipped tests
 */

/**
 * Media manager list tests
 *
 * @since  4.0.0
 */
class MediaListCest
{
	/**
	 * The default contents.
	 *
	 * @var array
	 *
	 * @since   4.0.0
	 */
	private $contents = [
		'root'     => [
			'banners',
			'headers',
			'sampledata',
			'joomla_black.png',
			'powered_by.png'
		],
		'/banners' => [
			'banner.jpg',
			'osmbanner1.png',
			'osmbanner2.png',
			'shop-ad.jpg',
			'shop-ad-books.jpg',
			'white.png'
		]
	];

	/**
	 * The name of the test directory, which gets deleted after each test.
	 *
	 * @var string
	 *
	 * @since   4.0.0
	 */
	private $testDirectory = 'test-dir';

	/**
	 * Runs before every test.
	 *
	 * @param   Media  $I  Acceptance Helper Object
	 *
	 * @since   4.0.0
	 *
	 * @throws Exception
	 */
	public function _before(Media $I)
	{
		$I->doAdministratorLogin();

		// Create the test directory
		$I->createDirectory('images/' . $this->testDirectory);
	}

	/**
	 * Runs after every test.
	 *
	 * @param   Media  $I  Acceptance Helper Object
	 *
	 * @since   4.0.0
	 *
	 * @throws Exception
	 */
	public function _after(Media $I)
	{
		// Delete the test directory
		$I->deleteDirectory('images/' . $this->testDirectory);

		// Clear localstorage before every test
		$I->executeJS('window.sessionStorage.removeItem("' . MediaListPage::$storageKey . '");');
	}

	/**
	 * Test that it loads without php notices and warnings.
	 *
	 * @param   AcceptanceTester  $I  Acceptance Helper Object
	 *
	 * @since   4.0.0
	 *
	 * @throws Exception
	 */
	public function loadsWithoutPhpNoticesAndWarnings(AcceptanceTester $I)
	{
		$I->wantToTest('that it loads without php notices and warnings.');
		$I->amOnPage(MediaListPage::$url);
		$I->waitForText(MediaListPage::$pageTitleText);
		$I->checkForPhpNoticesOrWarnings();
	}

	/**
	 * Test that it shows then joomla default media files and folders.
	 *
	 * @param   Media  $I
	 *
	 * @since   4.0.0
	 *
	 * @throws Exception
	 */
	public function showsDefaultFilesAndFolders(Media $I)
	{
		$I->wantToTest('that it shows the joomla default media files and folders.');
		$I->amOnPage(MediaListPage::$url);
		$I->waitForMediaLoaded();
		$I->seeElement(MediaListPage::$items);
		$I->seeContents($this->contents['root']);
	}

	/**
	 * Test that it shows then joomla default media files and folders.
	 *
	 * @param   Media  $I
	 *
	 * @since   4.0.0
	 *
	 * @throws Exception
	 */
	public function showsFilesAndFoldersOfASubdirectoryWhenOpenedUsingDeepLink(Media $I)
	{
		$I->wantToTest('that it shows the  media files and folders of a subdirectory when opened using deep link.');
		$I->amOnPage(MediaListPage::$url . 'banners');
		$I->waitForMediaLoaded();
		$I->seeElement(MediaListPage::$items);
		$I->seeContents($this->contents['/banners']);
	}

	/**
	 * Test that it is possible to select a single file.
	 *
	 * @param   Media  $I  Acceptance Helper Object
	 *
	 * @since   4.0.0
	 *
	 * @throws Exception
	 */
	public function selectSingleFile(Media $I)
	{
		$I->wantToTest('that it is possible to select a single file');
		$I->amOnPage(MediaListPage::$url);
		$I->waitForMediaLoaded();
		$I->click(MediaListPage::item('powered_by.png'));
		$I->seeNumberOfElements(MediaListPage::$itemSelected, 1);
	}

	/**
	 * Test that it is possible to select a single file.
	 *
	 * @param   Media  $I  Acceptance Helper Object
	 *
	 * @since   4.0.0
	 *
	 * @throws Exception
	 */
	public function selectSingleFolder(Media $I)
	{
		$I->wantToTest('that it is possible to select a single folder');
		$I->amOnPage(MediaListPage::$url);
		$I->waitForMediaLoaded();
		$I->click(MediaListPage::item('banners'));
		$I->seeNumberOfElements(MediaListPage::$itemSelected, 1);
	}

	/**
	 * Test that it is possible to select an image and see the information in the infobar.
	 *
	 * @param   Media  $I  Acceptance Helper Object
	 *
	 * @since   4.0.0
	 *
	 * @throws Exception
	 */
	public function selectMultipleItems(Media $I)
	{
		$I->wantToTest('that it is possible to select multiple');
		$I->amOnPage(MediaListPage::$url);
		$I->waitForMediaLoaded();
		$I->click(MediaListPage::item('banners'));
		$I->clickHoldingShiftkey(MediaListPage::item('powered_by.png'));
		$I->seeNumberOfElements(MediaListPage::$itemSelected, 2);
	}

	/**
	 * Test that its possible to navigate to a subfolder using double click.
	 *
	 * @param   Media  $I
	 *
	 * @since   4.0.0
	 *
	 * @throws Exception
	 */
	public function navigateUsingDoubleClickOnFolder(Media $I)
	{
		$I->wantToTest('that its possible to navigate to a subfolder using double click.');
		$I->amOnPage(MediaListPage::$url);
		$I->waitForMediaLoaded();
		$I->doubleClick(MediaListPage::item('banners'));
		$I->waitForMediaLoaded();
		$I->seeInCurrentUrl(MediaListPage::$url . 'banners');
		$I->seeContents($this->contents['/banners']);
	}

	/**
	 * Test that its possible to navigate to a subfolder using tree.
	 *
	 * @param   Media  $I
	 *
	 * @since   4.0.0
	 *
	 * @throws Exception
	 */
	public function navigateUsingTree(Media $I)
	{
		$I->wantToTest('that its possible to navigate to a subfolder using tree.');
		$I->amOnPage(MediaListPage::$url);
		$I->waitForMediaLoaded();
		$I->clickOnLinkInTree('banners');
		$I->waitForMediaLoaded();
		$I->seeInCurrentUrl(MediaListPage::$url . 'banners');
		$I->seeContents($this->contents['/banners']);
	}

	/**
	 * Test that its possible to navigate to a subfolder using breadcrumb.
	 *
	 * @param   Media  $I
	 *
	 * @since   4.0.0
	 *
	 * @throws Exception
	 */
	public function navigateUsingBreadcrumb(Media $I)
	{
		$I->wantToTest('that its possible to navigate to a subfolder using breadcrumb.');
		$I->amOnPage(MediaListPage::$url . 'banners');
		$I->waitForMediaLoaded();
		$I->clickOnLinkInBreadcrumb('images');
		$I->waitForMediaLoaded();
		$I->seeInCurrentUrl(MediaListPage::$url);
		$I->seeContents($this->contents['root']);
	}

	/**
	 * Test the upload of a single file using toolbar button.
	 *
	 * @param   Media $I Acceptance Helper Object
	 *
	 * @since   4.0.0
	 */
	public function uploadSingleFileUsingToolbarButton(Media $I)
	{
		$testFileName = 'test-image-1.png';
		$testFileItem = MediaListPage::item($testFileName);

		$I->wantToTest('the upload of a single file using toolbar button.');
		$I->amOnPage(MediaListPage::$url . $this->testDirectory);
		$I->waitForJsOnPageLoad();
		$I->uploadFile('com_media/' . $testFileName);
		$I->seeSystemMessage('Item uploaded.');
		$I->seeContents([$testFileName]);
		$I->click($testFileItem);
		$I->click(MediaListPage::$toolbarDeleteButton);
		$I->waitForElement(MediaListPage::$toolbarModalDeleteButton);
		$I->waitForJsOnPageLoad();
		$I->click(MediaListPage::$toolbarModalDeleteButton);
		$I->seeSystemMessage('Item deleted.');
		$I->waitForElementNotVisible($testFileItem);
	}

	/**
	 * Test the upload of a single file using toolbar button.
	 *
	 * @skip    We need to skip this test, because of a bug in acceptPopup in chrome.
	 *          Its throws an Facebook\WebDriver\Exception\UnexpectedAlertOpenException and does not accept the popup
	 *
	 * @param   Media  $I  Acceptance Helper Object
	 *
	 * @since   4.0.0
	 *
	 * @throws Exception
	 */
	public function uploadExistingFileUsingToolbarButton(Media $I)
	{
		$testFileName = 'test-image-1.jpg';

		$I->wantToTest('that it shows a confirmation dialog when uploading existing file.');
		$I->amOnPage(MediaListPage::$url . $this->testDirectory);
		$I->waitForJsOnPageLoad();
		$I->uploadFile('com_media/' . $testFileName);
		$I->seeSystemMessage('Item uploaded.');
		$I->uploadFile('com_media/' . $testFileName);
		$I->seeContents([$testFileName]);
		$I->waitForMediaLoaded();
		$I->seeInPopup($testFileName . ' already exists. Do you want to replace it?');
		$I->acceptPopup();
		$I->seeSystemMessage('Item uploaded.');
		$I->seeContents([$testFileName]);
	}

	/**
	 * Test the create folder using toolbar button.
	 *
	 * @param   Media  $I  Acceptance Helper Object
	 *
	 * @since   4.0.0
	 *
	 * @throws Exception
	 */
	public function createFolderUsingToolbarButton(Media $I)
	{
		$testFolderName = 'test-folder';

		$I->wantToTest('that it is possible to create a new folder using the toolbar button.');
		$I->amOnPage(MediaListPage::$url . $this->testDirectory);
		$I->waitForJsOnPageLoad();
		$I->click(MediaListPage::$toolbarCreateFolderButton);
		$I->waitForJsOnPageLoad();
		$I->seeElement(MediaListPage::$newFolderInputField);
		$I->seeElement(MediaListPage::$modalConfirmButtonDisabled);
		$I->fillField(MediaListPage::$newFolderInputField, $testFolderName);
		$I->waitForElementChange(MediaListPage::$modalConfirmButton, function (Facebook\WebDriver\Remote\RemoteWebElement $el)  {
			return $el->isEnabled();
		});
		$I->click(MediaListPage::$modalConfirmButton);
		$I->seeSystemMessage('Folder created.');
		$I->waitForElement(MediaListPage::item($testFolderName));
		$I->seeElement(MediaListPage::item($testFolderName));
	}

	/**
	 * Test create an existing folder.
	 *
	 * @skip    Skipping until bug is resolved in media manager
	 *
	 * @param   Media $I Acceptance Helper Object
	 *
	 * @since   4.0.0
	 */
	public function createExistingFolderUsingToolbar(Media $I)
	{
		$I->wantToTest('that it is not possible to create an existing folder.');
		$I->amOnPage(MediaListPage::$url);
		$I->click(MediaListPage::$toolbarCreateFolderButton);
		$I->seeElement(MediaListPage::$newFolderInputField);
		$I->seeElement(MediaListPage::$modalConfirmButtonDisabled);
		$I->fillField(MediaListPage::$newFolderInputField, $this->testDirectory);
		$I->waitForElementChange(MediaListPage::$modalConfirmButton, function (Facebook\WebDriver\Remote\RemoteWebElement $el)  {
			return $el->isEnabled();
		});
		$I->click(MediaListPage::$modalConfirmButton);
		$I->seeSystemMessage('Error creating folder.');
	}

	/**
	 * Test delete single file using toolbar.
	 *
	 * @param   Media  $I  Acceptance Helper Object
	 *
	 * @since   4.0.0
	 *
	 * @throws Exception
	 */
	public function deleteSingleFileUsingToolbar(Media $I)
	{
		$testFileName = 'test-image-1.png';
		$testFileItem = MediaListPage::item($testFileName);

		$I->wantToTest('that it is possible to delete a single file.');
		$I->amOnPage(MediaListPage::$url . $this->testDirectory);
		$I->uploadFile('com_media/' . $testFileName);
		$I->waitForElement($testFileItem);
		$I->waitForJsOnPageLoad();
		$I->click($testFileItem);
		$I->click(MediaListPage::$toolbarDeleteButton);
		$I->waitForElement(MediaListPage::$toolbarModalDeleteButton);
		$I->waitForJsOnPageLoad();
		$I->click(MediaListPage::$toolbarModalDeleteButton);
		$I->seeSystemMessage('Item deleted.');
		$I->waitForElementNotVisible($testFileItem);
		$I->dontSeeElement($testFileName);
	}

	/**
	 * Test toggle info bar.
	 *
	 * @param   Media  $I  Acceptance Helper Object
	 *
	 * @since   4.0.0
	 *
	 * @throws Exception
	 */
	public function deleteSingleFolder(Media $I)
	{
		$testfolderName = 'test-folder';
		$testFolderItem = MediaListPage::item($testfolderName);

		$I->wantToTest('that it is possible to delete a single folder.');
		$I->createDirectory('images/' . $this->testDirectory . '/' . $testfolderName);
		$I->amOnPage(MediaListPage::$url . $this->testDirectory);
		$I->waitForElement($testFolderItem);
		$I->click($testFolderItem);
		$I->click(MediaListPage::$toolbarDeleteButton);
		$I->waitForElement(MediaListPage::$toolbarModalDeleteButton);
		$I->waitForJsOnPageLoad();
		$I->click(MediaListPage::$toolbarModalDeleteButton);
		$I->seeSystemMessage('Item deleted.');
		$I->waitForElementNotVisible($testFolderItem);
		$I->dontSeeElement($testFolderItem);
	}

	/**
	 * Test check all items.
	 *
	 * @param   Media  $I  Acceptance Helper Object
	 *
	 * @since   4.0.0
	 *
	 * @throws Exception
	 */
	public function deleteMultipleFiles(Media $I)
	{
		$testFileName1 = 'test-image-1.png';
		$testFileName2 = 'test-image-1.jpg';
		$testFileItem1 = MediaListPage::item($testFileName1);
		$testFileItem2 = MediaListPage::item($testFileName2);

		$I->wantToTest('that it is possible to delete a Multiple file.');
		$I->amOnPage(MediaListPage::$url . $this->testDirectory);
		$I->uploadFile('com_media/' . $testFileName1);
		$I->waitForText('Item uploaded.');
		$I->wait(10);
		$I->waitForElement($testFileItem1);
<<<<<<< HEAD

		// We have to clear the file input, otherwise our method of uploading the file via Codeception will upload it twice
		$I->executeJS('document.getElementsByName(\'file\')[0].value = \'\'');
=======
		$I->waitForMediaLoaded();
>>>>>>> 341d8bfe
		$I->uploadFile('com_media/' . $testFileName2);
		$I->waitForText('Item uploaded.');
		$I->wait(10);
		$I->waitForMediaLoaded();
		$I->waitForElement($testFileItem2);
		$I->click($testFileItem1);
		$I->clickHoldingShiftkey($testFileItem2);
		$I->click(MediaListPage::$toolbarDeleteButton);
		$I->waitForElement(MediaListPage::$toolbarModalDeleteButton);
		$I->click(MediaListPage::$toolbarModalDeleteButton);
		$I->seeSystemMessage('Item deleted.');
		$I->waitForElementNotVisible($testFileItem1);
		$I->waitForElementNotVisible($testFileItem2);
		$I->dontSeeElement($testFileItem1);
		$I->dontSeeElement($testFileItem2);
	}

	/**
	 * Test rename a file.
	 *
	 * @param   Media  $I  Acceptance Helper Object
	 *
	 * @since   4.0.0
	 *
	 * @throws Exception
	 */
	public function renameFile(Media $I)
	{
		$testFileName = 'test-image-1.png';
		$testFileItem = MediaListPage::item($testFileName);

		$I->wantToTest('that it is possible to rename a file.');
		$I->amOnPage(MediaListPage::$url . $this->testDirectory);
		$I->uploadFile('com_media/' . $testFileName);
		$I->waitForElement($testFileItem);
		$I->clickOnActionInMenuOf($testFileName, MediaListPage::$renameAction);
		$I->waitForElement(MediaListPage::$renameInputField);
		$I->seeElement(MediaListPage::$renameInputField);
		$I->seeElement(MediaListPage::$modalConfirmButton);
		$I->fillField(MediaListPage::$renameInputField, 'test-image-1-renamed');
		$I->click(MediaListPage::$modalConfirmButton);
		$I->seeSystemMessage('Item renamed.');
		$I->dontSeeElement($testFileItem);
		$I->seeElement(MediaListPage::item('test-image-1-renamed.png'));
	}

	/**
	 * Test rename a file to the same name as an existing file.
	 *
	 * @skip    Skipping until bug is resolved in media manager
	 *
	 * @param   Media  $I  Acceptance Helper Object
	 *
	 * @since   4.0.0
	 *
	 * @throws Exception
	 */
	public function renameFileToExistingFile(Media $I)
	{
		$testFileName1 = 'test-image-1.png';
		$testFileName2 = 'test-image-2.png';
		$testFileItem1 = MediaListPage::item($testFileName1);
		$testFileItem2 = MediaListPage::item($testFileName2);

		$I->wantToTest('that it is not possible to rename a file to a filename of an existing file.');
		$I->amOnPage(MediaListPage::$url . $this->testDirectory);
		$I->uploadFile('com_media/' . $testFileName1);
		$I->waitForElement($testFileItem1);
		$I->uploadFile('com_media/' . $testFileName2);
		$I->waitForElement($testFileItem2);
		$I->clickOnActionInMenuOf($testFileName2, MediaListPage::$renameAction);
		$I->seeElement(MediaListPage::$renameInputField);
		$I->seeElement(MediaListPage::$modalConfirmButton);
		$I->fillField(MediaListPage::$renameInputField, 'test-image-1');
		$I->click(MediaListPage::$modalConfirmButton);
		$I->seeSystemMessage('Error renaming file.');
		$I->seeElement($testFileItem1);
		$I->seeElement($testFileItem2);
	}

	/**
	 * Test rename a file.
	 *
	 * @param   Media  $I  Acceptance Helper Object
	 *
	 * @since   4.0.0
	 *
	 * @throws Exception
	 */
	public function renameFolder(Media $I)
	{
		$testFolderName = 'test-folder';
		$testFolderItem = MediaListPage::item($testFolderName);

		$I->wantToTest('that it is possible to rename a folder.');
		$I->createDirectory('images/' . $this->testDirectory . '/' . $testFolderName);
		$I->amOnPage(MediaListPage::$url . $this->testDirectory);
		$I->waitForElement($testFolderItem);
		$I->clickOnActionInMenuOf($testFolderName, MediaListPage::$renameAction);
		$I->waitForElement(MediaListPage::$renameInputField);
		$I->seeElement(MediaListPage::$renameInputField);
		$I->seeElement(MediaListPage::$modalConfirmButton);
		$I->fillField(MediaListPage::$renameInputField, $testFolderName . '-renamed');
		$I->click(MediaListPage::$modalConfirmButton);
		$I->seeSystemMessage('Item renamed.');
		$I->dontSeeElement($testFolderItem);
		$I->seeElement(MediaListPage::item($testFolderName . '-renamed'));
	}

	/**
	 * Test rename a folder to the same name as an existing folder.
	 *
	 * @skip    Skipping until bug is resolved in media manager
	 *
	 * @param   Media  $I  Acceptance Helper Object
	 *
	 * @since   4.0.0
	 *
	 * @throws Exception
	 */
	public function renameFolderToExistingFolder(Media $I)
	{
		$testFolderName1 = 'test-folder-1';
		$testFolderName2 = 'test-folder-2';
		$testFolderItem1 = MediaListPage::item($testFolderName1);
		$testFolderItem2 = MediaListPage::item($testFolderName2);

		$I->wantToTest('that it is not possible to rename a folder to a foldername of an existing folder.');
		$I->amOnPage(MediaListPage::$url . $this->testDirectory);
		$I->createDirectory('images/' . $this->testDirectory . '/' . $testFolderName1);
		$I->createDirectory('images/' . $this->testDirectory . '/' . $testFolderName2);
		$I->amOnPage(MediaListPage::$url . $this->testDirectory);
		$I->waitForElement($testFolderItem1);
		$I->waitForElement($testFolderItem2);
		$I->clickOnActionInMenuOf($testFolderName2, MediaListPage::$renameAction);
		$I->seeElement(MediaListPage::$renameInputField);
		$I->seeElement(MediaListPage::$modalConfirmButton);
		$I->fillField(MediaListPage::$renameInputField, $testFolderName1);
		$I->click(MediaListPage::$modalConfirmButton);
		$I->seeSystemMessage('Error renaming folder.');
		$I->seeElement($testFolderItem1);
		$I->seeElement($testFolderItem2);
	}

	/**
	 * Test preview using double click on image.
	 *
	 * @param   Media  $I  Acceptance Helper Object
	 *
	 * @since   4.0.0
	 *
	 * @throws Exception
	 */
	public function showPreviewUsingDoubleClickOnImage(Media $I)
	{
		$I->wantToTest('that it shows a preview for image when user doubleclicks it.');
		$I->amOnPage(MediaListPage::$url);
		$I->waitForMediaLoaded();
		$I->doubleClick(MediaListPage::item('powered_by.png'));
		$I->waitForElement(MediaListPage::$previewModal);
		$I->seeElement(MediaListPage::$previewModal);
		$I->see('powered_by.png', MediaListPage::$previewModal);
		$I->seeElement(MediaListPage::$previewModalImg);
		$I->seeElement(MediaListPage::$previewModalCloseButton);
	}

	/**
	 * Test preview using action menu.
	 *
	 * @param   Media  $I  Acceptance Helper Object
	 *
	 * @since   4.0.0
	 *
	 * @throws Exception
	 */
	public function showPreviewUsingClickOnActionMenu(Media $I)
	{
		$I->wantToTest('that it is possible to show a preview of an image using button in action menu.');
		$I->amOnPage(MediaListPage::$url);
		$I->waitForMediaLoaded();
		$I->clickOnActionInMenuOf('powered_by.png', MediaListPage::$previewAction);
		$I->waitForElement(MediaListPage::$previewModal);
		$I->seeElement(MediaListPage::$previewModal);
		$I->see('powered_by.png', MediaListPage::$previewModal);
		$I->seeElement(MediaListPage::$previewModalImg);
		$I->seeElement(MediaListPage::$previewModalCloseButton);
	}

	/**
	 * Test close the preview modal.
	 *
	 * @param   Media  $I  Acceptance Helper Object
	 *
	 * @since   4.0.0
	 *
	 * @throws Exception
	 */
	public function closePreviewModalUsingCloseButton(Media $I)
	{
		$I->wantToTest('that its possible to close the preview modal using the close button.');
		$I->amOnPage(MediaListPage::$url);
		$I->waitForMediaLoaded();
		$I->doubleClick(MediaListPage::item('powered_by.png'));
		$I->waitForElement(MediaListPage::$previewModal);
		$I->waitForJsOnPageLoad();
		$I->seeElement(MediaListPage::$previewModalCloseButton);
		$I->click(MediaListPage::$previewModalCloseButton);
		$I->dontSeeElement(MediaListPage::$previewModal);
	}

	/**
	 * Test close the preview modal.
	 *
	 * @param   Media  $I  Acceptance Helper Object
	 *
	 * @since   4.0.0
	 *
	 * @throws Exception
	 */
	public function closePreviewModalUsingEscapeKey(Media $I)
	{
		$I->wantToTest('that its possible to close the preview modal using escape key.');
		$I->amOnPage(MediaListPage::$url);
		$I->waitForMediaLoaded();
		$I->doubleClick(MediaListPage::item('powered_by.png'));
		$I->waitForElement(MediaListPage::$previewModal);
		$I->waitForJsOnPageLoad();
		$I->pressKey('body', \Facebook\WebDriver\WebDriverKeys::ESCAPE);
		$I->dontSeeElement(MediaListPage::$previewModal);
	}

	/**
	 * Test rename a file.
	 *
	 * @param   Media  $I  Acceptance Helper Object
	 *
	 * @since   4.0.0
	 *
	 * @throws Exception
	 */
	public function openImageEditorUsingActionMenu(Media $I)
	{
		$I->wantToTest('that it is possible to open the image editor using action menu.');
		$I->amOnPage(MediaListPage::$url);
		$I->waitForMediaLoaded();
		$I->clickOnActionInMenuOf('powered_by.png', MediaListPage::$editAction);
		$I->seeInCurrentUrl(MediaFilePage::$url . '&path=local-0:/powered_by.png');
	}

	/**
	 * Test toggle info bar.
	 *
	 * @param   Media  $I  Acceptance Helper Object
	 *
	 * @since   4.0.0
	 *
	 * @throws Exception
	 */
	public function toggleInfoBar(Media $I)
	{
		$I->wantToTest('that it is possible to toggle the infobar.');
		$I->amOnPage(MediaListPage::$url);
		$I->openInfobar();
		$I->seeElement(MediaListPage::$infoBar);
		$I->closeInfobar();
		$I->waitForElementNotVisible(MediaListPage::$infoBar);
		$I->dontSeeElement(MediaListPage::$infoBar);
	}

	/**
	 * Test show file information in infobar.
	 *
	 * @param   Media  $I  Acceptance Helper Object
	 *
	 * @since   4.0.0
	 *
	 * @throws Exception
	 */
	public function showFileInformationInInfobar(Media $I)
	{
		$I->wantToTest('that it shows basic file information in the infobar.');
		$I->amOnPage(MediaListPage::$url);
		$I->waitForMediaLoaded();
		$I->click(MediaListPage::item('powered_by.png'));
		$I->openInfobar();
		$I->see('powered_by.png', MediaListPage::$infoBar);
		$I->see('image/png', MediaListPage::$infoBar);
	}

	/**
	 * Test show folder information in infobar.
	 *
	 * @param   Media  $I  Acceptance Helper Object
	 *
	 * @since   4.0.0
	 *
	 * @throws Exception
	 */
	public function showFolderInformationInInfobar(Media $I)
	{
		$I->wantToTest('that it shows basic folder information in the infobar.');
		$I->amOnPage(MediaListPage::$url);
		$I->waitForMediaLoaded();
		$I->click(MediaListPage::item('banners'));
		$I->openInfobar();
		$I->see('banners', MediaListPage::$infoBar);
		$I->see('directory', MediaListPage::$infoBar);
	}

	/**
	 * Test resize the thumbnails.
	 *
	 * @param   Media  $I  Acceptance Helper Object
	 *
	 * @since   4.0.0
	 *
	 * @throws Exception
	 */
	public function resizeThumbnails(Media $I)
	{
		$I->wantToTest('that it is possible to resize the thumbnails.');
		$I->amOnPage(MediaListPage::$url);
		$I->waitForMediaLoaded();

		// Resize to max
		$I->seeElement(MediaListPage::$itemsContainerMedium);
		$I->click(MediaListPage::$increaseThumbnailSizeButton);
		$I->seeElement(MediaListPage::$itemsContainerLarge);
		$I->click(MediaListPage::$increaseThumbnailSizeButton);
		$I->seeElement(MediaListPage::$itemsContainerExtraLarge);
		$I->seeElement(MediaListPage::$increaseThumbnailSizeButtonDisabled);

		// Resize to min
		$I->click(MediaListPage::$decreaseThumbnailSizeButton);
		$I->seeElement(MediaListPage::$itemsContainerLarge);
		$I->click(MediaListPage::$decreaseThumbnailSizeButton);
		$I->seeElement(MediaListPage::$itemsContainerMedium);
		$I->click(MediaListPage::$decreaseThumbnailSizeButton);
		$I->seeElement(MediaListPage::$itemsContainerSmall);
		$I->click(MediaListPage::$decreaseThumbnailSizeButton);
		$I->seeElement(MediaListPage::$itemsContainerExtraSmall);
		$I->seeElement(MediaListPage::$decreaseThumbnailSizeButtonDisabled);
	}

	/**
	 * Test table view.
	 *
	 * @param   Media  $I  Acceptance Helper Object
	 *
	 * @since   4.0.0
	 *
	 * @throws Exception
	 */
	public function toggleListViewUsingToolbarButton(Media $I)
	{
		$I->wantToTest('that its possible to toggle the list view (grid/table) using the toolbar button.');
		$I->amOnPage(MediaListPage::$url);
		$I->waitForMediaLoaded();
		$I->seeElement(MediaListPage::$mediaBrowserGrid);
		$I->seeElement(MediaListPage::$toggleListViewButton);
		$I->click(MediaListPage::$toggleListViewButton);
		$I->dontSeeElement(MediaListPage::$increaseThumbnailSizeButton);
		$I->dontSeeElement(MediaListPage::$decreaseThumbnailSizeButton);
		$I->seeElement(MediaListPage::$mediaBrowserTable);
		$I->click(MediaListPage::$toggleListViewButton);
		$I->seeElement(MediaListPage::$mediaBrowserGrid);
	}

	/**
	 * Test check all items.
	 *
	 * @param   Media  $I  Acceptance Helper Object
	 *
	 * @since   4.0.0
	 *
	 * @throws Exception
	 */
	public function selectAllItemsUsingToolbarButton(Media $I)
	{
		$I->wantToTest('that its possible to select all items using toolbar button.');
		$I->amOnPage(MediaListPage::$url);
		$I->waitForMediaLoaded();
		$I->click(MediaListPage::$selectAllButton);
		$I->seeNumberOfElements(MediaListPage::$itemSelected, count($this->contents['root']) + 1);
	}

	/**
	 * Test that the app state is synced with session storage.
	 *
	 * @param   Media  $I  Acceptance Helper Object
	 *
	 * @since   4.0.0
	 *
	 * @throws Exception
	 */
	public function synchronizeAppStateWithSessionStorage(Media $I)
	{
		$I->wantToTest('that the application state is synchronized with session storage.');
		$I->amOnPage(MediaListPage::$url);
		$I->waitForMediaLoaded();
		$json = $I->executeJS('return sessionStorage.getItem("' . MediaListPage::$storageKey . '")');
		$I->assertContains('"selectedDirectory":"local-0:/"', $json);
		$I->assertContains('"showInfoBar":false', $json);
		$I->assertContains('"listView":"grid"', $json);
		$I->assertContains('"gridSize":"md"', $json);
		$I->clickOnLinkInTree('banners');
		$I->waitForMediaLoaded();
		$I->openInfobar();
		$I->click(MediaListPage::$increaseThumbnailSizeButton);
		$I->click(MediaListPage::$toggleListViewButton);
		$json = $I->executeJS('return sessionStorage.getItem("' . MediaListPage::$storageKey . '")');
		$I->assertContains('"selectedDirectory":"local-0:/banners"', $json);
		$I->assertContains('"showInfoBar":true', $json);
		$I->assertContains('"listView":"table"', $json);
		$I->assertContains('"gridSize":"lg"', $json);
	}
}<|MERGE_RESOLUTION|>--- conflicted
+++ resolved
@@ -451,13 +451,10 @@
 		$I->waitForText('Item uploaded.');
 		$I->wait(10);
 		$I->waitForElement($testFileItem1);
-<<<<<<< HEAD
 
 		// We have to clear the file input, otherwise our method of uploading the file via Codeception will upload it twice
 		$I->executeJS('document.getElementsByName(\'file\')[0].value = \'\'');
-=======
-		$I->waitForMediaLoaded();
->>>>>>> 341d8bfe
+		$I->waitForMediaLoaded();
 		$I->uploadFile('com_media/' . $testFileName2);
 		$I->waitForText('Item uploaded.');
 		$I->wait(10);
