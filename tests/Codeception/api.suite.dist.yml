--- conflicted
+++ resolved
@@ -2,27 +2,13 @@
 modules:
     enabled:
         - Helper\JoomlaDb
-<<<<<<< HEAD
-        - Helper\Api
-        - REST:
-             url: http://localhost/test-install/api/index.php/v1
-             depends: PhpBrowser
-             part: Json
-=======
         - \Helper\Api
->>>>>>> 54382a46
     config:
         Helper\JoomlaDb:
             dsn: 'mysql:host=mysql;dbname=test_joomla'
             user: 'root'
             password: 'joomla_ut'
             prefix: 'jos_'
-<<<<<<< HEAD
-        Helper\Api:
-            url: 'http://localhost/test-install'
-            cmsPath: '/tests/www/test-install'
-            localUser: 'www-data'
-=======
 
 env:
   mysql:
@@ -84,5 +70,4 @@
             part: Json
       config:
         Helper\JoomlaDb:
-          prefix: 'phpnext_'
->>>>>>> 54382a46
+          prefix: 'phpnext_'