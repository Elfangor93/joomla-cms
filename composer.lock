--- conflicted
+++ resolved
@@ -1015,7 +1015,6 @@
         },
         {
             "name": "paragonie/random_compat",
-<<<<<<< HEAD
             "version": "v2.0.4",
             "source": {
                 "type": "git",
@@ -1026,18 +1025,6 @@
                 "type": "zip",
                 "url": "https://api.github.com/repos/paragonie/random_compat/zipball/a9b97968bcde1c4de2a5ec6cbd06a0f6c919b46e",
                 "reference": "a9b97968bcde1c4de2a5ec6cbd06a0f6c919b46e",
-=======
-            "version": "v1.4.2",
-            "source": {
-                "type": "git",
-                "url": "https://github.com/paragonie/random_compat.git",
-                "reference": "965cdeb01fdcab7653253aa81d40441d261f1e66"
-            },
-            "dist": {
-                "type": "zip",
-                "url": "https://api.github.com/repos/paragonie/random_compat/zipball/965cdeb01fdcab7653253aa81d40441d261f1e66",
-                "reference": "965cdeb01fdcab7653253aa81d40441d261f1e66",
->>>>>>> 6a0871fa
                 "shasum": ""
             },
             "require": {
@@ -1072,8 +1059,7 @@
                 "pseudorandom",
                 "random"
             ],
-<<<<<<< HEAD
-            "time": "2016-11-07T23:38:38+00:00"
+            "time": "2017-03-13T16:22:52+00:00"
         },
         {
             "name": "phpmailer/phpmailer",
@@ -1087,32 +1073,12 @@
                 "type": "zip",
                 "url": "https://api.github.com/repos/PHPMailer/PHPMailer/zipball/2963f2b2945610cc0c1a6b8a1714602cdd7299a2",
                 "reference": "2963f2b2945610cc0c1a6b8a1714602cdd7299a2",
-=======
-            "time": "2017-03-13T16:22:52+00:00"
-        },
-        {
-            "name": "phpmailer/phpmailer",
-            "version": "v5.2.23",
-            "source": {
-                "type": "git",
-                "url": "https://github.com/PHPMailer/PHPMailer.git",
-                "reference": "7115df4a6f76281109ebe352900c42403b728bb4"
-            },
-            "dist": {
-                "type": "zip",
-                "url": "https://api.github.com/repos/PHPMailer/PHPMailer/zipball/7115df4a6f76281109ebe352900c42403b728bb4",
-                "reference": "7115df4a6f76281109ebe352900c42403b728bb4",
->>>>>>> 6a0871fa
                 "shasum": ""
             },
             "require": {
                 "php": ">=5.5.0"
             },
             "require-dev": {
-<<<<<<< HEAD
-                "phpdocumentor/phpdocumentor": "2.*",
-                "phpunit/phpunit": "4.*"
-=======
                 "doctrine/annotations": "1.2.*",
                 "jms/serializer": "0.16.*",
                 "phpdocumentor/phpdocumentor": "2.*",
@@ -1131,7 +1097,6 @@
                 "zendframework/zend-serializer": "2.5.*",
                 "zendframework/zend-servicemanager": "2.5.*",
                 "zendframework/zend-stdlib": "2.5.1"
->>>>>>> 6a0871fa
             },
             "suggest": {
                 "ext-mbstring": "Needed to send email in multibyte encoding charset",
@@ -1169,11 +1134,7 @@
                 }
             ],
             "description": "PHPMailer is a full-featured email creation and transfer class for PHP",
-<<<<<<< HEAD
-            "time": "2017-01-09T10:18:14+00:00"
-=======
             "time": "2017-03-15T19:32:56+00:00"
->>>>>>> 6a0871fa
         },
         {
             "name": "psr/container",
@@ -1476,8 +1437,7 @@
             ],
             "description": "Symfony Yaml Component",
             "homepage": "https://symfony.com",
-<<<<<<< HEAD
-            "time": "2017-01-21T16:40:50+00:00"
+            "time": "2017-05-01T14:31:55+00:00"
         },
         {
             "name": "zendframework/zend-diactoros",
@@ -1528,9 +1488,6 @@
                 "psr-7"
             ],
             "time": "2017-01-23T04:53:24+00:00"
-=======
-            "time": "2017-05-01T14:31:55+00:00"
->>>>>>> 6a0871fa
         }
     ],
     "packages-dev": [
@@ -2833,7 +2790,6 @@
         },
         {
             "name": "symfony/console",
-<<<<<<< HEAD
             "version": "v3.2.4",
             "source": {
                 "type": "git",
@@ -2849,23 +2805,6 @@
             "require": {
                 "php": ">=5.5.9",
                 "symfony/debug": "~2.8|~3.0",
-=======
-            "version": "v2.8.20",
-            "source": {
-                "type": "git",
-                "url": "https://github.com/symfony/console.git",
-                "reference": "2cfcbced8e39e2313ed4da8896fc8c59a56c0d7e"
-            },
-            "dist": {
-                "type": "zip",
-                "url": "https://api.github.com/repos/symfony/console/zipball/2cfcbced8e39e2313ed4da8896fc8c59a56c0d7e",
-                "reference": "2cfcbced8e39e2313ed4da8896fc8c59a56c0d7e",
-                "shasum": ""
-            },
-            "require": {
-                "php": ">=5.3.9",
-                "symfony/debug": "^2.7.2|~3.0.0",
->>>>>>> 6a0871fa
                 "symfony/polyfill-mbstring": "~1.0"
             },
             "require-dev": {
@@ -2910,7 +2849,6 @@
             ],
             "description": "Symfony Console Component",
             "homepage": "https://symfony.com",
-<<<<<<< HEAD
             "time": "2017-02-16T14:07:22+00:00"
         },
         {
@@ -2925,22 +2863,6 @@
                 "type": "zip",
                 "url": "https://api.github.com/repos/symfony/debug/zipball/9b98854cb45bc59d100b7d4cc4cf9e05f21026b9",
                 "reference": "9b98854cb45bc59d100b7d4cc4cf9e05f21026b9",
-=======
-            "time": "2017-04-26T01:38:53+00:00"
-        },
-        {
-            "name": "symfony/debug",
-            "version": "v2.8.20",
-            "source": {
-                "type": "git",
-                "url": "https://github.com/symfony/debug.git",
-                "reference": "344f50ce827413b3640bfcb1e37386a67d06ea1f"
-            },
-            "dist": {
-                "type": "zip",
-                "url": "https://api.github.com/repos/symfony/debug/zipball/344f50ce827413b3640bfcb1e37386a67d06ea1f",
-                "reference": "344f50ce827413b3640bfcb1e37386a67d06ea1f",
->>>>>>> 6a0871fa
                 "shasum": ""
             },
             "require": {
@@ -2951,13 +2873,8 @@
                 "symfony/http-kernel": ">=2.3,<2.3.24|~2.4.0|>=2.5,<2.5.9|>=2.6,<2.6.2"
             },
             "require-dev": {
-<<<<<<< HEAD
                 "symfony/class-loader": "~2.8|~3.0",
                 "symfony/http-kernel": "~2.8|~3.0"
-=======
-                "symfony/class-loader": "~2.2|~3.0.0",
-                "symfony/http-kernel": "~2.3.24|~2.5.9|^2.6.2|~3.0.0"
->>>>>>> 6a0871fa
             },
             "type": "library",
             "extra": {
@@ -2989,7 +2906,6 @@
             ],
             "description": "Symfony Debug Component",
             "homepage": "https://symfony.com",
-<<<<<<< HEAD
             "time": "2017-02-16T16:34:18+00:00"
         },
         {
@@ -3004,22 +2920,6 @@
                 "type": "zip",
                 "url": "https://api.github.com/repos/symfony/event-dispatcher/zipball/9137eb3a3328e413212826d63eeeb0217836e2b6",
                 "reference": "9137eb3a3328e413212826d63eeeb0217836e2b6",
-=======
-            "time": "2017-04-19T19:56:30+00:00"
-        },
-        {
-            "name": "symfony/event-dispatcher",
-            "version": "v2.8.20",
-            "source": {
-                "type": "git",
-                "url": "https://github.com/symfony/event-dispatcher.git",
-                "reference": "7fc8e2b4118ff316550596357325dfd92a51f531"
-            },
-            "dist": {
-                "type": "zip",
-                "url": "https://api.github.com/repos/symfony/event-dispatcher/zipball/7fc8e2b4118ff316550596357325dfd92a51f531",
-                "reference": "7fc8e2b4118ff316550596357325dfd92a51f531",
->>>>>>> 6a0871fa
                 "shasum": ""
             },
             "require": {
@@ -3027,17 +2927,10 @@
             },
             "require-dev": {
                 "psr/log": "~1.0",
-<<<<<<< HEAD
                 "symfony/config": "~2.8|~3.0",
                 "symfony/dependency-injection": "~2.8|~3.0",
                 "symfony/expression-language": "~2.8|~3.0",
                 "symfony/stopwatch": "~2.8|~3.0"
-=======
-                "symfony/config": "^2.0.5|~3.0.0",
-                "symfony/dependency-injection": "~2.6|~3.0.0",
-                "symfony/expression-language": "~2.6|~3.0.0",
-                "symfony/stopwatch": "~2.3|~3.0.0"
->>>>>>> 6a0871fa
             },
             "suggest": {
                 "symfony/dependency-injection": "",
@@ -3073,7 +2966,6 @@
             ],
             "description": "Symfony EventDispatcher Component",
             "homepage": "https://symfony.com",
-<<<<<<< HEAD
             "time": "2017-01-02T20:32:22+00:00"
         },
         {
@@ -3088,22 +2980,6 @@
                 "type": "zip",
                 "url": "https://api.github.com/repos/symfony/filesystem/zipball/a0c6ef2dc78d33b58d91d3a49f49797a184d06f4",
                 "reference": "a0c6ef2dc78d33b58d91d3a49f49797a184d06f4",
-=======
-            "time": "2017-04-26T16:56:54+00:00"
-        },
-        {
-            "name": "symfony/filesystem",
-            "version": "v2.8.20",
-            "source": {
-                "type": "git",
-                "url": "https://github.com/symfony/filesystem.git",
-                "reference": "dc40154e26a0116995e4f2f0c71cb9c2fe0775a3"
-            },
-            "dist": {
-                "type": "zip",
-                "url": "https://api.github.com/repos/symfony/filesystem/zipball/dc40154e26a0116995e4f2f0c71cb9c2fe0775a3",
-                "reference": "dc40154e26a0116995e4f2f0c71cb9c2fe0775a3",
->>>>>>> 6a0871fa
                 "shasum": ""
             },
             "require": {
@@ -3139,7 +3015,6 @@
             ],
             "description": "Symfony Filesystem Component",
             "homepage": "https://symfony.com",
-<<<<<<< HEAD
             "time": "2017-01-08T20:47:33+00:00"
         },
         {
@@ -3154,22 +3029,6 @@
                 "type": "zip",
                 "url": "https://api.github.com/repos/symfony/finder/zipball/8c71141cae8e2957946b403cc71a67213c0380d6",
                 "reference": "8c71141cae8e2957946b403cc71a67213c0380d6",
-=======
-            "time": "2017-04-12T14:07:15+00:00"
-        },
-        {
-            "name": "symfony/finder",
-            "version": "v2.8.20",
-            "source": {
-                "type": "git",
-                "url": "https://github.com/symfony/finder.git",
-                "reference": "16d55394b31547e4a8494551b85c9b9915545347"
-            },
-            "dist": {
-                "type": "zip",
-                "url": "https://api.github.com/repos/symfony/finder/zipball/16d55394b31547e4a8494551b85c9b9915545347",
-                "reference": "16d55394b31547e4a8494551b85c9b9915545347",
->>>>>>> 6a0871fa
                 "shasum": ""
             },
             "require": {
@@ -3205,11 +3064,7 @@
             ],
             "description": "Symfony Finder Component",
             "homepage": "https://symfony.com",
-<<<<<<< HEAD
             "time": "2017-01-02T20:32:22+00:00"
-=======
-            "time": "2017-04-12T14:07:15+00:00"
->>>>>>> 6a0871fa
         },
         {
             "name": "symfony/polyfill-mbstring",
@@ -3272,7 +3127,6 @@
         },
         {
             "name": "symfony/process",
-<<<<<<< HEAD
             "version": "v3.2.4",
             "source": {
                 "type": "git",
@@ -3283,18 +3137,6 @@
                 "type": "zip",
                 "url": "https://api.github.com/repos/symfony/process/zipball/0ab87c1e7570b3534a6e51eb4ca8e9f6d7327856",
                 "reference": "0ab87c1e7570b3534a6e51eb4ca8e9f6d7327856",
-=======
-            "version": "v2.8.20",
-            "source": {
-                "type": "git",
-                "url": "https://github.com/symfony/process.git",
-                "reference": "aff35fb3dee799c84a7313c576b72208b046ef8d"
-            },
-            "dist": {
-                "type": "zip",
-                "url": "https://api.github.com/repos/symfony/process/zipball/aff35fb3dee799c84a7313c576b72208b046ef8d",
-                "reference": "aff35fb3dee799c84a7313c576b72208b046ef8d",
->>>>>>> 6a0871fa
                 "shasum": ""
             },
             "require": {
@@ -3330,7 +3172,6 @@
             ],
             "description": "Symfony Process Component",
             "homepage": "https://symfony.com",
-<<<<<<< HEAD
             "time": "2017-02-16T14:07:22+00:00"
         },
         {
@@ -3345,22 +3186,6 @@
                 "type": "zip",
                 "url": "https://api.github.com/repos/symfony/stopwatch/zipball/9aa0b51889c01bca474853ef76e9394b02264464",
                 "reference": "9aa0b51889c01bca474853ef76e9394b02264464",
-=======
-            "time": "2017-04-12T14:07:15+00:00"
-        },
-        {
-            "name": "symfony/stopwatch",
-            "version": "v2.8.20",
-            "source": {
-                "type": "git",
-                "url": "https://github.com/symfony/stopwatch.git",
-                "reference": "e02577b841394a78306d7b547701bb7bb705bad5"
-            },
-            "dist": {
-                "type": "zip",
-                "url": "https://api.github.com/repos/symfony/stopwatch/zipball/e02577b841394a78306d7b547701bb7bb705bad5",
-                "reference": "e02577b841394a78306d7b547701bb7bb705bad5",
->>>>>>> 6a0871fa
                 "shasum": ""
             },
             "require": {
@@ -3396,7 +3221,6 @@
             ],
             "description": "Symfony Stopwatch Component",
             "homepage": "https://symfony.com",
-<<<<<<< HEAD
             "time": "2017-01-02T20:32:22+00:00"
         },
         {
@@ -3447,10 +3271,7 @@
                 "check",
                 "validate"
             ],
-            "time": "2016-11-23T20:04:58+00:00"
-=======
             "time": "2017-04-12T14:07:15+00:00"
->>>>>>> 6a0871fa
         }
     ],
     "aliases": [],
