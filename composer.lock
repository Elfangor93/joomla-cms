--- conflicted
+++ resolved
@@ -4,11 +4,7 @@
         "Read more about it at https://getcomposer.org/doc/01-basic-usage.md#installing-dependencies",
         "This file is @generated automatically"
     ],
-<<<<<<< HEAD
-    "content-hash": "c779f715f1b923f137795c525f44dd89",
-=======
-    "content-hash": "df5cd1e4b9c48fd4beea1f87832cd250",
->>>>>>> 8383f607
+    "content-hash": "59485b6ff077529cb9c9ad7872b31ddb",
     "packages": [
         {
             "name": "composer/ca-bundle",
@@ -569,7 +565,6 @@
             "time": "2018-11-13T23:54:57+00:00"
         },
         {
-<<<<<<< HEAD
             "name": "joomla/crypt",
             "version": "dev-master",
             "source": {
@@ -581,19 +576,6 @@
                 "type": "zip",
                 "url": "https://api.github.com/repos/joomla-framework/crypt/zipball/5b24370bd5f07d2b305f66e62294c6d10a3f619d",
                 "reference": "5b24370bd5f07d2b305f66e62294c6d10a3f619d",
-=======
-            "name": "joomla/input",
-            "version": "1.3.0",
-            "source": {
-                "type": "git",
-                "url": "https://github.com/joomla-framework/input.git",
-                "reference": "17a9bc63a040f547e9eeda91ee391b15e9865815"
-            },
-            "dist": {
-                "type": "zip",
-                "url": "https://api.github.com/repos/joomla-framework/input/zipball/17a9bc63a040f547e9eeda91ee391b15e9865815",
-                "reference": "17a9bc63a040f547e9eeda91ee391b15e9865815",
->>>>>>> 8383f607
                 "shasum": ""
             },
             "require": {
@@ -633,11 +615,7 @@
                 "framework",
                 "joomla"
             ],
-<<<<<<< HEAD
             "time": "2018-12-15T16:18:17+00:00"
-=======
-            "time": "2018-06-26T02:10:46+00:00"
->>>>>>> 8383f607
         },
         {
             "name": "joomla/data",
