{
    "_readme": [
        "This file locks the dependencies of your project to a known state",
        "Read more about it at https://getcomposer.org/doc/01-basic-usage.md#composer-lock-the-lock-file",
        "This file is @generated automatically"
    ],
<<<<<<< HEAD
    "content-hash": "a89ddd14fc81284e2d84758eb273d094",
=======
    "content-hash": "f6f495c9fa4c37f3316e308d2dd0e9aa",
>>>>>>> 6a360e96
    "packages": [
        {
            "name": "algo26-matthias/idna-convert",
            "version": "v1.1.0",
            "source": {
                "type": "git",
                "url": "https://github.com/algo26-matthias/idna-convert.git",
                "reference": "a6dfb6f87611e3a89d2eec4924a0f51db755c573"
            },
            "dist": {
                "type": "zip",
                "url": "https://api.github.com/repos/algo26-matthias/idna-convert/zipball/a6dfb6f87611e3a89d2eec4924a0f51db755c573",
                "reference": "a6dfb6f87611e3a89d2eec4924a0f51db755c573",
                "shasum": ""
            },
            "require": {
                "ext-pcre": "*",
                "php": ">=5.6.0"
            },
            "type": "library",
            "extra": {
                "branch-alias": {
                    "dev-master": "1.0.x-dev"
                }
            },
            "autoload": {
                "psr-4": {
                    "Mso\\IdnaConvert\\": "src"
                }
            },
            "notification-url": "https://packagist.org/downloads/",
            "license": [
                "LGPL-2.1+"
            ],
            "authors": [
                {
                    "name": "Matthias Sommerfeld",
                    "email": "mso@phlylabs.de",
                    "role": "Developer"
                }
            ],
            "description": "A library for encoding and decoding internationalized domain names",
            "homepage": "http://idnaconv.net/",
            "keywords": [
                "idn",
                "idna",
                "php"
            ],
            "time": "2016-06-19T18:08:43+00:00"
        },
        {
            "name": "composer/ca-bundle",
            "version": "1.1.4",
            "source": {
                "type": "git",
                "url": "https://github.com/composer/ca-bundle.git",
                "reference": "558f321c52faeb4828c03e7dc0cfe39a09e09a2d"
            },
            "dist": {
                "type": "zip",
                "url": "https://api.github.com/repos/composer/ca-bundle/zipball/558f321c52faeb4828c03e7dc0cfe39a09e09a2d",
                "reference": "558f321c52faeb4828c03e7dc0cfe39a09e09a2d",
                "shasum": ""
            },
            "require": {
                "ext-openssl": "*",
                "ext-pcre": "*",
                "php": "^5.3.2 || ^7.0"
            },
            "require-dev": {
                "phpunit/phpunit": "^4.8.35 || ^5.7 || ^6.5",
                "psr/log": "^1.0",
                "symfony/process": "^2.5 || ^3.0 || ^4.0"
            },
            "type": "library",
            "extra": {
                "branch-alias": {
                    "dev-master": "1.x-dev"
                }
            },
            "autoload": {
                "psr-4": {
                    "Composer\\CaBundle\\": "src"
                }
            },
            "notification-url": "https://packagist.org/downloads/",
            "license": [
                "MIT"
            ],
            "authors": [
                {
                    "name": "Jordi Boggiano",
                    "email": "j.boggiano@seld.be",
                    "homepage": "http://seld.be"
                }
            ],
            "description": "Lets you find a path to the system CA bundle, and includes a fallback to the Mozilla CA bundle.",
            "keywords": [
                "cabundle",
                "cacert",
                "certificate",
                "ssl",
                "tls"
            ],
            "time": "2019-01-28T09:30:10+00:00"
        },
        {
            "name": "defuse/php-encryption",
            "version": "v2.2.1",
            "source": {
                "type": "git",
                "url": "https://github.com/defuse/php-encryption.git",
                "reference": "0f407c43b953d571421e0020ba92082ed5fb7620"
            },
            "dist": {
                "type": "zip",
                "url": "https://api.github.com/repos/defuse/php-encryption/zipball/0f407c43b953d571421e0020ba92082ed5fb7620",
                "reference": "0f407c43b953d571421e0020ba92082ed5fb7620",
                "shasum": ""
            },
            "require": {
                "ext-openssl": "*",
                "paragonie/random_compat": ">= 2",
                "php": ">=5.4.0"
            },
            "require-dev": {
                "nikic/php-parser": "^2.0|^3.0|^4.0",
                "phpunit/phpunit": "^4|^5"
            },
            "bin": [
                "bin/generate-defuse-key"
            ],
            "type": "library",
            "autoload": {
                "psr-4": {
                    "Defuse\\Crypto\\": "src"
                }
            },
            "notification-url": "https://packagist.org/downloads/",
            "license": [
                "MIT"
            ],
            "authors": [
                {
                    "name": "Taylor Hornby",
                    "email": "taylor@defuse.ca",
                    "homepage": "https://defuse.ca/"
                },
                {
                    "name": "Scott Arciszewski",
                    "email": "info@paragonie.com",
                    "homepage": "https://paragonie.com"
                }
            ],
            "description": "Secure PHP Encryption Library",
            "keywords": [
                "aes",
                "authenticated encryption",
                "cipher",
                "crypto",
                "cryptography",
                "encrypt",
                "encryption",
                "openssl",
                "security",
                "symmetric key cryptography"
            ],
            "time": "2018-07-24T23:27:56+00:00"
        },
        {
            "name": "doctrine/inflector",
            "version": "v1.2.0",
            "source": {
                "type": "git",
                "url": "https://github.com/doctrine/inflector.git",
                "reference": "e11d84c6e018beedd929cff5220969a3c6d1d462"
            },
            "dist": {
                "type": "zip",
                "url": "https://api.github.com/repos/doctrine/inflector/zipball/e11d84c6e018beedd929cff5220969a3c6d1d462",
                "reference": "e11d84c6e018beedd929cff5220969a3c6d1d462",
                "shasum": ""
            },
            "require": {
                "php": "^7.0"
            },
            "require-dev": {
                "phpunit/phpunit": "^6.2"
            },
            "type": "library",
            "extra": {
                "branch-alias": {
                    "dev-master": "1.2.x-dev"
                }
            },
            "autoload": {
                "psr-4": {
                    "Doctrine\\Common\\Inflector\\": "lib/Doctrine/Common/Inflector"
                }
            },
            "notification-url": "https://packagist.org/downloads/",
            "license": [
                "MIT"
            ],
            "authors": [
                {
                    "name": "Roman Borschel",
                    "email": "roman@code-factory.org"
                },
                {
                    "name": "Benjamin Eberlei",
                    "email": "kontakt@beberlei.de"
                },
                {
                    "name": "Guilherme Blanco",
                    "email": "guilhermeblanco@gmail.com"
                },
                {
                    "name": "Jonathan Wage",
                    "email": "jonwage@gmail.com"
                },
                {
                    "name": "Johannes Schmitt",
                    "email": "schmittjoh@gmail.com"
                }
            ],
            "description": "Common String Manipulations with regard to casing and singular/plural rules.",
            "homepage": "http://www.doctrine-project.org",
            "keywords": [
                "inflection",
                "pluralize",
                "singularize",
                "string"
            ],
            "time": "2017-07-22T12:18:28+00:00"
        },
        {
            "name": "fig/link-util",
            "version": "1.0.0",
            "source": {
                "type": "git",
                "url": "https://github.com/php-fig/link-util.git",
                "reference": "1a07821801a148be4add11ab0603e4af55a72fac"
            },
            "dist": {
                "type": "zip",
                "url": "https://api.github.com/repos/php-fig/link-util/zipball/1a07821801a148be4add11ab0603e4af55a72fac",
                "reference": "1a07821801a148be4add11ab0603e4af55a72fac",
                "shasum": ""
            },
            "require": {
                "php": ">=5.5.0",
                "psr/link": "~1.0@dev"
            },
            "require-dev": {
                "phpunit/phpunit": "^5.1",
                "squizlabs/php_codesniffer": "^2.3.1"
            },
            "type": "library",
            "extra": {
                "branch-alias": {
                    "dev-master": "1.0.x-dev"
                }
            },
            "autoload": {
                "psr-4": {
                    "Fig\\Link\\": "src/"
                }
            },
            "notification-url": "https://packagist.org/downloads/",
            "license": [
                "MIT"
            ],
            "authors": [
                {
                    "name": "PHP-FIG",
                    "homepage": "http://www.php-fig.org/"
                }
            ],
            "description": "Common utility implementations for HTTP links",
            "keywords": [
                "http",
                "http-link",
                "link",
                "psr",
                "psr-13",
                "rest"
            ],
            "time": "2016-10-17T18:31:11+00:00"
        },
        {
            "name": "google/recaptcha",
            "version": "1.2.1",
            "source": {
                "type": "git",
                "url": "https://github.com/google/recaptcha.git",
                "reference": "e7add3be59211482ecdb942288f52da64a35f61a"
            },
            "dist": {
                "type": "zip",
                "url": "https://api.github.com/repos/google/recaptcha/zipball/e7add3be59211482ecdb942288f52da64a35f61a",
                "reference": "e7add3be59211482ecdb942288f52da64a35f61a",
                "shasum": ""
            },
            "require": {
                "php": ">=5.5"
            },
            "require-dev": {
                "friendsofphp/php-cs-fixer": "^2.2.20|^2.12",
                "php-coveralls/php-coveralls": "^2.1",
                "phpunit/phpunit": "^4.8.36|^5.7.27|^6.59|^7"
            },
            "type": "library",
            "extra": {
                "branch-alias": {
                    "dev-master": "1.2.x-dev"
                }
            },
            "autoload": {
                "psr-4": {
                    "ReCaptcha\\": "src/ReCaptcha"
                }
            },
            "notification-url": "https://packagist.org/downloads/",
            "license": [
                "BSD-3-Clause"
            ],
            "description": "Client library for reCAPTCHA, a free service that protects websites from spam and abuse.",
            "homepage": "https://www.google.com/recaptcha/",
            "keywords": [
                "Abuse",
                "captcha",
                "recaptcha",
                "spam"
            ],
            "time": "2018-08-05T09:31:53+00:00"
        },
        {
            "name": "joomla/application",
            "version": "dev-2.0-dev",
            "source": {
                "type": "git",
                "url": "https://github.com/joomla-framework/application.git",
                "reference": "921b4805b3cdf29d1b82eec37ccd42b25f5732a8"
            },
            "dist": {
                "type": "zip",
                "url": "https://api.github.com/repos/joomla-framework/application/zipball/921b4805b3cdf29d1b82eec37ccd42b25f5732a8",
                "reference": "921b4805b3cdf29d1b82eec37ccd42b25f5732a8",
                "shasum": ""
            },
            "require": {
                "joomla/event": "~2.0",
                "joomla/input": "~1.2|~2.0",
                "joomla/registry": "^1.4.5|~2.0",
                "php": "~7.0",
                "psr/http-message": "~1.0",
                "psr/log": "~1.0",
                "zendframework/zend-diactoros": "~1.3|~2.0"
            },
            "require-dev": {
                "joomla/coding-standards": "~2.0@alpha",
                "joomla/controller": "~1.0|~2.0",
                "joomla/di": "~1.5|~2.0",
                "joomla/router": "~2.0",
                "joomla/session": "~2.0",
                "joomla/test": "~1.1",
                "joomla/uri": "~1.1",
                "phpunit/phpunit": "~6.3"
            },
            "suggest": {
                "joomla/controller": "To support resolving ControllerInterface objects in ControllerResolverInterface, install joomla/controller",
                "joomla/router": "To use WebApplication or ControllerResolverInterface implementations, install joomla/router",
                "joomla/session": "To use AbstractWebApplication with session support, install joomla/session",
                "joomla/uri": "To use AbstractWebApplication, install joomla/uri",
                "psr/container": "To use the ContainerControllerResolver, install any PSR-11 compatible container"
            },
            "type": "joomla-package",
            "extra": {
                "branch-alias": {
                    "dev-2.0-dev": "2.0-dev"
                }
            },
            "autoload": {
                "psr-4": {
                    "Joomla\\Application\\": "src/"
                }
            },
            "notification-url": "https://packagist.org/downloads/",
            "license": [
                "GPL-2.0-or-later"
            ],
            "description": "Joomla Application Package",
            "homepage": "https://github.com/joomla-framework/application",
            "keywords": [
                "application",
                "framework",
                "joomla"
            ],
            "time": "2019-04-10T08:57:09+00:00"
        },
        {
            "name": "joomla/archive",
            "version": "1.1.6",
            "source": {
                "type": "git",
                "url": "https://github.com/joomla-framework/archive.git",
                "reference": "b1d496e8c7814f1e376cb14296c38d5ef4e08c78"
            },
            "dist": {
                "type": "zip",
                "url": "https://api.github.com/repos/joomla-framework/archive/zipball/b1d496e8c7814f1e376cb14296c38d5ef4e08c78",
                "reference": "b1d496e8c7814f1e376cb14296c38d5ef4e08c78",
                "shasum": ""
            },
            "require": {
                "joomla/filesystem": "~1.3|~2.0",
                "php": "^5.3.10|~7.0"
            },
            "require-dev": {
                "joomla/coding-standards": "~2.0@alpha",
                "joomla/test": "~1.0",
                "phpunit/phpunit": "^4.8.35|^5.4.3|~6.0"
            },
            "suggest": {
                "ext-bz2": "To extract bzip2 compressed packages",
                "ext-zip": "To extract zip compressed packages",
                "ext-zlib": "To extract gzip or zip compressed packages"
            },
            "type": "joomla-package",
            "extra": {
                "branch-alias": {
                    "dev-master": "1.x-dev"
                }
            },
            "autoload": {
                "psr-4": {
                    "Joomla\\Archive\\": "src/"
                }
            },
            "notification-url": "https://packagist.org/downloads/",
            "license": [
                "GPL-2.0-or-later"
            ],
            "description": "Joomla Archive Package",
            "homepage": "https://github.com/joomla-framework/archive",
            "keywords": [
                "archive",
                "framework",
                "joomla"
            ],
            "time": "2019-03-10T15:17:48+00:00"
        },
        {
            "name": "joomla/authentication",
            "version": "dev-2.0-dev",
            "source": {
                "type": "git",
                "url": "https://github.com/joomla-framework/authentication.git",
                "reference": "b1bfc8d05a23dc8881ab4fda02740417d53e128b"
            },
            "dist": {
                "type": "zip",
                "url": "https://api.github.com/repos/joomla-framework/authentication/zipball/b1bfc8d05a23dc8881ab4fda02740417d53e128b",
                "reference": "b1bfc8d05a23dc8881ab4fda02740417d53e128b",
                "shasum": ""
            },
            "require": {
                "php": "~7.0"
            },
            "require-dev": {
                "joomla/coding-standards": "~2.0@alpha",
                "joomla/database": "~2.0",
                "joomla/input": "~1.0|~2.0",
                "joomla/test": "~1.0",
                "phpunit/dbunit": "~1.3|~2.0",
                "phpunit/phpunit": "^5.4.3"
            },
            "suggest": {
                "joomla/database": "Required if you want to use Joomla\\Authentication\\Strategies\\DatabaseStrategy",
                "joomla/input": "Required if you want to use classes in the Joomla\\Authentication\\Strategies namespace"
            },
            "type": "joomla-package",
            "extra": {
                "branch-alias": {
                    "dev-2.0-dev": "2.0-dev"
                }
            },
            "autoload": {
                "psr-4": {
                    "Joomla\\Authentication\\": "src/"
                }
            },
            "notification-url": "https://packagist.org/downloads/",
            "license": [
                "GPL-2.0-or-later"
            ],
            "description": "Joomla Authentication Package",
            "homepage": "https://github.com/joomla-framework/authentication",
            "keywords": [
                "Authentication",
                "framework",
                "joomla"
            ],
            "time": "2018-11-13T23:50:44+00:00"
        },
        {
            "name": "joomla/console",
            "version": "dev-master",
            "source": {
                "type": "git",
                "url": "https://github.com/joomla-framework/console.git",
                "reference": "b8ab98ec0fab96002b22399dea8c2ff206a87380"
            },
            "dist": {
                "type": "zip",
                "url": "https://api.github.com/repos/joomla-framework/console/zipball/b8ab98ec0fab96002b22399dea8c2ff206a87380",
                "reference": "b8ab98ec0fab96002b22399dea8c2ff206a87380",
                "shasum": ""
            },
            "require": {
                "joomla/application": "~2.0",
                "joomla/event": "~2.0",
                "joomla/string": "~2.0",
                "php": "~7.0",
                "symfony/console": "~3.4|~4.0"
            },
            "require-dev": {
                "joomla/coding-standards": "~2.0@alpha",
                "phpunit/phpunit": "~6.3",
                "psr/container": "~1.0"
            },
            "suggest": {
                "psr/container-implementation": "To use the ContainerLoader"
            },
            "type": "joomla-package",
            "extra": {
                "branch-alias": {
                    "dev-master": "2.0-dev"
                }
            },
            "autoload": {
                "psr-4": {
                    "Joomla\\Console\\": "src/"
                }
            },
            "notification-url": "https://packagist.org/downloads/",
            "license": [
                "GPL-2.0-or-later"
            ],
            "description": "Joomla Console Package",
            "homepage": "https://github.com/joomla-framework/console",
            "keywords": [
                "console",
                "framework",
                "joomla"
            ],
            "time": "2019-02-09T20:37:08+00:00"
        },
        {
            "name": "joomla/controller",
            "version": "dev-2.0-dev",
            "source": {
                "type": "git",
                "url": "https://github.com/joomla-framework/controller.git",
                "reference": "7b951cd9c029e91ae67824c5625784b7bc78956c"
            },
            "dist": {
                "type": "zip",
                "url": "https://api.github.com/repos/joomla-framework/controller/zipball/7b951cd9c029e91ae67824c5625784b7bc78956c",
                "reference": "7b951cd9c029e91ae67824c5625784b7bc78956c",
                "shasum": ""
            },
            "require": {
                "php": "~7.0"
            },
            "require-dev": {
                "joomla/application": "~1.0|~2.0",
                "joomla/coding-standards": "~2.0@alpha",
                "joomla/input": "~1.0|~2.0",
                "phpunit/phpunit": "~6.3"
            },
            "suggest": {
                "joomla/application": "The joomla/application package is required to use Joomla\\Controller\\AbstractController",
                "joomla/input": "The joomla/input package is required to use Joomla\\Controller\\AbstractController"
            },
            "type": "joomla-package",
            "extra": {
                "branch-alias": {
                    "dev-2.0-dev": "2.0-dev"
                }
            },
            "autoload": {
                "psr-4": {
                    "Joomla\\Controller\\": "src/"
                }
            },
            "notification-url": "https://packagist.org/downloads/",
            "license": [
                "GPL-2.0-or-later"
            ],
            "description": "Joomla Controller Package",
            "homepage": "https://github.com/joomla-framework/controller",
            "keywords": [
                "controller",
                "framework",
                "joomla"
            ],
            "time": "2018-11-13T23:54:57+00:00"
        },
        {
            "name": "joomla/crypt",
            "version": "dev-master",
            "source": {
                "type": "git",
                "url": "https://github.com/joomla-framework/crypt.git",
                "reference": "5b24370bd5f07d2b305f66e62294c6d10a3f619d"
            },
            "dist": {
                "type": "zip",
                "url": "https://api.github.com/repos/joomla-framework/crypt/zipball/5b24370bd5f07d2b305f66e62294c6d10a3f619d",
                "reference": "5b24370bd5f07d2b305f66e62294c6d10a3f619d",
                "shasum": ""
            },
            "require": {
                "php": "~7.0"
            },
            "require-dev": {
                "defuse/php-encryption": "~2.0",
                "joomla/coding-standards": "~2.0@alpha",
                "paragonie/sodium_compat": "~1.0",
                "phpunit/phpunit": "~6.3",
                "symfony/phpunit-bridge": "~3.3",
                "symfony/polyfill-util": "~1.0"
            },
            "suggest": {
                "defuse/php-encryption": "To use Crypto cipher",
                "paragonie/sodium_compat": "To use Sodium cipher"
            },
            "type": "joomla-package",
            "extra": {
                "branch-alias": {
                    "dev-master": "2.0-dev"
                }
            },
            "autoload": {
                "psr-4": {
                    "Joomla\\Crypt\\": "src/"
                }
            },
            "notification-url": "https://packagist.org/downloads/",
            "license": [
                "GPL-2.0-or-later"
            ],
            "description": "Joomla Crypt Package",
            "homepage": "https://github.com/joomla-framework/crypt",
            "keywords": [
                "crypt",
                "framework",
                "joomla"
            ],
            "time": "2018-12-15T16:18:17+00:00"
        },
        {
            "name": "joomla/data",
            "version": "dev-2.0-dev",
            "source": {
                "type": "git",
                "url": "https://github.com/joomla-framework/data.git",
                "reference": "9dea8d5dd9b91cd4b968e7cf7be236356f302e2b"
            },
            "dist": {
                "type": "zip",
                "url": "https://api.github.com/repos/joomla-framework/data/zipball/9dea8d5dd9b91cd4b968e7cf7be236356f302e2b",
                "reference": "9dea8d5dd9b91cd4b968e7cf7be236356f302e2b",
                "shasum": ""
            },
            "require": {
                "joomla/registry": "^1.4.5|~2.0",
                "php": "~7.0"
            },
            "require-dev": {
                "joomla/coding-standards": "~2.0@alpha",
                "joomla/test": "~1.0",
                "phpunit/phpunit": "~6.3"
            },
            "type": "joomla-package",
            "extra": {
                "branch-alias": {
                    "dev-2.0-dev": "2.0-dev"
                }
            },
            "autoload": {
                "psr-4": {
                    "Joomla\\Data\\": "src/"
                }
            },
            "notification-url": "https://packagist.org/downloads/",
            "license": [
                "GPL-2.0-or-later"
            ],
            "description": "Joomla Data Package",
            "homepage": "https://github.com/joomla-framework/data",
            "keywords": [
                "data",
                "framework",
                "joomla"
            ],
            "time": "2018-11-13T23:55:36+00:00"
        },
        {
            "name": "joomla/database",
            "version": "dev-2.0-dev",
            "source": {
                "type": "git",
                "url": "https://github.com/joomla-framework/database.git",
<<<<<<< HEAD
                "reference": "f2bed188f1737aa4130872dd3bca4fcde13410d0"
            },
            "dist": {
                "type": "zip",
                "url": "https://api.github.com/repos/joomla-framework/database/zipball/f2bed188f1737aa4130872dd3bca4fcde13410d0",
                "reference": "f2bed188f1737aa4130872dd3bca4fcde13410d0",
=======
                "reference": "ad00fde6f124da4c60cea866c4a03bcec40f8fa0"
            },
            "dist": {
                "type": "zip",
                "url": "https://api.github.com/repos/joomla-framework/database/zipball/ad00fde6f124da4c60cea866c4a03bcec40f8fa0",
                "reference": "ad00fde6f124da4c60cea866c4a03bcec40f8fa0",
>>>>>>> 6a360e96
                "shasum": ""
            },
            "require": {
                "joomla/event": "~2.0@dev",
                "php": "~7.0",
                "psr/log": "~1.0"
            },
            "require-dev": {
                "joomla/coding-standards": "~2.0@alpha",
                "joomla/di": "~1.0|~2.0",
                "joomla/registry": "^1.4.5|~2.0",
                "joomla/test": "~1.2",
                "phpunit/dbunit": "~3.0",
                "phpunit/phpunit": "~6.3"
            },
            "suggest": {
                "ext-mysqli": "To connect to a MySQL database via MySQLi",
                "ext-pdo": "To connect to a MySQL, Oracle, PostgreSQL, or SQLite database via PDO",
                "ext-pgsql": "To connect to a PostgreSQL database",
                "ext-sqlsrv": "To connect to a SQL Server database",
                "joomla/di": "To use the Database ServiceProviderInterface objects, install joomla/di.",
                "joomla/registry": "To use the Database ServiceProviderInterface objects, install joomla/registry."
            },
            "type": "joomla-package",
            "extra": {
                "branch-alias": {
                    "dev-2.0-dev": "2.0-dev"
                }
            },
            "autoload": {
                "psr-4": {
                    "Joomla\\Database\\": "src/"
                }
            },
            "notification-url": "https://packagist.org/downloads/",
            "license": [
                "GPL-2.0-or-later"
            ],
            "description": "Joomla Database Package",
            "homepage": "https://github.com/joomla-framework/database",
            "keywords": [
                "database",
                "framework",
                "joomla"
            ],
<<<<<<< HEAD
            "time": "2019-03-17T05:36:27+00:00"
=======
            "time": "2019-04-10T09:14:37+00:00"
>>>>>>> 6a360e96
        },
        {
            "name": "joomla/di",
            "version": "dev-2.0-dev",
            "source": {
                "type": "git",
                "url": "https://github.com/joomla-framework/di.git",
                "reference": "192883960d3a531a2011bc69f63623b2f0da4827"
            },
            "dist": {
                "type": "zip",
                "url": "https://api.github.com/repos/joomla-framework/di/zipball/192883960d3a531a2011bc69f63623b2f0da4827",
                "reference": "192883960d3a531a2011bc69f63623b2f0da4827",
                "shasum": ""
            },
            "require": {
                "php": "~7.0",
                "psr/container": "~1.0"
            },
            "provide": {
                "psr/container-implementation": "~1.0"
            },
            "require-dev": {
                "joomla/coding-standards": "~2.0@alpha",
                "phpunit/phpunit": "~6.3"
            },
            "type": "joomla-package",
            "extra": {
                "branch-alias": {
                    "dev-2.0-dev": "2.0-dev"
                }
            },
            "autoload": {
                "psr-4": {
                    "Joomla\\DI\\": "src/"
                }
            },
            "notification-url": "https://packagist.org/downloads/",
            "license": [
                "GPL-2.0-or-later"
            ],
            "description": "Joomla DI Package",
            "homepage": "https://github.com/joomla-framework/di",
            "keywords": [
                "container",
                "dependency injection",
                "di",
                "framework",
                "ioc",
                "joomla"
            ],
            "time": "2018-10-03T01:21:13+00:00"
        },
        {
            "name": "joomla/event",
            "version": "dev-2.0-dev",
            "source": {
                "type": "git",
                "url": "https://github.com/joomla-framework/event.git",
                "reference": "c87014b8a7a1638203315be6540f22d470b1d70c"
            },
            "dist": {
                "type": "zip",
                "url": "https://api.github.com/repos/joomla-framework/event/zipball/c87014b8a7a1638203315be6540f22d470b1d70c",
                "reference": "c87014b8a7a1638203315be6540f22d470b1d70c",
                "shasum": ""
            },
            "require": {
                "php": "~7.0"
            },
            "require-dev": {
                "joomla/coding-standards": "~2.0@alpha",
                "joomla/console": "~2.0",
                "phpunit/phpunit": "~6.3"
            },
            "suggest": {
                "joomla/console": "If you want to use the DebugEventDispatcherCommand class, please install joomla/console:~2.0"
            },
            "type": "joomla-package",
            "extra": {
                "branch-alias": {
                    "dev-2.0-dev": "2.0-dev"
                }
            },
            "autoload": {
                "psr-4": {
                    "Joomla\\Event\\": "src/"
                }
            },
            "notification-url": "https://packagist.org/downloads/",
            "license": [
                "GPL-2.0-or-later"
            ],
            "description": "Joomla Event Package",
            "homepage": "https://github.com/joomla-framework/event",
            "keywords": [
                "event",
                "framework",
                "joomla"
            ],
            "time": "2019-03-24T01:58:46+00:00"
        },
        {
            "name": "joomla/filesystem",
            "version": "1.5.0",
            "source": {
                "type": "git",
                "url": "https://github.com/joomla-framework/filesystem.git",
                "reference": "d8757954138b245d5a0f1f1272051eb9d954f875"
            },
            "dist": {
                "type": "zip",
                "url": "https://api.github.com/repos/joomla-framework/filesystem/zipball/d8757954138b245d5a0f1f1272051eb9d954f875",
                "reference": "d8757954138b245d5a0f1f1272051eb9d954f875",
                "shasum": ""
            },
            "require": {
                "php": "^5.3.10|~7.0"
            },
            "require-dev": {
                "joomla/coding-standards": "~2.0@alpha",
                "joomla/test": "~1.0",
                "mikey179/vfsstream": "~1.0",
                "paragonie/random_compat": "~1.0|~2.0",
                "phpunit/phpunit": "^4.8.35|^5.4.3|~6.0"
            },
            "suggest": {
                "paragonie/random_compat": "Required to use Joomla\\Filesystem\\Path::isOwner()"
            },
            "type": "joomla-package",
            "extra": {
                "branch-alias": {
                    "dev-master": "1.x-dev"
                }
            },
            "autoload": {
                "psr-4": {
                    "Joomla\\Filesystem\\": "src/"
                }
            },
            "notification-url": "https://packagist.org/downloads/",
            "license": [
                "GPL-2.0-or-later"
            ],
            "description": "Joomla Filesystem Package",
            "homepage": "https://github.com/joomla/joomla-framework-filesystem",
            "keywords": [
                "filesystem",
                "framework",
                "joomla"
            ],
            "time": "2019-03-10T15:19:21+00:00"
        },
        {
            "name": "joomla/filter",
            "version": "1.3.5",
            "source": {
                "type": "git",
                "url": "https://github.com/joomla-framework/filter.git",
                "reference": "ee1d870b5c188056745e1dd3cece21522e2158b8"
            },
            "dist": {
                "type": "zip",
                "url": "https://api.github.com/repos/joomla-framework/filter/zipball/ee1d870b5c188056745e1dd3cece21522e2158b8",
                "reference": "ee1d870b5c188056745e1dd3cece21522e2158b8",
                "shasum": ""
            },
            "require": {
                "joomla/string": "~1.3|~2.0",
                "php": "^5.3.10|~7.0"
            },
            "require-dev": {
                "joomla/coding-standards": "~2.0@alpha",
                "joomla/language": "~1.3",
                "phpunit/phpunit": "^4.8.35|^5.4.3|~6.0"
            },
            "suggest": {
                "joomla/language": "Required only if you want to use `OutputFilter::stringURLSafe`."
            },
            "type": "joomla-package",
            "extra": {
                "branch-alias": {
                    "dev-master": "1.x-dev"
                }
            },
            "autoload": {
                "psr-4": {
                    "Joomla\\Filter\\": "src/"
                }
            },
            "notification-url": "https://packagist.org/downloads/",
            "license": [
                "GPL-2.0-or-later"
            ],
            "description": "Joomla Filter Package",
            "homepage": "https://github.com/joomla-framework/filter",
            "keywords": [
                "filter",
                "framework",
                "joomla"
            ],
            "time": "2018-05-26T15:48:53+00:00"
        },
        {
            "name": "joomla/http",
            "version": "dev-2.0-dev",
            "source": {
                "type": "git",
                "url": "https://github.com/joomla-framework/http.git",
                "reference": "a6164e43d74d6ae03e919f4f50ccd533b2a4964f"
            },
            "dist": {
                "type": "zip",
                "url": "https://api.github.com/repos/joomla-framework/http/zipball/a6164e43d74d6ae03e919f4f50ccd533b2a4964f",
                "reference": "a6164e43d74d6ae03e919f4f50ccd533b2a4964f",
                "shasum": ""
            },
            "require": {
                "composer/ca-bundle": "~1.0",
                "joomla/uri": "~1.0|~2.0",
                "php": "~7.0",
                "psr/http-client": "~1.0",
                "psr/http-message": "~1.0",
                "zendframework/zend-diactoros": "~1.1|~2.0"
            },
            "require-dev": {
                "joomla/coding-standards": "~2.0@alpha",
                "joomla/test": "~1.0",
                "phpunit/phpunit": "~6.3"
            },
            "suggest": {
                "ext-curl": "To use cURL for HTTP connections"
            },
            "type": "joomla-package",
            "extra": {
                "branch-alias": {
                    "dev-2.0-dev": "2.0-dev"
                }
            },
            "autoload": {
                "psr-4": {
                    "Joomla\\Http\\": "src/"
                }
            },
            "notification-url": "https://packagist.org/downloads/",
            "license": [
                "GPL-2.0-or-later"
            ],
            "description": "Joomla HTTP Package",
            "homepage": "https://github.com/joomla-framework/http",
            "keywords": [
                "framework",
                "http",
                "joomla"
            ],
            "time": "2018-11-25T01:56:19+00:00"
        },
        {
            "name": "joomla/image",
            "version": "dev-2.0-dev",
            "source": {
                "type": "git",
                "url": "https://github.com/joomla-framework/image.git",
                "reference": "0222c4a6dba784ea05715d8c060911cb57091953"
            },
            "dist": {
                "type": "zip",
                "url": "https://api.github.com/repos/joomla-framework/image/zipball/0222c4a6dba784ea05715d8c060911cb57091953",
                "reference": "0222c4a6dba784ea05715d8c060911cb57091953",
                "shasum": ""
            },
            "require": {
                "ext-gd": "*",
                "php": "~7.0",
                "psr/log": "~1.0"
            },
            "require-dev": {
                "joomla/coding-standards": "~2.0@alpha",
                "joomla/test": "~1.0",
                "phpunit/phpunit": "~6.3"
            },
            "type": "joomla-package",
            "extra": {
                "branch-alias": {
                    "dev-2.0-dev": "2.0-dev"
                }
            },
            "autoload": {
                "psr-4": {
                    "Joomla\\Image\\": "src/"
                }
            },
            "notification-url": "https://packagist.org/downloads/",
            "license": [
                "GPL-2.0-or-later"
            ],
            "description": "Joomla Image Package",
            "homepage": "https://github.com/joomla-framework/image",
            "keywords": [
                "framework",
                "image",
                "joomla"
            ],
            "time": "2018-05-25T02:30:04+00:00"
        },
        {
            "name": "joomla/input",
            "version": "1.3.0",
            "source": {
                "type": "git",
                "url": "https://github.com/joomla-framework/input.git",
                "reference": "17a9bc63a040f547e9eeda91ee391b15e9865815"
            },
            "dist": {
                "type": "zip",
                "url": "https://api.github.com/repos/joomla-framework/input/zipball/17a9bc63a040f547e9eeda91ee391b15e9865815",
                "reference": "17a9bc63a040f547e9eeda91ee391b15e9865815",
                "shasum": ""
            },
            "require": {
                "joomla/filter": "~1.0",
                "php": "^5.3.10|~7.0"
            },
            "require-dev": {
                "joomla/coding-standards": "~2.0@alpha",
                "joomla/test": "~1.0",
                "phpunit/phpunit": "^4.8.35|^5.4.3|~6.0"
            },
            "type": "joomla-package",
            "extra": {
                "branch-alias": {
                    "dev-master": "1.x-dev"
                }
            },
            "autoload": {
                "psr-4": {
                    "Joomla\\Input\\": "src/"
                }
            },
            "notification-url": "https://packagist.org/downloads/",
            "license": [
                "GPL-2.0-or-later"
            ],
            "description": "Joomla Input Package",
            "homepage": "https://github.com/joomla-framework/input",
            "keywords": [
                "framework",
                "input",
                "joomla"
            ],
            "time": "2018-06-26T02:10:46+00:00"
        },
        {
            "name": "joomla/ldap",
            "version": "dev-2.0-dev",
            "source": {
                "type": "git",
                "url": "https://github.com/joomla-framework/ldap.git",
                "reference": "f19a37a05c21fd197688aedcb67489ca7346695c"
            },
            "dist": {
                "type": "zip",
                "url": "https://api.github.com/repos/joomla-framework/ldap/zipball/f19a37a05c21fd197688aedcb67489ca7346695c",
                "reference": "f19a37a05c21fd197688aedcb67489ca7346695c",
                "shasum": ""
            },
            "require": {
                "ext-ldap": "*",
                "php": "~7.0"
            },
            "require-dev": {
                "joomla/coding-standards": "~2.0@alpha",
                "joomla/registry": "^1.4.5|~2.0",
                "phpunit/phpunit": "~6.3"
            },
            "type": "joomla-package",
            "extra": {
                "branch-alias": {
                    "dev-2.0-dev": "2.0-dev"
                }
            },
            "autoload": {
                "psr-4": {
                    "Joomla\\Ldap\\": "src/"
                }
            },
            "notification-url": "https://packagist.org/downloads/",
            "license": [
                "GPL-2.0-or-later"
            ],
            "description": "Joomla LDAP Package",
            "homepage": "https://github.com/joomla-framework/ldap",
            "keywords": [
                "framework",
                "joomla",
                "ldap"
            ],
            "time": "2018-05-25T02:31:33+00:00"
        },
        {
            "name": "joomla/oauth1",
            "version": "dev-2.0-dev",
            "source": {
                "type": "git",
                "url": "https://github.com/joomla-framework/oauth1.git",
                "reference": "0efbdbe62bfc2012475b9a1ae9bdad078ed01c0b"
            },
            "dist": {
                "type": "zip",
                "url": "https://api.github.com/repos/joomla-framework/oauth1/zipball/0efbdbe62bfc2012475b9a1ae9bdad078ed01c0b",
                "reference": "0efbdbe62bfc2012475b9a1ae9bdad078ed01c0b",
                "shasum": ""
            },
            "require": {
                "joomla/application": "~2.0",
                "joomla/http": "^1.2.2|~2.0",
                "joomla/input": "~1.2|~2.0",
                "joomla/registry": "^1.4.5|~2.0",
                "joomla/session": "~2.0",
                "php": "~7.0"
            },
            "require-dev": {
                "joomla/coding-standards": "~2.0@alpha",
                "joomla/event": "~2.0",
                "joomla/test": "~1.0",
                "phpunit/phpunit": "~6.3"
            },
            "type": "joomla-package",
            "extra": {
                "branch-alias": {
                    "dev-2.0-dev": "2.0-dev"
                }
            },
            "autoload": {
                "psr-4": {
                    "Joomla\\OAuth1\\": "src/"
                }
            },
            "notification-url": "https://packagist.org/downloads/",
            "license": [
                "GPL-2.0-or-later"
            ],
            "description": "Joomla OAuth1 Package",
            "homepage": "https://github.com/joomla-framework/oauth1",
            "keywords": [
                "framework",
                "joomla",
                "oauth1"
            ],
            "time": "2018-10-03T01:22:15+00:00"
        },
        {
            "name": "joomla/oauth2",
            "version": "dev-2.0-dev",
            "source": {
                "type": "git",
                "url": "https://github.com/joomla-framework/oauth2.git",
                "reference": "2034b827ea0b0237beb3f32e4ce0ec5f7832e272"
            },
            "dist": {
                "type": "zip",
                "url": "https://api.github.com/repos/joomla-framework/oauth2/zipball/2034b827ea0b0237beb3f32e4ce0ec5f7832e272",
                "reference": "2034b827ea0b0237beb3f32e4ce0ec5f7832e272",
                "shasum": ""
            },
            "require": {
                "joomla/application": "~1.8|~2.0",
                "joomla/http": "^1.2.2|~2.0",
                "joomla/input": "~1.2|~2.0",
                "joomla/session": "~1.0|~2.0",
                "joomla/uri": "~1.0|~2.0",
                "php": "~7.0"
            },
            "require-dev": {
                "joomla/coding-standards": "~2.0@alpha",
                "phpunit/phpunit": "~6.3"
            },
            "type": "joomla-package",
            "extra": {
                "branch-alias": {
                    "dev-2.0-dev": "2.0-dev"
                }
            },
            "autoload": {
                "psr-4": {
                    "Joomla\\OAuth2\\": "src/"
                }
            },
            "notification-url": "https://packagist.org/downloads/",
            "license": [
                "GPL-2.0-or-later"
            ],
            "description": "Joomla OAuth2 Package",
            "homepage": "https://github.com/joomla-framework/oauth2",
            "keywords": [
                "framework",
                "joomla",
                "oauth2"
            ],
            "time": "2018-10-03T02:53:03+00:00"
        },
        {
            "name": "joomla/registry",
            "version": "dev-2.0-dev",
            "source": {
                "type": "git",
                "url": "https://github.com/joomla-framework/registry.git",
                "reference": "4bed0fa87f36ba8387db06cdddd16a1d248b19fc"
            },
            "dist": {
                "type": "zip",
                "url": "https://api.github.com/repos/joomla-framework/registry/zipball/4bed0fa87f36ba8387db06cdddd16a1d248b19fc",
                "reference": "4bed0fa87f36ba8387db06cdddd16a1d248b19fc",
                "shasum": ""
            },
            "require": {
                "joomla/utilities": "^1.4.1|~2.0",
                "php": "~7.0"
            },
            "require-dev": {
                "joomla/coding-standards": "~2.0@alpha",
                "phpunit/phpunit": "~6.3",
                "symfony/yaml": "~2.7|~3.0|~4.0"
            },
            "suggest": {
                "symfony/yaml": "Install symfony/yaml if you require YAML support."
            },
            "type": "joomla-package",
            "extra": {
                "branch-alias": {
                    "dev-2.0-dev": "2.0-dev"
                }
            },
            "autoload": {
                "psr-4": {
                    "Joomla\\Registry\\": "src/"
                }
            },
            "notification-url": "https://packagist.org/downloads/",
            "license": [
                "GPL-2.0-or-later"
            ],
            "description": "Joomla Registry Package",
            "homepage": "https://github.com/joomla-framework/registry",
            "keywords": [
                "framework",
                "joomla",
                "registry"
            ],
            "time": "2019-03-03T17:47:11+00:00"
        },
        {
            "name": "joomla/router",
            "version": "dev-2.0-dev",
            "source": {
                "type": "git",
                "url": "https://github.com/joomla-framework/router.git",
                "reference": "8fe6a3263324e3d4605e8cfaf0e738df41021bba"
            },
            "dist": {
                "type": "zip",
                "url": "https://api.github.com/repos/joomla-framework/router/zipball/8fe6a3263324e3d4605e8cfaf0e738df41021bba",
                "reference": "8fe6a3263324e3d4605e8cfaf0e738df41021bba",
                "shasum": ""
            },
            "require": {
                "php": "~7.0"
            },
            "require-dev": {
                "jeremeamia/superclosure": "~1.0",
                "joomla/coding-standards": "~2.0@alpha",
                "joomla/console": "~2.0",
                "phpunit/phpunit": "~6.3"
            },
            "suggest": {
                "jeremeamia/superclosure": "If you use Closure controllers, and want to be able to cache / serialize the router, please install jeremeamia/superclosure:~1.0",
                "joomla/console": "If you want to use the DebugRouterCommand class, please install joomla/console:~2.0"
            },
            "type": "joomla-package",
            "extra": {
                "branch-alias": {
                    "dev-2.0-dev": "2.0-dev"
                }
            },
            "autoload": {
                "psr-4": {
                    "Joomla\\Router\\": "src/"
                }
            },
            "notification-url": "https://packagist.org/downloads/",
            "license": [
                "GPL-2.0-or-later"
            ],
            "description": "Joomla Router Package",
            "homepage": "https://github.com/joomla-framework/router",
            "keywords": [
                "framework",
                "joomla",
                "router"
            ],
<<<<<<< HEAD
            "time": "2018-10-03 01:22:25"
=======
            "time": "2019-03-24T00:20:52+00:00"
>>>>>>> 6a360e96
        },
        {
            "name": "joomla/session",
            "version": "dev-2.0-dev",
            "source": {
                "type": "git",
                "url": "https://github.com/joomla-framework/session.git",
                "reference": "b411e1bf8c1632cd6cc66b16c06a1e321470a7be"
            },
            "dist": {
                "type": "zip",
                "url": "https://api.github.com/repos/joomla-framework/session/zipball/b411e1bf8c1632cd6cc66b16c06a1e321470a7be",
                "reference": "b411e1bf8c1632cd6cc66b16c06a1e321470a7be",
                "shasum": ""
            },
            "require": {
                "php": "~7.0"
            },
            "require-dev": {
                "joomla/coding-standards": "~2.0@alpha",
                "joomla/database": "~2.0@dev",
                "joomla/event": "~2.0@dev",
                "joomla/input": "~2.0@dev",
                "joomla/test": "~1.0",
                "phpunit/dbunit": "~3.0",
                "phpunit/phpunit": "~6.3"
            },
            "suggest": {
                "ext-apcu": "To use APCu cache as a session handler",
                "ext-memcached": "To use a Memcached server as a session handler",
                "ext-redis": "To use a Redis server as a session handler",
                "ext-wincache": "To use WinCache as a session handler",
                "joomla/database": "Install joomla/database if you want to use Database session storage.",
                "joomla/event": "The joomla/event package is required to use Joomla\\Session\\Session.",
                "joomla/input": "The joomla/input package is required to use Address and Forwarded session validators."
            },
            "type": "joomla-package",
            "extra": {
                "branch-alias": {
                    "dev-2.0-dev": "2.x-dev"
                }
            },
            "autoload": {
                "psr-4": {
                    "Joomla\\Session\\": "src/"
                }
            },
            "notification-url": "https://packagist.org/downloads/",
            "license": [
                "GPL-2.0-or-later"
            ],
            "description": "Joomla Session Package",
            "homepage": "https://github.com/joomla-framework/session",
            "keywords": [
                "framework",
                "joomla",
                "session"
            ],
            "time": "2019-04-08T10:55:30+00:00"
        },
        {
            "name": "joomla/string",
            "version": "dev-2.0-dev",
            "source": {
                "type": "git",
                "url": "https://github.com/joomla-framework/string.git",
                "reference": "964e0d4f9b4253b56f21d23a5f4787a6be37c71d"
            },
            "dist": {
                "type": "zip",
                "url": "https://api.github.com/repos/joomla-framework/string/zipball/964e0d4f9b4253b56f21d23a5f4787a6be37c71d",
                "reference": "964e0d4f9b4253b56f21d23a5f4787a6be37c71d",
                "shasum": ""
            },
            "require": {
                "php": "~7.0"
            },
            "require-dev": {
                "doctrine/inflector": "~1.2",
                "joomla/coding-standards": "~2.0@alpha",
                "joomla/test": "~1.0",
                "phpunit/phpunit": "~6.3"
            },
            "suggest": {
                "doctrine/inflector": "To use the string inflector",
                "ext-mbstring": "For improved processing"
            },
            "type": "joomla-package",
            "extra": {
                "branch-alias": {
                    "dev-2.0-dev": "2.0-dev"
                }
            },
            "autoload": {
                "psr-4": {
                    "Joomla\\String\\": "src/"
                },
                "files": [
                    "src/phputf8/utf8.php",
                    "src/phputf8/ord.php",
                    "src/phputf8/str_ireplace.php",
                    "src/phputf8/str_pad.php",
                    "src/phputf8/str_split.php",
                    "src/phputf8/strcasecmp.php",
                    "src/phputf8/strcspn.php",
                    "src/phputf8/stristr.php",
                    "src/phputf8/strrev.php",
                    "src/phputf8/strspn.php",
                    "src/phputf8/trim.php",
                    "src/phputf8/ucfirst.php",
                    "src/phputf8/ucwords.php",
                    "src/phputf8/utils/ascii.php",
                    "src/phputf8/utils/validation.php"
                ]
            },
            "notification-url": "https://packagist.org/downloads/",
            "license": [
                "GPL-2.0-or-later"
            ],
            "description": "Joomla String Package",
            "homepage": "https://github.com/joomla-framework/string",
            "keywords": [
                "framework",
                "joomla",
                "string"
            ],
            "time": "2019-03-18T01:24:51+00:00"
        },
        {
            "name": "joomla/uri",
            "version": "dev-2.0-dev",
            "source": {
                "type": "git",
                "url": "https://github.com/joomla-framework/uri.git",
                "reference": "b051dacd379b419f63db35931626e8a743ff10e8"
            },
            "dist": {
                "type": "zip",
                "url": "https://api.github.com/repos/joomla-framework/uri/zipball/b051dacd379b419f63db35931626e8a743ff10e8",
                "reference": "b051dacd379b419f63db35931626e8a743ff10e8",
                "shasum": ""
            },
            "require": {
                "php": "~7.0"
            },
            "require-dev": {
                "joomla/coding-standards": "~2.0@alpha",
                "joomla/test": "~1.0",
                "phpunit/phpunit": "~6.3"
            },
            "type": "joomla-package",
            "extra": {
                "branch-alias": {
                    "dev-2.0-dev": "2.0-dev"
                }
            },
            "autoload": {
                "psr-4": {
                    "Joomla\\Uri\\": "src/"
                }
            },
            "notification-url": "https://packagist.org/downloads/",
            "license": [
                "GPL-2.0-or-later"
            ],
            "description": "Joomla Uri Package",
            "homepage": "https://github.com/joomla-framework/uri",
            "keywords": [
                "framework",
                "joomla",
                "uri"
            ],
            "time": "2018-10-03T00:11:18+00:00"
        },
        {
            "name": "joomla/utilities",
            "version": "dev-2.0-dev",
            "source": {
                "type": "git",
                "url": "https://github.com/joomla-framework/utilities.git",
                "reference": "d9341c656ed21969f8f29005aa689c862bb3ab89"
            },
            "dist": {
                "type": "zip",
                "url": "https://api.github.com/repos/joomla-framework/utilities/zipball/d9341c656ed21969f8f29005aa689c862bb3ab89",
                "reference": "d9341c656ed21969f8f29005aa689c862bb3ab89",
                "shasum": ""
            },
            "require": {
                "joomla/string": "~1.3|~2.0",
                "php": "~7.0"
            },
            "require-dev": {
                "joomla/coding-standards": "~2.0@alpha",
                "phpunit/phpunit": "~6.3"
            },
            "type": "joomla-package",
            "extra": {
                "branch-alias": {
                    "dev-2.0-dev": "2.0-dev"
                }
            },
            "autoload": {
                "psr-4": {
                    "Joomla\\Utilities\\": "src/"
                }
            },
            "notification-url": "https://packagist.org/downloads/",
            "license": [
                "GPL-2.0-or-later"
            ],
            "description": "Joomla Utilities Package",
            "homepage": "https://github.com/joomla-framework/utilities",
            "keywords": [
                "framework",
                "joomla",
                "utilities"
            ],
            "time": "2018-10-17T23:06:34+00:00"
        },
        {
            "name": "maximebf/debugbar",
            "version": "v1.15.0",
            "source": {
                "type": "git",
                "url": "https://github.com/maximebf/php-debugbar.git",
                "reference": "30e7d60937ee5f1320975ca9bc7bcdd44d500f07"
            },
            "dist": {
                "type": "zip",
                "url": "https://api.github.com/repos/maximebf/php-debugbar/zipball/30e7d60937ee5f1320975ca9bc7bcdd44d500f07",
                "reference": "30e7d60937ee5f1320975ca9bc7bcdd44d500f07",
                "shasum": ""
            },
            "require": {
                "php": ">=5.3.0",
                "psr/log": "^1.0",
                "symfony/var-dumper": "^2.6|^3.0|^4.0"
            },
            "require-dev": {
                "phpunit/phpunit": "^4.0|^5.0"
            },
            "suggest": {
                "kriswallsmith/assetic": "The best way to manage assets",
                "monolog/monolog": "Log using Monolog",
                "predis/predis": "Redis storage"
            },
            "type": "library",
            "extra": {
                "branch-alias": {
                    "dev-master": "1.14-dev"
                }
            },
            "autoload": {
                "psr-4": {
                    "DebugBar\\": "src/DebugBar/"
                }
            },
            "notification-url": "https://packagist.org/downloads/",
            "license": [
                "MIT"
            ],
            "authors": [
                {
                    "name": "Maxime Bouroumeau-Fuseau",
                    "email": "maxime.bouroumeau@gmail.com",
                    "homepage": "http://maximebf.com"
                },
                {
                    "name": "Barry vd. Heuvel",
                    "email": "barryvdh@gmail.com"
                }
            ],
            "description": "Debug bar in the browser for php application",
            "homepage": "https://github.com/maximebf/php-debugbar",
            "keywords": [
                "debug",
                "debugbar"
            ],
            "time": "2017-12-15T11:13:46+00:00"
        },
        {
            "name": "ozdemirburak/iris",
            "version": "1.2.1",
            "source": {
                "type": "git",
                "url": "https://github.com/ozdemirburak/iris.git",
                "reference": "a100a217eb7fa7975069f02a0f9e1625610f2f00"
            },
            "dist": {
                "type": "zip",
                "url": "https://api.github.com/repos/ozdemirburak/iris/zipball/a100a217eb7fa7975069f02a0f9e1625610f2f00",
                "reference": "a100a217eb7fa7975069f02a0f9e1625610f2f00",
                "shasum": ""
            },
            "require": {
                "php": "~5.6|~7.0"
            },
            "require-dev": {
                "phpunit/phpunit": "~5.0|~6.0",
                "squizlabs/php_codesniffer": "~2.3"
            },
            "type": "library",
            "extra": {
                "branch-alias": {
                    "dev-master": "1.0-dev"
                }
            },
            "autoload": {
                "psr-4": {
                    "OzdemirBurak\\Iris\\": "src"
                }
            },
            "notification-url": "https://packagist.org/downloads/",
            "license": [
                "MIT"
            ],
            "authors": [
                {
                    "name": "Burak Özdemir",
                    "email": "mail@burakozdemir.co.uk",
                    "homepage": "https://burakozdemir.co.uk"
                }
            ],
            "description": "PHP library for color manipulation and conversion.",
            "homepage": "https://github.com/ozdemirburak/iris",
            "keywords": [
                "color",
                "conversion",
                "hex",
                "hsl",
                "hsla",
                "hsv",
                "manipulation",
                "rgb",
                "rgba",
                "transformation"
            ],
            "time": "2018-10-07T23:02:25+00:00"
        },
        {
            "name": "paragonie/random_compat",
            "version": "v9.99.99",
            "source": {
                "type": "git",
                "url": "https://github.com/paragonie/random_compat.git",
                "reference": "84b4dfb120c6f9b4ff7b3685f9b8f1aa365a0c95"
            },
            "dist": {
                "type": "zip",
                "url": "https://api.github.com/repos/paragonie/random_compat/zipball/84b4dfb120c6f9b4ff7b3685f9b8f1aa365a0c95",
                "reference": "84b4dfb120c6f9b4ff7b3685f9b8f1aa365a0c95",
                "shasum": ""
            },
            "require": {
                "php": "^7"
            },
            "require-dev": {
                "phpunit/phpunit": "4.*|5.*",
                "vimeo/psalm": "^1"
            },
            "suggest": {
                "ext-libsodium": "Provides a modern crypto API that can be used to generate random bytes."
            },
            "type": "library",
            "notification-url": "https://packagist.org/downloads/",
            "license": [
                "MIT"
            ],
            "authors": [
                {
                    "name": "Paragon Initiative Enterprises",
                    "email": "security@paragonie.com",
                    "homepage": "https://paragonie.com"
                }
            ],
            "description": "PHP 5.x polyfill for random_bytes() and random_int() from PHP 7",
            "keywords": [
                "csprng",
                "polyfill",
                "pseudorandom",
                "random"
            ],
            "time": "2018-07-02T15:55:56+00:00"
        },
        {
            "name": "paragonie/sodium_compat",
<<<<<<< HEAD
            "version": "v1.9.0",
            "source": {
                "type": "git",
                "url": "https://github.com/paragonie/sodium_compat.git",
                "reference": "f261f50c84d20b1364723dbd21e668f4e40b2140"
            },
            "dist": {
                "type": "zip",
                "url": "https://api.github.com/repos/paragonie/sodium_compat/zipball/f261f50c84d20b1364723dbd21e668f4e40b2140",
                "reference": "f261f50c84d20b1364723dbd21e668f4e40b2140",
=======
            "version": "v1.9.1",
            "source": {
                "type": "git",
                "url": "https://github.com/paragonie/sodium_compat.git",
                "reference": "87125d5b265f98c4d1b8d83a1f0726607c229421"
            },
            "dist": {
                "type": "zip",
                "url": "https://api.github.com/repos/paragonie/sodium_compat/zipball/87125d5b265f98c4d1b8d83a1f0726607c229421",
                "reference": "87125d5b265f98c4d1b8d83a1f0726607c229421",
>>>>>>> 6a360e96
                "shasum": ""
            },
            "require": {
                "paragonie/random_compat": ">=1",
                "php": "^5.2.4|^5.3|^5.4|^5.5|^5.6|^7|^8"
            },
            "require-dev": {
                "phpunit/phpunit": "^3|^4|^5"
            },
            "suggest": {
                "ext-libsodium": "PHP < 7.0: Better performance, password hashing (Argon2i), secure memory management (memzero), and better security.",
                "ext-sodium": "PHP >= 7.0: Better performance, password hashing (Argon2i), secure memory management (memzero), and better security."
            },
            "type": "library",
            "autoload": {
                "files": [
                    "autoload.php"
                ]
            },
            "notification-url": "https://packagist.org/downloads/",
            "license": [
                "ISC"
            ],
            "authors": [
                {
                    "name": "Paragon Initiative Enterprises",
                    "email": "security@paragonie.com"
                },
                {
                    "name": "Frank Denis",
                    "email": "jedisct1@pureftpd.org"
                }
            ],
            "description": "Pure PHP implementation of libsodium; uses the PHP extension if it exists",
            "keywords": [
                "Authentication",
                "BLAKE2b",
                "ChaCha20",
                "ChaCha20-Poly1305",
                "Chapoly",
                "Curve25519",
                "Ed25519",
                "EdDSA",
                "Edwards-curve Digital Signature Algorithm",
                "Elliptic Curve Diffie-Hellman",
                "Poly1305",
                "Pure-PHP cryptography",
                "RFC 7748",
                "RFC 8032",
                "Salpoly",
                "Salsa20",
                "X25519",
                "XChaCha20-Poly1305",
                "XSalsa20-Poly1305",
                "Xchacha20",
                "Xsalsa20",
                "aead",
                "cryptography",
                "ecdh",
                "elliptic curve",
                "elliptic curve cryptography",
                "encryption",
                "libsodium",
                "php",
                "public-key cryptography",
                "secret-key cryptography",
                "side-channel resistant"
            ],
<<<<<<< HEAD
            "time": "2019-03-06T17:16:38+00:00"
=======
            "time": "2019-03-20T17:19:05+00:00"
>>>>>>> 6a360e96
        },
        {
            "name": "phpmailer/phpmailer",
            "version": "v6.0.7",
            "source": {
                "type": "git",
                "url": "https://github.com/PHPMailer/PHPMailer.git",
                "reference": "0c41a36d4508d470e376498c1c0c527aa36a2d59"
            },
            "dist": {
                "type": "zip",
                "url": "https://api.github.com/repos/PHPMailer/PHPMailer/zipball/0c41a36d4508d470e376498c1c0c527aa36a2d59",
                "reference": "0c41a36d4508d470e376498c1c0c527aa36a2d59",
                "shasum": ""
            },
            "require": {
                "ext-ctype": "*",
                "ext-filter": "*",
                "php": ">=5.5.0"
            },
            "require-dev": {
                "doctrine/annotations": "1.2.*",
                "friendsofphp/php-cs-fixer": "^2.2",
                "phpdocumentor/phpdocumentor": "2.*",
                "phpunit/phpunit": "^4.8 || ^5.7",
                "zendframework/zend-eventmanager": "3.0.*",
                "zendframework/zend-i18n": "2.7.3",
                "zendframework/zend-serializer": "2.7.*"
            },
            "suggest": {
                "ext-mbstring": "Needed to send email in multibyte encoding charset",
                "hayageek/oauth2-yahoo": "Needed for Yahoo XOAUTH2 authentication",
                "league/oauth2-google": "Needed for Google XOAUTH2 authentication",
                "psr/log": "For optional PSR-3 debug logging",
                "stevenmaguire/oauth2-microsoft": "Needed for Microsoft XOAUTH2 authentication",
                "symfony/polyfill-mbstring": "To support UTF-8 if the Mbstring PHP extension is not enabled (^1.2)"
            },
            "type": "library",
            "autoload": {
                "psr-4": {
                    "PHPMailer\\PHPMailer\\": "src/"
                }
            },
            "notification-url": "https://packagist.org/downloads/",
            "license": [
                "LGPL-2.1"
            ],
            "authors": [
                {
                    "name": "Jim Jagielski",
                    "email": "jimjag@gmail.com"
                },
                {
                    "name": "Marcus Bointon",
                    "email": "phpmailer@synchromedia.co.uk"
                },
                {
                    "name": "Andy Prevost",
                    "email": "codeworxtech@users.sourceforge.net"
                },
                {
                    "name": "Brent R. Matzelle"
                }
            ],
            "description": "PHPMailer is a full-featured email creation and transfer class for PHP",
            "time": "2019-02-01T15:04:28+00:00"
        },
        {
            "name": "psr/container",
            "version": "1.0.0",
            "source": {
                "type": "git",
                "url": "https://github.com/php-fig/container.git",
                "reference": "b7ce3b176482dbbc1245ebf52b181af44c2cf55f"
            },
            "dist": {
                "type": "zip",
                "url": "https://api.github.com/repos/php-fig/container/zipball/b7ce3b176482dbbc1245ebf52b181af44c2cf55f",
                "reference": "b7ce3b176482dbbc1245ebf52b181af44c2cf55f",
                "shasum": ""
            },
            "require": {
                "php": ">=5.3.0"
            },
            "type": "library",
            "extra": {
                "branch-alias": {
                    "dev-master": "1.0.x-dev"
                }
            },
            "autoload": {
                "psr-4": {
                    "Psr\\Container\\": "src/"
                }
            },
            "notification-url": "https://packagist.org/downloads/",
            "license": [
                "MIT"
            ],
            "authors": [
                {
                    "name": "PHP-FIG",
                    "homepage": "http://www.php-fig.org/"
                }
            ],
            "description": "Common Container Interface (PHP FIG PSR-11)",
            "homepage": "https://github.com/php-fig/container",
            "keywords": [
                "PSR-11",
                "container",
                "container-interface",
                "container-interop",
                "psr"
            ],
            "time": "2017-02-14T16:28:37+00:00"
        },
        {
            "name": "psr/http-client",
            "version": "1.0.0",
            "source": {
                "type": "git",
                "url": "https://github.com/php-fig/http-client.git",
                "reference": "496a823ef742b632934724bf769560c2a5c7c44e"
            },
            "dist": {
                "type": "zip",
                "url": "https://api.github.com/repos/php-fig/http-client/zipball/496a823ef742b632934724bf769560c2a5c7c44e",
                "reference": "496a823ef742b632934724bf769560c2a5c7c44e",
                "shasum": ""
            },
            "require": {
                "php": "^7.0",
                "psr/http-message": "^1.0"
            },
            "type": "library",
            "extra": {
                "branch-alias": {
                    "dev-master": "1.0.x-dev"
                }
            },
            "autoload": {
                "psr-4": {
                    "Psr\\Http\\Client\\": "src/"
                }
            },
            "notification-url": "https://packagist.org/downloads/",
            "license": [
                "MIT"
            ],
            "authors": [
                {
                    "name": "PHP-FIG",
                    "homepage": "http://www.php-fig.org/"
                }
            ],
            "description": "Common interface for HTTP clients",
            "homepage": "https://github.com/php-fig/http-client",
            "keywords": [
                "http",
                "http-client",
                "psr",
                "psr-18"
            ],
            "time": "2018-10-30T23:29:13+00:00"
        },
        {
            "name": "psr/http-message",
            "version": "1.0.1",
            "source": {
                "type": "git",
                "url": "https://github.com/php-fig/http-message.git",
                "reference": "f6561bf28d520154e4b0ec72be95418abe6d9363"
            },
            "dist": {
                "type": "zip",
                "url": "https://api.github.com/repos/php-fig/http-message/zipball/f6561bf28d520154e4b0ec72be95418abe6d9363",
                "reference": "f6561bf28d520154e4b0ec72be95418abe6d9363",
                "shasum": ""
            },
            "require": {
                "php": ">=5.3.0"
            },
            "type": "library",
            "extra": {
                "branch-alias": {
                    "dev-master": "1.0.x-dev"
                }
            },
            "autoload": {
                "psr-4": {
                    "Psr\\Http\\Message\\": "src/"
                }
            },
            "notification-url": "https://packagist.org/downloads/",
            "license": [
                "MIT"
            ],
            "authors": [
                {
                    "name": "PHP-FIG",
                    "homepage": "http://www.php-fig.org/"
                }
            ],
            "description": "Common interface for HTTP messages",
            "homepage": "https://github.com/php-fig/http-message",
            "keywords": [
                "http",
                "http-message",
                "psr",
                "psr-7",
                "request",
                "response"
            ],
            "time": "2016-08-06T14:39:51+00:00"
        },
        {
            "name": "psr/link",
            "version": "1.0.0",
            "source": {
                "type": "git",
                "url": "https://github.com/php-fig/link.git",
                "reference": "eea8e8662d5cd3ae4517c9b864493f59fca95562"
            },
            "dist": {
                "type": "zip",
                "url": "https://api.github.com/repos/php-fig/link/zipball/eea8e8662d5cd3ae4517c9b864493f59fca95562",
                "reference": "eea8e8662d5cd3ae4517c9b864493f59fca95562",
                "shasum": ""
            },
            "require": {
                "php": ">=5.3.0"
            },
            "type": "library",
            "extra": {
                "branch-alias": {
                    "dev-master": "1.0.x-dev"
                }
            },
            "autoload": {
                "psr-4": {
                    "Psr\\Link\\": "src/"
                }
            },
            "notification-url": "https://packagist.org/downloads/",
            "license": [
                "MIT"
            ],
            "authors": [
                {
                    "name": "PHP-FIG",
                    "homepage": "http://www.php-fig.org/"
                }
            ],
            "description": "Common interfaces for HTTP links",
            "keywords": [
                "http",
                "http-link",
                "link",
                "psr",
                "psr-13",
                "rest"
            ],
            "time": "2016-10-28T16:06:13+00:00"
        },
        {
            "name": "psr/log",
            "version": "1.1.0",
            "source": {
                "type": "git",
                "url": "https://github.com/php-fig/log.git",
                "reference": "6c001f1daafa3a3ac1d8ff69ee4db8e799a654dd"
            },
            "dist": {
                "type": "zip",
                "url": "https://api.github.com/repos/php-fig/log/zipball/6c001f1daafa3a3ac1d8ff69ee4db8e799a654dd",
                "reference": "6c001f1daafa3a3ac1d8ff69ee4db8e799a654dd",
                "shasum": ""
            },
            "require": {
                "php": ">=5.3.0"
            },
            "type": "library",
            "extra": {
                "branch-alias": {
                    "dev-master": "1.0.x-dev"
                }
            },
            "autoload": {
                "psr-4": {
                    "Psr\\Log\\": "Psr/Log/"
                }
            },
            "notification-url": "https://packagist.org/downloads/",
            "license": [
                "MIT"
            ],
            "authors": [
                {
                    "name": "PHP-FIG",
                    "homepage": "http://www.php-fig.org/"
                }
            ],
            "description": "Common interface for logging libraries",
            "homepage": "https://github.com/php-fig/log",
            "keywords": [
                "log",
                "psr",
                "psr-3"
            ],
            "time": "2018-11-20T15:27:04+00:00"
        },
        {
            "name": "symfony/console",
            "version": "v3.4.24",
            "source": {
                "type": "git",
                "url": "https://github.com/symfony/console.git",
                "reference": "98ae3cdc4bec48fe7ee24afc81dbb4a242186c9e"
            },
            "dist": {
                "type": "zip",
                "url": "https://api.github.com/repos/symfony/console/zipball/98ae3cdc4bec48fe7ee24afc81dbb4a242186c9e",
                "reference": "98ae3cdc4bec48fe7ee24afc81dbb4a242186c9e",
                "shasum": ""
            },
            "require": {
                "php": "^5.5.9|>=7.0.8",
                "symfony/debug": "~2.8|~3.0|~4.0",
                "symfony/polyfill-mbstring": "~1.0"
            },
            "conflict": {
                "symfony/dependency-injection": "<3.4",
                "symfony/process": "<3.3"
            },
            "provide": {
                "psr/log-implementation": "1.0"
            },
            "require-dev": {
                "psr/log": "~1.0",
                "symfony/config": "~3.3|~4.0",
                "symfony/dependency-injection": "~3.4|~4.0",
                "symfony/event-dispatcher": "~2.8|~3.0|~4.0",
                "symfony/lock": "~3.4|~4.0",
                "symfony/process": "~3.3|~4.0"
            },
            "suggest": {
                "psr/log": "For using the console logger",
                "symfony/event-dispatcher": "",
                "symfony/lock": "",
                "symfony/process": ""
            },
            "type": "library",
            "extra": {
                "branch-alias": {
                    "dev-master": "3.4-dev"
                }
            },
            "autoload": {
                "psr-4": {
                    "Symfony\\Component\\Console\\": ""
                },
                "exclude-from-classmap": [
                    "/Tests/"
                ]
            },
            "notification-url": "https://packagist.org/downloads/",
            "license": [
                "MIT"
            ],
            "authors": [
                {
                    "name": "Fabien Potencier",
                    "email": "fabien@symfony.com"
                },
                {
                    "name": "Symfony Community",
                    "homepage": "https://symfony.com/contributors"
                }
            ],
            "description": "Symfony Console Component",
            "homepage": "https://symfony.com",
            "time": "2019-03-31T11:33:18+00:00"
        },
        {
            "name": "symfony/debug",
            "version": "v3.4.24",
            "source": {
                "type": "git",
                "url": "https://github.com/symfony/debug.git",
                "reference": "adbdd5d66342fb0a0bce7422ba68181842b6610d"
            },
            "dist": {
                "type": "zip",
                "url": "https://api.github.com/repos/symfony/debug/zipball/adbdd5d66342fb0a0bce7422ba68181842b6610d",
                "reference": "adbdd5d66342fb0a0bce7422ba68181842b6610d",
                "shasum": ""
            },
            "require": {
                "php": "^5.5.9|>=7.0.8",
                "psr/log": "~1.0"
            },
            "conflict": {
                "symfony/http-kernel": ">=2.3,<2.3.24|~2.4.0|>=2.5,<2.5.9|>=2.6,<2.6.2"
            },
            "require-dev": {
                "symfony/http-kernel": "~2.8|~3.0|~4.0"
            },
            "type": "library",
            "extra": {
                "branch-alias": {
                    "dev-master": "3.4-dev"
                }
            },
            "autoload": {
                "psr-4": {
                    "Symfony\\Component\\Debug\\": ""
                },
                "exclude-from-classmap": [
                    "/Tests/"
                ]
            },
            "notification-url": "https://packagist.org/downloads/",
            "license": [
                "MIT"
            ],
            "authors": [
                {
                    "name": "Fabien Potencier",
                    "email": "fabien@symfony.com"
                },
                {
                    "name": "Symfony Community",
                    "homepage": "https://symfony.com/contributors"
                }
            ],
            "description": "Symfony Debug Component",
            "homepage": "https://symfony.com",
            "time": "2019-03-10T17:07:42+00:00"
        },
        {
            "name": "symfony/ldap",
            "version": "v3.4.24",
            "source": {
                "type": "git",
                "url": "https://github.com/symfony/ldap.git",
                "reference": "731488ee91e300a26907c820496f6ea092168ca1"
            },
            "dist": {
                "type": "zip",
                "url": "https://api.github.com/repos/symfony/ldap/zipball/731488ee91e300a26907c820496f6ea092168ca1",
                "reference": "731488ee91e300a26907c820496f6ea092168ca1",
                "shasum": ""
            },
            "require": {
                "ext-ldap": "*",
                "php": "^5.5.9|>=7.0.8",
                "symfony/options-resolver": "~2.8|~3.0|~4.0",
                "symfony/polyfill-php56": "~1.0"
            },
            "type": "library",
            "extra": {
                "branch-alias": {
                    "dev-master": "3.4-dev"
                }
            },
            "autoload": {
                "psr-4": {
                    "Symfony\\Component\\Ldap\\": ""
                },
                "exclude-from-classmap": [
                    "/Tests/"
                ]
            },
            "notification-url": "https://packagist.org/downloads/",
            "license": [
                "MIT"
            ],
            "authors": [
                {
                    "name": "Charles Sarrazin",
                    "email": "charles@sarraz.in"
                },
                {
                    "name": "Symfony Community",
                    "homepage": "https://symfony.com/contributors"
                }
            ],
            "description": "An abstraction in front of PHP's LDAP functions, compatible with PHP 5.3.9 onwards.",
            "homepage": "https://symfony.com",
            "keywords": [
                "active directory",
                "ldap"
            ],
            "time": "2019-01-16T09:39:14+00:00"
        },
        {
            "name": "symfony/options-resolver",
            "version": "v3.4.24",
            "source": {
                "type": "git",
                "url": "https://github.com/symfony/options-resolver.git",
                "reference": "926e3b797e6bb66c0e4d7da7eff3a174f7378bcf"
            },
            "dist": {
                "type": "zip",
                "url": "https://api.github.com/repos/symfony/options-resolver/zipball/926e3b797e6bb66c0e4d7da7eff3a174f7378bcf",
                "reference": "926e3b797e6bb66c0e4d7da7eff3a174f7378bcf",
                "shasum": ""
            },
            "require": {
                "php": "^5.5.9|>=7.0.8"
            },
            "type": "library",
            "extra": {
                "branch-alias": {
                    "dev-master": "3.4-dev"
                }
            },
            "autoload": {
                "psr-4": {
                    "Symfony\\Component\\OptionsResolver\\": ""
                },
                "exclude-from-classmap": [
                    "/Tests/"
                ]
            },
            "notification-url": "https://packagist.org/downloads/",
            "license": [
                "MIT"
            ],
            "authors": [
                {
                    "name": "Fabien Potencier",
                    "email": "fabien@symfony.com"
                },
                {
                    "name": "Symfony Community",
                    "homepage": "https://symfony.com/contributors"
                }
            ],
            "description": "Symfony OptionsResolver Component",
            "homepage": "https://symfony.com",
            "keywords": [
                "config",
                "configuration",
                "options"
            ],
            "time": "2019-02-23T15:06:07+00:00"
        },
        {
            "name": "symfony/polyfill-ctype",
            "version": "v1.11.0",
            "source": {
                "type": "git",
                "url": "https://github.com/symfony/polyfill-ctype.git",
                "reference": "82ebae02209c21113908c229e9883c419720738a"
            },
            "dist": {
                "type": "zip",
                "url": "https://api.github.com/repos/symfony/polyfill-ctype/zipball/82ebae02209c21113908c229e9883c419720738a",
                "reference": "82ebae02209c21113908c229e9883c419720738a",
                "shasum": ""
            },
            "require": {
                "php": ">=5.3.3"
            },
            "suggest": {
                "ext-ctype": "For best performance"
            },
            "type": "library",
            "extra": {
                "branch-alias": {
                    "dev-master": "1.11-dev"
                }
            },
            "autoload": {
                "psr-4": {
                    "Symfony\\Polyfill\\Ctype\\": ""
                },
                "files": [
                    "bootstrap.php"
                ]
            },
            "notification-url": "https://packagist.org/downloads/",
            "license": [
                "MIT"
            ],
            "authors": [
                {
                    "name": "Symfony Community",
                    "homepage": "https://symfony.com/contributors"
                },
                {
                    "name": "Gert de Pagter",
                    "email": "backendtea@gmail.com"
                }
            ],
            "description": "Symfony polyfill for ctype functions",
            "homepage": "https://symfony.com",
            "keywords": [
                "compatibility",
                "ctype",
                "polyfill",
                "portable"
            ],
            "time": "2019-02-06T07:57:58+00:00"
        },
        {
            "name": "symfony/polyfill-mbstring",
            "version": "v1.11.0",
            "source": {
                "type": "git",
                "url": "https://github.com/symfony/polyfill-mbstring.git",
                "reference": "fe5e94c604826c35a32fa832f35bd036b6799609"
            },
            "dist": {
                "type": "zip",
                "url": "https://api.github.com/repos/symfony/polyfill-mbstring/zipball/fe5e94c604826c35a32fa832f35bd036b6799609",
                "reference": "fe5e94c604826c35a32fa832f35bd036b6799609",
                "shasum": ""
            },
            "require": {
                "php": ">=5.3.3"
            },
            "suggest": {
                "ext-mbstring": "For best performance"
            },
            "type": "library",
            "extra": {
                "branch-alias": {
                    "dev-master": "1.11-dev"
                }
            },
            "autoload": {
                "psr-4": {
                    "Symfony\\Polyfill\\Mbstring\\": ""
                },
                "files": [
                    "bootstrap.php"
                ]
            },
            "notification-url": "https://packagist.org/downloads/",
            "license": [
                "MIT"
            ],
            "authors": [
                {
                    "name": "Nicolas Grekas",
                    "email": "p@tchwork.com"
                },
                {
                    "name": "Symfony Community",
                    "homepage": "https://symfony.com/contributors"
                }
            ],
            "description": "Symfony polyfill for the Mbstring extension",
            "homepage": "https://symfony.com",
            "keywords": [
                "compatibility",
                "mbstring",
                "polyfill",
                "portable",
                "shim"
            ],
            "time": "2019-02-06T07:57:58+00:00"
        },
        {
            "name": "symfony/polyfill-php56",
            "version": "v1.11.0",
            "source": {
                "type": "git",
                "url": "https://github.com/symfony/polyfill-php56.git",
                "reference": "f4dddbc5c3471e1b700a147a20ae17cdb72dbe42"
            },
            "dist": {
                "type": "zip",
                "url": "https://api.github.com/repos/symfony/polyfill-php56/zipball/f4dddbc5c3471e1b700a147a20ae17cdb72dbe42",
                "reference": "f4dddbc5c3471e1b700a147a20ae17cdb72dbe42",
                "shasum": ""
            },
            "require": {
                "php": ">=5.3.3",
                "symfony/polyfill-util": "~1.0"
            },
            "type": "library",
            "extra": {
                "branch-alias": {
                    "dev-master": "1.11-dev"
                }
            },
            "autoload": {
                "psr-4": {
                    "Symfony\\Polyfill\\Php56\\": ""
                },
                "files": [
                    "bootstrap.php"
                ]
            },
            "notification-url": "https://packagist.org/downloads/",
            "license": [
                "MIT"
            ],
            "authors": [
                {
                    "name": "Nicolas Grekas",
                    "email": "p@tchwork.com"
                },
                {
                    "name": "Symfony Community",
                    "homepage": "https://symfony.com/contributors"
                }
            ],
            "description": "Symfony polyfill backporting some PHP 5.6+ features to lower PHP versions",
            "homepage": "https://symfony.com",
            "keywords": [
                "compatibility",
                "polyfill",
                "portable",
                "shim"
            ],
            "time": "2019-02-06T07:57:58+00:00"
        },
        {
            "name": "symfony/polyfill-php71",
            "version": "v1.11.0",
            "source": {
                "type": "git",
                "url": "https://github.com/symfony/polyfill-php71.git",
                "reference": "8fc094a6b4f646b3ecd2400069420ef82f23a93e"
            },
            "dist": {
                "type": "zip",
                "url": "https://api.github.com/repos/symfony/polyfill-php71/zipball/8fc094a6b4f646b3ecd2400069420ef82f23a93e",
                "reference": "8fc094a6b4f646b3ecd2400069420ef82f23a93e",
                "shasum": ""
            },
            "require": {
                "php": ">=5.3.3"
            },
            "type": "library",
            "extra": {
                "branch-alias": {
                    "dev-master": "1.11-dev"
                }
            },
            "autoload": {
                "psr-4": {
                    "Symfony\\Polyfill\\Php71\\": ""
                },
                "files": [
                    "bootstrap.php"
                ]
            },
            "notification-url": "https://packagist.org/downloads/",
            "license": [
                "MIT"
            ],
            "authors": [
                {
                    "name": "Nicolas Grekas",
                    "email": "p@tchwork.com"
                },
                {
                    "name": "Symfony Community",
                    "homepage": "https://symfony.com/contributors"
                }
            ],
            "description": "Symfony polyfill backporting some PHP 7.1+ features to lower PHP versions",
            "homepage": "https://symfony.com",
            "keywords": [
                "compatibility",
                "polyfill",
                "portable",
                "shim"
            ],
            "time": "2019-02-06T07:57:58+00:00"
        },
        {
            "name": "symfony/polyfill-php73",
            "version": "v1.11.0",
            "source": {
                "type": "git",
                "url": "https://github.com/symfony/polyfill-php73.git",
                "reference": "d1fb4abcc0c47be136208ad9d68bf59f1ee17abd"
            },
            "dist": {
                "type": "zip",
                "url": "https://api.github.com/repos/symfony/polyfill-php73/zipball/d1fb4abcc0c47be136208ad9d68bf59f1ee17abd",
                "reference": "d1fb4abcc0c47be136208ad9d68bf59f1ee17abd",
                "shasum": ""
            },
            "require": {
                "php": ">=5.3.3"
            },
            "type": "library",
            "extra": {
                "branch-alias": {
                    "dev-master": "1.11-dev"
                }
            },
            "autoload": {
                "psr-4": {
                    "Symfony\\Polyfill\\Php73\\": ""
                },
                "files": [
                    "bootstrap.php"
                ],
                "classmap": [
                    "Resources/stubs"
                ]
            },
            "notification-url": "https://packagist.org/downloads/",
            "license": [
                "MIT"
            ],
            "authors": [
                {
                    "name": "Nicolas Grekas",
                    "email": "p@tchwork.com"
                },
                {
                    "name": "Symfony Community",
                    "homepage": "https://symfony.com/contributors"
                }
            ],
            "description": "Symfony polyfill backporting some PHP 7.3+ features to lower PHP versions",
            "homepage": "https://symfony.com",
            "keywords": [
                "compatibility",
                "polyfill",
                "portable",
                "shim"
            ],
            "time": "2019-02-06T07:57:58+00:00"
        },
        {
            "name": "symfony/polyfill-util",
            "version": "v1.11.0",
            "source": {
                "type": "git",
                "url": "https://github.com/symfony/polyfill-util.git",
                "reference": "b46c6cae28a3106735323f00a0c38eccf2328897"
            },
            "dist": {
                "type": "zip",
                "url": "https://api.github.com/repos/symfony/polyfill-util/zipball/b46c6cae28a3106735323f00a0c38eccf2328897",
                "reference": "b46c6cae28a3106735323f00a0c38eccf2328897",
                "shasum": ""
            },
            "require": {
                "php": ">=5.3.3"
            },
            "type": "library",
            "extra": {
                "branch-alias": {
                    "dev-master": "1.11-dev"
                }
            },
            "autoload": {
                "psr-4": {
                    "Symfony\\Polyfill\\Util\\": ""
                }
            },
            "notification-url": "https://packagist.org/downloads/",
            "license": [
                "MIT"
            ],
            "authors": [
                {
                    "name": "Nicolas Grekas",
                    "email": "p@tchwork.com"
                },
                {
                    "name": "Symfony Community",
                    "homepage": "https://symfony.com/contributors"
                }
            ],
            "description": "Symfony utilities for portability of PHP codes",
            "homepage": "https://symfony.com",
            "keywords": [
                "compat",
                "compatibility",
                "polyfill",
                "shim"
            ],
            "time": "2019-02-08T14:16:39+00:00"
        },
        {
            "name": "symfony/var-dumper",
            "version": "v3.4.24",
            "source": {
                "type": "git",
                "url": "https://github.com/symfony/var-dumper.git",
                "reference": "d34d10236300876d14291e9df85c6ef3d3bb9066"
            },
            "dist": {
                "type": "zip",
                "url": "https://api.github.com/repos/symfony/var-dumper/zipball/d34d10236300876d14291e9df85c6ef3d3bb9066",
                "reference": "d34d10236300876d14291e9df85c6ef3d3bb9066",
                "shasum": ""
            },
            "require": {
                "php": "^5.5.9|>=7.0.8",
                "symfony/polyfill-mbstring": "~1.0"
            },
            "conflict": {
                "phpunit/phpunit": "<4.8.35|<5.4.3,>=5.0"
            },
            "require-dev": {
                "ext-iconv": "*",
                "twig/twig": "~1.34|~2.4"
            },
            "suggest": {
                "ext-iconv": "To convert non-UTF-8 strings to UTF-8 (or symfony/polyfill-iconv in case ext-iconv cannot be used).",
                "ext-intl": "To show region name in time zone dump",
                "ext-symfony_debug": ""
            },
            "type": "library",
            "extra": {
                "branch-alias": {
                    "dev-master": "3.4-dev"
                }
            },
            "autoload": {
                "files": [
                    "Resources/functions/dump.php"
                ],
                "psr-4": {
                    "Symfony\\Component\\VarDumper\\": ""
                },
                "exclude-from-classmap": [
                    "/Tests/"
                ]
            },
            "notification-url": "https://packagist.org/downloads/",
            "license": [
                "MIT"
            ],
            "authors": [
                {
                    "name": "Nicolas Grekas",
                    "email": "p@tchwork.com"
                },
                {
                    "name": "Symfony Community",
                    "homepage": "https://symfony.com/contributors"
                }
            ],
            "description": "Symfony mechanism for exploring and dumping PHP variables",
            "homepage": "https://symfony.com",
            "keywords": [
                "debug",
                "dump"
            ],
            "time": "2019-02-23T15:06:07+00:00"
        },
        {
            "name": "symfony/web-link",
            "version": "v3.4.24",
            "source": {
                "type": "git",
                "url": "https://github.com/symfony/web-link.git",
                "reference": "fbe342e109c2ca60c39c6595a8e98aed1138937d"
            },
            "dist": {
                "type": "zip",
                "url": "https://api.github.com/repos/symfony/web-link/zipball/fbe342e109c2ca60c39c6595a8e98aed1138937d",
                "reference": "fbe342e109c2ca60c39c6595a8e98aed1138937d",
                "shasum": ""
            },
            "require": {
                "fig/link-util": "^1.0",
                "php": "^5.5.9|>=7.0.8",
                "psr/link": "^1.0"
            },
            "require-dev": {
                "symfony/event-dispatcher": "^2.8|^3.0|~4.0",
                "symfony/http-foundation": "^2.8|^3.0|~4.0",
                "symfony/http-kernel": "^2.8|^3.0|~4.0"
            },
            "suggest": {
                "symfony/http-kernel": ""
            },
            "type": "library",
            "extra": {
                "branch-alias": {
                    "dev-master": "3.4-dev"
                }
            },
            "autoload": {
                "psr-4": {
                    "Symfony\\Component\\WebLink\\": ""
                },
                "exclude-from-classmap": [
                    "/Tests/"
                ]
            },
            "notification-url": "https://packagist.org/downloads/",
            "license": [
                "MIT"
            ],
            "authors": [
                {
                    "name": "Kévin Dunglas",
                    "email": "dunglas@gmail.com"
                },
                {
                    "name": "Symfony Community",
                    "homepage": "https://symfony.com/contributors"
                }
            ],
            "description": "Symfony WebLink Component",
            "homepage": "https://symfony.com",
            "keywords": [
                "dns-prefetch",
                "http",
                "http2",
                "link",
                "performance",
                "prefetch",
                "preload",
                "prerender",
                "psr13",
                "push"
            ],
            "time": "2019-01-16T09:39:14+00:00"
        },
        {
            "name": "symfony/yaml",
            "version": "v3.4.24",
            "source": {
                "type": "git",
                "url": "https://github.com/symfony/yaml.git",
                "reference": "212a27b731e5bfb735679d1ffaac82bd6a1dc996"
            },
            "dist": {
                "type": "zip",
                "url": "https://api.github.com/repos/symfony/yaml/zipball/212a27b731e5bfb735679d1ffaac82bd6a1dc996",
                "reference": "212a27b731e5bfb735679d1ffaac82bd6a1dc996",
                "shasum": ""
            },
            "require": {
                "php": "^5.5.9|>=7.0.8",
                "symfony/polyfill-ctype": "~1.8"
            },
            "conflict": {
                "symfony/console": "<3.4"
            },
            "require-dev": {
                "symfony/console": "~3.4|~4.0"
            },
            "suggest": {
                "symfony/console": "For validating YAML files using the lint command"
            },
            "type": "library",
            "extra": {
                "branch-alias": {
                    "dev-master": "3.4-dev"
                }
            },
            "autoload": {
                "psr-4": {
                    "Symfony\\Component\\Yaml\\": ""
                },
                "exclude-from-classmap": [
                    "/Tests/"
                ]
            },
            "notification-url": "https://packagist.org/downloads/",
            "license": [
                "MIT"
            ],
            "authors": [
                {
                    "name": "Fabien Potencier",
                    "email": "fabien@symfony.com"
                },
                {
                    "name": "Symfony Community",
                    "homepage": "https://symfony.com/contributors"
                }
            ],
            "description": "Symfony Yaml Component",
            "homepage": "https://symfony.com",
            "time": "2019-03-25T07:48:46+00:00"
        },
        {
            "name": "tobscure/json-api",
            "version": "v0.4.1",
            "source": {
                "type": "git",
                "url": "https://github.com/tobscure/json-api.git",
                "reference": "d4ba8437977c33a5189d95d9ffa751997f13b104"
            },
            "dist": {
                "type": "zip",
                "url": "https://api.github.com/repos/tobscure/json-api/zipball/d4ba8437977c33a5189d95d9ffa751997f13b104",
                "reference": "d4ba8437977c33a5189d95d9ffa751997f13b104",
                "shasum": ""
            },
            "require": {
                "php": "^5.5.9 || ^7.0"
            },
            "require-dev": {
                "phpunit/phpunit": "^4.8 || ^5.0"
            },
            "type": "library",
            "extra": {
                "branch-alias": {
                    "dev-master": "1.0-dev"
                }
            },
            "autoload": {
                "psr-4": {
                    "Tobscure\\JsonApi\\": "src/"
                }
            },
            "notification-url": "https://packagist.org/downloads/",
            "license": [
                "MIT"
            ],
            "authors": [
                {
                    "name": "Toby Zerner",
                    "email": "toby.zerner@gmail.com"
                }
            ],
            "description": "JSON-API responses in PHP",
            "keywords": [
                "api",
                "json",
                "jsonapi",
                "standard"
            ],
            "time": "2017-03-05T21:16:24+00:00"
        },
        {
            "name": "wamania/php-stemmer",
            "version": "1.2",
            "source": {
                "type": "git",
                "url": "https://github.com/wamania/php-stemmer.git",
                "reference": "6cc76829bddd46f7ae7678e0bf87a0c872c8cf58"
            },
            "dist": {
                "type": "zip",
                "url": "https://api.github.com/repos/wamania/php-stemmer/zipball/6cc76829bddd46f7ae7678e0bf87a0c872c8cf58",
                "reference": "6cc76829bddd46f7ae7678e0bf87a0c872c8cf58",
                "shasum": ""
            },
            "require": {
                "php": ">=5.3.0"
            },
            "require-dev": {
                "phpunit/phpunit": "^4.8"
            },
            "type": "library",
            "autoload": {
                "psr-4": {
                    "Wamania\\Snowball\\": "src/"
                }
            },
            "notification-url": "https://packagist.org/downloads/",
            "license": [
                "MIT"
            ],
            "authors": [
                {
                    "name": "Wamania",
                    "homepage": "http://wamania.com"
                }
            ],
            "description": "Native PHP5 Stemmer",
            "keywords": [
                "php",
                "porter",
                "stemmer"
            ],
            "time": "2017-01-27T17:16:44+00:00"
        },
        {
            "name": "willdurand/negotiation",
            "version": "v2.3.1",
            "source": {
                "type": "git",
                "url": "https://github.com/willdurand/Negotiation.git",
                "reference": "03436ededa67c6e83b9b12defac15384cb399dc9"
            },
            "dist": {
                "type": "zip",
                "url": "https://api.github.com/repos/willdurand/Negotiation/zipball/03436ededa67c6e83b9b12defac15384cb399dc9",
                "reference": "03436ededa67c6e83b9b12defac15384cb399dc9",
                "shasum": ""
            },
            "require": {
                "php": ">=5.4.0"
            },
            "require-dev": {
                "phpunit/phpunit": "~4.5"
            },
            "type": "library",
            "extra": {
                "branch-alias": {
                    "dev-master": "2.3-dev"
                }
            },
            "autoload": {
                "psr-4": {
                    "Negotiation\\": "src/Negotiation"
                }
            },
            "notification-url": "https://packagist.org/downloads/",
            "license": [
                "MIT"
            ],
            "authors": [
                {
                    "name": "William Durand",
                    "email": "will+git@drnd.me"
                }
            ],
            "description": "Content Negotiation tools for PHP provided as a standalone library.",
            "homepage": "http://williamdurand.fr/Negotiation/",
            "keywords": [
                "accept",
                "content",
                "format",
                "header",
                "negotiation"
            ],
            "time": "2017-05-14T17:21:12+00:00"
        },
        {
            "name": "zendframework/zend-diactoros",
            "version": "1.8.6",
            "source": {
                "type": "git",
                "url": "https://github.com/zendframework/zend-diactoros.git",
                "reference": "20da13beba0dde8fb648be3cc19765732790f46e"
            },
            "dist": {
                "type": "zip",
                "url": "https://api.github.com/repos/zendframework/zend-diactoros/zipball/20da13beba0dde8fb648be3cc19765732790f46e",
                "reference": "20da13beba0dde8fb648be3cc19765732790f46e",
                "shasum": ""
            },
            "require": {
                "php": "^5.6 || ^7.0",
                "psr/http-message": "^1.0"
            },
            "provide": {
                "psr/http-message-implementation": "1.0"
            },
            "require-dev": {
                "ext-dom": "*",
                "ext-libxml": "*",
                "php-http/psr7-integration-tests": "dev-master",
                "phpunit/phpunit": "^5.7.16 || ^6.0.8 || ^7.2.7",
                "zendframework/zend-coding-standard": "~1.0"
            },
            "type": "library",
            "extra": {
                "branch-alias": {
                    "dev-master": "1.8.x-dev",
                    "dev-develop": "1.9.x-dev",
                    "dev-release-2.0": "2.0.x-dev"
                }
            },
            "autoload": {
                "files": [
                    "src/functions/create_uploaded_file.php",
                    "src/functions/marshal_headers_from_sapi.php",
                    "src/functions/marshal_method_from_sapi.php",
                    "src/functions/marshal_protocol_version_from_sapi.php",
                    "src/functions/marshal_uri_from_sapi.php",
                    "src/functions/normalize_server.php",
                    "src/functions/normalize_uploaded_files.php",
                    "src/functions/parse_cookie_header.php"
                ],
                "psr-4": {
                    "Zend\\Diactoros\\": "src/"
                }
            },
            "notification-url": "https://packagist.org/downloads/",
            "license": [
                "BSD-2-Clause"
            ],
            "description": "PSR HTTP Message implementations",
            "homepage": "https://github.com/zendframework/zend-diactoros",
            "keywords": [
                "http",
                "psr",
                "psr-7"
            ],
            "time": "2018-09-05T19:29:37+00:00"
        }
    ],
    "packages-dev": [
        {
            "name": "behat/gherkin",
            "version": "v4.6.0",
            "source": {
                "type": "git",
                "url": "https://github.com/Behat/Gherkin.git",
                "reference": "ab0a02ea14893860bca00f225f5621d351a3ad07"
            },
            "dist": {
                "type": "zip",
                "url": "https://api.github.com/repos/Behat/Gherkin/zipball/ab0a02ea14893860bca00f225f5621d351a3ad07",
                "reference": "ab0a02ea14893860bca00f225f5621d351a3ad07",
                "shasum": ""
            },
            "require": {
                "php": ">=5.3.1"
            },
            "require-dev": {
                "phpunit/phpunit": "~4.5|~5",
                "symfony/phpunit-bridge": "~2.7|~3|~4",
                "symfony/yaml": "~2.3|~3|~4"
            },
            "suggest": {
                "symfony/yaml": "If you want to parse features, represented in YAML files"
            },
            "type": "library",
            "extra": {
                "branch-alias": {
                    "dev-master": "4.4-dev"
                }
            },
            "autoload": {
                "psr-0": {
                    "Behat\\Gherkin": "src/"
                }
            },
            "notification-url": "https://packagist.org/downloads/",
            "license": [
                "MIT"
            ],
            "authors": [
                {
                    "name": "Konstantin Kudryashov",
                    "email": "ever.zet@gmail.com",
                    "homepage": "http://everzet.com"
                }
            ],
            "description": "Gherkin DSL parser for PHP 5.3",
            "homepage": "http://behat.org/",
            "keywords": [
                "BDD",
                "Behat",
                "Cucumber",
                "DSL",
                "gherkin",
                "parser"
            ],
            "time": "2019-01-16T14:22:17+00:00"
        },
        {
            "name": "codeception/codeception",
            "version": "2.5.5",
            "source": {
                "type": "git",
                "url": "https://github.com/Codeception/Codeception.git",
                "reference": "547a64cb31edcf1902b296c511f5ca74101bcb4c"
            },
            "dist": {
                "type": "zip",
                "url": "https://api.github.com/repos/Codeception/Codeception/zipball/547a64cb31edcf1902b296c511f5ca74101bcb4c",
                "reference": "547a64cb31edcf1902b296c511f5ca74101bcb4c",
                "shasum": ""
            },
            "require": {
                "behat/gherkin": "^4.4.0",
                "codeception/phpunit-wrapper": "^6.0.9|^7.0.6",
                "codeception/stub": "^2.0",
                "ext-curl": "*",
                "ext-json": "*",
                "ext-mbstring": "*",
                "facebook/webdriver": ">=1.1.3 <2.0",
                "guzzlehttp/guzzle": ">=4.1.4 <7.0",
                "guzzlehttp/psr7": "~1.0",
                "php": ">=5.6.0 <8.0",
                "symfony/browser-kit": ">=2.7 <5.0",
                "symfony/console": ">=2.7 <5.0",
                "symfony/css-selector": ">=2.7 <5.0",
                "symfony/dom-crawler": ">=2.7 <5.0",
                "symfony/event-dispatcher": ">=2.7 <5.0",
                "symfony/finder": ">=2.7 <5.0",
                "symfony/yaml": ">=2.7 <5.0"
            },
            "require-dev": {
                "codeception/specify": "~0.3",
                "facebook/graph-sdk": "~5.3",
                "flow/jsonpath": "~0.2",
                "monolog/monolog": "~1.8",
                "pda/pheanstalk": "~3.0",
                "php-amqplib/php-amqplib": "~2.4",
                "predis/predis": "^1.0",
                "squizlabs/php_codesniffer": "~2.0",
                "symfony/process": ">=2.7 <5.0",
                "vlucas/phpdotenv": "^3.0"
            },
            "suggest": {
                "aws/aws-sdk-php": "For using AWS Auth in REST module and Queue module",
                "codeception/phpbuiltinserver": "Start and stop PHP built-in web server for your tests",
                "codeception/specify": "BDD-style code blocks",
                "codeception/verify": "BDD-style assertions",
                "flow/jsonpath": "For using JSONPath in REST module",
                "league/factory-muffin": "For DataFactory module",
                "league/factory-muffin-faker": "For Faker support in DataFactory module",
                "phpseclib/phpseclib": "for SFTP option in FTP Module",
                "stecman/symfony-console-completion": "For BASH autocompletion",
                "symfony/phpunit-bridge": "For phpunit-bridge support"
            },
            "bin": [
                "codecept"
            ],
            "type": "library",
            "extra": {
                "branch-alias": []
            },
            "autoload": {
                "psr-4": {
                    "Codeception\\": "src/Codeception",
                    "Codeception\\Extension\\": "ext"
                }
            },
            "notification-url": "https://packagist.org/downloads/",
            "license": [
                "MIT"
            ],
            "authors": [
                {
                    "name": "Michael Bodnarchuk",
                    "email": "davert@mail.ua",
                    "homepage": "http://codegyre.com"
                }
            ],
            "description": "BDD-style testing framework",
            "homepage": "http://codeception.com/",
            "keywords": [
                "BDD",
                "TDD",
                "acceptance testing",
                "functional testing",
                "unit testing"
            ],
            "time": "2019-03-23T17:57:45+00:00"
        },
        {
            "name": "codeception/phpunit-wrapper",
            "version": "6.6.1",
            "source": {
                "type": "git",
                "url": "https://github.com/Codeception/phpunit-wrapper.git",
                "reference": "d0da25a98bcebeb15d97c2ad3b2de6166b6e7a0c"
            },
            "dist": {
                "type": "zip",
                "url": "https://api.github.com/repos/Codeception/phpunit-wrapper/zipball/d0da25a98bcebeb15d97c2ad3b2de6166b6e7a0c",
                "reference": "d0da25a98bcebeb15d97c2ad3b2de6166b6e7a0c",
                "shasum": ""
            },
            "require": {
                "phpunit/php-code-coverage": ">=4.0.4 <6.0",
                "phpunit/phpunit": ">=6.5.13 <7.0",
                "sebastian/comparator": ">=1.2.4 <3.0",
                "sebastian/diff": ">=1.4 <4.0"
            },
            "replace": {
                "codeception/phpunit-wrapper": "*"
            },
            "require-dev": {
                "codeception/specify": "*",
                "vlucas/phpdotenv": "^3.0"
            },
            "type": "library",
            "autoload": {
                "psr-4": {
                    "Codeception\\PHPUnit\\": "src\\"
                }
            },
            "notification-url": "https://packagist.org/downloads/",
            "license": [
                "MIT"
            ],
            "authors": [
                {
                    "name": "Davert",
                    "email": "davert.php@resend.cc"
                }
            ],
            "description": "PHPUnit classes used by Codeception",
            "time": "2019-02-26T20:47:39+00:00"
        },
        {
            "name": "codeception/stub",
            "version": "2.1.0",
            "source": {
                "type": "git",
                "url": "https://github.com/Codeception/Stub.git",
                "reference": "853657f988942f7afb69becf3fd0059f192c705a"
            },
            "dist": {
                "type": "zip",
                "url": "https://api.github.com/repos/Codeception/Stub/zipball/853657f988942f7afb69becf3fd0059f192c705a",
                "reference": "853657f988942f7afb69becf3fd0059f192c705a",
                "shasum": ""
            },
            "require": {
                "codeception/phpunit-wrapper": ">6.0.15 <6.1.0 | ^6.6.1 | ^7.7.1 | ^8.0.3"
            },
            "type": "library",
            "autoload": {
                "psr-4": {
                    "Codeception\\": "src/"
                }
            },
            "notification-url": "https://packagist.org/downloads/",
            "license": [
                "MIT"
            ],
            "description": "Flexible Stub wrapper for PHPUnit's Mock Builder",
            "time": "2019-03-02T15:35:10+00:00"
        },
        {
            "name": "composer/semver",
            "version": "1.5.0",
            "source": {
                "type": "git",
                "url": "https://github.com/composer/semver.git",
                "reference": "46d9139568ccb8d9e7cdd4539cab7347568a5e2e"
            },
            "dist": {
                "type": "zip",
                "url": "https://api.github.com/repos/composer/semver/zipball/46d9139568ccb8d9e7cdd4539cab7347568a5e2e",
                "reference": "46d9139568ccb8d9e7cdd4539cab7347568a5e2e",
                "shasum": ""
            },
            "require": {
                "php": "^5.3.2 || ^7.0"
            },
            "require-dev": {
                "phpunit/phpunit": "^4.5 || ^5.0.5",
                "phpunit/phpunit-mock-objects": "2.3.0 || ^3.0"
            },
            "type": "library",
            "extra": {
                "branch-alias": {
                    "dev-master": "1.x-dev"
                }
            },
            "autoload": {
                "psr-4": {
                    "Composer\\Semver\\": "src"
                }
            },
            "notification-url": "https://packagist.org/downloads/",
            "license": [
                "MIT"
            ],
            "authors": [
                {
                    "name": "Nils Adermann",
                    "email": "naderman@naderman.de",
                    "homepage": "http://www.naderman.de"
                },
                {
                    "name": "Jordi Boggiano",
                    "email": "j.boggiano@seld.be",
                    "homepage": "http://seld.be"
                },
                {
                    "name": "Rob Bast",
                    "email": "rob.bast@gmail.com",
                    "homepage": "http://robbast.nl"
                }
            ],
            "description": "Semver library that offers utilities, version constraint parsing and validation.",
            "keywords": [
                "semantic",
                "semver",
                "validation",
                "versioning"
            ],
            "time": "2019-03-19T17:25:45+00:00"
        },
        {
            "name": "composer/xdebug-handler",
            "version": "1.3.2",
            "source": {
                "type": "git",
                "url": "https://github.com/composer/xdebug-handler.git",
                "reference": "d17708133b6c276d6e42ef887a877866b909d892"
            },
            "dist": {
                "type": "zip",
                "url": "https://api.github.com/repos/composer/xdebug-handler/zipball/d17708133b6c276d6e42ef887a877866b909d892",
                "reference": "d17708133b6c276d6e42ef887a877866b909d892",
                "shasum": ""
            },
            "require": {
                "php": "^5.3.2 || ^7.0",
                "psr/log": "^1.0"
            },
            "require-dev": {
                "phpunit/phpunit": "^4.8.35 || ^5.7 || ^6.5"
            },
            "type": "library",
            "autoload": {
                "psr-4": {
                    "Composer\\XdebugHandler\\": "src"
                }
            },
            "notification-url": "https://packagist.org/downloads/",
            "license": [
                "MIT"
            ],
            "authors": [
                {
                    "name": "John Stevenson",
                    "email": "john-stevenson@blueyonder.co.uk"
                }
            ],
            "description": "Restarts a process without xdebug.",
            "keywords": [
                "Xdebug",
                "performance"
            ],
            "time": "2019-01-28T20:25:53+00:00"
        },
        {
            "name": "consolidation/annotated-command",
            "version": "2.12.0",
            "source": {
                "type": "git",
                "url": "https://github.com/consolidation/annotated-command.git",
                "reference": "512a2e54c98f3af377589de76c43b24652bcb789"
            },
            "dist": {
                "type": "zip",
                "url": "https://api.github.com/repos/consolidation/annotated-command/zipball/512a2e54c98f3af377589de76c43b24652bcb789",
                "reference": "512a2e54c98f3af377589de76c43b24652bcb789",
                "shasum": ""
            },
            "require": {
                "consolidation/output-formatters": "^3.4",
                "php": ">=5.4.5",
                "psr/log": "^1",
                "symfony/console": "^2.8|^3|^4",
                "symfony/event-dispatcher": "^2.5|^3|^4",
                "symfony/finder": "^2.5|^3|^4"
            },
            "require-dev": {
                "g1a/composer-test-scenarios": "^3",
                "php-coveralls/php-coveralls": "^1",
                "phpunit/phpunit": "^6",
                "squizlabs/php_codesniffer": "^2.7"
            },
            "type": "library",
            "extra": {
                "scenarios": {
                    "symfony4": {
                        "require": {
                            "symfony/console": "^4.0"
                        },
                        "config": {
                            "platform": {
                                "php": "7.1.3"
                            }
                        }
                    },
                    "symfony2": {
                        "require": {
                            "symfony/console": "^2.8"
                        },
                        "require-dev": {
                            "phpunit/phpunit": "^4.8.36"
                        },
                        "remove": [
                            "php-coveralls/php-coveralls"
                        ],
                        "config": {
                            "platform": {
                                "php": "5.4.8"
                            }
                        },
                        "scenario-options": {
                            "create-lockfile": "false"
                        }
                    },
                    "phpunit4": {
                        "require-dev": {
                            "phpunit/phpunit": "^4.8.36"
                        },
                        "remove": [
                            "php-coveralls/php-coveralls"
                        ],
                        "config": {
                            "platform": {
                                "php": "5.4.8"
                            }
                        }
                    }
                },
                "branch-alias": {
                    "dev-master": "2.x-dev"
                }
            },
            "autoload": {
                "psr-4": {
                    "Consolidation\\AnnotatedCommand\\": "src"
                }
            },
            "notification-url": "https://packagist.org/downloads/",
            "license": [
                "MIT"
            ],
            "authors": [
                {
                    "name": "Greg Anderson",
                    "email": "greg.1.anderson@greenknowe.org"
                }
            ],
            "description": "Initialize Symfony Console commands from annotated command class methods.",
            "time": "2019-03-08T16:55:03+00:00"
        },
        {
            "name": "consolidation/config",
            "version": "1.2.1",
            "source": {
                "type": "git",
                "url": "https://github.com/consolidation/config.git",
                "reference": "cac1279bae7efb5c7fb2ca4c3ba4b8eb741a96c1"
            },
            "dist": {
                "type": "zip",
                "url": "https://api.github.com/repos/consolidation/config/zipball/cac1279bae7efb5c7fb2ca4c3ba4b8eb741a96c1",
                "reference": "cac1279bae7efb5c7fb2ca4c3ba4b8eb741a96c1",
                "shasum": ""
            },
            "require": {
                "dflydev/dot-access-data": "^1.1.0",
                "grasmash/expander": "^1",
                "php": ">=5.4.0"
            },
            "require-dev": {
                "g1a/composer-test-scenarios": "^3",
                "php-coveralls/php-coveralls": "^1",
                "phpunit/phpunit": "^5",
                "squizlabs/php_codesniffer": "2.*",
                "symfony/console": "^2.5|^3|^4",
                "symfony/yaml": "^2.8.11|^3|^4"
            },
            "suggest": {
                "symfony/yaml": "Required to use Consolidation\\Config\\Loader\\YamlConfigLoader"
            },
            "type": "library",
            "extra": {
                "scenarios": {
                    "symfony4": {
                        "require-dev": {
                            "symfony/console": "^4.0"
                        },
                        "config": {
                            "platform": {
                                "php": "7.1.3"
                            }
                        }
                    },
                    "symfony2": {
                        "require-dev": {
                            "symfony/console": "^2.8",
                            "symfony/event-dispatcher": "^2.8",
                            "phpunit/phpunit": "^4.8.36"
                        },
                        "remove": [
                            "php-coveralls/php-coveralls"
                        ],
                        "config": {
                            "platform": {
                                "php": "5.4.8"
                            }
                        }
                    }
                },
                "branch-alias": {
                    "dev-master": "1.x-dev"
                }
            },
            "autoload": {
                "psr-4": {
                    "Consolidation\\Config\\": "src"
                }
            },
            "notification-url": "https://packagist.org/downloads/",
            "license": [
                "MIT"
            ],
            "authors": [
                {
                    "name": "Greg Anderson",
                    "email": "greg.1.anderson@greenknowe.org"
                }
            ],
            "description": "Provide configuration services for a commandline tool.",
            "time": "2019-03-03T19:37:04+00:00"
        },
        {
            "name": "consolidation/log",
            "version": "1.1.1",
            "source": {
                "type": "git",
                "url": "https://github.com/consolidation/log.git",
                "reference": "b2e887325ee90abc96b0a8b7b474cd9e7c896e3a"
            },
            "dist": {
                "type": "zip",
                "url": "https://api.github.com/repos/consolidation/log/zipball/b2e887325ee90abc96b0a8b7b474cd9e7c896e3a",
                "reference": "b2e887325ee90abc96b0a8b7b474cd9e7c896e3a",
                "shasum": ""
            },
            "require": {
                "php": ">=5.4.5",
                "psr/log": "^1.0",
                "symfony/console": "^2.8|^3|^4"
            },
            "require-dev": {
                "g1a/composer-test-scenarios": "^3",
                "php-coveralls/php-coveralls": "^1",
                "phpunit/phpunit": "^6",
                "squizlabs/php_codesniffer": "^2"
            },
            "type": "library",
            "extra": {
                "scenarios": {
                    "symfony4": {
                        "require": {
                            "symfony/console": "^4.0"
                        },
                        "config": {
                            "platform": {
                                "php": "7.1.3"
                            }
                        }
                    },
                    "symfony2": {
                        "require": {
                            "symfony/console": "^2.8"
                        },
                        "require-dev": {
                            "phpunit/phpunit": "^4.8.36"
                        },
                        "remove": [
                            "php-coveralls/php-coveralls"
                        ],
                        "config": {
                            "platform": {
                                "php": "5.4.8"
                            }
                        }
                    },
                    "phpunit4": {
                        "require-dev": {
                            "phpunit/phpunit": "^4.8.36"
                        },
                        "remove": [
                            "php-coveralls/php-coveralls"
                        ],
                        "config": {
                            "platform": {
                                "php": "5.4.8"
                            }
                        }
                    }
                },
                "branch-alias": {
                    "dev-master": "1.x-dev"
                }
            },
            "autoload": {
                "psr-4": {
                    "Consolidation\\Log\\": "src"
                }
            },
            "notification-url": "https://packagist.org/downloads/",
            "license": [
                "MIT"
            ],
            "authors": [
                {
                    "name": "Greg Anderson",
                    "email": "greg.1.anderson@greenknowe.org"
                }
            ],
            "description": "Improved Psr-3 / Psr\\Log logger based on Symfony Console components.",
            "time": "2019-01-01T17:30:51+00:00"
        },
        {
            "name": "consolidation/output-formatters",
            "version": "3.4.1",
            "source": {
                "type": "git",
                "url": "https://github.com/consolidation/output-formatters.git",
                "reference": "0881112642ad9059071f13f397f571035b527cb9"
            },
            "dist": {
                "type": "zip",
                "url": "https://api.github.com/repos/consolidation/output-formatters/zipball/0881112642ad9059071f13f397f571035b527cb9",
                "reference": "0881112642ad9059071f13f397f571035b527cb9",
                "shasum": ""
            },
            "require": {
                "dflydev/dot-access-data": "^1.1.0",
                "php": ">=5.4.0",
                "symfony/console": "^2.8|^3|^4",
                "symfony/finder": "^2.5|^3|^4"
            },
            "require-dev": {
                "g1a/composer-test-scenarios": "^3",
                "php-coveralls/php-coveralls": "^1",
                "phpunit/phpunit": "^5.7.27",
                "squizlabs/php_codesniffer": "^2.7",
                "symfony/var-dumper": "^2.8|^3|^4",
                "victorjonsson/markdowndocs": "^1.3"
            },
            "suggest": {
                "symfony/var-dumper": "For using the var_dump formatter"
            },
            "type": "library",
            "extra": {
                "scenarios": {
                    "symfony4": {
                        "require": {
                            "symfony/console": "^4.0"
                        },
                        "require-dev": {
                            "phpunit/phpunit": "^6"
                        },
                        "config": {
                            "platform": {
                                "php": "7.1.3"
                            }
                        }
                    },
                    "symfony3": {
                        "require": {
                            "symfony/console": "^3.4",
                            "symfony/finder": "^3.4",
                            "symfony/var-dumper": "^3.4"
                        },
                        "config": {
                            "platform": {
                                "php": "5.6.32"
                            }
                        }
                    },
                    "symfony2": {
                        "require": {
                            "symfony/console": "^2.8"
                        },
                        "require-dev": {
                            "phpunit/phpunit": "^4.8.36"
                        },
                        "remove": [
                            "php-coveralls/php-coveralls"
                        ],
                        "config": {
                            "platform": {
                                "php": "5.4.8"
                            }
                        },
                        "scenario-options": {
                            "create-lockfile": "false"
                        }
                    }
                },
                "branch-alias": {
                    "dev-master": "3.x-dev"
                }
            },
            "autoload": {
                "psr-4": {
                    "Consolidation\\OutputFormatters\\": "src"
                }
            },
            "notification-url": "https://packagist.org/downloads/",
            "license": [
                "MIT"
            ],
            "authors": [
                {
                    "name": "Greg Anderson",
                    "email": "greg.1.anderson@greenknowe.org"
                }
            ],
            "description": "Format text by applying transformations provided by plug-in formatters.",
            "time": "2019-03-14T03:45:44+00:00"
        },
        {
            "name": "consolidation/robo",
            "version": "1.4.9",
            "source": {
                "type": "git",
                "url": "https://github.com/consolidation/Robo.git",
                "reference": "5c6b3840a45afda1cbffbb3bb1f94dd5f9f83345"
            },
            "dist": {
                "type": "zip",
                "url": "https://api.github.com/repos/consolidation/Robo/zipball/5c6b3840a45afda1cbffbb3bb1f94dd5f9f83345",
                "reference": "5c6b3840a45afda1cbffbb3bb1f94dd5f9f83345",
                "shasum": ""
            },
            "require": {
                "consolidation/annotated-command": "^2.10.2",
                "consolidation/config": "^1.2",
                "consolidation/log": "~1",
                "consolidation/output-formatters": "^3.1.13",
                "consolidation/self-update": "^1",
                "grasmash/yaml-expander": "^1.3",
                "league/container": "^2.2",
                "php": ">=5.5.0",
                "symfony/console": "^2.8|^3|^4",
                "symfony/event-dispatcher": "^2.5|^3|^4",
                "symfony/filesystem": "^2.5|^3|^4",
                "symfony/finder": "^2.5|^3|^4",
                "symfony/process": "^2.5|^3|^4"
            },
            "replace": {
                "codegyre/robo": "< 1.0"
            },
            "require-dev": {
                "codeception/aspect-mock": "^1|^2.1.1",
                "codeception/base": "^2.3.7",
                "codeception/verify": "^0.3.2",
                "g1a/composer-test-scenarios": "^3",
                "goaop/framework": "~2.1.2",
                "goaop/parser-reflection": "^1.1.0",
                "natxet/cssmin": "3.0.4",
                "nikic/php-parser": "^3.1.5",
                "patchwork/jsqueeze": "~2",
                "pear/archive_tar": "^1.4.4",
                "php-coveralls/php-coveralls": "^1",
                "phpunit/php-code-coverage": "~2|~4",
                "squizlabs/php_codesniffer": "^2.8"
            },
            "suggest": {
                "henrikbjorn/lurker": "For monitoring filesystem changes in taskWatch",
                "natxet/CssMin": "For minifying CSS files in taskMinify",
                "patchwork/jsqueeze": "For minifying JS files in taskMinify",
                "pear/archive_tar": "Allows tar archives to be created and extracted in taskPack and taskExtract, respectively."
            },
            "bin": [
                "robo"
            ],
            "type": "library",
            "extra": {
                "scenarios": {
                    "symfony4": {
                        "require": {
                            "symfony/console": "^4"
                        },
                        "config": {
                            "platform": {
                                "php": "7.1.3"
                            }
                        }
                    },
                    "symfony2": {
                        "require": {
                            "symfony/console": "^2.8"
                        },
                        "remove": [
                            "goaop/framework"
                        ],
                        "config": {
                            "platform": {
                                "php": "5.5.9"
                            }
                        },
                        "scenario-options": {
                            "create-lockfile": "false"
                        }
                    }
                },
                "branch-alias": {
                    "dev-master": "2.x-dev"
                }
            },
            "autoload": {
                "psr-4": {
                    "Robo\\": "src"
                }
            },
            "notification-url": "https://packagist.org/downloads/",
            "license": [
                "MIT"
            ],
            "authors": [
                {
                    "name": "Davert",
                    "email": "davert.php@resend.cc"
                }
            ],
            "description": "Modern task runner",
            "time": "2019-03-19T18:07:19+00:00"
        },
        {
            "name": "consolidation/self-update",
            "version": "1.1.5",
            "source": {
                "type": "git",
                "url": "https://github.com/consolidation/self-update.git",
                "reference": "a1c273b14ce334789825a09d06d4c87c0a02ad54"
            },
            "dist": {
                "type": "zip",
                "url": "https://api.github.com/repos/consolidation/self-update/zipball/a1c273b14ce334789825a09d06d4c87c0a02ad54",
                "reference": "a1c273b14ce334789825a09d06d4c87c0a02ad54",
                "shasum": ""
            },
            "require": {
                "php": ">=5.5.0",
                "symfony/console": "^2.8|^3|^4",
                "symfony/filesystem": "^2.5|^3|^4"
            },
            "bin": [
                "scripts/release"
            ],
            "type": "library",
            "extra": {
                "branch-alias": {
                    "dev-master": "1.x-dev"
                }
            },
            "autoload": {
                "psr-4": {
                    "SelfUpdate\\": "src"
                }
            },
            "notification-url": "https://packagist.org/downloads/",
            "license": [
                "MIT"
            ],
            "authors": [
                {
                    "name": "Greg Anderson",
                    "email": "greg.1.anderson@greenknowe.org"
                },
                {
                    "name": "Alexander Menk",
                    "email": "menk@mestrona.net"
                }
            ],
            "description": "Provides a self:update command for Symfony Console applications.",
            "time": "2018-10-28T01:52:03+00:00"
        },
        {
            "name": "container-interop/container-interop",
            "version": "1.2.0",
            "source": {
                "type": "git",
                "url": "https://github.com/container-interop/container-interop.git",
                "reference": "79cbf1341c22ec75643d841642dd5d6acd83bdb8"
            },
            "dist": {
                "type": "zip",
                "url": "https://api.github.com/repos/container-interop/container-interop/zipball/79cbf1341c22ec75643d841642dd5d6acd83bdb8",
                "reference": "79cbf1341c22ec75643d841642dd5d6acd83bdb8",
                "shasum": ""
            },
            "require": {
                "psr/container": "^1.0"
            },
            "type": "library",
            "autoload": {
                "psr-4": {
                    "Interop\\Container\\": "src/Interop/Container/"
                }
            },
            "notification-url": "https://packagist.org/downloads/",
            "license": [
                "MIT"
            ],
            "description": "Promoting the interoperability of container objects (DIC, SL, etc.)",
            "homepage": "https://github.com/container-interop/container-interop",
            "time": "2017-02-14T19:40:03+00:00"
        },
        {
            "name": "dflydev/dot-access-data",
            "version": "v1.1.0",
            "source": {
                "type": "git",
                "url": "https://github.com/dflydev/dflydev-dot-access-data.git",
                "reference": "3fbd874921ab2c041e899d044585a2ab9795df8a"
            },
            "dist": {
                "type": "zip",
                "url": "https://api.github.com/repos/dflydev/dflydev-dot-access-data/zipball/3fbd874921ab2c041e899d044585a2ab9795df8a",
                "reference": "3fbd874921ab2c041e899d044585a2ab9795df8a",
                "shasum": ""
            },
            "require": {
                "php": ">=5.3.2"
            },
            "type": "library",
            "extra": {
                "branch-alias": {
                    "dev-master": "1.0-dev"
                }
            },
            "autoload": {
                "psr-0": {
                    "Dflydev\\DotAccessData": "src"
                }
            },
            "notification-url": "https://packagist.org/downloads/",
            "license": [
                "MIT"
            ],
            "authors": [
                {
                    "name": "Dragonfly Development Inc.",
                    "email": "info@dflydev.com",
                    "homepage": "http://dflydev.com"
                },
                {
                    "name": "Beau Simensen",
                    "email": "beau@dflydev.com",
                    "homepage": "http://beausimensen.com"
                },
                {
                    "name": "Carlos Frutos",
                    "email": "carlos@kiwing.it",
                    "homepage": "https://github.com/cfrutos"
                }
            ],
            "description": "Given a deep data structure, access data by dot notation.",
            "homepage": "https://github.com/dflydev/dflydev-dot-access-data",
            "keywords": [
                "access",
                "data",
                "dot",
                "notation"
            ],
            "time": "2017-01-20T21:14:22+00:00"
        },
        {
            "name": "doctrine/annotations",
            "version": "v1.4.0",
            "source": {
                "type": "git",
                "url": "https://github.com/doctrine/annotations.git",
                "reference": "54cacc9b81758b14e3ce750f205a393d52339e97"
            },
            "dist": {
                "type": "zip",
                "url": "https://api.github.com/repos/doctrine/annotations/zipball/54cacc9b81758b14e3ce750f205a393d52339e97",
                "reference": "54cacc9b81758b14e3ce750f205a393d52339e97",
                "shasum": ""
            },
            "require": {
                "doctrine/lexer": "1.*",
                "php": "^5.6 || ^7.0"
            },
            "require-dev": {
                "doctrine/cache": "1.*",
                "phpunit/phpunit": "^5.7"
            },
            "type": "library",
            "extra": {
                "branch-alias": {
                    "dev-master": "1.4.x-dev"
                }
            },
            "autoload": {
                "psr-4": {
                    "Doctrine\\Common\\Annotations\\": "lib/Doctrine/Common/Annotations"
                }
            },
            "notification-url": "https://packagist.org/downloads/",
            "license": [
                "MIT"
            ],
            "authors": [
                {
                    "name": "Roman Borschel",
                    "email": "roman@code-factory.org"
                },
                {
                    "name": "Benjamin Eberlei",
                    "email": "kontakt@beberlei.de"
                },
                {
                    "name": "Guilherme Blanco",
                    "email": "guilhermeblanco@gmail.com"
                },
                {
                    "name": "Jonathan Wage",
                    "email": "jonwage@gmail.com"
                },
                {
                    "name": "Johannes Schmitt",
                    "email": "schmittjoh@gmail.com"
                }
            ],
            "description": "Docblock Annotations Parser",
            "homepage": "http://www.doctrine-project.org",
            "keywords": [
                "annotations",
                "docblock",
                "parser"
            ],
            "time": "2017-02-24T16:22:25+00:00"
        },
        {
            "name": "doctrine/instantiator",
            "version": "1.0.5",
            "source": {
                "type": "git",
                "url": "https://github.com/doctrine/instantiator.git",
                "reference": "8e884e78f9f0eb1329e445619e04456e64d8051d"
            },
            "dist": {
                "type": "zip",
                "url": "https://api.github.com/repos/doctrine/instantiator/zipball/8e884e78f9f0eb1329e445619e04456e64d8051d",
                "reference": "8e884e78f9f0eb1329e445619e04456e64d8051d",
                "shasum": ""
            },
            "require": {
                "php": ">=5.3,<8.0-DEV"
            },
            "require-dev": {
                "athletic/athletic": "~0.1.8",
                "ext-pdo": "*",
                "ext-phar": "*",
                "phpunit/phpunit": "~4.0",
                "squizlabs/php_codesniffer": "~2.0"
            },
            "type": "library",
            "extra": {
                "branch-alias": {
                    "dev-master": "1.0.x-dev"
                }
            },
            "autoload": {
                "psr-4": {
                    "Doctrine\\Instantiator\\": "src/Doctrine/Instantiator/"
                }
            },
            "notification-url": "https://packagist.org/downloads/",
            "license": [
                "MIT"
            ],
            "authors": [
                {
                    "name": "Marco Pivetta",
                    "email": "ocramius@gmail.com",
                    "homepage": "http://ocramius.github.com/"
                }
            ],
            "description": "A small, lightweight utility to instantiate objects in PHP without invoking their constructors",
            "homepage": "https://github.com/doctrine/instantiator",
            "keywords": [
                "constructor",
                "instantiate"
            ],
            "time": "2015-06-14T21:17:01+00:00"
        },
        {
            "name": "doctrine/lexer",
            "version": "v1.0.1",
            "source": {
                "type": "git",
                "url": "https://github.com/doctrine/lexer.git",
                "reference": "83893c552fd2045dd78aef794c31e694c37c0b8c"
            },
            "dist": {
                "type": "zip",
                "url": "https://api.github.com/repos/doctrine/lexer/zipball/83893c552fd2045dd78aef794c31e694c37c0b8c",
                "reference": "83893c552fd2045dd78aef794c31e694c37c0b8c",
                "shasum": ""
            },
            "require": {
                "php": ">=5.3.2"
            },
            "type": "library",
            "extra": {
                "branch-alias": {
                    "dev-master": "1.0.x-dev"
                }
            },
            "autoload": {
                "psr-0": {
                    "Doctrine\\Common\\Lexer\\": "lib/"
                }
            },
            "notification-url": "https://packagist.org/downloads/",
            "license": [
                "MIT"
            ],
            "authors": [
                {
                    "name": "Roman Borschel",
                    "email": "roman@code-factory.org"
                },
                {
                    "name": "Guilherme Blanco",
                    "email": "guilhermeblanco@gmail.com"
                },
                {
                    "name": "Johannes Schmitt",
                    "email": "schmittjoh@gmail.com"
                }
            ],
            "description": "Base library for a lexer that can be used in Top-Down, Recursive Descent Parsers.",
            "homepage": "http://www.doctrine-project.org",
            "keywords": [
                "lexer",
                "parser"
            ],
            "time": "2014-09-09T13:34:57+00:00"
        },
        {
            "name": "facebook/webdriver",
            "version": "1.6.0",
            "source": {
                "type": "git",
                "url": "https://github.com/facebook/php-webdriver.git",
                "reference": "bd8c740097eb9f2fc3735250fc1912bc811a954e"
            },
            "dist": {
                "type": "zip",
                "url": "https://api.github.com/repos/facebook/php-webdriver/zipball/bd8c740097eb9f2fc3735250fc1912bc811a954e",
                "reference": "bd8c740097eb9f2fc3735250fc1912bc811a954e",
                "shasum": ""
            },
            "require": {
                "ext-curl": "*",
                "ext-json": "*",
                "ext-mbstring": "*",
                "ext-zip": "*",
                "php": "^5.6 || ~7.0",
                "symfony/process": "^2.8 || ^3.1 || ^4.0"
            },
            "require-dev": {
                "friendsofphp/php-cs-fixer": "^2.0",
                "jakub-onderka/php-parallel-lint": "^0.9.2",
                "php-coveralls/php-coveralls": "^2.0",
                "php-mock/php-mock-phpunit": "^1.1",
                "phpunit/phpunit": "^5.7",
                "sebastian/environment": "^1.3.4 || ^2.0 || ^3.0",
                "squizlabs/php_codesniffer": "^2.6",
                "symfony/var-dumper": "^3.3 || ^4.0"
            },
            "suggest": {
                "ext-SimpleXML": "For Firefox profile creation"
            },
            "type": "library",
            "extra": {
                "branch-alias": {
                    "dev-community": "1.5-dev"
                }
            },
            "autoload": {
                "psr-4": {
                    "Facebook\\WebDriver\\": "lib/"
                }
            },
            "notification-url": "https://packagist.org/downloads/",
            "license": [
                "Apache-2.0"
            ],
            "description": "A PHP client for Selenium WebDriver",
            "homepage": "https://github.com/facebook/php-webdriver",
            "keywords": [
                "facebook",
                "php",
                "selenium",
                "webdriver"
            ],
            "time": "2018-05-16T17:37:13+00:00"
        },
        {
            "name": "friendsofphp/php-cs-fixer",
            "version": "v2.14.2",
            "source": {
                "type": "git",
                "url": "https://github.com/FriendsOfPHP/PHP-CS-Fixer.git",
                "reference": "ff401e58261ffc5934a58f795b3f95b355e276cb"
            },
            "dist": {
                "type": "zip",
                "url": "https://api.github.com/repos/FriendsOfPHP/PHP-CS-Fixer/zipball/ff401e58261ffc5934a58f795b3f95b355e276cb",
                "reference": "ff401e58261ffc5934a58f795b3f95b355e276cb",
                "shasum": ""
            },
            "require": {
                "composer/semver": "^1.4",
                "composer/xdebug-handler": "^1.2",
                "doctrine/annotations": "^1.2",
                "ext-json": "*",
                "ext-tokenizer": "*",
                "php": "^5.6 || ^7.0",
                "php-cs-fixer/diff": "^1.3",
                "symfony/console": "^3.4.17 || ^4.1.6",
                "symfony/event-dispatcher": "^3.0 || ^4.0",
                "symfony/filesystem": "^3.0 || ^4.0",
                "symfony/finder": "^3.0 || ^4.0",
                "symfony/options-resolver": "^3.0 || ^4.0",
                "symfony/polyfill-php70": "^1.0",
                "symfony/polyfill-php72": "^1.4",
                "symfony/process": "^3.0 || ^4.0",
                "symfony/stopwatch": "^3.0 || ^4.0"
            },
            "require-dev": {
                "johnkary/phpunit-speedtrap": "^1.1 || ^2.0 || ^3.0",
                "justinrainbow/json-schema": "^5.0",
                "keradus/cli-executor": "^1.2",
                "mikey179/vfsstream": "^1.6",
                "php-coveralls/php-coveralls": "^2.1",
                "php-cs-fixer/accessible-object": "^1.0",
                "php-cs-fixer/phpunit-constraint-isidenticalstring": "^1.0.1",
                "php-cs-fixer/phpunit-constraint-xmlmatchesxsd": "^1.0.1",
                "phpunit/phpunit": "^5.7.27 || ^6.5.8 || ^7.1",
                "phpunitgoodpractices/traits": "^1.5.1",
                "symfony/phpunit-bridge": "^4.0"
            },
            "suggest": {
                "ext-mbstring": "For handling non-UTF8 characters in cache signature.",
                "php-cs-fixer/phpunit-constraint-isidenticalstring": "For IsIdenticalString constraint.",
                "php-cs-fixer/phpunit-constraint-xmlmatchesxsd": "For XmlMatchesXsd constraint.",
                "symfony/polyfill-mbstring": "When enabling `ext-mbstring` is not possible."
            },
            "bin": [
                "php-cs-fixer"
            ],
            "type": "application",
            "autoload": {
                "psr-4": {
                    "PhpCsFixer\\": "src/"
                },
                "classmap": [
                    "tests/Test/AbstractFixerTestCase.php",
                    "tests/Test/AbstractIntegrationCaseFactory.php",
                    "tests/Test/AbstractIntegrationTestCase.php",
                    "tests/Test/Assert/AssertTokensTrait.php",
                    "tests/Test/IntegrationCase.php",
                    "tests/Test/IntegrationCaseFactory.php",
                    "tests/Test/IntegrationCaseFactoryInterface.php",
                    "tests/Test/InternalIntegrationCaseFactory.php",
                    "tests/TestCase.php"
                ]
            },
            "notification-url": "https://packagist.org/downloads/",
            "license": [
                "MIT"
            ],
            "authors": [
                {
                    "name": "Dariusz Rumiński",
                    "email": "dariusz.ruminski@gmail.com"
                },
                {
                    "name": "Fabien Potencier",
                    "email": "fabien@symfony.com"
                }
            ],
            "description": "A tool to automatically fix PHP code style",
            "time": "2019-02-17T17:44:13+00:00"
        },
        {
            "name": "grasmash/expander",
            "version": "1.0.0",
            "source": {
                "type": "git",
                "url": "https://github.com/grasmash/expander.git",
                "reference": "95d6037344a4be1dd5f8e0b0b2571a28c397578f"
            },
            "dist": {
                "type": "zip",
                "url": "https://api.github.com/repos/grasmash/expander/zipball/95d6037344a4be1dd5f8e0b0b2571a28c397578f",
                "reference": "95d6037344a4be1dd5f8e0b0b2571a28c397578f",
                "shasum": ""
            },
            "require": {
                "dflydev/dot-access-data": "^1.1.0",
                "php": ">=5.4"
            },
            "require-dev": {
                "greg-1-anderson/composer-test-scenarios": "^1",
                "phpunit/phpunit": "^4|^5.5.4",
                "satooshi/php-coveralls": "^1.0.2|dev-master",
                "squizlabs/php_codesniffer": "^2.7"
            },
            "type": "library",
            "extra": {
                "branch-alias": {
                    "dev-master": "1.x-dev"
                }
            },
            "autoload": {
                "psr-4": {
                    "Grasmash\\Expander\\": "src/"
                }
            },
            "notification-url": "https://packagist.org/downloads/",
            "license": [
                "MIT"
            ],
            "authors": [
                {
                    "name": "Matthew Grasmick"
                }
            ],
            "description": "Expands internal property references in PHP arrays file.",
            "time": "2017-12-21T22:14:55+00:00"
        },
        {
            "name": "grasmash/yaml-expander",
            "version": "1.4.0",
            "source": {
                "type": "git",
                "url": "https://github.com/grasmash/yaml-expander.git",
                "reference": "3f0f6001ae707a24f4d9733958d77d92bf9693b1"
            },
            "dist": {
                "type": "zip",
                "url": "https://api.github.com/repos/grasmash/yaml-expander/zipball/3f0f6001ae707a24f4d9733958d77d92bf9693b1",
                "reference": "3f0f6001ae707a24f4d9733958d77d92bf9693b1",
                "shasum": ""
            },
            "require": {
                "dflydev/dot-access-data": "^1.1.0",
                "php": ">=5.4",
                "symfony/yaml": "^2.8.11|^3|^4"
            },
            "require-dev": {
                "greg-1-anderson/composer-test-scenarios": "^1",
                "phpunit/phpunit": "^4.8|^5.5.4",
                "satooshi/php-coveralls": "^1.0.2|dev-master",
                "squizlabs/php_codesniffer": "^2.7"
            },
            "type": "library",
            "extra": {
                "branch-alias": {
                    "dev-master": "1.x-dev"
                }
            },
            "autoload": {
                "psr-4": {
                    "Grasmash\\YamlExpander\\": "src/"
                }
            },
            "notification-url": "https://packagist.org/downloads/",
            "license": [
                "MIT"
            ],
            "authors": [
                {
                    "name": "Matthew Grasmick"
                }
            ],
            "description": "Expands internal property references in a yaml file.",
            "time": "2017-12-16T16:06:03+00:00"
        },
        {
            "name": "guzzlehttp/guzzle",
            "version": "6.3.3",
            "source": {
                "type": "git",
                "url": "https://github.com/guzzle/guzzle.git",
                "reference": "407b0cb880ace85c9b63c5f9551db498cb2d50ba"
            },
            "dist": {
                "type": "zip",
                "url": "https://api.github.com/repos/guzzle/guzzle/zipball/407b0cb880ace85c9b63c5f9551db498cb2d50ba",
                "reference": "407b0cb880ace85c9b63c5f9551db498cb2d50ba",
                "shasum": ""
            },
            "require": {
                "guzzlehttp/promises": "^1.0",
                "guzzlehttp/psr7": "^1.4",
                "php": ">=5.5"
            },
            "require-dev": {
                "ext-curl": "*",
                "phpunit/phpunit": "^4.8.35 || ^5.7 || ^6.4 || ^7.0",
                "psr/log": "^1.0"
            },
            "suggest": {
                "psr/log": "Required for using the Log middleware"
            },
            "type": "library",
            "extra": {
                "branch-alias": {
                    "dev-master": "6.3-dev"
                }
            },
            "autoload": {
                "files": [
                    "src/functions_include.php"
                ],
                "psr-4": {
                    "GuzzleHttp\\": "src/"
                }
            },
            "notification-url": "https://packagist.org/downloads/",
            "license": [
                "MIT"
            ],
            "authors": [
                {
                    "name": "Michael Dowling",
                    "email": "mtdowling@gmail.com",
                    "homepage": "https://github.com/mtdowling"
                }
            ],
            "description": "Guzzle is a PHP HTTP client library",
            "homepage": "http://guzzlephp.org/",
            "keywords": [
                "client",
                "curl",
                "framework",
                "http",
                "http client",
                "rest",
                "web service"
            ],
            "time": "2018-04-22T15:46:56+00:00"
        },
        {
            "name": "guzzlehttp/promises",
            "version": "v1.3.1",
            "source": {
                "type": "git",
                "url": "https://github.com/guzzle/promises.git",
                "reference": "a59da6cf61d80060647ff4d3eb2c03a2bc694646"
            },
            "dist": {
                "type": "zip",
                "url": "https://api.github.com/repos/guzzle/promises/zipball/a59da6cf61d80060647ff4d3eb2c03a2bc694646",
                "reference": "a59da6cf61d80060647ff4d3eb2c03a2bc694646",
                "shasum": ""
            },
            "require": {
                "php": ">=5.5.0"
            },
            "require-dev": {
                "phpunit/phpunit": "^4.0"
            },
            "type": "library",
            "extra": {
                "branch-alias": {
                    "dev-master": "1.4-dev"
                }
            },
            "autoload": {
                "psr-4": {
                    "GuzzleHttp\\Promise\\": "src/"
                },
                "files": [
                    "src/functions_include.php"
                ]
            },
            "notification-url": "https://packagist.org/downloads/",
            "license": [
                "MIT"
            ],
            "authors": [
                {
                    "name": "Michael Dowling",
                    "email": "mtdowling@gmail.com",
                    "homepage": "https://github.com/mtdowling"
                }
            ],
            "description": "Guzzle promises library",
            "keywords": [
                "promise"
            ],
            "time": "2016-12-20T10:07:11+00:00"
        },
        {
            "name": "guzzlehttp/psr7",
            "version": "1.5.2",
            "source": {
                "type": "git",
                "url": "https://github.com/guzzle/psr7.git",
                "reference": "9f83dded91781a01c63574e387eaa769be769115"
            },
            "dist": {
                "type": "zip",
                "url": "https://api.github.com/repos/guzzle/psr7/zipball/9f83dded91781a01c63574e387eaa769be769115",
                "reference": "9f83dded91781a01c63574e387eaa769be769115",
                "shasum": ""
            },
            "require": {
                "php": ">=5.4.0",
                "psr/http-message": "~1.0",
                "ralouphie/getallheaders": "^2.0.5"
            },
            "provide": {
                "psr/http-message-implementation": "1.0"
            },
            "require-dev": {
                "phpunit/phpunit": "~4.8.36 || ^5.7.27 || ^6.5.8"
            },
            "type": "library",
            "extra": {
                "branch-alias": {
                    "dev-master": "1.5-dev"
                }
            },
            "autoload": {
                "psr-4": {
                    "GuzzleHttp\\Psr7\\": "src/"
                },
                "files": [
                    "src/functions_include.php"
                ]
            },
            "notification-url": "https://packagist.org/downloads/",
            "license": [
                "MIT"
            ],
            "authors": [
                {
                    "name": "Michael Dowling",
                    "email": "mtdowling@gmail.com",
                    "homepage": "https://github.com/mtdowling"
                },
                {
                    "name": "Tobias Schultze",
                    "homepage": "https://github.com/Tobion"
                }
            ],
            "description": "PSR-7 message implementation that also provides common utility methods",
            "keywords": [
                "http",
                "message",
                "psr-7",
                "request",
                "response",
                "stream",
                "uri",
                "url"
            ],
            "time": "2018-12-04T20:46:45+00:00"
        },
        {
            "name": "joomla-projects/joomla-browser",
            "version": "v4.0.0.x-dev",
            "source": {
                "type": "git",
                "url": "https://github.com/joomla-projects/joomla-browser.git",
                "reference": "535968155369a61e995ec56808931e74594b049b"
            },
            "dist": {
                "type": "zip",
                "url": "https://api.github.com/repos/joomla-projects/joomla-browser/zipball/535968155369a61e995ec56808931e74594b049b",
                "reference": "535968155369a61e995ec56808931e74594b049b",
                "shasum": ""
            },
            "require": {
                "consolidation/robo": "~1",
                "php": ">=5.5.9"
            },
            "require-dev": {
                "joomla-projects/joomla-testing-robo": "~1.0"
            },
            "type": "library",
            "autoload": {
                "psr-4": {
                    "Codeception\\Module\\": "src"
                }
            },
            "notification-url": "https://packagist.org/downloads/",
            "license": [
                "GPL-2.0+"
            ],
            "authors": [
                {
                    "name": "Puneet Kala",
                    "email": "puneet.kala@community.joomla.org"
                },
                {
                    "name": "Javier Gomez",
                    "email": "javier.gomez@community.joomla.org"
                }
            ],
            "description": "joomla-browser Codeception Module",
            "homepage": "https://docs.joomla.org/Testing_Joomla_Extensions_with_Codeception",
            "keywords": [
                "BDD",
                "TDD",
                "acceptance testing",
                "joomla"
            ],
            "time": "2019-02-19 17:21:09"
        },
        {
            "name": "joomla-projects/robo-joomla",
            "version": "dev-develop",
            "source": {
                "type": "git",
                "url": "https://github.com/joomla-projects/robo-joomla.git",
                "reference": "f2afed92313ac9588c20e977f3be280f3ccc9789"
            },
            "dist": {
                "type": "zip",
                "url": "https://api.github.com/repos/joomla-projects/robo-joomla/zipball/f2afed92313ac9588c20e977f3be280f3ccc9789",
                "reference": "f2afed92313ac9588c20e977f3be280f3ccc9789",
                "shasum": ""
            },
            "require": {
                "consolidation/robo": "~1",
                "php": ">=5.5.0"
            },
            "type": "robo-tasks",
            "autoload": {
                "psr-4": {
                    "JoomlaRobo\\": "src"
                }
            },
            "notification-url": "https://packagist.org/downloads/",
            "license": [
                "GPL-2.0+"
            ],
            "authors": [
                {
                    "name": "Robert Deutz",
                    "email": "rdeutz@googlemail.com"
                }
            ],
            "description": "Robo tasks for Joomla! development, build, testing and everything",
            "time": "2018-08-09 20:32:33"
        },
        {
            "name": "joomla-projects/selenium-server-standalone",
            "version": "v3.14.0",
            "source": {
                "type": "git",
                "url": "https://github.com/joomla-projects/selenium-server-standalone.git",
                "reference": "2939723f470918b6b72b0c05ba1978a41f0ef49d"
            },
            "dist": {
                "type": "zip",
                "url": "https://api.github.com/repos/joomla-projects/selenium-server-standalone/zipball/2939723f470918b6b72b0c05ba1978a41f0ef49d",
                "reference": "2939723f470918b6b72b0c05ba1978a41f0ef49d",
                "shasum": ""
            },
            "bin": [
                "bin/selenium-server-standalone"
            ],
            "type": "library",
            "autoload": {
                "files": [
                    "Selenium.php"
                ]
            },
            "notification-url": "https://packagist.org/downloads/",
            "license": [
                "Apache-2.0"
            ],
            "authors": [
                {
                    "name": "Sven Eisenschmidt",
                    "email": "sven.eisenschmidt@gmail.com"
                },
                {
                    "name": "Puneet Kala",
                    "email": "puneet.kala@community.joomla.org"
                },
                {
                    "name": "Javier Gómez",
                    "email": "javier.gomez@community.joomla.org"
                }
            ],
            "description": "Composer distribution of Selenium Server Standalone, the browser automation framework. Adds a executable to your composer bin directory.",
            "homepage": "https://github.com/joomla-projects/selenium-server-standalone",
            "keywords": [
                "selenium",
                "testing"
            ],
            "time": "2018-08-19T04:08:16+00:00"
        },
        {
            "name": "joomla/mediawiki",
            "version": "dev-master",
            "source": {
                "type": "git",
                "url": "https://github.com/joomla-framework/mediawiki-api.git",
                "reference": "8855d51b61d5518bd92a0806fbd3098f4e063619"
            },
            "dist": {
                "type": "zip",
                "url": "https://api.github.com/repos/joomla-framework/mediawiki-api/zipball/8855d51b61d5518bd92a0806fbd3098f4e063619",
                "reference": "8855d51b61d5518bd92a0806fbd3098f4e063619",
                "shasum": ""
            },
            "require": {
                "joomla/http": "^1.2.2|~2.0",
                "joomla/registry": "^1.4.5|~2.0",
                "joomla/uri": "~1.0|~2.0",
                "php": "^5.3.10|~7.0"
            },
            "require-dev": {
                "joomla/coding-standards": "~2.0@alpha",
                "joomla/test": "~1.0",
                "phpunit/phpunit": "~4.8|>=5.0 <5.4"
            },
            "type": "joomla-package",
            "extra": {
                "branch-alias": {
                    "dev-master": "1.x-dev"
                }
            },
            "autoload": {
                "psr-4": {
                    "Joomla\\Mediawiki\\": "src/"
                }
            },
            "notification-url": "https://packagist.org/downloads/",
            "license": [
                "GPL-2.0-or-later"
            ],
            "description": "Joomla Mediawiki Package",
            "homepage": "https://github.com/joomla-framework/mediawiki-api",
            "keywords": [
                "framework",
                "joomla",
                "mediawiki"
            ],
            "time": "2018-10-16T23:34:41+00:00"
        },
        {
            "name": "joomla/test-api",
            "version": "dev-4.0-dev",
            "source": {
                "type": "git",
                "url": "https://github.com/joomla/test-api.git",
                "reference": "a14f21d7643ff592d9c5115ace518a84797c46c4"
            },
            "dist": {
                "type": "zip",
                "url": "https://api.github.com/repos/joomla/test-api/zipball/a14f21d7643ff592d9c5115ace518a84797c46c4",
                "reference": "a14f21d7643ff592d9c5115ace518a84797c46c4",
                "shasum": ""
            },
            "require": {
                "codeception/codeception": "~2.3",
                "php": ">=7.0.0"
            },
            "type": "project",
            "notification-url": "https://packagist.org/downloads/",
            "license": [
                "GPL-2.0+"
            ],
            "description": "Joomla CMS API tests",
            "homepage": "https://github.com/joomla/joomla-cms",
            "keywords": [
                "cms",
                "joomla"
            ],
            "time": "2019-03-05T12:15:00+00:00"
        },
        {
            "name": "joomla/test-system",
            "version": "dev-4.0-dev",
            "source": {
                "type": "git",
                "url": "https://github.com/joomla/test-system.git",
                "reference": "64eb122aa29c3abb7d7c79932cd783fa6c354dd6"
            },
            "dist": {
                "type": "zip",
                "url": "https://api.github.com/repos/joomla/test-system/zipball/64eb122aa29c3abb7d7c79932cd783fa6c354dd6",
                "reference": "64eb122aa29c3abb7d7c79932cd783fa6c354dd6",
                "shasum": ""
            },
            "require": {
                "codeception/codeception": "~2.3",
                "consolidation/robo": "^1.0.0",
                "joomla-projects/joomla-browser": "v4.0.0.x-dev",
                "joomla-projects/selenium-server-standalone": "~v3",
                "php": ">=7.0.0"
            },
            "type": "project",
            "notification-url": "https://packagist.org/downloads/",
            "license": [
                "GPL-2.0+"
            ],
            "description": "Joomla CMS system tests using Codeception",
            "homepage": "https://github.com/joomla/joomla-cms",
            "keywords": [
                "cms",
                "joomla"
            ],
            "time": "2019-02-27T10:38:03+00:00"
        },
        {
            "name": "league/container",
            "version": "2.4.1",
            "source": {
                "type": "git",
                "url": "https://github.com/thephpleague/container.git",
                "reference": "43f35abd03a12977a60ffd7095efd6a7808488c0"
            },
            "dist": {
                "type": "zip",
                "url": "https://api.github.com/repos/thephpleague/container/zipball/43f35abd03a12977a60ffd7095efd6a7808488c0",
                "reference": "43f35abd03a12977a60ffd7095efd6a7808488c0",
                "shasum": ""
            },
            "require": {
                "container-interop/container-interop": "^1.2",
                "php": "^5.4.0 || ^7.0"
            },
            "provide": {
                "container-interop/container-interop-implementation": "^1.2",
                "psr/container-implementation": "^1.0"
            },
            "replace": {
                "orno/di": "~2.0"
            },
            "require-dev": {
                "phpunit/phpunit": "4.*"
            },
            "type": "library",
            "extra": {
                "branch-alias": {
                    "dev-2.x": "2.x-dev",
                    "dev-1.x": "1.x-dev"
                }
            },
            "autoload": {
                "psr-4": {
                    "League\\Container\\": "src"
                }
            },
            "notification-url": "https://packagist.org/downloads/",
            "license": [
                "MIT"
            ],
            "authors": [
                {
                    "name": "Phil Bennett",
                    "email": "philipobenito@gmail.com",
                    "homepage": "http://www.philipobenito.com",
                    "role": "Developer"
                }
            ],
            "description": "A fast and intuitive dependency injection container.",
            "homepage": "https://github.com/thephpleague/container",
            "keywords": [
                "container",
                "dependency",
                "di",
                "injection",
                "league",
                "provider",
                "service"
            ],
            "time": "2017-05-10T09:20:27+00:00"
        },
        {
            "name": "myclabs/deep-copy",
            "version": "1.7.0",
            "source": {
                "type": "git",
                "url": "https://github.com/myclabs/DeepCopy.git",
                "reference": "3b8a3a99ba1f6a3952ac2747d989303cbd6b7a3e"
            },
            "dist": {
                "type": "zip",
                "url": "https://api.github.com/repos/myclabs/DeepCopy/zipball/3b8a3a99ba1f6a3952ac2747d989303cbd6b7a3e",
                "reference": "3b8a3a99ba1f6a3952ac2747d989303cbd6b7a3e",
                "shasum": ""
            },
            "require": {
                "php": "^5.6 || ^7.0"
            },
            "require-dev": {
                "doctrine/collections": "^1.0",
                "doctrine/common": "^2.6",
                "phpunit/phpunit": "^4.1"
            },
            "type": "library",
            "autoload": {
                "psr-4": {
                    "DeepCopy\\": "src/DeepCopy/"
                },
                "files": [
                    "src/DeepCopy/deep_copy.php"
                ]
            },
            "notification-url": "https://packagist.org/downloads/",
            "license": [
                "MIT"
            ],
            "description": "Create deep copies (clones) of your objects",
            "keywords": [
                "clone",
                "copy",
                "duplicate",
                "object",
                "object graph"
            ],
            "time": "2017-10-19T19:58:43+00:00"
        },
        {
            "name": "phar-io/manifest",
            "version": "1.0.1",
            "source": {
                "type": "git",
                "url": "https://github.com/phar-io/manifest.git",
                "reference": "2df402786ab5368a0169091f61a7c1e0eb6852d0"
            },
            "dist": {
                "type": "zip",
                "url": "https://api.github.com/repos/phar-io/manifest/zipball/2df402786ab5368a0169091f61a7c1e0eb6852d0",
                "reference": "2df402786ab5368a0169091f61a7c1e0eb6852d0",
                "shasum": ""
            },
            "require": {
                "ext-dom": "*",
                "ext-phar": "*",
                "phar-io/version": "^1.0.1",
                "php": "^5.6 || ^7.0"
            },
            "type": "library",
            "extra": {
                "branch-alias": {
                    "dev-master": "1.0.x-dev"
                }
            },
            "autoload": {
                "classmap": [
                    "src/"
                ]
            },
            "notification-url": "https://packagist.org/downloads/",
            "license": [
                "BSD-3-Clause"
            ],
            "authors": [
                {
                    "name": "Arne Blankerts",
                    "email": "arne@blankerts.de",
                    "role": "Developer"
                },
                {
                    "name": "Sebastian Heuer",
                    "email": "sebastian@phpeople.de",
                    "role": "Developer"
                },
                {
                    "name": "Sebastian Bergmann",
                    "email": "sebastian@phpunit.de",
                    "role": "Developer"
                }
            ],
            "description": "Component for reading phar.io manifest information from a PHP Archive (PHAR)",
            "time": "2017-03-05T18:14:27+00:00"
        },
        {
            "name": "phar-io/version",
            "version": "1.0.1",
            "source": {
                "type": "git",
                "url": "https://github.com/phar-io/version.git",
                "reference": "a70c0ced4be299a63d32fa96d9281d03e94041df"
            },
            "dist": {
                "type": "zip",
                "url": "https://api.github.com/repos/phar-io/version/zipball/a70c0ced4be299a63d32fa96d9281d03e94041df",
                "reference": "a70c0ced4be299a63d32fa96d9281d03e94041df",
                "shasum": ""
            },
            "require": {
                "php": "^5.6 || ^7.0"
            },
            "type": "library",
            "autoload": {
                "classmap": [
                    "src/"
                ]
            },
            "notification-url": "https://packagist.org/downloads/",
            "license": [
                "BSD-3-Clause"
            ],
            "authors": [
                {
                    "name": "Arne Blankerts",
                    "email": "arne@blankerts.de",
                    "role": "Developer"
                },
                {
                    "name": "Sebastian Heuer",
                    "email": "sebastian@phpeople.de",
                    "role": "Developer"
                },
                {
                    "name": "Sebastian Bergmann",
                    "email": "sebastian@phpunit.de",
                    "role": "Developer"
                }
            ],
            "description": "Library for handling version information and constraints",
            "time": "2017-03-05T17:38:23+00:00"
        },
        {
            "name": "php-cs-fixer/diff",
            "version": "v1.3.0",
            "source": {
                "type": "git",
                "url": "https://github.com/PHP-CS-Fixer/diff.git",
                "reference": "78bb099e9c16361126c86ce82ec4405ebab8e756"
            },
            "dist": {
                "type": "zip",
                "url": "https://api.github.com/repos/PHP-CS-Fixer/diff/zipball/78bb099e9c16361126c86ce82ec4405ebab8e756",
                "reference": "78bb099e9c16361126c86ce82ec4405ebab8e756",
                "shasum": ""
            },
            "require": {
                "php": "^5.6 || ^7.0"
            },
            "require-dev": {
                "phpunit/phpunit": "^5.7.23 || ^6.4.3",
                "symfony/process": "^3.3"
            },
            "type": "library",
            "autoload": {
                "classmap": [
                    "src/"
                ]
            },
            "notification-url": "https://packagist.org/downloads/",
            "license": [
                "BSD-3-Clause"
            ],
            "authors": [
                {
                    "name": "Kore Nordmann",
                    "email": "mail@kore-nordmann.de"
                },
                {
                    "name": "Sebastian Bergmann",
                    "email": "sebastian@phpunit.de"
                },
                {
                    "name": "SpacePossum"
                }
            ],
            "description": "sebastian/diff v2 backport support for PHP5.6",
            "homepage": "https://github.com/PHP-CS-Fixer",
            "keywords": [
                "diff"
            ],
            "time": "2018-02-15T16:58:55+00:00"
        },
        {
            "name": "phpdocumentor/reflection-common",
            "version": "1.0.1",
            "source": {
                "type": "git",
                "url": "https://github.com/phpDocumentor/ReflectionCommon.git",
                "reference": "21bdeb5f65d7ebf9f43b1b25d404f87deab5bfb6"
            },
            "dist": {
                "type": "zip",
                "url": "https://api.github.com/repos/phpDocumentor/ReflectionCommon/zipball/21bdeb5f65d7ebf9f43b1b25d404f87deab5bfb6",
                "reference": "21bdeb5f65d7ebf9f43b1b25d404f87deab5bfb6",
                "shasum": ""
            },
            "require": {
                "php": ">=5.5"
            },
            "require-dev": {
                "phpunit/phpunit": "^4.6"
            },
            "type": "library",
            "extra": {
                "branch-alias": {
                    "dev-master": "1.0.x-dev"
                }
            },
            "autoload": {
                "psr-4": {
                    "phpDocumentor\\Reflection\\": [
                        "src"
                    ]
                }
            },
            "notification-url": "https://packagist.org/downloads/",
            "license": [
                "MIT"
            ],
            "authors": [
                {
                    "name": "Jaap van Otterdijk",
                    "email": "opensource@ijaap.nl"
                }
            ],
            "description": "Common reflection classes used by phpdocumentor to reflect the code structure",
            "homepage": "http://www.phpdoc.org",
            "keywords": [
                "FQSEN",
                "phpDocumentor",
                "phpdoc",
                "reflection",
                "static analysis"
            ],
            "time": "2017-09-11T18:02:19+00:00"
        },
        {
            "name": "phpdocumentor/reflection-docblock",
            "version": "4.3.0",
            "source": {
                "type": "git",
                "url": "https://github.com/phpDocumentor/ReflectionDocBlock.git",
                "reference": "94fd0001232e47129dd3504189fa1c7225010d08"
            },
            "dist": {
                "type": "zip",
                "url": "https://api.github.com/repos/phpDocumentor/ReflectionDocBlock/zipball/94fd0001232e47129dd3504189fa1c7225010d08",
                "reference": "94fd0001232e47129dd3504189fa1c7225010d08",
                "shasum": ""
            },
            "require": {
                "php": "^7.0",
                "phpdocumentor/reflection-common": "^1.0.0",
                "phpdocumentor/type-resolver": "^0.4.0",
                "webmozart/assert": "^1.0"
            },
            "require-dev": {
                "doctrine/instantiator": "~1.0.5",
                "mockery/mockery": "^1.0",
                "phpunit/phpunit": "^6.4"
            },
            "type": "library",
            "extra": {
                "branch-alias": {
                    "dev-master": "4.x-dev"
                }
            },
            "autoload": {
                "psr-4": {
                    "phpDocumentor\\Reflection\\": [
                        "src/"
                    ]
                }
            },
            "notification-url": "https://packagist.org/downloads/",
            "license": [
                "MIT"
            ],
            "authors": [
                {
                    "name": "Mike van Riel",
                    "email": "me@mikevanriel.com"
                }
            ],
            "description": "With this component, a library can provide support for annotations via DocBlocks or otherwise retrieve information that is embedded in a DocBlock.",
            "time": "2017-11-30T07:14:17+00:00"
        },
        {
            "name": "phpdocumentor/type-resolver",
            "version": "0.4.0",
            "source": {
                "type": "git",
                "url": "https://github.com/phpDocumentor/TypeResolver.git",
                "reference": "9c977708995954784726e25d0cd1dddf4e65b0f7"
            },
            "dist": {
                "type": "zip",
                "url": "https://api.github.com/repos/phpDocumentor/TypeResolver/zipball/9c977708995954784726e25d0cd1dddf4e65b0f7",
                "reference": "9c977708995954784726e25d0cd1dddf4e65b0f7",
                "shasum": ""
            },
            "require": {
                "php": "^5.5 || ^7.0",
                "phpdocumentor/reflection-common": "^1.0"
            },
            "require-dev": {
                "mockery/mockery": "^0.9.4",
                "phpunit/phpunit": "^5.2||^4.8.24"
            },
            "type": "library",
            "extra": {
                "branch-alias": {
                    "dev-master": "1.0.x-dev"
                }
            },
            "autoload": {
                "psr-4": {
                    "phpDocumentor\\Reflection\\": [
                        "src/"
                    ]
                }
            },
            "notification-url": "https://packagist.org/downloads/",
            "license": [
                "MIT"
            ],
            "authors": [
                {
                    "name": "Mike van Riel",
                    "email": "me@mikevanriel.com"
                }
            ],
            "time": "2017-07-14T14:27:02+00:00"
        },
        {
            "name": "phpspec/prophecy",
            "version": "1.8.0",
            "source": {
                "type": "git",
                "url": "https://github.com/phpspec/prophecy.git",
                "reference": "4ba436b55987b4bf311cb7c6ba82aa528aac0a06"
            },
            "dist": {
                "type": "zip",
                "url": "https://api.github.com/repos/phpspec/prophecy/zipball/4ba436b55987b4bf311cb7c6ba82aa528aac0a06",
                "reference": "4ba436b55987b4bf311cb7c6ba82aa528aac0a06",
                "shasum": ""
            },
            "require": {
                "doctrine/instantiator": "^1.0.2",
                "php": "^5.3|^7.0",
                "phpdocumentor/reflection-docblock": "^2.0|^3.0.2|^4.0",
                "sebastian/comparator": "^1.1|^2.0|^3.0",
                "sebastian/recursion-context": "^1.0|^2.0|^3.0"
            },
            "require-dev": {
                "phpspec/phpspec": "^2.5|^3.2",
                "phpunit/phpunit": "^4.8.35 || ^5.7 || ^6.5 || ^7.1"
            },
            "type": "library",
            "extra": {
                "branch-alias": {
                    "dev-master": "1.8.x-dev"
                }
            },
            "autoload": {
                "psr-0": {
                    "Prophecy\\": "src/"
                }
            },
            "notification-url": "https://packagist.org/downloads/",
            "license": [
                "MIT"
            ],
            "authors": [
                {
                    "name": "Konstantin Kudryashov",
                    "email": "ever.zet@gmail.com",
                    "homepage": "http://everzet.com"
                },
                {
                    "name": "Marcello Duarte",
                    "email": "marcello.duarte@gmail.com"
                }
            ],
            "description": "Highly opinionated mocking framework for PHP 5.3+",
            "homepage": "https://github.com/phpspec/prophecy",
            "keywords": [
                "Double",
                "Dummy",
                "fake",
                "mock",
                "spy",
                "stub"
            ],
            "time": "2018-08-05T17:53:17+00:00"
        },
        {
            "name": "phpunit/dbunit",
            "version": "3.0.3",
            "source": {
                "type": "git",
                "url": "https://github.com/sebastianbergmann/dbunit.git",
                "reference": "0fa4329e490480ab957fe7b1185ea0996ca11f44"
            },
            "dist": {
                "type": "zip",
                "url": "https://api.github.com/repos/sebastianbergmann/dbunit/zipball/0fa4329e490480ab957fe7b1185ea0996ca11f44",
                "reference": "0fa4329e490480ab957fe7b1185ea0996ca11f44",
                "shasum": ""
            },
            "require": {
                "ext-pdo": "*",
                "ext-simplexml": "*",
                "php": "^7.0",
                "phpunit/phpunit": "^6.0",
                "symfony/yaml": "^3.0 || ^4.0"
            },
            "type": "library",
            "extra": {
                "branch-alias": {
                    "dev-master": "3.0.x-dev"
                }
            },
            "autoload": {
                "classmap": [
                    "src/"
                ]
            },
            "notification-url": "https://packagist.org/downloads/",
            "license": [
                "BSD-3-Clause"
            ],
            "authors": [
                {
                    "name": "Sebastian Bergmann",
                    "email": "sebastian@phpunit.de",
                    "role": "lead"
                }
            ],
            "description": "PHPUnit extension for database interaction testing",
            "homepage": "https://github.com/sebastianbergmann/dbunit/",
            "keywords": [
                "database",
                "testing",
                "xunit"
            ],
            "abandoned": true,
            "time": "2018-01-23T13:32:26+00:00"
        },
        {
            "name": "phpunit/php-code-coverage",
            "version": "5.3.2",
            "source": {
                "type": "git",
                "url": "https://github.com/sebastianbergmann/php-code-coverage.git",
                "reference": "c89677919c5dd6d3b3852f230a663118762218ac"
            },
            "dist": {
                "type": "zip",
                "url": "https://api.github.com/repos/sebastianbergmann/php-code-coverage/zipball/c89677919c5dd6d3b3852f230a663118762218ac",
                "reference": "c89677919c5dd6d3b3852f230a663118762218ac",
                "shasum": ""
            },
            "require": {
                "ext-dom": "*",
                "ext-xmlwriter": "*",
                "php": "^7.0",
                "phpunit/php-file-iterator": "^1.4.2",
                "phpunit/php-text-template": "^1.2.1",
                "phpunit/php-token-stream": "^2.0.1",
                "sebastian/code-unit-reverse-lookup": "^1.0.1",
                "sebastian/environment": "^3.0",
                "sebastian/version": "^2.0.1",
                "theseer/tokenizer": "^1.1"
            },
            "require-dev": {
                "phpunit/phpunit": "^6.0"
            },
            "suggest": {
                "ext-xdebug": "^2.5.5"
            },
            "type": "library",
            "extra": {
                "branch-alias": {
                    "dev-master": "5.3.x-dev"
                }
            },
            "autoload": {
                "classmap": [
                    "src/"
                ]
            },
            "notification-url": "https://packagist.org/downloads/",
            "license": [
                "BSD-3-Clause"
            ],
            "authors": [
                {
                    "name": "Sebastian Bergmann",
                    "email": "sebastian@phpunit.de",
                    "role": "lead"
                }
            ],
            "description": "Library that provides collection, processing, and rendering functionality for PHP code coverage information.",
            "homepage": "https://github.com/sebastianbergmann/php-code-coverage",
            "keywords": [
                "coverage",
                "testing",
                "xunit"
            ],
            "time": "2018-04-06T15:36:58+00:00"
        },
        {
            "name": "phpunit/php-file-iterator",
            "version": "1.4.5",
            "source": {
                "type": "git",
                "url": "https://github.com/sebastianbergmann/php-file-iterator.git",
                "reference": "730b01bc3e867237eaac355e06a36b85dd93a8b4"
            },
            "dist": {
                "type": "zip",
                "url": "https://api.github.com/repos/sebastianbergmann/php-file-iterator/zipball/730b01bc3e867237eaac355e06a36b85dd93a8b4",
                "reference": "730b01bc3e867237eaac355e06a36b85dd93a8b4",
                "shasum": ""
            },
            "require": {
                "php": ">=5.3.3"
            },
            "type": "library",
            "extra": {
                "branch-alias": {
                    "dev-master": "1.4.x-dev"
                }
            },
            "autoload": {
                "classmap": [
                    "src/"
                ]
            },
            "notification-url": "https://packagist.org/downloads/",
            "license": [
                "BSD-3-Clause"
            ],
            "authors": [
                {
                    "name": "Sebastian Bergmann",
                    "email": "sb@sebastian-bergmann.de",
                    "role": "lead"
                }
            ],
            "description": "FilterIterator implementation that filters files based on a list of suffixes.",
            "homepage": "https://github.com/sebastianbergmann/php-file-iterator/",
            "keywords": [
                "filesystem",
                "iterator"
            ],
            "time": "2017-11-27T13:52:08+00:00"
        },
        {
            "name": "phpunit/php-text-template",
            "version": "1.2.1",
            "source": {
                "type": "git",
                "url": "https://github.com/sebastianbergmann/php-text-template.git",
                "reference": "31f8b717e51d9a2afca6c9f046f5d69fc27c8686"
            },
            "dist": {
                "type": "zip",
                "url": "https://api.github.com/repos/sebastianbergmann/php-text-template/zipball/31f8b717e51d9a2afca6c9f046f5d69fc27c8686",
                "reference": "31f8b717e51d9a2afca6c9f046f5d69fc27c8686",
                "shasum": ""
            },
            "require": {
                "php": ">=5.3.3"
            },
            "type": "library",
            "autoload": {
                "classmap": [
                    "src/"
                ]
            },
            "notification-url": "https://packagist.org/downloads/",
            "license": [
                "BSD-3-Clause"
            ],
            "authors": [
                {
                    "name": "Sebastian Bergmann",
                    "email": "sebastian@phpunit.de",
                    "role": "lead"
                }
            ],
            "description": "Simple template engine.",
            "homepage": "https://github.com/sebastianbergmann/php-text-template/",
            "keywords": [
                "template"
            ],
            "time": "2015-06-21T13:50:34+00:00"
        },
        {
            "name": "phpunit/php-timer",
            "version": "1.0.9",
            "source": {
                "type": "git",
                "url": "https://github.com/sebastianbergmann/php-timer.git",
                "reference": "3dcf38ca72b158baf0bc245e9184d3fdffa9c46f"
            },
            "dist": {
                "type": "zip",
                "url": "https://api.github.com/repos/sebastianbergmann/php-timer/zipball/3dcf38ca72b158baf0bc245e9184d3fdffa9c46f",
                "reference": "3dcf38ca72b158baf0bc245e9184d3fdffa9c46f",
                "shasum": ""
            },
            "require": {
                "php": "^5.3.3 || ^7.0"
            },
            "require-dev": {
                "phpunit/phpunit": "^4.8.35 || ^5.7 || ^6.0"
            },
            "type": "library",
            "extra": {
                "branch-alias": {
                    "dev-master": "1.0-dev"
                }
            },
            "autoload": {
                "classmap": [
                    "src/"
                ]
            },
            "notification-url": "https://packagist.org/downloads/",
            "license": [
                "BSD-3-Clause"
            ],
            "authors": [
                {
                    "name": "Sebastian Bergmann",
                    "email": "sb@sebastian-bergmann.de",
                    "role": "lead"
                }
            ],
            "description": "Utility class for timing",
            "homepage": "https://github.com/sebastianbergmann/php-timer/",
            "keywords": [
                "timer"
            ],
            "time": "2017-02-26T11:10:40+00:00"
        },
        {
            "name": "phpunit/php-token-stream",
            "version": "2.0.2",
            "source": {
                "type": "git",
                "url": "https://github.com/sebastianbergmann/php-token-stream.git",
                "reference": "791198a2c6254db10131eecfe8c06670700904db"
            },
            "dist": {
                "type": "zip",
                "url": "https://api.github.com/repos/sebastianbergmann/php-token-stream/zipball/791198a2c6254db10131eecfe8c06670700904db",
                "reference": "791198a2c6254db10131eecfe8c06670700904db",
                "shasum": ""
            },
            "require": {
                "ext-tokenizer": "*",
                "php": "^7.0"
            },
            "require-dev": {
                "phpunit/phpunit": "^6.2.4"
            },
            "type": "library",
            "extra": {
                "branch-alias": {
                    "dev-master": "2.0-dev"
                }
            },
            "autoload": {
                "classmap": [
                    "src/"
                ]
            },
            "notification-url": "https://packagist.org/downloads/",
            "license": [
                "BSD-3-Clause"
            ],
            "authors": [
                {
                    "name": "Sebastian Bergmann",
                    "email": "sebastian@phpunit.de"
                }
            ],
            "description": "Wrapper around PHP's tokenizer extension.",
            "homepage": "https://github.com/sebastianbergmann/php-token-stream/",
            "keywords": [
                "tokenizer"
            ],
            "time": "2017-11-27T05:48:46+00:00"
        },
        {
            "name": "phpunit/phpunit",
            "version": "6.5.14",
            "source": {
                "type": "git",
                "url": "https://github.com/sebastianbergmann/phpunit.git",
                "reference": "bac23fe7ff13dbdb461481f706f0e9fe746334b7"
            },
            "dist": {
                "type": "zip",
                "url": "https://api.github.com/repos/sebastianbergmann/phpunit/zipball/bac23fe7ff13dbdb461481f706f0e9fe746334b7",
                "reference": "bac23fe7ff13dbdb461481f706f0e9fe746334b7",
                "shasum": ""
            },
            "require": {
                "ext-dom": "*",
                "ext-json": "*",
                "ext-libxml": "*",
                "ext-mbstring": "*",
                "ext-xml": "*",
                "myclabs/deep-copy": "^1.6.1",
                "phar-io/manifest": "^1.0.1",
                "phar-io/version": "^1.0",
                "php": "^7.0",
                "phpspec/prophecy": "^1.7",
                "phpunit/php-code-coverage": "^5.3",
                "phpunit/php-file-iterator": "^1.4.3",
                "phpunit/php-text-template": "^1.2.1",
                "phpunit/php-timer": "^1.0.9",
                "phpunit/phpunit-mock-objects": "^5.0.9",
                "sebastian/comparator": "^2.1",
                "sebastian/diff": "^2.0",
                "sebastian/environment": "^3.1",
                "sebastian/exporter": "^3.1",
                "sebastian/global-state": "^2.0",
                "sebastian/object-enumerator": "^3.0.3",
                "sebastian/resource-operations": "^1.0",
                "sebastian/version": "^2.0.1"
            },
            "conflict": {
                "phpdocumentor/reflection-docblock": "3.0.2",
                "phpunit/dbunit": "<3.0"
            },
            "require-dev": {
                "ext-pdo": "*"
            },
            "suggest": {
                "ext-xdebug": "*",
                "phpunit/php-invoker": "^1.1"
            },
            "bin": [
                "phpunit"
            ],
            "type": "library",
            "extra": {
                "branch-alias": {
                    "dev-master": "6.5.x-dev"
                }
            },
            "autoload": {
                "classmap": [
                    "src/"
                ]
            },
            "notification-url": "https://packagist.org/downloads/",
            "license": [
                "BSD-3-Clause"
            ],
            "authors": [
                {
                    "name": "Sebastian Bergmann",
                    "email": "sebastian@phpunit.de",
                    "role": "lead"
                }
            ],
            "description": "The PHP Unit Testing framework.",
            "homepage": "https://phpunit.de/",
            "keywords": [
                "phpunit",
                "testing",
                "xunit"
            ],
            "time": "2019-02-01T05:22:47+00:00"
        },
        {
            "name": "phpunit/phpunit-dom-assertions",
            "version": "v2.0.1",
            "source": {
                "type": "git",
                "url": "https://github.com/lstrojny/phpunit-dom-assertions.git",
                "reference": "9d8bbe28d49da80c1de56225226b835f1ee17d3e"
            },
            "dist": {
                "type": "zip",
                "url": "https://api.github.com/repos/lstrojny/phpunit-dom-assertions/zipball/9d8bbe28d49da80c1de56225226b835f1ee17d3e",
                "reference": "9d8bbe28d49da80c1de56225226b835f1ee17d3e",
                "shasum": ""
            },
            "require": {
                "php": "~7",
                "phpunit/phpunit": ">=4.0 <7",
                "symfony/css-selector": ">=2.4 <4",
                "symfony/dom-crawler": ">=2.4 <4"
            },
            "type": "library",
            "extra": {
                "branch-alias": {
                    "dev-master": "1.0.x-dev"
                }
            },
            "autoload": {
                "classmap": [
                    "src/"
                ]
            },
            "notification-url": "https://packagist.org/downloads/",
            "license": [
                "MIT"
            ],
            "authors": [
                {
                    "name": "Lars Strojny",
                    "email": "lars@strojny.net"
                },
                {
                    "name": "Jeff Welch",
                    "email": "whatthejeff@gmail.com"
                },
                {
                    "name": "Sebastian Bergmann",
                    "email": "sebastian@phpunit.de"
                }
            ],
            "description": "DOM assertions for PHPUnit",
            "homepage": "http://github.com/phpunit/phpunit-dom-assertions",
            "keywords": [
                "Xpath",
                "assertions",
                "css",
                "dom",
                "phpunit",
                "tests"
            ],
            "time": "2017-02-19T12:24:39+00:00"
        },
        {
            "name": "phpunit/phpunit-mock-objects",
            "version": "5.0.10",
            "source": {
                "type": "git",
                "url": "https://github.com/sebastianbergmann/phpunit-mock-objects.git",
                "reference": "cd1cf05c553ecfec36b170070573e540b67d3f1f"
            },
            "dist": {
                "type": "zip",
                "url": "https://api.github.com/repos/sebastianbergmann/phpunit-mock-objects/zipball/cd1cf05c553ecfec36b170070573e540b67d3f1f",
                "reference": "cd1cf05c553ecfec36b170070573e540b67d3f1f",
                "shasum": ""
            },
            "require": {
                "doctrine/instantiator": "^1.0.5",
                "php": "^7.0",
                "phpunit/php-text-template": "^1.2.1",
                "sebastian/exporter": "^3.1"
            },
            "conflict": {
                "phpunit/phpunit": "<6.0"
            },
            "require-dev": {
                "phpunit/phpunit": "^6.5.11"
            },
            "suggest": {
                "ext-soap": "*"
            },
            "type": "library",
            "extra": {
                "branch-alias": {
                    "dev-master": "5.0.x-dev"
                }
            },
            "autoload": {
                "classmap": [
                    "src/"
                ]
            },
            "notification-url": "https://packagist.org/downloads/",
            "license": [
                "BSD-3-Clause"
            ],
            "authors": [
                {
                    "name": "Sebastian Bergmann",
                    "email": "sebastian@phpunit.de",
                    "role": "lead"
                }
            ],
            "description": "Mock Object library for PHPUnit",
            "homepage": "https://github.com/sebastianbergmann/phpunit-mock-objects/",
            "keywords": [
                "mock",
                "xunit"
            ],
            "abandoned": true,
            "time": "2018-08-09T05:50:03+00:00"
        },
        {
            "name": "ralouphie/getallheaders",
            "version": "2.0.5",
            "source": {
                "type": "git",
                "url": "https://github.com/ralouphie/getallheaders.git",
                "reference": "5601c8a83fbba7ef674a7369456d12f1e0d0eafa"
            },
            "dist": {
                "type": "zip",
                "url": "https://api.github.com/repos/ralouphie/getallheaders/zipball/5601c8a83fbba7ef674a7369456d12f1e0d0eafa",
                "reference": "5601c8a83fbba7ef674a7369456d12f1e0d0eafa",
                "shasum": ""
            },
            "require": {
                "php": ">=5.3"
            },
            "require-dev": {
                "phpunit/phpunit": "~3.7.0",
                "satooshi/php-coveralls": ">=1.0"
            },
            "type": "library",
            "autoload": {
                "files": [
                    "src/getallheaders.php"
                ]
            },
            "notification-url": "https://packagist.org/downloads/",
            "license": [
                "MIT"
            ],
            "authors": [
                {
                    "name": "Ralph Khattar",
                    "email": "ralph.khattar@gmail.com"
                }
            ],
            "description": "A polyfill for getallheaders.",
            "time": "2016-02-11T07:05:27+00:00"
        },
        {
            "name": "sebastian/code-unit-reverse-lookup",
            "version": "1.0.1",
            "source": {
                "type": "git",
                "url": "https://github.com/sebastianbergmann/code-unit-reverse-lookup.git",
                "reference": "4419fcdb5eabb9caa61a27c7a1db532a6b55dd18"
            },
            "dist": {
                "type": "zip",
                "url": "https://api.github.com/repos/sebastianbergmann/code-unit-reverse-lookup/zipball/4419fcdb5eabb9caa61a27c7a1db532a6b55dd18",
                "reference": "4419fcdb5eabb9caa61a27c7a1db532a6b55dd18",
                "shasum": ""
            },
            "require": {
                "php": "^5.6 || ^7.0"
            },
            "require-dev": {
                "phpunit/phpunit": "^5.7 || ^6.0"
            },
            "type": "library",
            "extra": {
                "branch-alias": {
                    "dev-master": "1.0.x-dev"
                }
            },
            "autoload": {
                "classmap": [
                    "src/"
                ]
            },
            "notification-url": "https://packagist.org/downloads/",
            "license": [
                "BSD-3-Clause"
            ],
            "authors": [
                {
                    "name": "Sebastian Bergmann",
                    "email": "sebastian@phpunit.de"
                }
            ],
            "description": "Looks up which function or method a line of code belongs to",
            "homepage": "https://github.com/sebastianbergmann/code-unit-reverse-lookup/",
            "time": "2017-03-04T06:30:41+00:00"
        },
        {
            "name": "sebastian/comparator",
            "version": "2.1.3",
            "source": {
                "type": "git",
                "url": "https://github.com/sebastianbergmann/comparator.git",
                "reference": "34369daee48eafb2651bea869b4b15d75ccc35f9"
            },
            "dist": {
                "type": "zip",
                "url": "https://api.github.com/repos/sebastianbergmann/comparator/zipball/34369daee48eafb2651bea869b4b15d75ccc35f9",
                "reference": "34369daee48eafb2651bea869b4b15d75ccc35f9",
                "shasum": ""
            },
            "require": {
                "php": "^7.0",
                "sebastian/diff": "^2.0 || ^3.0",
                "sebastian/exporter": "^3.1"
            },
            "require-dev": {
                "phpunit/phpunit": "^6.4"
            },
            "type": "library",
            "extra": {
                "branch-alias": {
                    "dev-master": "2.1.x-dev"
                }
            },
            "autoload": {
                "classmap": [
                    "src/"
                ]
            },
            "notification-url": "https://packagist.org/downloads/",
            "license": [
                "BSD-3-Clause"
            ],
            "authors": [
                {
                    "name": "Jeff Welch",
                    "email": "whatthejeff@gmail.com"
                },
                {
                    "name": "Volker Dusch",
                    "email": "github@wallbash.com"
                },
                {
                    "name": "Bernhard Schussek",
                    "email": "bschussek@2bepublished.at"
                },
                {
                    "name": "Sebastian Bergmann",
                    "email": "sebastian@phpunit.de"
                }
            ],
            "description": "Provides the functionality to compare PHP values for equality",
            "homepage": "https://github.com/sebastianbergmann/comparator",
            "keywords": [
                "comparator",
                "compare",
                "equality"
            ],
            "time": "2018-02-01T13:46:46+00:00"
        },
        {
            "name": "sebastian/diff",
            "version": "2.0.1",
            "source": {
                "type": "git",
                "url": "https://github.com/sebastianbergmann/diff.git",
                "reference": "347c1d8b49c5c3ee30c7040ea6fc446790e6bddd"
            },
            "dist": {
                "type": "zip",
                "url": "https://api.github.com/repos/sebastianbergmann/diff/zipball/347c1d8b49c5c3ee30c7040ea6fc446790e6bddd",
                "reference": "347c1d8b49c5c3ee30c7040ea6fc446790e6bddd",
                "shasum": ""
            },
            "require": {
                "php": "^7.0"
            },
            "require-dev": {
                "phpunit/phpunit": "^6.2"
            },
            "type": "library",
            "extra": {
                "branch-alias": {
                    "dev-master": "2.0-dev"
                }
            },
            "autoload": {
                "classmap": [
                    "src/"
                ]
            },
            "notification-url": "https://packagist.org/downloads/",
            "license": [
                "BSD-3-Clause"
            ],
            "authors": [
                {
                    "name": "Kore Nordmann",
                    "email": "mail@kore-nordmann.de"
                },
                {
                    "name": "Sebastian Bergmann",
                    "email": "sebastian@phpunit.de"
                }
            ],
            "description": "Diff implementation",
            "homepage": "https://github.com/sebastianbergmann/diff",
            "keywords": [
                "diff"
            ],
            "time": "2017-08-03T08:09:46+00:00"
        },
        {
            "name": "sebastian/environment",
            "version": "3.1.0",
            "source": {
                "type": "git",
                "url": "https://github.com/sebastianbergmann/environment.git",
                "reference": "cd0871b3975fb7fc44d11314fd1ee20925fce4f5"
            },
            "dist": {
                "type": "zip",
                "url": "https://api.github.com/repos/sebastianbergmann/environment/zipball/cd0871b3975fb7fc44d11314fd1ee20925fce4f5",
                "reference": "cd0871b3975fb7fc44d11314fd1ee20925fce4f5",
                "shasum": ""
            },
            "require": {
                "php": "^7.0"
            },
            "require-dev": {
                "phpunit/phpunit": "^6.1"
            },
            "type": "library",
            "extra": {
                "branch-alias": {
                    "dev-master": "3.1.x-dev"
                }
            },
            "autoload": {
                "classmap": [
                    "src/"
                ]
            },
            "notification-url": "https://packagist.org/downloads/",
            "license": [
                "BSD-3-Clause"
            ],
            "authors": [
                {
                    "name": "Sebastian Bergmann",
                    "email": "sebastian@phpunit.de"
                }
            ],
            "description": "Provides functionality to handle HHVM/PHP environments",
            "homepage": "http://www.github.com/sebastianbergmann/environment",
            "keywords": [
                "Xdebug",
                "environment",
                "hhvm"
            ],
            "time": "2017-07-01T08:51:00+00:00"
        },
        {
            "name": "sebastian/exporter",
            "version": "3.1.0",
            "source": {
                "type": "git",
                "url": "https://github.com/sebastianbergmann/exporter.git",
                "reference": "234199f4528de6d12aaa58b612e98f7d36adb937"
            },
            "dist": {
                "type": "zip",
                "url": "https://api.github.com/repos/sebastianbergmann/exporter/zipball/234199f4528de6d12aaa58b612e98f7d36adb937",
                "reference": "234199f4528de6d12aaa58b612e98f7d36adb937",
                "shasum": ""
            },
            "require": {
                "php": "^7.0",
                "sebastian/recursion-context": "^3.0"
            },
            "require-dev": {
                "ext-mbstring": "*",
                "phpunit/phpunit": "^6.0"
            },
            "type": "library",
            "extra": {
                "branch-alias": {
                    "dev-master": "3.1.x-dev"
                }
            },
            "autoload": {
                "classmap": [
                    "src/"
                ]
            },
            "notification-url": "https://packagist.org/downloads/",
            "license": [
                "BSD-3-Clause"
            ],
            "authors": [
                {
                    "name": "Jeff Welch",
                    "email": "whatthejeff@gmail.com"
                },
                {
                    "name": "Volker Dusch",
                    "email": "github@wallbash.com"
                },
                {
                    "name": "Bernhard Schussek",
                    "email": "bschussek@2bepublished.at"
                },
                {
                    "name": "Sebastian Bergmann",
                    "email": "sebastian@phpunit.de"
                },
                {
                    "name": "Adam Harvey",
                    "email": "aharvey@php.net"
                }
            ],
            "description": "Provides the functionality to export PHP variables for visualization",
            "homepage": "http://www.github.com/sebastianbergmann/exporter",
            "keywords": [
                "export",
                "exporter"
            ],
            "time": "2017-04-03T13:19:02+00:00"
        },
        {
            "name": "sebastian/global-state",
            "version": "2.0.0",
            "source": {
                "type": "git",
                "url": "https://github.com/sebastianbergmann/global-state.git",
                "reference": "e8ba02eed7bbbb9e59e43dedd3dddeff4a56b0c4"
            },
            "dist": {
                "type": "zip",
                "url": "https://api.github.com/repos/sebastianbergmann/global-state/zipball/e8ba02eed7bbbb9e59e43dedd3dddeff4a56b0c4",
                "reference": "e8ba02eed7bbbb9e59e43dedd3dddeff4a56b0c4",
                "shasum": ""
            },
            "require": {
                "php": "^7.0"
            },
            "require-dev": {
                "phpunit/phpunit": "^6.0"
            },
            "suggest": {
                "ext-uopz": "*"
            },
            "type": "library",
            "extra": {
                "branch-alias": {
                    "dev-master": "2.0-dev"
                }
            },
            "autoload": {
                "classmap": [
                    "src/"
                ]
            },
            "notification-url": "https://packagist.org/downloads/",
            "license": [
                "BSD-3-Clause"
            ],
            "authors": [
                {
                    "name": "Sebastian Bergmann",
                    "email": "sebastian@phpunit.de"
                }
            ],
            "description": "Snapshotting of global state",
            "homepage": "http://www.github.com/sebastianbergmann/global-state",
            "keywords": [
                "global state"
            ],
            "time": "2017-04-27T15:39:26+00:00"
        },
        {
            "name": "sebastian/object-enumerator",
            "version": "3.0.3",
            "source": {
                "type": "git",
                "url": "https://github.com/sebastianbergmann/object-enumerator.git",
                "reference": "7cfd9e65d11ffb5af41198476395774d4c8a84c5"
            },
            "dist": {
                "type": "zip",
                "url": "https://api.github.com/repos/sebastianbergmann/object-enumerator/zipball/7cfd9e65d11ffb5af41198476395774d4c8a84c5",
                "reference": "7cfd9e65d11ffb5af41198476395774d4c8a84c5",
                "shasum": ""
            },
            "require": {
                "php": "^7.0",
                "sebastian/object-reflector": "^1.1.1",
                "sebastian/recursion-context": "^3.0"
            },
            "require-dev": {
                "phpunit/phpunit": "^6.0"
            },
            "type": "library",
            "extra": {
                "branch-alias": {
                    "dev-master": "3.0.x-dev"
                }
            },
            "autoload": {
                "classmap": [
                    "src/"
                ]
            },
            "notification-url": "https://packagist.org/downloads/",
            "license": [
                "BSD-3-Clause"
            ],
            "authors": [
                {
                    "name": "Sebastian Bergmann",
                    "email": "sebastian@phpunit.de"
                }
            ],
            "description": "Traverses array structures and object graphs to enumerate all referenced objects",
            "homepage": "https://github.com/sebastianbergmann/object-enumerator/",
            "time": "2017-08-03T12:35:26+00:00"
        },
        {
            "name": "sebastian/object-reflector",
            "version": "1.1.1",
            "source": {
                "type": "git",
                "url": "https://github.com/sebastianbergmann/object-reflector.git",
                "reference": "773f97c67f28de00d397be301821b06708fca0be"
            },
            "dist": {
                "type": "zip",
                "url": "https://api.github.com/repos/sebastianbergmann/object-reflector/zipball/773f97c67f28de00d397be301821b06708fca0be",
                "reference": "773f97c67f28de00d397be301821b06708fca0be",
                "shasum": ""
            },
            "require": {
                "php": "^7.0"
            },
            "require-dev": {
                "phpunit/phpunit": "^6.0"
            },
            "type": "library",
            "extra": {
                "branch-alias": {
                    "dev-master": "1.1-dev"
                }
            },
            "autoload": {
                "classmap": [
                    "src/"
                ]
            },
            "notification-url": "https://packagist.org/downloads/",
            "license": [
                "BSD-3-Clause"
            ],
            "authors": [
                {
                    "name": "Sebastian Bergmann",
                    "email": "sebastian@phpunit.de"
                }
            ],
            "description": "Allows reflection of object attributes, including inherited and non-public ones",
            "homepage": "https://github.com/sebastianbergmann/object-reflector/",
            "time": "2017-03-29T09:07:27+00:00"
        },
        {
            "name": "sebastian/recursion-context",
            "version": "3.0.0",
            "source": {
                "type": "git",
                "url": "https://github.com/sebastianbergmann/recursion-context.git",
                "reference": "5b0cd723502bac3b006cbf3dbf7a1e3fcefe4fa8"
            },
            "dist": {
                "type": "zip",
                "url": "https://api.github.com/repos/sebastianbergmann/recursion-context/zipball/5b0cd723502bac3b006cbf3dbf7a1e3fcefe4fa8",
                "reference": "5b0cd723502bac3b006cbf3dbf7a1e3fcefe4fa8",
                "shasum": ""
            },
            "require": {
                "php": "^7.0"
            },
            "require-dev": {
                "phpunit/phpunit": "^6.0"
            },
            "type": "library",
            "extra": {
                "branch-alias": {
                    "dev-master": "3.0.x-dev"
                }
            },
            "autoload": {
                "classmap": [
                    "src/"
                ]
            },
            "notification-url": "https://packagist.org/downloads/",
            "license": [
                "BSD-3-Clause"
            ],
            "authors": [
                {
                    "name": "Jeff Welch",
                    "email": "whatthejeff@gmail.com"
                },
                {
                    "name": "Sebastian Bergmann",
                    "email": "sebastian@phpunit.de"
                },
                {
                    "name": "Adam Harvey",
                    "email": "aharvey@php.net"
                }
            ],
            "description": "Provides functionality to recursively process PHP variables",
            "homepage": "http://www.github.com/sebastianbergmann/recursion-context",
            "time": "2017-03-03T06:23:57+00:00"
        },
        {
            "name": "sebastian/resource-operations",
            "version": "1.0.0",
            "source": {
                "type": "git",
                "url": "https://github.com/sebastianbergmann/resource-operations.git",
                "reference": "ce990bb21759f94aeafd30209e8cfcdfa8bc3f52"
            },
            "dist": {
                "type": "zip",
                "url": "https://api.github.com/repos/sebastianbergmann/resource-operations/zipball/ce990bb21759f94aeafd30209e8cfcdfa8bc3f52",
                "reference": "ce990bb21759f94aeafd30209e8cfcdfa8bc3f52",
                "shasum": ""
            },
            "require": {
                "php": ">=5.6.0"
            },
            "type": "library",
            "extra": {
                "branch-alias": {
                    "dev-master": "1.0.x-dev"
                }
            },
            "autoload": {
                "classmap": [
                    "src/"
                ]
            },
            "notification-url": "https://packagist.org/downloads/",
            "license": [
                "BSD-3-Clause"
            ],
            "authors": [
                {
                    "name": "Sebastian Bergmann",
                    "email": "sebastian@phpunit.de"
                }
            ],
            "description": "Provides a list of PHP built-in functions that operate on resources",
            "homepage": "https://www.github.com/sebastianbergmann/resource-operations",
            "time": "2015-07-28T20:34:47+00:00"
        },
        {
            "name": "sebastian/version",
            "version": "2.0.1",
            "source": {
                "type": "git",
                "url": "https://github.com/sebastianbergmann/version.git",
                "reference": "99732be0ddb3361e16ad77b68ba41efc8e979019"
            },
            "dist": {
                "type": "zip",
                "url": "https://api.github.com/repos/sebastianbergmann/version/zipball/99732be0ddb3361e16ad77b68ba41efc8e979019",
                "reference": "99732be0ddb3361e16ad77b68ba41efc8e979019",
                "shasum": ""
            },
            "require": {
                "php": ">=5.6"
            },
            "type": "library",
            "extra": {
                "branch-alias": {
                    "dev-master": "2.0.x-dev"
                }
            },
            "autoload": {
                "classmap": [
                    "src/"
                ]
            },
            "notification-url": "https://packagist.org/downloads/",
            "license": [
                "BSD-3-Clause"
            ],
            "authors": [
                {
                    "name": "Sebastian Bergmann",
                    "email": "sebastian@phpunit.de",
                    "role": "lead"
                }
            ],
            "description": "Library that helps with managing the version number of Git-hosted PHP projects",
            "homepage": "https://github.com/sebastianbergmann/version",
            "time": "2016-10-03T07:35:21+00:00"
        },
        {
            "name": "squizlabs/php_codesniffer",
            "version": "1.5.6",
            "source": {
                "type": "git",
                "url": "https://github.com/squizlabs/PHP_CodeSniffer.git",
                "reference": "6f3e42d311b882b25b4d409d23a289f4d3b803d5"
            },
            "dist": {
                "type": "zip",
                "url": "https://api.github.com/repos/squizlabs/PHP_CodeSniffer/zipball/6f3e42d311b882b25b4d409d23a289f4d3b803d5",
                "reference": "6f3e42d311b882b25b4d409d23a289f4d3b803d5",
                "shasum": ""
            },
            "require": {
                "ext-tokenizer": "*",
                "php": ">=5.1.2"
            },
            "suggest": {
                "phpunit/php-timer": "dev-master"
            },
            "bin": [
                "scripts/phpcs"
            ],
            "type": "library",
            "extra": {
                "branch-alias": {
                    "dev-phpcs-fixer": "2.0.x-dev"
                }
            },
            "autoload": {
                "classmap": [
                    "CodeSniffer.php",
                    "CodeSniffer/CLI.php",
                    "CodeSniffer/Exception.php",
                    "CodeSniffer/File.php",
                    "CodeSniffer/Report.php",
                    "CodeSniffer/Reporting.php",
                    "CodeSniffer/Sniff.php",
                    "CodeSniffer/Tokens.php",
                    "CodeSniffer/Reports/",
                    "CodeSniffer/CommentParser/",
                    "CodeSniffer/Tokenizers/",
                    "CodeSniffer/DocGenerators/",
                    "CodeSniffer/Standards/AbstractPatternSniff.php",
                    "CodeSniffer/Standards/AbstractScopeSniff.php",
                    "CodeSniffer/Standards/AbstractVariableSniff.php",
                    "CodeSniffer/Standards/IncorrectPatternException.php",
                    "CodeSniffer/Standards/Generic/Sniffs/",
                    "CodeSniffer/Standards/MySource/Sniffs/",
                    "CodeSniffer/Standards/PEAR/Sniffs/",
                    "CodeSniffer/Standards/PSR1/Sniffs/",
                    "CodeSniffer/Standards/PSR2/Sniffs/",
                    "CodeSniffer/Standards/Squiz/Sniffs/",
                    "CodeSniffer/Standards/Zend/Sniffs/"
                ]
            },
            "notification-url": "https://packagist.org/downloads/",
            "license": [
                "BSD-3-Clause"
            ],
            "authors": [
                {
                    "name": "Greg Sherwood",
                    "role": "lead"
                }
            ],
            "description": "PHP_CodeSniffer tokenises PHP, JavaScript and CSS files and detects violations of a defined set of coding standards.",
            "homepage": "http://www.squizlabs.com/php-codesniffer",
            "keywords": [
                "phpcs",
                "standards"
            ],
            "time": "2014-12-04T22:32:15+00:00"
        },
        {
            "name": "symfony/browser-kit",
            "version": "v3.4.24",
            "source": {
                "type": "git",
                "url": "https://github.com/symfony/browser-kit.git",
                "reference": "c0fadd368c1031109e996316e53ffeb886d37ea1"
            },
            "dist": {
                "type": "zip",
                "url": "https://api.github.com/repos/symfony/browser-kit/zipball/c0fadd368c1031109e996316e53ffeb886d37ea1",
                "reference": "c0fadd368c1031109e996316e53ffeb886d37ea1",
                "shasum": ""
            },
            "require": {
                "php": "^5.5.9|>=7.0.8",
                "symfony/dom-crawler": "~2.8|~3.0|~4.0"
            },
            "require-dev": {
                "symfony/css-selector": "~2.8|~3.0|~4.0",
                "symfony/process": "~2.8|~3.0|~4.0"
            },
            "suggest": {
                "symfony/process": ""
            },
            "type": "library",
            "extra": {
                "branch-alias": {
                    "dev-master": "3.4-dev"
                }
            },
            "autoload": {
                "psr-4": {
                    "Symfony\\Component\\BrowserKit\\": ""
                },
                "exclude-from-classmap": [
                    "/Tests/"
                ]
            },
            "notification-url": "https://packagist.org/downloads/",
            "license": [
                "MIT"
            ],
            "authors": [
                {
                    "name": "Fabien Potencier",
                    "email": "fabien@symfony.com"
                },
                {
                    "name": "Symfony Community",
                    "homepage": "https://symfony.com/contributors"
                }
            ],
            "description": "Symfony BrowserKit Component",
            "homepage": "https://symfony.com",
            "time": "2019-02-23T15:06:07+00:00"
        },
        {
            "name": "symfony/css-selector",
            "version": "v3.4.24",
            "source": {
                "type": "git",
                "url": "https://github.com/symfony/css-selector.git",
                "reference": "8ca29297c29b64fb3a1a135e71cb25f67f9fdccf"
            },
            "dist": {
                "type": "zip",
                "url": "https://api.github.com/repos/symfony/css-selector/zipball/8ca29297c29b64fb3a1a135e71cb25f67f9fdccf",
                "reference": "8ca29297c29b64fb3a1a135e71cb25f67f9fdccf",
                "shasum": ""
            },
            "require": {
                "php": "^5.5.9|>=7.0.8"
            },
            "type": "library",
            "extra": {
                "branch-alias": {
                    "dev-master": "3.4-dev"
                }
            },
            "autoload": {
                "psr-4": {
                    "Symfony\\Component\\CssSelector\\": ""
                },
                "exclude-from-classmap": [
                    "/Tests/"
                ]
            },
            "notification-url": "https://packagist.org/downloads/",
            "license": [
                "MIT"
            ],
            "authors": [
                {
                    "name": "Jean-François Simon",
                    "email": "jeanfrancois.simon@sensiolabs.com"
                },
                {
                    "name": "Fabien Potencier",
                    "email": "fabien@symfony.com"
                },
                {
                    "name": "Symfony Community",
                    "homepage": "https://symfony.com/contributors"
                }
            ],
            "description": "Symfony CssSelector Component",
            "homepage": "https://symfony.com",
            "time": "2019-01-16T09:39:14+00:00"
        },
        {
            "name": "symfony/dom-crawler",
            "version": "v3.4.24",
            "source": {
                "type": "git",
                "url": "https://github.com/symfony/dom-crawler.git",
                "reference": "d40023c057393fb25f7ca80af2a56ed948c45a09"
            },
            "dist": {
                "type": "zip",
                "url": "https://api.github.com/repos/symfony/dom-crawler/zipball/d40023c057393fb25f7ca80af2a56ed948c45a09",
                "reference": "d40023c057393fb25f7ca80af2a56ed948c45a09",
                "shasum": ""
            },
            "require": {
                "php": "^5.5.9|>=7.0.8",
                "symfony/polyfill-ctype": "~1.8",
                "symfony/polyfill-mbstring": "~1.0"
            },
            "require-dev": {
                "symfony/css-selector": "~2.8|~3.0|~4.0"
            },
            "suggest": {
                "symfony/css-selector": ""
            },
            "type": "library",
            "extra": {
                "branch-alias": {
                    "dev-master": "3.4-dev"
                }
            },
            "autoload": {
                "psr-4": {
                    "Symfony\\Component\\DomCrawler\\": ""
                },
                "exclude-from-classmap": [
                    "/Tests/"
                ]
            },
            "notification-url": "https://packagist.org/downloads/",
            "license": [
                "MIT"
            ],
            "authors": [
                {
                    "name": "Fabien Potencier",
                    "email": "fabien@symfony.com"
                },
                {
                    "name": "Symfony Community",
                    "homepage": "https://symfony.com/contributors"
                }
            ],
            "description": "Symfony DomCrawler Component",
            "homepage": "https://symfony.com",
            "time": "2019-02-23T15:06:07+00:00"
        },
        {
            "name": "symfony/event-dispatcher",
            "version": "v3.4.24",
            "source": {
                "type": "git",
                "url": "https://github.com/symfony/event-dispatcher.git",
                "reference": "a088aafcefb4eef2520a290ed82e4374092a6dff"
            },
            "dist": {
                "type": "zip",
                "url": "https://api.github.com/repos/symfony/event-dispatcher/zipball/a088aafcefb4eef2520a290ed82e4374092a6dff",
                "reference": "a088aafcefb4eef2520a290ed82e4374092a6dff",
                "shasum": ""
            },
            "require": {
                "php": "^5.5.9|>=7.0.8"
            },
            "conflict": {
                "symfony/dependency-injection": "<3.3"
            },
            "require-dev": {
                "psr/log": "~1.0",
                "symfony/config": "~2.8|~3.0|~4.0",
                "symfony/dependency-injection": "~3.3|~4.0",
                "symfony/expression-language": "~2.8|~3.0|~4.0",
                "symfony/stopwatch": "~2.8|~3.0|~4.0"
            },
            "suggest": {
                "symfony/dependency-injection": "",
                "symfony/http-kernel": ""
            },
            "type": "library",
            "extra": {
                "branch-alias": {
                    "dev-master": "3.4-dev"
                }
            },
            "autoload": {
                "psr-4": {
                    "Symfony\\Component\\EventDispatcher\\": ""
                },
                "exclude-from-classmap": [
                    "/Tests/"
                ]
            },
            "notification-url": "https://packagist.org/downloads/",
            "license": [
                "MIT"
            ],
            "authors": [
                {
                    "name": "Fabien Potencier",
                    "email": "fabien@symfony.com"
                },
                {
                    "name": "Symfony Community",
                    "homepage": "https://symfony.com/contributors"
                }
            ],
            "description": "Symfony EventDispatcher Component",
            "homepage": "https://symfony.com",
            "time": "2019-04-02T08:51:52+00:00"
        },
        {
            "name": "symfony/filesystem",
            "version": "v3.4.24",
            "source": {
                "type": "git",
                "url": "https://github.com/symfony/filesystem.git",
                "reference": "acf99758b1df8e9295e6b85aa69f294565c9fedb"
            },
            "dist": {
                "type": "zip",
                "url": "https://api.github.com/repos/symfony/filesystem/zipball/acf99758b1df8e9295e6b85aa69f294565c9fedb",
                "reference": "acf99758b1df8e9295e6b85aa69f294565c9fedb",
                "shasum": ""
            },
            "require": {
                "php": "^5.5.9|>=7.0.8",
                "symfony/polyfill-ctype": "~1.8"
            },
            "type": "library",
            "extra": {
                "branch-alias": {
                    "dev-master": "3.4-dev"
                }
            },
            "autoload": {
                "psr-4": {
                    "Symfony\\Component\\Filesystem\\": ""
                },
                "exclude-from-classmap": [
                    "/Tests/"
                ]
            },
            "notification-url": "https://packagist.org/downloads/",
            "license": [
                "MIT"
            ],
            "authors": [
                {
                    "name": "Fabien Potencier",
                    "email": "fabien@symfony.com"
                },
                {
                    "name": "Symfony Community",
                    "homepage": "https://symfony.com/contributors"
                }
            ],
            "description": "Symfony Filesystem Component",
            "homepage": "https://symfony.com",
            "time": "2019-02-04T21:34:32+00:00"
        },
        {
            "name": "symfony/finder",
            "version": "v3.4.24",
            "source": {
                "type": "git",
                "url": "https://github.com/symfony/finder.git",
                "reference": "fcdde4aa38f48190ce70d782c166f23930084f9b"
            },
            "dist": {
                "type": "zip",
                "url": "https://api.github.com/repos/symfony/finder/zipball/fcdde4aa38f48190ce70d782c166f23930084f9b",
                "reference": "fcdde4aa38f48190ce70d782c166f23930084f9b",
                "shasum": ""
            },
            "require": {
                "php": "^5.5.9|>=7.0.8"
            },
            "type": "library",
            "extra": {
                "branch-alias": {
                    "dev-master": "3.4-dev"
                }
            },
            "autoload": {
                "psr-4": {
                    "Symfony\\Component\\Finder\\": ""
                },
                "exclude-from-classmap": [
                    "/Tests/"
                ]
            },
            "notification-url": "https://packagist.org/downloads/",
            "license": [
                "MIT"
            ],
            "authors": [
                {
                    "name": "Fabien Potencier",
                    "email": "fabien@symfony.com"
                },
                {
                    "name": "Symfony Community",
                    "homepage": "https://symfony.com/contributors"
                }
            ],
            "description": "Symfony Finder Component",
            "homepage": "https://symfony.com",
            "time": "2019-02-22T14:44:53+00:00"
        },
        {
            "name": "symfony/polyfill-php70",
            "version": "v1.11.0",
            "source": {
                "type": "git",
                "url": "https://github.com/symfony/polyfill-php70.git",
                "reference": "bc4858fb611bda58719124ca079baff854149c89"
            },
            "dist": {
                "type": "zip",
                "url": "https://api.github.com/repos/symfony/polyfill-php70/zipball/bc4858fb611bda58719124ca079baff854149c89",
                "reference": "bc4858fb611bda58719124ca079baff854149c89",
                "shasum": ""
            },
            "require": {
                "paragonie/random_compat": "~1.0|~2.0|~9.99",
                "php": ">=5.3.3"
            },
            "type": "library",
            "extra": {
                "branch-alias": {
                    "dev-master": "1.11-dev"
                }
            },
            "autoload": {
                "psr-4": {
                    "Symfony\\Polyfill\\Php70\\": ""
                },
                "files": [
                    "bootstrap.php"
                ],
                "classmap": [
                    "Resources/stubs"
                ]
            },
            "notification-url": "https://packagist.org/downloads/",
            "license": [
                "MIT"
            ],
            "authors": [
                {
                    "name": "Nicolas Grekas",
                    "email": "p@tchwork.com"
                },
                {
                    "name": "Symfony Community",
                    "homepage": "https://symfony.com/contributors"
                }
            ],
            "description": "Symfony polyfill backporting some PHP 7.0+ features to lower PHP versions",
            "homepage": "https://symfony.com",
            "keywords": [
                "compatibility",
                "polyfill",
                "portable",
                "shim"
            ],
            "time": "2019-02-06T07:57:58+00:00"
        },
        {
            "name": "symfony/polyfill-php72",
            "version": "v1.11.0",
            "source": {
                "type": "git",
                "url": "https://github.com/symfony/polyfill-php72.git",
                "reference": "ab50dcf166d5f577978419edd37aa2bb8eabce0c"
            },
            "dist": {
                "type": "zip",
                "url": "https://api.github.com/repos/symfony/polyfill-php72/zipball/ab50dcf166d5f577978419edd37aa2bb8eabce0c",
                "reference": "ab50dcf166d5f577978419edd37aa2bb8eabce0c",
                "shasum": ""
            },
            "require": {
                "php": ">=5.3.3"
            },
            "type": "library",
            "extra": {
                "branch-alias": {
                    "dev-master": "1.11-dev"
                }
            },
            "autoload": {
                "psr-4": {
                    "Symfony\\Polyfill\\Php72\\": ""
                },
                "files": [
                    "bootstrap.php"
                ]
            },
            "notification-url": "https://packagist.org/downloads/",
            "license": [
                "MIT"
            ],
            "authors": [
                {
                    "name": "Nicolas Grekas",
                    "email": "p@tchwork.com"
                },
                {
                    "name": "Symfony Community",
                    "homepage": "https://symfony.com/contributors"
                }
            ],
            "description": "Symfony polyfill backporting some PHP 7.2+ features to lower PHP versions",
            "homepage": "https://symfony.com",
            "keywords": [
                "compatibility",
                "polyfill",
                "portable",
                "shim"
            ],
            "time": "2019-02-06T07:57:58+00:00"
        },
        {
            "name": "symfony/process",
            "version": "v3.4.24",
            "source": {
                "type": "git",
                "url": "https://github.com/symfony/process.git",
                "reference": "009f8dda80930e89e8344a4e310b08f9ff07dd2e"
            },
            "dist": {
                "type": "zip",
                "url": "https://api.github.com/repos/symfony/process/zipball/009f8dda80930e89e8344a4e310b08f9ff07dd2e",
                "reference": "009f8dda80930e89e8344a4e310b08f9ff07dd2e",
                "shasum": ""
            },
            "require": {
                "php": "^5.5.9|>=7.0.8"
            },
            "type": "library",
            "extra": {
                "branch-alias": {
                    "dev-master": "3.4-dev"
                }
            },
            "autoload": {
                "psr-4": {
                    "Symfony\\Component\\Process\\": ""
                },
                "exclude-from-classmap": [
                    "/Tests/"
                ]
            },
            "notification-url": "https://packagist.org/downloads/",
            "license": [
                "MIT"
            ],
            "authors": [
                {
                    "name": "Fabien Potencier",
                    "email": "fabien@symfony.com"
                },
                {
                    "name": "Symfony Community",
                    "homepage": "https://symfony.com/contributors"
                }
            ],
            "description": "Symfony Process Component",
            "homepage": "https://symfony.com",
            "time": "2019-01-16T13:27:11+00:00"
        },
        {
            "name": "symfony/stopwatch",
            "version": "v3.4.24",
            "source": {
                "type": "git",
                "url": "https://github.com/symfony/stopwatch.git",
                "reference": "2a651c2645c10bbedd21170771f122d935e0dd58"
            },
            "dist": {
                "type": "zip",
                "url": "https://api.github.com/repos/symfony/stopwatch/zipball/2a651c2645c10bbedd21170771f122d935e0dd58",
                "reference": "2a651c2645c10bbedd21170771f122d935e0dd58",
                "shasum": ""
            },
            "require": {
                "php": "^5.5.9|>=7.0.8"
            },
            "type": "library",
            "extra": {
                "branch-alias": {
                    "dev-master": "3.4-dev"
                }
            },
            "autoload": {
                "psr-4": {
                    "Symfony\\Component\\Stopwatch\\": ""
                },
                "exclude-from-classmap": [
                    "/Tests/"
                ]
            },
            "notification-url": "https://packagist.org/downloads/",
            "license": [
                "MIT"
            ],
            "authors": [
                {
                    "name": "Fabien Potencier",
                    "email": "fabien@symfony.com"
                },
                {
                    "name": "Symfony Community",
                    "homepage": "https://symfony.com/contributors"
                }
            ],
            "description": "Symfony Stopwatch Component",
            "homepage": "https://symfony.com",
            "time": "2019-01-16T09:39:14+00:00"
        },
        {
            "name": "theseer/tokenizer",
            "version": "1.1.2",
            "source": {
                "type": "git",
                "url": "https://github.com/theseer/tokenizer.git",
                "reference": "1c42705be2b6c1de5904f8afacef5895cab44bf8"
            },
            "dist": {
                "type": "zip",
                "url": "https://api.github.com/repos/theseer/tokenizer/zipball/1c42705be2b6c1de5904f8afacef5895cab44bf8",
                "reference": "1c42705be2b6c1de5904f8afacef5895cab44bf8",
                "shasum": ""
            },
            "require": {
                "ext-dom": "*",
                "ext-tokenizer": "*",
                "ext-xmlwriter": "*",
                "php": "^7.0"
            },
            "type": "library",
            "autoload": {
                "classmap": [
                    "src/"
                ]
            },
            "notification-url": "https://packagist.org/downloads/",
            "license": [
                "BSD-3-Clause"
            ],
            "authors": [
                {
                    "name": "Arne Blankerts",
                    "email": "arne@blankerts.de",
                    "role": "Developer"
                }
            ],
            "description": "A small library for converting tokenized PHP source code into XML and potentially other formats",
            "time": "2019-04-04T09:56:43+00:00"
        },
        {
            "name": "webmozart/assert",
            "version": "1.4.0",
            "source": {
                "type": "git",
                "url": "https://github.com/webmozart/assert.git",
                "reference": "83e253c8e0be5b0257b881e1827274667c5c17a9"
            },
            "dist": {
                "type": "zip",
                "url": "https://api.github.com/repos/webmozart/assert/zipball/83e253c8e0be5b0257b881e1827274667c5c17a9",
                "reference": "83e253c8e0be5b0257b881e1827274667c5c17a9",
                "shasum": ""
            },
            "require": {
                "php": "^5.3.3 || ^7.0",
                "symfony/polyfill-ctype": "^1.8"
            },
            "require-dev": {
                "phpunit/phpunit": "^4.6",
                "sebastian/version": "^1.0.1"
            },
            "type": "library",
            "extra": {
                "branch-alias": {
                    "dev-master": "1.3-dev"
                }
            },
            "autoload": {
                "psr-4": {
                    "Webmozart\\Assert\\": "src/"
                }
            },
            "notification-url": "https://packagist.org/downloads/",
            "license": [
                "MIT"
            ],
            "authors": [
                {
                    "name": "Bernhard Schussek",
                    "email": "bschussek@gmail.com"
                }
            ],
            "description": "Assertions to validate method input/output with nice error messages.",
            "keywords": [
                "assert",
                "check",
                "validate"
            ],
            "time": "2018-12-25T11:19:39+00:00"
        }
    ],
    "aliases": [],
    "minimum-stability": "stable",
    "stability-flags": {
        "joomla/application": 20,
        "joomla/authentication": 20,
        "joomla/console": 20,
        "joomla/controller": 20,
        "joomla/crypt": 20,
        "joomla/data": 20,
        "joomla/database": 20,
        "joomla/di": 20,
        "joomla/event": 20,
        "joomla/http": 20,
        "joomla/image": 20,
        "joomla/ldap": 20,
        "joomla/oauth1": 20,
        "joomla/oauth2": 20,
        "joomla/registry": 20,
        "joomla/router": 20,
        "joomla/session": 20,
        "joomla/string": 20,
        "joomla/uri": 20,
        "joomla/utilities": 20,
        "joomla/mediawiki": 20,
        "joomla-projects/joomla-browser": 20,
        "joomla-projects/robo-joomla": 20,
        "joomla/test-system": 20,
        "joomla/test-api": 20
    },
    "prefer-stable": false,
    "prefer-lowest": false,
    "platform": {
        "php": ">=7.0",
        "ext-json": "*"
    },
    "platform-dev": [],
    "platform-overrides": {
        "php": "7.0.8"
    }
}<|MERGE_RESOLUTION|>--- conflicted
+++ resolved
@@ -1,14 +1,10 @@
 {
     "_readme": [
         "This file locks the dependencies of your project to a known state",
-        "Read more about it at https://getcomposer.org/doc/01-basic-usage.md#composer-lock-the-lock-file",
+        "Read more about it at https://getcomposer.org/doc/01-basic-usage.md#installing-dependencies",
         "This file is @generated automatically"
     ],
-<<<<<<< HEAD
-    "content-hash": "a89ddd14fc81284e2d84758eb273d094",
-=======
-    "content-hash": "f6f495c9fa4c37f3316e308d2dd0e9aa",
->>>>>>> 6a360e96
+    "content-hash": "0093a386df9286fbeb9d09a25d12a632",
     "packages": [
         {
             "name": "algo26-matthias/idna-convert",
@@ -725,21 +721,12 @@
             "source": {
                 "type": "git",
                 "url": "https://github.com/joomla-framework/database.git",
-<<<<<<< HEAD
-                "reference": "f2bed188f1737aa4130872dd3bca4fcde13410d0"
-            },
-            "dist": {
-                "type": "zip",
-                "url": "https://api.github.com/repos/joomla-framework/database/zipball/f2bed188f1737aa4130872dd3bca4fcde13410d0",
-                "reference": "f2bed188f1737aa4130872dd3bca4fcde13410d0",
-=======
-                "reference": "ad00fde6f124da4c60cea866c4a03bcec40f8fa0"
-            },
-            "dist": {
-                "type": "zip",
-                "url": "https://api.github.com/repos/joomla-framework/database/zipball/ad00fde6f124da4c60cea866c4a03bcec40f8fa0",
-                "reference": "ad00fde6f124da4c60cea866c4a03bcec40f8fa0",
->>>>>>> 6a360e96
+                "reference": "f4e9b67de1743983d69f4d80e893364572b20c01"
+            },
+            "dist": {
+                "type": "zip",
+                "url": "https://api.github.com/repos/joomla-framework/database/zipball/f4e9b67de1743983d69f4d80e893364572b20c01",
+                "reference": "f4e9b67de1743983d69f4d80e893364572b20c01",
                 "shasum": ""
             },
             "require": {
@@ -785,11 +772,7 @@
                 "framework",
                 "joomla"
             ],
-<<<<<<< HEAD
-            "time": "2019-03-17T05:36:27+00:00"
-=======
-            "time": "2019-04-10T09:14:37+00:00"
->>>>>>> 6a360e96
+            "time": "2019-04-18T23:40:12+00:00"
         },
         {
             "name": "joomla/di",
@@ -1390,11 +1373,7 @@
                 "joomla",
                 "router"
             ],
-<<<<<<< HEAD
-            "time": "2018-10-03 01:22:25"
-=======
             "time": "2019-03-24T00:20:52+00:00"
->>>>>>> 6a360e96
         },
         {
             "name": "joomla/session",
@@ -1402,12 +1381,12 @@
             "source": {
                 "type": "git",
                 "url": "https://github.com/joomla-framework/session.git",
-                "reference": "b411e1bf8c1632cd6cc66b16c06a1e321470a7be"
-            },
-            "dist": {
-                "type": "zip",
-                "url": "https://api.github.com/repos/joomla-framework/session/zipball/b411e1bf8c1632cd6cc66b16c06a1e321470a7be",
-                "reference": "b411e1bf8c1632cd6cc66b16c06a1e321470a7be",
+                "reference": "f7855ad32e5f96c0a1a918e5ab8646c7f216e108"
+            },
+            "dist": {
+                "type": "zip",
+                "url": "https://api.github.com/repos/joomla-framework/session/zipball/f7855ad32e5f96c0a1a918e5ab8646c7f216e108",
+                "reference": "f7855ad32e5f96c0a1a918e5ab8646c7f216e108",
                 "shasum": ""
             },
             "require": {
@@ -1415,6 +1394,7 @@
             },
             "require-dev": {
                 "joomla/coding-standards": "~2.0@alpha",
+                "joomla/console": "~2.0",
                 "joomla/database": "~2.0@dev",
                 "joomla/event": "~2.0@dev",
                 "joomla/input": "~2.0@dev",
@@ -1427,6 +1407,7 @@
                 "ext-memcached": "To use a Memcached server as a session handler",
                 "ext-redis": "To use a Redis server as a session handler",
                 "ext-wincache": "To use WinCache as a session handler",
+                "joomla/console": "Install joomla/console if you want to use the CreateSessionTableCommand class.",
                 "joomla/database": "Install joomla/database if you want to use Database session storage.",
                 "joomla/event": "The joomla/event package is required to use Joomla\\Session\\Session.",
                 "joomla/input": "The joomla/input package is required to use Address and Forwarded session validators."
@@ -1453,7 +1434,7 @@
                 "joomla",
                 "session"
             ],
-            "time": "2019-04-08T10:55:30+00:00"
+            "time": "2019-04-18T23:49:02+00:00"
         },
         {
             "name": "joomla/string",
@@ -1782,18 +1763,6 @@
         },
         {
             "name": "paragonie/sodium_compat",
-<<<<<<< HEAD
-            "version": "v1.9.0",
-            "source": {
-                "type": "git",
-                "url": "https://github.com/paragonie/sodium_compat.git",
-                "reference": "f261f50c84d20b1364723dbd21e668f4e40b2140"
-            },
-            "dist": {
-                "type": "zip",
-                "url": "https://api.github.com/repos/paragonie/sodium_compat/zipball/f261f50c84d20b1364723dbd21e668f4e40b2140",
-                "reference": "f261f50c84d20b1364723dbd21e668f4e40b2140",
-=======
             "version": "v1.9.1",
             "source": {
                 "type": "git",
@@ -1804,7 +1773,6 @@
                 "type": "zip",
                 "url": "https://api.github.com/repos/paragonie/sodium_compat/zipball/87125d5b265f98c4d1b8d83a1f0726607c229421",
                 "reference": "87125d5b265f98c4d1b8d83a1f0726607c229421",
->>>>>>> 6a360e96
                 "shasum": ""
             },
             "require": {
@@ -1873,11 +1841,7 @@
                 "secret-key cryptography",
                 "side-channel resistant"
             ],
-<<<<<<< HEAD
-            "time": "2019-03-06T17:16:38+00:00"
-=======
             "time": "2019-03-20T17:19:05+00:00"
->>>>>>> 6a360e96
         },
         {
             "name": "phpmailer/phpmailer",
@@ -2191,16 +2155,16 @@
         },
         {
             "name": "symfony/console",
-            "version": "v3.4.24",
+            "version": "v3.4.26",
             "source": {
                 "type": "git",
                 "url": "https://github.com/symfony/console.git",
-                "reference": "98ae3cdc4bec48fe7ee24afc81dbb4a242186c9e"
-            },
-            "dist": {
-                "type": "zip",
-                "url": "https://api.github.com/repos/symfony/console/zipball/98ae3cdc4bec48fe7ee24afc81dbb4a242186c9e",
-                "reference": "98ae3cdc4bec48fe7ee24afc81dbb4a242186c9e",
+                "reference": "15a9104356436cb26e08adab97706654799d31d8"
+            },
+            "dist": {
+                "type": "zip",
+                "url": "https://api.github.com/repos/symfony/console/zipball/15a9104356436cb26e08adab97706654799d31d8",
+                "reference": "15a9104356436cb26e08adab97706654799d31d8",
                 "shasum": ""
             },
             "require": {
@@ -2259,20 +2223,20 @@
             ],
             "description": "Symfony Console Component",
             "homepage": "https://symfony.com",
-            "time": "2019-03-31T11:33:18+00:00"
+            "time": "2019-04-08T09:29:13+00:00"
         },
         {
             "name": "symfony/debug",
-            "version": "v3.4.24",
+            "version": "v3.4.26",
             "source": {
                 "type": "git",
                 "url": "https://github.com/symfony/debug.git",
-                "reference": "adbdd5d66342fb0a0bce7422ba68181842b6610d"
-            },
-            "dist": {
-                "type": "zip",
-                "url": "https://api.github.com/repos/symfony/debug/zipball/adbdd5d66342fb0a0bce7422ba68181842b6610d",
-                "reference": "adbdd5d66342fb0a0bce7422ba68181842b6610d",
+                "reference": "681afbb26488903c5ac15e63734f1d8ac430c9b9"
+            },
+            "dist": {
+                "type": "zip",
+                "url": "https://api.github.com/repos/symfony/debug/zipball/681afbb26488903c5ac15e63734f1d8ac430c9b9",
+                "reference": "681afbb26488903c5ac15e63734f1d8ac430c9b9",
                 "shasum": ""
             },
             "require": {
@@ -2315,20 +2279,20 @@
             ],
             "description": "Symfony Debug Component",
             "homepage": "https://symfony.com",
-            "time": "2019-03-10T17:07:42+00:00"
+            "time": "2019-04-11T09:48:14+00:00"
         },
         {
             "name": "symfony/ldap",
-            "version": "v3.4.24",
+            "version": "v3.4.26",
             "source": {
                 "type": "git",
                 "url": "https://github.com/symfony/ldap.git",
-                "reference": "731488ee91e300a26907c820496f6ea092168ca1"
-            },
-            "dist": {
-                "type": "zip",
-                "url": "https://api.github.com/repos/symfony/ldap/zipball/731488ee91e300a26907c820496f6ea092168ca1",
-                "reference": "731488ee91e300a26907c820496f6ea092168ca1",
+                "reference": "d482f83263e158e392f42e96439375843ca3af2d"
+            },
+            "dist": {
+                "type": "zip",
+                "url": "https://api.github.com/repos/symfony/ldap/zipball/d482f83263e158e392f42e96439375843ca3af2d",
+                "reference": "d482f83263e158e392f42e96439375843ca3af2d",
                 "shasum": ""
             },
             "require": {
@@ -2371,20 +2335,20 @@
                 "active directory",
                 "ldap"
             ],
-            "time": "2019-01-16T09:39:14+00:00"
+            "time": "2019-04-16T13:58:17+00:00"
         },
         {
             "name": "symfony/options-resolver",
-            "version": "v3.4.24",
+            "version": "v3.4.26",
             "source": {
                 "type": "git",
                 "url": "https://github.com/symfony/options-resolver.git",
-                "reference": "926e3b797e6bb66c0e4d7da7eff3a174f7378bcf"
-            },
-            "dist": {
-                "type": "zip",
-                "url": "https://api.github.com/repos/symfony/options-resolver/zipball/926e3b797e6bb66c0e4d7da7eff3a174f7378bcf",
-                "reference": "926e3b797e6bb66c0e4d7da7eff3a174f7378bcf",
+                "reference": "ed3b397f9c07c8ca388b2a1ef744403b4d4ecc44"
+            },
+            "dist": {
+                "type": "zip",
+                "url": "https://api.github.com/repos/symfony/options-resolver/zipball/ed3b397f9c07c8ca388b2a1ef744403b4d4ecc44",
+                "reference": "ed3b397f9c07c8ca388b2a1ef744403b4d4ecc44",
                 "shasum": ""
             },
             "require": {
@@ -2425,7 +2389,7 @@
                 "configuration",
                 "options"
             ],
-            "time": "2019-02-23T15:06:07+00:00"
+            "time": "2019-04-10T16:00:48+00:00"
         },
         {
             "name": "symfony/polyfill-ctype",
@@ -2767,16 +2731,16 @@
         },
         {
             "name": "symfony/var-dumper",
-            "version": "v3.4.24",
+            "version": "v3.4.26",
             "source": {
                 "type": "git",
                 "url": "https://github.com/symfony/var-dumper.git",
-                "reference": "d34d10236300876d14291e9df85c6ef3d3bb9066"
-            },
-            "dist": {
-                "type": "zip",
-                "url": "https://api.github.com/repos/symfony/var-dumper/zipball/d34d10236300876d14291e9df85c6ef3d3bb9066",
-                "reference": "d34d10236300876d14291e9df85c6ef3d3bb9066",
+                "reference": "f0883812642a6d6583a9e2ae6aec4ba134436f40"
+            },
+            "dist": {
+                "type": "zip",
+                "url": "https://api.github.com/repos/symfony/var-dumper/zipball/f0883812642a6d6583a9e2ae6aec4ba134436f40",
+                "reference": "f0883812642a6d6583a9e2ae6aec4ba134436f40",
                 "shasum": ""
             },
             "require": {
@@ -2832,11 +2796,11 @@
                 "debug",
                 "dump"
             ],
-            "time": "2019-02-23T15:06:07+00:00"
+            "time": "2019-04-16T13:58:17+00:00"
         },
         {
             "name": "symfony/web-link",
-            "version": "v3.4.24",
+            "version": "v3.4.26",
             "source": {
                 "type": "git",
                 "url": "https://github.com/symfony/web-link.git",
@@ -2907,7 +2871,7 @@
         },
         {
             "name": "symfony/yaml",
-            "version": "v3.4.24",
+            "version": "v3.4.26",
             "source": {
                 "type": "git",
                 "url": "https://github.com/symfony/yaml.git",
@@ -4776,7 +4740,7 @@
                 "acceptance testing",
                 "joomla"
             ],
-            "time": "2019-02-19 17:21:09"
+            "time": "2019-02-19T17:21:09+00:00"
         },
         {
             "name": "joomla-projects/robo-joomla",
@@ -4813,7 +4777,7 @@
                 }
             ],
             "description": "Robo tasks for Joomla! development, build, testing and everything",
-            "time": "2018-08-09 20:32:33"
+            "time": "2018-08-09T20:32:33+00:00"
         },
         {
             "name": "joomla-projects/selenium-server-standalone",
@@ -4946,7 +4910,7 @@
         },
         {
             "name": "joomla/test-system",
-            "version": "dev-4.0-dev",
+            "version": "dev-4.0-new-backend-template",
             "source": {
                 "type": "git",
                 "url": "https://github.com/joomla/test-system.git",
@@ -6639,16 +6603,16 @@
         },
         {
             "name": "symfony/browser-kit",
-            "version": "v3.4.24",
+            "version": "v3.4.26",
             "source": {
                 "type": "git",
                 "url": "https://github.com/symfony/browser-kit.git",
-                "reference": "c0fadd368c1031109e996316e53ffeb886d37ea1"
-            },
-            "dist": {
-                "type": "zip",
-                "url": "https://api.github.com/repos/symfony/browser-kit/zipball/c0fadd368c1031109e996316e53ffeb886d37ea1",
-                "reference": "c0fadd368c1031109e996316e53ffeb886d37ea1",
+                "reference": "7f2b0843d5045468225f9a9b27a0cb171ae81828"
+            },
+            "dist": {
+                "type": "zip",
+                "url": "https://api.github.com/repos/symfony/browser-kit/zipball/7f2b0843d5045468225f9a9b27a0cb171ae81828",
+                "reference": "7f2b0843d5045468225f9a9b27a0cb171ae81828",
                 "shasum": ""
             },
             "require": {
@@ -6692,11 +6656,11 @@
             ],
             "description": "Symfony BrowserKit Component",
             "homepage": "https://symfony.com",
-            "time": "2019-02-23T15:06:07+00:00"
+            "time": "2019-04-06T19:33:58+00:00"
         },
         {
             "name": "symfony/css-selector",
-            "version": "v3.4.24",
+            "version": "v3.4.26",
             "source": {
                 "type": "git",
                 "url": "https://github.com/symfony/css-selector.git",
@@ -6749,7 +6713,7 @@
         },
         {
             "name": "symfony/dom-crawler",
-            "version": "v3.4.24",
+            "version": "v3.4.26",
             "source": {
                 "type": "git",
                 "url": "https://github.com/symfony/dom-crawler.git",
@@ -6806,7 +6770,7 @@
         },
         {
             "name": "symfony/event-dispatcher",
-            "version": "v3.4.24",
+            "version": "v3.4.26",
             "source": {
                 "type": "git",
                 "url": "https://github.com/symfony/event-dispatcher.git",
@@ -6869,7 +6833,7 @@
         },
         {
             "name": "symfony/filesystem",
-            "version": "v3.4.24",
+            "version": "v3.4.26",
             "source": {
                 "type": "git",
                 "url": "https://github.com/symfony/filesystem.git",
@@ -6919,16 +6883,16 @@
         },
         {
             "name": "symfony/finder",
-            "version": "v3.4.24",
+            "version": "v3.4.26",
             "source": {
                 "type": "git",
                 "url": "https://github.com/symfony/finder.git",
-                "reference": "fcdde4aa38f48190ce70d782c166f23930084f9b"
-            },
-            "dist": {
-                "type": "zip",
-                "url": "https://api.github.com/repos/symfony/finder/zipball/fcdde4aa38f48190ce70d782c166f23930084f9b",
-                "reference": "fcdde4aa38f48190ce70d782c166f23930084f9b",
+                "reference": "61af5ce0b34b942d414fe8f1b11950d0e9a90e98"
+            },
+            "dist": {
+                "type": "zip",
+                "url": "https://api.github.com/repos/symfony/finder/zipball/61af5ce0b34b942d414fe8f1b11950d0e9a90e98",
+                "reference": "61af5ce0b34b942d414fe8f1b11950d0e9a90e98",
                 "shasum": ""
             },
             "require": {
@@ -6964,7 +6928,7 @@
             ],
             "description": "Symfony Finder Component",
             "homepage": "https://symfony.com",
-            "time": "2019-02-22T14:44:53+00:00"
+            "time": "2019-04-02T19:54:57+00:00"
         },
         {
             "name": "symfony/polyfill-php70",
@@ -7082,16 +7046,16 @@
         },
         {
             "name": "symfony/process",
-            "version": "v3.4.24",
+            "version": "v3.4.26",
             "source": {
                 "type": "git",
                 "url": "https://github.com/symfony/process.git",
-                "reference": "009f8dda80930e89e8344a4e310b08f9ff07dd2e"
-            },
-            "dist": {
-                "type": "zip",
-                "url": "https://api.github.com/repos/symfony/process/zipball/009f8dda80930e89e8344a4e310b08f9ff07dd2e",
-                "reference": "009f8dda80930e89e8344a4e310b08f9ff07dd2e",
+                "reference": "a9c4dfbf653023b668c282e4e02609d131f4057a"
+            },
+            "dist": {
+                "type": "zip",
+                "url": "https://api.github.com/repos/symfony/process/zipball/a9c4dfbf653023b668c282e4e02609d131f4057a",
+                "reference": "a9c4dfbf653023b668c282e4e02609d131f4057a",
                 "shasum": ""
             },
             "require": {
@@ -7127,11 +7091,11 @@
             ],
             "description": "Symfony Process Component",
             "homepage": "https://symfony.com",
-            "time": "2019-01-16T13:27:11+00:00"
+            "time": "2019-04-08T16:15:54+00:00"
         },
         {
             "name": "symfony/stopwatch",
-            "version": "v3.4.24",
+            "version": "v3.4.26",
             "source": {
                 "type": "git",
                 "url": "https://github.com/symfony/stopwatch.git",
@@ -7303,7 +7267,8 @@
     "prefer-lowest": false,
     "platform": {
         "php": ">=7.0",
-        "ext-json": "*"
+        "ext-json": "*",
+        "ext-simplexml": "*"
     },
     "platform-dev": [],
     "platform-overrides": {
