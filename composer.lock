{
    "_readme": [
        "This file locks the dependencies of your project to a known state",
        "Read more about it at https://getcomposer.org/doc/01-basic-usage.md#installing-dependencies",
        "This file is @generated automatically"
    ],
<<<<<<< HEAD
    "content-hash": "ef91bd09b51a45a3f71421d757c6d34d",
=======
    "content-hash": "2e9d786f7742e0c0bb2c61de5cf378dc",
>>>>>>> 6a392a94
    "packages": [
        {
            "name": "algo26-matthias/idna-convert",
            "version": "v3.0.5",
            "source": {
                "type": "git",
                "url": "https://github.com/algo26-matthias/idna-convert.git",
                "reference": "9cbcfa17ecfed54387ca2ed29acb2773f1870a5e"
            },
            "dist": {
                "type": "zip",
                "url": "https://api.github.com/repos/algo26-matthias/idna-convert/zipball/9cbcfa17ecfed54387ca2ed29acb2773f1870a5e",
                "reference": "9cbcfa17ecfed54387ca2ed29acb2773f1870a5e",
                "shasum": ""
            },
            "require": {
                "ext-pcre": "*",
                "jakeasmith/http_build_url": "^1",
                "php": ">=7.2.0"
            },
            "require-dev": {
                "phpunit/phpunit": "^8.0 || ^9.0"
            },
            "suggest": {
                "ext-iconv": "Install ext/iconv for using input / output other than UTF-8 or ISO-8859-1",
                "ext-mbstring": "Install ext/mbstring for using input / output other than UTF-8 or ISO-8859-1"
            },
            "type": "library",
            "autoload": {
                "psr-4": {
                    "Algo26\\IdnaConvert\\": "src/"
                }
            },
            "notification-url": "https://packagist.org/downloads/",
            "license": [
                "LGPL-2.1+"
            ],
            "authors": [
                {
                    "name": "Matthias Sommerfeld",
                    "email": "matthias.sommerfeld@algo26.de",
                    "role": "Developer"
                }
            ],
            "description": "A library for encoding and decoding internationalized domain names",
            "homepage": "http://idnaconv.net/",
            "keywords": [
                "idn",
                "idna",
                "php"
            ],
            "support": {
                "issues": "https://github.com/algo26-matthias/idna-convert/issues",
                "source": "https://github.com/algo26-matthias/idna-convert/tree/v3.0.5"
            },
            "time": "2020-10-05T05:49:30+00:00"
        },
        {
            "name": "beberlei/assert",
            "version": "v3.3.1",
            "source": {
                "type": "git",
                "url": "https://github.com/beberlei/assert.git",
                "reference": "5e721d7e937ca3ba2cdec1e1adf195f9e5188372"
            },
            "dist": {
                "type": "zip",
                "url": "https://api.github.com/repos/beberlei/assert/zipball/5e721d7e937ca3ba2cdec1e1adf195f9e5188372",
                "reference": "5e721d7e937ca3ba2cdec1e1adf195f9e5188372",
                "shasum": ""
            },
            "require": {
                "ext-ctype": "*",
                "ext-json": "*",
                "ext-mbstring": "*",
                "ext-simplexml": "*",
                "php": "^7.0 || ^8.0"
            },
            "require-dev": {
                "friendsofphp/php-cs-fixer": "*",
                "phpstan/phpstan": "*",
                "phpunit/phpunit": ">=6.0.0",
                "yoast/phpunit-polyfills": "^0.1.0"
            },
            "suggest": {
                "ext-intl": "Needed to allow Assertion::count(), Assertion::isCountable(), Assertion::minCount(), and Assertion::maxCount() to operate on ResourceBundles"
            },
            "type": "library",
            "autoload": {
                "psr-4": {
                    "Assert\\": "lib/Assert"
                },
                "files": [
                    "lib/Assert/functions.php"
                ]
            },
            "notification-url": "https://packagist.org/downloads/",
            "license": [
                "BSD-2-Clause"
            ],
            "authors": [
                {
                    "name": "Benjamin Eberlei",
                    "email": "kontakt@beberlei.de",
                    "role": "Lead Developer"
                },
                {
                    "name": "Richard Quadling",
                    "email": "rquadling@gmail.com",
                    "role": "Collaborator"
                }
            ],
            "description": "Thin assertion library for input validation in business models.",
            "keywords": [
                "assert",
                "assertion",
                "validation"
            ],
            "support": {
                "issues": "https://github.com/beberlei/assert/issues",
                "source": "https://github.com/beberlei/assert/tree/v3.3.1"
            },
            "time": "2021-04-18T20:11:03+00:00"
        },
        {
            "name": "brick/math",
            "version": "0.8.17",
            "source": {
                "type": "git",
                "url": "https://github.com/brick/math.git",
                "reference": "e6f8e7d04346a95be89580f8c2c22d6c3fa65556"
            },
            "dist": {
                "type": "zip",
                "url": "https://api.github.com/repos/brick/math/zipball/e6f8e7d04346a95be89580f8c2c22d6c3fa65556",
                "reference": "e6f8e7d04346a95be89580f8c2c22d6c3fa65556",
                "shasum": ""
            },
            "require": {
                "ext-json": "*",
                "php": "^7.1|^8.0"
            },
            "require-dev": {
                "php-coveralls/php-coveralls": "^2.2",
                "phpunit/phpunit": "^7.5.15|^8.5",
                "vimeo/psalm": "^3.5"
            },
            "type": "library",
            "autoload": {
                "psr-4": {
                    "Brick\\Math\\": "src/"
                }
            },
            "notification-url": "https://packagist.org/downloads/",
            "license": [
                "MIT"
            ],
            "description": "Arbitrary-precision arithmetic library",
            "keywords": [
                "Arbitrary-precision",
                "BigInteger",
                "BigRational",
                "arithmetic",
                "bigdecimal",
                "bignum",
                "brick",
                "math"
            ],
            "support": {
                "issues": "https://github.com/brick/math/issues",
                "source": "https://github.com/brick/math/tree/v0.8"
            },
            "funding": [
                {
                    "url": "https://tidelift.com/funding/github/packagist/brick/math",
                    "type": "tidelift"
                }
            ],
            "time": "2020-08-18T23:41:20+00:00"
        },
        {
            "name": "composer/ca-bundle",
            "version": "1.2.11",
            "source": {
                "type": "git",
                "url": "https://github.com/composer/ca-bundle.git",
                "reference": "0b072d51c5a9c6f3412f7ea3ab043d6603cb2582"
            },
            "dist": {
                "type": "zip",
                "url": "https://api.github.com/repos/composer/ca-bundle/zipball/0b072d51c5a9c6f3412f7ea3ab043d6603cb2582",
                "reference": "0b072d51c5a9c6f3412f7ea3ab043d6603cb2582",
                "shasum": ""
            },
            "require": {
                "ext-openssl": "*",
                "ext-pcre": "*",
                "php": "^5.3.2 || ^7.0 || ^8.0"
            },
            "require-dev": {
                "phpstan/phpstan": "^0.12.55",
                "psr/log": "^1.0",
                "symfony/phpunit-bridge": "^4.2 || ^5",
                "symfony/process": "^2.5 || ^3.0 || ^4.0 || ^5.0 || ^6.0"
            },
            "type": "library",
            "extra": {
                "branch-alias": {
                    "dev-main": "1.x-dev"
                }
            },
            "autoload": {
                "psr-4": {
                    "Composer\\CaBundle\\": "src"
                }
            },
            "notification-url": "https://packagist.org/downloads/",
            "license": [
                "MIT"
            ],
            "authors": [
                {
                    "name": "Jordi Boggiano",
                    "email": "j.boggiano@seld.be",
                    "homepage": "http://seld.be"
                }
            ],
            "description": "Lets you find a path to the system CA bundle, and includes a fallback to the Mozilla CA bundle.",
            "keywords": [
                "cabundle",
                "cacert",
                "certificate",
                "ssl",
                "tls"
            ],
            "support": {
                "irc": "irc://irc.freenode.org/composer",
                "issues": "https://github.com/composer/ca-bundle/issues",
                "source": "https://github.com/composer/ca-bundle/tree/1.2.11"
            },
            "funding": [
                {
                    "url": "https://packagist.com",
                    "type": "custom"
                },
                {
                    "url": "https://github.com/composer",
                    "type": "github"
                },
                {
                    "url": "https://tidelift.com/funding/github/packagist/composer/composer",
                    "type": "tidelift"
                }
            ],
            "time": "2021-09-25T20:32:43+00:00"
        },
        {
            "name": "defuse/php-encryption",
            "version": "v2.3.1",
            "source": {
                "type": "git",
                "url": "https://github.com/defuse/php-encryption.git",
                "reference": "77880488b9954b7884c25555c2a0ea9e7053f9d2"
            },
            "dist": {
                "type": "zip",
                "url": "https://api.github.com/repos/defuse/php-encryption/zipball/77880488b9954b7884c25555c2a0ea9e7053f9d2",
                "reference": "77880488b9954b7884c25555c2a0ea9e7053f9d2",
                "shasum": ""
            },
            "require": {
                "ext-openssl": "*",
                "paragonie/random_compat": ">= 2",
                "php": ">=5.6.0"
            },
            "require-dev": {
                "phpunit/phpunit": "^4|^5|^6|^7|^8|^9"
            },
            "bin": [
                "bin/generate-defuse-key"
            ],
            "type": "library",
            "autoload": {
                "psr-4": {
                    "Defuse\\Crypto\\": "src"
                }
            },
            "notification-url": "https://packagist.org/downloads/",
            "license": [
                "MIT"
            ],
            "authors": [
                {
                    "name": "Taylor Hornby",
                    "email": "taylor@defuse.ca",
                    "homepage": "https://defuse.ca/"
                },
                {
                    "name": "Scott Arciszewski",
                    "email": "info@paragonie.com",
                    "homepage": "https://paragonie.com"
                }
            ],
            "description": "Secure PHP Encryption Library",
            "keywords": [
                "aes",
                "authenticated encryption",
                "cipher",
                "crypto",
                "cryptography",
                "encrypt",
                "encryption",
                "openssl",
                "security",
                "symmetric key cryptography"
            ],
            "support": {
                "issues": "https://github.com/defuse/php-encryption/issues",
                "source": "https://github.com/defuse/php-encryption/tree/v2.3.1"
            },
            "time": "2021-04-09T23:57:26+00:00"
        },
        {
            "name": "doctrine/inflector",
            "version": "1.4.4",
            "source": {
                "type": "git",
                "url": "https://github.com/doctrine/inflector.git",
                "reference": "4bd5c1cdfcd00e9e2d8c484f79150f67e5d355d9"
            },
            "dist": {
                "type": "zip",
                "url": "https://api.github.com/repos/doctrine/inflector/zipball/4bd5c1cdfcd00e9e2d8c484f79150f67e5d355d9",
                "reference": "4bd5c1cdfcd00e9e2d8c484f79150f67e5d355d9",
                "shasum": ""
            },
            "require": {
                "php": "^7.1 || ^8.0"
            },
            "require-dev": {
                "doctrine/coding-standard": "^8.0",
                "phpstan/phpstan": "^0.12",
                "phpstan/phpstan-phpunit": "^0.12",
                "phpstan/phpstan-strict-rules": "^0.12",
                "phpunit/phpunit": "^7.0 || ^8.0 || ^9.0"
            },
            "type": "library",
            "extra": {
                "branch-alias": {
                    "dev-master": "2.0.x-dev"
                }
            },
            "autoload": {
                "psr-4": {
                    "Doctrine\\Common\\Inflector\\": "lib/Doctrine/Common/Inflector",
                    "Doctrine\\Inflector\\": "lib/Doctrine/Inflector"
                }
            },
            "notification-url": "https://packagist.org/downloads/",
            "license": [
                "MIT"
            ],
            "authors": [
                {
                    "name": "Guilherme Blanco",
                    "email": "guilhermeblanco@gmail.com"
                },
                {
                    "name": "Roman Borschel",
                    "email": "roman@code-factory.org"
                },
                {
                    "name": "Benjamin Eberlei",
                    "email": "kontakt@beberlei.de"
                },
                {
                    "name": "Jonathan Wage",
                    "email": "jonwage@gmail.com"
                },
                {
                    "name": "Johannes Schmitt",
                    "email": "schmittjoh@gmail.com"
                }
            ],
            "description": "PHP Doctrine Inflector is a small library that can perform string manipulations with regard to upper/lowercase and singular/plural forms of words.",
            "homepage": "https://www.doctrine-project.org/projects/inflector.html",
            "keywords": [
                "inflection",
                "inflector",
                "lowercase",
                "manipulation",
                "php",
                "plural",
                "singular",
                "strings",
                "uppercase",
                "words"
            ],
            "support": {
                "issues": "https://github.com/doctrine/inflector/issues",
                "source": "https://github.com/doctrine/inflector/tree/1.4.4"
            },
            "funding": [
                {
                    "url": "https://www.doctrine-project.org/sponsorship.html",
                    "type": "custom"
                },
                {
                    "url": "https://www.patreon.com/phpdoctrine",
                    "type": "patreon"
                },
                {
                    "url": "https://tidelift.com/funding/github/packagist/doctrine%2Finflector",
                    "type": "tidelift"
                }
            ],
            "time": "2021-04-16T17:34:40+00:00"
        },
        {
            "name": "fgrosse/phpasn1",
            "version": "v2.3.0",
            "source": {
                "type": "git",
                "url": "https://github.com/fgrosse/PHPASN1.git",
                "reference": "20299033c35f4300eb656e7e8e88cf52d1d6694e"
            },
            "dist": {
                "type": "zip",
                "url": "https://api.github.com/repos/fgrosse/PHPASN1/zipball/20299033c35f4300eb656e7e8e88cf52d1d6694e",
                "reference": "20299033c35f4300eb656e7e8e88cf52d1d6694e",
                "shasum": ""
            },
            "require": {
                "php": ">=7.0.0"
            },
            "require-dev": {
                "phpunit/phpunit": "~6.3",
                "satooshi/php-coveralls": "~2.0"
            },
            "suggest": {
                "ext-bcmath": "BCmath is the fallback extension for big integer calculations",
                "ext-curl": "For loading OID information from the web if they have not bee defined statically",
                "ext-gmp": "GMP is the preferred extension for big integer calculations",
                "phpseclib/bcmath_compat": "BCmath polyfill for servers where neither GMP nor BCmath is available"
            },
            "type": "library",
            "extra": {
                "branch-alias": {
                    "dev-master": "2.0.x-dev"
                }
            },
            "autoload": {
                "psr-4": {
                    "FG\\": "lib/"
                }
            },
            "notification-url": "https://packagist.org/downloads/",
            "license": [
                "MIT"
            ],
            "authors": [
                {
                    "name": "Friedrich Große",
                    "email": "friedrich.grosse@gmail.com",
                    "homepage": "https://github.com/FGrosse",
                    "role": "Author"
                },
                {
                    "name": "All contributors",
                    "homepage": "https://github.com/FGrosse/PHPASN1/contributors"
                }
            ],
            "description": "A PHP Framework that allows you to encode and decode arbitrary ASN.1 structures using the ITU-T X.690 Encoding Rules.",
            "homepage": "https://github.com/FGrosse/PHPASN1",
            "keywords": [
                "DER",
                "asn.1",
                "asn1",
                "ber",
                "binary",
                "decoding",
                "encoding",
                "x.509",
                "x.690",
                "x509",
                "x690"
            ],
            "support": {
                "issues": "https://github.com/fgrosse/PHPASN1/issues",
                "source": "https://github.com/fgrosse/PHPASN1/tree/v2.3.0"
            },
            "time": "2021-04-24T19:01:55+00:00"
        },
        {
            "name": "fig/link-util",
            "version": "1.1.2",
            "source": {
                "type": "git",
                "url": "https://github.com/php-fig/link-util.git",
                "reference": "5d7b8d04ed3393b4b59968ca1e906fb7186d81e8"
            },
            "dist": {
                "type": "zip",
                "url": "https://api.github.com/repos/php-fig/link-util/zipball/5d7b8d04ed3393b4b59968ca1e906fb7186d81e8",
                "reference": "5d7b8d04ed3393b4b59968ca1e906fb7186d81e8",
                "shasum": ""
            },
            "require": {
                "php": ">=5.5.0",
                "psr/link": "~1.0@dev"
            },
            "provide": {
                "psr/link-implementation": "1.0"
            },
            "require-dev": {
                "phpunit/phpunit": "^5.1",
                "squizlabs/php_codesniffer": "^2.3.1"
            },
            "type": "library",
            "extra": {
                "branch-alias": {
                    "dev-master": "1.0.x-dev"
                }
            },
            "autoload": {
                "psr-4": {
                    "Fig\\Link\\": "src/"
                }
            },
            "notification-url": "https://packagist.org/downloads/",
            "license": [
                "MIT"
            ],
            "authors": [
                {
                    "name": "PHP-FIG",
                    "homepage": "https://www.php-fig.org/"
                }
            ],
            "description": "Common utility implementations for HTTP links",
            "keywords": [
                "http",
                "http-link",
                "link",
                "psr",
                "psr-13",
                "rest"
            ],
            "support": {
                "issues": "https://github.com/php-fig/link-util/issues",
                "source": "https://github.com/php-fig/link-util/tree/1.1.2"
            },
            "time": "2021-02-03T23:36:04+00:00"
        },
        {
            "name": "google/recaptcha",
            "version": "1.2.4",
            "source": {
                "type": "git",
                "url": "https://github.com/google/recaptcha.git",
                "reference": "614f25a9038be4f3f2da7cbfd778dc5b357d2419"
            },
            "dist": {
                "type": "zip",
                "url": "https://api.github.com/repos/google/recaptcha/zipball/614f25a9038be4f3f2da7cbfd778dc5b357d2419",
                "reference": "614f25a9038be4f3f2da7cbfd778dc5b357d2419",
                "shasum": ""
            },
            "require": {
                "php": ">=5.5"
            },
            "require-dev": {
                "friendsofphp/php-cs-fixer": "^2.2.20|^2.15",
                "php-coveralls/php-coveralls": "^2.1",
                "phpunit/phpunit": "^4.8.36|^5.7.27|^6.59|^7.5.11"
            },
            "type": "library",
            "extra": {
                "branch-alias": {
                    "dev-master": "1.2.x-dev"
                }
            },
            "autoload": {
                "psr-4": {
                    "ReCaptcha\\": "src/ReCaptcha"
                }
            },
            "notification-url": "https://packagist.org/downloads/",
            "license": [
                "BSD-3-Clause"
            ],
            "description": "Client library for reCAPTCHA, a free service that protects websites from spam and abuse.",
            "homepage": "https://www.google.com/recaptcha/",
            "keywords": [
                "Abuse",
                "captcha",
                "recaptcha",
                "spam"
            ],
            "support": {
                "forum": "https://groups.google.com/forum/#!forum/recaptcha",
                "issues": "https://github.com/google/recaptcha/issues",
                "source": "https://github.com/google/recaptcha"
            },
            "time": "2020-03-31T17:50:54+00:00"
        },
        {
            "name": "jakeasmith/http_build_url",
            "version": "1.0.1",
            "source": {
                "type": "git",
                "url": "https://github.com/jakeasmith/http_build_url.git",
                "reference": "93c273e77cb1edead0cf8bcf8cd2003428e74e37"
            },
            "dist": {
                "type": "zip",
                "url": "https://api.github.com/repos/jakeasmith/http_build_url/zipball/93c273e77cb1edead0cf8bcf8cd2003428e74e37",
                "reference": "93c273e77cb1edead0cf8bcf8cd2003428e74e37",
                "shasum": ""
            },
            "type": "library",
            "autoload": {
                "files": [
                    "src/http_build_url.php"
                ]
            },
            "notification-url": "https://packagist.org/downloads/",
            "license": [
                "MIT"
            ],
            "authors": [
                {
                    "name": "Jake A. Smith",
                    "email": "theman@jakeasmith.com"
                }
            ],
            "description": "Provides functionality for http_build_url() to environments without pecl_http.",
            "support": {
                "issues": "https://github.com/jakeasmith/http_build_url/issues",
                "source": "https://github.com/jakeasmith/http_build_url"
            },
            "time": "2017-05-01T15:36:40+00:00"
        },
        {
            "name": "joomla/application",
            "version": "2.0.1",
            "source": {
                "type": "git",
                "url": "https://github.com/joomla-framework/application.git",
                "reference": "e7b950d2d1358c0baac95a8633a60de20a1e82ab"
            },
            "dist": {
                "type": "zip",
                "url": "https://api.github.com/repos/joomla-framework/application/zipball/e7b950d2d1358c0baac95a8633a60de20a1e82ab",
                "reference": "e7b950d2d1358c0baac95a8633a60de20a1e82ab",
                "shasum": ""
            },
            "require": {
                "joomla/event": "^2.0",
                "joomla/registry": "^1.4.5|^2.0",
                "laminas/laminas-diactoros": "^2.2.2",
                "php": "^7.2.5",
                "psr/http-message": "^1.0",
                "psr/log": "^1.0",
                "symfony/deprecation-contracts": "^2.1"
            },
            "conflict": {
                "joomla/di": "<1.5",
                "joomla/input": "<1.2",
                "joomla/router": "<2.0",
                "joomla/session": "<2.0",
                "joomla/uri": "<1.1"
            },
            "require-dev": {
                "joomla/coding-standards": "^3.0@dev",
                "joomla/controller": "^1.0|^2.0",
                "joomla/di": "^1.5|^2.0",
                "joomla/input": "^1.2|^2.0",
                "joomla/router": "^2.0",
                "joomla/session": "^2.0",
                "joomla/test": "^2.0",
                "joomla/uri": "^1.1|^2.0",
                "phpunit/phpunit": "^8.5|^9.0",
                "symfony/phpunit-bridge": "^3.4.26|^4.1.12|^4.2.7|^5.0"
            },
            "suggest": {
                "joomla/controller": "^1.0|^2.0 To support resolving ControllerInterface objects in ControllerResolverInterface, install joomla/controller",
                "joomla/input": "^1.2|^2.0 To use WebApplicationInterface, install joomla/input",
                "joomla/router": "^2.0 To use WebApplication or ControllerResolverInterface implementations, install joomla/router",
                "joomla/session": "^2.0 To use SessionAwareWebApplicationInterface, install joomla/session",
                "joomla/uri": "^1.1|^2.0 To use AbstractWebApplication, install joomla/uri",
                "psr/container": "^1.0 To use the ContainerControllerResolver, install any PSR-11 compatible container"
            },
            "type": "joomla-package",
            "extra": {
                "branch-alias": {
                    "dev-2.0-dev": "2.0-dev"
                }
            },
            "autoload": {
                "psr-4": {
                    "Joomla\\Application\\": "src/"
                }
            },
            "notification-url": "https://packagist.org/downloads/",
            "license": [
                "GPL-2.0-or-later"
            ],
            "description": "Joomla Application Package",
            "homepage": "https://github.com/joomla-framework/application",
            "keywords": [
                "application",
                "framework",
                "joomla"
            ],
            "support": {
                "issues": "https://github.com/joomla-framework/application/issues",
                "source": "https://github.com/joomla-framework/application/tree/2.0.1"
            },
            "funding": [
                {
                    "url": "https://community.joomla.org/sponsorship-campaigns.html",
                    "type": "custom"
                },
                {
                    "url": "https://github.com/joomla",
                    "type": "github"
                }
            ],
            "time": "2021-12-10T12:11:13+00:00"
        },
        {
            "name": "joomla/archive",
            "version": "2.0.0",
            "source": {
                "type": "git",
                "url": "https://github.com/joomla-framework/archive.git",
                "reference": "dd1c76d6ff37789297e275ce822e1b24deb33274"
            },
            "dist": {
                "type": "zip",
                "url": "https://api.github.com/repos/joomla-framework/archive/zipball/dd1c76d6ff37789297e275ce822e1b24deb33274",
                "reference": "dd1c76d6ff37789297e275ce822e1b24deb33274",
                "shasum": ""
            },
            "require": {
                "joomla/filesystem": "^2.0@rc",
                "php": "^7.2.5"
            },
            "require-dev": {
                "joomla/coding-standards": "^3.0@dev",
                "joomla/test": "^2.0",
                "phpunit/phpunit": "^8.5|^9.0"
            },
            "suggest": {
                "ext-bz2": "To extract bzip2 compressed packages",
                "ext-zip": "To extract zip compressed packages",
                "ext-zlib": "To extract gzip or zip compressed packages"
            },
            "type": "joomla-package",
            "extra": {
                "branch-alias": {
                    "dev-2.0-dev": "2.0-dev"
                }
            },
            "autoload": {
                "psr-4": {
                    "Joomla\\Archive\\": "src/"
                }
            },
            "notification-url": "https://packagist.org/downloads/",
            "license": [
                "GPL-2.0-or-later"
            ],
            "description": "Joomla Archive Package",
            "homepage": "https://github.com/joomla-framework/archive",
            "keywords": [
                "archive",
                "framework",
                "joomla"
            ],
            "support": {
                "issues": "https://github.com/joomla-framework/archive/issues",
                "source": "https://github.com/joomla-framework/archive/tree/2.0.0"
            },
            "funding": [
                {
                    "url": "https://community.joomla.org/sponsorship-campaigns.html",
                    "type": "custom"
                },
                {
                    "url": "https://github.com/joomla",
                    "type": "github"
                }
            ],
            "time": "2021-08-10T19:12:57+00:00"
        },
        {
            "name": "joomla/authentication",
            "version": "2.0.0",
            "source": {
                "type": "git",
                "url": "https://github.com/joomla-framework/authentication.git",
                "reference": "73d77db3b5d31300ffc0f147936cb420d4dffd96"
            },
            "dist": {
                "type": "zip",
                "url": "https://api.github.com/repos/joomla-framework/authentication/zipball/73d77db3b5d31300ffc0f147936cb420d4dffd96",
                "reference": "73d77db3b5d31300ffc0f147936cb420d4dffd96",
                "shasum": ""
            },
            "require": {
                "php": "^7.2.5|^8.0"
            },
            "conflict": {
                "joomla/database": "<2.0"
            },
            "require-dev": {
                "joomla/coding-standards": "^3.0@dev",
                "joomla/database": "^2.0",
                "joomla/input": "^1.0|^2.0",
                "phpunit/phpunit": "^8.5|^9.0",
                "symfony/phpunit-bridge": "^3.4|^4.4|^5.0"
            },
            "suggest": {
                "joomla/database": "Required if you want to use Joomla\\Authentication\\Strategies\\DatabaseStrategy",
                "joomla/input": "Required if you want to use classes in the Joomla\\Authentication\\Strategies namespace"
            },
            "type": "joomla-package",
            "extra": {
                "branch-alias": {
                    "dev-2.0-dev": "2.0-dev"
                }
            },
            "autoload": {
                "psr-4": {
                    "Joomla\\Authentication\\": "src/"
                }
            },
            "notification-url": "https://packagist.org/downloads/",
            "license": [
                "GPL-2.0-or-later"
            ],
            "description": "Joomla Authentication Package",
            "homepage": "https://github.com/joomla-framework/authentication",
            "keywords": [
                "Authentication",
                "framework",
                "joomla"
            ],
            "support": {
                "issues": "https://github.com/joomla-framework/authentication/issues",
                "source": "https://github.com/joomla-framework/authentication/tree/2.0.0"
            },
            "funding": [
                {
                    "url": "https://community.joomla.org/sponsorship-campaigns.html",
                    "type": "custom"
                },
                {
                    "url": "https://github.com/joomla",
                    "type": "github"
                }
            ],
            "time": "2021-08-10T18:44:21+00:00"
        },
        {
            "name": "joomla/console",
            "version": "2.0.0",
            "source": {
                "type": "git",
                "url": "https://github.com/joomla-framework/console.git",
                "reference": "9db90c5b99e84a48cbaaf14c4c0d881b4d92480d"
            },
            "dist": {
                "type": "zip",
                "url": "https://api.github.com/repos/joomla-framework/console/zipball/9db90c5b99e84a48cbaaf14c4c0d881b4d92480d",
                "reference": "9db90c5b99e84a48cbaaf14c4c0d881b4d92480d",
                "shasum": ""
            },
            "require": {
                "joomla/application": "^2.0",
                "joomla/event": "^2.0",
                "joomla/string": "^2.0",
                "php": "^7.2.5",
                "symfony/console": "^3.4|^4.4|^5.0"
            },
            "require-dev": {
                "joomla/coding-standards": "^2.0@alpha",
                "joomla/test": "^2.0",
                "phpunit/phpunit": "^8.5|^9.0",
                "psr/container": "^1.0"
            },
            "suggest": {
                "psr/container-implementation": "To use the ContainerLoader"
            },
            "type": "joomla-package",
            "extra": {
                "branch-alias": {
                    "dev-master": "2.0-dev"
                }
            },
            "autoload": {
                "psr-4": {
                    "Joomla\\Console\\": "src/"
                }
            },
            "notification-url": "https://packagist.org/downloads/",
            "license": [
                "GPL-2.0-or-later"
            ],
            "description": "Joomla Console Package",
            "homepage": "https://github.com/joomla-framework/console",
            "keywords": [
                "console",
                "framework",
                "joomla"
            ],
            "support": {
                "issues": "https://github.com/joomla-framework/console/issues",
                "source": "https://github.com/joomla-framework/console/tree/2.0.0"
            },
            "funding": [
                {
                    "url": "https://community.joomla.org/sponsorship-campaigns.html",
                    "type": "custom"
                },
                {
                    "url": "https://github.com/joomla",
                    "type": "github"
                }
            ],
            "time": "2021-08-10T20:31:15+00:00"
        },
        {
<<<<<<< HEAD
            "name": "joomla/crypt",
            "version": "2.0.0",
            "source": {
                "type": "git",
                "url": "https://github.com/joomla-framework/crypt.git",
                "reference": "db9e5c4f8b42df5dee0a3698404affe631fdaba4"
            },
            "dist": {
                "type": "zip",
                "url": "https://api.github.com/repos/joomla-framework/crypt/zipball/db9e5c4f8b42df5dee0a3698404affe631fdaba4",
                "reference": "db9e5c4f8b42df5dee0a3698404affe631fdaba4",
=======
            "name": "joomla/registry",
            "version": "1.6.4",
            "source": {
                "type": "git",
                "url": "https://github.com/joomla-framework/registry.git",
                "reference": "87450394f093efcb3ac5fc978e73d1403ebe8a38"
            },
            "dist": {
                "type": "zip",
                "url": "https://api.github.com/repos/joomla-framework/registry/zipball/87450394f093efcb3ac5fc978e73d1403ebe8a38",
                "reference": "87450394f093efcb3ac5fc978e73d1403ebe8a38",
>>>>>>> 6a392a94
                "shasum": ""
            },
            "require": {
                "php": "^7.2.5|^8.0"
            },
            "conflict": {
                "defuse/php-encryption": "<2.0"
            },
            "require-dev": {
<<<<<<< HEAD
                "defuse/php-encryption": "^2.0",
                "joomla/coding-standards": "^2.0@alpha",
                "paragonie/sodium_compat": "^1.0",
                "phpunit/phpunit": "^8.5|^9.0",
                "symfony/phpunit-bridge": "^4.4|^5.0",
                "symfony/polyfill-util": "^1.0"
=======
                "joomla/coding-standards": "~2.0@alpha",
                "joomla/test": "~1.0",
                "phpunit/phpunit": "^4.8.35|^5.4.3|~6.0|~7.0|~8.0",
                "symfony/yaml": "~2.0|~3.0|~4.0|~5.0"
>>>>>>> 6a392a94
            },
            "suggest": {
                "defuse/php-encryption": "To use Crypto cipher",
                "ext-openssl": "To use the OpenSSL cipher",
                "ext-sodium": "To use the Sodium cipher",
                "paragonie/sodium_compat": "To use Sodium cipher if neither ext/sodium or ext/libsodium are available"
            },
            "type": "joomla-package",
            "extra": {
                "branch-alias": {
                    "dev-master": "2.0-dev"
                }
            },
            "autoload": {
                "psr-4": {
                    "Joomla\\Crypt\\": "src/"
                }
            },
            "notification-url": "https://packagist.org/downloads/",
            "license": [
                "GPL-2.0-or-later"
            ],
            "description": "Joomla Crypt Package",
            "homepage": "https://github.com/joomla-framework/crypt",
            "keywords": [
                "crypt",
                "framework",
                "joomla"
            ],
            "support": {
<<<<<<< HEAD
                "issues": "https://github.com/joomla-framework/crypt/issues",
                "source": "https://github.com/joomla-framework/crypt/tree/2.0.0"
=======
                "issues": "https://github.com/joomla-framework/registry/issues",
                "source": "https://github.com/joomla-framework/registry/tree/1.6.4"
>>>>>>> 6a392a94
            },
            "funding": [
                {
                    "url": "https://community.joomla.org/sponsorship-campaigns.html",
                    "type": "custom"
                },
                {
                    "url": "https://github.com/joomla",
                    "type": "github"
                }
            ],
<<<<<<< HEAD
            "time": "2021-08-10T18:46:07+00:00"
=======
            "time": "2022-01-08T18:33:07+00:00"
>>>>>>> 6a392a94
        },
        {
            "name": "joomla/data",
            "version": "2.0.0",
            "source": {
                "type": "git",
                "url": "https://github.com/joomla-framework/data.git",
                "reference": "6327825f48ba517d8f35179ac8f7868522d3a23f"
            },
            "dist": {
                "type": "zip",
                "url": "https://api.github.com/repos/joomla-framework/data/zipball/6327825f48ba517d8f35179ac8f7868522d3a23f",
                "reference": "6327825f48ba517d8f35179ac8f7868522d3a23f",
                "shasum": ""
            },
            "require": {
                "joomla/registry": "^1.4.5|^2.0",
                "php": "^7.2.5"
            },
            "require-dev": {
                "joomla/coding-standards": "^3.0@dev",
                "joomla/test": "^2.0",
                "phpunit/phpunit": "^8.5|^9.0"
            },
            "type": "joomla-package",
            "extra": {
                "branch-alias": {
                    "dev-2.0-dev": "2.0-dev"
                }
            },
            "autoload": {
                "psr-4": {
                    "Joomla\\Data\\": "src/"
                }
            },
            "notification-url": "https://packagist.org/downloads/",
            "license": [
                "GPL-2.0-or-later"
            ],
            "description": "Joomla Data Package",
            "homepage": "https://github.com/joomla-framework/data",
            "keywords": [
                "data",
                "framework",
                "joomla"
            ],
            "support": {
                "issues": "https://github.com/joomla-framework/data/issues",
                "source": "https://github.com/joomla-framework/data/tree/2.0.0"
            },
            "funding": [
                {
                    "url": "https://community.joomla.org/sponsorship-campaigns.html",
                    "type": "custom"
                },
                {
                    "url": "https://github.com/joomla",
                    "type": "github"
                }
            ],
            "time": "2021-08-10T18:47:10+00:00"
        },
        {
            "name": "joomla/database",
            "version": "2.0.1",
            "source": {
                "type": "git",
                "url": "https://github.com/joomla-framework/database.git",
                "reference": "98709eec31d9a3432611adc3c87a4c9a506279d9"
            },
            "dist": {
                "type": "zip",
                "url": "https://api.github.com/repos/joomla-framework/database/zipball/98709eec31d9a3432611adc3c87a4c9a506279d9",
                "reference": "98709eec31d9a3432611adc3c87a4c9a506279d9",
                "shasum": ""
            },
            "require": {
                "joomla/event": "^2.0",
                "php": "^7.2.5|^8.0",
                "symfony/deprecation-contracts": "^2.1"
            },
            "require-dev": {
                "joomla/archive": "^1.0|^2.0",
                "joomla/coding-standards": "^2.0@alpha",
                "joomla/console": "^2.0",
                "joomla/di": "^1.0|^2.0",
                "joomla/filesystem": "^1.3|^2.0",
                "joomla/registry": "^1.4.5|^2.0",
                "joomla/test": "^2.0",
                "phpunit/phpunit": "^8.5|^9.0",
                "psr/log": "^1.1",
                "symfony/phpunit-bridge": "^4.4|^5.0"
            },
            "suggest": {
                "ext-mysqli": "To connect to a MySQL database via MySQLi",
                "ext-pdo": "To connect to a MySQL, PostgreSQL, or SQLite database via PDO",
                "ext-sqlsrv": "To connect to a SQL Server database",
                "joomla/archive": "To use the ExportCommand class, install joomla/archive",
                "joomla/console": "To use the ExportCommand and ImportCommand classes, install joomla/console",
                "joomla/di": "To use the Database ServiceProviderInterface objects, install joomla/di.",
                "joomla/filesystem": "To use the ExportCommand and ImportCommand classes, install joomla/filesystem",
                "joomla/registry": "To use the Database ServiceProviderInterface objects, install joomla/registry.",
                "psr/log": "To use the LoggingMonitor, install psr/log."
            },
            "type": "joomla-package",
            "extra": {
                "branch-alias": {
                    "dev-2.0-dev": "2.0-dev"
                }
            },
            "autoload": {
                "psr-4": {
                    "Joomla\\Database\\": "src/"
                }
            },
            "notification-url": "https://packagist.org/downloads/",
            "license": [
                "GPL-2.0-or-later"
            ],
            "description": "Joomla Database Package",
            "homepage": "https://github.com/joomla-framework/database",
            "keywords": [
                "database",
                "framework",
                "joomla"
            ],
            "support": {
                "issues": "https://github.com/joomla-framework/database/issues",
                "source": "https://github.com/joomla-framework/database/tree/2.0.1"
            },
            "funding": [
                {
                    "url": "https://community.joomla.org/sponsorship-campaigns.html",
                    "type": "custom"
                },
                {
                    "url": "https://github.com/joomla",
                    "type": "github"
                }
            ],
            "time": "2021-12-10T11:53:59+00:00"
        },
        {
            "name": "joomla/di",
            "version": "2.0.0",
            "source": {
                "type": "git",
                "url": "https://github.com/joomla-framework/di.git",
                "reference": "22ef18207e8945c8247aa2372bddbe76383bd0bc"
            },
            "dist": {
                "type": "zip",
                "url": "https://api.github.com/repos/joomla-framework/di/zipball/22ef18207e8945c8247aa2372bddbe76383bd0bc",
                "reference": "22ef18207e8945c8247aa2372bddbe76383bd0bc",
                "shasum": ""
            },
            "require": {
                "php": "^7.2.5|~8",
                "psr/container": "^1.0",
                "symfony/deprecation-contracts": "^2.1"
            },
            "provide": {
                "psr/container-implementation": "~1.0"
            },
            "require-dev": {
                "joomla/coding-standards": "^3.0@dev",
                "joomla/test": "^2.0",
                "phpunit/phpunit": "^8.5|^9.0"
            },
            "type": "joomla-package",
            "extra": {
                "branch-alias": {
                    "dev-2.0-dev": "2.0-dev"
                }
            },
            "autoload": {
                "psr-4": {
                    "Joomla\\DI\\": "src/"
                }
            },
            "notification-url": "https://packagist.org/downloads/",
            "license": [
                "GPL-2.0-or-later"
            ],
            "description": "Joomla DI Package",
            "homepage": "https://github.com/joomla-framework/di",
            "keywords": [
                "container",
                "dependency injection",
                "di",
                "framework",
                "ioc",
                "joomla"
            ],
            "support": {
                "issues": "https://github.com/joomla-framework/di/issues",
                "source": "https://github.com/joomla-framework/di/tree/2.0.0"
            },
            "funding": [
                {
                    "url": "https://community.joomla.org/sponsorship-campaigns.html",
                    "type": "custom"
                },
                {
                    "url": "https://github.com/joomla",
                    "type": "github"
                }
            ],
            "time": "2021-04-06T22:33:15+00:00"
        },
        {
            "name": "joomla/event",
            "version": "2.0.1",
            "source": {
                "type": "git",
                "url": "https://github.com/joomla-framework/event.git",
                "reference": "dc19eae9a6cbffb608d4719f4eeb986e785692bd"
            },
            "dist": {
                "type": "zip",
                "url": "https://api.github.com/repos/joomla-framework/event/zipball/dc19eae9a6cbffb608d4719f4eeb986e785692bd",
                "reference": "dc19eae9a6cbffb608d4719f4eeb986e785692bd",
                "shasum": ""
            },
            "require": {
                "php": "^7.2.5",
                "symfony/deprecation-contracts": "^2.1"
            },
            "require-dev": {
                "joomla/coding-standards": "^3.0@dev",
                "joomla/console": "^2.0",
                "phpunit/phpunit": "^8.5|^9.0",
                "psr/container": "^1.0"
            },
            "suggest": {
                "joomla/console": "If you want to use the DebugEventDispatcherCommand class, please install joomla/console",
                "psr/container-implementation": "If you want to use the LazyServiceEventListener class, please install a PSR-11 container"
            },
            "type": "joomla-package",
            "extra": {
                "branch-alias": {
                    "dev-2.0-dev": "2.0-dev"
                }
            },
            "autoload": {
                "psr-4": {
                    "Joomla\\Event\\": "src/"
                }
            },
            "notification-url": "https://packagist.org/downloads/",
            "license": [
                "GPL-2.0-or-later"
            ],
            "description": "Joomla Event Package",
            "homepage": "https://github.com/joomla-framework/event",
            "keywords": [
                "event",
                "framework",
                "joomla"
            ],
            "support": {
                "issues": "https://github.com/joomla-framework/event/issues",
                "source": "https://github.com/joomla-framework/event/tree/2.0.1"
            },
            "funding": [
                {
                    "url": "https://community.joomla.org/sponsorship-campaigns.html",
                    "type": "custom"
                },
                {
                    "url": "https://github.com/joomla",
                    "type": "github"
                }
            ],
            "time": "2021-12-10T11:50:27+00:00"
        },
        {
            "name": "joomla/filesystem",
            "version": "2.0.0",
            "source": {
                "type": "git",
                "url": "https://github.com/joomla-framework/filesystem.git",
                "reference": "c8490f062a3764920d5cd784484e6495d975debe"
            },
            "dist": {
                "type": "zip",
                "url": "https://api.github.com/repos/joomla-framework/filesystem/zipball/c8490f062a3764920d5cd784484e6495d975debe",
                "reference": "c8490f062a3764920d5cd784484e6495d975debe",
                "shasum": ""
            },
            "require": {
                "php": "^7.2.5|^8.0"
            },
            "require-dev": {
                "joomla/coding-standards": "^3.0@dev",
                "joomla/test": "^2.0",
                "mikey179/vfsstream": "^1.1",
                "phpunit/phpunit": "^8.5|^9.0"
            },
            "type": "joomla-package",
            "extra": {
                "branch-alias": {
                    "dev-2.0-dev": "2.0-dev"
                }
            },
            "autoload": {
                "psr-4": {
                    "Joomla\\Filesystem\\": "src/"
                }
            },
            "notification-url": "https://packagist.org/downloads/",
            "license": [
                "GPL-2.0-or-later"
            ],
            "description": "Joomla Filesystem Package",
            "homepage": "https://github.com/joomla/joomla-framework-filesystem",
            "keywords": [
                "filesystem",
                "framework",
                "joomla"
            ],
            "support": {
                "issues": "https://github.com/joomla-framework/filesystem/issues",
                "source": "https://github.com/joomla-framework/filesystem/tree/2.0.0"
            },
            "funding": [
                {
                    "url": "https://community.joomla.org/sponsorship-campaigns.html",
                    "type": "custom"
                },
                {
                    "url": "https://github.com/joomla",
                    "type": "github"
                }
            ],
            "time": "2021-08-10T18:51:15+00:00"
        },
        {
            "name": "joomla/filter",
            "version": "2.0.0",
            "source": {
                "type": "git",
                "url": "https://github.com/joomla-framework/filter.git",
                "reference": "8e75093af3e1614ba774cd94fd39517c19ed0444"
            },
            "dist": {
                "type": "zip",
                "url": "https://api.github.com/repos/joomla-framework/filter/zipball/8e75093af3e1614ba774cd94fd39517c19ed0444",
                "reference": "8e75093af3e1614ba774cd94fd39517c19ed0444",
                "shasum": ""
            },
            "require": {
                "joomla/string": "^1.3|^2.0",
                "php": "^7.2.5"
            },
            "conflict": {
                "joomla/language": "<2.0"
            },
            "require-dev": {
                "joomla/coding-standards": "^3.0@dev",
                "joomla/language": "^2.0",
                "phpunit/phpunit": "^8.5|^9.0"
            },
            "suggest": {
                "joomla/language": "Required only if you want to use `OutputFilter::stringURLSafe`."
            },
            "type": "joomla-package",
            "extra": {
                "branch-alias": {
                    "dev-2.0-dev": "2.0-dev"
                }
            },
            "autoload": {
                "psr-4": {
                    "Joomla\\Filter\\": "src/"
                }
            },
            "notification-url": "https://packagist.org/downloads/",
            "license": [
                "GPL-2.0-or-later"
            ],
            "description": "Joomla Filter Package",
            "homepage": "https://github.com/joomla-framework/filter",
            "keywords": [
                "filter",
                "framework",
                "joomla"
            ],
            "support": {
                "issues": "https://github.com/joomla-framework/filter/issues",
                "source": "https://github.com/joomla-framework/filter/tree/2.0.0"
            },
            "funding": [
                {
                    "url": "https://community.joomla.org/sponsorship-campaigns.html",
                    "type": "custom"
                },
                {
                    "url": "https://github.com/joomla",
                    "type": "github"
                }
            ],
            "time": "2021-08-10T18:51:02+00:00"
        },
        {
            "name": "joomla/http",
            "version": "2.0.0",
            "source": {
                "type": "git",
                "url": "https://github.com/joomla-framework/http.git",
                "reference": "95f46a39dec738f73839e61c035be4fa597e822a"
            },
            "dist": {
                "type": "zip",
                "url": "https://api.github.com/repos/joomla-framework/http/zipball/95f46a39dec738f73839e61c035be4fa597e822a",
                "reference": "95f46a39dec738f73839e61c035be4fa597e822a",
                "shasum": ""
            },
            "require": {
                "composer/ca-bundle": "^1.0",
                "joomla/uri": "^1.0|^2.0",
                "laminas/laminas-diactoros": "^2.2.2",
                "php": "^7.2.5",
                "psr/http-client": "^1.0",
                "psr/http-message": "^1.0"
            },
            "require-dev": {
                "joomla/coding-standards": "^2.0@alpha",
                "joomla/test": "^2.0",
                "phpunit/phpunit": "^8.5|^9.0"
            },
            "suggest": {
                "ext-curl": "To use cURL for HTTP connections"
            },
            "type": "joomla-package",
            "extra": {
                "branch-alias": {
                    "dev-2.0-dev": "2.0-dev"
                }
            },
            "autoload": {
                "psr-4": {
                    "Joomla\\Http\\": "src/"
                }
            },
            "notification-url": "https://packagist.org/downloads/",
            "license": [
                "GPL-2.0-or-later"
            ],
            "description": "Joomla HTTP Package",
            "homepage": "https://github.com/joomla-framework/http",
            "keywords": [
                "framework",
                "http",
                "joomla"
            ],
            "support": {
                "issues": "https://github.com/joomla-framework/http/issues",
                "source": "https://github.com/joomla-framework/http/tree/2.0.0"
            },
            "funding": [
                {
                    "url": "https://community.joomla.org/sponsorship-campaigns.html",
                    "type": "custom"
                },
                {
                    "url": "https://github.com/joomla",
                    "type": "github"
                }
            ],
            "time": "2021-08-16T19:52:50+00:00"
        },
        {
            "name": "joomla/input",
            "version": "2.0.1",
            "source": {
                "type": "git",
                "url": "https://github.com/joomla-framework/input.git",
                "reference": "f68ee0bb888f4cce554e8d656cf1fb930b24a366"
            },
            "dist": {
                "type": "zip",
                "url": "https://api.github.com/repos/joomla-framework/input/zipball/f68ee0bb888f4cce554e8d656cf1fb930b24a366",
                "reference": "f68ee0bb888f4cce554e8d656cf1fb930b24a366",
                "shasum": ""
            },
            "require": {
                "joomla/filter": "^1.0|^2.0",
                "php": "^7.2.5",
                "symfony/deprecation-contracts": "^2.1"
            },
            "require-dev": {
                "joomla/coding-standards": "^3.0@dev",
                "joomla/test": "^2.0",
                "phpunit/phpunit": "^8.5|^9.0"
            },
            "type": "joomla-package",
            "extra": {
                "branch-alias": {
                    "dev-2.0-dev": "2.0-dev"
                }
            },
            "autoload": {
                "psr-4": {
                    "Joomla\\Input\\": "src/"
                }
            },
            "notification-url": "https://packagist.org/downloads/",
            "license": [
                "GPL-2.0-or-later"
            ],
            "description": "Joomla Input Package",
            "homepage": "https://github.com/joomla-framework/input",
            "keywords": [
                "framework",
                "input",
                "joomla"
            ],
            "support": {
                "issues": "https://github.com/joomla-framework/input/issues",
                "source": "https://github.com/joomla-framework/input/tree/2.0.1"
            },
            "funding": [
                {
                    "url": "https://community.joomla.org/sponsorship-campaigns.html",
                    "type": "custom"
                },
                {
                    "url": "https://github.com/joomla",
                    "type": "github"
                }
            ],
            "time": "2021-12-10T11:51:35+00:00"
        },
        {
            "name": "joomla/ldap",
            "version": "2.0.0",
            "source": {
                "type": "git",
                "url": "https://github.com/joomla-framework/ldap.git",
                "reference": "b02ec8a59297b517b0b843b07971aa2e7bbe91d2"
            },
            "dist": {
                "type": "zip",
                "url": "https://api.github.com/repos/joomla-framework/ldap/zipball/b02ec8a59297b517b0b843b07971aa2e7bbe91d2",
                "reference": "b02ec8a59297b517b0b843b07971aa2e7bbe91d2",
                "shasum": ""
            },
            "require": {
                "ext-ldap": "*",
                "php": "~7.0"
            },
            "require-dev": {
                "joomla/coding-standards": "~2.0@alpha",
                "joomla/registry": "^1.4.5|~2.0",
                "phpunit/phpunit": "~6.3"
            },
            "type": "joomla-package",
            "extra": {
                "branch-alias": {
                    "dev-2.0-dev": "2.0-dev"
                }
            },
            "autoload": {
                "psr-4": {
                    "Joomla\\Ldap\\": "src/"
                }
            },
            "notification-url": "https://packagist.org/downloads/",
            "license": [
                "GPL-2.0-or-later"
            ],
            "description": "Joomla LDAP Package",
            "homepage": "https://github.com/joomla-framework/ldap",
            "keywords": [
                "framework",
                "joomla",
                "ldap"
            ],
            "support": {
                "issues": "https://github.com/joomla-framework/ldap/issues",
                "source": "https://github.com/joomla-framework/ldap/tree/2.0.0"
            },
            "funding": [
                {
                    "url": "https://community.joomla.org/sponsorship-campaigns.html",
                    "type": "custom"
                },
                {
                    "url": "https://github.com/joomla",
                    "type": "github"
                }
            ],
            "time": "2021-08-16T20:01:23+00:00"
        },
        {
            "name": "joomla/oauth1",
            "version": "2.0.0",
            "source": {
                "type": "git",
                "url": "https://github.com/joomla-framework/oauth1.git",
                "reference": "89559f79ff0c3fef73f806fd66814ae8bb1cb655"
            },
            "dist": {
                "type": "zip",
                "url": "https://api.github.com/repos/joomla-framework/oauth1/zipball/89559f79ff0c3fef73f806fd66814ae8bb1cb655",
                "reference": "89559f79ff0c3fef73f806fd66814ae8bb1cb655",
                "shasum": ""
            },
            "require": {
                "joomla/application": "^2.0",
                "joomla/http": "^1.2.2|^2.0",
                "joomla/input": "^1.2|^2.0",
                "joomla/registry": "^1.4.5|^2.0",
                "joomla/session": "^2.0",
                "joomla/uri": "^1.1|^2.0",
                "php": "^7.2.5"
            },
            "require-dev": {
                "joomla/coding-standards": "^3.0@dev",
                "joomla/event": "^2.0",
                "joomla/test": "^2.0",
                "phpunit/phpunit": "^8.5|^9.0"
            },
            "type": "joomla-package",
            "extra": {
                "branch-alias": {
                    "dev-2.0-dev": "2.0-dev"
                }
            },
            "autoload": {
                "psr-4": {
                    "Joomla\\OAuth1\\": "src/"
                }
            },
            "notification-url": "https://packagist.org/downloads/",
            "license": [
                "GPL-2.0-or-later"
            ],
            "description": "Joomla OAuth1 Package",
            "homepage": "https://github.com/joomla-framework/oauth1",
            "keywords": [
                "framework",
                "joomla",
                "oauth1"
            ],
            "support": {
                "issues": "https://github.com/joomla-framework/oauth1/issues",
                "source": "https://github.com/joomla-framework/oauth1/tree/2.0.0"
            },
            "funding": [
                {
                    "url": "https://community.joomla.org/sponsorship-campaigns.html",
                    "type": "custom"
                },
                {
                    "url": "https://github.com/joomla",
                    "type": "github"
                }
            ],
            "time": "2021-08-16T19:58:37+00:00"
        },
        {
            "name": "joomla/oauth2",
            "version": "2.0.0",
            "source": {
                "type": "git",
                "url": "https://github.com/joomla-framework/oauth2.git",
                "reference": "1e6fd0affea9f96376e580ec050145e874b399cb"
            },
            "dist": {
                "type": "zip",
                "url": "https://api.github.com/repos/joomla-framework/oauth2/zipball/1e6fd0affea9f96376e580ec050145e874b399cb",
                "reference": "1e6fd0affea9f96376e580ec050145e874b399cb",
                "shasum": ""
            },
            "require": {
                "joomla/application": "^2.0",
                "joomla/http": "^1.2.2|^2.0",
                "joomla/input": "^1.2|^2.0",
                "joomla/session": "^1.0|^2.0",
                "joomla/uri": "^1.0|^2.0",
                "php": "^7.2.5"
            },
            "require-dev": {
                "joomla/coding-standards": "^3.0@dev",
                "phpunit/phpunit": "^8.5|^9.0"
            },
            "type": "joomla-package",
            "extra": {
                "branch-alias": {
                    "dev-2.0-dev": "2.0-dev"
                }
            },
            "autoload": {
                "psr-4": {
                    "Joomla\\OAuth2\\": "src/"
                }
            },
            "notification-url": "https://packagist.org/downloads/",
            "license": [
                "GPL-2.0-or-later"
            ],
            "description": "Joomla OAuth2 Package",
            "homepage": "https://github.com/joomla-framework/oauth2",
            "keywords": [
                "framework",
                "joomla",
                "oauth2"
            ],
            "support": {
                "issues": "https://github.com/joomla-framework/oauth2/issues",
                "source": "https://github.com/joomla-framework/oauth2/tree/2.0.0"
            },
            "funding": [
                {
                    "url": "https://community.joomla.org/sponsorship-campaigns.html",
                    "type": "custom"
                },
                {
                    "url": "https://github.com/joomla",
                    "type": "github"
                }
            ],
            "time": "2021-08-16T19:59:30+00:00"
        },
        {
            "name": "joomla/registry",
            "version": "2.0.1",
            "source": {
                "type": "git",
                "url": "https://github.com/joomla-framework/registry.git",
                "reference": "4fcfa060f1ec101ec8311770a1d1c166eba6e367"
            },
            "dist": {
                "type": "zip",
                "url": "https://api.github.com/repos/joomla-framework/registry/zipball/4fcfa060f1ec101ec8311770a1d1c166eba6e367",
                "reference": "4fcfa060f1ec101ec8311770a1d1c166eba6e367",
                "shasum": ""
            },
            "require": {
                "joomla/utilities": "^1.4.1|^2.0",
                "php": "^7.2.5"
            },
            "conflict": {
                "symfony/yaml": "<3.4"
            },
            "require-dev": {
                "joomla/coding-standards": "^3.0@dev",
                "phpunit/phpunit": "^8.5|^9.0",
                "symfony/yaml": "^3.4|^4.4|^5.0"
            },
            "suggest": {
                "symfony/yaml": "Install symfony/yaml if you require YAML support."
            },
            "type": "joomla-package",
            "extra": {
                "branch-alias": {
                    "dev-2.0-dev": "2.0-dev"
                }
            },
            "autoload": {
                "psr-4": {
                    "Joomla\\Registry\\": "src/"
                }
            },
            "notification-url": "https://packagist.org/downloads/",
            "license": [
                "GPL-2.0-or-later"
            ],
            "description": "Joomla Registry Package",
            "homepage": "https://github.com/joomla-framework/registry",
            "keywords": [
                "framework",
                "joomla",
                "registry"
            ],
            "support": {
                "issues": "https://github.com/joomla-framework/registry/issues",
                "source": "https://github.com/joomla-framework/registry/tree/2.0.1"
            },
            "funding": [
                {
                    "url": "https://community.joomla.org/sponsorship-campaigns.html",
                    "type": "custom"
                },
                {
                    "url": "https://github.com/joomla",
                    "type": "github"
                }
            ],
            "time": "2021-12-10T11:52:55+00:00"
        },
        {
            "name": "joomla/router",
            "version": "2.0.0",
            "source": {
                "type": "git",
                "url": "https://github.com/joomla-framework/router.git",
                "reference": "8dfb320fde8ed2c914c6e52df1e7266e9b25379a"
            },
            "dist": {
                "type": "zip",
                "url": "https://api.github.com/repos/joomla-framework/router/zipball/8dfb320fde8ed2c914c6e52df1e7266e9b25379a",
                "reference": "8dfb320fde8ed2c914c6e52df1e7266e9b25379a",
                "shasum": ""
            },
            "require": {
                "php": "^7.2.5|^8.0"
            },
            "conflict": {
                "jeremeamia/superclosure": "<2.4"
            },
            "require-dev": {
                "jeremeamia/superclosure": "^2.4",
                "joomla/coding-standards": "^2.0@alpha",
                "joomla/console": "^2.0",
                "phpunit/phpunit": "^8.5|^9.0"
            },
            "suggest": {
                "jeremeamia/superclosure": "If you use Closure based controllers and want to be able to serialize the router, please install jeremeamia/superclosure",
                "joomla/console": "If you want to use the DebugRouterCommand class, please install joomla/console"
            },
            "type": "joomla-package",
            "extra": {
                "branch-alias": {
                    "dev-2.0-dev": "2.0-dev"
                }
            },
            "autoload": {
                "psr-4": {
                    "Joomla\\Router\\": "src/"
                }
            },
            "notification-url": "https://packagist.org/downloads/",
            "license": [
                "GPL-2.0-or-later"
            ],
            "description": "Joomla Router Package",
            "homepage": "https://github.com/joomla-framework/router",
            "keywords": [
                "framework",
                "joomla",
                "router"
            ],
            "support": {
                "issues": "https://github.com/joomla-framework/router/issues",
                "source": "https://github.com/joomla-framework/router/tree/2.0.0"
            },
            "funding": [
                {
                    "url": "https://community.joomla.org/sponsorship-campaigns.html",
                    "type": "custom"
                },
                {
                    "url": "https://github.com/joomla",
                    "type": "github"
                }
            ],
            "time": "2021-08-16T20:04:57+00:00"
        },
        {
            "name": "joomla/session",
            "version": "2.0.1",
            "source": {
                "type": "git",
                "url": "https://github.com/joomla-framework/session.git",
                "reference": "a7bb708a988530ce90c95e33efbc56432cf56c07"
            },
            "dist": {
                "type": "zip",
                "url": "https://api.github.com/repos/joomla-framework/session/zipball/a7bb708a988530ce90c95e33efbc56432cf56c07",
                "reference": "a7bb708a988530ce90c95e33efbc56432cf56c07",
                "shasum": ""
            },
            "require": {
                "php": "^7.2.5",
                "symfony/deprecation-contracts": "^2.1"
            },
            "conflict": {
                "joomla/database": "<2.0",
                "joomla/event": "<2.0",
                "joomla/input": "<2.0"
            },
            "require-dev": {
                "joomla/coding-standards": "^3.0@dev",
                "joomla/console": "^2.0",
                "joomla/database": "^2.0",
                "joomla/event": "^2.0",
                "joomla/input": "^2.0",
                "joomla/test": "^2.0",
                "joomla/utilities": "^2.0",
                "phpunit/phpunit": "^8.5|^9.0"
            },
            "suggest": {
                "ext-apcu": "To use APCu cache as a session handler",
                "ext-memcached": "To use a Memcached server as a session handler",
                "ext-redis": "To use a Redis server as a session handler",
                "ext-session": "To use the Joomla\\Session\\Storage\\NativeStorage storage class.",
                "ext-wincache": "To use WinCache as a session handler",
                "joomla/console": "Install joomla/console if you want to use the CreateSessionTableCommand class.",
                "joomla/database": "Install joomla/database if you want to use a database connection managed with Joomla\\Database\\DatabaseDriver as a session handler.",
                "joomla/event": "The joomla/event package is required to use Joomla\\Session\\Session.",
                "joomla/input": "The joomla/input package is required to use Address and Forwarded session validators."
            },
            "type": "joomla-package",
            "extra": {
                "branch-alias": {
                    "dev-2.0-dev": "2.x-dev"
                }
            },
            "autoload": {
                "psr-4": {
                    "Joomla\\Session\\": "src/"
                }
            },
            "notification-url": "https://packagist.org/downloads/",
            "license": [
                "GPL-2.0-or-later"
            ],
            "description": "Joomla Session Package",
            "homepage": "https://github.com/joomla-framework/session",
            "keywords": [
                "framework",
                "joomla",
                "session"
            ],
            "support": {
                "issues": "https://github.com/joomla-framework/session/issues",
                "source": "https://github.com/joomla-framework/session/tree/2.0.1"
            },
            "funding": [
                {
                    "url": "https://community.joomla.org/sponsorship-campaigns.html",
                    "type": "custom"
                },
                {
                    "url": "https://github.com/joomla",
                    "type": "github"
                }
            ],
            "time": "2021-12-11T19:55:26+00:00"
        },
        {
            "name": "joomla/string",
            "version": "2.0.0",
            "source": {
                "type": "git",
                "url": "https://github.com/joomla-framework/string.git",
                "reference": "778682c04a1909323da6a453a5b3030d7a7a2fa9"
            },
            "dist": {
                "type": "zip",
                "url": "https://api.github.com/repos/joomla-framework/string/zipball/778682c04a1909323da6a453a5b3030d7a7a2fa9",
                "reference": "778682c04a1909323da6a453a5b3030d7a7a2fa9",
                "shasum": ""
            },
            "require": {
                "php": "^7.2.5",
                "symfony/deprecation-contracts": "^2.1"
            },
            "conflict": {
                "doctrine/inflector": "<1.2"
            },
            "require-dev": {
                "doctrine/inflector": "1.2",
                "joomla/coding-standards": "^3.0@dev",
                "joomla/test": "^2.0",
                "phpunit/phpunit": "^8.5|^9.0"
            },
            "suggest": {
                "doctrine/inflector": "To use the string inflector",
                "ext-mbstring": "For improved processing"
            },
            "type": "joomla-package",
            "extra": {
                "branch-alias": {
                    "dev-2.0-dev": "2.0-dev"
                }
            },
            "autoload": {
                "psr-4": {
                    "Joomla\\String\\": "src/"
                },
                "files": [
                    "src/phputf8/utf8.php",
                    "src/phputf8/ord.php",
                    "src/phputf8/str_ireplace.php",
                    "src/phputf8/str_pad.php",
                    "src/phputf8/str_split.php",
                    "src/phputf8/strcasecmp.php",
                    "src/phputf8/strcspn.php",
                    "src/phputf8/stristr.php",
                    "src/phputf8/strrev.php",
                    "src/phputf8/strspn.php",
                    "src/phputf8/trim.php",
                    "src/phputf8/ucfirst.php",
                    "src/phputf8/ucwords.php",
                    "src/phputf8/utils/ascii.php",
                    "src/phputf8/utils/validation.php"
                ]
            },
            "notification-url": "https://packagist.org/downloads/",
            "license": [
                "GPL-2.0-or-later"
            ],
            "description": "Joomla String Package",
            "homepage": "https://github.com/joomla-framework/string",
            "keywords": [
                "framework",
                "joomla",
                "string"
            ],
            "support": {
                "issues": "https://github.com/joomla-framework/string/issues",
                "source": "https://github.com/joomla-framework/string/tree/2.0.0"
            },
            "funding": [
                {
                    "url": "https://community.joomla.org/sponsorship-campaigns.html",
                    "type": "custom"
                },
                {
                    "url": "https://github.com/joomla",
                    "type": "github"
                }
            ],
            "time": "2021-08-10T18:57:12+00:00"
        },
        {
            "name": "joomla/uri",
            "version": "2.0.0",
            "source": {
                "type": "git",
                "url": "https://github.com/joomla-framework/uri.git",
                "reference": "743136489c0f94c13ee2ab54aa14232063a98270"
            },
            "dist": {
                "type": "zip",
                "url": "https://api.github.com/repos/joomla-framework/uri/zipball/743136489c0f94c13ee2ab54aa14232063a98270",
                "reference": "743136489c0f94c13ee2ab54aa14232063a98270",
                "shasum": ""
            },
            "require": {
                "php": "^7.2.5|^8.0"
            },
            "require-dev": {
                "joomla/coding-standards": "^2.0@alpha",
                "phpunit/phpunit": "^8.5|^9.0"
            },
            "type": "joomla-package",
            "extra": {
                "branch-alias": {
                    "dev-2.0-dev": "2.0-dev"
                }
            },
            "autoload": {
                "psr-4": {
                    "Joomla\\Uri\\": "src/"
                }
            },
            "notification-url": "https://packagist.org/downloads/",
            "license": [
                "GPL-2.0-or-later"
            ],
            "description": "Joomla Uri Package",
            "homepage": "https://github.com/joomla-framework/uri",
            "keywords": [
                "framework",
                "joomla",
                "uri"
            ],
            "support": {
                "issues": "https://github.com/joomla-framework/uri/issues",
                "source": "https://github.com/joomla-framework/uri/tree/2.0.0"
            },
            "funding": [
                {
                    "url": "https://community.joomla.org/sponsorship-campaigns.html",
                    "type": "custom"
                },
                {
                    "url": "https://github.com/joomla",
                    "type": "github"
                }
            ],
            "time": "2021-08-16T20:12:11+00:00"
        },
        {
            "name": "joomla/utilities",
            "version": "2.0.0",
            "source": {
                "type": "git",
                "url": "https://github.com/joomla-framework/utilities.git",
                "reference": "f5d4fcf778abbbf1c099814297c87ef177e8b268"
            },
            "dist": {
                "type": "zip",
                "url": "https://api.github.com/repos/joomla-framework/utilities/zipball/f5d4fcf778abbbf1c099814297c87ef177e8b268",
                "reference": "f5d4fcf778abbbf1c099814297c87ef177e8b268",
                "shasum": ""
            },
            "require": {
                "joomla/string": "^1.3|^2.0",
                "php": "^7.2.5|^8.0"
            },
            "require-dev": {
                "joomla/coding-standards": "^2.0@alpha",
                "phpunit/phpunit": "^8.5|^9.0"
            },
            "type": "joomla-package",
            "extra": {
                "branch-alias": {
                    "dev-2.0-dev": "2.0-dev"
                }
            },
            "autoload": {
                "psr-4": {
                    "Joomla\\Utilities\\": "src/"
                }
            },
            "notification-url": "https://packagist.org/downloads/",
            "license": [
                "GPL-2.0-or-later"
            ],
            "description": "Joomla Utilities Package",
            "homepage": "https://github.com/joomla-framework/utilities",
            "keywords": [
                "framework",
                "joomla",
                "utilities"
            ],
            "support": {
                "issues": "https://github.com/joomla-framework/utilities/issues",
                "source": "https://github.com/joomla-framework/utilities/tree/2.0.0"
            },
            "funding": [
                {
                    "url": "https://community.joomla.org/sponsorship-campaigns.html",
                    "type": "custom"
                },
                {
                    "url": "https://github.com/joomla",
                    "type": "github"
                }
            ],
            "time": "2021-08-16T20:13:00+00:00"
        },
        {
            "name": "laminas/laminas-diactoros",
            "version": "2.4.1",
            "source": {
                "type": "git",
                "url": "https://github.com/laminas/laminas-diactoros.git",
                "reference": "36ef09b73e884135d2059cc498c938e90821bb57"
            },
            "dist": {
                "type": "zip",
                "url": "https://api.github.com/repos/laminas/laminas-diactoros/zipball/36ef09b73e884135d2059cc498c938e90821bb57",
                "reference": "36ef09b73e884135d2059cc498c938e90821bb57",
                "shasum": ""
            },
            "require": {
                "laminas/laminas-zendframework-bridge": "^1.0",
                "php": "^7.1",
                "psr/http-factory": "^1.0",
                "psr/http-message": "^1.0"
            },
            "conflict": {
                "phpspec/prophecy": "<1.9.0"
            },
            "provide": {
                "psr/http-factory-implementation": "1.0",
                "psr/http-message-implementation": "1.0"
            },
            "replace": {
                "zendframework/zend-diactoros": "^2.2.1"
            },
            "require-dev": {
                "ext-curl": "*",
                "ext-dom": "*",
                "ext-gd": "*",
                "ext-libxml": "*",
                "http-interop/http-factory-tests": "^0.5.0",
                "laminas/laminas-coding-standard": "~1.0.0",
                "php-http/psr7-integration-tests": "^1.0",
                "phpunit/phpunit": "^7.5.18"
            },
            "type": "library",
            "extra": {
                "laminas": {
                    "config-provider": "Laminas\\Diactoros\\ConfigProvider",
                    "module": "Laminas\\Diactoros"
                }
            },
            "autoload": {
                "files": [
                    "src/functions/create_uploaded_file.php",
                    "src/functions/marshal_headers_from_sapi.php",
                    "src/functions/marshal_method_from_sapi.php",
                    "src/functions/marshal_protocol_version_from_sapi.php",
                    "src/functions/marshal_uri_from_sapi.php",
                    "src/functions/normalize_server.php",
                    "src/functions/normalize_uploaded_files.php",
                    "src/functions/parse_cookie_header.php",
                    "src/functions/create_uploaded_file.legacy.php",
                    "src/functions/marshal_headers_from_sapi.legacy.php",
                    "src/functions/marshal_method_from_sapi.legacy.php",
                    "src/functions/marshal_protocol_version_from_sapi.legacy.php",
                    "src/functions/marshal_uri_from_sapi.legacy.php",
                    "src/functions/normalize_server.legacy.php",
                    "src/functions/normalize_uploaded_files.legacy.php",
                    "src/functions/parse_cookie_header.legacy.php"
                ],
                "psr-4": {
                    "Laminas\\Diactoros\\": "src/"
                }
            },
            "notification-url": "https://packagist.org/downloads/",
            "license": [
                "BSD-3-Clause"
            ],
            "description": "PSR HTTP Message implementations",
            "homepage": "https://laminas.dev",
            "keywords": [
                "http",
                "laminas",
                "psr",
                "psr-17",
                "psr-7"
            ],
            "support": {
                "chat": "https://laminas.dev/chat",
                "docs": "https://docs.laminas.dev/laminas-diactoros/",
                "forum": "https://discourse.laminas.dev",
                "issues": "https://github.com/laminas/laminas-diactoros/issues",
                "rss": "https://github.com/laminas/laminas-diactoros/releases.atom",
                "source": "https://github.com/laminas/laminas-diactoros"
            },
            "funding": [
                {
                    "url": "https://funding.communitybridge.org/projects/laminas-project",
                    "type": "community_bridge"
                }
            ],
            "time": "2020-09-03T14:29:41+00:00"
        },
        {
            "name": "laminas/laminas-zendframework-bridge",
            "version": "1.1.1",
            "source": {
                "type": "git",
                "url": "https://github.com/laminas/laminas-zendframework-bridge.git",
                "reference": "6ede70583e101030bcace4dcddd648f760ddf642"
            },
            "dist": {
                "type": "zip",
                "url": "https://api.github.com/repos/laminas/laminas-zendframework-bridge/zipball/6ede70583e101030bcace4dcddd648f760ddf642",
                "reference": "6ede70583e101030bcace4dcddd648f760ddf642",
                "shasum": ""
            },
            "require": {
                "php": "^5.6 || ^7.0 || ^8.0"
            },
            "require-dev": {
                "phpunit/phpunit": "^5.7 || ^6.5 || ^7.5 || ^8.1 || ^9.3",
                "squizlabs/php_codesniffer": "^3.5"
            },
            "type": "library",
            "extra": {
                "laminas": {
                    "module": "Laminas\\ZendFrameworkBridge"
                }
            },
            "autoload": {
                "files": [
                    "src/autoload.php"
                ],
                "psr-4": {
                    "Laminas\\ZendFrameworkBridge\\": "src//"
                }
            },
            "notification-url": "https://packagist.org/downloads/",
            "license": [
                "BSD-3-Clause"
            ],
            "description": "Alias legacy ZF class names to Laminas Project equivalents.",
            "keywords": [
                "ZendFramework",
                "autoloading",
                "laminas",
                "zf"
            ],
            "support": {
                "forum": "https://discourse.laminas.dev/",
                "issues": "https://github.com/laminas/laminas-zendframework-bridge/issues",
                "rss": "https://github.com/laminas/laminas-zendframework-bridge/releases.atom",
                "source": "https://github.com/laminas/laminas-zendframework-bridge"
            },
            "funding": [
                {
                    "url": "https://funding.communitybridge.org/projects/laminas-project",
                    "type": "community_bridge"
                }
            ],
            "time": "2020-09-14T14:23:00+00:00"
        },
        {
            "name": "maximebf/debugbar",
            "version": "v1.17.3",
            "source": {
                "type": "git",
                "url": "https://github.com/maximebf/php-debugbar.git",
                "reference": "e8ac3499af0ea5b440908e06cc0abe5898008b3c"
            },
            "dist": {
                "type": "zip",
                "url": "https://api.github.com/repos/maximebf/php-debugbar/zipball/e8ac3499af0ea5b440908e06cc0abe5898008b3c",
                "reference": "e8ac3499af0ea5b440908e06cc0abe5898008b3c",
                "shasum": ""
            },
            "require": {
                "php": "^7.1|^8",
                "psr/log": "^1|^2|^3",
                "symfony/var-dumper": "^2.6|^3|^4|^5"
            },
            "require-dev": {
                "phpunit/phpunit": "^7.5.20 || ^9.4.2"
            },
            "suggest": {
                "kriswallsmith/assetic": "The best way to manage assets",
                "monolog/monolog": "Log using Monolog",
                "predis/predis": "Redis storage"
            },
            "type": "library",
            "extra": {
                "branch-alias": {
                    "dev-master": "1.17-dev"
                }
            },
            "autoload": {
                "psr-4": {
                    "DebugBar\\": "src/DebugBar/"
                }
            },
            "notification-url": "https://packagist.org/downloads/",
            "license": [
                "MIT"
            ],
            "authors": [
                {
                    "name": "Maxime Bouroumeau-Fuseau",
                    "email": "maxime.bouroumeau@gmail.com",
                    "homepage": "http://maximebf.com"
                },
                {
                    "name": "Barry vd. Heuvel",
                    "email": "barryvdh@gmail.com"
                }
            ],
            "description": "Debug bar in the browser for php application",
            "homepage": "https://github.com/maximebf/php-debugbar",
            "keywords": [
                "debug",
                "debugbar"
            ],
            "support": {
                "issues": "https://github.com/maximebf/php-debugbar/issues",
                "source": "https://github.com/maximebf/php-debugbar/tree/v1.17.3"
            },
            "time": "2021-10-19T12:33:27+00:00"
        },
        {
            "name": "nyholm/psr7",
            "version": "1.4.1",
            "source": {
                "type": "git",
                "url": "https://github.com/Nyholm/psr7.git",
                "reference": "2212385b47153ea71b1c1b1374f8cb5e4f7892ec"
            },
            "dist": {
                "type": "zip",
                "url": "https://api.github.com/repos/Nyholm/psr7/zipball/2212385b47153ea71b1c1b1374f8cb5e4f7892ec",
                "reference": "2212385b47153ea71b1c1b1374f8cb5e4f7892ec",
                "shasum": ""
            },
            "require": {
                "php": ">=7.1",
                "php-http/message-factory": "^1.0",
                "psr/http-factory": "^1.0",
                "psr/http-message": "^1.0"
            },
            "provide": {
                "psr/http-factory-implementation": "1.0",
                "psr/http-message-implementation": "1.0"
            },
            "require-dev": {
                "http-interop/http-factory-tests": "^0.9",
                "php-http/psr7-integration-tests": "^1.0",
                "phpunit/phpunit": "^7.5 || 8.5 || 9.4",
                "symfony/error-handler": "^4.4"
            },
            "type": "library",
            "extra": {
                "branch-alias": {
                    "dev-master": "1.4-dev"
                }
            },
            "autoload": {
                "psr-4": {
                    "Nyholm\\Psr7\\": "src/"
                }
            },
            "notification-url": "https://packagist.org/downloads/",
            "license": [
                "MIT"
            ],
            "authors": [
                {
                    "name": "Tobias Nyholm",
                    "email": "tobias.nyholm@gmail.com"
                },
                {
                    "name": "Martijn van der Ven",
                    "email": "martijn@vanderven.se"
                }
            ],
            "description": "A fast PHP7 implementation of PSR-7",
            "homepage": "https://tnyholm.se",
            "keywords": [
                "psr-17",
                "psr-7"
            ],
            "support": {
                "issues": "https://github.com/Nyholm/psr7/issues",
                "source": "https://github.com/Nyholm/psr7/tree/1.4.1"
            },
            "funding": [
                {
                    "url": "https://github.com/Zegnat",
                    "type": "github"
                },
                {
                    "url": "https://github.com/nyholm",
                    "type": "github"
                }
            ],
            "time": "2021-07-02T08:32:20+00:00"
        },
        {
            "name": "paragonie/sodium_compat",
            "version": "v1.9.4",
            "source": {
                "type": "git",
                "url": "https://github.com/paragonie/sodium_compat.git",
                "reference": "91c1362bb0084c02828d43bbc9ee38831297329e"
            },
            "dist": {
                "type": "zip",
                "url": "https://api.github.com/repos/paragonie/sodium_compat/zipball/91c1362bb0084c02828d43bbc9ee38831297329e",
                "reference": "91c1362bb0084c02828d43bbc9ee38831297329e",
                "shasum": ""
            },
            "require": {
                "paragonie/random_compat": ">=1",
                "php": "^5.2.4|^5.3|^5.4|^5.5|^5.6|^7|^8"
            },
            "require-dev": {
                "phpunit/phpunit": "^3|^4|^5"
            },
            "suggest": {
                "ext-libsodium": "PHP < 7.0: Better performance, password hashing (Argon2i), secure memory management (memzero), and better security.",
                "ext-sodium": "PHP >= 7.0: Better performance, password hashing (Argon2i), secure memory management (memzero), and better security."
            },
            "type": "library",
            "autoload": {
                "files": [
                    "autoload.php"
                ]
            },
            "notification-url": "https://packagist.org/downloads/",
            "license": [
                "ISC"
            ],
            "authors": [
                {
                    "name": "Paragon Initiative Enterprises",
                    "email": "security@paragonie.com"
                },
                {
                    "name": "Frank Denis",
                    "email": "jedisct1@pureftpd.org"
                }
            ],
            "description": "Pure PHP implementation of libsodium; uses the PHP extension if it exists",
            "keywords": [
                "Authentication",
                "BLAKE2b",
                "ChaCha20",
                "ChaCha20-Poly1305",
                "Chapoly",
                "Curve25519",
                "Ed25519",
                "EdDSA",
                "Edwards-curve Digital Signature Algorithm",
                "Elliptic Curve Diffie-Hellman",
                "Poly1305",
                "Pure-PHP cryptography",
                "RFC 7748",
                "RFC 8032",
                "Salpoly",
                "Salsa20",
                "X25519",
                "XChaCha20-Poly1305",
                "XSalsa20-Poly1305",
                "Xchacha20",
                "Xsalsa20",
                "aead",
                "cryptography",
                "ecdh",
                "elliptic curve",
                "elliptic curve cryptography",
                "encryption",
                "libsodium",
                "php",
                "public-key cryptography",
                "secret-key cryptography",
                "side-channel resistant"
            ],
            "support": {
                "issues": "https://github.com/paragonie/sodium_compat/issues",
                "source": "https://github.com/paragonie/sodium_compat/tree/master"
            },
            "time": "2019-05-09T23:30:36+00:00"
        },
        {
            "name": "php-http/message-factory",
            "version": "v1.0.2",
            "source": {
                "type": "git",
                "url": "https://github.com/php-http/message-factory.git",
                "reference": "a478cb11f66a6ac48d8954216cfed9aa06a501a1"
            },
            "dist": {
                "type": "zip",
                "url": "https://api.github.com/repos/php-http/message-factory/zipball/a478cb11f66a6ac48d8954216cfed9aa06a501a1",
                "reference": "a478cb11f66a6ac48d8954216cfed9aa06a501a1",
                "shasum": ""
            },
            "require": {
                "php": ">=5.4",
                "psr/http-message": "^1.0"
            },
            "type": "library",
            "extra": {
                "branch-alias": {
                    "dev-master": "1.0-dev"
                }
            },
            "autoload": {
                "psr-4": {
                    "Http\\Message\\": "src/"
                }
            },
            "notification-url": "https://packagist.org/downloads/",
            "license": [
                "MIT"
            ],
            "authors": [
                {
                    "name": "Márk Sági-Kazár",
                    "email": "mark.sagikazar@gmail.com"
                }
            ],
            "description": "Factory interfaces for PSR-7 HTTP Message",
            "homepage": "http://php-http.org",
            "keywords": [
                "factory",
                "http",
                "message",
                "stream",
                "uri"
            ],
            "support": {
                "issues": "https://github.com/php-http/message-factory/issues",
                "source": "https://github.com/php-http/message-factory/tree/master"
            },
            "time": "2015-12-19T14:08:53+00:00"
        },
        {
            "name": "phpmailer/phpmailer",
            "version": "v6.5.1",
            "source": {
                "type": "git",
                "url": "https://github.com/PHPMailer/PHPMailer.git",
                "reference": "dd803df5ad7492e1b40637f7ebd258fee5ca7355"
            },
            "dist": {
                "type": "zip",
                "url": "https://api.github.com/repos/PHPMailer/PHPMailer/zipball/dd803df5ad7492e1b40637f7ebd258fee5ca7355",
                "reference": "dd803df5ad7492e1b40637f7ebd258fee5ca7355",
                "shasum": ""
            },
            "require": {
                "ext-ctype": "*",
                "ext-filter": "*",
                "ext-hash": "*",
                "php": ">=5.5.0"
            },
            "require-dev": {
                "dealerdirect/phpcodesniffer-composer-installer": "^0.7.0",
                "doctrine/annotations": "^1.2",
                "php-parallel-lint/php-console-highlighter": "^0.5.0",
                "php-parallel-lint/php-parallel-lint": "^1.3",
                "phpcompatibility/php-compatibility": "^9.3.5",
                "roave/security-advisories": "dev-latest",
                "squizlabs/php_codesniffer": "^3.6.0",
                "yoast/phpunit-polyfills": "^1.0.0"
            },
            "suggest": {
                "ext-mbstring": "Needed to send email in multibyte encoding charset or decode encoded addresses",
                "hayageek/oauth2-yahoo": "Needed for Yahoo XOAUTH2 authentication",
                "league/oauth2-google": "Needed for Google XOAUTH2 authentication",
                "psr/log": "For optional PSR-3 debug logging",
                "stevenmaguire/oauth2-microsoft": "Needed for Microsoft XOAUTH2 authentication",
                "symfony/polyfill-mbstring": "To support UTF-8 if the Mbstring PHP extension is not enabled (^1.2)"
            },
            "type": "library",
            "autoload": {
                "psr-4": {
                    "PHPMailer\\PHPMailer\\": "src/"
                }
            },
            "notification-url": "https://packagist.org/downloads/",
            "license": [
                "LGPL-2.1-only"
            ],
            "authors": [
                {
                    "name": "Marcus Bointon",
                    "email": "phpmailer@synchromedia.co.uk"
                },
                {
                    "name": "Jim Jagielski",
                    "email": "jimjag@gmail.com"
                },
                {
                    "name": "Andy Prevost",
                    "email": "codeworxtech@users.sourceforge.net"
                },
                {
                    "name": "Brent R. Matzelle"
                }
            ],
            "description": "PHPMailer is a full-featured email creation and transfer class for PHP",
            "support": {
                "issues": "https://github.com/PHPMailer/PHPMailer/issues",
                "source": "https://github.com/PHPMailer/PHPMailer/tree/v6.5.1"
            },
            "funding": [
                {
                    "url": "https://github.com/Synchro",
                    "type": "github"
                }
            ],
            "time": "2021-08-18T09:14:16+00:00"
        },
        {
            "name": "psr/container",
            "version": "1.1.1",
            "source": {
                "type": "git",
                "url": "https://github.com/php-fig/container.git",
                "reference": "8622567409010282b7aeebe4bb841fe98b58dcaf"
            },
            "dist": {
                "type": "zip",
                "url": "https://api.github.com/repos/php-fig/container/zipball/8622567409010282b7aeebe4bb841fe98b58dcaf",
                "reference": "8622567409010282b7aeebe4bb841fe98b58dcaf",
                "shasum": ""
            },
            "require": {
                "php": ">=7.2.0"
            },
            "type": "library",
            "autoload": {
                "psr-4": {
                    "Psr\\Container\\": "src/"
                }
            },
            "notification-url": "https://packagist.org/downloads/",
            "license": [
                "MIT"
            ],
            "authors": [
                {
                    "name": "PHP-FIG",
                    "homepage": "https://www.php-fig.org/"
                }
            ],
            "description": "Common Container Interface (PHP FIG PSR-11)",
            "homepage": "https://github.com/php-fig/container",
            "keywords": [
                "PSR-11",
                "container",
                "container-interface",
                "container-interop",
                "psr"
            ],
            "support": {
                "issues": "https://github.com/php-fig/container/issues",
                "source": "https://github.com/php-fig/container/tree/1.1.1"
            },
            "time": "2021-03-05T17:36:06+00:00"
        },
        {
            "name": "psr/http-client",
            "version": "1.0.1",
            "source": {
                "type": "git",
                "url": "https://github.com/php-fig/http-client.git",
                "reference": "2dfb5f6c5eff0e91e20e913f8c5452ed95b86621"
            },
            "dist": {
                "type": "zip",
                "url": "https://api.github.com/repos/php-fig/http-client/zipball/2dfb5f6c5eff0e91e20e913f8c5452ed95b86621",
                "reference": "2dfb5f6c5eff0e91e20e913f8c5452ed95b86621",
                "shasum": ""
            },
            "require": {
                "php": "^7.0 || ^8.0",
                "psr/http-message": "^1.0"
            },
            "type": "library",
            "extra": {
                "branch-alias": {
                    "dev-master": "1.0.x-dev"
                }
            },
            "autoload": {
                "psr-4": {
                    "Psr\\Http\\Client\\": "src/"
                }
            },
            "notification-url": "https://packagist.org/downloads/",
            "license": [
                "MIT"
            ],
            "authors": [
                {
                    "name": "PHP-FIG",
                    "homepage": "http://www.php-fig.org/"
                }
            ],
            "description": "Common interface for HTTP clients",
            "homepage": "https://github.com/php-fig/http-client",
            "keywords": [
                "http",
                "http-client",
                "psr",
                "psr-18"
            ],
            "support": {
                "source": "https://github.com/php-fig/http-client/tree/master"
            },
            "time": "2020-06-29T06:28:15+00:00"
        },
        {
            "name": "psr/http-factory",
            "version": "1.0.1",
            "source": {
                "type": "git",
                "url": "https://github.com/php-fig/http-factory.git",
                "reference": "12ac7fcd07e5b077433f5f2bee95b3a771bf61be"
            },
            "dist": {
                "type": "zip",
                "url": "https://api.github.com/repos/php-fig/http-factory/zipball/12ac7fcd07e5b077433f5f2bee95b3a771bf61be",
                "reference": "12ac7fcd07e5b077433f5f2bee95b3a771bf61be",
                "shasum": ""
            },
            "require": {
                "php": ">=7.0.0",
                "psr/http-message": "^1.0"
            },
            "type": "library",
            "extra": {
                "branch-alias": {
                    "dev-master": "1.0.x-dev"
                }
            },
            "autoload": {
                "psr-4": {
                    "Psr\\Http\\Message\\": "src/"
                }
            },
            "notification-url": "https://packagist.org/downloads/",
            "license": [
                "MIT"
            ],
            "authors": [
                {
                    "name": "PHP-FIG",
                    "homepage": "http://www.php-fig.org/"
                }
            ],
            "description": "Common interfaces for PSR-7 HTTP message factories",
            "keywords": [
                "factory",
                "http",
                "message",
                "psr",
                "psr-17",
                "psr-7",
                "request",
                "response"
            ],
            "support": {
                "source": "https://github.com/php-fig/http-factory/tree/master"
            },
            "time": "2019-04-30T12:38:16+00:00"
        },
        {
            "name": "psr/http-message",
            "version": "1.0.1",
            "source": {
                "type": "git",
                "url": "https://github.com/php-fig/http-message.git",
                "reference": "f6561bf28d520154e4b0ec72be95418abe6d9363"
            },
            "dist": {
                "type": "zip",
                "url": "https://api.github.com/repos/php-fig/http-message/zipball/f6561bf28d520154e4b0ec72be95418abe6d9363",
                "reference": "f6561bf28d520154e4b0ec72be95418abe6d9363",
                "shasum": ""
            },
            "require": {
                "php": ">=5.3.0"
            },
            "type": "library",
            "extra": {
                "branch-alias": {
                    "dev-master": "1.0.x-dev"
                }
            },
            "autoload": {
                "psr-4": {
                    "Psr\\Http\\Message\\": "src/"
                }
            },
            "notification-url": "https://packagist.org/downloads/",
            "license": [
                "MIT"
            ],
            "authors": [
                {
                    "name": "PHP-FIG",
                    "homepage": "http://www.php-fig.org/"
                }
            ],
            "description": "Common interface for HTTP messages",
            "homepage": "https://github.com/php-fig/http-message",
            "keywords": [
                "http",
                "http-message",
                "psr",
                "psr-7",
                "request",
                "response"
            ],
            "support": {
                "source": "https://github.com/php-fig/http-message/tree/master"
            },
            "time": "2016-08-06T14:39:51+00:00"
        },
        {
            "name": "psr/link",
            "version": "1.0.0",
            "source": {
                "type": "git",
                "url": "https://github.com/php-fig/link.git",
                "reference": "eea8e8662d5cd3ae4517c9b864493f59fca95562"
            },
            "dist": {
                "type": "zip",
                "url": "https://api.github.com/repos/php-fig/link/zipball/eea8e8662d5cd3ae4517c9b864493f59fca95562",
                "reference": "eea8e8662d5cd3ae4517c9b864493f59fca95562",
                "shasum": ""
            },
            "require": {
                "php": ">=5.3.0"
            },
            "type": "library",
            "extra": {
                "branch-alias": {
                    "dev-master": "1.0.x-dev"
                }
            },
            "autoload": {
                "psr-4": {
                    "Psr\\Link\\": "src/"
                }
            },
            "notification-url": "https://packagist.org/downloads/",
            "license": [
                "MIT"
            ],
            "authors": [
                {
                    "name": "PHP-FIG",
                    "homepage": "http://www.php-fig.org/"
                }
            ],
            "description": "Common interfaces for HTTP links",
            "keywords": [
                "http",
                "http-link",
                "link",
                "psr",
                "psr-13",
                "rest"
            ],
            "support": {
                "source": "https://github.com/php-fig/link/tree/master"
            },
            "time": "2016-10-28T16:06:13+00:00"
        },
        {
            "name": "psr/log",
            "version": "1.1.4",
            "source": {
                "type": "git",
                "url": "https://github.com/php-fig/log.git",
                "reference": "d49695b909c3b7628b6289db5479a1c204601f11"
            },
            "dist": {
                "type": "zip",
                "url": "https://api.github.com/repos/php-fig/log/zipball/d49695b909c3b7628b6289db5479a1c204601f11",
                "reference": "d49695b909c3b7628b6289db5479a1c204601f11",
                "shasum": ""
            },
            "require": {
                "php": ">=5.3.0"
            },
            "type": "library",
            "extra": {
                "branch-alias": {
                    "dev-master": "1.1.x-dev"
                }
            },
            "autoload": {
                "psr-4": {
                    "Psr\\Log\\": "Psr/Log/"
                }
            },
            "notification-url": "https://packagist.org/downloads/",
            "license": [
                "MIT"
            ],
            "authors": [
                {
                    "name": "PHP-FIG",
                    "homepage": "https://www.php-fig.org/"
                }
            ],
            "description": "Common interface for logging libraries",
            "homepage": "https://github.com/php-fig/log",
            "keywords": [
                "log",
                "psr",
                "psr-3"
            ],
            "support": {
                "source": "https://github.com/php-fig/log/tree/1.1.4"
            },
            "time": "2021-05-03T11:20:27+00:00"
        },
        {
            "name": "ramsey/uuid",
            "version": "3.9.6",
            "source": {
                "type": "git",
                "url": "https://github.com/ramsey/uuid.git",
                "reference": "ffa80ab953edd85d5b6c004f96181a538aad35a3"
            },
            "dist": {
                "type": "zip",
                "url": "https://api.github.com/repos/ramsey/uuid/zipball/ffa80ab953edd85d5b6c004f96181a538aad35a3",
                "reference": "ffa80ab953edd85d5b6c004f96181a538aad35a3",
                "shasum": ""
            },
            "require": {
                "ext-json": "*",
                "paragonie/random_compat": "^1 | ^2 | ^9.99.99",
                "php": "^5.4 | ^7.0 | ^8.0",
                "symfony/polyfill-ctype": "^1.8"
            },
            "replace": {
                "rhumsaa/uuid": "self.version"
            },
            "require-dev": {
                "codeception/aspect-mock": "^1 | ^2",
                "doctrine/annotations": "^1.2",
                "goaop/framework": "1.0.0-alpha.2 | ^1 | >=2.1.0 <=2.3.2",
                "mockery/mockery": "^0.9.11 | ^1",
                "moontoast/math": "^1.1",
                "nikic/php-parser": "<=4.5.0",
                "paragonie/random-lib": "^2",
                "php-mock/php-mock-phpunit": "^0.3 | ^1.1 | ^2.6",
                "php-parallel-lint/php-parallel-lint": "^1.3",
                "phpunit/phpunit": ">=4.8.36 <9.0.0 | >=9.3.0",
                "squizlabs/php_codesniffer": "^3.5",
                "yoast/phpunit-polyfills": "^1.0"
            },
            "suggest": {
                "ext-ctype": "Provides support for PHP Ctype functions",
                "ext-libsodium": "Provides the PECL libsodium extension for use with the SodiumRandomGenerator",
                "ext-openssl": "Provides the OpenSSL extension for use with the OpenSslGenerator",
                "ext-uuid": "Provides the PECL UUID extension for use with the PeclUuidTimeGenerator and PeclUuidRandomGenerator",
                "moontoast/math": "Provides support for converting UUID to 128-bit integer (in string form).",
                "paragonie/random-lib": "Provides RandomLib for use with the RandomLibAdapter",
                "ramsey/uuid-console": "A console application for generating UUIDs with ramsey/uuid",
                "ramsey/uuid-doctrine": "Allows the use of Ramsey\\Uuid\\Uuid as Doctrine field type."
            },
            "type": "library",
            "extra": {
                "branch-alias": {
                    "dev-master": "3.x-dev"
                }
            },
            "autoload": {
                "psr-4": {
                    "Ramsey\\Uuid\\": "src/"
                },
                "files": [
                    "src/functions.php"
                ]
            },
            "notification-url": "https://packagist.org/downloads/",
            "license": [
                "MIT"
            ],
            "authors": [
                {
                    "name": "Ben Ramsey",
                    "email": "ben@benramsey.com",
                    "homepage": "https://benramsey.com"
                },
                {
                    "name": "Marijn Huizendveld",
                    "email": "marijn.huizendveld@gmail.com"
                },
                {
                    "name": "Thibaud Fabre",
                    "email": "thibaud@aztech.io"
                }
            ],
            "description": "Formerly rhumsaa/uuid. A PHP 5.4+ library for generating RFC 4122 version 1, 3, 4, and 5 universally unique identifiers (UUID).",
            "homepage": "https://github.com/ramsey/uuid",
            "keywords": [
                "guid",
                "identifier",
                "uuid"
            ],
            "support": {
                "issues": "https://github.com/ramsey/uuid/issues",
                "rss": "https://github.com/ramsey/uuid/releases.atom",
                "source": "https://github.com/ramsey/uuid",
                "wiki": "https://github.com/ramsey/uuid/wiki"
            },
            "funding": [
                {
                    "url": "https://github.com/ramsey",
                    "type": "github"
                },
                {
                    "url": "https://tidelift.com/funding/github/packagist/ramsey/uuid",
                    "type": "tidelift"
                }
            ],
            "time": "2021-09-25T23:07:42+00:00"
        },
        {
            "name": "spomky-labs/base64url",
            "version": "v2.0.4",
            "source": {
                "type": "git",
                "url": "https://github.com/Spomky-Labs/base64url.git",
                "reference": "7752ce931ec285da4ed1f4c5aa27e45e097be61d"
            },
            "dist": {
                "type": "zip",
                "url": "https://api.github.com/repos/Spomky-Labs/base64url/zipball/7752ce931ec285da4ed1f4c5aa27e45e097be61d",
                "reference": "7752ce931ec285da4ed1f4c5aa27e45e097be61d",
                "shasum": ""
            },
            "require": {
                "php": ">=7.1"
            },
            "require-dev": {
                "phpstan/extension-installer": "^1.0",
                "phpstan/phpstan": "^0.11|^0.12",
                "phpstan/phpstan-beberlei-assert": "^0.11|^0.12",
                "phpstan/phpstan-deprecation-rules": "^0.11|^0.12",
                "phpstan/phpstan-phpunit": "^0.11|^0.12",
                "phpstan/phpstan-strict-rules": "^0.11|^0.12"
            },
            "type": "library",
            "autoload": {
                "psr-4": {
                    "Base64Url\\": "src/"
                }
            },
            "notification-url": "https://packagist.org/downloads/",
            "license": [
                "MIT"
            ],
            "authors": [
                {
                    "name": "Florent Morselli",
                    "homepage": "https://github.com/Spomky-Labs/base64url/contributors"
                }
            ],
            "description": "Base 64 URL Safe Encoding/Decoding PHP Library",
            "homepage": "https://github.com/Spomky-Labs/base64url",
            "keywords": [
                "base64",
                "rfc4648",
                "safe",
                "url"
            ],
            "support": {
                "issues": "https://github.com/Spomky-Labs/base64url/issues",
                "source": "https://github.com/Spomky-Labs/base64url/tree/v2.0.4"
            },
            "funding": [
                {
                    "url": "https://github.com/Spomky",
                    "type": "github"
                },
                {
                    "url": "https://www.patreon.com/FlorentMorselli",
                    "type": "patreon"
                }
            ],
            "time": "2020-11-03T09:10:25+00:00"
        },
        {
            "name": "spomky-labs/cbor-php",
            "version": "v1.1.1",
            "source": {
                "type": "git",
                "url": "https://github.com/Spomky-Labs/cbor-php.git",
                "reference": "b8e51e6a13606ab1dd8a64aa295651d8ad57ccd1"
            },
            "dist": {
                "type": "zip",
                "url": "https://api.github.com/repos/Spomky-Labs/cbor-php/zipball/b8e51e6a13606ab1dd8a64aa295651d8ad57ccd1",
                "reference": "b8e51e6a13606ab1dd8a64aa295651d8ad57ccd1",
                "shasum": ""
            },
            "require": {
                "beberlei/assert": "^3.2",
                "brick/math": "^0.8.15",
                "php": ">=7.1",
                "spomky-labs/base64url": "^1.0|^2.0"
            },
            "require-dev": {
                "php-coveralls/php-coveralls": "^2.0",
                "phpstan/phpstan": "^0.12",
                "phpstan/phpstan-beberlei-assert": "^0.12",
                "phpstan/phpstan-deprecation-rules": "^0.12",
                "phpstan/phpstan-phpunit": "^0.12",
                "phpstan/phpstan-strict-rules": "^0.12",
                "phpunit/phpunit": "^7.5|^8.0"
            },
            "suggest": {
                "ext-bcmath": "GMP or BCMath extensions will drastically improve the library performance. BCMath extension needed to handle the Big Float and Decimal Fraction Tags",
                "ext-gmp": "GMP or BCMath extensions will drastically improve the library performance"
            },
            "type": "library",
            "autoload": {
                "psr-4": {
                    "CBOR\\": "src/"
                }
            },
            "notification-url": "https://packagist.org/downloads/",
            "license": [
                "MIT"
            ],
            "authors": [
                {
                    "name": "Florent Morselli",
                    "homepage": "https://github.com/Spomky"
                },
                {
                    "name": "All contributors",
                    "homepage": "https://github.com/Spomky-Labs/cbor-php/contributors"
                }
            ],
            "description": "CBOR Encoder/Decoder for PHP",
            "keywords": [
                "Concise Binary Object Representation",
                "RFC7049",
                "cbor"
            ],
            "support": {
                "issues": "https://github.com/Spomky-Labs/cbor-php/issues",
                "source": "https://github.com/Spomky-Labs/cbor-php/tree/v1.1.1"
            },
            "funding": [
                {
                    "url": "https://www.patreon.com/FlorentMorselli",
                    "type": "patreon"
                }
            ],
            "time": "2020-07-12T22:25:05+00:00"
        },
        {
            "name": "symfony/console",
            "version": "v5.3.7",
            "source": {
                "type": "git",
                "url": "https://github.com/symfony/console.git",
                "reference": "8b1008344647462ae6ec57559da166c2bfa5e16a"
            },
            "dist": {
                "type": "zip",
                "url": "https://api.github.com/repos/symfony/console/zipball/8b1008344647462ae6ec57559da166c2bfa5e16a",
                "reference": "8b1008344647462ae6ec57559da166c2bfa5e16a",
                "shasum": ""
            },
            "require": {
                "php": ">=7.2.5",
                "symfony/deprecation-contracts": "^2.1",
                "symfony/polyfill-mbstring": "~1.0",
                "symfony/polyfill-php73": "^1.8",
                "symfony/polyfill-php80": "^1.16",
                "symfony/service-contracts": "^1.1|^2",
                "symfony/string": "^5.1"
            },
            "conflict": {
                "psr/log": ">=3",
                "symfony/dependency-injection": "<4.4",
                "symfony/dotenv": "<5.1",
                "symfony/event-dispatcher": "<4.4",
                "symfony/lock": "<4.4",
                "symfony/process": "<4.4"
            },
            "provide": {
                "psr/log-implementation": "1.0|2.0"
            },
            "require-dev": {
                "psr/log": "^1|^2",
                "symfony/config": "^4.4|^5.0",
                "symfony/dependency-injection": "^4.4|^5.0",
                "symfony/event-dispatcher": "^4.4|^5.0",
                "symfony/lock": "^4.4|^5.0",
                "symfony/process": "^4.4|^5.0",
                "symfony/var-dumper": "^4.4|^5.0"
            },
            "suggest": {
                "psr/log": "For using the console logger",
                "symfony/event-dispatcher": "",
                "symfony/lock": "",
                "symfony/process": ""
            },
            "type": "library",
            "autoload": {
                "psr-4": {
                    "Symfony\\Component\\Console\\": ""
                },
                "exclude-from-classmap": [
                    "/Tests/"
                ]
            },
            "notification-url": "https://packagist.org/downloads/",
            "license": [
                "MIT"
            ],
            "authors": [
                {
                    "name": "Fabien Potencier",
                    "email": "fabien@symfony.com"
                },
                {
                    "name": "Symfony Community",
                    "homepage": "https://symfony.com/contributors"
                }
            ],
            "description": "Eases the creation of beautiful and testable command line interfaces",
            "homepage": "https://symfony.com",
            "keywords": [
                "cli",
                "command line",
                "console",
                "terminal"
            ],
            "support": {
                "source": "https://github.com/symfony/console/tree/v5.3.7"
            },
            "funding": [
                {
                    "url": "https://symfony.com/sponsor",
                    "type": "custom"
                },
                {
                    "url": "https://github.com/fabpot",
                    "type": "github"
                },
                {
                    "url": "https://tidelift.com/funding/github/packagist/symfony/symfony",
                    "type": "tidelift"
                }
            ],
            "time": "2021-08-25T20:02:16+00:00"
        },
        {
            "name": "symfony/deprecation-contracts",
            "version": "v2.4.0",
            "source": {
                "type": "git",
                "url": "https://github.com/symfony/deprecation-contracts.git",
                "reference": "5f38c8804a9e97d23e0c8d63341088cd8a22d627"
            },
            "dist": {
                "type": "zip",
                "url": "https://api.github.com/repos/symfony/deprecation-contracts/zipball/5f38c8804a9e97d23e0c8d63341088cd8a22d627",
                "reference": "5f38c8804a9e97d23e0c8d63341088cd8a22d627",
                "shasum": ""
            },
            "require": {
                "php": ">=7.1"
            },
            "type": "library",
            "extra": {
                "branch-alias": {
                    "dev-main": "2.4-dev"
                },
                "thanks": {
                    "name": "symfony/contracts",
                    "url": "https://github.com/symfony/contracts"
                }
            },
            "autoload": {
                "files": [
                    "function.php"
                ]
            },
            "notification-url": "https://packagist.org/downloads/",
            "license": [
                "MIT"
            ],
            "authors": [
                {
                    "name": "Nicolas Grekas",
                    "email": "p@tchwork.com"
                },
                {
                    "name": "Symfony Community",
                    "homepage": "https://symfony.com/contributors"
                }
            ],
            "description": "A generic function and convention to trigger deprecation notices",
            "homepage": "https://symfony.com",
            "support": {
                "source": "https://github.com/symfony/deprecation-contracts/tree/v2.4.0"
            },
            "funding": [
                {
                    "url": "https://symfony.com/sponsor",
                    "type": "custom"
                },
                {
                    "url": "https://github.com/fabpot",
                    "type": "github"
                },
                {
                    "url": "https://tidelift.com/funding/github/packagist/symfony/symfony",
                    "type": "tidelift"
                }
            ],
            "time": "2021-03-23T23:28:01+00:00"
        },
        {
            "name": "symfony/error-handler",
            "version": "v5.3.7",
            "source": {
                "type": "git",
                "url": "https://github.com/symfony/error-handler.git",
                "reference": "3bc60d0fba00ae8d1eaa9eb5ab11a2bbdd1fc321"
            },
            "dist": {
                "type": "zip",
                "url": "https://api.github.com/repos/symfony/error-handler/zipball/3bc60d0fba00ae8d1eaa9eb5ab11a2bbdd1fc321",
                "reference": "3bc60d0fba00ae8d1eaa9eb5ab11a2bbdd1fc321",
                "shasum": ""
            },
            "require": {
                "php": ">=7.2.5",
                "psr/log": "^1|^2|^3",
                "symfony/var-dumper": "^4.4|^5.0"
            },
            "require-dev": {
                "symfony/deprecation-contracts": "^2.1",
                "symfony/http-kernel": "^4.4|^5.0",
                "symfony/serializer": "^4.4|^5.0"
            },
            "type": "library",
            "autoload": {
                "psr-4": {
                    "Symfony\\Component\\ErrorHandler\\": ""
                },
                "exclude-from-classmap": [
                    "/Tests/"
                ]
            },
            "notification-url": "https://packagist.org/downloads/",
            "license": [
                "MIT"
            ],
            "authors": [
                {
                    "name": "Fabien Potencier",
                    "email": "fabien@symfony.com"
                },
                {
                    "name": "Symfony Community",
                    "homepage": "https://symfony.com/contributors"
                }
            ],
            "description": "Provides tools to manage errors and ease debugging PHP code",
            "homepage": "https://symfony.com",
            "support": {
                "source": "https://github.com/symfony/error-handler/tree/v5.3.7"
            },
            "funding": [
                {
                    "url": "https://symfony.com/sponsor",
                    "type": "custom"
                },
                {
                    "url": "https://github.com/fabpot",
                    "type": "github"
                },
                {
                    "url": "https://tidelift.com/funding/github/packagist/symfony/symfony",
                    "type": "tidelift"
                }
            ],
            "time": "2021-08-28T15:07:08+00:00"
        },
        {
            "name": "symfony/ldap",
            "version": "v5.3.8",
            "source": {
                "type": "git",
                "url": "https://github.com/symfony/ldap.git",
                "reference": "df17b047559afd0cc5870ec044187536a2f2498d"
            },
            "dist": {
                "type": "zip",
                "url": "https://api.github.com/repos/symfony/ldap/zipball/df17b047559afd0cc5870ec044187536a2f2498d",
                "reference": "df17b047559afd0cc5870ec044187536a2f2498d",
                "shasum": ""
            },
            "require": {
                "ext-ldap": "*",
                "php": ">=7.2.5",
                "symfony/options-resolver": "^4.4|^5.0",
                "symfony/polyfill-php80": "^1.15"
            },
            "conflict": {
                "symfony/options-resolver": "<4.4",
                "symfony/security-core": "<5.3"
            },
            "require-dev": {
                "symfony/security-core": "^5.3"
            },
            "type": "library",
            "autoload": {
                "psr-4": {
                    "Symfony\\Component\\Ldap\\": ""
                },
                "exclude-from-classmap": [
                    "/Tests/"
                ]
            },
            "notification-url": "https://packagist.org/downloads/",
            "license": [
                "MIT"
            ],
            "authors": [
                {
                    "name": "Charles Sarrazin",
                    "email": "charles@sarraz.in"
                },
                {
                    "name": "Symfony Community",
                    "homepage": "https://symfony.com/contributors"
                }
            ],
            "description": "Provides a LDAP client for PHP on top of PHP's ldap extension",
            "homepage": "https://symfony.com",
            "keywords": [
                "active directory",
                "ldap"
            ],
            "support": {
                "source": "https://github.com/symfony/ldap/tree/v5.3.8"
            },
            "funding": [
                {
                    "url": "https://symfony.com/sponsor",
                    "type": "custom"
                },
                {
                    "url": "https://github.com/fabpot",
                    "type": "github"
                },
                {
                    "url": "https://tidelift.com/funding/github/packagist/symfony/symfony",
                    "type": "tidelift"
                }
            ],
            "time": "2021-09-26T18:29:18+00:00"
        },
        {
            "name": "symfony/options-resolver",
            "version": "v5.3.7",
            "source": {
                "type": "git",
                "url": "https://github.com/symfony/options-resolver.git",
                "reference": "4b78e55b179003a42523a362cc0e8327f7a69b5e"
            },
            "dist": {
                "type": "zip",
                "url": "https://api.github.com/repos/symfony/options-resolver/zipball/4b78e55b179003a42523a362cc0e8327f7a69b5e",
                "reference": "4b78e55b179003a42523a362cc0e8327f7a69b5e",
                "shasum": ""
            },
            "require": {
                "php": ">=7.2.5",
                "symfony/deprecation-contracts": "^2.1",
                "symfony/polyfill-php73": "~1.0",
                "symfony/polyfill-php80": "^1.16"
            },
            "type": "library",
            "autoload": {
                "psr-4": {
                    "Symfony\\Component\\OptionsResolver\\": ""
                },
                "exclude-from-classmap": [
                    "/Tests/"
                ]
            },
            "notification-url": "https://packagist.org/downloads/",
            "license": [
                "MIT"
            ],
            "authors": [
                {
                    "name": "Fabien Potencier",
                    "email": "fabien@symfony.com"
                },
                {
                    "name": "Symfony Community",
                    "homepage": "https://symfony.com/contributors"
                }
            ],
            "description": "Provides an improved replacement for the array_replace PHP function",
            "homepage": "https://symfony.com",
            "keywords": [
                "config",
                "configuration",
                "options"
            ],
            "support": {
                "source": "https://github.com/symfony/options-resolver/tree/v5.3.7"
            },
            "funding": [
                {
                    "url": "https://symfony.com/sponsor",
                    "type": "custom"
                },
                {
                    "url": "https://github.com/fabpot",
                    "type": "github"
                },
                {
                    "url": "https://tidelift.com/funding/github/packagist/symfony/symfony",
                    "type": "tidelift"
                }
            ],
            "time": "2021-08-04T21:20:46+00:00"
        },
        {
            "name": "symfony/polyfill-ctype",
            "version": "v1.23.0",
            "source": {
                "type": "git",
                "url": "https://github.com/symfony/polyfill-ctype.git",
                "reference": "46cd95797e9df938fdd2b03693b5fca5e64b01ce"
            },
            "dist": {
                "type": "zip",
                "url": "https://api.github.com/repos/symfony/polyfill-ctype/zipball/46cd95797e9df938fdd2b03693b5fca5e64b01ce",
                "reference": "46cd95797e9df938fdd2b03693b5fca5e64b01ce",
                "shasum": ""
            },
            "require": {
                "php": ">=7.1"
            },
            "suggest": {
                "ext-ctype": "For best performance"
            },
            "type": "library",
            "extra": {
                "branch-alias": {
                    "dev-main": "1.23-dev"
                },
                "thanks": {
                    "name": "symfony/polyfill",
                    "url": "https://github.com/symfony/polyfill"
                }
            },
            "autoload": {
                "psr-4": {
                    "Symfony\\Polyfill\\Ctype\\": ""
                },
                "files": [
                    "bootstrap.php"
                ]
            },
            "notification-url": "https://packagist.org/downloads/",
            "license": [
                "MIT"
            ],
            "authors": [
                {
                    "name": "Gert de Pagter",
                    "email": "BackEndTea@gmail.com"
                },
                {
                    "name": "Symfony Community",
                    "homepage": "https://symfony.com/contributors"
                }
            ],
            "description": "Symfony polyfill for ctype functions",
            "homepage": "https://symfony.com",
            "keywords": [
                "compatibility",
                "ctype",
                "polyfill",
                "portable"
            ],
            "support": {
                "source": "https://github.com/symfony/polyfill-ctype/tree/v1.23.0"
            },
            "funding": [
                {
                    "url": "https://symfony.com/sponsor",
                    "type": "custom"
                },
                {
                    "url": "https://github.com/fabpot",
                    "type": "github"
                },
                {
                    "url": "https://tidelift.com/funding/github/packagist/symfony/symfony",
                    "type": "tidelift"
                }
            ],
            "time": "2021-02-19T12:13:01+00:00"
        },
        {
            "name": "symfony/polyfill-iconv",
            "version": "v1.23.0",
            "source": {
                "type": "git",
                "url": "https://github.com/symfony/polyfill-iconv.git",
                "reference": "63b5bb7db83e5673936d6e3b8b3e022ff6474933"
            },
            "dist": {
                "type": "zip",
                "url": "https://api.github.com/repos/symfony/polyfill-iconv/zipball/63b5bb7db83e5673936d6e3b8b3e022ff6474933",
                "reference": "63b5bb7db83e5673936d6e3b8b3e022ff6474933",
                "shasum": ""
            },
            "require": {
                "php": ">=7.1"
            },
            "suggest": {
                "ext-iconv": "For best performance"
            },
            "type": "library",
            "extra": {
                "branch-alias": {
                    "dev-main": "1.23-dev"
                },
                "thanks": {
                    "name": "symfony/polyfill",
                    "url": "https://github.com/symfony/polyfill"
                }
            },
            "autoload": {
                "psr-4": {
                    "Symfony\\Polyfill\\Iconv\\": ""
                },
                "files": [
                    "bootstrap.php"
                ]
            },
            "notification-url": "https://packagist.org/downloads/",
            "license": [
                "MIT"
            ],
            "authors": [
                {
                    "name": "Nicolas Grekas",
                    "email": "p@tchwork.com"
                },
                {
                    "name": "Symfony Community",
                    "homepage": "https://symfony.com/contributors"
                }
            ],
            "description": "Symfony polyfill for the Iconv extension",
            "homepage": "https://symfony.com",
            "keywords": [
                "compatibility",
                "iconv",
                "polyfill",
                "portable",
                "shim"
            ],
            "support": {
                "source": "https://github.com/symfony/polyfill-iconv/tree/v1.23.0"
            },
            "funding": [
                {
                    "url": "https://symfony.com/sponsor",
                    "type": "custom"
                },
                {
                    "url": "https://github.com/fabpot",
                    "type": "github"
                },
                {
                    "url": "https://tidelift.com/funding/github/packagist/symfony/symfony",
                    "type": "tidelift"
                }
            ],
            "time": "2021-05-27T09:27:20+00:00"
        },
        {
            "name": "symfony/polyfill-intl-grapheme",
            "version": "v1.23.1",
            "source": {
                "type": "git",
                "url": "https://github.com/symfony/polyfill-intl-grapheme.git",
                "reference": "16880ba9c5ebe3642d1995ab866db29270b36535"
            },
            "dist": {
                "type": "zip",
                "url": "https://api.github.com/repos/symfony/polyfill-intl-grapheme/zipball/16880ba9c5ebe3642d1995ab866db29270b36535",
                "reference": "16880ba9c5ebe3642d1995ab866db29270b36535",
                "shasum": ""
            },
            "require": {
                "php": ">=7.1"
            },
            "suggest": {
                "ext-intl": "For best performance"
            },
            "type": "library",
            "extra": {
                "branch-alias": {
                    "dev-main": "1.23-dev"
                },
                "thanks": {
                    "name": "symfony/polyfill",
                    "url": "https://github.com/symfony/polyfill"
                }
            },
            "autoload": {
                "psr-4": {
                    "Symfony\\Polyfill\\Intl\\Grapheme\\": ""
                },
                "files": [
                    "bootstrap.php"
                ]
            },
            "notification-url": "https://packagist.org/downloads/",
            "license": [
                "MIT"
            ],
            "authors": [
                {
                    "name": "Nicolas Grekas",
                    "email": "p@tchwork.com"
                },
                {
                    "name": "Symfony Community",
                    "homepage": "https://symfony.com/contributors"
                }
            ],
            "description": "Symfony polyfill for intl's grapheme_* functions",
            "homepage": "https://symfony.com",
            "keywords": [
                "compatibility",
                "grapheme",
                "intl",
                "polyfill",
                "portable",
                "shim"
            ],
            "support": {
                "source": "https://github.com/symfony/polyfill-intl-grapheme/tree/v1.23.1"
            },
            "funding": [
                {
                    "url": "https://symfony.com/sponsor",
                    "type": "custom"
                },
                {
                    "url": "https://github.com/fabpot",
                    "type": "github"
                },
                {
                    "url": "https://tidelift.com/funding/github/packagist/symfony/symfony",
                    "type": "tidelift"
                }
            ],
            "time": "2021-05-27T12:26:48+00:00"
        },
        {
            "name": "symfony/polyfill-intl-normalizer",
            "version": "v1.23.0",
            "source": {
                "type": "git",
                "url": "https://github.com/symfony/polyfill-intl-normalizer.git",
                "reference": "8590a5f561694770bdcd3f9b5c69dde6945028e8"
            },
            "dist": {
                "type": "zip",
                "url": "https://api.github.com/repos/symfony/polyfill-intl-normalizer/zipball/8590a5f561694770bdcd3f9b5c69dde6945028e8",
                "reference": "8590a5f561694770bdcd3f9b5c69dde6945028e8",
                "shasum": ""
            },
            "require": {
                "php": ">=7.1"
            },
            "suggest": {
                "ext-intl": "For best performance"
            },
            "type": "library",
            "extra": {
                "branch-alias": {
                    "dev-main": "1.23-dev"
                },
                "thanks": {
                    "name": "symfony/polyfill",
                    "url": "https://github.com/symfony/polyfill"
                }
            },
            "autoload": {
                "psr-4": {
                    "Symfony\\Polyfill\\Intl\\Normalizer\\": ""
                },
                "files": [
                    "bootstrap.php"
                ],
                "classmap": [
                    "Resources/stubs"
                ]
            },
            "notification-url": "https://packagist.org/downloads/",
            "license": [
                "MIT"
            ],
            "authors": [
                {
                    "name": "Nicolas Grekas",
                    "email": "p@tchwork.com"
                },
                {
                    "name": "Symfony Community",
                    "homepage": "https://symfony.com/contributors"
                }
            ],
            "description": "Symfony polyfill for intl's Normalizer class and related functions",
            "homepage": "https://symfony.com",
            "keywords": [
                "compatibility",
                "intl",
                "normalizer",
                "polyfill",
                "portable",
                "shim"
            ],
            "support": {
                "source": "https://github.com/symfony/polyfill-intl-normalizer/tree/v1.23.0"
            },
            "funding": [
                {
                    "url": "https://symfony.com/sponsor",
                    "type": "custom"
                },
                {
                    "url": "https://github.com/fabpot",
                    "type": "github"
                },
                {
                    "url": "https://tidelift.com/funding/github/packagist/symfony/symfony",
                    "type": "tidelift"
                }
            ],
            "time": "2021-02-19T12:13:01+00:00"
        },
        {
            "name": "symfony/polyfill-mbstring",
            "version": "v1.23.1",
            "source": {
                "type": "git",
                "url": "https://github.com/symfony/polyfill-mbstring.git",
                "reference": "9174a3d80210dca8daa7f31fec659150bbeabfc6"
            },
            "dist": {
                "type": "zip",
                "url": "https://api.github.com/repos/symfony/polyfill-mbstring/zipball/9174a3d80210dca8daa7f31fec659150bbeabfc6",
                "reference": "9174a3d80210dca8daa7f31fec659150bbeabfc6",
                "shasum": ""
            },
            "require": {
                "php": ">=7.1"
            },
            "suggest": {
                "ext-mbstring": "For best performance"
            },
            "type": "library",
            "extra": {
                "branch-alias": {
                    "dev-main": "1.23-dev"
                },
                "thanks": {
                    "name": "symfony/polyfill",
                    "url": "https://github.com/symfony/polyfill"
                }
            },
            "autoload": {
                "psr-4": {
                    "Symfony\\Polyfill\\Mbstring\\": ""
                },
                "files": [
                    "bootstrap.php"
                ]
            },
            "notification-url": "https://packagist.org/downloads/",
            "license": [
                "MIT"
            ],
            "authors": [
                {
                    "name": "Nicolas Grekas",
                    "email": "p@tchwork.com"
                },
                {
                    "name": "Symfony Community",
                    "homepage": "https://symfony.com/contributors"
                }
            ],
            "description": "Symfony polyfill for the Mbstring extension",
            "homepage": "https://symfony.com",
            "keywords": [
                "compatibility",
                "mbstring",
                "polyfill",
                "portable",
                "shim"
            ],
            "support": {
                "source": "https://github.com/symfony/polyfill-mbstring/tree/v1.23.1"
            },
            "funding": [
                {
                    "url": "https://symfony.com/sponsor",
                    "type": "custom"
                },
                {
                    "url": "https://github.com/fabpot",
                    "type": "github"
                },
                {
                    "url": "https://tidelift.com/funding/github/packagist/symfony/symfony",
                    "type": "tidelift"
                }
            ],
            "time": "2021-05-27T12:26:48+00:00"
        },
        {
            "name": "symfony/polyfill-php72",
            "version": "v1.23.0",
            "source": {
                "type": "git",
                "url": "https://github.com/symfony/polyfill-php72.git",
                "reference": "9a142215a36a3888e30d0a9eeea9766764e96976"
            },
            "dist": {
                "type": "zip",
                "url": "https://api.github.com/repos/symfony/polyfill-php72/zipball/9a142215a36a3888e30d0a9eeea9766764e96976",
                "reference": "9a142215a36a3888e30d0a9eeea9766764e96976",
                "shasum": ""
            },
            "require": {
                "php": ">=7.1"
            },
            "type": "library",
            "extra": {
                "branch-alias": {
                    "dev-main": "1.23-dev"
                },
                "thanks": {
                    "name": "symfony/polyfill",
                    "url": "https://github.com/symfony/polyfill"
                }
            },
            "autoload": {
                "psr-4": {
                    "Symfony\\Polyfill\\Php72\\": ""
                },
                "files": [
                    "bootstrap.php"
                ]
            },
            "notification-url": "https://packagist.org/downloads/",
            "license": [
                "MIT"
            ],
            "authors": [
                {
                    "name": "Nicolas Grekas",
                    "email": "p@tchwork.com"
                },
                {
                    "name": "Symfony Community",
                    "homepage": "https://symfony.com/contributors"
                }
            ],
            "description": "Symfony polyfill backporting some PHP 7.2+ features to lower PHP versions",
            "homepage": "https://symfony.com",
            "keywords": [
                "compatibility",
                "polyfill",
                "portable",
                "shim"
            ],
            "support": {
                "source": "https://github.com/symfony/polyfill-php72/tree/v1.23.0"
            },
            "funding": [
                {
                    "url": "https://symfony.com/sponsor",
                    "type": "custom"
                },
                {
                    "url": "https://github.com/fabpot",
                    "type": "github"
                },
                {
                    "url": "https://tidelift.com/funding/github/packagist/symfony/symfony",
                    "type": "tidelift"
                }
            ],
            "time": "2021-05-27T09:17:38+00:00"
        },
        {
            "name": "symfony/polyfill-php73",
            "version": "v1.23.0",
            "source": {
                "type": "git",
                "url": "https://github.com/symfony/polyfill-php73.git",
                "reference": "fba8933c384d6476ab14fb7b8526e5287ca7e010"
            },
            "dist": {
                "type": "zip",
                "url": "https://api.github.com/repos/symfony/polyfill-php73/zipball/fba8933c384d6476ab14fb7b8526e5287ca7e010",
                "reference": "fba8933c384d6476ab14fb7b8526e5287ca7e010",
                "shasum": ""
            },
            "require": {
                "php": ">=7.1"
            },
            "type": "library",
            "extra": {
                "branch-alias": {
                    "dev-main": "1.23-dev"
                },
                "thanks": {
                    "name": "symfony/polyfill",
                    "url": "https://github.com/symfony/polyfill"
                }
            },
            "autoload": {
                "psr-4": {
                    "Symfony\\Polyfill\\Php73\\": ""
                },
                "files": [
                    "bootstrap.php"
                ],
                "classmap": [
                    "Resources/stubs"
                ]
            },
            "notification-url": "https://packagist.org/downloads/",
            "license": [
                "MIT"
            ],
            "authors": [
                {
                    "name": "Nicolas Grekas",
                    "email": "p@tchwork.com"
                },
                {
                    "name": "Symfony Community",
                    "homepage": "https://symfony.com/contributors"
                }
            ],
            "description": "Symfony polyfill backporting some PHP 7.3+ features to lower PHP versions",
            "homepage": "https://symfony.com",
            "keywords": [
                "compatibility",
                "polyfill",
                "portable",
                "shim"
            ],
            "support": {
                "source": "https://github.com/symfony/polyfill-php73/tree/v1.23.0"
            },
            "funding": [
                {
                    "url": "https://symfony.com/sponsor",
                    "type": "custom"
                },
                {
                    "url": "https://github.com/fabpot",
                    "type": "github"
                },
                {
                    "url": "https://tidelift.com/funding/github/packagist/symfony/symfony",
                    "type": "tidelift"
                }
            ],
            "time": "2021-02-19T12:13:01+00:00"
        },
        {
            "name": "symfony/polyfill-php80",
            "version": "v1.23.1",
            "source": {
                "type": "git",
                "url": "https://github.com/symfony/polyfill-php80.git",
                "reference": "1100343ed1a92e3a38f9ae122fc0eb21602547be"
            },
            "dist": {
                "type": "zip",
                "url": "https://api.github.com/repos/symfony/polyfill-php80/zipball/1100343ed1a92e3a38f9ae122fc0eb21602547be",
                "reference": "1100343ed1a92e3a38f9ae122fc0eb21602547be",
                "shasum": ""
            },
            "require": {
                "php": ">=7.1"
            },
            "type": "library",
            "extra": {
                "branch-alias": {
                    "dev-main": "1.23-dev"
                },
                "thanks": {
                    "name": "symfony/polyfill",
                    "url": "https://github.com/symfony/polyfill"
                }
            },
            "autoload": {
                "psr-4": {
                    "Symfony\\Polyfill\\Php80\\": ""
                },
                "files": [
                    "bootstrap.php"
                ],
                "classmap": [
                    "Resources/stubs"
                ]
            },
            "notification-url": "https://packagist.org/downloads/",
            "license": [
                "MIT"
            ],
            "authors": [
                {
                    "name": "Ion Bazan",
                    "email": "ion.bazan@gmail.com"
                },
                {
                    "name": "Nicolas Grekas",
                    "email": "p@tchwork.com"
                },
                {
                    "name": "Symfony Community",
                    "homepage": "https://symfony.com/contributors"
                }
            ],
            "description": "Symfony polyfill backporting some PHP 8.0+ features to lower PHP versions",
            "homepage": "https://symfony.com",
            "keywords": [
                "compatibility",
                "polyfill",
                "portable",
                "shim"
            ],
            "support": {
                "source": "https://github.com/symfony/polyfill-php80/tree/v1.23.1"
            },
            "funding": [
                {
                    "url": "https://symfony.com/sponsor",
                    "type": "custom"
                },
                {
                    "url": "https://github.com/fabpot",
                    "type": "github"
                },
                {
                    "url": "https://tidelift.com/funding/github/packagist/symfony/symfony",
                    "type": "tidelift"
                }
            ],
            "time": "2021-07-28T13:41:28+00:00"
        },
        {
            "name": "symfony/service-contracts",
            "version": "v2.4.0",
            "source": {
                "type": "git",
                "url": "https://github.com/symfony/service-contracts.git",
                "reference": "f040a30e04b57fbcc9c6cbcf4dbaa96bd318b9bb"
            },
            "dist": {
                "type": "zip",
                "url": "https://api.github.com/repos/symfony/service-contracts/zipball/f040a30e04b57fbcc9c6cbcf4dbaa96bd318b9bb",
                "reference": "f040a30e04b57fbcc9c6cbcf4dbaa96bd318b9bb",
                "shasum": ""
            },
            "require": {
                "php": ">=7.2.5",
                "psr/container": "^1.1"
            },
            "suggest": {
                "symfony/service-implementation": ""
            },
            "type": "library",
            "extra": {
                "branch-alias": {
                    "dev-main": "2.4-dev"
                },
                "thanks": {
                    "name": "symfony/contracts",
                    "url": "https://github.com/symfony/contracts"
                }
            },
            "autoload": {
                "psr-4": {
                    "Symfony\\Contracts\\Service\\": ""
                }
            },
            "notification-url": "https://packagist.org/downloads/",
            "license": [
                "MIT"
            ],
            "authors": [
                {
                    "name": "Nicolas Grekas",
                    "email": "p@tchwork.com"
                },
                {
                    "name": "Symfony Community",
                    "homepage": "https://symfony.com/contributors"
                }
            ],
            "description": "Generic abstractions related to writing services",
            "homepage": "https://symfony.com",
            "keywords": [
                "abstractions",
                "contracts",
                "decoupling",
                "interfaces",
                "interoperability",
                "standards"
            ],
            "support": {
                "source": "https://github.com/symfony/service-contracts/tree/v2.4.0"
            },
            "funding": [
                {
                    "url": "https://symfony.com/sponsor",
                    "type": "custom"
                },
                {
                    "url": "https://github.com/fabpot",
                    "type": "github"
                },
                {
                    "url": "https://tidelift.com/funding/github/packagist/symfony/symfony",
                    "type": "tidelift"
                }
            ],
            "time": "2021-04-01T10:43:52+00:00"
        },
        {
            "name": "symfony/string",
            "version": "v5.3.7",
            "source": {
                "type": "git",
                "url": "https://github.com/symfony/string.git",
                "reference": "8d224396e28d30f81969f083a58763b8b9ceb0a5"
            },
            "dist": {
                "type": "zip",
                "url": "https://api.github.com/repos/symfony/string/zipball/8d224396e28d30f81969f083a58763b8b9ceb0a5",
                "reference": "8d224396e28d30f81969f083a58763b8b9ceb0a5",
                "shasum": ""
            },
            "require": {
                "php": ">=7.2.5",
                "symfony/polyfill-ctype": "~1.8",
                "symfony/polyfill-intl-grapheme": "~1.0",
                "symfony/polyfill-intl-normalizer": "~1.0",
                "symfony/polyfill-mbstring": "~1.0",
                "symfony/polyfill-php80": "~1.15"
            },
            "require-dev": {
                "symfony/error-handler": "^4.4|^5.0",
                "symfony/http-client": "^4.4|^5.0",
                "symfony/translation-contracts": "^1.1|^2",
                "symfony/var-exporter": "^4.4|^5.0"
            },
            "type": "library",
            "autoload": {
                "psr-4": {
                    "Symfony\\Component\\String\\": ""
                },
                "files": [
                    "Resources/functions.php"
                ],
                "exclude-from-classmap": [
                    "/Tests/"
                ]
            },
            "notification-url": "https://packagist.org/downloads/",
            "license": [
                "MIT"
            ],
            "authors": [
                {
                    "name": "Nicolas Grekas",
                    "email": "p@tchwork.com"
                },
                {
                    "name": "Symfony Community",
                    "homepage": "https://symfony.com/contributors"
                }
            ],
            "description": "Provides an object-oriented API to strings and deals with bytes, UTF-8 code points and grapheme clusters in a unified way",
            "homepage": "https://symfony.com",
            "keywords": [
                "grapheme",
                "i18n",
                "string",
                "unicode",
                "utf-8",
                "utf8"
            ],
            "support": {
                "source": "https://github.com/symfony/string/tree/v5.3.7"
            },
            "funding": [
                {
                    "url": "https://symfony.com/sponsor",
                    "type": "custom"
                },
                {
                    "url": "https://github.com/fabpot",
                    "type": "github"
                },
                {
                    "url": "https://tidelift.com/funding/github/packagist/symfony/symfony",
                    "type": "tidelift"
                }
            ],
            "time": "2021-08-26T08:00:08+00:00"
        },
        {
            "name": "symfony/var-dumper",
            "version": "v5.3.8",
            "source": {
                "type": "git",
                "url": "https://github.com/symfony/var-dumper.git",
                "reference": "eaaea4098be1c90c8285543e1356a09c8aa5c8da"
            },
            "dist": {
                "type": "zip",
                "url": "https://api.github.com/repos/symfony/var-dumper/zipball/eaaea4098be1c90c8285543e1356a09c8aa5c8da",
                "reference": "eaaea4098be1c90c8285543e1356a09c8aa5c8da",
                "shasum": ""
            },
            "require": {
                "php": ">=7.2.5",
                "symfony/polyfill-mbstring": "~1.0",
                "symfony/polyfill-php80": "^1.16"
            },
            "conflict": {
                "phpunit/phpunit": "<5.4.3",
                "symfony/console": "<4.4"
            },
            "require-dev": {
                "ext-iconv": "*",
                "symfony/console": "^4.4|^5.0",
                "symfony/process": "^4.4|^5.0",
                "twig/twig": "^2.13|^3.0.4"
            },
            "suggest": {
                "ext-iconv": "To convert non-UTF-8 strings to UTF-8 (or symfony/polyfill-iconv in case ext-iconv cannot be used).",
                "ext-intl": "To show region name in time zone dump",
                "symfony/console": "To use the ServerDumpCommand and/or the bin/var-dump-server script"
            },
            "bin": [
                "Resources/bin/var-dump-server"
            ],
            "type": "library",
            "autoload": {
                "files": [
                    "Resources/functions/dump.php"
                ],
                "psr-4": {
                    "Symfony\\Component\\VarDumper\\": ""
                },
                "exclude-from-classmap": [
                    "/Tests/"
                ]
            },
            "notification-url": "https://packagist.org/downloads/",
            "license": [
                "MIT"
            ],
            "authors": [
                {
                    "name": "Nicolas Grekas",
                    "email": "p@tchwork.com"
                },
                {
                    "name": "Symfony Community",
                    "homepage": "https://symfony.com/contributors"
                }
            ],
            "description": "Provides mechanisms for walking through any arbitrary PHP variable",
            "homepage": "https://symfony.com",
            "keywords": [
                "debug",
                "dump"
            ],
            "support": {
                "source": "https://github.com/symfony/var-dumper/tree/v5.3.8"
            },
            "funding": [
                {
                    "url": "https://symfony.com/sponsor",
                    "type": "custom"
                },
                {
                    "url": "https://github.com/fabpot",
                    "type": "github"
                },
                {
                    "url": "https://tidelift.com/funding/github/packagist/symfony/symfony",
                    "type": "tidelift"
                }
            ],
            "time": "2021-09-24T15:59:58+00:00"
        },
        {
            "name": "symfony/web-link",
            "version": "v5.3.4",
            "source": {
                "type": "git",
                "url": "https://github.com/symfony/web-link.git",
                "reference": "0075c9949c30a61d9b9e7483686d72d261480ef1"
            },
            "dist": {
                "type": "zip",
                "url": "https://api.github.com/repos/symfony/web-link/zipball/0075c9949c30a61d9b9e7483686d72d261480ef1",
                "reference": "0075c9949c30a61d9b9e7483686d72d261480ef1",
                "shasum": ""
            },
            "require": {
                "php": ">=7.2.5",
                "psr/link": "^1.0",
                "symfony/polyfill-php80": "^1.16"
            },
            "conflict": {
                "symfony/http-kernel": "<5.3"
            },
            "provide": {
                "psr/link-implementation": "1.0"
            },
            "require-dev": {
                "symfony/http-kernel": "^5.3"
            },
            "suggest": {
                "symfony/http-kernel": ""
            },
            "type": "library",
            "autoload": {
                "psr-4": {
                    "Symfony\\Component\\WebLink\\": ""
                },
                "exclude-from-classmap": [
                    "/Tests/"
                ]
            },
            "notification-url": "https://packagist.org/downloads/",
            "license": [
                "MIT"
            ],
            "authors": [
                {
                    "name": "Kévin Dunglas",
                    "email": "dunglas@gmail.com"
                },
                {
                    "name": "Symfony Community",
                    "homepage": "https://symfony.com/contributors"
                }
            ],
            "description": "Manages links between resources",
            "homepage": "https://symfony.com",
            "keywords": [
                "dns-prefetch",
                "http",
                "http2",
                "link",
                "performance",
                "prefetch",
                "preload",
                "prerender",
                "psr13",
                "push"
            ],
            "support": {
                "source": "https://github.com/symfony/web-link/tree/v5.3.4"
            },
            "funding": [
                {
                    "url": "https://symfony.com/sponsor",
                    "type": "custom"
                },
                {
                    "url": "https://github.com/fabpot",
                    "type": "github"
                },
                {
                    "url": "https://tidelift.com/funding/github/packagist/symfony/symfony",
                    "type": "tidelift"
                }
            ],
            "time": "2021-07-21T12:40:44+00:00"
        },
        {
            "name": "symfony/yaml",
            "version": "v5.3.6",
            "source": {
                "type": "git",
                "url": "https://github.com/symfony/yaml.git",
                "reference": "4500fe63dc9c6ffc32d3b1cb0448c329f9c814b7"
            },
            "dist": {
                "type": "zip",
                "url": "https://api.github.com/repos/symfony/yaml/zipball/4500fe63dc9c6ffc32d3b1cb0448c329f9c814b7",
                "reference": "4500fe63dc9c6ffc32d3b1cb0448c329f9c814b7",
                "shasum": ""
            },
            "require": {
                "php": ">=7.2.5",
                "symfony/deprecation-contracts": "^2.1",
                "symfony/polyfill-ctype": "~1.8"
            },
            "conflict": {
                "symfony/console": "<4.4"
            },
            "require-dev": {
                "symfony/console": "^4.4|^5.0"
            },
            "suggest": {
                "symfony/console": "For validating YAML files using the lint command"
            },
            "bin": [
                "Resources/bin/yaml-lint"
            ],
            "type": "library",
            "autoload": {
                "psr-4": {
                    "Symfony\\Component\\Yaml\\": ""
                },
                "exclude-from-classmap": [
                    "/Tests/"
                ]
            },
            "notification-url": "https://packagist.org/downloads/",
            "license": [
                "MIT"
            ],
            "authors": [
                {
                    "name": "Fabien Potencier",
                    "email": "fabien@symfony.com"
                },
                {
                    "name": "Symfony Community",
                    "homepage": "https://symfony.com/contributors"
                }
            ],
            "description": "Loads and dumps YAML files",
            "homepage": "https://symfony.com",
            "support": {
                "source": "https://github.com/symfony/yaml/tree/v5.3.6"
            },
            "funding": [
                {
                    "url": "https://symfony.com/sponsor",
                    "type": "custom"
                },
                {
                    "url": "https://github.com/fabpot",
                    "type": "github"
                },
                {
                    "url": "https://tidelift.com/funding/github/packagist/symfony/symfony",
                    "type": "tidelift"
                }
            ],
            "time": "2021-07-29T06:20:01+00:00"
        },
        {
            "name": "tobscure/json-api",
            "version": "v0.4.1",
            "source": {
                "type": "git",
                "url": "https://github.com/tobscure/json-api.git",
                "reference": "d4ba8437977c33a5189d95d9ffa751997f13b104"
            },
            "dist": {
                "type": "zip",
                "url": "https://api.github.com/repos/tobscure/json-api/zipball/d4ba8437977c33a5189d95d9ffa751997f13b104",
                "reference": "d4ba8437977c33a5189d95d9ffa751997f13b104",
                "shasum": ""
            },
            "require": {
                "php": "^5.5.9 || ^7.0"
            },
            "require-dev": {
                "phpunit/phpunit": "^4.8 || ^5.0"
            },
            "type": "library",
            "extra": {
                "branch-alias": {
                    "dev-master": "1.0-dev"
                }
            },
            "autoload": {
                "psr-4": {
                    "Tobscure\\JsonApi\\": "src/"
                }
            },
            "notification-url": "https://packagist.org/downloads/",
            "license": [
                "MIT"
            ],
            "authors": [
                {
                    "name": "Toby Zerner",
                    "email": "toby.zerner@gmail.com"
                }
            ],
            "description": "JSON-API responses in PHP",
            "keywords": [
                "api",
                "json",
                "jsonapi",
                "standard"
            ],
            "support": {
                "issues": "https://github.com/tobscure/json-api/issues",
                "source": "https://github.com/tobscure/json-api/tree/v0.4.1"
            },
            "time": "2017-03-05T21:16:24+00:00"
        },
        {
            "name": "typo3/phar-stream-wrapper",
            "version": "v3.1.7",
            "source": {
                "type": "git",
                "url": "https://github.com/TYPO3/phar-stream-wrapper.git",
                "reference": "5cc2f04a4e2f5c7e9cc02a3bdf80fae0f3e11a8c"
            },
            "dist": {
                "type": "zip",
                "url": "https://api.github.com/repos/TYPO3/phar-stream-wrapper/zipball/5cc2f04a4e2f5c7e9cc02a3bdf80fae0f3e11a8c",
                "reference": "5cc2f04a4e2f5c7e9cc02a3bdf80fae0f3e11a8c",
                "shasum": ""
            },
            "require": {
                "ext-json": "*",
                "php": "^7.0 || ^8.0"
            },
            "require-dev": {
                "ext-xdebug": "*",
                "phpspec/prophecy": "^1.10",
                "symfony/phpunit-bridge": "^5.1"
            },
            "suggest": {
                "ext-fileinfo": "For PHP builtin file type guessing, otherwise uses internal processing"
            },
            "type": "library",
            "extra": {
                "branch-alias": {
                    "dev-master": "v3.x-dev"
                }
            },
            "autoload": {
                "psr-4": {
                    "TYPO3\\PharStreamWrapper\\": "src/"
                }
            },
            "notification-url": "https://packagist.org/downloads/",
            "license": [
                "MIT"
            ],
            "description": "Interceptors for PHP's native phar:// stream handling",
            "homepage": "https://typo3.org/",
            "keywords": [
                "phar",
                "php",
                "security",
                "stream-wrapper"
            ],
            "support": {
                "issues": "https://github.com/TYPO3/phar-stream-wrapper/issues",
                "source": "https://github.com/TYPO3/phar-stream-wrapper/tree/v3.1.7"
            },
            "time": "2021-09-20T19:19:13+00:00"
        },
        {
            "name": "voku/portable-ascii",
            "version": "1.5.6",
            "source": {
                "type": "git",
                "url": "https://github.com/voku/portable-ascii.git",
                "reference": "80953678b19901e5165c56752d087fc11526017c"
            },
            "dist": {
                "type": "zip",
                "url": "https://api.github.com/repos/voku/portable-ascii/zipball/80953678b19901e5165c56752d087fc11526017c",
                "reference": "80953678b19901e5165c56752d087fc11526017c",
                "shasum": ""
            },
            "require": {
                "php": ">=7.0.0"
            },
            "require-dev": {
                "phpunit/phpunit": "~6.0 || ~7.0 || ~9.0"
            },
            "suggest": {
                "ext-intl": "Use Intl for transliterator_transliterate() support"
            },
            "type": "library",
            "autoload": {
                "psr-4": {
                    "voku\\": "src/voku/"
                }
            },
            "notification-url": "https://packagist.org/downloads/",
            "license": [
                "MIT"
            ],
            "authors": [
                {
                    "name": "Lars Moelleken",
                    "homepage": "http://www.moelleken.org/"
                }
            ],
            "description": "Portable ASCII library - performance optimized (ascii) string functions for php.",
            "homepage": "https://github.com/voku/portable-ascii",
            "keywords": [
                "ascii",
                "clean",
                "php"
            ],
            "support": {
                "issues": "https://github.com/voku/portable-ascii/issues",
                "source": "https://github.com/voku/portable-ascii/tree/1.5.6"
            },
            "funding": [
                {
                    "url": "https://www.paypal.me/moelleken",
                    "type": "custom"
                },
                {
                    "url": "https://github.com/voku",
                    "type": "github"
                },
                {
                    "url": "https://opencollective.com/portable-ascii",
                    "type": "open_collective"
                },
                {
                    "url": "https://www.patreon.com/voku",
                    "type": "patreon"
                },
                {
                    "url": "https://tidelift.com/funding/github/packagist/voku/portable-ascii",
                    "type": "tidelift"
                }
            ],
            "time": "2020-11-12T00:07:28+00:00"
        },
        {
            "name": "voku/portable-utf8",
            "version": "5.4.51",
            "source": {
                "type": "git",
                "url": "https://github.com/voku/portable-utf8.git",
                "reference": "578f5266725dc9880483d24ad0cfb39f8ce170f7"
            },
            "dist": {
                "type": "zip",
                "url": "https://api.github.com/repos/voku/portable-utf8/zipball/578f5266725dc9880483d24ad0cfb39f8ce170f7",
                "reference": "578f5266725dc9880483d24ad0cfb39f8ce170f7",
                "shasum": ""
            },
            "require": {
                "php": ">=7.0.0",
                "symfony/polyfill-iconv": "~1.0",
                "symfony/polyfill-intl-grapheme": "~1.0",
                "symfony/polyfill-intl-normalizer": "~1.0",
                "symfony/polyfill-mbstring": "~1.0",
                "symfony/polyfill-php72": "~1.0",
                "voku/portable-ascii": "~1.5.6"
            },
            "require-dev": {
                "phpunit/phpunit": "~6.0 || ~7.0 || ~9.0"
            },
            "suggest": {
                "ext-ctype": "Use Ctype for e.g. hexadecimal digit detection",
                "ext-fileinfo": "Use Fileinfo for better binary file detection",
                "ext-iconv": "Use iconv for best performance",
                "ext-intl": "Use Intl for best performance",
                "ext-json": "Use JSON for string detection",
                "ext-mbstring": "Use Mbstring for best performance"
            },
            "type": "library",
            "autoload": {
                "psr-4": {
                    "voku\\": "src/voku/"
                },
                "files": [
                    "bootstrap.php"
                ]
            },
            "notification-url": "https://packagist.org/downloads/",
            "license": [
                "(Apache-2.0 or GPL-2.0)"
            ],
            "authors": [
                {
                    "name": "Nicolas Grekas",
                    "email": "p@tchwork.com"
                },
                {
                    "name": "Hamid Sarfraz",
                    "homepage": "http://pageconfig.com/"
                },
                {
                    "name": "Lars Moelleken",
                    "homepage": "http://www.moelleken.org/"
                }
            ],
            "description": "Portable UTF-8 library - performance optimized (unicode) string functions for php.",
            "homepage": "https://github.com/voku/portable-utf8",
            "keywords": [
                "UTF",
                "clean",
                "php",
                "unicode",
                "utf-8",
                "utf8"
            ],
            "support": {
                "issues": "https://github.com/voku/portable-utf8/issues",
                "source": "https://github.com/voku/portable-utf8/tree/5.4.51"
            },
            "funding": [
                {
                    "url": "https://www.paypal.me/moelleken",
                    "type": "custom"
                },
                {
                    "url": "https://github.com/voku",
                    "type": "github"
                },
                {
                    "url": "https://opencollective.com/portable-utf8",
                    "type": "open_collective"
                },
                {
                    "url": "https://www.patreon.com/voku",
                    "type": "patreon"
                },
                {
                    "url": "https://tidelift.com/funding/github/packagist/voku/portable-utf8",
                    "type": "tidelift"
                }
            ],
            "time": "2020-12-02T01:58:49+00:00"
        },
        {
            "name": "wamania/php-stemmer",
            "version": "v2.2.0",
            "source": {
                "type": "git",
                "url": "https://github.com/wamania/php-stemmer.git",
                "reference": "a5eafec3f6c48e277939af0dbc0c24a76e658c04"
            },
            "dist": {
                "type": "zip",
                "url": "https://api.github.com/repos/wamania/php-stemmer/zipball/a5eafec3f6c48e277939af0dbc0c24a76e658c04",
                "reference": "a5eafec3f6c48e277939af0dbc0c24a76e658c04",
                "shasum": ""
            },
            "require": {
                "php": ">=7.0",
                "voku/portable-utf8": "^5.4"
            },
            "require-dev": {
                "phpunit/phpunit": "^4.8"
            },
            "type": "library",
            "autoload": {
                "psr-4": {
                    "Wamania\\Snowball\\": "src/"
                }
            },
            "notification-url": "https://packagist.org/downloads/",
            "license": [
                "MIT"
            ],
            "authors": [
                {
                    "name": "Wamania",
                    "homepage": "http://wamania.com"
                }
            ],
            "description": "Native PHP Stemmer",
            "keywords": [
                "php",
                "porter",
                "stemmer"
            ],
            "support": {
                "issues": "https://github.com/wamania/php-stemmer/issues",
                "source": "https://github.com/wamania/php-stemmer/tree/v2.2.0"
            },
            "time": "2021-02-10T09:07:25+00:00"
        },
        {
            "name": "web-auth/cose-lib",
            "version": "v2.1.7",
            "source": {
                "type": "git",
                "url": "https://github.com/web-auth/cose-lib.git",
                "reference": "8d1c37bac6e5db8d502b7735448d416f05fb4c70"
            },
            "dist": {
                "type": "zip",
                "url": "https://api.github.com/repos/web-auth/cose-lib/zipball/8d1c37bac6e5db8d502b7735448d416f05fb4c70",
                "reference": "8d1c37bac6e5db8d502b7735448d416f05fb4c70",
                "shasum": ""
            },
            "require": {
                "beberlei/assert": "^3.0",
                "ext-json": "*",
                "ext-mbstring": "*",
                "ext-openssl": "*",
                "fgrosse/phpasn1": "^2.1",
                "php": "^7.2"
            },
            "type": "library",
            "extra": {
                "branch-alias": {
                    "v1.0": "1.0.x-dev",
                    "v1.1": "1.1.x-dev",
                    "v1.2": "1.2.x-dev",
                    "v2.0": "2.0.x-dev",
                    "v2.1": "2.1.x-dev"
                }
            },
            "autoload": {
                "psr-4": {
                    "Cose\\": "src/"
                }
            },
            "notification-url": "https://packagist.org/downloads/",
            "license": [
                "MIT"
            ],
            "authors": [
                {
                    "name": "Florent Morselli",
                    "homepage": "https://github.com/Spomky"
                },
                {
                    "name": "All contributors",
                    "homepage": "https://github.com/web-auth/cose/contributors"
                }
            ],
            "description": "CBOR Object Signing and Encryption (COSE) For PHP",
            "homepage": "https://github.com/web-auth",
            "keywords": [
                "COSE",
                "RFC8152"
            ],
            "support": {
                "source": "https://github.com/web-auth/cose-lib/tree/v2.1.6"
            },
            "time": "2019-09-04T20:53:12+00:00"
        },
        {
            "name": "web-auth/metadata-service",
            "version": "v2.1.7",
            "source": {
                "type": "git",
                "url": "https://github.com/web-auth/webauthn-metadata-service.git",
                "reference": "5fc754d00dfa05913260dc3781227dfa8ed7dbdd"
            },
            "dist": {
                "type": "zip",
                "url": "https://api.github.com/repos/web-auth/webauthn-metadata-service/zipball/5fc754d00dfa05913260dc3781227dfa8ed7dbdd",
                "reference": "5fc754d00dfa05913260dc3781227dfa8ed7dbdd",
                "shasum": ""
            },
            "require": {
                "ext-json": "*",
                "php": "^7.1",
                "psr/http-client": "^1.0",
                "psr/http-factory": "^1.0"
            },
            "type": "library",
            "extra": {
                "branch-alias": {
                    "v2.1": "2.1.x-dev"
                }
            },
            "autoload": {
                "psr-4": {
                    "Webauthn\\MetadataService\\": "src/"
                }
            },
            "notification-url": "https://packagist.org/downloads/",
            "license": [
                "MIT"
            ],
            "authors": [
                {
                    "name": "Florent Morselli",
                    "homepage": "https://github.com/Spomky"
                },
                {
                    "name": "All contributors",
                    "homepage": "https://github.com/web-auth/metadata-service/contributors"
                }
            ],
            "description": "Metadata Service for FIDO2/Webauthn",
            "homepage": "https://github.com/web-auth",
            "keywords": [
                "FIDO2",
                "fido",
                "webauthn"
            ],
            "support": {
                "source": "https://github.com/web-auth/webauthn-metadata-service/tree/v2.1.7"
            },
            "time": "2019-09-04T20:53:12+00:00"
        },
        {
            "name": "web-auth/webauthn-lib",
            "version": "v2.1.7",
            "source": {
                "type": "git",
                "url": "https://github.com/web-auth/webauthn-lib.git",
                "reference": "4cd346f2ef4d282296e503b7b1b3ef200347437b"
            },
            "dist": {
                "type": "zip",
                "url": "https://api.github.com/repos/web-auth/webauthn-lib/zipball/4cd346f2ef4d282296e503b7b1b3ef200347437b",
                "reference": "4cd346f2ef4d282296e503b7b1b3ef200347437b",
                "shasum": ""
            },
            "require": {
                "beberlei/assert": "^3.0",
                "ext-json": "*",
                "ext-mbstring": "*",
                "ext-openssl": "*",
                "nyholm/psr7": "^1.1",
                "php": "^7.2",
                "psr/http-client": "^1.0",
                "psr/http-factory": "^1.0",
                "psr/http-message": "^1.0",
                "ramsey/uuid": "^3.8",
                "spomky-labs/base64url": "^2.0",
                "spomky-labs/cbor-php": "^1.0.2",
                "web-auth/cose-lib": "self.version",
                "web-auth/metadata-service": "self.version"
            },
            "suggest": {
                "web-token/jwt-signature-algorithm-ecdsa": "Recommended for the AndroidSafetyNet Attestation Statement support",
                "web-token/jwt-signature-algorithm-eddsa": "Recommended for the AndroidSafetyNet Attestation Statement support",
                "web-token/jwt-signature-algorithm-rsa": "Mandatory for the AndroidSafetyNet Attestation Statement support"
            },
            "type": "library",
            "extra": {
                "branch-alias": {
                    "v1.0": "1.0.x-dev",
                    "v1.1": "1.1.x-dev",
                    "v1.2": "1.2.x-dev",
                    "v2.0": "2.0.x-dev",
                    "v2.1": "2.1.x-dev"
                }
            },
            "autoload": {
                "psr-4": {
                    "Webauthn\\": "src/"
                }
            },
            "notification-url": "https://packagist.org/downloads/",
            "license": [
                "MIT"
            ],
            "authors": [
                {
                    "name": "Florent Morselli",
                    "homepage": "https://github.com/Spomky"
                },
                {
                    "name": "All contributors",
                    "homepage": "https://github.com/web-auth/webauthn-library/contributors"
                }
            ],
            "description": "FIDO2/Webauthn Support For PHP",
            "homepage": "https://github.com/web-auth",
            "keywords": [
                "FIDO2",
                "fido",
                "webauthn"
            ],
            "support": {
                "source": "https://github.com/web-auth/webauthn-lib/tree/v2.1.7"
            },
            "time": "2019-09-09T12:04:09+00:00"
        },
        {
            "name": "willdurand/negotiation",
            "version": "3.0.0",
            "source": {
                "type": "git",
                "url": "https://github.com/willdurand/Negotiation.git",
                "reference": "04e14f38d4edfcc974114a07d2777d90c98f3d9c"
            },
            "dist": {
                "type": "zip",
                "url": "https://api.github.com/repos/willdurand/Negotiation/zipball/04e14f38d4edfcc974114a07d2777d90c98f3d9c",
                "reference": "04e14f38d4edfcc974114a07d2777d90c98f3d9c",
                "shasum": ""
            },
            "require": {
                "php": ">=7.1.0"
            },
            "require-dev": {
                "symfony/phpunit-bridge": "^5.0"
            },
            "type": "library",
            "extra": {
                "branch-alias": {
                    "dev-master": "3.0-dev"
                }
            },
            "autoload": {
                "psr-4": {
                    "Negotiation\\": "src/Negotiation"
                }
            },
            "notification-url": "https://packagist.org/downloads/",
            "license": [
                "MIT"
            ],
            "authors": [
                {
                    "name": "William Durand",
                    "email": "will+git@drnd.me"
                }
            ],
            "description": "Content Negotiation tools for PHP provided as a standalone library.",
            "homepage": "http://williamdurand.fr/Negotiation/",
            "keywords": [
                "accept",
                "content",
                "format",
                "header",
                "negotiation"
            ],
            "support": {
                "issues": "https://github.com/willdurand/Negotiation/issues",
                "source": "https://github.com/willdurand/Negotiation/tree/3.0.0"
            },
            "time": "2020-09-25T08:01:41+00:00"
        }
    ],
    "packages-dev": [
        {
            "name": "behat/gherkin",
            "version": "v4.9.0",
            "source": {
                "type": "git",
                "url": "https://github.com/Behat/Gherkin.git",
                "reference": "0bc8d1e30e96183e4f36db9dc79caead300beff4"
            },
            "dist": {
                "type": "zip",
                "url": "https://api.github.com/repos/Behat/Gherkin/zipball/0bc8d1e30e96183e4f36db9dc79caead300beff4",
                "reference": "0bc8d1e30e96183e4f36db9dc79caead300beff4",
                "shasum": ""
            },
            "require": {
                "php": "~7.2|~8.0"
            },
            "require-dev": {
                "cucumber/cucumber": "dev-gherkin-22.0.0",
                "phpunit/phpunit": "~8|~9",
                "symfony/yaml": "~3|~4|~5"
            },
            "suggest": {
                "symfony/yaml": "If you want to parse features, represented in YAML files"
            },
            "type": "library",
            "extra": {
                "branch-alias": {
                    "dev-master": "4.x-dev"
                }
            },
            "autoload": {
                "psr-0": {
                    "Behat\\Gherkin": "src/"
                }
            },
            "notification-url": "https://packagist.org/downloads/",
            "license": [
                "MIT"
            ],
            "authors": [
                {
                    "name": "Konstantin Kudryashov",
                    "email": "ever.zet@gmail.com",
                    "homepage": "http://everzet.com"
                }
            ],
            "description": "Gherkin DSL parser for PHP",
            "homepage": "http://behat.org/",
            "keywords": [
                "BDD",
                "Behat",
                "Cucumber",
                "DSL",
                "gherkin",
                "parser"
            ],
            "support": {
                "issues": "https://github.com/Behat/Gherkin/issues",
                "source": "https://github.com/Behat/Gherkin/tree/v4.9.0"
            },
            "time": "2021-10-12T13:05:09+00:00"
        },
        {
            "name": "codeception/codeception",
            "version": "4.1.22",
            "source": {
                "type": "git",
                "url": "https://github.com/Codeception/Codeception.git",
                "reference": "9777ec3690ceedc4bce2ed13af7af4ca4ee3088f"
            },
            "dist": {
                "type": "zip",
                "url": "https://api.github.com/repos/Codeception/Codeception/zipball/9777ec3690ceedc4bce2ed13af7af4ca4ee3088f",
                "reference": "9777ec3690ceedc4bce2ed13af7af4ca4ee3088f",
                "shasum": ""
            },
            "require": {
                "behat/gherkin": "^4.4.0",
                "codeception/lib-asserts": "^1.0",
                "codeception/phpunit-wrapper": ">6.0.15 <6.1.0 | ^6.6.1 | ^7.7.1 | ^8.1.1 | ^9.0",
                "codeception/stub": "^2.0 | ^3.0",
                "ext-curl": "*",
                "ext-json": "*",
                "ext-mbstring": "*",
                "guzzlehttp/psr7": "^1.4 | ^2.0",
                "php": ">=5.6.0 <9.0",
                "symfony/console": ">=2.7 <6.0",
                "symfony/css-selector": ">=2.7 <6.0",
                "symfony/event-dispatcher": ">=2.7 <6.0",
                "symfony/finder": ">=2.7 <6.0",
                "symfony/yaml": ">=2.7 <6.0"
            },
            "require-dev": {
                "codeception/module-asserts": "1.*@dev",
                "codeception/module-cli": "1.*@dev",
                "codeception/module-db": "1.*@dev",
                "codeception/module-filesystem": "1.*@dev",
                "codeception/module-phpbrowser": "1.*@dev",
                "codeception/specify": "~0.3",
                "codeception/util-universalframework": "*@dev",
                "monolog/monolog": "~1.8",
                "squizlabs/php_codesniffer": "~2.0",
                "symfony/process": ">=2.7 <6.0",
                "vlucas/phpdotenv": "^2.0 | ^3.0 | ^4.0 | ^5.0"
            },
            "suggest": {
                "codeception/specify": "BDD-style code blocks",
                "codeception/verify": "BDD-style assertions",
                "hoa/console": "For interactive console functionality",
                "stecman/symfony-console-completion": "For BASH autocompletion",
                "symfony/phpunit-bridge": "For phpunit-bridge support"
            },
            "bin": [
                "codecept"
            ],
            "type": "library",
            "extra": {
                "branch-alias": []
            },
            "autoload": {
                "psr-4": {
                    "Codeception\\": "src/Codeception",
                    "Codeception\\Extension\\": "ext"
                }
            },
            "notification-url": "https://packagist.org/downloads/",
            "license": [
                "MIT"
            ],
            "authors": [
                {
                    "name": "Michael Bodnarchuk",
                    "email": "davert@mail.ua",
                    "homepage": "http://codegyre.com"
                }
            ],
            "description": "BDD-style testing framework",
            "homepage": "http://codeception.com/",
            "keywords": [
                "BDD",
                "TDD",
                "acceptance testing",
                "functional testing",
                "unit testing"
            ],
            "support": {
                "issues": "https://github.com/Codeception/Codeception/issues",
                "source": "https://github.com/Codeception/Codeception/tree/4.1.22"
            },
            "funding": [
                {
                    "url": "https://opencollective.com/codeception",
                    "type": "open_collective"
                }
            ],
            "time": "2021-08-06T17:15:34+00:00"
        },
        {
            "name": "codeception/lib-asserts",
            "version": "1.13.2",
            "source": {
                "type": "git",
                "url": "https://github.com/Codeception/lib-asserts.git",
                "reference": "184231d5eab66bc69afd6b9429344d80c67a33b6"
            },
            "dist": {
                "type": "zip",
                "url": "https://api.github.com/repos/Codeception/lib-asserts/zipball/184231d5eab66bc69afd6b9429344d80c67a33b6",
                "reference": "184231d5eab66bc69afd6b9429344d80c67a33b6",
                "shasum": ""
            },
            "require": {
                "codeception/phpunit-wrapper": ">6.0.15 <6.1.0 | ^6.6.1 | ^7.7.1 | ^8.0.3 | ^9.0",
                "ext-dom": "*",
                "php": ">=5.6.0 <9.0"
            },
            "type": "library",
            "autoload": {
                "classmap": [
                    "src/"
                ]
            },
            "notification-url": "https://packagist.org/downloads/",
            "license": [
                "MIT"
            ],
            "authors": [
                {
                    "name": "Michael Bodnarchuk",
                    "email": "davert@mail.ua",
                    "homepage": "http://codegyre.com"
                },
                {
                    "name": "Gintautas Miselis"
                },
                {
                    "name": "Gustavo Nieves",
                    "homepage": "https://medium.com/@ganieves"
                }
            ],
            "description": "Assertion methods used by Codeception core and Asserts module",
            "homepage": "https://codeception.com/",
            "keywords": [
                "codeception"
            ],
            "support": {
                "issues": "https://github.com/Codeception/lib-asserts/issues",
                "source": "https://github.com/Codeception/lib-asserts/tree/1.13.2"
            },
            "time": "2020-10-21T16:26:20+00:00"
        },
        {
            "name": "codeception/lib-innerbrowser",
            "version": "1.5.1",
            "source": {
                "type": "git",
                "url": "https://github.com/Codeception/lib-innerbrowser.git",
                "reference": "31b4b56ad53c3464fcb2c0a14d55a51a201bd3c2"
            },
            "dist": {
                "type": "zip",
                "url": "https://api.github.com/repos/Codeception/lib-innerbrowser/zipball/31b4b56ad53c3464fcb2c0a14d55a51a201bd3c2",
                "reference": "31b4b56ad53c3464fcb2c0a14d55a51a201bd3c2",
                "shasum": ""
            },
            "require": {
                "codeception/codeception": "4.*@dev",
                "ext-dom": "*",
                "ext-json": "*",
                "ext-mbstring": "*",
                "php": ">=5.6.0 <9.0",
                "symfony/browser-kit": ">=2.7 <6.0",
                "symfony/dom-crawler": ">=2.7 <6.0"
            },
            "conflict": {
                "codeception/codeception": "<4.0"
            },
            "require-dev": {
                "codeception/util-universalframework": "dev-master"
            },
            "type": "library",
            "autoload": {
                "classmap": [
                    "src/"
                ]
            },
            "notification-url": "https://packagist.org/downloads/",
            "license": [
                "MIT"
            ],
            "authors": [
                {
                    "name": "Michael Bodnarchuk",
                    "email": "davert@mail.ua",
                    "homepage": "http://codegyre.com"
                },
                {
                    "name": "Gintautas Miselis"
                }
            ],
            "description": "Parent library for all Codeception framework modules and PhpBrowser",
            "homepage": "https://codeception.com/",
            "keywords": [
                "codeception"
            ],
            "support": {
                "issues": "https://github.com/Codeception/lib-innerbrowser/issues",
                "source": "https://github.com/Codeception/lib-innerbrowser/tree/1.5.1"
            },
            "time": "2021-08-30T15:21:42+00:00"
        },
        {
            "name": "codeception/module-asserts",
            "version": "1.3.1",
            "source": {
                "type": "git",
                "url": "https://github.com/Codeception/module-asserts.git",
                "reference": "59374f2fef0cabb9e8ddb53277e85cdca74328de"
            },
            "dist": {
                "type": "zip",
                "url": "https://api.github.com/repos/Codeception/module-asserts/zipball/59374f2fef0cabb9e8ddb53277e85cdca74328de",
                "reference": "59374f2fef0cabb9e8ddb53277e85cdca74328de",
                "shasum": ""
            },
            "require": {
                "codeception/codeception": "*@dev",
                "codeception/lib-asserts": "^1.13.1",
                "php": ">=5.6.0 <9.0"
            },
            "conflict": {
                "codeception/codeception": "<4.0"
            },
            "type": "library",
            "autoload": {
                "classmap": [
                    "src/"
                ]
            },
            "notification-url": "https://packagist.org/downloads/",
            "license": [
                "MIT"
            ],
            "authors": [
                {
                    "name": "Michael Bodnarchuk"
                },
                {
                    "name": "Gintautas Miselis"
                },
                {
                    "name": "Gustavo Nieves",
                    "homepage": "https://medium.com/@ganieves"
                }
            ],
            "description": "Codeception module containing various assertions",
            "homepage": "https://codeception.com/",
            "keywords": [
                "assertions",
                "asserts",
                "codeception"
            ],
            "support": {
                "issues": "https://github.com/Codeception/module-asserts/issues",
                "source": "https://github.com/Codeception/module-asserts/tree/1.3.1"
            },
            "time": "2020-10-21T16:48:15+00:00"
        },
        {
            "name": "codeception/module-db",
            "version": "1.1.0",
            "source": {
                "type": "git",
                "url": "https://github.com/Codeception/module-db.git",
                "reference": "8c8076cd05d4db95798acd7dba2a56578210982c"
            },
            "dist": {
                "type": "zip",
                "url": "https://api.github.com/repos/Codeception/module-db/zipball/8c8076cd05d4db95798acd7dba2a56578210982c",
                "reference": "8c8076cd05d4db95798acd7dba2a56578210982c",
                "shasum": ""
            },
            "require": {
                "codeception/codeception": "*@dev",
                "php": ">=5.6.0 <9.0"
            },
            "conflict": {
                "codeception/codeception": "<4.0"
            },
            "type": "library",
            "autoload": {
                "classmap": [
                    "src/"
                ]
            },
            "notification-url": "https://packagist.org/downloads/",
            "license": [
                "MIT"
            ],
            "authors": [
                {
                    "name": "Michael Bodnarchuk"
                },
                {
                    "name": "Gintautas Miselis"
                }
            ],
            "description": "DB module for Codeception",
            "homepage": "http://codeception.com/",
            "keywords": [
                "codeception",
                "database-testing",
                "db-testing"
            ],
            "support": {
                "issues": "https://github.com/Codeception/module-db/issues",
                "source": "https://github.com/Codeception/module-db/tree/1.1.0"
            },
            "time": "2020-12-20T13:37:07+00:00"
        },
        {
            "name": "codeception/module-phpbrowser",
            "version": "1.0.2",
            "source": {
                "type": "git",
                "url": "https://github.com/Codeception/module-phpbrowser.git",
                "reference": "770a6be4160a5c0c08d100dd51bff35f6056bbf1"
            },
            "dist": {
                "type": "zip",
                "url": "https://api.github.com/repos/Codeception/module-phpbrowser/zipball/770a6be4160a5c0c08d100dd51bff35f6056bbf1",
                "reference": "770a6be4160a5c0c08d100dd51bff35f6056bbf1",
                "shasum": ""
            },
            "require": {
                "codeception/codeception": "^4.0",
                "codeception/lib-innerbrowser": "^1.3",
                "guzzlehttp/guzzle": "^6.3|^7.0",
                "php": ">=5.6.0 <9.0"
            },
            "conflict": {
                "codeception/codeception": "<4.0"
            },
            "require-dev": {
                "codeception/module-rest": "^1.0"
            },
            "suggest": {
                "codeception/phpbuiltinserver": "Start and stop PHP built-in web server for your tests"
            },
            "type": "library",
            "autoload": {
                "classmap": [
                    "src/"
                ]
            },
            "notification-url": "https://packagist.org/downloads/",
            "license": [
                "MIT"
            ],
            "authors": [
                {
                    "name": "Michael Bodnarchuk"
                },
                {
                    "name": "Gintautas Miselis"
                }
            ],
            "description": "Codeception module for testing web application over HTTP",
            "homepage": "http://codeception.com/",
            "keywords": [
                "codeception",
                "functional-testing",
                "http"
            ],
            "support": {
                "issues": "https://github.com/Codeception/module-phpbrowser/issues",
                "source": "https://github.com/Codeception/module-phpbrowser/tree/1.0.2"
            },
            "time": "2020-10-24T15:29:28+00:00"
        },
        {
            "name": "codeception/module-rest",
            "version": "1.3.2",
            "source": {
                "type": "git",
                "url": "https://github.com/Codeception/module-rest.git",
                "reference": "2f35e75d4a5a7fd1fe77d7f5bd56a9123c453e3b"
            },
            "dist": {
                "type": "zip",
                "url": "https://api.github.com/repos/Codeception/module-rest/zipball/2f35e75d4a5a7fd1fe77d7f5bd56a9123c453e3b",
                "reference": "2f35e75d4a5a7fd1fe77d7f5bd56a9123c453e3b",
                "shasum": ""
            },
            "require": {
                "codeception/codeception": "^4.0",
                "justinrainbow/json-schema": "~5.2.9",
                "php": ">=5.6.6 <9.0",
                "softcreatr/jsonpath": "^0.5 || ^0.7"
            },
            "require-dev": {
                "codeception/lib-innerbrowser": "^1.0",
                "codeception/util-universalframework": "^1.0"
            },
            "suggest": {
                "aws/aws-sdk-php": "For using AWS Auth"
            },
            "type": "library",
            "autoload": {
                "classmap": [
                    "src/"
                ]
            },
            "notification-url": "https://packagist.org/downloads/",
            "license": [
                "MIT"
            ],
            "authors": [
                {
                    "name": "Gintautas Miselis"
                }
            ],
            "description": "REST module for Codeception",
            "homepage": "http://codeception.com/",
            "keywords": [
                "codeception",
                "rest"
            ],
            "support": {
                "issues": "https://github.com/Codeception/module-rest/issues",
                "source": "https://github.com/Codeception/module-rest/tree/1.3.2"
            },
            "time": "2021-10-08T09:33:46+00:00"
        },
        {
            "name": "codeception/module-webdriver",
            "version": "1.4.0",
            "source": {
                "type": "git",
                "url": "https://github.com/Codeception/module-webdriver.git",
                "reference": "baa18b7bf70aa024012f967b5ce5021e1faa9151"
            },
            "dist": {
                "type": "zip",
                "url": "https://api.github.com/repos/Codeception/module-webdriver/zipball/baa18b7bf70aa024012f967b5ce5021e1faa9151",
                "reference": "baa18b7bf70aa024012f967b5ce5021e1faa9151",
                "shasum": ""
            },
            "require": {
                "codeception/codeception": "^4.0",
                "php": ">=5.6.0 <9.0",
                "php-webdriver/webdriver": "^1.8.0"
            },
            "suggest": {
                "codeception/phpbuiltinserver": "Start and stop PHP built-in web server for your tests"
            },
            "type": "library",
            "autoload": {
                "classmap": [
                    "src/"
                ]
            },
            "notification-url": "https://packagist.org/downloads/",
            "license": [
                "MIT"
            ],
            "authors": [
                {
                    "name": "Michael Bodnarchuk"
                },
                {
                    "name": "Gintautas Miselis"
                },
                {
                    "name": "Zaahid Bateson"
                }
            ],
            "description": "WebDriver module for Codeception",
            "homepage": "http://codeception.com/",
            "keywords": [
                "acceptance-testing",
                "browser-testing",
                "codeception"
            ],
            "support": {
                "issues": "https://github.com/Codeception/module-webdriver/issues",
                "source": "https://github.com/Codeception/module-webdriver/tree/1.4.0"
            },
            "time": "2021-09-02T12:01:02+00:00"
        },
        {
            "name": "codeception/phpunit-wrapper",
            "version": "8.1.4",
            "source": {
                "type": "git",
                "url": "https://github.com/Codeception/phpunit-wrapper.git",
                "reference": "f41335f0b4dd17cf7bbc63e87943b3ae72a8bbc3"
            },
            "dist": {
                "type": "zip",
                "url": "https://api.github.com/repos/Codeception/phpunit-wrapper/zipball/f41335f0b4dd17cf7bbc63e87943b3ae72a8bbc3",
                "reference": "f41335f0b4dd17cf7bbc63e87943b3ae72a8bbc3",
                "shasum": ""
            },
            "require": {
                "php": ">=7.2",
                "phpunit/php-code-coverage": "^7.0",
                "phpunit/phpunit": "^8.0",
                "sebastian/comparator": "^3.0",
                "sebastian/diff": "^3.0"
            },
            "require-dev": {
                "codeception/specify": "*",
                "vlucas/phpdotenv": "^3.0"
            },
            "type": "library",
            "autoload": {
                "psr-4": {
                    "Codeception\\PHPUnit\\": "src/"
                }
            },
            "notification-url": "https://packagist.org/downloads/",
            "license": [
                "MIT"
            ],
            "authors": [
                {
                    "name": "Davert",
                    "email": "davert.php@resend.cc"
                }
            ],
            "description": "PHPUnit classes used by Codeception",
            "support": {
                "issues": "https://github.com/Codeception/phpunit-wrapper/issues",
                "source": "https://github.com/Codeception/phpunit-wrapper/tree/8.1.4"
            },
            "time": "2020-12-28T14:00:08+00:00"
        },
        {
            "name": "codeception/stub",
            "version": "3.7.0",
            "source": {
                "type": "git",
                "url": "https://github.com/Codeception/Stub.git",
                "reference": "468dd5fe659f131fc997f5196aad87512f9b1304"
            },
            "dist": {
                "type": "zip",
                "url": "https://api.github.com/repos/Codeception/Stub/zipball/468dd5fe659f131fc997f5196aad87512f9b1304",
                "reference": "468dd5fe659f131fc997f5196aad87512f9b1304",
                "shasum": ""
            },
            "require": {
                "phpunit/phpunit": "^8.4 | ^9.0"
            },
            "type": "library",
            "autoload": {
                "psr-4": {
                    "Codeception\\": "src/"
                }
            },
            "notification-url": "https://packagist.org/downloads/",
            "license": [
                "MIT"
            ],
            "description": "Flexible Stub wrapper for PHPUnit's Mock Builder",
            "support": {
                "issues": "https://github.com/Codeception/Stub/issues",
                "source": "https://github.com/Codeception/Stub/tree/3.7.0"
            },
            "time": "2020-07-03T15:54:43+00:00"
        },
        {
            "name": "composer/semver",
            "version": "3.2.5",
            "source": {
                "type": "git",
                "url": "https://github.com/composer/semver.git",
                "reference": "31f3ea725711245195f62e54ffa402d8ef2fdba9"
            },
            "dist": {
                "type": "zip",
                "url": "https://api.github.com/repos/composer/semver/zipball/31f3ea725711245195f62e54ffa402d8ef2fdba9",
                "reference": "31f3ea725711245195f62e54ffa402d8ef2fdba9",
                "shasum": ""
            },
            "require": {
                "php": "^5.3.2 || ^7.0 || ^8.0"
            },
            "require-dev": {
                "phpstan/phpstan": "^0.12.54",
                "symfony/phpunit-bridge": "^4.2 || ^5"
            },
            "type": "library",
            "extra": {
                "branch-alias": {
                    "dev-main": "3.x-dev"
                }
            },
            "autoload": {
                "psr-4": {
                    "Composer\\Semver\\": "src"
                }
            },
            "notification-url": "https://packagist.org/downloads/",
            "license": [
                "MIT"
            ],
            "authors": [
                {
                    "name": "Nils Adermann",
                    "email": "naderman@naderman.de",
                    "homepage": "http://www.naderman.de"
                },
                {
                    "name": "Jordi Boggiano",
                    "email": "j.boggiano@seld.be",
                    "homepage": "http://seld.be"
                },
                {
                    "name": "Rob Bast",
                    "email": "rob.bast@gmail.com",
                    "homepage": "http://robbast.nl"
                }
            ],
            "description": "Semver library that offers utilities, version constraint parsing and validation.",
            "keywords": [
                "semantic",
                "semver",
                "validation",
                "versioning"
            ],
            "support": {
                "irc": "irc://irc.freenode.org/composer",
                "issues": "https://github.com/composer/semver/issues",
                "source": "https://github.com/composer/semver/tree/3.2.5"
            },
            "funding": [
                {
                    "url": "https://packagist.com",
                    "type": "custom"
                },
                {
                    "url": "https://github.com/composer",
                    "type": "github"
                },
                {
                    "url": "https://tidelift.com/funding/github/packagist/composer/composer",
                    "type": "tidelift"
                }
            ],
            "time": "2021-05-24T12:41:47+00:00"
        },
        {
            "name": "composer/xdebug-handler",
            "version": "2.0.2",
            "source": {
                "type": "git",
                "url": "https://github.com/composer/xdebug-handler.git",
                "reference": "84674dd3a7575ba617f5a76d7e9e29a7d3891339"
            },
            "dist": {
                "type": "zip",
                "url": "https://api.github.com/repos/composer/xdebug-handler/zipball/84674dd3a7575ba617f5a76d7e9e29a7d3891339",
                "reference": "84674dd3a7575ba617f5a76d7e9e29a7d3891339",
                "shasum": ""
            },
            "require": {
                "php": "^5.3.2 || ^7.0 || ^8.0",
                "psr/log": "^1 || ^2 || ^3"
            },
            "require-dev": {
                "phpstan/phpstan": "^0.12.55",
                "symfony/phpunit-bridge": "^4.2 || ^5"
            },
            "type": "library",
            "autoload": {
                "psr-4": {
                    "Composer\\XdebugHandler\\": "src"
                }
            },
            "notification-url": "https://packagist.org/downloads/",
            "license": [
                "MIT"
            ],
            "authors": [
                {
                    "name": "John Stevenson",
                    "email": "john-stevenson@blueyonder.co.uk"
                }
            ],
            "description": "Restarts a process without Xdebug.",
            "keywords": [
                "Xdebug",
                "performance"
            ],
            "support": {
                "irc": "irc://irc.freenode.org/composer",
                "issues": "https://github.com/composer/xdebug-handler/issues",
                "source": "https://github.com/composer/xdebug-handler/tree/2.0.2"
            },
            "funding": [
                {
                    "url": "https://packagist.com",
                    "type": "custom"
                },
                {
                    "url": "https://github.com/composer",
                    "type": "github"
                },
                {
                    "url": "https://tidelift.com/funding/github/packagist/composer/composer",
                    "type": "tidelift"
                }
            ],
            "time": "2021-07-31T17:03:58+00:00"
        },
        {
            "name": "dealerdirect/phpcodesniffer-composer-installer",
            "version": "v0.7.1",
            "source": {
                "type": "git",
                "url": "https://github.com/Dealerdirect/phpcodesniffer-composer-installer.git",
                "reference": "fe390591e0241955f22eb9ba327d137e501c771c"
            },
            "dist": {
                "type": "zip",
                "url": "https://api.github.com/repos/Dealerdirect/phpcodesniffer-composer-installer/zipball/fe390591e0241955f22eb9ba327d137e501c771c",
                "reference": "fe390591e0241955f22eb9ba327d137e501c771c",
                "shasum": ""
            },
            "require": {
                "composer-plugin-api": "^1.0 || ^2.0",
                "php": ">=5.3",
                "squizlabs/php_codesniffer": "^2.0 || ^3.0 || ^4.0"
            },
            "require-dev": {
                "composer/composer": "*",
                "phpcompatibility/php-compatibility": "^9.0",
                "sensiolabs/security-checker": "^4.1.0"
            },
            "type": "composer-plugin",
            "extra": {
                "class": "Dealerdirect\\Composer\\Plugin\\Installers\\PHPCodeSniffer\\Plugin"
            },
            "autoload": {
                "psr-4": {
                    "Dealerdirect\\Composer\\Plugin\\Installers\\PHPCodeSniffer\\": "src/"
                }
            },
            "notification-url": "https://packagist.org/downloads/",
            "license": [
                "MIT"
            ],
            "authors": [
                {
                    "name": "Franck Nijhof",
                    "email": "franck.nijhof@dealerdirect.com",
                    "homepage": "http://www.frenck.nl",
                    "role": "Developer / IT Manager"
                }
            ],
            "description": "PHP_CodeSniffer Standards Composer Installer Plugin",
            "homepage": "http://www.dealerdirect.com",
            "keywords": [
                "PHPCodeSniffer",
                "PHP_CodeSniffer",
                "code quality",
                "codesniffer",
                "composer",
                "installer",
                "phpcs",
                "plugin",
                "qa",
                "quality",
                "standard",
                "standards",
                "style guide",
                "stylecheck",
                "tests"
            ],
            "support": {
                "issues": "https://github.com/dealerdirect/phpcodesniffer-composer-installer/issues",
                "source": "https://github.com/dealerdirect/phpcodesniffer-composer-installer"
            },
            "time": "2020-12-07T18:04:37+00:00"
        },
        {
            "name": "doctrine/annotations",
            "version": "1.13.2",
            "source": {
                "type": "git",
                "url": "https://github.com/doctrine/annotations.git",
                "reference": "5b668aef16090008790395c02c893b1ba13f7e08"
            },
            "dist": {
                "type": "zip",
                "url": "https://api.github.com/repos/doctrine/annotations/zipball/5b668aef16090008790395c02c893b1ba13f7e08",
                "reference": "5b668aef16090008790395c02c893b1ba13f7e08",
                "shasum": ""
            },
            "require": {
                "doctrine/lexer": "1.*",
                "ext-tokenizer": "*",
                "php": "^7.1 || ^8.0",
                "psr/cache": "^1 || ^2 || ^3"
            },
            "require-dev": {
                "doctrine/cache": "^1.11 || ^2.0",
                "doctrine/coding-standard": "^6.0 || ^8.1",
                "phpstan/phpstan": "^0.12.20",
                "phpunit/phpunit": "^7.5 || ^8.0 || ^9.1.5",
                "symfony/cache": "^4.4 || ^5.2"
            },
            "type": "library",
            "autoload": {
                "psr-4": {
                    "Doctrine\\Common\\Annotations\\": "lib/Doctrine/Common/Annotations"
                }
            },
            "notification-url": "https://packagist.org/downloads/",
            "license": [
                "MIT"
            ],
            "authors": [
                {
                    "name": "Guilherme Blanco",
                    "email": "guilhermeblanco@gmail.com"
                },
                {
                    "name": "Roman Borschel",
                    "email": "roman@code-factory.org"
                },
                {
                    "name": "Benjamin Eberlei",
                    "email": "kontakt@beberlei.de"
                },
                {
                    "name": "Jonathan Wage",
                    "email": "jonwage@gmail.com"
                },
                {
                    "name": "Johannes Schmitt",
                    "email": "schmittjoh@gmail.com"
                }
            ],
            "description": "Docblock Annotations Parser",
            "homepage": "https://www.doctrine-project.org/projects/annotations.html",
            "keywords": [
                "annotations",
                "docblock",
                "parser"
            ],
            "support": {
                "issues": "https://github.com/doctrine/annotations/issues",
                "source": "https://github.com/doctrine/annotations/tree/1.13.2"
            },
            "time": "2021-08-05T19:00:23+00:00"
        },
        {
            "name": "doctrine/instantiator",
            "version": "1.4.0",
            "source": {
                "type": "git",
                "url": "https://github.com/doctrine/instantiator.git",
                "reference": "d56bf6102915de5702778fe20f2de3b2fe570b5b"
            },
            "dist": {
                "type": "zip",
                "url": "https://api.github.com/repos/doctrine/instantiator/zipball/d56bf6102915de5702778fe20f2de3b2fe570b5b",
                "reference": "d56bf6102915de5702778fe20f2de3b2fe570b5b",
                "shasum": ""
            },
            "require": {
                "php": "^7.1 || ^8.0"
            },
            "require-dev": {
                "doctrine/coding-standard": "^8.0",
                "ext-pdo": "*",
                "ext-phar": "*",
                "phpbench/phpbench": "^0.13 || 1.0.0-alpha2",
                "phpstan/phpstan": "^0.12",
                "phpstan/phpstan-phpunit": "^0.12",
                "phpunit/phpunit": "^7.0 || ^8.0 || ^9.0"
            },
            "type": "library",
            "autoload": {
                "psr-4": {
                    "Doctrine\\Instantiator\\": "src/Doctrine/Instantiator/"
                }
            },
            "notification-url": "https://packagist.org/downloads/",
            "license": [
                "MIT"
            ],
            "authors": [
                {
                    "name": "Marco Pivetta",
                    "email": "ocramius@gmail.com",
                    "homepage": "https://ocramius.github.io/"
                }
            ],
            "description": "A small, lightweight utility to instantiate objects in PHP without invoking their constructors",
            "homepage": "https://www.doctrine-project.org/projects/instantiator.html",
            "keywords": [
                "constructor",
                "instantiate"
            ],
            "support": {
                "issues": "https://github.com/doctrine/instantiator/issues",
                "source": "https://github.com/doctrine/instantiator/tree/1.4.0"
            },
            "funding": [
                {
                    "url": "https://www.doctrine-project.org/sponsorship.html",
                    "type": "custom"
                },
                {
                    "url": "https://www.patreon.com/phpdoctrine",
                    "type": "patreon"
                },
                {
                    "url": "https://tidelift.com/funding/github/packagist/doctrine%2Finstantiator",
                    "type": "tidelift"
                }
            ],
            "time": "2020-11-10T18:47:58+00:00"
        },
        {
            "name": "doctrine/lexer",
            "version": "1.2.1",
            "source": {
                "type": "git",
                "url": "https://github.com/doctrine/lexer.git",
                "reference": "e864bbf5904cb8f5bb334f99209b48018522f042"
            },
            "dist": {
                "type": "zip",
                "url": "https://api.github.com/repos/doctrine/lexer/zipball/e864bbf5904cb8f5bb334f99209b48018522f042",
                "reference": "e864bbf5904cb8f5bb334f99209b48018522f042",
                "shasum": ""
            },
            "require": {
                "php": "^7.2 || ^8.0"
            },
            "require-dev": {
                "doctrine/coding-standard": "^6.0",
                "phpstan/phpstan": "^0.11.8",
                "phpunit/phpunit": "^8.2"
            },
            "type": "library",
            "extra": {
                "branch-alias": {
                    "dev-master": "1.2.x-dev"
                }
            },
            "autoload": {
                "psr-4": {
                    "Doctrine\\Common\\Lexer\\": "lib/Doctrine/Common/Lexer"
                }
            },
            "notification-url": "https://packagist.org/downloads/",
            "license": [
                "MIT"
            ],
            "authors": [
                {
                    "name": "Guilherme Blanco",
                    "email": "guilhermeblanco@gmail.com"
                },
                {
                    "name": "Roman Borschel",
                    "email": "roman@code-factory.org"
                },
                {
                    "name": "Johannes Schmitt",
                    "email": "schmittjoh@gmail.com"
                }
            ],
            "description": "PHP Doctrine Lexer parser library that can be used in Top-Down, Recursive Descent Parsers.",
            "homepage": "https://www.doctrine-project.org/projects/lexer.html",
            "keywords": [
                "annotations",
                "docblock",
                "lexer",
                "parser",
                "php"
            ],
            "support": {
                "issues": "https://github.com/doctrine/lexer/issues",
                "source": "https://github.com/doctrine/lexer/tree/1.2.1"
            },
            "funding": [
                {
                    "url": "https://www.doctrine-project.org/sponsorship.html",
                    "type": "custom"
                },
                {
                    "url": "https://www.patreon.com/phpdoctrine",
                    "type": "patreon"
                },
                {
                    "url": "https://tidelift.com/funding/github/packagist/doctrine%2Flexer",
                    "type": "tidelift"
                }
            ],
            "time": "2020-05-25T17:44:05+00:00"
        },
        {
            "name": "friendsofphp/php-cs-fixer",
            "version": "v3.4.0",
            "source": {
                "type": "git",
                "url": "https://github.com/FriendsOfPHP/PHP-CS-Fixer.git",
                "reference": "47177af1cfb9dab5d1cc4daf91b7179c2efe7fad"
            },
            "dist": {
                "type": "zip",
                "url": "https://api.github.com/repos/FriendsOfPHP/PHP-CS-Fixer/zipball/47177af1cfb9dab5d1cc4daf91b7179c2efe7fad",
                "reference": "47177af1cfb9dab5d1cc4daf91b7179c2efe7fad",
                "shasum": ""
            },
            "require": {
                "composer/semver": "^3.2",
                "composer/xdebug-handler": "^2.0",
                "doctrine/annotations": "^1.12",
                "ext-json": "*",
                "ext-tokenizer": "*",
                "php": "^7.2.5 || ^8.0",
                "php-cs-fixer/diff": "^2.0",
                "symfony/console": "^4.4.20 || ^5.1.3 || ^6.0",
                "symfony/event-dispatcher": "^4.4.20 || ^5.0 || ^6.0",
                "symfony/filesystem": "^4.4.20 || ^5.0 || ^6.0",
                "symfony/finder": "^4.4.20 || ^5.0 || ^6.0",
                "symfony/options-resolver": "^4.4.20 || ^5.0 || ^6.0",
                "symfony/polyfill-mbstring": "^1.23",
                "symfony/polyfill-php80": "^1.23",
                "symfony/polyfill-php81": "^1.23",
                "symfony/process": "^4.4.20 || ^5.0 || ^6.0",
                "symfony/stopwatch": "^4.4.20 || ^5.0 || ^6.0"
            },
            "require-dev": {
                "justinrainbow/json-schema": "^5.2",
                "keradus/cli-executor": "^1.5",
                "mikey179/vfsstream": "^1.6.8",
                "php-coveralls/php-coveralls": "^2.5.2",
                "php-cs-fixer/accessible-object": "^1.1",
                "php-cs-fixer/phpunit-constraint-isidenticalstring": "^1.2",
                "php-cs-fixer/phpunit-constraint-xmlmatchesxsd": "^1.2.1",
                "phpspec/prophecy": "^1.15",
                "phpspec/prophecy-phpunit": "^1.1 || ^2.0",
                "phpunit/phpunit": "^8.5.21 || ^9.5",
                "phpunitgoodpractices/polyfill": "^1.5",
                "phpunitgoodpractices/traits": "^1.9.1",
                "symfony/phpunit-bridge": "^5.2.4 || ^6.0",
                "symfony/yaml": "^4.4.20 || ^5.0 || ^6.0"
            },
            "suggest": {
                "ext-dom": "For handling output formats in XML",
                "ext-mbstring": "For handling non-UTF8 characters."
            },
            "bin": [
                "php-cs-fixer"
            ],
            "type": "application",
            "autoload": {
                "psr-4": {
                    "PhpCsFixer\\": "src/"
                }
            },
            "notification-url": "https://packagist.org/downloads/",
            "license": [
                "MIT"
            ],
            "authors": [
                {
                    "name": "Fabien Potencier",
                    "email": "fabien@symfony.com"
                },
                {
                    "name": "Dariusz Rumiński",
                    "email": "dariusz.ruminski@gmail.com"
                }
            ],
            "description": "A tool to automatically fix PHP code style",
            "support": {
                "issues": "https://github.com/FriendsOfPHP/PHP-CS-Fixer/issues",
                "source": "https://github.com/FriendsOfPHP/PHP-CS-Fixer/tree/v3.4.0"
            },
            "funding": [
                {
                    "url": "https://github.com/keradus",
                    "type": "github"
                }
            ],
            "time": "2021-12-11T16:25:08+00:00"
        },
        {
            "name": "guzzlehttp/guzzle",
            "version": "7.4.0",
            "source": {
                "type": "git",
                "url": "https://github.com/guzzle/guzzle.git",
                "reference": "868b3571a039f0ebc11ac8f344f4080babe2cb94"
            },
            "dist": {
                "type": "zip",
                "url": "https://api.github.com/repos/guzzle/guzzle/zipball/868b3571a039f0ebc11ac8f344f4080babe2cb94",
                "reference": "868b3571a039f0ebc11ac8f344f4080babe2cb94",
                "shasum": ""
            },
            "require": {
                "ext-json": "*",
                "guzzlehttp/promises": "^1.5",
                "guzzlehttp/psr7": "^1.8.3 || ^2.1",
                "php": "^7.2.5 || ^8.0",
                "psr/http-client": "^1.0",
                "symfony/deprecation-contracts": "^2.2"
            },
            "provide": {
                "psr/http-client-implementation": "1.0"
            },
            "require-dev": {
                "bamarni/composer-bin-plugin": "^1.4.1",
                "ext-curl": "*",
                "php-http/client-integration-tests": "^3.0",
                "phpunit/phpunit": "^8.5.5 || ^9.3.5",
                "psr/log": "^1.1 || ^2.0 || ^3.0"
            },
            "suggest": {
                "ext-curl": "Required for CURL handler support",
                "ext-intl": "Required for Internationalized Domain Name (IDN) support",
                "psr/log": "Required for using the Log middleware"
            },
            "type": "library",
            "extra": {
                "branch-alias": {
                    "dev-master": "7.4-dev"
                }
            },
            "autoload": {
                "psr-4": {
                    "GuzzleHttp\\": "src/"
                },
                "files": [
                    "src/functions_include.php"
                ]
            },
            "notification-url": "https://packagist.org/downloads/",
            "license": [
                "MIT"
            ],
            "authors": [
                {
                    "name": "Graham Campbell",
                    "email": "hello@gjcampbell.co.uk",
                    "homepage": "https://github.com/GrahamCampbell"
                },
                {
                    "name": "Michael Dowling",
                    "email": "mtdowling@gmail.com",
                    "homepage": "https://github.com/mtdowling"
                },
                {
                    "name": "Jeremy Lindblom",
                    "email": "jeremeamia@gmail.com",
                    "homepage": "https://github.com/jeremeamia"
                },
                {
                    "name": "George Mponos",
                    "email": "gmponos@gmail.com",
                    "homepage": "https://github.com/gmponos"
                },
                {
                    "name": "Tobias Nyholm",
                    "email": "tobias.nyholm@gmail.com",
                    "homepage": "https://github.com/Nyholm"
                },
                {
                    "name": "Márk Sági-Kazár",
                    "email": "mark.sagikazar@gmail.com",
                    "homepage": "https://github.com/sagikazarmark"
                },
                {
                    "name": "Tobias Schultze",
                    "email": "webmaster@tubo-world.de",
                    "homepage": "https://github.com/Tobion"
                }
            ],
            "description": "Guzzle is a PHP HTTP client library",
            "keywords": [
                "client",
                "curl",
                "framework",
                "http",
                "http client",
                "psr-18",
                "psr-7",
                "rest",
                "web service"
            ],
            "support": {
                "issues": "https://github.com/guzzle/guzzle/issues",
                "source": "https://github.com/guzzle/guzzle/tree/7.4.0"
            },
            "funding": [
                {
                    "url": "https://github.com/GrahamCampbell",
                    "type": "github"
                },
                {
                    "url": "https://github.com/Nyholm",
                    "type": "github"
                },
                {
                    "url": "https://tidelift.com/funding/github/packagist/guzzlehttp/guzzle",
                    "type": "tidelift"
                }
            ],
            "time": "2021-10-18T09:52:00+00:00"
        },
        {
            "name": "guzzlehttp/promises",
            "version": "1.5.1",
            "source": {
                "type": "git",
                "url": "https://github.com/guzzle/promises.git",
                "reference": "fe752aedc9fd8fcca3fe7ad05d419d32998a06da"
            },
            "dist": {
                "type": "zip",
                "url": "https://api.github.com/repos/guzzle/promises/zipball/fe752aedc9fd8fcca3fe7ad05d419d32998a06da",
                "reference": "fe752aedc9fd8fcca3fe7ad05d419d32998a06da",
                "shasum": ""
            },
            "require": {
                "php": ">=5.5"
            },
            "require-dev": {
                "symfony/phpunit-bridge": "^4.4 || ^5.1"
            },
            "type": "library",
            "extra": {
                "branch-alias": {
                    "dev-master": "1.5-dev"
                }
            },
            "autoload": {
                "psr-4": {
                    "GuzzleHttp\\Promise\\": "src/"
                },
                "files": [
                    "src/functions_include.php"
                ]
            },
            "notification-url": "https://packagist.org/downloads/",
            "license": [
                "MIT"
            ],
            "authors": [
                {
                    "name": "Graham Campbell",
                    "email": "hello@gjcampbell.co.uk",
                    "homepage": "https://github.com/GrahamCampbell"
                },
                {
                    "name": "Michael Dowling",
                    "email": "mtdowling@gmail.com",
                    "homepage": "https://github.com/mtdowling"
                },
                {
                    "name": "Tobias Nyholm",
                    "email": "tobias.nyholm@gmail.com",
                    "homepage": "https://github.com/Nyholm"
                },
                {
                    "name": "Tobias Schultze",
                    "email": "webmaster@tubo-world.de",
                    "homepage": "https://github.com/Tobion"
                }
            ],
            "description": "Guzzle promises library",
            "keywords": [
                "promise"
            ],
            "support": {
                "issues": "https://github.com/guzzle/promises/issues",
                "source": "https://github.com/guzzle/promises/tree/1.5.1"
            },
            "funding": [
                {
                    "url": "https://github.com/GrahamCampbell",
                    "type": "github"
                },
                {
                    "url": "https://github.com/Nyholm",
                    "type": "github"
                },
                {
                    "url": "https://tidelift.com/funding/github/packagist/guzzlehttp/promises",
                    "type": "tidelift"
                }
            ],
            "time": "2021-10-22T20:56:57+00:00"
        },
        {
            "name": "guzzlehttp/psr7",
            "version": "2.1.0",
            "source": {
                "type": "git",
                "url": "https://github.com/guzzle/psr7.git",
                "reference": "089edd38f5b8abba6cb01567c2a8aaa47cec4c72"
            },
            "dist": {
                "type": "zip",
                "url": "https://api.github.com/repos/guzzle/psr7/zipball/089edd38f5b8abba6cb01567c2a8aaa47cec4c72",
                "reference": "089edd38f5b8abba6cb01567c2a8aaa47cec4c72",
                "shasum": ""
            },
            "require": {
                "php": "^7.2.5 || ^8.0",
                "psr/http-factory": "^1.0",
                "psr/http-message": "^1.0",
                "ralouphie/getallheaders": "^3.0"
            },
            "provide": {
                "psr/http-factory-implementation": "1.0",
                "psr/http-message-implementation": "1.0"
            },
            "require-dev": {
                "bamarni/composer-bin-plugin": "^1.4.1",
                "http-interop/http-factory-tests": "^0.9",
                "phpunit/phpunit": "^8.5.8 || ^9.3.10"
            },
            "suggest": {
                "laminas/laminas-httphandlerrunner": "Emit PSR-7 responses"
            },
            "type": "library",
            "extra": {
                "branch-alias": {
                    "dev-master": "2.1-dev"
                }
            },
            "autoload": {
                "psr-4": {
                    "GuzzleHttp\\Psr7\\": "src/"
                }
            },
            "notification-url": "https://packagist.org/downloads/",
            "license": [
                "MIT"
            ],
            "authors": [
                {
                    "name": "Graham Campbell",
                    "email": "hello@gjcampbell.co.uk",
                    "homepage": "https://github.com/GrahamCampbell"
                },
                {
                    "name": "Michael Dowling",
                    "email": "mtdowling@gmail.com",
                    "homepage": "https://github.com/mtdowling"
                },
                {
                    "name": "George Mponos",
                    "email": "gmponos@gmail.com",
                    "homepage": "https://github.com/gmponos"
                },
                {
                    "name": "Tobias Nyholm",
                    "email": "tobias.nyholm@gmail.com",
                    "homepage": "https://github.com/Nyholm"
                },
                {
                    "name": "Márk Sági-Kazár",
                    "email": "mark.sagikazar@gmail.com",
                    "homepage": "https://github.com/sagikazarmark"
                },
                {
                    "name": "Tobias Schultze",
                    "email": "webmaster@tubo-world.de",
                    "homepage": "https://github.com/Tobion"
                },
                {
                    "name": "Márk Sági-Kazár",
                    "email": "mark.sagikazar@gmail.com",
                    "homepage": "https://sagikazarmark.hu"
                }
            ],
            "description": "PSR-7 message implementation that also provides common utility methods",
            "keywords": [
                "http",
                "message",
                "psr-7",
                "request",
                "response",
                "stream",
                "uri",
                "url"
            ],
            "support": {
                "issues": "https://github.com/guzzle/psr7/issues",
                "source": "https://github.com/guzzle/psr7/tree/2.1.0"
            },
            "funding": [
                {
                    "url": "https://github.com/GrahamCampbell",
                    "type": "github"
                },
                {
                    "url": "https://github.com/Nyholm",
                    "type": "github"
                },
                {
                    "url": "https://tidelift.com/funding/github/packagist/guzzlehttp/psr7",
                    "type": "tidelift"
                }
            ],
            "time": "2021-10-06T17:43:30+00:00"
        },
        {
            "name": "joomla-projects/joomla-browser",
            "version": "v4.0.0.x-dev",
            "source": {
                "type": "git",
                "url": "https://github.com/joomla-projects/joomla-browser.git",
                "reference": "4dceb37aa7f7aa65f320feb5d66add3595ebb21b"
            },
            "dist": {
                "type": "zip",
                "url": "https://api.github.com/repos/joomla-projects/joomla-browser/zipball/4dceb37aa7f7aa65f320feb5d66add3595ebb21b",
                "reference": "4dceb37aa7f7aa65f320feb5d66add3595ebb21b",
                "shasum": ""
            },
            "require": {
                "codeception/codeception": "~4.1",
                "codeception/module-webdriver": "^1.0",
                "php": ">=7.2.0"
            },
            "require-dev": {
                "joomla/coding-standards": "~3.0@dev",
                "squizlabs/php_codesniffer": "~3.0"
            },
            "type": "library",
            "autoload": {
                "psr-4": {
                    "Joomla\\Browser\\": "src"
                }
            },
            "notification-url": "https://packagist.org/downloads/",
            "license": [
                "GPL-2.0-or-later"
            ],
            "authors": [
                {
                    "name": "Puneet Kala",
                    "email": "puneet.kala@community.joomla.org"
                },
                {
                    "name": "Javier Gomez",
                    "email": "javier.gomez@community.joomla.org"
                }
            ],
            "description": "joomla-browser Codeception Module",
            "homepage": "https://docs.joomla.org/Testing_Joomla_Extensions_with_Codeception",
            "keywords": [
                "BDD",
                "TDD",
                "acceptance testing",
                "joomla"
            ],
            "support": {
                "issues": "https://github.com/joomla-projects/joomla-browser/issues",
                "source": "https://github.com/joomla-projects/joomla-browser/tree/v4.0.0"
            },
            "time": "2021-12-05T18:36:21+00:00"
        },
        {
            "name": "joomla/cms-coding-standards",
            "version": "2.0.0-alpha2",
            "source": {
                "type": "git",
                "url": "https://github.com/joomla/cms-coding-standards.git",
                "reference": "25abae52f9167fa47ce57331bbece8079ad27ab3"
            },
            "dist": {
                "type": "zip",
                "url": "https://api.github.com/repos/joomla/cms-coding-standards/zipball/25abae52f9167fa47ce57331bbece8079ad27ab3",
                "reference": "25abae52f9167fa47ce57331bbece8079ad27ab3",
                "shasum": ""
            },
            "require": {
                "joomla/coding-standards": "~2.0 || ~3.0",
                "php": ">=5.3.10"
            },
            "require-dev": {
                "phpunit/phpunit": "^4.8.7"
            },
            "suggest": {
                "dealerdirect/phpcodesniffer-composer-installer": "^0.4.3 || This Composer plugin will sort out the PHPCS 'installed_paths' automatically."
            },
            "type": "phpcodesniffer-standard",
            "extra": {
                "branch-alias": {
                    "dev-master": "1.x-dev"
                }
            },
            "autoload": {
                "psr-4": {
                    "Joomla-CMS\\Sniffs\\": "lib/Joomla-CMS/Sniffs"
                }
            },
            "notification-url": "https://packagist.org/downloads/",
            "license": [
                "GPL-2.0-or-later"
            ],
            "authors": [
                {
                    "name": "Joomla Coding Standards Contributors",
                    "homepage": "https://github.com/joomla/cms-coding-standards/graphs/contributors"
                }
            ],
            "description": "Extended Joomla Coding Standards for the Joomla CMS application",
            "homepage": "https://github.com/joomla/cms-coding-standards",
            "keywords": [
                "coding standards",
                "joomla",
                "php codesniffer",
                "phpcs"
            ],
            "support": {
                "issues": "https://github.com/joomla/cms-coding-standards/issues",
                "source": "https://github.com/joomla/cms-coding-standards"
            },
            "time": "2019-07-13T18:56:54+00:00"
        },
        {
            "name": "joomla/coding-standards",
            "version": "dev-3.x-dev",
            "source": {
                "type": "git",
                "url": "https://github.com/joomla/coding-standards.git",
                "reference": "57a14333518d49907d16e216d0494c2fb4f8276d"
            },
            "dist": {
                "type": "zip",
                "url": "https://api.github.com/repos/joomla/coding-standards/zipball/57a14333518d49907d16e216d0494c2fb4f8276d",
                "reference": "57a14333518d49907d16e216d0494c2fb4f8276d",
                "shasum": ""
            },
            "require": {
                "php": ">=5.4.0",
                "squizlabs/php_codesniffer": "^3.4"
            },
            "require-dev": {
                "phpunit/phpunit": "^4.8.7"
            },
            "type": "phpcodesniffer-standard",
            "extra": {
                "branch-alias": {
                    "dev-3.x-dev": "3.0-dev"
                }
            },
            "notification-url": "https://packagist.org/downloads/",
            "license": [
                "GPL-2.0-or-later"
            ],
            "authors": [
                {
                    "name": "Joomla Coding Standards Contributors",
                    "homepage": "https://github.com/joomla/coding-standards/graphs/contributors"
                }
            ],
            "description": "Joomla Coding Standards",
            "homepage": "https://github.com/joomla/coding-standards",
            "keywords": [
                "coding standards",
                "joomla",
                "php codesniffer",
                "phpcs"
            ],
            "support": {
                "issues": "https://github.com/joomla/coding-standards/issues",
                "source": "https://github.com/joomla/coding-standards/tree/3.x-dev"
            },
            "time": "2020-01-21T18:27:08+00:00"
        },
        {
            "name": "joomla/mediawiki",
            "version": "1.0.0",
            "source": {
                "type": "git",
                "url": "https://github.com/joomla-framework/mediawiki-api.git",
                "reference": "57feedd1afda0536498e2c4b08ebab55fbe5ba4a"
            },
            "dist": {
                "type": "zip",
                "url": "https://api.github.com/repos/joomla-framework/mediawiki-api/zipball/57feedd1afda0536498e2c4b08ebab55fbe5ba4a",
                "reference": "57feedd1afda0536498e2c4b08ebab55fbe5ba4a",
                "shasum": ""
            },
            "require": {
                "joomla/http": "^1.2.2|~2.0",
                "joomla/registry": "^1.4.5|~2.0",
                "joomla/uri": "~1.0|~2.0",
                "php": "^5.3.10|~7.0"
            },
            "require-dev": {
                "joomla/coding-standards": "~2.0@alpha",
                "joomla/test": "~1.0",
                "phpunit/phpunit": "~4.8|>=5.0 <5.4"
            },
            "type": "joomla-package",
            "extra": {
                "branch-alias": {
                    "dev-master": "1.x-dev"
                }
            },
            "autoload": {
                "psr-4": {
                    "Joomla\\Mediawiki\\": "src/"
                }
            },
            "notification-url": "https://packagist.org/downloads/",
            "license": [
                "GPL-2.0-or-later"
            ],
            "description": "Joomla Mediawiki Package",
            "homepage": "https://github.com/joomla-framework/mediawiki-api",
            "keywords": [
                "framework",
                "joomla",
                "mediawiki"
            ],
            "support": {
                "issues": "https://github.com/joomla-framework/mediawiki-api/issues",
                "source": "https://github.com/joomla-framework/mediawiki-api/tree/1.0.0"
            },
            "funding": [
                {
                    "url": "https://community.joomla.org/sponsorship-campaigns.html",
                    "type": "custom"
                },
                {
                    "url": "https://github.com/joomla",
                    "type": "github"
                }
            ],
            "time": "2021-08-16T20:30:12+00:00"
        },
        {
            "name": "joomla/test",
            "version": "2.0.1",
            "source": {
                "type": "git",
                "url": "https://github.com/joomla-framework/test.git",
                "reference": "6cfc4c983331bddb31fc1194d9420804f0619cf4"
            },
            "dist": {
                "type": "zip",
                "url": "https://api.github.com/repos/joomla-framework/test/zipball/6cfc4c983331bddb31fc1194d9420804f0619cf4",
                "reference": "6cfc4c983331bddb31fc1194d9420804f0619cf4",
                "shasum": ""
            },
            "require": {
                "php": "^7.2.5|^8.0"
            },
            "conflict": {
                "joomla/database": "<2.0"
            },
            "require-dev": {
                "joomla/coding-standards": "~3.0@dev",
                "joomla/database": "~2.0",
                "phpunit/phpunit": "^8.5|^9.0"
            },
            "suggest": {
                "joomla/database": "To use the database test case, install joomla/database",
                "phpunit/phpunit": "To use the database test case, install phpunit/phpunit"
            },
            "type": "joomla-package",
            "extra": {
                "branch-alias": {
                    "dev-master": "2.0-dev"
                }
            },
            "autoload": {
                "psr-4": {
                    "Joomla\\Test\\": "src/"
                }
            },
            "notification-url": "https://packagist.org/downloads/",
            "license": [
                "GPL-2.0-or-later"
            ],
            "description": "Joomla Test Helper Package",
            "homepage": "https://github.com/joomla-framework/test",
            "keywords": [
                "framework",
                "joomla",
                "phpunit",
                "reflection",
                "unit test"
            ],
            "support": {
                "issues": "https://github.com/joomla-framework/test/issues",
                "source": "https://github.com/joomla-framework/test/tree/2.0.1"
            },
            "funding": [
                {
                    "url": "https://community.joomla.org/sponsorship-campaigns.html",
                    "type": "custom"
                },
                {
                    "url": "https://github.com/joomla",
                    "type": "github"
                }
            ],
            "time": "2021-09-23T12:59:43+00:00"
        },
        {
            "name": "justinrainbow/json-schema",
            "version": "5.2.11",
            "source": {
                "type": "git",
                "url": "https://github.com/justinrainbow/json-schema.git",
                "reference": "2ab6744b7296ded80f8cc4f9509abbff393399aa"
            },
            "dist": {
                "type": "zip",
                "url": "https://api.github.com/repos/justinrainbow/json-schema/zipball/2ab6744b7296ded80f8cc4f9509abbff393399aa",
                "reference": "2ab6744b7296ded80f8cc4f9509abbff393399aa",
                "shasum": ""
            },
            "require": {
                "php": ">=5.3.3"
            },
            "require-dev": {
                "friendsofphp/php-cs-fixer": "~2.2.20||~2.15.1",
                "json-schema/json-schema-test-suite": "1.2.0",
                "phpunit/phpunit": "^4.8.35"
            },
            "bin": [
                "bin/validate-json"
            ],
            "type": "library",
            "extra": {
                "branch-alias": {
                    "dev-master": "5.0.x-dev"
                }
            },
            "autoload": {
                "psr-4": {
                    "JsonSchema\\": "src/JsonSchema/"
                }
            },
            "notification-url": "https://packagist.org/downloads/",
            "license": [
                "MIT"
            ],
            "authors": [
                {
                    "name": "Bruno Prieto Reis",
                    "email": "bruno.p.reis@gmail.com"
                },
                {
                    "name": "Justin Rainbow",
                    "email": "justin.rainbow@gmail.com"
                },
                {
                    "name": "Igor Wiedler",
                    "email": "igor@wiedler.ch"
                },
                {
                    "name": "Robert Schönthal",
                    "email": "seroscho@googlemail.com"
                }
            ],
            "description": "A library to validate a json schema.",
            "homepage": "https://github.com/justinrainbow/json-schema",
            "keywords": [
                "json",
                "schema"
            ],
            "support": {
                "issues": "https://github.com/justinrainbow/json-schema/issues",
                "source": "https://github.com/justinrainbow/json-schema/tree/5.2.11"
            },
            "time": "2021-07-22T09:24:00+00:00"
        },
        {
<<<<<<< HEAD
            "name": "myclabs/deep-copy",
            "version": "1.10.2",
            "source": {
                "type": "git",
                "url": "https://github.com/myclabs/DeepCopy.git",
                "reference": "776f831124e9c62e1a2c601ecc52e776d8bb7220"
            },
            "dist": {
                "type": "zip",
                "url": "https://api.github.com/repos/myclabs/DeepCopy/zipball/776f831124e9c62e1a2c601ecc52e776d8bb7220",
                "reference": "776f831124e9c62e1a2c601ecc52e776d8bb7220",
=======
            "name": "paragonie/sodium_compat",
            "version": "v1.17.0",
            "source": {
                "type": "git",
                "url": "https://github.com/paragonie/sodium_compat.git",
                "reference": "c59cac21abbcc0df06a3dd18076450ea4797b321"
            },
            "dist": {
                "type": "zip",
                "url": "https://api.github.com/repos/paragonie/sodium_compat/zipball/c59cac21abbcc0df06a3dd18076450ea4797b321",
                "reference": "c59cac21abbcc0df06a3dd18076450ea4797b321",
>>>>>>> 6a392a94
                "shasum": ""
            },
            "require": {
                "php": "^7.1 || ^8.0"
            },
<<<<<<< HEAD
            "replace": {
                "myclabs/deep-copy": "self.version"
=======
            "require-dev": {
                "phpunit/phpunit": "^3|^4|^5|^6|^7|^8|^9"
>>>>>>> 6a392a94
            },
            "require-dev": {
                "doctrine/collections": "^1.0",
                "doctrine/common": "^2.6",
                "phpunit/phpunit": "^7.1"
            },
            "type": "library",
            "autoload": {
                "psr-4": {
                    "DeepCopy\\": "src/DeepCopy/"
                },
                "files": [
                    "src/DeepCopy/deep_copy.php"
                ]
            },
            "notification-url": "https://packagist.org/downloads/",
            "license": [
                "MIT"
            ],
            "description": "Create deep copies (clones) of your objects",
            "keywords": [
                "clone",
                "copy",
                "duplicate",
                "object",
                "object graph"
            ],
            "support": {
<<<<<<< HEAD
                "issues": "https://github.com/myclabs/DeepCopy/issues",
                "source": "https://github.com/myclabs/DeepCopy/tree/1.10.2"
            },
            "funding": [
                {
                    "url": "https://tidelift.com/funding/github/packagist/myclabs/deep-copy",
                    "type": "tidelift"
                }
            ],
            "time": "2020-11-13T09:40:50+00:00"
=======
                "issues": "https://github.com/paragonie/sodium_compat/issues",
                "source": "https://github.com/paragonie/sodium_compat/tree/v1.17.0"
            },
            "time": "2021-08-10T02:43:50+00:00"
>>>>>>> 6a392a94
        },
        {
            "name": "phar-io/manifest",
            "version": "2.0.3",
            "source": {
                "type": "git",
                "url": "https://github.com/phar-io/manifest.git",
                "reference": "97803eca37d319dfa7826cc2437fc020857acb53"
            },
            "dist": {
                "type": "zip",
                "url": "https://api.github.com/repos/phar-io/manifest/zipball/97803eca37d319dfa7826cc2437fc020857acb53",
                "reference": "97803eca37d319dfa7826cc2437fc020857acb53",
                "shasum": ""
            },
            "require": {
                "ext-dom": "*",
                "ext-phar": "*",
                "ext-xmlwriter": "*",
                "phar-io/version": "^3.0.1",
                "php": "^7.2 || ^8.0"
            },
            "type": "library",
            "extra": {
                "branch-alias": {
                    "dev-master": "2.0.x-dev"
                }
            },
            "autoload": {
                "classmap": [
                    "src/"
                ]
            },
            "notification-url": "https://packagist.org/downloads/",
            "license": [
                "BSD-3-Clause"
            ],
            "authors": [
                {
                    "name": "Arne Blankerts",
                    "email": "arne@blankerts.de",
                    "role": "Developer"
                },
                {
                    "name": "Sebastian Heuer",
                    "email": "sebastian@phpeople.de",
                    "role": "Developer"
                },
                {
                    "name": "Sebastian Bergmann",
                    "email": "sebastian@phpunit.de",
                    "role": "Developer"
                }
            ],
            "description": "Component for reading phar.io manifest information from a PHP Archive (PHAR)",
            "support": {
                "issues": "https://github.com/phar-io/manifest/issues",
                "source": "https://github.com/phar-io/manifest/tree/2.0.3"
            },
            "time": "2021-07-20T11:28:43+00:00"
        },
        {
            "name": "phar-io/version",
            "version": "3.1.0",
            "source": {
                "type": "git",
                "url": "https://github.com/phar-io/version.git",
                "reference": "bae7c545bef187884426f042434e561ab1ddb182"
            },
            "dist": {
                "type": "zip",
                "url": "https://api.github.com/repos/phar-io/version/zipball/bae7c545bef187884426f042434e561ab1ddb182",
                "reference": "bae7c545bef187884426f042434e561ab1ddb182",
                "shasum": ""
            },
            "require": {
                "php": "^7.2 || ^8.0"
            },
            "type": "library",
            "autoload": {
                "classmap": [
                    "src/"
                ]
            },
            "notification-url": "https://packagist.org/downloads/",
            "license": [
                "BSD-3-Clause"
            ],
            "authors": [
                {
                    "name": "Arne Blankerts",
                    "email": "arne@blankerts.de",
                    "role": "Developer"
                },
                {
                    "name": "Sebastian Heuer",
                    "email": "sebastian@phpeople.de",
                    "role": "Developer"
                },
                {
                    "name": "Sebastian Bergmann",
                    "email": "sebastian@phpunit.de",
                    "role": "Developer"
                }
            ],
            "description": "Library for handling version information and constraints",
            "support": {
                "issues": "https://github.com/phar-io/version/issues",
                "source": "https://github.com/phar-io/version/tree/3.1.0"
            },
            "time": "2021-02-23T14:00:09+00:00"
        },
        {
            "name": "php-cs-fixer/diff",
            "version": "v2.0.2",
            "source": {
                "type": "git",
                "url": "https://github.com/PHP-CS-Fixer/diff.git",
                "reference": "29dc0d507e838c4580d018bd8b5cb412474f7ec3"
            },
            "dist": {
                "type": "zip",
                "url": "https://api.github.com/repos/PHP-CS-Fixer/diff/zipball/29dc0d507e838c4580d018bd8b5cb412474f7ec3",
                "reference": "29dc0d507e838c4580d018bd8b5cb412474f7ec3",
                "shasum": ""
            },
            "require": {
                "php": "^5.6 || ^7.0 || ^8.0"
            },
            "require-dev": {
                "phpunit/phpunit": "^5.7.23 || ^6.4.3 || ^7.0",
                "symfony/process": "^3.3"
            },
            "type": "library",
            "autoload": {
                "classmap": [
                    "src/"
                ]
            },
            "notification-url": "https://packagist.org/downloads/",
            "license": [
                "BSD-3-Clause"
            ],
            "authors": [
                {
                    "name": "Sebastian Bergmann",
                    "email": "sebastian@phpunit.de"
                },
                {
                    "name": "Kore Nordmann",
                    "email": "mail@kore-nordmann.de"
                }
            ],
            "description": "sebastian/diff v3 backport support for PHP 5.6+",
            "homepage": "https://github.com/PHP-CS-Fixer",
            "keywords": [
                "diff"
            ],
            "support": {
                "issues": "https://github.com/PHP-CS-Fixer/diff/issues",
                "source": "https://github.com/PHP-CS-Fixer/diff/tree/v2.0.2"
            },
            "time": "2020-10-14T08:32:19+00:00"
        },
        {
<<<<<<< HEAD
            "name": "php-webdriver/webdriver",
            "version": "1.12.0",
            "source": {
                "type": "git",
                "url": "https://github.com/php-webdriver/php-webdriver.git",
                "reference": "99d4856ed7dffcdf6a52eccd6551e83d8d557ceb"
            },
            "dist": {
                "type": "zip",
                "url": "https://api.github.com/repos/php-webdriver/php-webdriver/zipball/99d4856ed7dffcdf6a52eccd6551e83d8d557ceb",
                "reference": "99d4856ed7dffcdf6a52eccd6551e83d8d557ceb",
=======
            "name": "simplepie/simplepie",
            "version": "1.3.3",
            "source": {
                "type": "git",
                "url": "https://github.com/simplepie/simplepie.git",
                "reference": "9f6fdaa79d9888ae8f1626b4f2e6b5ff7ca29bb3"
            },
            "dist": {
                "type": "zip",
                "url": "https://api.github.com/repos/simplepie/simplepie/zipball/9f6fdaa79d9888ae8f1626b4f2e6b5ff7ca29bb3",
                "reference": "9f6fdaa79d9888ae8f1626b4f2e6b5ff7ca29bb3",
>>>>>>> 6a392a94
                "shasum": ""
            },
            "require": {
                "ext-curl": "*",
                "ext-json": "*",
                "ext-zip": "*",
                "php": "^5.6 || ~7.0 || ^8.0",
                "symfony/polyfill-mbstring": "^1.12",
                "symfony/process": "^2.8 || ^3.1 || ^4.0 || ^5.0 || ^6.0"
            },
            "replace": {
                "facebook/webdriver": "*"
            },
            "require-dev": {
                "ondram/ci-detector": "^2.1 || ^3.5 || ^4.0",
                "php-coveralls/php-coveralls": "^2.4",
                "php-mock/php-mock-phpunit": "^1.1 || ^2.0",
                "php-parallel-lint/php-parallel-lint": "^1.2",
                "phpunit/phpunit": "^5.7 || ^7 || ^8 || ^9",
                "squizlabs/php_codesniffer": "^3.5",
                "symfony/var-dumper": "^3.3 || ^4.0 || ^5.0 || ^6.0"
            },
            "suggest": {
                "ext-SimpleXML": "For Firefox profile creation"
            },
            "type": "library",
            "autoload": {
                "psr-4": {
                    "Facebook\\WebDriver\\": "lib/"
                },
                "files": [
                    "lib/Exception/TimeoutException.php"
                ]
            },
            "notification-url": "https://packagist.org/downloads/",
            "license": [
                "MIT"
            ],
            "description": "A PHP client for Selenium WebDriver. Previously facebook/webdriver.",
            "homepage": "https://github.com/php-webdriver/php-webdriver",
            "keywords": [
                "Chromedriver",
                "geckodriver",
                "php",
                "selenium",
                "webdriver"
            ],
            "support": {
<<<<<<< HEAD
                "issues": "https://github.com/php-webdriver/php-webdriver/issues",
                "source": "https://github.com/php-webdriver/php-webdriver/tree/1.12.0"
            },
            "time": "2021-10-14T09:30:02+00:00"
=======
                "issues": "https://github.com/simplepie/simplepie/issues",
                "source": "https://github.com/simplepie/simplepie/tree/1.3.3"
            },
            "time": "2021-12-24T02:44:57+00:00"
>>>>>>> 6a392a94
        },
        {
            "name": "phpdocumentor/reflection-common",
            "version": "2.2.0",
            "source": {
                "type": "git",
                "url": "https://github.com/phpDocumentor/ReflectionCommon.git",
                "reference": "1d01c49d4ed62f25aa84a747ad35d5a16924662b"
            },
            "dist": {
                "type": "zip",
                "url": "https://api.github.com/repos/phpDocumentor/ReflectionCommon/zipball/1d01c49d4ed62f25aa84a747ad35d5a16924662b",
                "reference": "1d01c49d4ed62f25aa84a747ad35d5a16924662b",
                "shasum": ""
            },
            "require": {
                "php": "^7.2 || ^8.0"
            },
            "type": "library",
            "extra": {
                "branch-alias": {
                    "dev-2.x": "2.x-dev"
                }
            },
            "autoload": {
                "psr-4": {
                    "phpDocumentor\\Reflection\\": "src/"
                }
            },
            "notification-url": "https://packagist.org/downloads/",
            "license": [
                "MIT"
            ],
            "authors": [
                {
                    "name": "Jaap van Otterdijk",
                    "email": "opensource@ijaap.nl"
                }
            ],
            "description": "Common reflection classes used by phpdocumentor to reflect the code structure",
            "homepage": "http://www.phpdoc.org",
            "keywords": [
                "FQSEN",
                "phpDocumentor",
                "phpdoc",
                "reflection",
                "static analysis"
            ],
            "support": {
                "issues": "https://github.com/phpDocumentor/ReflectionCommon/issues",
                "source": "https://github.com/phpDocumentor/ReflectionCommon/tree/2.x"
            },
            "time": "2020-06-27T09:03:43+00:00"
        },
        {
            "name": "phpdocumentor/reflection-docblock",
            "version": "5.3.0",
            "source": {
                "type": "git",
                "url": "https://github.com/phpDocumentor/ReflectionDocBlock.git",
                "reference": "622548b623e81ca6d78b721c5e029f4ce664f170"
            },
            "dist": {
                "type": "zip",
                "url": "https://api.github.com/repos/phpDocumentor/ReflectionDocBlock/zipball/622548b623e81ca6d78b721c5e029f4ce664f170",
                "reference": "622548b623e81ca6d78b721c5e029f4ce664f170",
                "shasum": ""
            },
            "require": {
                "ext-filter": "*",
                "php": "^7.2 || ^8.0",
                "phpdocumentor/reflection-common": "^2.2",
                "phpdocumentor/type-resolver": "^1.3",
                "webmozart/assert": "^1.9.1"
            },
            "require-dev": {
                "mockery/mockery": "~1.3.2",
                "psalm/phar": "^4.8"
            },
            "type": "library",
            "extra": {
                "branch-alias": {
                    "dev-master": "5.x-dev"
                }
            },
            "autoload": {
                "psr-4": {
                    "phpDocumentor\\Reflection\\": "src"
                }
            },
            "notification-url": "https://packagist.org/downloads/",
            "license": [
                "MIT"
            ],
            "authors": [
                {
                    "name": "Mike van Riel",
                    "email": "me@mikevanriel.com"
                },
                {
                    "name": "Jaap van Otterdijk",
                    "email": "account@ijaap.nl"
                }
            ],
            "description": "With this component, a library can provide support for annotations via DocBlocks or otherwise retrieve information that is embedded in a DocBlock.",
            "support": {
                "issues": "https://github.com/phpDocumentor/ReflectionDocBlock/issues",
                "source": "https://github.com/phpDocumentor/ReflectionDocBlock/tree/5.3.0"
            },
            "time": "2021-10-19T17:43:47+00:00"
        },
        {
            "name": "phpdocumentor/type-resolver",
            "version": "1.5.1",
            "source": {
                "type": "git",
                "url": "https://github.com/phpDocumentor/TypeResolver.git",
                "reference": "a12f7e301eb7258bb68acd89d4aefa05c2906cae"
            },
            "dist": {
                "type": "zip",
                "url": "https://api.github.com/repos/phpDocumentor/TypeResolver/zipball/a12f7e301eb7258bb68acd89d4aefa05c2906cae",
                "reference": "a12f7e301eb7258bb68acd89d4aefa05c2906cae",
                "shasum": ""
            },
            "require": {
                "php": "^7.2 || ^8.0",
                "phpdocumentor/reflection-common": "^2.0"
            },
            "require-dev": {
                "ext-tokenizer": "*",
                "psalm/phar": "^4.8"
            },
            "type": "library",
            "extra": {
                "branch-alias": {
                    "dev-1.x": "1.x-dev"
                }
            },
            "autoload": {
                "psr-4": {
                    "phpDocumentor\\Reflection\\": "src"
                }
            },
            "notification-url": "https://packagist.org/downloads/",
            "license": [
                "MIT"
            ],
            "authors": [
                {
                    "name": "Mike van Riel",
                    "email": "me@mikevanriel.com"
                }
            ],
            "description": "A PSR-5 based resolver of Class names, Types and Structural Element Names",
            "support": {
                "issues": "https://github.com/phpDocumentor/TypeResolver/issues",
                "source": "https://github.com/phpDocumentor/TypeResolver/tree/1.5.1"
            },
            "time": "2021-10-02T14:08:47+00:00"
        },
        {
            "name": "phpspec/prophecy",
            "version": "1.14.0",
            "source": {
                "type": "git",
                "url": "https://github.com/phpspec/prophecy.git",
                "reference": "d86dfc2e2a3cd366cee475e52c6bb3bbc371aa0e"
            },
            "dist": {
                "type": "zip",
                "url": "https://api.github.com/repos/phpspec/prophecy/zipball/d86dfc2e2a3cd366cee475e52c6bb3bbc371aa0e",
                "reference": "d86dfc2e2a3cd366cee475e52c6bb3bbc371aa0e",
                "shasum": ""
            },
            "require": {
                "doctrine/instantiator": "^1.2",
                "php": "^7.2 || ~8.0, <8.2",
                "phpdocumentor/reflection-docblock": "^5.2",
                "sebastian/comparator": "^3.0 || ^4.0",
                "sebastian/recursion-context": "^3.0 || ^4.0"
            },
            "require-dev": {
                "phpspec/phpspec": "^6.0 || ^7.0",
                "phpunit/phpunit": "^8.0 || ^9.0"
            },
            "type": "library",
            "extra": {
                "branch-alias": {
                    "dev-master": "1.x-dev"
                }
            },
            "autoload": {
                "psr-4": {
                    "Prophecy\\": "src/Prophecy"
                }
            },
            "notification-url": "https://packagist.org/downloads/",
            "license": [
                "MIT"
            ],
            "authors": [
                {
                    "name": "Konstantin Kudryashov",
                    "email": "ever.zet@gmail.com",
                    "homepage": "http://everzet.com"
                },
                {
                    "name": "Marcello Duarte",
                    "email": "marcello.duarte@gmail.com"
                }
            ],
            "description": "Highly opinionated mocking framework for PHP 5.3+",
            "homepage": "https://github.com/phpspec/prophecy",
            "keywords": [
                "Double",
                "Dummy",
                "fake",
                "mock",
                "spy",
                "stub"
            ],
            "support": {
                "issues": "https://github.com/phpspec/prophecy/issues",
                "source": "https://github.com/phpspec/prophecy/tree/1.14.0"
            },
            "time": "2021-09-10T09:02:12+00:00"
        },
        {
            "name": "phpunit/php-code-coverage",
            "version": "7.0.15",
            "source": {
                "type": "git",
                "url": "https://github.com/sebastianbergmann/php-code-coverage.git",
                "reference": "819f92bba8b001d4363065928088de22f25a3a48"
            },
            "dist": {
                "type": "zip",
                "url": "https://api.github.com/repos/sebastianbergmann/php-code-coverage/zipball/819f92bba8b001d4363065928088de22f25a3a48",
                "reference": "819f92bba8b001d4363065928088de22f25a3a48",
                "shasum": ""
            },
            "require": {
                "ext-dom": "*",
                "ext-xmlwriter": "*",
                "php": ">=7.2",
                "phpunit/php-file-iterator": "^2.0.2",
                "phpunit/php-text-template": "^1.2.1",
                "phpunit/php-token-stream": "^3.1.3 || ^4.0",
                "sebastian/code-unit-reverse-lookup": "^1.0.1",
                "sebastian/environment": "^4.2.2",
                "sebastian/version": "^2.0.1",
                "theseer/tokenizer": "^1.1.3"
            },
            "require-dev": {
                "phpunit/phpunit": "^8.2.2"
            },
            "suggest": {
                "ext-xdebug": "^2.7.2"
            },
            "type": "library",
            "extra": {
                "branch-alias": {
                    "dev-master": "7.0-dev"
                }
            },
            "autoload": {
                "classmap": [
                    "src/"
                ]
            },
            "notification-url": "https://packagist.org/downloads/",
            "license": [
                "BSD-3-Clause"
            ],
            "authors": [
                {
                    "name": "Sebastian Bergmann",
                    "email": "sebastian@phpunit.de",
                    "role": "lead"
                }
            ],
            "description": "Library that provides collection, processing, and rendering functionality for PHP code coverage information.",
            "homepage": "https://github.com/sebastianbergmann/php-code-coverage",
            "keywords": [
                "coverage",
                "testing",
                "xunit"
            ],
            "support": {
                "issues": "https://github.com/sebastianbergmann/php-code-coverage/issues",
                "source": "https://github.com/sebastianbergmann/php-code-coverage/tree/7.0.15"
            },
            "funding": [
                {
                    "url": "https://github.com/sebastianbergmann",
                    "type": "github"
                }
            ],
            "time": "2021-07-26T12:20:09+00:00"
        },
        {
            "name": "phpunit/php-file-iterator",
            "version": "2.0.4",
            "source": {
                "type": "git",
                "url": "https://github.com/sebastianbergmann/php-file-iterator.git",
                "reference": "28af674ff175d0768a5a978e6de83f697d4a7f05"
            },
            "dist": {
                "type": "zip",
                "url": "https://api.github.com/repos/sebastianbergmann/php-file-iterator/zipball/28af674ff175d0768a5a978e6de83f697d4a7f05",
                "reference": "28af674ff175d0768a5a978e6de83f697d4a7f05",
                "shasum": ""
            },
            "require": {
                "php": ">=7.1"
            },
            "require-dev": {
                "phpunit/phpunit": "^8.5"
            },
            "type": "library",
            "extra": {
                "branch-alias": {
                    "dev-master": "2.0.x-dev"
                }
            },
            "autoload": {
                "classmap": [
                    "src/"
                ]
            },
            "notification-url": "https://packagist.org/downloads/",
            "license": [
                "BSD-3-Clause"
            ],
            "authors": [
                {
                    "name": "Sebastian Bergmann",
                    "email": "sebastian@phpunit.de",
                    "role": "lead"
                }
            ],
            "description": "FilterIterator implementation that filters files based on a list of suffixes.",
            "homepage": "https://github.com/sebastianbergmann/php-file-iterator/",
            "keywords": [
                "filesystem",
                "iterator"
            ],
            "support": {
                "issues": "https://github.com/sebastianbergmann/php-file-iterator/issues",
                "source": "https://github.com/sebastianbergmann/php-file-iterator/tree/2.0.4"
            },
            "funding": [
                {
                    "url": "https://github.com/sebastianbergmann",
                    "type": "github"
                }
            ],
            "time": "2021-07-19T06:46:01+00:00"
        },
        {
            "name": "phpunit/php-text-template",
            "version": "1.2.1",
            "source": {
                "type": "git",
                "url": "https://github.com/sebastianbergmann/php-text-template.git",
                "reference": "31f8b717e51d9a2afca6c9f046f5d69fc27c8686"
            },
            "dist": {
                "type": "zip",
                "url": "https://api.github.com/repos/sebastianbergmann/php-text-template/zipball/31f8b717e51d9a2afca6c9f046f5d69fc27c8686",
                "reference": "31f8b717e51d9a2afca6c9f046f5d69fc27c8686",
                "shasum": ""
            },
            "require": {
                "php": ">=5.3.3"
            },
            "type": "library",
            "autoload": {
                "classmap": [
                    "src/"
                ]
            },
            "notification-url": "https://packagist.org/downloads/",
            "license": [
                "BSD-3-Clause"
            ],
            "authors": [
                {
                    "name": "Sebastian Bergmann",
                    "email": "sebastian@phpunit.de",
                    "role": "lead"
                }
            ],
            "description": "Simple template engine.",
            "homepage": "https://github.com/sebastianbergmann/php-text-template/",
            "keywords": [
                "template"
            ],
            "support": {
                "issues": "https://github.com/sebastianbergmann/php-text-template/issues",
                "source": "https://github.com/sebastianbergmann/php-text-template/tree/1.2.1"
            },
            "time": "2015-06-21T13:50:34+00:00"
        },
        {
<<<<<<< HEAD
            "name": "phpunit/php-timer",
            "version": "2.1.3",
            "source": {
                "type": "git",
                "url": "https://github.com/sebastianbergmann/php-timer.git",
                "reference": "2454ae1765516d20c4ffe103d85a58a9a3bd5662"
            },
            "dist": {
                "type": "zip",
                "url": "https://api.github.com/repos/sebastianbergmann/php-timer/zipball/2454ae1765516d20c4ffe103d85a58a9a3bd5662",
                "reference": "2454ae1765516d20c4ffe103d85a58a9a3bd5662",
=======
            "name": "typo3/phar-stream-wrapper",
            "version": "v2.2.2",
            "source": {
                "type": "git",
                "url": "https://github.com/TYPO3/phar-stream-wrapper.git",
                "reference": "cf7728109e0cab28da9ad357c3009e38d371116e"
            },
            "dist": {
                "type": "zip",
                "url": "https://api.github.com/repos/TYPO3/phar-stream-wrapper/zipball/cf7728109e0cab28da9ad357c3009e38d371116e",
                "reference": "cf7728109e0cab28da9ad357c3009e38d371116e",
>>>>>>> 6a392a94
                "shasum": ""
            },
            "require": {
                "php": ">=7.1"
            },
            "require-dev": {
                "phpunit/phpunit": "^8.5"
            },
            "type": "library",
            "extra": {
                "branch-alias": {
                    "dev-master": "2.1-dev"
                }
            },
            "autoload": {
                "classmap": [
                    "src/"
                ]
            },
            "notification-url": "https://packagist.org/downloads/",
            "license": [
                "BSD-3-Clause"
            ],
            "authors": [
                {
                    "name": "Sebastian Bergmann",
                    "email": "sebastian@phpunit.de",
                    "role": "lead"
                }
            ],
            "description": "Utility class for timing",
            "homepage": "https://github.com/sebastianbergmann/php-timer/",
            "keywords": [
                "timer"
            ],
            "support": {
<<<<<<< HEAD
                "issues": "https://github.com/sebastianbergmann/php-timer/issues",
                "source": "https://github.com/sebastianbergmann/php-timer/tree/2.1.3"
            },
            "funding": [
                {
                    "url": "https://github.com/sebastianbergmann",
                    "type": "github"
                }
            ],
            "time": "2020-11-30T08:20:02+00:00"
        },
=======
                "issues": "https://github.com/TYPO3/phar-stream-wrapper/issues",
                "source": "https://github.com/TYPO3/phar-stream-wrapper/tree/v2.2.2"
            },
            "time": "2021-09-20T19:19:38+00:00"
        }
    ],
    "packages-dev": [
>>>>>>> 6a392a94
        {
            "name": "phpunit/php-token-stream",
            "version": "3.1.3",
            "source": {
                "type": "git",
                "url": "https://github.com/sebastianbergmann/php-token-stream.git",
                "reference": "9c1da83261628cb24b6a6df371b6e312b3954768"
            },
            "dist": {
                "type": "zip",
                "url": "https://api.github.com/repos/sebastianbergmann/php-token-stream/zipball/9c1da83261628cb24b6a6df371b6e312b3954768",
                "reference": "9c1da83261628cb24b6a6df371b6e312b3954768",
                "shasum": ""
            },
            "require": {
                "ext-tokenizer": "*",
                "php": ">=7.1"
            },
            "require-dev": {
                "phpunit/phpunit": "^7.0"
            },
            "type": "library",
            "extra": {
                "branch-alias": {
                    "dev-master": "3.1-dev"
                }
            },
            "autoload": {
                "classmap": [
                    "src/"
                ]
            },
            "notification-url": "https://packagist.org/downloads/",
            "license": [
                "BSD-3-Clause"
            ],
            "authors": [
                {
                    "name": "Sebastian Bergmann",
                    "email": "sebastian@phpunit.de"
                }
            ],
            "description": "Wrapper around PHP's tokenizer extension.",
            "homepage": "https://github.com/sebastianbergmann/php-token-stream/",
            "keywords": [
                "tokenizer"
            ],
            "support": {
                "issues": "https://github.com/sebastianbergmann/php-token-stream/issues",
                "source": "https://github.com/sebastianbergmann/php-token-stream/tree/3.1.3"
            },
            "funding": [
                {
                    "url": "https://github.com/sebastianbergmann",
                    "type": "github"
                }
            ],
            "abandoned": true,
            "time": "2021-07-26T12:15:06+00:00"
        },
        {
            "name": "phpunit/phpunit",
            "version": "8.5.21",
            "source": {
                "type": "git",
                "url": "https://github.com/sebastianbergmann/phpunit.git",
                "reference": "50a58a60b85947b0bee4c8ecfe0f4bbdcf20e984"
            },
            "dist": {
                "type": "zip",
                "url": "https://api.github.com/repos/sebastianbergmann/phpunit/zipball/50a58a60b85947b0bee4c8ecfe0f4bbdcf20e984",
                "reference": "50a58a60b85947b0bee4c8ecfe0f4bbdcf20e984",
                "shasum": ""
            },
            "require": {
                "doctrine/instantiator": "^1.3.1",
                "ext-dom": "*",
                "ext-json": "*",
                "ext-libxml": "*",
                "ext-mbstring": "*",
                "ext-xml": "*",
                "ext-xmlwriter": "*",
                "myclabs/deep-copy": "^1.10.0",
                "phar-io/manifest": "^2.0.3",
                "phar-io/version": "^3.0.2",
                "php": ">=7.2",
                "phpspec/prophecy": "^1.10.3",
                "phpunit/php-code-coverage": "^7.0.12",
                "phpunit/php-file-iterator": "^2.0.4",
                "phpunit/php-text-template": "^1.2.1",
                "phpunit/php-timer": "^2.1.2",
                "sebastian/comparator": "^3.0.2",
                "sebastian/diff": "^3.0.2",
                "sebastian/environment": "^4.2.3",
                "sebastian/exporter": "^3.1.2",
                "sebastian/global-state": "^3.0.0",
                "sebastian/object-enumerator": "^3.0.3",
                "sebastian/resource-operations": "^2.0.1",
                "sebastian/type": "^1.1.3",
                "sebastian/version": "^2.0.1"
            },
            "require-dev": {
                "ext-pdo": "*"
            },
            "suggest": {
                "ext-soap": "*",
                "ext-xdebug": "*",
                "phpunit/php-invoker": "^2.0.0"
            },
            "bin": [
                "phpunit"
            ],
            "type": "library",
            "extra": {
                "branch-alias": {
                    "dev-master": "8.5-dev"
                }
            },
            "autoload": {
                "classmap": [
                    "src/"
                ]
            },
            "notification-url": "https://packagist.org/downloads/",
            "license": [
                "BSD-3-Clause"
            ],
            "authors": [
                {
                    "name": "Sebastian Bergmann",
                    "email": "sebastian@phpunit.de",
                    "role": "lead"
                }
            ],
            "description": "The PHP Unit Testing framework.",
            "homepage": "https://phpunit.de/",
            "keywords": [
                "phpunit",
                "testing",
                "xunit"
            ],
            "support": {
                "issues": "https://github.com/sebastianbergmann/phpunit/issues",
                "source": "https://github.com/sebastianbergmann/phpunit/tree/8.5.21"
            },
            "funding": [
                {
                    "url": "https://phpunit.de/donate.html",
                    "type": "custom"
                },
                {
                    "url": "https://github.com/sebastianbergmann",
                    "type": "github"
                }
            ],
            "time": "2021-09-25T07:37:20+00:00"
        },
        {
            "name": "psr/cache",
            "version": "1.0.1",
            "source": {
                "type": "git",
                "url": "https://github.com/php-fig/cache.git",
                "reference": "d11b50ad223250cf17b86e38383413f5a6764bf8"
            },
            "dist": {
                "type": "zip",
                "url": "https://api.github.com/repos/php-fig/cache/zipball/d11b50ad223250cf17b86e38383413f5a6764bf8",
                "reference": "d11b50ad223250cf17b86e38383413f5a6764bf8",
                "shasum": ""
            },
            "require": {
                "php": ">=5.3.0"
            },
            "type": "library",
            "extra": {
                "branch-alias": {
                    "dev-master": "1.0.x-dev"
                }
            },
            "autoload": {
                "psr-4": {
                    "Psr\\Cache\\": "src/"
                }
            },
            "notification-url": "https://packagist.org/downloads/",
            "license": [
                "MIT"
            ],
            "authors": [
                {
                    "name": "PHP-FIG",
                    "homepage": "http://www.php-fig.org/"
                }
            ],
            "description": "Common interface for caching libraries",
            "keywords": [
                "cache",
                "psr",
                "psr-6"
            ],
            "support": {
                "source": "https://github.com/php-fig/cache/tree/master"
            },
            "time": "2016-08-06T20:24:11+00:00"
        },
        {
            "name": "psr/event-dispatcher",
            "version": "1.0.0",
            "source": {
                "type": "git",
                "url": "https://github.com/php-fig/event-dispatcher.git",
                "reference": "dbefd12671e8a14ec7f180cab83036ed26714bb0"
            },
            "dist": {
                "type": "zip",
                "url": "https://api.github.com/repos/php-fig/event-dispatcher/zipball/dbefd12671e8a14ec7f180cab83036ed26714bb0",
                "reference": "dbefd12671e8a14ec7f180cab83036ed26714bb0",
                "shasum": ""
            },
            "require": {
                "php": ">=7.2.0"
            },
            "type": "library",
            "extra": {
                "branch-alias": {
                    "dev-master": "1.0.x-dev"
                }
            },
            "autoload": {
                "psr-4": {
                    "Psr\\EventDispatcher\\": "src/"
                }
            },
            "notification-url": "https://packagist.org/downloads/",
            "license": [
                "MIT"
            ],
            "authors": [
                {
                    "name": "PHP-FIG",
                    "homepage": "http://www.php-fig.org/"
                }
            ],
            "description": "Standard interfaces for event handling.",
            "keywords": [
                "events",
                "psr",
                "psr-14"
            ],
            "support": {
                "issues": "https://github.com/php-fig/event-dispatcher/issues",
                "source": "https://github.com/php-fig/event-dispatcher/tree/1.0.0"
            },
            "time": "2019-01-08T18:20:26+00:00"
        },
        {
            "name": "ralouphie/getallheaders",
            "version": "3.0.3",
            "source": {
                "type": "git",
                "url": "https://github.com/ralouphie/getallheaders.git",
                "reference": "120b605dfeb996808c31b6477290a714d356e822"
            },
            "dist": {
                "type": "zip",
                "url": "https://api.github.com/repos/ralouphie/getallheaders/zipball/120b605dfeb996808c31b6477290a714d356e822",
                "reference": "120b605dfeb996808c31b6477290a714d356e822",
                "shasum": ""
            },
            "require": {
                "php": ">=5.6"
            },
            "require-dev": {
                "php-coveralls/php-coveralls": "^2.1",
                "phpunit/phpunit": "^5 || ^6.5"
            },
            "type": "library",
            "autoload": {
                "files": [
                    "src/getallheaders.php"
                ]
            },
            "notification-url": "https://packagist.org/downloads/",
            "license": [
                "MIT"
            ],
            "authors": [
                {
                    "name": "Ralph Khattar",
                    "email": "ralph.khattar@gmail.com"
                }
            ],
            "description": "A polyfill for getallheaders.",
            "support": {
                "issues": "https://github.com/ralouphie/getallheaders/issues",
                "source": "https://github.com/ralouphie/getallheaders/tree/develop"
            },
            "time": "2019-03-08T08:55:37+00:00"
        },
        {
            "name": "sebastian/code-unit-reverse-lookup",
            "version": "1.0.2",
            "source": {
                "type": "git",
                "url": "https://github.com/sebastianbergmann/code-unit-reverse-lookup.git",
                "reference": "1de8cd5c010cb153fcd68b8d0f64606f523f7619"
            },
            "dist": {
                "type": "zip",
                "url": "https://api.github.com/repos/sebastianbergmann/code-unit-reverse-lookup/zipball/1de8cd5c010cb153fcd68b8d0f64606f523f7619",
                "reference": "1de8cd5c010cb153fcd68b8d0f64606f523f7619",
                "shasum": ""
            },
            "require": {
                "php": ">=5.6"
            },
            "require-dev": {
                "phpunit/phpunit": "^8.5"
            },
            "type": "library",
            "extra": {
                "branch-alias": {
                    "dev-master": "1.0.x-dev"
                }
            },
            "autoload": {
                "classmap": [
                    "src/"
                ]
            },
            "notification-url": "https://packagist.org/downloads/",
            "license": [
                "BSD-3-Clause"
            ],
            "authors": [
                {
                    "name": "Sebastian Bergmann",
                    "email": "sebastian@phpunit.de"
                }
            ],
            "description": "Looks up which function or method a line of code belongs to",
            "homepage": "https://github.com/sebastianbergmann/code-unit-reverse-lookup/",
            "support": {
                "issues": "https://github.com/sebastianbergmann/code-unit-reverse-lookup/issues",
                "source": "https://github.com/sebastianbergmann/code-unit-reverse-lookup/tree/1.0.2"
            },
            "funding": [
                {
                    "url": "https://github.com/sebastianbergmann",
                    "type": "github"
                }
            ],
            "time": "2020-11-30T08:15:22+00:00"
        },
        {
            "name": "sebastian/comparator",
            "version": "3.0.3",
            "source": {
                "type": "git",
                "url": "https://github.com/sebastianbergmann/comparator.git",
                "reference": "1071dfcef776a57013124ff35e1fc41ccd294758"
            },
            "dist": {
                "type": "zip",
                "url": "https://api.github.com/repos/sebastianbergmann/comparator/zipball/1071dfcef776a57013124ff35e1fc41ccd294758",
                "reference": "1071dfcef776a57013124ff35e1fc41ccd294758",
                "shasum": ""
            },
            "require": {
                "php": ">=7.1",
                "sebastian/diff": "^3.0",
                "sebastian/exporter": "^3.1"
            },
            "require-dev": {
                "phpunit/phpunit": "^8.5"
            },
            "type": "library",
            "extra": {
                "branch-alias": {
                    "dev-master": "3.0-dev"
                }
            },
            "autoload": {
                "classmap": [
                    "src/"
                ]
            },
            "notification-url": "https://packagist.org/downloads/",
            "license": [
                "BSD-3-Clause"
            ],
            "authors": [
                {
                    "name": "Sebastian Bergmann",
                    "email": "sebastian@phpunit.de"
                },
                {
                    "name": "Jeff Welch",
                    "email": "whatthejeff@gmail.com"
                },
                {
                    "name": "Volker Dusch",
                    "email": "github@wallbash.com"
                },
                {
                    "name": "Bernhard Schussek",
                    "email": "bschussek@2bepublished.at"
                }
            ],
            "description": "Provides the functionality to compare PHP values for equality",
            "homepage": "https://github.com/sebastianbergmann/comparator",
            "keywords": [
                "comparator",
                "compare",
                "equality"
            ],
            "support": {
                "issues": "https://github.com/sebastianbergmann/comparator/issues",
                "source": "https://github.com/sebastianbergmann/comparator/tree/3.0.3"
            },
            "funding": [
                {
                    "url": "https://github.com/sebastianbergmann",
                    "type": "github"
                }
            ],
            "time": "2020-11-30T08:04:30+00:00"
        },
        {
            "name": "sebastian/diff",
            "version": "3.0.3",
            "source": {
                "type": "git",
                "url": "https://github.com/sebastianbergmann/diff.git",
                "reference": "14f72dd46eaf2f2293cbe79c93cc0bc43161a211"
            },
            "dist": {
                "type": "zip",
                "url": "https://api.github.com/repos/sebastianbergmann/diff/zipball/14f72dd46eaf2f2293cbe79c93cc0bc43161a211",
                "reference": "14f72dd46eaf2f2293cbe79c93cc0bc43161a211",
                "shasum": ""
            },
            "require": {
                "php": ">=7.1"
            },
            "require-dev": {
                "phpunit/phpunit": "^7.5 || ^8.0",
                "symfony/process": "^2 || ^3.3 || ^4"
            },
            "type": "library",
            "extra": {
                "branch-alias": {
                    "dev-master": "3.0-dev"
                }
            },
            "autoload": {
                "classmap": [
                    "src/"
                ]
            },
            "notification-url": "https://packagist.org/downloads/",
            "license": [
                "BSD-3-Clause"
            ],
            "authors": [
                {
                    "name": "Sebastian Bergmann",
                    "email": "sebastian@phpunit.de"
                },
                {
                    "name": "Kore Nordmann",
                    "email": "mail@kore-nordmann.de"
                }
            ],
            "description": "Diff implementation",
            "homepage": "https://github.com/sebastianbergmann/diff",
            "keywords": [
                "diff",
                "udiff",
                "unidiff",
                "unified diff"
            ],
            "support": {
                "issues": "https://github.com/sebastianbergmann/diff/issues",
                "source": "https://github.com/sebastianbergmann/diff/tree/3.0.3"
            },
            "funding": [
                {
                    "url": "https://github.com/sebastianbergmann",
                    "type": "github"
                }
            ],
            "time": "2020-11-30T07:59:04+00:00"
        },
        {
            "name": "sebastian/environment",
            "version": "4.2.4",
            "source": {
                "type": "git",
                "url": "https://github.com/sebastianbergmann/environment.git",
                "reference": "d47bbbad83711771f167c72d4e3f25f7fcc1f8b0"
            },
            "dist": {
                "type": "zip",
                "url": "https://api.github.com/repos/sebastianbergmann/environment/zipball/d47bbbad83711771f167c72d4e3f25f7fcc1f8b0",
                "reference": "d47bbbad83711771f167c72d4e3f25f7fcc1f8b0",
                "shasum": ""
            },
            "require": {
                "php": ">=7.1"
            },
            "require-dev": {
                "phpunit/phpunit": "^7.5"
            },
            "suggest": {
                "ext-posix": "*"
            },
            "type": "library",
            "extra": {
                "branch-alias": {
                    "dev-master": "4.2-dev"
                }
            },
            "autoload": {
                "classmap": [
                    "src/"
                ]
            },
            "notification-url": "https://packagist.org/downloads/",
            "license": [
                "BSD-3-Clause"
            ],
            "authors": [
                {
                    "name": "Sebastian Bergmann",
                    "email": "sebastian@phpunit.de"
                }
            ],
            "description": "Provides functionality to handle HHVM/PHP environments",
            "homepage": "http://www.github.com/sebastianbergmann/environment",
            "keywords": [
                "Xdebug",
                "environment",
                "hhvm"
            ],
            "support": {
                "issues": "https://github.com/sebastianbergmann/environment/issues",
                "source": "https://github.com/sebastianbergmann/environment/tree/4.2.4"
            },
            "funding": [
                {
                    "url": "https://github.com/sebastianbergmann",
                    "type": "github"
                }
            ],
            "time": "2020-11-30T07:53:42+00:00"
        },
        {
            "name": "sebastian/exporter",
            "version": "3.1.3",
            "source": {
                "type": "git",
                "url": "https://github.com/sebastianbergmann/exporter.git",
                "reference": "6b853149eab67d4da22291d36f5b0631c0fd856e"
            },
            "dist": {
                "type": "zip",
                "url": "https://api.github.com/repos/sebastianbergmann/exporter/zipball/6b853149eab67d4da22291d36f5b0631c0fd856e",
                "reference": "6b853149eab67d4da22291d36f5b0631c0fd856e",
                "shasum": ""
            },
            "require": {
                "php": ">=7.0",
                "sebastian/recursion-context": "^3.0"
            },
            "require-dev": {
                "ext-mbstring": "*",
                "phpunit/phpunit": "^6.0"
            },
            "type": "library",
            "extra": {
                "branch-alias": {
                    "dev-master": "3.1.x-dev"
                }
            },
            "autoload": {
                "classmap": [
                    "src/"
                ]
            },
            "notification-url": "https://packagist.org/downloads/",
            "license": [
                "BSD-3-Clause"
            ],
            "authors": [
                {
                    "name": "Sebastian Bergmann",
                    "email": "sebastian@phpunit.de"
                },
                {
                    "name": "Jeff Welch",
                    "email": "whatthejeff@gmail.com"
                },
                {
                    "name": "Volker Dusch",
                    "email": "github@wallbash.com"
                },
                {
                    "name": "Adam Harvey",
                    "email": "aharvey@php.net"
                },
                {
                    "name": "Bernhard Schussek",
                    "email": "bschussek@gmail.com"
                }
            ],
            "description": "Provides the functionality to export PHP variables for visualization",
            "homepage": "http://www.github.com/sebastianbergmann/exporter",
            "keywords": [
                "export",
                "exporter"
            ],
            "support": {
                "issues": "https://github.com/sebastianbergmann/exporter/issues",
                "source": "https://github.com/sebastianbergmann/exporter/tree/3.1.3"
            },
            "funding": [
                {
                    "url": "https://github.com/sebastianbergmann",
                    "type": "github"
                }
            ],
            "time": "2020-11-30T07:47:53+00:00"
        },
        {
            "name": "sebastian/global-state",
            "version": "3.0.1",
            "source": {
                "type": "git",
                "url": "https://github.com/sebastianbergmann/global-state.git",
                "reference": "474fb9edb7ab891665d3bfc6317f42a0a150454b"
            },
            "dist": {
                "type": "zip",
                "url": "https://api.github.com/repos/sebastianbergmann/global-state/zipball/474fb9edb7ab891665d3bfc6317f42a0a150454b",
                "reference": "474fb9edb7ab891665d3bfc6317f42a0a150454b",
                "shasum": ""
            },
            "require": {
                "php": ">=7.2",
                "sebastian/object-reflector": "^1.1.1",
                "sebastian/recursion-context": "^3.0"
            },
            "require-dev": {
                "ext-dom": "*",
                "phpunit/phpunit": "^8.0"
            },
            "suggest": {
                "ext-uopz": "*"
            },
            "type": "library",
            "extra": {
                "branch-alias": {
                    "dev-master": "3.0-dev"
                }
            },
            "autoload": {
                "classmap": [
                    "src/"
                ]
            },
            "notification-url": "https://packagist.org/downloads/",
            "license": [
                "BSD-3-Clause"
            ],
            "authors": [
                {
                    "name": "Sebastian Bergmann",
                    "email": "sebastian@phpunit.de"
                }
            ],
            "description": "Snapshotting of global state",
            "homepage": "http://www.github.com/sebastianbergmann/global-state",
            "keywords": [
                "global state"
            ],
            "support": {
                "issues": "https://github.com/sebastianbergmann/global-state/issues",
                "source": "https://github.com/sebastianbergmann/global-state/tree/3.0.1"
            },
            "funding": [
                {
                    "url": "https://github.com/sebastianbergmann",
                    "type": "github"
                }
            ],
            "time": "2020-11-30T07:43:24+00:00"
        },
        {
            "name": "sebastian/object-enumerator",
            "version": "3.0.4",
            "source": {
                "type": "git",
                "url": "https://github.com/sebastianbergmann/object-enumerator.git",
                "reference": "e67f6d32ebd0c749cf9d1dbd9f226c727043cdf2"
            },
            "dist": {
                "type": "zip",
                "url": "https://api.github.com/repos/sebastianbergmann/object-enumerator/zipball/e67f6d32ebd0c749cf9d1dbd9f226c727043cdf2",
                "reference": "e67f6d32ebd0c749cf9d1dbd9f226c727043cdf2",
                "shasum": ""
            },
            "require": {
                "php": ">=7.0",
                "sebastian/object-reflector": "^1.1.1",
                "sebastian/recursion-context": "^3.0"
            },
            "require-dev": {
                "phpunit/phpunit": "^6.0"
            },
            "type": "library",
            "extra": {
                "branch-alias": {
                    "dev-master": "3.0.x-dev"
                }
            },
            "autoload": {
                "classmap": [
                    "src/"
                ]
            },
            "notification-url": "https://packagist.org/downloads/",
            "license": [
                "BSD-3-Clause"
            ],
            "authors": [
                {
                    "name": "Sebastian Bergmann",
                    "email": "sebastian@phpunit.de"
                }
            ],
            "description": "Traverses array structures and object graphs to enumerate all referenced objects",
            "homepage": "https://github.com/sebastianbergmann/object-enumerator/",
            "support": {
                "issues": "https://github.com/sebastianbergmann/object-enumerator/issues",
                "source": "https://github.com/sebastianbergmann/object-enumerator/tree/3.0.4"
            },
            "funding": [
                {
                    "url": "https://github.com/sebastianbergmann",
                    "type": "github"
                }
            ],
            "time": "2020-11-30T07:40:27+00:00"
        },
        {
            "name": "sebastian/object-reflector",
            "version": "1.1.2",
            "source": {
                "type": "git",
                "url": "https://github.com/sebastianbergmann/object-reflector.git",
                "reference": "9b8772b9cbd456ab45d4a598d2dd1a1bced6363d"
            },
            "dist": {
                "type": "zip",
                "url": "https://api.github.com/repos/sebastianbergmann/object-reflector/zipball/9b8772b9cbd456ab45d4a598d2dd1a1bced6363d",
                "reference": "9b8772b9cbd456ab45d4a598d2dd1a1bced6363d",
                "shasum": ""
            },
            "require": {
                "php": ">=7.0"
            },
            "require-dev": {
                "phpunit/phpunit": "^6.0"
            },
            "type": "library",
            "extra": {
                "branch-alias": {
                    "dev-master": "1.1-dev"
                }
            },
            "autoload": {
                "classmap": [
                    "src/"
                ]
            },
            "notification-url": "https://packagist.org/downloads/",
            "license": [
                "BSD-3-Clause"
            ],
            "authors": [
                {
                    "name": "Sebastian Bergmann",
                    "email": "sebastian@phpunit.de"
                }
            ],
            "description": "Allows reflection of object attributes, including inherited and non-public ones",
            "homepage": "https://github.com/sebastianbergmann/object-reflector/",
            "support": {
                "issues": "https://github.com/sebastianbergmann/object-reflector/issues",
                "source": "https://github.com/sebastianbergmann/object-reflector/tree/1.1.2"
            },
            "funding": [
                {
                    "url": "https://github.com/sebastianbergmann",
                    "type": "github"
                }
            ],
            "time": "2020-11-30T07:37:18+00:00"
        },
        {
            "name": "sebastian/recursion-context",
            "version": "3.0.1",
            "source": {
                "type": "git",
                "url": "https://github.com/sebastianbergmann/recursion-context.git",
                "reference": "367dcba38d6e1977be014dc4b22f47a484dac7fb"
            },
            "dist": {
                "type": "zip",
                "url": "https://api.github.com/repos/sebastianbergmann/recursion-context/zipball/367dcba38d6e1977be014dc4b22f47a484dac7fb",
                "reference": "367dcba38d6e1977be014dc4b22f47a484dac7fb",
                "shasum": ""
            },
            "require": {
                "php": ">=7.0"
            },
            "require-dev": {
                "phpunit/phpunit": "^6.0"
            },
            "type": "library",
            "extra": {
                "branch-alias": {
                    "dev-master": "3.0.x-dev"
                }
            },
            "autoload": {
                "classmap": [
                    "src/"
                ]
            },
            "notification-url": "https://packagist.org/downloads/",
            "license": [
                "BSD-3-Clause"
            ],
            "authors": [
                {
                    "name": "Sebastian Bergmann",
                    "email": "sebastian@phpunit.de"
                },
                {
                    "name": "Jeff Welch",
                    "email": "whatthejeff@gmail.com"
                },
                {
                    "name": "Adam Harvey",
                    "email": "aharvey@php.net"
                }
            ],
            "description": "Provides functionality to recursively process PHP variables",
            "homepage": "http://www.github.com/sebastianbergmann/recursion-context",
            "support": {
                "issues": "https://github.com/sebastianbergmann/recursion-context/issues",
                "source": "https://github.com/sebastianbergmann/recursion-context/tree/3.0.1"
            },
            "funding": [
                {
                    "url": "https://github.com/sebastianbergmann",
                    "type": "github"
                }
            ],
            "time": "2020-11-30T07:34:24+00:00"
        },
        {
            "name": "sebastian/resource-operations",
            "version": "2.0.2",
            "source": {
                "type": "git",
                "url": "https://github.com/sebastianbergmann/resource-operations.git",
                "reference": "31d35ca87926450c44eae7e2611d45a7a65ea8b3"
            },
            "dist": {
                "type": "zip",
                "url": "https://api.github.com/repos/sebastianbergmann/resource-operations/zipball/31d35ca87926450c44eae7e2611d45a7a65ea8b3",
                "reference": "31d35ca87926450c44eae7e2611d45a7a65ea8b3",
                "shasum": ""
            },
            "require": {
                "php": ">=7.1"
            },
            "type": "library",
            "extra": {
                "branch-alias": {
                    "dev-master": "2.0-dev"
                }
            },
            "autoload": {
                "classmap": [
                    "src/"
                ]
            },
            "notification-url": "https://packagist.org/downloads/",
            "license": [
                "BSD-3-Clause"
            ],
            "authors": [
                {
                    "name": "Sebastian Bergmann",
                    "email": "sebastian@phpunit.de"
                }
            ],
            "description": "Provides a list of PHP built-in functions that operate on resources",
            "homepage": "https://www.github.com/sebastianbergmann/resource-operations",
            "support": {
                "issues": "https://github.com/sebastianbergmann/resource-operations/issues",
                "source": "https://github.com/sebastianbergmann/resource-operations/tree/2.0.2"
            },
            "funding": [
                {
                    "url": "https://github.com/sebastianbergmann",
                    "type": "github"
                }
            ],
            "time": "2020-11-30T07:30:19+00:00"
        },
        {
            "name": "sebastian/type",
            "version": "1.1.4",
            "source": {
                "type": "git",
                "url": "https://github.com/sebastianbergmann/type.git",
                "reference": "0150cfbc4495ed2df3872fb31b26781e4e077eb4"
            },
            "dist": {
                "type": "zip",
                "url": "https://api.github.com/repos/sebastianbergmann/type/zipball/0150cfbc4495ed2df3872fb31b26781e4e077eb4",
                "reference": "0150cfbc4495ed2df3872fb31b26781e4e077eb4",
                "shasum": ""
            },
            "require": {
                "php": ">=7.2"
            },
            "require-dev": {
                "phpunit/phpunit": "^8.2"
            },
            "type": "library",
            "extra": {
                "branch-alias": {
                    "dev-master": "1.1-dev"
                }
            },
            "autoload": {
                "classmap": [
                    "src/"
                ]
            },
            "notification-url": "https://packagist.org/downloads/",
            "license": [
                "BSD-3-Clause"
            ],
            "authors": [
                {
                    "name": "Sebastian Bergmann",
                    "email": "sebastian@phpunit.de",
                    "role": "lead"
                }
            ],
            "description": "Collection of value objects that represent the types of the PHP type system",
            "homepage": "https://github.com/sebastianbergmann/type",
            "support": {
                "issues": "https://github.com/sebastianbergmann/type/issues",
                "source": "https://github.com/sebastianbergmann/type/tree/1.1.4"
            },
            "funding": [
                {
                    "url": "https://github.com/sebastianbergmann",
                    "type": "github"
                }
            ],
            "time": "2020-11-30T07:25:11+00:00"
        },
        {
            "name": "sebastian/version",
            "version": "2.0.1",
            "source": {
                "type": "git",
                "url": "https://github.com/sebastianbergmann/version.git",
                "reference": "99732be0ddb3361e16ad77b68ba41efc8e979019"
            },
            "dist": {
                "type": "zip",
                "url": "https://api.github.com/repos/sebastianbergmann/version/zipball/99732be0ddb3361e16ad77b68ba41efc8e979019",
                "reference": "99732be0ddb3361e16ad77b68ba41efc8e979019",
                "shasum": ""
            },
            "require": {
                "php": ">=5.6"
            },
            "type": "library",
            "extra": {
                "branch-alias": {
                    "dev-master": "2.0.x-dev"
                }
            },
            "autoload": {
                "classmap": [
                    "src/"
                ]
            },
            "notification-url": "https://packagist.org/downloads/",
            "license": [
                "BSD-3-Clause"
            ],
            "authors": [
                {
                    "name": "Sebastian Bergmann",
                    "email": "sebastian@phpunit.de",
                    "role": "lead"
                }
            ],
            "description": "Library that helps with managing the version number of Git-hosted PHP projects",
            "homepage": "https://github.com/sebastianbergmann/version",
            "support": {
                "issues": "https://github.com/sebastianbergmann/version/issues",
                "source": "https://github.com/sebastianbergmann/version/tree/master"
            },
            "time": "2016-10-03T07:35:21+00:00"
        },
        {
            "name": "softcreatr/jsonpath",
            "version": "0.7.5",
            "source": {
                "type": "git",
                "url": "https://github.com/SoftCreatR/JSONPath.git",
                "reference": "008569bf80aa3584834f7890781576bc7b65afa7"
            },
            "dist": {
                "type": "zip",
                "url": "https://api.github.com/repos/SoftCreatR/JSONPath/zipball/008569bf80aa3584834f7890781576bc7b65afa7",
                "reference": "008569bf80aa3584834f7890781576bc7b65afa7",
                "shasum": ""
            },
            "require": {
                "ext-json": "*",
                "php": ">=7.1"
            },
            "replace": {
                "flow/jsonpath": "*"
            },
            "require-dev": {
                "phpunit/phpunit": ">=7.0",
                "roave/security-advisories": "dev-master",
                "squizlabs/php_codesniffer": "^3.5"
            },
            "type": "library",
            "autoload": {
                "psr-4": {
                    "Flow\\JSONPath\\": "src/"
                }
            },
            "notification-url": "https://packagist.org/downloads/",
            "license": [
                "MIT"
            ],
            "authors": [
                {
                    "name": "Stephen Frank",
                    "email": "stephen@flowsa.com",
                    "homepage": "https://prismaticbytes.com",
                    "role": "Developer"
                },
                {
                    "name": "Sascha Greuel",
                    "email": "hello@1-2.dev",
                    "homepage": "http://1-2.dev",
                    "role": "Developer"
                }
            ],
            "description": "JSONPath implementation for parsing, searching and flattening arrays",
            "support": {
                "email": "hello@1-2.dev",
                "forum": "https://github.com/SoftCreatR/JSONPath/discussions",
                "issues": "https://github.com/SoftCreatR/JSONPath/issues",
                "source": "https://github.com/SoftCreatR/JSONPath"
            },
            "funding": [
                {
                    "url": "https://github.com/softcreatr",
                    "type": "github"
                }
            ],
            "time": "2021-06-02T22:15:26+00:00"
        },
        {
            "name": "squizlabs/php_codesniffer",
            "version": "3.6.2",
            "source": {
                "type": "git",
                "url": "https://github.com/squizlabs/PHP_CodeSniffer.git",
                "reference": "5e4e71592f69da17871dba6e80dd51bce74a351a"
            },
            "dist": {
                "type": "zip",
                "url": "https://api.github.com/repos/squizlabs/PHP_CodeSniffer/zipball/5e4e71592f69da17871dba6e80dd51bce74a351a",
                "reference": "5e4e71592f69da17871dba6e80dd51bce74a351a",
                "shasum": ""
            },
            "require": {
                "ext-simplexml": "*",
                "ext-tokenizer": "*",
                "ext-xmlwriter": "*",
                "php": ">=5.4.0"
            },
            "require-dev": {
                "phpunit/phpunit": "^4.0 || ^5.0 || ^6.0 || ^7.0"
            },
            "bin": [
                "bin/phpcs",
                "bin/phpcbf"
            ],
            "type": "library",
            "extra": {
                "branch-alias": {
                    "dev-master": "3.x-dev"
                }
            },
            "notification-url": "https://packagist.org/downloads/",
            "license": [
                "BSD-3-Clause"
            ],
            "authors": [
                {
                    "name": "Greg Sherwood",
                    "role": "lead"
                }
            ],
            "description": "PHP_CodeSniffer tokenizes PHP, JavaScript and CSS files and detects violations of a defined set of coding standards.",
            "homepage": "https://github.com/squizlabs/PHP_CodeSniffer",
            "keywords": [
                "phpcs",
                "standards"
            ],
            "support": {
                "issues": "https://github.com/squizlabs/PHP_CodeSniffer/issues",
                "source": "https://github.com/squizlabs/PHP_CodeSniffer",
                "wiki": "https://github.com/squizlabs/PHP_CodeSniffer/wiki"
            },
            "time": "2021-12-12T21:44:58+00:00"
        },
        {
            "name": "symfony/browser-kit",
            "version": "v5.3.4",
            "source": {
                "type": "git",
                "url": "https://github.com/symfony/browser-kit.git",
                "reference": "c1e3f64fcc631c96e2c5843b666db66679ced11c"
            },
            "dist": {
                "type": "zip",
                "url": "https://api.github.com/repos/symfony/browser-kit/zipball/c1e3f64fcc631c96e2c5843b666db66679ced11c",
                "reference": "c1e3f64fcc631c96e2c5843b666db66679ced11c",
                "shasum": ""
            },
            "require": {
                "php": ">=7.2.5",
                "symfony/dom-crawler": "^4.4|^5.0",
                "symfony/polyfill-php80": "^1.16"
            },
            "require-dev": {
                "symfony/css-selector": "^4.4|^5.0",
                "symfony/http-client": "^4.4|^5.0",
                "symfony/mime": "^4.4|^5.0",
                "symfony/process": "^4.4|^5.0"
            },
            "suggest": {
                "symfony/process": ""
            },
            "type": "library",
            "autoload": {
                "psr-4": {
                    "Symfony\\Component\\BrowserKit\\": ""
                },
                "exclude-from-classmap": [
                    "/Tests/"
                ]
            },
            "notification-url": "https://packagist.org/downloads/",
            "license": [
                "MIT"
            ],
            "authors": [
                {
                    "name": "Fabien Potencier",
                    "email": "fabien@symfony.com"
                },
                {
                    "name": "Symfony Community",
                    "homepage": "https://symfony.com/contributors"
                }
            ],
            "description": "Simulates the behavior of a web browser, allowing you to make requests, click on links and submit forms programmatically",
            "homepage": "https://symfony.com",
            "support": {
                "source": "https://github.com/symfony/browser-kit/tree/v5.3.4"
            },
            "funding": [
                {
                    "url": "https://symfony.com/sponsor",
                    "type": "custom"
                },
                {
                    "url": "https://github.com/fabpot",
                    "type": "github"
                },
                {
                    "url": "https://tidelift.com/funding/github/packagist/symfony/symfony",
                    "type": "tidelift"
                }
            ],
            "time": "2021-07-21T12:40:44+00:00"
        },
        {
            "name": "symfony/css-selector",
            "version": "v5.3.4",
            "source": {
                "type": "git",
                "url": "https://github.com/symfony/css-selector.git",
                "reference": "7fb120adc7f600a59027775b224c13a33530dd90"
            },
            "dist": {
                "type": "zip",
                "url": "https://api.github.com/repos/symfony/css-selector/zipball/7fb120adc7f600a59027775b224c13a33530dd90",
                "reference": "7fb120adc7f600a59027775b224c13a33530dd90",
                "shasum": ""
            },
            "require": {
                "php": ">=7.2.5",
                "symfony/polyfill-php80": "^1.16"
            },
            "type": "library",
            "autoload": {
                "psr-4": {
                    "Symfony\\Component\\CssSelector\\": ""
                },
                "exclude-from-classmap": [
                    "/Tests/"
                ]
            },
            "notification-url": "https://packagist.org/downloads/",
            "license": [
                "MIT"
            ],
            "authors": [
                {
                    "name": "Fabien Potencier",
                    "email": "fabien@symfony.com"
                },
                {
                    "name": "Jean-François Simon",
                    "email": "jeanfrancois.simon@sensiolabs.com"
                },
                {
                    "name": "Symfony Community",
                    "homepage": "https://symfony.com/contributors"
                }
            ],
            "description": "Converts CSS selectors to XPath expressions",
            "homepage": "https://symfony.com",
            "support": {
                "source": "https://github.com/symfony/css-selector/tree/v5.3.4"
            },
            "funding": [
                {
                    "url": "https://symfony.com/sponsor",
                    "type": "custom"
                },
                {
                    "url": "https://github.com/fabpot",
                    "type": "github"
                },
                {
                    "url": "https://tidelift.com/funding/github/packagist/symfony/symfony",
                    "type": "tidelift"
                }
            ],
            "time": "2021-07-21T12:38:00+00:00"
        },
        {
            "name": "symfony/dom-crawler",
            "version": "v5.3.7",
            "source": {
                "type": "git",
                "url": "https://github.com/symfony/dom-crawler.git",
                "reference": "c7eef3a60ccfdd8eafe07f81652e769ac9c7146c"
            },
            "dist": {
                "type": "zip",
                "url": "https://api.github.com/repos/symfony/dom-crawler/zipball/c7eef3a60ccfdd8eafe07f81652e769ac9c7146c",
                "reference": "c7eef3a60ccfdd8eafe07f81652e769ac9c7146c",
                "shasum": ""
            },
            "require": {
                "php": ">=7.2.5",
                "symfony/deprecation-contracts": "^2.1",
                "symfony/polyfill-ctype": "~1.8",
                "symfony/polyfill-mbstring": "~1.0",
                "symfony/polyfill-php80": "^1.16"
            },
            "conflict": {
                "masterminds/html5": "<2.6"
            },
            "require-dev": {
                "masterminds/html5": "^2.6",
                "symfony/css-selector": "^4.4|^5.0"
            },
            "suggest": {
                "symfony/css-selector": ""
            },
            "type": "library",
            "autoload": {
                "psr-4": {
                    "Symfony\\Component\\DomCrawler\\": ""
                },
                "exclude-from-classmap": [
                    "/Tests/"
                ]
            },
            "notification-url": "https://packagist.org/downloads/",
            "license": [
                "MIT"
            ],
            "authors": [
                {
                    "name": "Fabien Potencier",
                    "email": "fabien@symfony.com"
                },
                {
                    "name": "Symfony Community",
                    "homepage": "https://symfony.com/contributors"
                }
            ],
            "description": "Eases DOM navigation for HTML and XML documents",
            "homepage": "https://symfony.com",
            "support": {
                "source": "https://github.com/symfony/dom-crawler/tree/v5.3.7"
            },
            "funding": [
                {
                    "url": "https://symfony.com/sponsor",
                    "type": "custom"
                },
                {
                    "url": "https://github.com/fabpot",
                    "type": "github"
                },
                {
                    "url": "https://tidelift.com/funding/github/packagist/symfony/symfony",
                    "type": "tidelift"
                }
            ],
            "time": "2021-08-29T19:32:13+00:00"
        },
        {
            "name": "symfony/event-dispatcher",
            "version": "v5.3.7",
            "source": {
                "type": "git",
                "url": "https://github.com/symfony/event-dispatcher.git",
                "reference": "ce7b20d69c66a20939d8952b617506a44d102130"
            },
            "dist": {
                "type": "zip",
                "url": "https://api.github.com/repos/symfony/event-dispatcher/zipball/ce7b20d69c66a20939d8952b617506a44d102130",
                "reference": "ce7b20d69c66a20939d8952b617506a44d102130",
                "shasum": ""
            },
            "require": {
                "php": ">=7.2.5",
                "symfony/deprecation-contracts": "^2.1",
                "symfony/event-dispatcher-contracts": "^2",
                "symfony/polyfill-php80": "^1.16"
            },
            "conflict": {
                "symfony/dependency-injection": "<4.4"
            },
            "provide": {
                "psr/event-dispatcher-implementation": "1.0",
                "symfony/event-dispatcher-implementation": "2.0"
            },
            "require-dev": {
                "psr/log": "^1|^2|^3",
                "symfony/config": "^4.4|^5.0",
                "symfony/dependency-injection": "^4.4|^5.0",
                "symfony/error-handler": "^4.4|^5.0",
                "symfony/expression-language": "^4.4|^5.0",
                "symfony/http-foundation": "^4.4|^5.0",
                "symfony/service-contracts": "^1.1|^2",
                "symfony/stopwatch": "^4.4|^5.0"
            },
            "suggest": {
                "symfony/dependency-injection": "",
                "symfony/http-kernel": ""
            },
            "type": "library",
            "autoload": {
                "psr-4": {
                    "Symfony\\Component\\EventDispatcher\\": ""
                },
                "exclude-from-classmap": [
                    "/Tests/"
                ]
            },
            "notification-url": "https://packagist.org/downloads/",
            "license": [
                "MIT"
            ],
            "authors": [
                {
                    "name": "Fabien Potencier",
                    "email": "fabien@symfony.com"
                },
                {
                    "name": "Symfony Community",
                    "homepage": "https://symfony.com/contributors"
                }
            ],
            "description": "Provides tools that allow your application components to communicate with each other by dispatching events and listening to them",
            "homepage": "https://symfony.com",
            "support": {
                "source": "https://github.com/symfony/event-dispatcher/tree/v5.3.7"
            },
            "funding": [
                {
                    "url": "https://symfony.com/sponsor",
                    "type": "custom"
                },
                {
                    "url": "https://github.com/fabpot",
                    "type": "github"
                },
                {
                    "url": "https://tidelift.com/funding/github/packagist/symfony/symfony",
                    "type": "tidelift"
                }
            ],
            "time": "2021-08-04T21:20:46+00:00"
        },
        {
            "name": "symfony/event-dispatcher-contracts",
            "version": "v2.4.0",
            "source": {
                "type": "git",
                "url": "https://github.com/symfony/event-dispatcher-contracts.git",
                "reference": "69fee1ad2332a7cbab3aca13591953da9cdb7a11"
            },
            "dist": {
                "type": "zip",
                "url": "https://api.github.com/repos/symfony/event-dispatcher-contracts/zipball/69fee1ad2332a7cbab3aca13591953da9cdb7a11",
                "reference": "69fee1ad2332a7cbab3aca13591953da9cdb7a11",
                "shasum": ""
            },
            "require": {
                "php": ">=7.2.5",
                "psr/event-dispatcher": "^1"
            },
            "suggest": {
                "symfony/event-dispatcher-implementation": ""
            },
            "type": "library",
            "extra": {
                "branch-alias": {
                    "dev-main": "2.4-dev"
                },
                "thanks": {
                    "name": "symfony/contracts",
                    "url": "https://github.com/symfony/contracts"
                }
            },
            "autoload": {
                "psr-4": {
                    "Symfony\\Contracts\\EventDispatcher\\": ""
                }
            },
            "notification-url": "https://packagist.org/downloads/",
            "license": [
                "MIT"
            ],
            "authors": [
                {
                    "name": "Nicolas Grekas",
                    "email": "p@tchwork.com"
                },
                {
                    "name": "Symfony Community",
                    "homepage": "https://symfony.com/contributors"
                }
            ],
            "description": "Generic abstractions related to dispatching event",
            "homepage": "https://symfony.com",
            "keywords": [
                "abstractions",
                "contracts",
                "decoupling",
                "interfaces",
                "interoperability",
                "standards"
            ],
            "support": {
                "source": "https://github.com/symfony/event-dispatcher-contracts/tree/v2.4.0"
            },
            "funding": [
                {
                    "url": "https://symfony.com/sponsor",
                    "type": "custom"
                },
                {
                    "url": "https://github.com/fabpot",
                    "type": "github"
                },
                {
                    "url": "https://tidelift.com/funding/github/packagist/symfony/symfony",
                    "type": "tidelift"
                }
            ],
            "time": "2021-03-23T23:28:01+00:00"
        },
        {
            "name": "symfony/filesystem",
            "version": "v5.3.4",
            "source": {
                "type": "git",
                "url": "https://github.com/symfony/filesystem.git",
                "reference": "343f4fe324383ca46792cae728a3b6e2f708fb32"
            },
            "dist": {
                "type": "zip",
                "url": "https://api.github.com/repos/symfony/filesystem/zipball/343f4fe324383ca46792cae728a3b6e2f708fb32",
                "reference": "343f4fe324383ca46792cae728a3b6e2f708fb32",
                "shasum": ""
            },
            "require": {
                "php": ">=7.2.5",
                "symfony/polyfill-ctype": "~1.8",
                "symfony/polyfill-php80": "^1.16"
            },
            "type": "library",
            "autoload": {
                "psr-4": {
                    "Symfony\\Component\\Filesystem\\": ""
                },
                "exclude-from-classmap": [
                    "/Tests/"
                ]
            },
            "notification-url": "https://packagist.org/downloads/",
            "license": [
                "MIT"
            ],
            "authors": [
                {
                    "name": "Fabien Potencier",
                    "email": "fabien@symfony.com"
                },
                {
                    "name": "Symfony Community",
                    "homepage": "https://symfony.com/contributors"
                }
            ],
            "description": "Provides basic utilities for the filesystem",
            "homepage": "https://symfony.com",
            "support": {
                "source": "https://github.com/symfony/filesystem/tree/v5.3.4"
            },
            "funding": [
                {
                    "url": "https://symfony.com/sponsor",
                    "type": "custom"
                },
                {
                    "url": "https://github.com/fabpot",
                    "type": "github"
                },
                {
                    "url": "https://tidelift.com/funding/github/packagist/symfony/symfony",
                    "type": "tidelift"
                }
            ],
            "time": "2021-07-21T12:40:44+00:00"
        },
        {
            "name": "symfony/finder",
            "version": "v5.3.7",
            "source": {
                "type": "git",
                "url": "https://github.com/symfony/finder.git",
                "reference": "a10000ada1e600d109a6c7632e9ac42e8bf2fb93"
            },
            "dist": {
                "type": "zip",
                "url": "https://api.github.com/repos/symfony/finder/zipball/a10000ada1e600d109a6c7632e9ac42e8bf2fb93",
                "reference": "a10000ada1e600d109a6c7632e9ac42e8bf2fb93",
                "shasum": ""
            },
            "require": {
                "php": ">=7.2.5",
                "symfony/polyfill-php80": "^1.16"
            },
            "type": "library",
            "autoload": {
                "psr-4": {
                    "Symfony\\Component\\Finder\\": ""
                },
                "exclude-from-classmap": [
                    "/Tests/"
                ]
            },
            "notification-url": "https://packagist.org/downloads/",
            "license": [
                "MIT"
            ],
            "authors": [
                {
                    "name": "Fabien Potencier",
                    "email": "fabien@symfony.com"
                },
                {
                    "name": "Symfony Community",
                    "homepage": "https://symfony.com/contributors"
                }
            ],
            "description": "Finds files and directories via an intuitive fluent interface",
            "homepage": "https://symfony.com",
            "support": {
                "source": "https://github.com/symfony/finder/tree/v5.3.7"
            },
            "funding": [
                {
                    "url": "https://symfony.com/sponsor",
                    "type": "custom"
                },
                {
                    "url": "https://github.com/fabpot",
                    "type": "github"
                },
                {
                    "url": "https://tidelift.com/funding/github/packagist/symfony/symfony",
                    "type": "tidelift"
                }
            ],
            "time": "2021-08-04T21:20:46+00:00"
        },
        {
            "name": "symfony/polyfill-php81",
            "version": "v1.23.0",
            "source": {
                "type": "git",
                "url": "https://github.com/symfony/polyfill-php81.git",
                "reference": "e66119f3de95efc359483f810c4c3e6436279436"
            },
            "dist": {
                "type": "zip",
                "url": "https://api.github.com/repos/symfony/polyfill-php81/zipball/e66119f3de95efc359483f810c4c3e6436279436",
                "reference": "e66119f3de95efc359483f810c4c3e6436279436",
                "shasum": ""
            },
            "require": {
                "php": ">=7.1"
            },
            "type": "library",
            "extra": {
                "branch-alias": {
                    "dev-main": "1.23-dev"
                },
                "thanks": {
                    "name": "symfony/polyfill",
                    "url": "https://github.com/symfony/polyfill"
                }
            },
            "autoload": {
                "psr-4": {
                    "Symfony\\Polyfill\\Php81\\": ""
                },
                "files": [
                    "bootstrap.php"
                ],
                "classmap": [
                    "Resources/stubs"
                ]
            },
            "notification-url": "https://packagist.org/downloads/",
            "license": [
                "MIT"
            ],
            "authors": [
                {
                    "name": "Nicolas Grekas",
                    "email": "p@tchwork.com"
                },
                {
                    "name": "Symfony Community",
                    "homepage": "https://symfony.com/contributors"
                }
            ],
            "description": "Symfony polyfill backporting some PHP 8.1+ features to lower PHP versions",
            "homepage": "https://symfony.com",
            "keywords": [
                "compatibility",
                "polyfill",
                "portable",
                "shim"
            ],
            "support": {
                "source": "https://github.com/symfony/polyfill-php81/tree/v1.23.0"
            },
            "funding": [
                {
                    "url": "https://symfony.com/sponsor",
                    "type": "custom"
                },
                {
                    "url": "https://github.com/fabpot",
                    "type": "github"
                },
                {
                    "url": "https://tidelift.com/funding/github/packagist/symfony/symfony",
                    "type": "tidelift"
                }
            ],
            "time": "2021-05-21T13:25:03+00:00"
        },
        {
            "name": "symfony/process",
            "version": "v5.3.7",
            "source": {
                "type": "git",
                "url": "https://github.com/symfony/process.git",
                "reference": "38f26c7d6ed535217ea393e05634cb0b244a1967"
            },
            "dist": {
                "type": "zip",
                "url": "https://api.github.com/repos/symfony/process/zipball/38f26c7d6ed535217ea393e05634cb0b244a1967",
                "reference": "38f26c7d6ed535217ea393e05634cb0b244a1967",
                "shasum": ""
            },
            "require": {
                "php": ">=7.2.5",
                "symfony/polyfill-php80": "^1.16"
            },
            "type": "library",
            "autoload": {
                "psr-4": {
                    "Symfony\\Component\\Process\\": ""
                },
                "exclude-from-classmap": [
                    "/Tests/"
                ]
            },
            "notification-url": "https://packagist.org/downloads/",
            "license": [
                "MIT"
            ],
            "authors": [
                {
                    "name": "Fabien Potencier",
                    "email": "fabien@symfony.com"
                },
                {
                    "name": "Symfony Community",
                    "homepage": "https://symfony.com/contributors"
                }
            ],
            "description": "Executes commands in sub-processes",
            "homepage": "https://symfony.com",
            "support": {
                "source": "https://github.com/symfony/process/tree/v5.3.7"
            },
            "funding": [
                {
                    "url": "https://symfony.com/sponsor",
                    "type": "custom"
                },
                {
                    "url": "https://github.com/fabpot",
                    "type": "github"
                },
                {
                    "url": "https://tidelift.com/funding/github/packagist/symfony/symfony",
                    "type": "tidelift"
                }
            ],
            "time": "2021-08-04T21:20:46+00:00"
        },
        {
            "name": "symfony/stopwatch",
            "version": "v5.3.4",
            "source": {
                "type": "git",
                "url": "https://github.com/symfony/stopwatch.git",
                "reference": "b24c6a92c6db316fee69e38c80591e080e41536c"
            },
            "dist": {
                "type": "zip",
                "url": "https://api.github.com/repos/symfony/stopwatch/zipball/b24c6a92c6db316fee69e38c80591e080e41536c",
                "reference": "b24c6a92c6db316fee69e38c80591e080e41536c",
                "shasum": ""
            },
            "require": {
                "php": ">=7.2.5",
                "symfony/service-contracts": "^1.0|^2"
            },
            "type": "library",
            "autoload": {
                "psr-4": {
                    "Symfony\\Component\\Stopwatch\\": ""
                },
                "exclude-from-classmap": [
                    "/Tests/"
                ]
            },
            "notification-url": "https://packagist.org/downloads/",
            "license": [
                "MIT"
            ],
            "authors": [
                {
                    "name": "Fabien Potencier",
                    "email": "fabien@symfony.com"
                },
                {
                    "name": "Symfony Community",
                    "homepage": "https://symfony.com/contributors"
                }
            ],
            "description": "Provides a way to profile code",
            "homepage": "https://symfony.com",
            "support": {
                "source": "https://github.com/symfony/stopwatch/tree/v5.3.4"
            },
            "funding": [
                {
                    "url": "https://symfony.com/sponsor",
                    "type": "custom"
                },
                {
                    "url": "https://github.com/fabpot",
                    "type": "github"
                },
                {
                    "url": "https://tidelift.com/funding/github/packagist/symfony/symfony",
                    "type": "tidelift"
                }
            ],
            "time": "2021-07-10T08:58:57+00:00"
        },
        {
            "name": "theseer/tokenizer",
            "version": "1.2.1",
            "source": {
                "type": "git",
                "url": "https://github.com/theseer/tokenizer.git",
                "reference": "34a41e998c2183e22995f158c581e7b5e755ab9e"
            },
            "dist": {
                "type": "zip",
                "url": "https://api.github.com/repos/theseer/tokenizer/zipball/34a41e998c2183e22995f158c581e7b5e755ab9e",
                "reference": "34a41e998c2183e22995f158c581e7b5e755ab9e",
                "shasum": ""
            },
            "require": {
                "ext-dom": "*",
                "ext-tokenizer": "*",
                "ext-xmlwriter": "*",
                "php": "^7.2 || ^8.0"
            },
            "type": "library",
            "autoload": {
                "classmap": [
                    "src/"
                ]
            },
            "notification-url": "https://packagist.org/downloads/",
            "license": [
                "BSD-3-Clause"
            ],
            "authors": [
                {
                    "name": "Arne Blankerts",
                    "email": "arne@blankerts.de",
                    "role": "Developer"
                }
            ],
            "description": "A small library for converting tokenized PHP source code into XML and potentially other formats",
            "support": {
                "issues": "https://github.com/theseer/tokenizer/issues",
                "source": "https://github.com/theseer/tokenizer/tree/1.2.1"
            },
            "funding": [
                {
                    "url": "https://github.com/theseer",
                    "type": "github"
                }
            ],
            "time": "2021-07-28T10:34:58+00:00"
        },
        {
            "name": "webmozart/assert",
            "version": "1.10.0",
            "source": {
                "type": "git",
                "url": "https://github.com/webmozarts/assert.git",
                "reference": "6964c76c7804814a842473e0c8fd15bab0f18e25"
            },
            "dist": {
                "type": "zip",
                "url": "https://api.github.com/repos/webmozarts/assert/zipball/6964c76c7804814a842473e0c8fd15bab0f18e25",
                "reference": "6964c76c7804814a842473e0c8fd15bab0f18e25",
                "shasum": ""
            },
            "require": {
                "php": "^7.2 || ^8.0",
                "symfony/polyfill-ctype": "^1.8"
            },
            "conflict": {
                "phpstan/phpstan": "<0.12.20",
                "vimeo/psalm": "<4.6.1 || 4.6.2"
            },
            "require-dev": {
                "phpunit/phpunit": "^8.5.13"
            },
            "type": "library",
            "extra": {
                "branch-alias": {
                    "dev-master": "1.10-dev"
                }
            },
            "autoload": {
                "psr-4": {
                    "Webmozart\\Assert\\": "src/"
                }
            },
            "notification-url": "https://packagist.org/downloads/",
            "license": [
                "MIT"
            ],
            "authors": [
                {
                    "name": "Bernhard Schussek",
                    "email": "bschussek@gmail.com"
                }
            ],
            "description": "Assertions to validate method input/output with nice error messages.",
            "keywords": [
                "assert",
                "check",
                "validate"
            ],
            "support": {
                "issues": "https://github.com/webmozarts/assert/issues",
                "source": "https://github.com/webmozarts/assert/tree/1.10.0"
            },
            "time": "2021-03-09T10:59:23+00:00"
        }
    ],
    "aliases": [],
    "minimum-stability": "stable",
    "stability-flags": {
        "joomla/cms-coding-standards": 20,
        "joomla/coding-standards": 20,
        "joomla-projects/joomla-browser": 20
    },
    "prefer-stable": false,
    "prefer-lowest": false,
    "platform": {
        "php": "^7.2.5",
        "ext-json": "*",
        "ext-simplexml": "*",
        "ext-gd": "*"
    },
    "platform-dev": [],
    "platform-overrides": {
        "php": "7.2.5"
    },
    "plugin-api-version": "2.2.0"
}<|MERGE_RESOLUTION|>--- conflicted
+++ resolved
@@ -4,11 +4,7 @@
         "Read more about it at https://getcomposer.org/doc/01-basic-usage.md#installing-dependencies",
         "This file is @generated automatically"
     ],
-<<<<<<< HEAD
-    "content-hash": "ef91bd09b51a45a3f71421d757c6d34d",
-=======
-    "content-hash": "2e9d786f7742e0c0bb2c61de5cf378dc",
->>>>>>> 6a392a94
+    "content-hash": "9590f63313ad99789f708c796fada439",
     "packages": [
         {
             "name": "algo26-matthias/idna-convert",
@@ -944,7 +940,6 @@
             "time": "2021-08-10T20:31:15+00:00"
         },
         {
-<<<<<<< HEAD
             "name": "joomla/crypt",
             "version": "2.0.0",
             "source": {
@@ -956,19 +951,6 @@
                 "type": "zip",
                 "url": "https://api.github.com/repos/joomla-framework/crypt/zipball/db9e5c4f8b42df5dee0a3698404affe631fdaba4",
                 "reference": "db9e5c4f8b42df5dee0a3698404affe631fdaba4",
-=======
-            "name": "joomla/registry",
-            "version": "1.6.4",
-            "source": {
-                "type": "git",
-                "url": "https://github.com/joomla-framework/registry.git",
-                "reference": "87450394f093efcb3ac5fc978e73d1403ebe8a38"
-            },
-            "dist": {
-                "type": "zip",
-                "url": "https://api.github.com/repos/joomla-framework/registry/zipball/87450394f093efcb3ac5fc978e73d1403ebe8a38",
-                "reference": "87450394f093efcb3ac5fc978e73d1403ebe8a38",
->>>>>>> 6a392a94
                 "shasum": ""
             },
             "require": {
@@ -978,19 +960,12 @@
                 "defuse/php-encryption": "<2.0"
             },
             "require-dev": {
-<<<<<<< HEAD
                 "defuse/php-encryption": "^2.0",
                 "joomla/coding-standards": "^2.0@alpha",
                 "paragonie/sodium_compat": "^1.0",
                 "phpunit/phpunit": "^8.5|^9.0",
                 "symfony/phpunit-bridge": "^4.4|^5.0",
                 "symfony/polyfill-util": "^1.0"
-=======
-                "joomla/coding-standards": "~2.0@alpha",
-                "joomla/test": "~1.0",
-                "phpunit/phpunit": "^4.8.35|^5.4.3|~6.0|~7.0|~8.0",
-                "symfony/yaml": "~2.0|~3.0|~4.0|~5.0"
->>>>>>> 6a392a94
             },
             "suggest": {
                 "defuse/php-encryption": "To use Crypto cipher",
@@ -1021,13 +996,8 @@
                 "joomla"
             ],
             "support": {
-<<<<<<< HEAD
                 "issues": "https://github.com/joomla-framework/crypt/issues",
                 "source": "https://github.com/joomla-framework/crypt/tree/2.0.0"
-=======
-                "issues": "https://github.com/joomla-framework/registry/issues",
-                "source": "https://github.com/joomla-framework/registry/tree/1.6.4"
->>>>>>> 6a392a94
             },
             "funding": [
                 {
@@ -1039,11 +1009,7 @@
                     "type": "github"
                 }
             ],
-<<<<<<< HEAD
             "time": "2021-08-10T18:46:07+00:00"
-=======
-            "time": "2022-01-08T18:33:07+00:00"
->>>>>>> 6a392a94
         },
         {
             "name": "joomla/data",
@@ -2495,16 +2461,16 @@
         },
         {
             "name": "paragonie/sodium_compat",
-            "version": "v1.9.4",
+            "version": "v1.17.0",
             "source": {
                 "type": "git",
                 "url": "https://github.com/paragonie/sodium_compat.git",
-                "reference": "91c1362bb0084c02828d43bbc9ee38831297329e"
-            },
-            "dist": {
-                "type": "zip",
-                "url": "https://api.github.com/repos/paragonie/sodium_compat/zipball/91c1362bb0084c02828d43bbc9ee38831297329e",
-                "reference": "91c1362bb0084c02828d43bbc9ee38831297329e",
+                "reference": "c59cac21abbcc0df06a3dd18076450ea4797b321"
+            },
+            "dist": {
+                "type": "zip",
+                "url": "https://api.github.com/repos/paragonie/sodium_compat/zipball/c59cac21abbcc0df06a3dd18076450ea4797b321",
+                "reference": "c59cac21abbcc0df06a3dd18076450ea4797b321",
                 "shasum": ""
             },
             "require": {
@@ -2512,7 +2478,7 @@
                 "php": "^5.2.4|^5.3|^5.4|^5.5|^5.6|^7|^8"
             },
             "require-dev": {
-                "phpunit/phpunit": "^3|^4|^5"
+                "phpunit/phpunit": "^3|^4|^5|^6|^7|^8|^9"
             },
             "suggest": {
                 "ext-libsodium": "PHP < 7.0: Better performance, password hashing (Argon2i), secure memory management (memzero), and better security.",
@@ -2575,9 +2541,9 @@
             ],
             "support": {
                 "issues": "https://github.com/paragonie/sodium_compat/issues",
-                "source": "https://github.com/paragonie/sodium_compat/tree/master"
-            },
-            "time": "2019-05-09T23:30:36+00:00"
+                "source": "https://github.com/paragonie/sodium_compat/tree/v1.17.0"
+            },
+            "time": "2021-08-10T02:43:50+00:00"
         },
         {
             "name": "php-http/message-factory",
@@ -7129,7 +7095,6 @@
             "time": "2021-07-22T09:24:00+00:00"
         },
         {
-<<<<<<< HEAD
             "name": "myclabs/deep-copy",
             "version": "1.10.2",
             "source": {
@@ -7141,31 +7106,13 @@
                 "type": "zip",
                 "url": "https://api.github.com/repos/myclabs/DeepCopy/zipball/776f831124e9c62e1a2c601ecc52e776d8bb7220",
                 "reference": "776f831124e9c62e1a2c601ecc52e776d8bb7220",
-=======
-            "name": "paragonie/sodium_compat",
-            "version": "v1.17.0",
-            "source": {
-                "type": "git",
-                "url": "https://github.com/paragonie/sodium_compat.git",
-                "reference": "c59cac21abbcc0df06a3dd18076450ea4797b321"
-            },
-            "dist": {
-                "type": "zip",
-                "url": "https://api.github.com/repos/paragonie/sodium_compat/zipball/c59cac21abbcc0df06a3dd18076450ea4797b321",
-                "reference": "c59cac21abbcc0df06a3dd18076450ea4797b321",
->>>>>>> 6a392a94
                 "shasum": ""
             },
             "require": {
                 "php": "^7.1 || ^8.0"
             },
-<<<<<<< HEAD
             "replace": {
                 "myclabs/deep-copy": "self.version"
-=======
-            "require-dev": {
-                "phpunit/phpunit": "^3|^4|^5|^6|^7|^8|^9"
->>>>>>> 6a392a94
             },
             "require-dev": {
                 "doctrine/collections": "^1.0",
@@ -7194,7 +7141,6 @@
                 "object graph"
             ],
             "support": {
-<<<<<<< HEAD
                 "issues": "https://github.com/myclabs/DeepCopy/issues",
                 "source": "https://github.com/myclabs/DeepCopy/tree/1.10.2"
             },
@@ -7205,12 +7151,6 @@
                 }
             ],
             "time": "2020-11-13T09:40:50+00:00"
-=======
-                "issues": "https://github.com/paragonie/sodium_compat/issues",
-                "source": "https://github.com/paragonie/sodium_compat/tree/v1.17.0"
-            },
-            "time": "2021-08-10T02:43:50+00:00"
->>>>>>> 6a392a94
         },
         {
             "name": "phar-io/manifest",
@@ -7376,7 +7316,6 @@
             "time": "2020-10-14T08:32:19+00:00"
         },
         {
-<<<<<<< HEAD
             "name": "php-webdriver/webdriver",
             "version": "1.12.0",
             "source": {
@@ -7388,19 +7327,6 @@
                 "type": "zip",
                 "url": "https://api.github.com/repos/php-webdriver/php-webdriver/zipball/99d4856ed7dffcdf6a52eccd6551e83d8d557ceb",
                 "reference": "99d4856ed7dffcdf6a52eccd6551e83d8d557ceb",
-=======
-            "name": "simplepie/simplepie",
-            "version": "1.3.3",
-            "source": {
-                "type": "git",
-                "url": "https://github.com/simplepie/simplepie.git",
-                "reference": "9f6fdaa79d9888ae8f1626b4f2e6b5ff7ca29bb3"
-            },
-            "dist": {
-                "type": "zip",
-                "url": "https://api.github.com/repos/simplepie/simplepie/zipball/9f6fdaa79d9888ae8f1626b4f2e6b5ff7ca29bb3",
-                "reference": "9f6fdaa79d9888ae8f1626b4f2e6b5ff7ca29bb3",
->>>>>>> 6a392a94
                 "shasum": ""
             },
             "require": {
@@ -7449,17 +7375,10 @@
                 "webdriver"
             ],
             "support": {
-<<<<<<< HEAD
                 "issues": "https://github.com/php-webdriver/php-webdriver/issues",
                 "source": "https://github.com/php-webdriver/php-webdriver/tree/1.12.0"
             },
             "time": "2021-10-14T09:30:02+00:00"
-=======
-                "issues": "https://github.com/simplepie/simplepie/issues",
-                "source": "https://github.com/simplepie/simplepie/tree/1.3.3"
-            },
-            "time": "2021-12-24T02:44:57+00:00"
->>>>>>> 6a392a94
         },
         {
             "name": "phpdocumentor/reflection-common",
@@ -7867,7 +7786,6 @@
             "time": "2015-06-21T13:50:34+00:00"
         },
         {
-<<<<<<< HEAD
             "name": "phpunit/php-timer",
             "version": "2.1.3",
             "source": {
@@ -7879,19 +7797,6 @@
                 "type": "zip",
                 "url": "https://api.github.com/repos/sebastianbergmann/php-timer/zipball/2454ae1765516d20c4ffe103d85a58a9a3bd5662",
                 "reference": "2454ae1765516d20c4ffe103d85a58a9a3bd5662",
-=======
-            "name": "typo3/phar-stream-wrapper",
-            "version": "v2.2.2",
-            "source": {
-                "type": "git",
-                "url": "https://github.com/TYPO3/phar-stream-wrapper.git",
-                "reference": "cf7728109e0cab28da9ad357c3009e38d371116e"
-            },
-            "dist": {
-                "type": "zip",
-                "url": "https://api.github.com/repos/TYPO3/phar-stream-wrapper/zipball/cf7728109e0cab28da9ad357c3009e38d371116e",
-                "reference": "cf7728109e0cab28da9ad357c3009e38d371116e",
->>>>>>> 6a392a94
                 "shasum": ""
             },
             "require": {
@@ -7928,7 +7833,6 @@
                 "timer"
             ],
             "support": {
-<<<<<<< HEAD
                 "issues": "https://github.com/sebastianbergmann/php-timer/issues",
                 "source": "https://github.com/sebastianbergmann/php-timer/tree/2.1.3"
             },
@@ -7940,15 +7844,6 @@
             ],
             "time": "2020-11-30T08:20:02+00:00"
         },
-=======
-                "issues": "https://github.com/TYPO3/phar-stream-wrapper/issues",
-                "source": "https://github.com/TYPO3/phar-stream-wrapper/tree/v2.2.2"
-            },
-            "time": "2021-09-20T19:19:38+00:00"
-        }
-    ],
-    "packages-dev": [
->>>>>>> 6a392a94
         {
             "name": "phpunit/php-token-stream",
             "version": "3.1.3",
