{
    "_readme": [
        "This file locks the dependencies of your project to a known state",
        "Read more about it at https://getcomposer.org/doc/01-basic-usage.md#installing-dependencies",
        "This file is @generated automatically"
    ],
<<<<<<< HEAD
    "content-hash": "0ae4cb8e1b6ea9a0bb73f4c257ef2518",
=======
    "content-hash": "ca2cb7d978f989ce1eb25dcef54db239",
>>>>>>> 3277eb82
    "packages": [
        {
            "name": "algo26-matthias/idna-convert",
            "version": "v3.1.0",
            "source": {
                "type": "git",
                "url": "https://github.com/algo26-matthias/idna-convert.git",
                "reference": "340a4dc65f6b0d9884853a3d32895d82f0c1502a"
            },
            "dist": {
                "type": "zip",
                "url": "https://api.github.com/repos/algo26-matthias/idna-convert/zipball/340a4dc65f6b0d9884853a3d32895d82f0c1502a",
                "reference": "340a4dc65f6b0d9884853a3d32895d82f0c1502a",
                "shasum": ""
            },
            "require": {
                "ext-pcre": "*",
                "jakeasmith/http_build_url": "^1",
                "php": ">=7.2.0"
            },
            "require-dev": {
                "phpunit/phpunit": "8.0"
            },
            "suggest": {
                "ext-iconv": "Install ext/iconv for using input / output other than UTF-8 or ISO-8859-1",
                "ext-mbstring": "Install ext/mbstring for using input / output other than UTF-8 or ISO-8859-1"
            },
            "type": "library",
            "autoload": {
                "psr-4": {
                    "Algo26\\IdnaConvert\\": "src/"
                }
            },
            "notification-url": "https://packagist.org/downloads/",
            "license": [
                "LGPL-2.1+"
            ],
            "authors": [
                {
                    "name": "Matthias Sommerfeld",
                    "email": "matthias.sommerfeld@algo26.de",
                    "role": "Developer"
                }
            ],
            "description": "A library for encoding and decoding internationalized domain names",
            "homepage": "http://idnaconv.net/",
            "keywords": [
                "idn",
                "idna",
                "php"
            ],
            "support": {
                "issues": "https://github.com/algo26-matthias/idna-convert/issues",
                "source": "https://github.com/algo26-matthias/idna-convert/tree/v3.1.0"
            },
            "time": "2023-02-17T10:08:02+00:00"
        },
        {
            "name": "brick/math",
            "version": "0.11.0",
            "source": {
                "type": "git",
                "url": "https://github.com/brick/math.git",
                "reference": "0ad82ce168c82ba30d1c01ec86116ab52f589478"
            },
            "dist": {
                "type": "zip",
                "url": "https://api.github.com/repos/brick/math/zipball/0ad82ce168c82ba30d1c01ec86116ab52f589478",
                "reference": "0ad82ce168c82ba30d1c01ec86116ab52f589478",
                "shasum": ""
            },
            "require": {
                "php": "^8.0"
            },
            "require-dev": {
                "php-coveralls/php-coveralls": "^2.2",
                "phpunit/phpunit": "^9.0",
                "vimeo/psalm": "5.0.0"
            },
            "type": "library",
            "autoload": {
                "psr-4": {
                    "Brick\\Math\\": "src/"
                }
            },
            "notification-url": "https://packagist.org/downloads/",
            "license": [
                "MIT"
            ],
            "description": "Arbitrary-precision arithmetic library",
            "keywords": [
                "Arbitrary-precision",
                "BigInteger",
                "BigRational",
                "arithmetic",
                "bigdecimal",
                "bignum",
                "brick",
                "math"
            ],
            "support": {
                "issues": "https://github.com/brick/math/issues",
                "source": "https://github.com/brick/math/tree/0.11.0"
            },
            "funding": [
                {
                    "url": "https://github.com/BenMorel",
                    "type": "github"
                }
            ],
            "time": "2023-01-15T23:15:59+00:00"
        },
        {
            "name": "composer/ca-bundle",
            "version": "1.3.7",
            "source": {
                "type": "git",
                "url": "https://github.com/composer/ca-bundle.git",
                "reference": "76e46335014860eec1aa5a724799a00a2e47cc85"
            },
            "dist": {
                "type": "zip",
                "url": "https://api.github.com/repos/composer/ca-bundle/zipball/76e46335014860eec1aa5a724799a00a2e47cc85",
                "reference": "76e46335014860eec1aa5a724799a00a2e47cc85",
                "shasum": ""
            },
            "require": {
                "ext-openssl": "*",
                "ext-pcre": "*",
                "php": "^5.3.2 || ^7.0 || ^8.0"
            },
            "require-dev": {
                "phpstan/phpstan": "^0.12.55",
                "psr/log": "^1.0",
                "symfony/phpunit-bridge": "^4.2 || ^5",
                "symfony/process": "^2.5 || ^3.0 || ^4.0 || ^5.0 || ^6.0"
            },
            "type": "library",
            "extra": {
                "branch-alias": {
                    "dev-main": "1.x-dev"
                }
            },
            "autoload": {
                "psr-4": {
                    "Composer\\CaBundle\\": "src"
                }
            },
            "notification-url": "https://packagist.org/downloads/",
            "license": [
                "MIT"
            ],
            "authors": [
                {
                    "name": "Jordi Boggiano",
                    "email": "j.boggiano@seld.be",
                    "homepage": "http://seld.be"
                }
            ],
            "description": "Lets you find a path to the system CA bundle, and includes a fallback to the Mozilla CA bundle.",
            "keywords": [
                "cabundle",
                "cacert",
                "certificate",
                "ssl",
                "tls"
            ],
            "support": {
                "irc": "irc://irc.freenode.org/composer",
                "issues": "https://github.com/composer/ca-bundle/issues",
                "source": "https://github.com/composer/ca-bundle/tree/1.3.7"
            },
            "funding": [
                {
                    "url": "https://packagist.com",
                    "type": "custom"
                },
                {
                    "url": "https://github.com/composer",
                    "type": "github"
                },
                {
                    "url": "https://tidelift.com/funding/github/packagist/composer/composer",
                    "type": "tidelift"
                }
            ],
            "time": "2023-08-30T09:31:38+00:00"
        },
        {
            "name": "defuse/php-encryption",
            "version": "v2.4.0",
            "source": {
                "type": "git",
                "url": "https://github.com/defuse/php-encryption.git",
                "reference": "f53396c2d34225064647a05ca76c1da9d99e5828"
            },
            "dist": {
                "type": "zip",
                "url": "https://api.github.com/repos/defuse/php-encryption/zipball/f53396c2d34225064647a05ca76c1da9d99e5828",
                "reference": "f53396c2d34225064647a05ca76c1da9d99e5828",
                "shasum": ""
            },
            "require": {
                "ext-openssl": "*",
                "paragonie/random_compat": ">= 2",
                "php": ">=5.6.0"
            },
            "require-dev": {
                "phpunit/phpunit": "^5|^6|^7|^8|^9|^10",
                "yoast/phpunit-polyfills": "^2.0.0"
            },
            "bin": [
                "bin/generate-defuse-key"
            ],
            "type": "library",
            "autoload": {
                "psr-4": {
                    "Defuse\\Crypto\\": "src"
                }
            },
            "notification-url": "https://packagist.org/downloads/",
            "license": [
                "MIT"
            ],
            "authors": [
                {
                    "name": "Taylor Hornby",
                    "email": "taylor@defuse.ca",
                    "homepage": "https://defuse.ca/"
                },
                {
                    "name": "Scott Arciszewski",
                    "email": "info@paragonie.com",
                    "homepage": "https://paragonie.com"
                }
            ],
            "description": "Secure PHP Encryption Library",
            "keywords": [
                "aes",
                "authenticated encryption",
                "cipher",
                "crypto",
                "cryptography",
                "encrypt",
                "encryption",
                "openssl",
                "security",
                "symmetric key cryptography"
            ],
            "support": {
                "issues": "https://github.com/defuse/php-encryption/issues",
                "source": "https://github.com/defuse/php-encryption/tree/v2.4.0"
            },
            "time": "2023-06-19T06:10:36+00:00"
        },
        {
            "name": "doctrine/inflector",
            "version": "1.4.4",
            "source": {
                "type": "git",
                "url": "https://github.com/doctrine/inflector.git",
                "reference": "4bd5c1cdfcd00e9e2d8c484f79150f67e5d355d9"
            },
            "dist": {
                "type": "zip",
                "url": "https://api.github.com/repos/doctrine/inflector/zipball/4bd5c1cdfcd00e9e2d8c484f79150f67e5d355d9",
                "reference": "4bd5c1cdfcd00e9e2d8c484f79150f67e5d355d9",
                "shasum": ""
            },
            "require": {
                "php": "^7.1 || ^8.0"
            },
            "require-dev": {
                "doctrine/coding-standard": "^8.0",
                "phpstan/phpstan": "^0.12",
                "phpstan/phpstan-phpunit": "^0.12",
                "phpstan/phpstan-strict-rules": "^0.12",
                "phpunit/phpunit": "^7.0 || ^8.0 || ^9.0"
            },
            "type": "library",
            "extra": {
                "branch-alias": {
                    "dev-master": "2.0.x-dev"
                }
            },
            "autoload": {
                "psr-4": {
                    "Doctrine\\Inflector\\": "lib/Doctrine/Inflector",
                    "Doctrine\\Common\\Inflector\\": "lib/Doctrine/Common/Inflector"
                }
            },
            "notification-url": "https://packagist.org/downloads/",
            "license": [
                "MIT"
            ],
            "authors": [
                {
                    "name": "Guilherme Blanco",
                    "email": "guilhermeblanco@gmail.com"
                },
                {
                    "name": "Roman Borschel",
                    "email": "roman@code-factory.org"
                },
                {
                    "name": "Benjamin Eberlei",
                    "email": "kontakt@beberlei.de"
                },
                {
                    "name": "Jonathan Wage",
                    "email": "jonwage@gmail.com"
                },
                {
                    "name": "Johannes Schmitt",
                    "email": "schmittjoh@gmail.com"
                }
            ],
            "description": "PHP Doctrine Inflector is a small library that can perform string manipulations with regard to upper/lowercase and singular/plural forms of words.",
            "homepage": "https://www.doctrine-project.org/projects/inflector.html",
            "keywords": [
                "inflection",
                "inflector",
                "lowercase",
                "manipulation",
                "php",
                "plural",
                "singular",
                "strings",
                "uppercase",
                "words"
            ],
            "support": {
                "issues": "https://github.com/doctrine/inflector/issues",
                "source": "https://github.com/doctrine/inflector/tree/1.4.4"
            },
            "funding": [
                {
                    "url": "https://www.doctrine-project.org/sponsorship.html",
                    "type": "custom"
                },
                {
                    "url": "https://www.patreon.com/phpdoctrine",
                    "type": "patreon"
                },
                {
                    "url": "https://tidelift.com/funding/github/packagist/doctrine%2Finflector",
                    "type": "tidelift"
                }
            ],
            "time": "2021-04-16T17:34:40+00:00"
        },
        {
            "name": "dragonmantank/cron-expression",
            "version": "v3.3.3",
            "source": {
                "type": "git",
                "url": "https://github.com/dragonmantank/cron-expression.git",
                "reference": "adfb1f505deb6384dc8b39804c5065dd3c8c8c0a"
            },
            "dist": {
                "type": "zip",
                "url": "https://api.github.com/repos/dragonmantank/cron-expression/zipball/adfb1f505deb6384dc8b39804c5065dd3c8c8c0a",
                "reference": "adfb1f505deb6384dc8b39804c5065dd3c8c8c0a",
                "shasum": ""
            },
            "require": {
                "php": "^7.2|^8.0",
                "webmozart/assert": "^1.0"
            },
            "replace": {
                "mtdowling/cron-expression": "^1.0"
            },
            "require-dev": {
                "phpstan/extension-installer": "^1.0",
                "phpstan/phpstan": "^1.0",
                "phpstan/phpstan-webmozart-assert": "^1.0",
                "phpunit/phpunit": "^7.0|^8.0|^9.0"
            },
            "type": "library",
            "autoload": {
                "psr-4": {
                    "Cron\\": "src/Cron/"
                }
            },
            "notification-url": "https://packagist.org/downloads/",
            "license": [
                "MIT"
            ],
            "authors": [
                {
                    "name": "Chris Tankersley",
                    "email": "chris@ctankersley.com",
                    "homepage": "https://github.com/dragonmantank"
                }
            ],
            "description": "CRON for PHP: Calculate the next or previous run date and determine if a CRON expression is due",
            "keywords": [
                "cron",
                "schedule"
            ],
            "support": {
                "issues": "https://github.com/dragonmantank/cron-expression/issues",
                "source": "https://github.com/dragonmantank/cron-expression/tree/v3.3.3"
            },
            "funding": [
                {
                    "url": "https://github.com/dragonmantank",
                    "type": "github"
                }
            ],
            "time": "2023-08-10T19:36:49+00:00"
        },
        {
            "name": "enshrined/svg-sanitize",
            "version": "0.15.4",
            "source": {
                "type": "git",
                "url": "https://github.com/darylldoyle/svg-sanitizer.git",
                "reference": "e50b83a2f1f296ca61394fe88fbfe3e896a84cf4"
            },
            "dist": {
                "type": "zip",
                "url": "https://api.github.com/repos/darylldoyle/svg-sanitizer/zipball/e50b83a2f1f296ca61394fe88fbfe3e896a84cf4",
                "reference": "e50b83a2f1f296ca61394fe88fbfe3e896a84cf4",
                "shasum": ""
            },
            "require": {
                "ext-dom": "*",
                "ext-libxml": "*",
                "php": "^7.0 || ^8.0"
            },
            "require-dev": {
                "phpunit/phpunit": "^6.5 || ^8.5"
            },
            "type": "library",
            "autoload": {
                "psr-4": {
                    "enshrined\\svgSanitize\\": "src"
                }
            },
            "notification-url": "https://packagist.org/downloads/",
            "license": [
                "GPL-2.0-or-later"
            ],
            "authors": [
                {
                    "name": "Daryll Doyle",
                    "email": "daryll@enshrined.co.uk"
                }
            ],
            "description": "An SVG sanitizer for PHP",
            "support": {
                "issues": "https://github.com/darylldoyle/svg-sanitizer/issues",
                "source": "https://github.com/darylldoyle/svg-sanitizer/tree/0.15.4"
            },
            "time": "2022-02-21T09:13:59+00:00"
        },
        {
            "name": "fig/link-util",
            "version": "1.2.0",
            "source": {
                "type": "git",
                "url": "https://github.com/php-fig/link-util.git",
                "reference": "10e52348a2e9ad4581f2bf3e16458f0861a88c6a"
            },
            "dist": {
                "type": "zip",
                "url": "https://api.github.com/repos/php-fig/link-util/zipball/10e52348a2e9ad4581f2bf3e16458f0861a88c6a",
                "reference": "10e52348a2e9ad4581f2bf3e16458f0861a88c6a",
                "shasum": ""
            },
            "require": {
                "php": ">=8.0.0",
                "psr/link": "^1.1.0 | ^2.0.0"
            },
            "provide": {
                "psr/link-implementation": "1.0"
            },
            "require-dev": {
                "phpunit/phpunit": "^9",
                "squizlabs/php_codesniffer": "^2.3.1"
            },
            "type": "library",
            "extra": {
                "branch-alias": {
                    "dev-master": "1.0.x-dev"
                }
            },
            "autoload": {
                "psr-4": {
                    "Fig\\Link\\": "src/"
                }
            },
            "notification-url": "https://packagist.org/downloads/",
            "license": [
                "MIT"
            ],
            "authors": [
                {
                    "name": "PHP-FIG",
                    "homepage": "https://www.php-fig.org/"
                }
            ],
            "description": "Common utility implementations for HTTP links",
            "keywords": [
                "http",
                "http-link",
                "link",
                "psr",
                "psr-13",
                "rest"
            ],
            "support": {
                "issues": "https://github.com/php-fig/link-util/issues",
                "source": "https://github.com/php-fig/link-util/tree/1.2.0"
            },
            "time": "2021-03-11T23:09:19+00:00"
        },
        {
            "name": "google/recaptcha",
            "version": "1.3.0",
            "source": {
                "type": "git",
                "url": "https://github.com/google/recaptcha.git",
                "reference": "d59a801e98a4e9174814a6d71bbc268dff1202df"
            },
            "dist": {
                "type": "zip",
                "url": "https://api.github.com/repos/google/recaptcha/zipball/d59a801e98a4e9174814a6d71bbc268dff1202df",
                "reference": "d59a801e98a4e9174814a6d71bbc268dff1202df",
                "shasum": ""
            },
            "require": {
                "php": ">=8"
            },
            "require-dev": {
                "friendsofphp/php-cs-fixer": "^3.14",
                "php-coveralls/php-coveralls": "^2.5",
                "phpunit/phpunit": "^10"
            },
            "type": "library",
            "extra": {
                "branch-alias": {
                    "dev-master": "1.3.x-dev"
                }
            },
            "autoload": {
                "psr-4": {
                    "ReCaptcha\\": "src/ReCaptcha"
                }
            },
            "notification-url": "https://packagist.org/downloads/",
            "license": [
                "BSD-3-Clause"
            ],
            "description": "Client library for reCAPTCHA, a free service that protects websites from spam and abuse.",
            "homepage": "https://www.google.com/recaptcha/",
            "keywords": [
                "Abuse",
                "captcha",
                "recaptcha",
                "spam"
            ],
            "support": {
                "forum": "https://groups.google.com/forum/#!forum/recaptcha",
                "issues": "https://github.com/google/recaptcha/issues",
                "source": "https://github.com/google/recaptcha"
            },
            "time": "2023-02-18T17:41:46+00:00"
        },
        {
            "name": "guzzlehttp/promises",
            "version": "1.5.3",
            "source": {
                "type": "git",
                "url": "https://github.com/guzzle/promises.git",
                "reference": "67ab6e18aaa14d753cc148911d273f6e6cb6721e"
            },
            "dist": {
                "type": "zip",
                "url": "https://api.github.com/repos/guzzle/promises/zipball/67ab6e18aaa14d753cc148911d273f6e6cb6721e",
                "reference": "67ab6e18aaa14d753cc148911d273f6e6cb6721e",
                "shasum": ""
            },
            "require": {
                "php": ">=5.5"
            },
            "require-dev": {
                "symfony/phpunit-bridge": "^4.4 || ^5.1"
            },
            "type": "library",
            "autoload": {
                "files": [
                    "src/functions_include.php"
                ],
                "psr-4": {
                    "GuzzleHttp\\Promise\\": "src/"
                }
            },
            "notification-url": "https://packagist.org/downloads/",
            "license": [
                "MIT"
            ],
            "authors": [
                {
                    "name": "Graham Campbell",
                    "email": "hello@gjcampbell.co.uk",
                    "homepage": "https://github.com/GrahamCampbell"
                },
                {
                    "name": "Michael Dowling",
                    "email": "mtdowling@gmail.com",
                    "homepage": "https://github.com/mtdowling"
                },
                {
                    "name": "Tobias Nyholm",
                    "email": "tobias.nyholm@gmail.com",
                    "homepage": "https://github.com/Nyholm"
                },
                {
                    "name": "Tobias Schultze",
                    "email": "webmaster@tubo-world.de",
                    "homepage": "https://github.com/Tobion"
                }
            ],
            "description": "Guzzle promises library",
            "keywords": [
                "promise"
            ],
            "support": {
                "issues": "https://github.com/guzzle/promises/issues",
                "source": "https://github.com/guzzle/promises/tree/1.5.3"
            },
            "funding": [
                {
                    "url": "https://github.com/GrahamCampbell",
                    "type": "github"
                },
                {
                    "url": "https://github.com/Nyholm",
                    "type": "github"
                },
                {
                    "url": "https://tidelift.com/funding/github/packagist/guzzlehttp/promises",
                    "type": "tidelift"
                }
            ],
            "time": "2023-05-21T12:31:43+00:00"
        },
        {
            "name": "guzzlehttp/psr7",
            "version": "2.6.2",
            "source": {
                "type": "git",
                "url": "https://github.com/guzzle/psr7.git",
                "reference": "45b30f99ac27b5ca93cb4831afe16285f57b8221"
            },
            "dist": {
                "type": "zip",
                "url": "https://api.github.com/repos/guzzle/psr7/zipball/45b30f99ac27b5ca93cb4831afe16285f57b8221",
                "reference": "45b30f99ac27b5ca93cb4831afe16285f57b8221",
                "shasum": ""
            },
            "require": {
                "php": "^7.2.5 || ^8.0",
                "psr/http-factory": "^1.0",
                "psr/http-message": "^1.1 || ^2.0",
                "ralouphie/getallheaders": "^3.0"
            },
            "provide": {
                "psr/http-factory-implementation": "1.0",
                "psr/http-message-implementation": "1.0"
            },
            "require-dev": {
                "bamarni/composer-bin-plugin": "^1.8.2",
                "http-interop/http-factory-tests": "^0.9",
                "phpunit/phpunit": "^8.5.36 || ^9.6.15"
            },
            "suggest": {
                "laminas/laminas-httphandlerrunner": "Emit PSR-7 responses"
            },
            "type": "library",
            "extra": {
                "bamarni-bin": {
                    "bin-links": true,
                    "forward-command": false
                }
            },
            "autoload": {
                "psr-4": {
                    "GuzzleHttp\\Psr7\\": "src/"
                }
            },
            "notification-url": "https://packagist.org/downloads/",
            "license": [
                "MIT"
            ],
            "authors": [
                {
                    "name": "Graham Campbell",
                    "email": "hello@gjcampbell.co.uk",
                    "homepage": "https://github.com/GrahamCampbell"
                },
                {
                    "name": "Michael Dowling",
                    "email": "mtdowling@gmail.com",
                    "homepage": "https://github.com/mtdowling"
                },
                {
                    "name": "George Mponos",
                    "email": "gmponos@gmail.com",
                    "homepage": "https://github.com/gmponos"
                },
                {
                    "name": "Tobias Nyholm",
                    "email": "tobias.nyholm@gmail.com",
                    "homepage": "https://github.com/Nyholm"
                },
                {
                    "name": "Márk Sági-Kazár",
                    "email": "mark.sagikazar@gmail.com",
                    "homepage": "https://github.com/sagikazarmark"
                },
                {
                    "name": "Tobias Schultze",
                    "email": "webmaster@tubo-world.de",
                    "homepage": "https://github.com/Tobion"
                },
                {
                    "name": "Márk Sági-Kazár",
                    "email": "mark.sagikazar@gmail.com",
                    "homepage": "https://sagikazarmark.hu"
                }
            ],
            "description": "PSR-7 message implementation that also provides common utility methods",
            "keywords": [
                "http",
                "message",
                "psr-7",
                "request",
                "response",
                "stream",
                "uri",
                "url"
            ],
            "support": {
                "issues": "https://github.com/guzzle/psr7/issues",
                "source": "https://github.com/guzzle/psr7/tree/2.6.2"
            },
            "funding": [
                {
                    "url": "https://github.com/GrahamCampbell",
                    "type": "github"
                },
                {
                    "url": "https://github.com/Nyholm",
                    "type": "github"
                },
                {
                    "url": "https://tidelift.com/funding/github/packagist/guzzlehttp/psr7",
                    "type": "tidelift"
                }
            ],
            "time": "2023-12-03T20:05:35+00:00"
        },
        {
            "name": "jakeasmith/http_build_url",
            "version": "1.0.1",
            "source": {
                "type": "git",
                "url": "https://github.com/jakeasmith/http_build_url.git",
                "reference": "93c273e77cb1edead0cf8bcf8cd2003428e74e37"
            },
            "dist": {
                "type": "zip",
                "url": "https://api.github.com/repos/jakeasmith/http_build_url/zipball/93c273e77cb1edead0cf8bcf8cd2003428e74e37",
                "reference": "93c273e77cb1edead0cf8bcf8cd2003428e74e37",
                "shasum": ""
            },
            "type": "library",
            "autoload": {
                "files": [
                    "src/http_build_url.php"
                ]
            },
            "notification-url": "https://packagist.org/downloads/",
            "license": [
                "MIT"
            ],
            "authors": [
                {
                    "name": "Jake A. Smith",
                    "email": "theman@jakeasmith.com"
                }
            ],
            "description": "Provides functionality for http_build_url() to environments without pecl_http.",
            "support": {
                "issues": "https://github.com/jakeasmith/http_build_url/issues",
                "source": "https://github.com/jakeasmith/http_build_url"
            },
            "time": "2017-05-01T15:36:40+00:00"
        },
        {
            "name": "jfcherng/php-color-output",
            "version": "3.0.0",
            "source": {
                "type": "git",
                "url": "https://github.com/jfcherng/php-color-output.git",
                "reference": "6c7bf16686cc6a291647fcb87491640a2d5edd20"
            },
            "dist": {
                "type": "zip",
                "url": "https://api.github.com/repos/jfcherng/php-color-output/zipball/6c7bf16686cc6a291647fcb87491640a2d5edd20",
                "reference": "6c7bf16686cc6a291647fcb87491640a2d5edd20",
                "shasum": ""
            },
            "require": {
                "php": ">=7.1.3"
            },
            "require-dev": {
                "friendsofphp/php-cs-fixer": "^2.19",
                "liip/rmt": "^1.6",
                "phan/phan": "^2 || ^3 || ^4",
                "phpunit/phpunit": ">=7 <10",
                "squizlabs/php_codesniffer": "^3.5"
            },
            "type": "library",
            "autoload": {
                "psr-4": {
                    "Jfcherng\\Utility\\": "src/"
                }
            },
            "notification-url": "https://packagist.org/downloads/",
            "license": [
                "MIT"
            ],
            "authors": [
                {
                    "name": "Jack Cherng",
                    "email": "jfcherng@gmail.com"
                }
            ],
            "description": "Make your PHP command-line application colorful.",
            "keywords": [
                "ansi-colors",
                "color",
                "command-line",
                "str-color"
            ],
            "support": {
                "issues": "https://github.com/jfcherng/php-color-output/issues",
                "source": "https://github.com/jfcherng/php-color-output/tree/3.0.0"
            },
            "funding": [
                {
                    "url": "https://www.paypal.me/jfcherng/5usd",
                    "type": "custom"
                }
            ],
            "time": "2021-05-27T02:45:54+00:00"
        },
        {
            "name": "jfcherng/php-diff",
            "version": "6.15.3",
            "source": {
                "type": "git",
                "url": "https://github.com/jfcherng/php-diff.git",
                "reference": "39be09756f8eda115299add3f34dc64b4bc32b66"
            },
            "dist": {
                "type": "zip",
                "url": "https://api.github.com/repos/jfcherng/php-diff/zipball/39be09756f8eda115299add3f34dc64b4bc32b66",
                "reference": "39be09756f8eda115299add3f34dc64b4bc32b66",
                "shasum": ""
            },
            "require": {
                "jfcherng/php-color-output": "^3",
                "jfcherng/php-mb-string": "^1.4.6 || ^2",
                "jfcherng/php-sequence-matcher": "^3.2.10 || ^4",
                "php": ">=7.4"
            },
            "require-dev": {
                "friendsofphp/php-cs-fixer": "^3.8",
                "liip/rmt": "^1.6",
                "phan/phan": "^5",
                "phpunit/phpunit": "^9",
                "squizlabs/php_codesniffer": "^3.6"
            },
            "type": "library",
            "autoload": {
                "psr-4": {
                    "Jfcherng\\Diff\\": "src/"
                }
            },
            "notification-url": "https://packagist.org/downloads/",
            "license": [
                "BSD-3-Clause"
            ],
            "authors": [
                {
                    "name": "Jack Cherng",
                    "email": "jfcherng@gmail.com"
                },
                {
                    "name": "Chris Boulton",
                    "email": "chris.boulton@interspire.com"
                }
            ],
            "description": "A comprehensive library for generating differences between two strings in multiple formats (unified, side by side HTML etc).",
            "keywords": [
                "diff",
                "udiff",
                "unidiff",
                "unified diff"
            ],
            "support": {
                "issues": "https://github.com/jfcherng/php-diff/issues",
                "source": "https://github.com/jfcherng/php-diff/tree/6.15.3"
            },
            "funding": [
                {
                    "url": "https://www.paypal.me/jfcherng/5usd",
                    "type": "custom"
                }
            ],
            "time": "2023-06-15T12:29:57+00:00"
        },
        {
            "name": "jfcherng/php-mb-string",
            "version": "2.0.1",
            "source": {
                "type": "git",
                "url": "https://github.com/jfcherng/php-mb-string.git",
                "reference": "8407bfefde47849c9e7c9594e6de2ac85a0f845d"
            },
            "dist": {
                "type": "zip",
                "url": "https://api.github.com/repos/jfcherng/php-mb-string/zipball/8407bfefde47849c9e7c9594e6de2ac85a0f845d",
                "reference": "8407bfefde47849c9e7c9594e6de2ac85a0f845d",
                "shasum": ""
            },
            "require": {
                "ext-iconv": "*",
                "php": ">=8.1"
            },
            "require-dev": {
                "friendsofphp/php-cs-fixer": "^3",
                "phan/phan": "^5",
                "phpunit/phpunit": "^9 || ^10"
            },
            "suggest": {
                "ext-iconv": "Either \"ext-iconv\" or \"ext-mbstring\" is requried.",
                "ext-mbstring": "Either \"ext-iconv\" or \"ext-mbstring\" is requried."
            },
            "type": "library",
            "autoload": {
                "psr-4": {
                    "Jfcherng\\Utility\\": "src/"
                }
            },
            "notification-url": "https://packagist.org/downloads/",
            "license": [
                "MIT"
            ],
            "authors": [
                {
                    "name": "Jack Cherng",
                    "email": "jfcherng@gmail.com"
                }
            ],
            "description": "A high performance multibytes sting implementation for frequently reading/writing operations.",
            "support": {
                "issues": "https://github.com/jfcherng/php-mb-string/issues",
                "source": "https://github.com/jfcherng/php-mb-string/tree/2.0.1"
            },
            "funding": [
                {
                    "url": "https://www.paypal.me/jfcherng/5usd",
                    "type": "custom"
                }
            ],
            "time": "2023-04-17T14:23:16+00:00"
        },
        {
            "name": "jfcherng/php-sequence-matcher",
            "version": "4.0.3",
            "source": {
                "type": "git",
                "url": "https://github.com/jfcherng/php-sequence-matcher.git",
                "reference": "d2038ac29627340a7458609072a8ba355e80ec5b"
            },
            "dist": {
                "type": "zip",
                "url": "https://api.github.com/repos/jfcherng/php-sequence-matcher/zipball/d2038ac29627340a7458609072a8ba355e80ec5b",
                "reference": "d2038ac29627340a7458609072a8ba355e80ec5b",
                "shasum": ""
            },
            "require": {
                "php": ">=8.1"
            },
            "require-dev": {
                "friendsofphp/php-cs-fixer": "^3",
                "phan/phan": "^5",
                "phpunit/phpunit": "^9 || ^10",
                "squizlabs/php_codesniffer": "^3.7"
            },
            "type": "library",
            "autoload": {
                "psr-4": {
                    "Jfcherng\\Diff\\": "src/"
                }
            },
            "notification-url": "https://packagist.org/downloads/",
            "license": [
                "BSD-3-Clause"
            ],
            "authors": [
                {
                    "name": "Jack Cherng",
                    "email": "jfcherng@gmail.com"
                },
                {
                    "name": "Chris Boulton",
                    "email": "chris.boulton@interspire.com"
                }
            ],
            "description": "A longest sequence matcher. The logic is primarily based on the Python difflib package.",
            "support": {
                "issues": "https://github.com/jfcherng/php-sequence-matcher/issues",
                "source": "https://github.com/jfcherng/php-sequence-matcher/tree/4.0.3"
            },
            "funding": [
                {
                    "url": "https://www.paypal.me/jfcherng/5usd",
                    "type": "custom"
                }
            ],
            "time": "2023-05-21T07:57:08+00:00"
        },
        {
            "name": "joomla/application",
            "version": "3.0.0",
            "source": {
                "type": "git",
                "url": "https://github.com/joomla-framework/application.git",
                "reference": "96d279d19d7551746f97f7702cf92ad050eac01f"
            },
            "dist": {
                "type": "zip",
                "url": "https://api.github.com/repos/joomla-framework/application/zipball/96d279d19d7551746f97f7702cf92ad050eac01f",
                "reference": "96d279d19d7551746f97f7702cf92ad050eac01f",
                "shasum": ""
            },
            "require": {
                "joomla/event": "^3.0",
                "joomla/registry": "^3.0",
                "laminas/laminas-diactoros": "^2.24.0",
                "php": "^8.1.0",
                "psr/http-message": "^1.0",
                "psr/log": "^1.0|^2.0|^3.0",
                "symfony/deprecation-contracts": "^2|^3"
            },
            "require-dev": {
                "ext-json": "*",
                "joomla/controller": "^3.0",
                "joomla/di": "^3.0",
                "joomla/input": "^3.0",
                "joomla/router": "^3.0",
                "joomla/session": "^3.0",
                "joomla/test": "^3.0",
                "joomla/uri": "^3.0",
                "phan/phan": "^5.4",
                "phpstan/phpstan": "^1.10.7",
                "phpunit/phpunit": "^9.5.28",
                "rector/rector": "^0.15.21",
                "squizlabs/php_codesniffer": "~3.7.1",
                "symfony/phpunit-bridge": "^5.0"
            },
            "suggest": {
                "ext-json": "To use JSON format, ext-json is required",
                "joomla/controller": "^3.0 To support resolving ControllerInterface objects in ControllerResolverInterface, install joomla/controller",
                "joomla/input": "^3.0 To use WebApplicationInterface, install joomla/input",
                "joomla/router": "^3.0 To use WebApplication or ControllerResolverInterface implementations, install joomla/router",
                "joomla/session": "^3.0 To use SessionAwareWebApplicationInterface, install joomla/session",
                "joomla/uri": "^3.0 To use AbstractWebApplication, install joomla/uri",
                "psr/container": "^1.0 To use the ContainerControllerResolver, install any PSR-11 compatible container"
            },
            "type": "library",
            "extra": {
                "branch-alias": {
                    "dev-2.0-dev": "2.0-dev",
                    "dev-3.x-dev": "3.0-dev"
                }
            },
            "autoload": {
                "psr-4": {
                    "Joomla\\Application\\": "src/"
                }
            },
            "notification-url": "https://packagist.org/downloads/",
            "license": [
                "GPL-2.0-or-later"
            ],
            "authors": [
                {
                    "name": "The Joomla! Project",
                    "homepage": "https://framework.joomla.org/"
                }
            ],
            "description": "Joomla Application Package",
            "homepage": "https://github.com/joomla-framework/application",
            "keywords": [
                "application",
                "framework",
                "joomla",
                "joomla-package"
            ],
            "support": {
                "docs": "https://developer.joomla.org/framework/documentation.html",
                "forum": "https://groups.google.com/g/joomla-dev-framework",
                "issues": "https://github.com/joomla-framework/application/issues",
                "source": "https://github.com/joomla-framework/application",
                "wiki": "https://github.com/joomla-framework/application/wiki"
            },
            "funding": [
                {
                    "url": "https://community.joomla.org/sponsorship-campaigns.html",
                    "type": "custom"
                },
                {
                    "url": "https://github.com/sponsors/joomla",
                    "type": "github"
                }
            ],
            "time": "2023-10-05T19:13:13+00:00"
        },
        {
            "name": "joomla/archive",
            "version": "3.0.0",
            "source": {
                "type": "git",
                "url": "https://github.com/joomla-framework/archive.git",
                "reference": "843ec2ae8f539b2aaed0846113dbb2cb52bae1e1"
            },
            "dist": {
                "type": "zip",
                "url": "https://api.github.com/repos/joomla-framework/archive/zipball/843ec2ae8f539b2aaed0846113dbb2cb52bae1e1",
                "reference": "843ec2ae8f539b2aaed0846113dbb2cb52bae1e1",
                "shasum": ""
            },
            "require": {
                "joomla/filesystem": "^3.0",
                "php": "^8.1.0"
            },
            "require-dev": {
                "joomla/test": "^3.0",
                "phan/phan": "^5.4.2",
                "phpstan/phpstan": "^1.10.7",
                "phpunit/phpunit": "^9.5.28",
                "squizlabs/php_codesniffer": "~3.7.2"
            },
            "suggest": {
                "ext-bz2": "To extract bzip2 compressed packages",
                "ext-zip": "To extract zip compressed packages",
                "ext-zlib": "To extract gzip or zip compressed packages"
            },
            "type": "joomla-package",
            "extra": {
                "branch-alias": {
                    "dev-2.0-dev": "2.0-dev",
                    "dev-3.x-dev": "3.0-dev"
                }
            },
            "autoload": {
                "psr-4": {
                    "Joomla\\Archive\\": "src/"
                }
            },
            "notification-url": "https://packagist.org/downloads/",
            "license": [
                "GPL-2.0-or-later"
            ],
            "description": "Joomla Archive Package",
            "homepage": "https://github.com/joomla-framework/archive",
            "keywords": [
                "archive",
                "framework",
                "joomla"
            ],
            "support": {
                "issues": "https://github.com/joomla-framework/archive/issues",
                "source": "https://github.com/joomla-framework/archive/tree/3.0.0"
            },
            "funding": [
                {
                    "url": "https://community.joomla.org/sponsorship-campaigns.html",
                    "type": "custom"
                },
                {
                    "url": "https://github.com/joomla",
                    "type": "github"
                }
            ],
            "time": "2023-10-05T19:23:21+00:00"
        },
        {
            "name": "joomla/authentication",
            "version": "3.0.0",
            "source": {
                "type": "git",
                "url": "https://github.com/joomla-framework/authentication.git",
                "reference": "c8caa1b772c9ff7442115f68f6d1a6db1f633e8a"
            },
            "dist": {
                "type": "zip",
                "url": "https://api.github.com/repos/joomla-framework/authentication/zipball/c8caa1b772c9ff7442115f68f6d1a6db1f633e8a",
                "reference": "c8caa1b772c9ff7442115f68f6d1a6db1f633e8a",
                "shasum": ""
            },
            "require": {
                "php": "^8.1.0"
            },
            "require-dev": {
                "joomla/database": "^3.0",
                "joomla/input": "^3.0",
                "phan/phan": "^5.4.2",
                "phpstan/phpstan": "^1.10.7",
                "phpunit/phpunit": "^9.5.28",
                "squizlabs/php_codesniffer": "^3.7.2",
                "symfony/phpunit-bridge": "^5.0"
            },
            "suggest": {
                "joomla/database": "Required if you want to use Joomla\\Authentication\\Strategies\\DatabaseStrategy",
                "joomla/input": "Required if you want to use classes in the Joomla\\Authentication\\Strategies namespace"
            },
            "type": "joomla-package",
            "extra": {
                "branch-alias": {
                    "dev-2.0-dev": "2.0-dev",
                    "dev-3.x-dev": "3.0-dev"
                }
            },
            "autoload": {
                "psr-4": {
                    "Joomla\\Authentication\\": "src/"
                }
            },
            "notification-url": "https://packagist.org/downloads/",
            "license": [
                "GPL-2.0-or-later"
            ],
            "description": "Joomla Authentication Package",
            "homepage": "https://github.com/joomla-framework/authentication",
            "keywords": [
                "Authentication",
                "framework",
                "joomla"
            ],
            "support": {
                "issues": "https://github.com/joomla-framework/authentication/issues",
                "source": "https://github.com/joomla-framework/authentication/tree/3.0.0"
            },
            "funding": [
                {
                    "url": "https://community.joomla.org/sponsorship-campaigns.html",
                    "type": "custom"
                },
                {
                    "url": "https://github.com/joomla",
                    "type": "github"
                }
            ],
            "time": "2023-10-05T19:38:42+00:00"
        },
        {
            "name": "joomla/console",
            "version": "3.0.0",
            "source": {
                "type": "git",
                "url": "https://github.com/joomla-framework/console.git",
                "reference": "e105c751a53b63d5ff932c122e31ddf5480aa66d"
            },
            "dist": {
                "type": "zip",
                "url": "https://api.github.com/repos/joomla-framework/console/zipball/e105c751a53b63d5ff932c122e31ddf5480aa66d",
                "reference": "e105c751a53b63d5ff932c122e31ddf5480aa66d",
                "shasum": ""
            },
            "require": {
                "joomla/application": "^3.0",
                "joomla/event": "^3.0",
                "joomla/string": "^3.0",
                "php": "^8.1.0",
                "symfony/console": "^v6.2.0",
                "symfony/error-handler": "^6"
            },
            "require-dev": {
                "joomla/test": "^3.0",
                "phan/phan": "^5.4.2",
                "phpstan/phpstan": "^1.10.7",
                "phpunit/phpunit": "^9.5.28",
                "psr/container": "^1.0",
                "squizlabs/php_codesniffer": "~3.7.2"
            },
            "suggest": {
                "psr/container-implementation": "To use the ContainerLoader"
            },
            "type": "joomla-package",
            "extra": {
                "branch-alias": {
                    "dev-2.0-dev": "2.0-dev",
                    "dev-3.x-dev": "3.0-dev"
                }
            },
            "autoload": {
                "psr-4": {
                    "Joomla\\Console\\": "src/"
                }
            },
            "notification-url": "https://packagist.org/downloads/",
            "license": [
                "GPL-2.0-or-later"
            ],
            "description": "Joomla Console Package",
            "homepage": "https://github.com/joomla-framework/console",
            "keywords": [
                "console",
                "framework",
                "joomla"
            ],
            "support": {
                "issues": "https://github.com/joomla-framework/console/issues",
                "source": "https://github.com/joomla-framework/console/tree/3.0.0"
            },
            "funding": [
                {
                    "url": "https://community.joomla.org/sponsorship-campaigns.html",
                    "type": "custom"
                },
                {
                    "url": "https://github.com/joomla",
                    "type": "github"
                }
            ],
            "time": "2023-10-05T20:00:00+00:00"
        },
        {
            "name": "joomla/crypt",
            "version": "3.0.0",
            "source": {
                "type": "git",
                "url": "https://github.com/joomla-framework/crypt.git",
                "reference": "2f1c4e43eeb520557887a9e6ed6b2747485ee78d"
            },
            "dist": {
                "type": "zip",
                "url": "https://api.github.com/repos/joomla-framework/crypt/zipball/2f1c4e43eeb520557887a9e6ed6b2747485ee78d",
                "reference": "2f1c4e43eeb520557887a9e6ed6b2747485ee78d",
                "shasum": ""
            },
            "require": {
                "php": "^8.1.0"
            },
            "require-dev": {
                "defuse/php-encryption": "^2.0",
                "paragonie/sodium_compat": "^1.0",
                "phan/phan": "^5.4.2",
                "phpstan/phpstan": "^1.10.7",
                "phpunit/phpunit": "^9.5.28",
                "squizlabs/php_codesniffer": "~3.7.2",
                "symfony/phpunit-bridge": "^5.0",
                "symfony/polyfill-util": "^1.0"
            },
            "suggest": {
                "defuse/php-encryption": "To use Crypto cipher",
                "ext-openssl": "To use the OpenSSL cipher",
                "ext-sodium": "To use the Sodium cipher",
                "paragonie/sodium_compat": "To use Sodium cipher if neither ext/sodium or ext/libsodium are available"
            },
            "type": "joomla-package",
            "extra": {
                "branch-alias": {
                    "dev-2.0-dev": "2.0-dev",
                    "dev-3.x-dev": "3.0-dev"
                }
            },
            "autoload": {
                "psr-4": {
                    "Joomla\\Crypt\\": "src/"
                }
            },
            "notification-url": "https://packagist.org/downloads/",
            "license": [
                "GPL-2.0-or-later"
            ],
            "description": "Joomla Crypt Package",
            "homepage": "https://github.com/joomla-framework/crypt",
            "keywords": [
                "crypt",
                "framework",
                "joomla"
            ],
            "support": {
                "issues": "https://github.com/joomla-framework/crypt/issues",
                "source": "https://github.com/joomla-framework/crypt/tree/3.0.0"
            },
            "funding": [
                {
                    "url": "https://community.joomla.org/sponsorship-campaigns.html",
                    "type": "custom"
                },
                {
                    "url": "https://github.com/joomla",
                    "type": "github"
                }
            ],
            "time": "2023-10-05T20:18:57+00:00"
        },
        {
            "name": "joomla/data",
            "version": "3.0.0",
            "source": {
                "type": "git",
                "url": "https://github.com/joomla-framework/data.git",
                "reference": "1fd9dbac7a19c761874784ea4c8215c3c3ff775b"
            },
            "dist": {
                "type": "zip",
                "url": "https://api.github.com/repos/joomla-framework/data/zipball/1fd9dbac7a19c761874784ea4c8215c3c3ff775b",
                "reference": "1fd9dbac7a19c761874784ea4c8215c3c3ff775b",
                "shasum": ""
            },
            "require": {
                "joomla/registry": "^3.0",
                "php": "^8.1.0"
            },
            "require-dev": {
                "joomla/test": "^3.0",
                "phan/phan": "^5.4.2",
                "phpstan/phpstan": "^1.10.7",
                "phpunit/phpunit": "^9.5.28",
                "squizlabs/php_codesniffer": "~3.7.2"
            },
            "type": "joomla-package",
            "extra": {
                "branch-alias": {
                    "dev-2.0-dev": "2.0-dev",
                    "dev-3.x-dev": "3.0-dev"
                }
            },
            "autoload": {
                "psr-4": {
                    "Joomla\\Data\\": "src/"
                }
            },
            "notification-url": "https://packagist.org/downloads/",
            "license": [
                "GPL-2.0-or-later"
            ],
            "description": "Joomla Data Package",
            "homepage": "https://github.com/joomla-framework/data",
            "keywords": [
                "data",
                "framework",
                "joomla"
            ],
            "support": {
                "issues": "https://github.com/joomla-framework/data/issues",
                "source": "https://github.com/joomla-framework/data/tree/3.0.0"
            },
            "funding": [
                {
                    "url": "https://community.joomla.org/sponsorship-campaigns.html",
                    "type": "custom"
                },
                {
                    "url": "https://github.com/joomla",
                    "type": "github"
                }
            ],
            "time": "2023-10-06T15:50:35+00:00"
        },
        {
            "name": "joomla/database",
            "version": "3.0.0",
            "source": {
                "type": "git",
                "url": "https://github.com/joomla-framework/database.git",
                "reference": "d440247b1e07710f22d5e07650393fbd9364b01e"
            },
            "dist": {
                "type": "zip",
                "url": "https://api.github.com/repos/joomla-framework/database/zipball/d440247b1e07710f22d5e07650393fbd9364b01e",
                "reference": "d440247b1e07710f22d5e07650393fbd9364b01e",
                "shasum": ""
            },
            "require": {
                "joomla/event": "^3.0",
                "php": "^8.1.0",
                "symfony/deprecation-contracts": "^2|^3"
            },
            "require-dev": {
                "joomla/archive": "^3.0",
                "joomla/console": "^3.0",
                "joomla/di": "^3.0",
                "joomla/filesystem": "^3.0",
                "joomla/registry": "^3.0",
                "joomla/test": "^3.0",
                "phan/phan": "^5.4.2",
                "phpstan/phpstan": "^1.10.7",
                "phpunit/phpunit": "^9.5.28",
                "psr/log": "^1.1",
                "squizlabs/php_codesniffer": "~3.7.2",
                "symfony/phpunit-bridge": "^5.0"
            },
            "suggest": {
                "ext-mysqli": "To connect to a MySQL database via MySQLi",
                "ext-pdo": "To connect to a MySQL, PostgreSQL, or SQLite database via PDO",
                "ext-sqlsrv": "To connect to a SQL Server database",
                "joomla/archive": "To use the ExportCommand class, install joomla/archive",
                "joomla/console": "To use the ExportCommand and ImportCommand classes, install joomla/console",
                "joomla/di": "To use the Database ServiceProviderInterface objects, install joomla/di.",
                "joomla/filesystem": "To use the ExportCommand and ImportCommand classes, install joomla/filesystem",
                "joomla/registry": "To use the Database ServiceProviderInterface objects, install joomla/registry.",
                "psr/log": "To use the LoggingMonitor, install psr/log."
            },
            "type": "joomla-package",
            "extra": {
                "branch-alias": {
                    "dev-2.0-dev": "2.0-dev",
                    "dev-3.x-dev": "3.0-dev"
                }
            },
            "autoload": {
                "psr-4": {
                    "Joomla\\Database\\": "src/"
                }
            },
            "notification-url": "https://packagist.org/downloads/",
            "license": [
                "GPL-2.0-or-later"
            ],
            "description": "Joomla Database Package",
            "homepage": "https://github.com/joomla-framework/database",
            "keywords": [
                "database",
                "framework",
                "joomla"
            ],
            "support": {
                "issues": "https://github.com/joomla-framework/database/issues",
                "source": "https://github.com/joomla-framework/database/tree/3.0.0"
            },
            "funding": [
                {
                    "url": "https://community.joomla.org/sponsorship-campaigns.html",
                    "type": "custom"
                },
                {
                    "url": "https://github.com/joomla",
                    "type": "github"
                }
            ],
            "time": "2023-10-06T17:19:23+00:00"
        },
        {
            "name": "joomla/di",
            "version": "3.0.0",
            "source": {
                "type": "git",
                "url": "https://github.com/joomla-framework/di.git",
                "reference": "ec3866463257b3d4bfbd5ed0900a5e5505b909cb"
            },
            "dist": {
                "type": "zip",
                "url": "https://api.github.com/repos/joomla-framework/di/zipball/ec3866463257b3d4bfbd5ed0900a5e5505b909cb",
                "reference": "ec3866463257b3d4bfbd5ed0900a5e5505b909cb",
                "shasum": ""
            },
            "require": {
                "php": "^8.1.0",
                "psr/container": "^1.0",
                "symfony/deprecation-contracts": "^2|^3"
            },
            "provide": {
                "psr/container-implementation": "~1.0"
            },
            "require-dev": {
                "joomla/test": "^3.0",
                "phan/phan": "^5.4.2",
                "phpstan/phpstan": "^1.10.7",
                "phpunit/phpunit": "^9.5.28",
                "squizlabs/php_codesniffer": "~3.7.2"
            },
            "type": "joomla-package",
            "extra": {
                "branch-alias": {
                    "dev-2.0-dev": "2.0-dev",
                    "dev-3.x-dev": "3.0-dev"
                }
            },
            "autoload": {
                "psr-4": {
                    "Joomla\\DI\\": "src/"
                }
            },
            "notification-url": "https://packagist.org/downloads/",
            "license": [
                "GPL-2.0-or-later"
            ],
            "description": "Joomla DI Package",
            "homepage": "https://github.com/joomla-framework/di",
            "keywords": [
                "container",
                "dependency injection",
                "di",
                "framework",
                "ioc",
                "joomla"
            ],
            "support": {
                "issues": "https://github.com/joomla-framework/di/issues",
                "source": "https://github.com/joomla-framework/di/tree/3.0.0"
            },
            "funding": [
                {
                    "url": "https://community.joomla.org/sponsorship-campaigns.html",
                    "type": "custom"
                },
                {
                    "url": "https://github.com/joomla",
                    "type": "github"
                }
            ],
            "time": "2023-10-06T16:05:26+00:00"
        },
        {
            "name": "joomla/event",
            "version": "3.0.0",
            "source": {
                "type": "git",
                "url": "https://github.com/joomla-framework/event.git",
                "reference": "b259ffdb574067ec74953693cb61a9690291920e"
            },
            "dist": {
                "type": "zip",
                "url": "https://api.github.com/repos/joomla-framework/event/zipball/b259ffdb574067ec74953693cb61a9690291920e",
                "reference": "b259ffdb574067ec74953693cb61a9690291920e",
                "shasum": ""
            },
            "require": {
                "php": "^8.1.0",
                "symfony/deprecation-contracts": "^2|^3"
            },
            "require-dev": {
                "joomla/console": "^3.0",
                "phan/phan": "^5.4.2",
                "phpstan/phpstan": "^1.10.7",
                "phpunit/phpunit": "^9.5.28",
                "psr/container": "^1.0",
                "squizlabs/php_codesniffer": "~3.7.2"
            },
            "suggest": {
                "joomla/console": "If you want to use the DebugEventDispatcherCommand class, please install joomla/console",
                "psr/container-implementation": "If you want to use the LazyServiceEventListener class, please install a PSR-11 container"
            },
            "type": "joomla-package",
            "extra": {
                "branch-alias": {
                    "dev-2.0-dev": "2.0-dev",
                    "dev-3.x-dev": "3.0-dev"
                }
            },
            "autoload": {
                "psr-4": {
                    "Joomla\\Event\\": "src/"
                }
            },
            "notification-url": "https://packagist.org/downloads/",
            "license": [
                "GPL-2.0-or-later"
            ],
            "description": "Joomla Event Package",
            "homepage": "https://github.com/joomla-framework/event",
            "keywords": [
                "event",
                "framework",
                "joomla"
            ],
            "support": {
                "issues": "https://github.com/joomla-framework/event/issues",
                "source": "https://github.com/joomla-framework/event/tree/3.0.0"
            },
            "funding": [
                {
                    "url": "https://community.joomla.org/sponsorship-campaigns.html",
                    "type": "custom"
                },
                {
                    "url": "https://github.com/joomla",
                    "type": "github"
                }
            ],
            "time": "2023-10-06T19:19:02+00:00"
        },
        {
            "name": "joomla/filesystem",
            "version": "3.0.0",
            "source": {
                "type": "git",
                "url": "https://github.com/joomla-framework/filesystem.git",
                "reference": "1398fe1b3acbd97c5237cd9b405530a1f7d49daa"
            },
            "dist": {
                "type": "zip",
                "url": "https://api.github.com/repos/joomla-framework/filesystem/zipball/1398fe1b3acbd97c5237cd9b405530a1f7d49daa",
                "reference": "1398fe1b3acbd97c5237cd9b405530a1f7d49daa",
                "shasum": ""
            },
            "require": {
                "php": "^8.1.0"
            },
            "require-dev": {
                "joomla/test": "^3.0",
                "mikey179/vfsstream": "^1.6.11",
                "phan/phan": "^5.4.2",
                "phpstan/phpstan": "^1.10.7",
                "phpunit/phpunit": "^9.5.28",
                "squizlabs/php_codesniffer": "^3.7.2"
            },
            "type": "joomla-package",
            "extra": {
                "branch-alias": {
                    "dev-2.0-dev": "2.0-dev",
                    "dev-3.x-dev": "3.0-dev"
                }
            },
            "autoload": {
                "psr-4": {
                    "Joomla\\Filesystem\\": "src/"
                }
            },
            "notification-url": "https://packagist.org/downloads/",
            "license": [
                "GPL-2.0-or-later"
            ],
            "description": "Joomla Filesystem Package",
            "homepage": "https://github.com/joomla/joomla-framework-filesystem",
            "keywords": [
                "filesystem",
                "framework",
                "joomla"
            ],
            "support": {
                "issues": "https://github.com/joomla-framework/filesystem/issues",
                "source": "https://github.com/joomla-framework/filesystem/tree/3.0.0"
            },
            "funding": [
                {
                    "url": "https://community.joomla.org/sponsorship-campaigns.html",
                    "type": "custom"
                },
                {
                    "url": "https://github.com/joomla",
                    "type": "github"
                }
            ],
            "time": "2023-10-07T21:08:48+00:00"
        },
        {
            "name": "joomla/filter",
<<<<<<< HEAD
            "version": "3.0.1",
            "source": {
                "type": "git",
                "url": "https://github.com/joomla-framework/filter.git",
                "reference": "552b882b374aae70759e65e4f87e4db232b5f32e"
            },
            "dist": {
                "type": "zip",
                "url": "https://api.github.com/repos/joomla-framework/filter/zipball/552b882b374aae70759e65e4f87e4db232b5f32e",
                "reference": "552b882b374aae70759e65e4f87e4db232b5f32e",
=======
            "version": "2.0.4",
            "source": {
                "type": "git",
                "url": "https://github.com/joomla-framework/filter.git",
                "reference": "3539f6dcc8d4e9db7194db8f90bf60550a804d04"
            },
            "dist": {
                "type": "zip",
                "url": "https://api.github.com/repos/joomla-framework/filter/zipball/3539f6dcc8d4e9db7194db8f90bf60550a804d04",
                "reference": "3539f6dcc8d4e9db7194db8f90bf60550a804d04",
>>>>>>> 3277eb82
                "shasum": ""
            },
            "require": {
                "joomla/string": "^3.0",
                "php": "^8.1.0"
            },
            "require-dev": {
                "joomla/language": "^3.0",
                "phan/phan": "^5.4.2",
                "phpstan/phpstan": "^1.10.7",
                "phpunit/phpunit": "^9.5.28",
                "squizlabs/php_codesniffer": "^3.7.2"
            },
            "suggest": {
                "joomla/language": "Required only if you want to use `OutputFilter::stringURLSafe`."
            },
            "type": "joomla-package",
            "extra": {
                "branch-alias": {
                    "dev-2.0-dev": "2.0-dev",
                    "dev-3.x-dev": "3.0-dev"
                }
            },
            "autoload": {
                "psr-4": {
                    "Joomla\\Filter\\": "src/"
                }
            },
            "notification-url": "https://packagist.org/downloads/",
            "license": [
                "GPL-2.0-or-later"
            ],
            "description": "Joomla Filter Package",
            "homepage": "https://github.com/joomla-framework/filter",
            "keywords": [
                "filter",
                "framework",
                "joomla"
            ],
            "support": {
                "issues": "https://github.com/joomla-framework/filter/issues",
<<<<<<< HEAD
                "source": "https://github.com/joomla-framework/filter/tree/3.0.1"
=======
                "source": "https://github.com/joomla-framework/filter/tree/2.0.4"
>>>>>>> 3277eb82
            },
            "funding": [
                {
                    "url": "https://community.joomla.org/sponsorship-campaigns.html",
                    "type": "custom"
                },
                {
                    "url": "https://github.com/joomla",
                    "type": "github"
                }
            ],
<<<<<<< HEAD
            "time": "2024-02-20T16:41:55+00:00"
=======
            "time": "2024-02-20T16:35:20+00:00"
>>>>>>> 3277eb82
        },
        {
            "name": "joomla/http",
            "version": "3.0.0",
            "source": {
                "type": "git",
                "url": "https://github.com/joomla-framework/http.git",
                "reference": "ec389a64def1d71d145fdcc06895cbd960f5d805"
            },
            "dist": {
                "type": "zip",
                "url": "https://api.github.com/repos/joomla-framework/http/zipball/ec389a64def1d71d145fdcc06895cbd960f5d805",
                "reference": "ec389a64def1d71d145fdcc06895cbd960f5d805",
                "shasum": ""
            },
            "require": {
                "composer/ca-bundle": "^1.3.5",
                "joomla/uri": "^3.0",
                "laminas/laminas-diactoros": "^2.24.0",
                "php": "^8.1.0",
                "psr/http-client": "^1.0",
                "psr/http-message": "^1.0"
            },
            "require-dev": {
                "joomla/test": "^3.0",
                "phan/phan": "^5.4.2",
                "phpstan/phpstan": "^1.10.7",
                "phpunit/phpunit": "^9.5.28",
                "squizlabs/php_codesniffer": "^3.7.2"
            },
            "suggest": {
                "ext-curl": "To use cURL for HTTP connections"
            },
            "type": "joomla-package",
            "extra": {
                "branch-alias": {
                    "dev-2.0-dev": "2.0-dev",
                    "dev-3.x-dev": "3.0-dev"
                }
            },
            "autoload": {
                "psr-4": {
                    "Joomla\\Http\\": "src/"
                }
            },
            "notification-url": "https://packagist.org/downloads/",
            "license": [
                "GPL-2.0-or-later"
            ],
            "description": "Joomla HTTP Package",
            "homepage": "https://github.com/joomla-framework/http",
            "keywords": [
                "framework",
                "http",
                "joomla"
            ],
            "support": {
                "issues": "https://github.com/joomla-framework/http/issues",
                "source": "https://github.com/joomla-framework/http/tree/3.0.0"
            },
            "funding": [
                {
                    "url": "https://community.joomla.org/sponsorship-campaigns.html",
                    "type": "custom"
                },
                {
                    "url": "https://github.com/joomla",
                    "type": "github"
                }
            ],
            "time": "2023-10-07T21:22:46+00:00"
        },
        {
            "name": "joomla/input",
            "version": "3.0.0",
            "source": {
                "type": "git",
                "url": "https://github.com/joomla-framework/input.git",
                "reference": "3ab947f2baf8b8f08b8ecc11f7ada91092a75354"
            },
            "dist": {
                "type": "zip",
                "url": "https://api.github.com/repos/joomla-framework/input/zipball/3ab947f2baf8b8f08b8ecc11f7ada91092a75354",
                "reference": "3ab947f2baf8b8f08b8ecc11f7ada91092a75354",
                "shasum": ""
            },
            "require": {
                "joomla/filter": "^3.0",
                "php": "^8.1.0",
                "symfony/deprecation-contracts": "^2|^3"
            },
            "require-dev": {
                "joomla/test": "^3.0",
                "phan/phan": "^5.4.2",
                "phpstan/phpstan": "^1.10.7",
                "phpunit/phpunit": "^9.5.28",
                "squizlabs/php_codesniffer": "^3.7.2"
            },
            "type": "joomla-package",
            "extra": {
                "branch-alias": {
                    "dev-2.0-dev": "2.0-dev",
                    "dev-3.x-dev": "3.0-dev"
                }
            },
            "autoload": {
                "psr-4": {
                    "Joomla\\Input\\": "src/"
                }
            },
            "notification-url": "https://packagist.org/downloads/",
            "license": [
                "GPL-2.0-or-later"
            ],
            "description": "Joomla Input Package",
            "homepage": "https://github.com/joomla-framework/input",
            "keywords": [
                "framework",
                "input",
                "joomla"
            ],
            "support": {
                "issues": "https://github.com/joomla-framework/input/issues",
                "source": "https://github.com/joomla-framework/input/tree/3.0.0"
            },
            "funding": [
                {
                    "url": "https://community.joomla.org/sponsorship-campaigns.html",
                    "type": "custom"
                },
                {
                    "url": "https://github.com/joomla",
                    "type": "github"
                }
            ],
            "time": "2023-10-07T21:27:35+00:00"
        },
        {
            "name": "joomla/language",
            "version": "3.0.0",
            "source": {
                "type": "git",
                "url": "https://github.com/joomla-framework/language.git",
                "reference": "d2008ccb727f3a582579496d1fba9a4af840c03c"
            },
            "dist": {
                "type": "zip",
                "url": "https://api.github.com/repos/joomla-framework/language/zipball/d2008ccb727f3a582579496d1fba9a4af840c03c",
                "reference": "d2008ccb727f3a582579496d1fba9a4af840c03c",
                "shasum": ""
            },
            "require": {
                "ext-xml": "*",
                "joomla/string": "^3.0",
                "php": "^8.1.0",
                "symfony/deprecation-contracts": "^2|^3"
            },
            "require-dev": {
                "joomla/di": "^3.0",
                "joomla/registry": "^3.0",
                "joomla/test": "^3.0",
                "phan/phan": "^5.4.2",
                "phpstan/phpstan": "^1.10.7",
                "phpunit/phpunit": "^9.5.28",
                "squizlabs/php_codesniffer": "^3.7.2"
            },
            "suggest": {
                "joomla/di": "To use the Language ServiceProviderInterface objects, install joomla/di."
            },
            "type": "joomla-package",
            "extra": {
                "branch-alias": {
                    "dev-2.0-dev": "2.0-dev",
                    "dev-3.x-dev": "3.0-dev"
                }
            },
            "autoload": {
                "psr-4": {
                    "Joomla\\Language\\": "src/"
                }
            },
            "notification-url": "https://packagist.org/downloads/",
            "license": [
                "GPL-2.0-or-later"
            ],
            "description": "Joomla Language Package",
            "homepage": "https://github.com/joomla-framework/language",
            "keywords": [
                "framework",
                "joomla",
                "language"
            ],
            "support": {
                "issues": "https://github.com/joomla-framework/language/issues",
                "source": "https://github.com/joomla-framework/language/tree/3.0.0"
            },
            "funding": [
                {
                    "url": "https://community.joomla.org/sponsorship-campaigns.html",
                    "type": "custom"
                },
                {
                    "url": "https://github.com/joomla",
                    "type": "github"
                }
            ],
            "time": "2023-10-08T13:03:04+00:00"
        },
        {
            "name": "joomla/oauth1",
            "version": "3.0.0",
            "source": {
                "type": "git",
                "url": "https://github.com/joomla-framework/oauth1.git",
                "reference": "bf390ed9288a6b858853880efc41620dd8d08a2d"
            },
            "dist": {
                "type": "zip",
                "url": "https://api.github.com/repos/joomla-framework/oauth1/zipball/bf390ed9288a6b858853880efc41620dd8d08a2d",
                "reference": "bf390ed9288a6b858853880efc41620dd8d08a2d",
                "shasum": ""
            },
            "require": {
                "joomla/application": "^3.0",
                "joomla/http": "^3.0",
                "joomla/input": "^3.0",
                "joomla/registry": "^3.0",
                "joomla/session": "^3.0",
                "joomla/uri": "^3.0",
                "php": "^8.1.0"
            },
            "require-dev": {
                "joomla/event": "^3.0",
                "joomla/test": "^3.0",
                "phan/phan": "^5.4.2",
                "phpstan/phpstan": "^1.10.7",
                "phpunit/phpunit": "^9.5.28",
                "squizlabs/php_codesniffer": "^3.7.2"
            },
            "type": "joomla-package",
            "extra": {
                "branch-alias": {
                    "dev-2.0-dev": "2.0-dev",
                    "dev-3.x-dev": "3.0-dev"
                }
            },
            "autoload": {
                "psr-4": {
                    "Joomla\\OAuth1\\": "src/"
                }
            },
            "notification-url": "https://packagist.org/downloads/",
            "license": [
                "GPL-2.0-or-later"
            ],
            "description": "Joomla OAuth1 Package",
            "homepage": "https://github.com/joomla-framework/oauth1",
            "keywords": [
                "framework",
                "joomla",
                "oauth1"
            ],
            "support": {
                "issues": "https://github.com/joomla-framework/oauth1/issues",
                "source": "https://github.com/joomla-framework/oauth1/tree/3.0.0"
            },
            "funding": [
                {
                    "url": "https://community.joomla.org/sponsorship-campaigns.html",
                    "type": "custom"
                },
                {
                    "url": "https://github.com/joomla",
                    "type": "github"
                }
            ],
            "time": "2023-10-08T13:31:42+00:00"
        },
        {
            "name": "joomla/oauth2",
            "version": "3.0.0",
            "source": {
                "type": "git",
                "url": "https://github.com/joomla-framework/oauth2.git",
                "reference": "70f61fe09a9e7d261684194f8d55a2035e84dbcc"
            },
            "dist": {
                "type": "zip",
                "url": "https://api.github.com/repos/joomla-framework/oauth2/zipball/70f61fe09a9e7d261684194f8d55a2035e84dbcc",
                "reference": "70f61fe09a9e7d261684194f8d55a2035e84dbcc",
                "shasum": ""
            },
            "require": {
                "joomla/application": "^3.0",
                "joomla/http": "^3.0",
                "joomla/input": "^3.0",
                "joomla/session": "^3.0",
                "joomla/uri": "^3.0",
                "php": "^8.1.0"
            },
            "require-dev": {
                "phan/phan": "^5.4.2",
                "phpstan/phpstan": "^1.10.7",
                "phpunit/phpunit": "^9.5.28",
                "squizlabs/php_codesniffer": "^3.7.2"
            },
            "type": "joomla-package",
            "extra": {
                "branch-alias": {
                    "dev-2.0-dev": "2.0-dev",
                    "dev-3.x-dev": "3.0-dev"
                }
            },
            "autoload": {
                "psr-4": {
                    "Joomla\\OAuth2\\": "src/"
                }
            },
            "notification-url": "https://packagist.org/downloads/",
            "license": [
                "GPL-2.0-or-later"
            ],
            "description": "Joomla OAuth2 Package",
            "homepage": "https://github.com/joomla-framework/oauth2",
            "keywords": [
                "framework",
                "joomla",
                "oauth2"
            ],
            "support": {
                "issues": "https://github.com/joomla-framework/oauth2/issues",
                "source": "https://github.com/joomla-framework/oauth2/tree/3.0.0"
            },
            "funding": [
                {
                    "url": "https://community.joomla.org/sponsorship-campaigns.html",
                    "type": "custom"
                },
                {
                    "url": "https://github.com/joomla",
                    "type": "github"
                }
            ],
            "time": "2023-10-08T13:36:24+00:00"
        },
        {
            "name": "joomla/registry",
            "version": "3.0.0",
            "source": {
                "type": "git",
                "url": "https://github.com/joomla-framework/registry.git",
                "reference": "dc57ab21856e79d45e5a44cf6d41253a2414d110"
            },
            "dist": {
                "type": "zip",
                "url": "https://api.github.com/repos/joomla-framework/registry/zipball/dc57ab21856e79d45e5a44cf6d41253a2414d110",
                "reference": "dc57ab21856e79d45e5a44cf6d41253a2414d110",
                "shasum": ""
            },
            "require": {
                "joomla/utilities": "^3.0",
                "php": "^8.1.0"
            },
            "require-dev": {
                "phan/phan": "^5.4.2",
                "phpstan/phpstan": "^1.10.7",
                "phpunit/phpunit": "^9.5.28",
                "squizlabs/php_codesniffer": "^3.7.2",
                "symfony/yaml": "^5.0"
            },
            "suggest": {
                "ext-json": "ext-json is needed for JSON support",
                "ext-simplexml": "ext-simplexml is needed for XML support",
                "symfony/yaml": "Install symfony/yaml if you require YAML support."
            },
            "type": "joomla-package",
            "extra": {
                "branch-alias": {
                    "dev-2.0-dev": "2.0-dev",
                    "dev-3.x-dev": "3.0-dev"
                }
            },
            "autoload": {
                "psr-4": {
                    "Joomla\\Registry\\": "src/"
                }
            },
            "notification-url": "https://packagist.org/downloads/",
            "license": [
                "GPL-2.0-or-later"
            ],
            "description": "Joomla Registry Package",
            "homepage": "https://github.com/joomla-framework/registry",
            "keywords": [
                "framework",
                "joomla",
                "registry"
            ],
            "support": {
                "issues": "https://github.com/joomla-framework/registry/issues",
                "source": "https://github.com/joomla-framework/registry/tree/3.0.0"
            },
            "funding": [
                {
                    "url": "https://community.joomla.org/sponsorship-campaigns.html",
                    "type": "custom"
                },
                {
                    "url": "https://github.com/joomla",
                    "type": "github"
                }
            ],
            "time": "2023-10-08T14:10:01+00:00"
        },
        {
            "name": "joomla/router",
            "version": "3.0.0",
            "source": {
                "type": "git",
                "url": "https://github.com/joomla-framework/router.git",
                "reference": "951c2fa144b459cc35d9fe69193e970a3ef86893"
            },
            "dist": {
                "type": "zip",
                "url": "https://api.github.com/repos/joomla-framework/router/zipball/951c2fa144b459cc35d9fe69193e970a3ef86893",
                "reference": "951c2fa144b459cc35d9fe69193e970a3ef86893",
                "shasum": ""
            },
            "require": {
                "php": "^8.1.0"
            },
            "conflict": {
                "jeremeamia/superclosure": "<2.4"
            },
            "require-dev": {
                "jeremeamia/superclosure": "^2.4",
                "joomla/console": "^3.0",
                "phan/phan": "^5.4.2",
                "phpstan/phpstan": "^1.10.7",
                "phpunit/phpunit": "^9.5.28",
                "squizlabs/php_codesniffer": "^3.7.2"
            },
            "suggest": {
                "jeremeamia/superclosure": "If you use Closure based controllers and want to be able to serialize the router, please install jeremeamia/superclosure",
                "joomla/console": "If you want to use the DebugRouterCommand class, please install joomla/console"
            },
            "type": "joomla-package",
            "extra": {
                "branch-alias": {
                    "dev-2.0-dev": "2.0-dev",
                    "dev-3.x-dev": "3.0-dev"
                }
            },
            "autoload": {
                "psr-4": {
                    "Joomla\\Router\\": "src/"
                }
            },
            "notification-url": "https://packagist.org/downloads/",
            "license": [
                "GPL-2.0-or-later"
            ],
            "description": "Joomla Router Package",
            "homepage": "https://github.com/joomla-framework/router",
            "keywords": [
                "framework",
                "joomla",
                "router"
            ],
            "support": {
                "issues": "https://github.com/joomla-framework/router/issues",
                "source": "https://github.com/joomla-framework/router/tree/3.0.0"
            },
            "funding": [
                {
                    "url": "https://community.joomla.org/sponsorship-campaigns.html",
                    "type": "custom"
                },
                {
                    "url": "https://github.com/joomla",
                    "type": "github"
                }
            ],
            "time": "2023-10-08T14:26:51+00:00"
        },
        {
            "name": "joomla/session",
            "version": "3.0.0",
            "source": {
                "type": "git",
                "url": "https://github.com/joomla-framework/session.git",
                "reference": "be15f3eee054802c3d8dfeabb2e42ecbe5a4c574"
            },
            "dist": {
                "type": "zip",
                "url": "https://api.github.com/repos/joomla-framework/session/zipball/be15f3eee054802c3d8dfeabb2e42ecbe5a4c574",
                "reference": "be15f3eee054802c3d8dfeabb2e42ecbe5a4c574",
                "shasum": ""
            },
            "require": {
                "php": "^8.1.0",
                "symfony/deprecation-contracts": "^2|^3"
            },
            "require-dev": {
                "joomla/console": "^3.0",
                "joomla/database": "^3.0",
                "joomla/event": "^3.0",
                "joomla/input": "^3.0",
                "joomla/test": "^3.0",
                "joomla/utilities": "^3.0",
                "phan/phan": "^5.4.2",
                "phpstan/phpstan": "^1.10.7",
                "phpunit/phpunit": "^9.5.28",
                "squizlabs/php_codesniffer": "^3.7.2"
            },
            "suggest": {
                "ext-apcu": "To use APCu cache as a session handler",
                "ext-memcached": "To use a Memcached server as a session handler",
                "ext-redis": "To use a Redis server as a session handler",
                "ext-session": "To use the Joomla\\Session\\Storage\\NativeStorage storage class.",
                "ext-wincache": "To use WinCache as a session handler",
                "joomla/console": "Install joomla/console if you want to use the CreateSessionTableCommand class.",
                "joomla/database": "Install joomla/database if you want to use a database connection managed with Joomla\\Database\\DatabaseDriver as a session handler.",
                "joomla/event": "The joomla/event package is required to use Joomla\\Session\\Session.",
                "joomla/input": "The joomla/input package is required to use Address and Forwarded session validators."
            },
            "type": "joomla-package",
            "extra": {
                "branch-alias": {
                    "dev-2.0-dev": "2.x-dev",
                    "dev-3.x-dev": "3.0-dev"
                }
            },
            "autoload": {
                "psr-4": {
                    "Joomla\\Session\\": "src/"
                }
            },
            "notification-url": "https://packagist.org/downloads/",
            "license": [
                "GPL-2.0-or-later"
            ],
            "description": "Joomla Session Package",
            "homepage": "https://github.com/joomla-framework/session",
            "keywords": [
                "framework",
                "joomla",
                "session"
            ],
            "support": {
                "issues": "https://github.com/joomla-framework/session/issues",
                "source": "https://github.com/joomla-framework/session/tree/3.0.0"
            },
            "funding": [
                {
                    "url": "https://community.joomla.org/sponsorship-campaigns.html",
                    "type": "custom"
                },
                {
                    "url": "https://github.com/joomla",
                    "type": "github"
                }
            ],
            "time": "2023-10-08T14:30:42+00:00"
        },
        {
            "name": "joomla/string",
            "version": "3.0.0",
            "source": {
                "type": "git",
                "url": "https://github.com/joomla-framework/string.git",
                "reference": "9d76d779450745679c2fa591add238b5dd3f203f"
            },
            "dist": {
                "type": "zip",
                "url": "https://api.github.com/repos/joomla-framework/string/zipball/9d76d779450745679c2fa591add238b5dd3f203f",
                "reference": "9d76d779450745679c2fa591add238b5dd3f203f",
                "shasum": ""
            },
            "require": {
                "php": "^8.1.0",
                "symfony/deprecation-contracts": "^2|^3"
            },
            "conflict": {
                "doctrine/inflector": "<1.2"
            },
            "require-dev": {
                "doctrine/inflector": "^1.2",
                "joomla/test": "^3.0",
                "phan/phan": "^5.4.2",
                "phpstan/phpstan": "^1.10.7",
                "phpunit/phpunit": "^9.5.28",
                "squizlabs/php_codesniffer": "^3.7.2"
            },
            "suggest": {
                "doctrine/inflector": "To use the string inflector",
                "ext-mbstring": "For improved processing"
            },
            "type": "joomla-package",
            "extra": {
                "branch-alias": {
                    "dev-2.0-dev": "2.0-dev",
                    "dev-3.x-dev": "3.0-dev"
                }
            },
            "autoload": {
                "files": [
                    "src/phputf8/utf8.php",
                    "src/phputf8/ord.php",
                    "src/phputf8/str_ireplace.php",
                    "src/phputf8/str_pad.php",
                    "src/phputf8/str_split.php",
                    "src/phputf8/strcasecmp.php",
                    "src/phputf8/strcspn.php",
                    "src/phputf8/stristr.php",
                    "src/phputf8/strrev.php",
                    "src/phputf8/strspn.php",
                    "src/phputf8/trim.php",
                    "src/phputf8/ucfirst.php",
                    "src/phputf8/ucwords.php",
                    "src/phputf8/utils/ascii.php",
                    "src/phputf8/utils/validation.php"
                ],
                "psr-4": {
                    "Joomla\\String\\": "src/"
                }
            },
            "notification-url": "https://packagist.org/downloads/",
            "license": [
                "GPL-2.0-or-later"
            ],
            "description": "Joomla String Package",
            "homepage": "https://github.com/joomla-framework/string",
            "keywords": [
                "framework",
                "joomla",
                "string"
            ],
            "support": {
                "issues": "https://github.com/joomla-framework/string/issues",
                "source": "https://github.com/joomla-framework/string/tree/3.0.0"
            },
            "funding": [
                {
                    "url": "https://community.joomla.org/sponsorship-campaigns.html",
                    "type": "custom"
                },
                {
                    "url": "https://github.com/joomla",
                    "type": "github"
                }
            ],
            "time": "2023-10-08T14:33:26+00:00"
        },
        {
            "name": "joomla/uri",
            "version": "3.0.0",
            "source": {
                "type": "git",
                "url": "https://github.com/joomla-framework/uri.git",
                "reference": "42862cc99be6dc75587e6ce6eb29e0c33de6ffa2"
            },
            "dist": {
                "type": "zip",
                "url": "https://api.github.com/repos/joomla-framework/uri/zipball/42862cc99be6dc75587e6ce6eb29e0c33de6ffa2",
                "reference": "42862cc99be6dc75587e6ce6eb29e0c33de6ffa2",
                "shasum": ""
            },
            "require": {
                "php": "^8.1.0"
            },
            "require-dev": {
                "phan/phan": "^5.4.2",
                "phpstan/phpstan": "^1.10.7",
                "phpunit/phpunit": "^9.5.28",
                "squizlabs/php_codesniffer": "^3.7.2"
            },
            "suggest": {
                "ext-mbstring": "Used to speed up url parsing"
            },
            "type": "joomla-package",
            "extra": {
                "branch-alias": {
                    "dev-2.0-dev": "2.0-dev",
                    "dev-3.x-dev": "3.0-dev"
                }
            },
            "autoload": {
                "psr-4": {
                    "Joomla\\Uri\\": "src/"
                }
            },
            "notification-url": "https://packagist.org/downloads/",
            "license": [
                "GPL-2.0-or-later"
            ],
            "description": "Joomla Uri Package",
            "homepage": "https://github.com/joomla-framework/uri",
            "keywords": [
                "framework",
                "joomla",
                "uri"
            ],
            "support": {
                "issues": "https://github.com/joomla-framework/uri/issues",
                "source": "https://github.com/joomla-framework/uri/tree/3.0.0"
            },
            "funding": [
                {
                    "url": "https://community.joomla.org/sponsorship-campaigns.html",
                    "type": "custom"
                },
                {
                    "url": "https://github.com/joomla",
                    "type": "github"
                }
            ],
            "time": "2023-10-08T14:40:26+00:00"
        },
        {
            "name": "joomla/utilities",
            "version": "3.0.0",
            "source": {
                "type": "git",
                "url": "https://github.com/joomla-framework/utilities.git",
                "reference": "0b85f5c876b7b81046648402db4b84168be96d9a"
            },
            "dist": {
                "type": "zip",
                "url": "https://api.github.com/repos/joomla-framework/utilities/zipball/0b85f5c876b7b81046648402db4b84168be96d9a",
                "reference": "0b85f5c876b7b81046648402db4b84168be96d9a",
                "shasum": ""
            },
            "require": {
                "joomla/string": "^3.0",
                "php": "^8.1.0"
            },
            "require-dev": {
                "phan/phan": "^5.4.2",
                "phpstan/phpstan": "^1.10.7",
                "phpunit/phpunit": "^9.5.28",
                "squizlabs/php_codesniffer": "^3.7.2"
            },
            "type": "joomla-package",
            "extra": {
                "branch-alias": {
                    "dev-2.0-dev": "2.0-dev",
                    "dev-3.x-dev": "3.0-dev"
                }
            },
            "autoload": {
                "psr-4": {
                    "Joomla\\Utilities\\": "src/"
                }
            },
            "notification-url": "https://packagist.org/downloads/",
            "license": [
                "GPL-2.0-or-later"
            ],
            "description": "Joomla Utilities Package",
            "homepage": "https://github.com/joomla-framework/utilities",
            "keywords": [
                "framework",
                "joomla",
                "utilities"
            ],
            "support": {
                "issues": "https://github.com/joomla-framework/utilities/issues",
                "source": "https://github.com/joomla-framework/utilities/tree/3.0.0"
            },
            "funding": [
                {
                    "url": "https://community.joomla.org/sponsorship-campaigns.html",
                    "type": "custom"
                },
                {
                    "url": "https://github.com/joomla",
                    "type": "github"
                }
            ],
            "time": "2023-10-08T14:45:40+00:00"
        },
        {
            "name": "laminas/laminas-diactoros",
            "version": "2.25.2",
            "source": {
                "type": "git",
                "url": "https://github.com/laminas/laminas-diactoros.git",
                "reference": "9f3f4bf5b99c9538b6f1dbcc20f6fec357914f9e"
            },
            "dist": {
                "type": "zip",
                "url": "https://api.github.com/repos/laminas/laminas-diactoros/zipball/9f3f4bf5b99c9538b6f1dbcc20f6fec357914f9e",
                "reference": "9f3f4bf5b99c9538b6f1dbcc20f6fec357914f9e",
                "shasum": ""
            },
            "require": {
                "php": "~8.0.0 || ~8.1.0 || ~8.2.0",
                "psr/http-factory": "^1.0",
                "psr/http-message": "^1.1"
            },
            "conflict": {
                "zendframework/zend-diactoros": "*"
            },
            "provide": {
                "psr/http-factory-implementation": "1.0",
                "psr/http-message-implementation": "1.0"
            },
            "require-dev": {
                "ext-curl": "*",
                "ext-dom": "*",
                "ext-gd": "*",
                "ext-libxml": "*",
                "http-interop/http-factory-tests": "^0.9.0",
                "laminas/laminas-coding-standard": "^2.5",
                "php-http/psr7-integration-tests": "^1.2",
                "phpunit/phpunit": "^9.5.28",
                "psalm/plugin-phpunit": "^0.18.4",
                "vimeo/psalm": "^5.6"
            },
            "type": "library",
            "extra": {
                "laminas": {
                    "config-provider": "Laminas\\Diactoros\\ConfigProvider",
                    "module": "Laminas\\Diactoros"
                }
            },
            "autoload": {
                "files": [
                    "src/functions/create_uploaded_file.php",
                    "src/functions/marshal_headers_from_sapi.php",
                    "src/functions/marshal_method_from_sapi.php",
                    "src/functions/marshal_protocol_version_from_sapi.php",
                    "src/functions/marshal_uri_from_sapi.php",
                    "src/functions/normalize_server.php",
                    "src/functions/normalize_uploaded_files.php",
                    "src/functions/parse_cookie_header.php",
                    "src/functions/create_uploaded_file.legacy.php",
                    "src/functions/marshal_headers_from_sapi.legacy.php",
                    "src/functions/marshal_method_from_sapi.legacy.php",
                    "src/functions/marshal_protocol_version_from_sapi.legacy.php",
                    "src/functions/marshal_uri_from_sapi.legacy.php",
                    "src/functions/normalize_server.legacy.php",
                    "src/functions/normalize_uploaded_files.legacy.php",
                    "src/functions/parse_cookie_header.legacy.php"
                ],
                "psr-4": {
                    "Laminas\\Diactoros\\": "src/"
                }
            },
            "notification-url": "https://packagist.org/downloads/",
            "license": [
                "BSD-3-Clause"
            ],
            "description": "PSR HTTP Message implementations",
            "homepage": "https://laminas.dev",
            "keywords": [
                "http",
                "laminas",
                "psr",
                "psr-17",
                "psr-7"
            ],
            "support": {
                "chat": "https://laminas.dev/chat",
                "docs": "https://docs.laminas.dev/laminas-diactoros/",
                "forum": "https://discourse.laminas.dev",
                "issues": "https://github.com/laminas/laminas-diactoros/issues",
                "rss": "https://github.com/laminas/laminas-diactoros/releases.atom",
                "source": "https://github.com/laminas/laminas-diactoros"
            },
            "funding": [
                {
                    "url": "https://funding.communitybridge.org/projects/laminas-project",
                    "type": "community_bridge"
                }
            ],
            "time": "2023-04-17T15:44:17+00:00"
        },
        {
            "name": "lcobucci/clock",
            "version": "3.0.0",
            "source": {
                "type": "git",
                "url": "https://github.com/lcobucci/clock.git",
                "reference": "039ef98c6b57b101d10bd11d8fdfda12cbd996dc"
            },
            "dist": {
                "type": "zip",
                "url": "https://api.github.com/repos/lcobucci/clock/zipball/039ef98c6b57b101d10bd11d8fdfda12cbd996dc",
                "reference": "039ef98c6b57b101d10bd11d8fdfda12cbd996dc",
                "shasum": ""
            },
            "require": {
                "php": "~8.1.0 || ~8.2.0",
                "psr/clock": "^1.0"
            },
            "provide": {
                "psr/clock-implementation": "1.0"
            },
            "require-dev": {
                "infection/infection": "^0.26",
                "lcobucci/coding-standard": "^9.0",
                "phpstan/extension-installer": "^1.2",
                "phpstan/phpstan": "^1.9.4",
                "phpstan/phpstan-deprecation-rules": "^1.1.1",
                "phpstan/phpstan-phpunit": "^1.3.2",
                "phpstan/phpstan-strict-rules": "^1.4.4",
                "phpunit/phpunit": "^9.5.27"
            },
            "type": "library",
            "autoload": {
                "psr-4": {
                    "Lcobucci\\Clock\\": "src"
                }
            },
            "notification-url": "https://packagist.org/downloads/",
            "license": [
                "MIT"
            ],
            "authors": [
                {
                    "name": "Luís Cobucci",
                    "email": "lcobucci@gmail.com"
                }
            ],
            "description": "Yet another clock abstraction",
            "support": {
                "issues": "https://github.com/lcobucci/clock/issues",
                "source": "https://github.com/lcobucci/clock/tree/3.0.0"
            },
            "funding": [
                {
                    "url": "https://github.com/lcobucci",
                    "type": "github"
                },
                {
                    "url": "https://www.patreon.com/lcobucci",
                    "type": "patreon"
                }
            ],
            "time": "2022-12-19T15:00:24+00:00"
        },
        {
            "name": "lcobucci/jwt",
            "version": "4.3.0",
            "source": {
                "type": "git",
                "url": "https://github.com/lcobucci/jwt.git",
                "reference": "4d7de2fe0d51a96418c0d04004986e410e87f6b4"
            },
            "dist": {
                "type": "zip",
                "url": "https://api.github.com/repos/lcobucci/jwt/zipball/4d7de2fe0d51a96418c0d04004986e410e87f6b4",
                "reference": "4d7de2fe0d51a96418c0d04004986e410e87f6b4",
                "shasum": ""
            },
            "require": {
                "ext-hash": "*",
                "ext-json": "*",
                "ext-mbstring": "*",
                "ext-openssl": "*",
                "ext-sodium": "*",
                "lcobucci/clock": "^2.0 || ^3.0",
                "php": "^7.4 || ^8.0"
            },
            "require-dev": {
                "infection/infection": "^0.21",
                "lcobucci/coding-standard": "^6.0",
                "mikey179/vfsstream": "^1.6.7",
                "phpbench/phpbench": "^1.2",
                "phpstan/extension-installer": "^1.0",
                "phpstan/phpstan": "^1.4",
                "phpstan/phpstan-deprecation-rules": "^1.0",
                "phpstan/phpstan-phpunit": "^1.0",
                "phpstan/phpstan-strict-rules": "^1.0",
                "phpunit/php-invoker": "^3.1",
                "phpunit/phpunit": "^9.5"
            },
            "type": "library",
            "autoload": {
                "psr-4": {
                    "Lcobucci\\JWT\\": "src"
                }
            },
            "notification-url": "https://packagist.org/downloads/",
            "license": [
                "BSD-3-Clause"
            ],
            "authors": [
                {
                    "name": "Luís Cobucci",
                    "email": "lcobucci@gmail.com",
                    "role": "Developer"
                }
            ],
            "description": "A simple library to work with JSON Web Token and JSON Web Signature",
            "keywords": [
                "JWS",
                "jwt"
            ],
            "support": {
                "issues": "https://github.com/lcobucci/jwt/issues",
                "source": "https://github.com/lcobucci/jwt/tree/4.3.0"
            },
            "funding": [
                {
                    "url": "https://github.com/lcobucci",
                    "type": "github"
                },
                {
                    "url": "https://www.patreon.com/lcobucci",
                    "type": "patreon"
                }
            ],
            "time": "2023-01-02T13:28:00+00:00"
        },
        {
            "name": "maximebf/debugbar",
            "version": "v1.19.0",
            "source": {
                "type": "git",
                "url": "https://github.com/maximebf/php-debugbar.git",
                "reference": "30f65f18f7ac086255a77a079f8e0dcdd35e828e"
            },
            "dist": {
                "type": "zip",
                "url": "https://api.github.com/repos/maximebf/php-debugbar/zipball/30f65f18f7ac086255a77a079f8e0dcdd35e828e",
                "reference": "30f65f18f7ac086255a77a079f8e0dcdd35e828e",
                "shasum": ""
            },
            "require": {
                "php": "^7.1|^8",
                "psr/log": "^1|^2|^3",
                "symfony/var-dumper": "^4|^5|^6"
            },
            "require-dev": {
                "phpunit/phpunit": ">=7.5.20 <10.0",
                "twig/twig": "^1.38|^2.7|^3.0"
            },
            "suggest": {
                "kriswallsmith/assetic": "The best way to manage assets",
                "monolog/monolog": "Log using Monolog",
                "predis/predis": "Redis storage"
            },
            "type": "library",
            "extra": {
                "branch-alias": {
                    "dev-master": "1.18-dev"
                }
            },
            "autoload": {
                "psr-4": {
                    "DebugBar\\": "src/DebugBar/"
                }
            },
            "notification-url": "https://packagist.org/downloads/",
            "license": [
                "MIT"
            ],
            "authors": [
                {
                    "name": "Maxime Bouroumeau-Fuseau",
                    "email": "maxime.bouroumeau@gmail.com",
                    "homepage": "http://maximebf.com"
                },
                {
                    "name": "Barry vd. Heuvel",
                    "email": "barryvdh@gmail.com"
                }
            ],
            "description": "Debug bar in the browser for php application",
            "homepage": "https://github.com/maximebf/php-debugbar",
            "keywords": [
                "debug",
                "debugbar"
            ],
            "support": {
                "issues": "https://github.com/maximebf/php-debugbar/issues",
                "source": "https://github.com/maximebf/php-debugbar/tree/v1.19.0"
            },
            "time": "2023-09-19T19:53:10+00:00"
        },
        {
            "name": "paragonie/constant_time_encoding",
            "version": "v2.6.3",
            "source": {
                "type": "git",
                "url": "https://github.com/paragonie/constant_time_encoding.git",
                "reference": "58c3f47f650c94ec05a151692652a868995d2938"
            },
            "dist": {
                "type": "zip",
                "url": "https://api.github.com/repos/paragonie/constant_time_encoding/zipball/58c3f47f650c94ec05a151692652a868995d2938",
                "reference": "58c3f47f650c94ec05a151692652a868995d2938",
                "shasum": ""
            },
            "require": {
                "php": "^7|^8"
            },
            "require-dev": {
                "phpunit/phpunit": "^6|^7|^8|^9",
                "vimeo/psalm": "^1|^2|^3|^4"
            },
            "type": "library",
            "autoload": {
                "psr-4": {
                    "ParagonIE\\ConstantTime\\": "src/"
                }
            },
            "notification-url": "https://packagist.org/downloads/",
            "license": [
                "MIT"
            ],
            "authors": [
                {
                    "name": "Paragon Initiative Enterprises",
                    "email": "security@paragonie.com",
                    "homepage": "https://paragonie.com",
                    "role": "Maintainer"
                },
                {
                    "name": "Steve 'Sc00bz' Thomas",
                    "email": "steve@tobtu.com",
                    "homepage": "https://www.tobtu.com",
                    "role": "Original Developer"
                }
            ],
            "description": "Constant-time Implementations of RFC 4648 Encoding (Base-64, Base-32, Base-16)",
            "keywords": [
                "base16",
                "base32",
                "base32_decode",
                "base32_encode",
                "base64",
                "base64_decode",
                "base64_encode",
                "bin2hex",
                "encoding",
                "hex",
                "hex2bin",
                "rfc4648"
            ],
            "support": {
                "email": "info@paragonie.com",
                "issues": "https://github.com/paragonie/constant_time_encoding/issues",
                "source": "https://github.com/paragonie/constant_time_encoding"
            },
            "time": "2022-06-14T06:56:20+00:00"
        },
        {
            "name": "paragonie/sodium_compat",
            "version": "v1.20.0",
            "source": {
                "type": "git",
                "url": "https://github.com/paragonie/sodium_compat.git",
                "reference": "e592a3e06d1fa0d43988c7c7d9948ca836f644b6"
            },
            "dist": {
                "type": "zip",
                "url": "https://api.github.com/repos/paragonie/sodium_compat/zipball/e592a3e06d1fa0d43988c7c7d9948ca836f644b6",
                "reference": "e592a3e06d1fa0d43988c7c7d9948ca836f644b6",
                "shasum": ""
            },
            "require": {
                "paragonie/random_compat": ">=1",
                "php": "^5.2.4|^5.3|^5.4|^5.5|^5.6|^7|^8"
            },
            "require-dev": {
                "phpunit/phpunit": "^3|^4|^5|^6|^7|^8|^9"
            },
            "suggest": {
                "ext-libsodium": "PHP < 7.0: Better performance, password hashing (Argon2i), secure memory management (memzero), and better security.",
                "ext-sodium": "PHP >= 7.0: Better performance, password hashing (Argon2i), secure memory management (memzero), and better security."
            },
            "type": "library",
            "autoload": {
                "files": [
                    "autoload.php"
                ]
            },
            "notification-url": "https://packagist.org/downloads/",
            "license": [
                "ISC"
            ],
            "authors": [
                {
                    "name": "Paragon Initiative Enterprises",
                    "email": "security@paragonie.com"
                },
                {
                    "name": "Frank Denis",
                    "email": "jedisct1@pureftpd.org"
                }
            ],
            "description": "Pure PHP implementation of libsodium; uses the PHP extension if it exists",
            "keywords": [
                "Authentication",
                "BLAKE2b",
                "ChaCha20",
                "ChaCha20-Poly1305",
                "Chapoly",
                "Curve25519",
                "Ed25519",
                "EdDSA",
                "Edwards-curve Digital Signature Algorithm",
                "Elliptic Curve Diffie-Hellman",
                "Poly1305",
                "Pure-PHP cryptography",
                "RFC 7748",
                "RFC 8032",
                "Salpoly",
                "Salsa20",
                "X25519",
                "XChaCha20-Poly1305",
                "XSalsa20-Poly1305",
                "Xchacha20",
                "Xsalsa20",
                "aead",
                "cryptography",
                "ecdh",
                "elliptic curve",
                "elliptic curve cryptography",
                "encryption",
                "libsodium",
                "php",
                "public-key cryptography",
                "secret-key cryptography",
                "side-channel resistant"
            ],
            "support": {
                "issues": "https://github.com/paragonie/sodium_compat/issues",
                "source": "https://github.com/paragonie/sodium_compat/tree/v1.20.0"
            },
            "time": "2023-04-30T00:54:53+00:00"
        },
        {
            "name": "php-tuf/php-tuf",
            "version": "dev-main",
            "source": {
                "type": "git",
                "url": "https://github.com/joomla-backports/php-tuf.git",
                "reference": "1961502dff73cc2d2a3f19b930516a18bc0ccd22"
            },
            "dist": {
                "type": "zip",
                "url": "https://api.github.com/repos/joomla-backports/php-tuf/zipball/1961502dff73cc2d2a3f19b930516a18bc0ccd22",
                "reference": "1961502dff73cc2d2a3f19b930516a18bc0ccd22",
                "shasum": ""
            },
            "require": {
                "ext-json": "*",
                "guzzlehttp/promises": "^1.5",
                "guzzlehttp/psr7": "^2.4",
                "paragonie/sodium_compat": "^1.13",
                "php": "^8",
                "symfony/polyfill-php81": "^1.27",
                "symfony/validator": "^4.4 || ^5 || ^6"
            },
            "require-dev": {
                "guzzlehttp/guzzle": "^6.5 || ^7.2",
                "phpspec/prophecy": "^1.16",
                "phpspec/prophecy-phpunit": "^2",
                "phpunit/phpunit": "^9",
                "slevomat/coding-standard": "^8.2",
                "squizlabs/php_codesniffer": "^3.7",
                "symfony/phpunit-bridge": "^5"
            },
            "suggest": {
                "ext-sodium": "Provides faster verification of updates"
            },
            "default-branch": true,
            "type": "library",
            "autoload": {
                "psr-4": {
                    "Tuf\\": "src/"
                }
            },
            "autoload-dev": {
                "psr-4": {
                    "Tuf\\Tests\\": "tests/"
                }
            },
            "scripts": {
                "coverage": [
                    "@putenv XDEBUG_MODE=coverage",
                    "phpunit --coverage-text --color=always --testdox"
                ],
                "fixtures": [
                    "pipenv install",
                    "pipenv run python generate_fixtures.py"
                ],
                "phpcs": [
                    "phpcs"
                ],
                "phpcbf": [
                    "phpcbf"
                ],
                "test": [
                    "phpunit --testdox"
                ],
                "lint": [
                    "find src -name '*.php' -exec php -l {} \\;"
                ]
            },
            "license": [
                "MIT"
            ],
            "description": "PHP implementation of The Update Framework (TUF)",
            "time": "2024-01-26T15:28:14+00:00"
        },
        {
            "name": "phpmailer/phpmailer",
            "version": "v6.8.1",
            "source": {
                "type": "git",
                "url": "https://github.com/PHPMailer/PHPMailer.git",
                "reference": "e88da8d679acc3824ff231fdc553565b802ac016"
            },
            "dist": {
                "type": "zip",
                "url": "https://api.github.com/repos/PHPMailer/PHPMailer/zipball/e88da8d679acc3824ff231fdc553565b802ac016",
                "reference": "e88da8d679acc3824ff231fdc553565b802ac016",
                "shasum": ""
            },
            "require": {
                "ext-ctype": "*",
                "ext-filter": "*",
                "ext-hash": "*",
                "php": ">=5.5.0"
            },
            "require-dev": {
                "dealerdirect/phpcodesniffer-composer-installer": "^1.0",
                "doctrine/annotations": "^1.2.6 || ^1.13.3",
                "php-parallel-lint/php-console-highlighter": "^1.0.0",
                "php-parallel-lint/php-parallel-lint": "^1.3.2",
                "phpcompatibility/php-compatibility": "^9.3.5",
                "roave/security-advisories": "dev-latest",
                "squizlabs/php_codesniffer": "^3.7.2",
                "yoast/phpunit-polyfills": "^1.0.4"
            },
            "suggest": {
                "ext-mbstring": "Needed to send email in multibyte encoding charset or decode encoded addresses",
                "ext-openssl": "Needed for secure SMTP sending and DKIM signing",
                "greew/oauth2-azure-provider": "Needed for Microsoft Azure XOAUTH2 authentication",
                "hayageek/oauth2-yahoo": "Needed for Yahoo XOAUTH2 authentication",
                "league/oauth2-google": "Needed for Google XOAUTH2 authentication",
                "psr/log": "For optional PSR-3 debug logging",
                "symfony/polyfill-mbstring": "To support UTF-8 if the Mbstring PHP extension is not enabled (^1.2)",
                "thenetworg/oauth2-azure": "Needed for Microsoft XOAUTH2 authentication"
            },
            "type": "library",
            "autoload": {
                "psr-4": {
                    "PHPMailer\\PHPMailer\\": "src/"
                }
            },
            "notification-url": "https://packagist.org/downloads/",
            "license": [
                "LGPL-2.1-only"
            ],
            "authors": [
                {
                    "name": "Marcus Bointon",
                    "email": "phpmailer@synchromedia.co.uk"
                },
                {
                    "name": "Jim Jagielski",
                    "email": "jimjag@gmail.com"
                },
                {
                    "name": "Andy Prevost",
                    "email": "codeworxtech@users.sourceforge.net"
                },
                {
                    "name": "Brent R. Matzelle"
                }
            ],
            "description": "PHPMailer is a full-featured email creation and transfer class for PHP",
            "support": {
                "issues": "https://github.com/PHPMailer/PHPMailer/issues",
                "source": "https://github.com/PHPMailer/PHPMailer/tree/v6.8.1"
            },
            "funding": [
                {
                    "url": "https://github.com/Synchro",
                    "type": "github"
                }
            ],
            "time": "2023-08-29T08:26:30+00:00"
        },
        {
            "name": "phpseclib/bcmath_compat",
            "version": "2.0.1",
            "source": {
                "type": "git",
                "url": "https://github.com/phpseclib/bcmath_compat.git",
                "reference": "2ffea8bfe1702b4535a7b3c2649c4301968e9a3c"
            },
            "dist": {
                "type": "zip",
                "url": "https://api.github.com/repos/phpseclib/bcmath_compat/zipball/2ffea8bfe1702b4535a7b3c2649c4301968e9a3c",
                "reference": "2ffea8bfe1702b4535a7b3c2649c4301968e9a3c",
                "shasum": ""
            },
            "require": {
                "phpseclib/phpseclib": "^3.0"
            },
            "provide": {
                "ext-bcmath": "8.1.0"
            },
            "require-dev": {
                "phpunit/phpunit": "^4.8.35|^5.7|^6.0|^9.4",
                "squizlabs/php_codesniffer": "^3.0"
            },
            "suggest": {
                "ext-gmp": "Will enable faster math operations"
            },
            "type": "library",
            "autoload": {
                "files": [
                    "lib/bcmath.php"
                ],
                "psr-4": {
                    "bcmath_compat\\": "src"
                }
            },
            "notification-url": "https://packagist.org/downloads/",
            "license": [
                "MIT"
            ],
            "authors": [
                {
                    "name": "Jim Wigginton",
                    "email": "terrafrost@php.net",
                    "homepage": "http://phpseclib.sourceforge.net"
                }
            ],
            "description": "PHP 5.x-8.x polyfill for bcmath extension",
            "keywords": [
                "BigInteger",
                "bcmath",
                "bigdecimal",
                "math",
                "polyfill"
            ],
            "support": {
                "email": "terrafrost@php.net",
                "issues": "https://github.com/phpseclib/bcmath_compat/issues",
                "source": "https://github.com/phpseclib/bcmath_compat"
            },
            "time": "2021-12-16T02:35:52+00:00"
        },
        {
            "name": "phpseclib/phpseclib",
            "version": "3.0.34",
            "source": {
                "type": "git",
                "url": "https://github.com/phpseclib/phpseclib.git",
                "reference": "56c79f16a6ae17e42089c06a2144467acc35348a"
            },
            "dist": {
                "type": "zip",
                "url": "https://api.github.com/repos/phpseclib/phpseclib/zipball/56c79f16a6ae17e42089c06a2144467acc35348a",
                "reference": "56c79f16a6ae17e42089c06a2144467acc35348a",
                "shasum": ""
            },
            "require": {
                "paragonie/constant_time_encoding": "^1|^2",
                "paragonie/random_compat": "^1.4|^2.0|^9.99.99",
                "php": ">=5.6.1"
            },
            "require-dev": {
                "phpunit/phpunit": "*"
            },
            "suggest": {
                "ext-dom": "Install the DOM extension to load XML formatted public keys.",
                "ext-gmp": "Install the GMP (GNU Multiple Precision) extension in order to speed up arbitrary precision integer arithmetic operations.",
                "ext-libsodium": "SSH2/SFTP can make use of some algorithms provided by the libsodium-php extension.",
                "ext-mcrypt": "Install the Mcrypt extension in order to speed up a few other cryptographic operations.",
                "ext-openssl": "Install the OpenSSL extension in order to speed up a wide variety of cryptographic operations."
            },
            "type": "library",
            "autoload": {
                "files": [
                    "phpseclib/bootstrap.php"
                ],
                "psr-4": {
                    "phpseclib3\\": "phpseclib/"
                }
            },
            "notification-url": "https://packagist.org/downloads/",
            "license": [
                "MIT"
            ],
            "authors": [
                {
                    "name": "Jim Wigginton",
                    "email": "terrafrost@php.net",
                    "role": "Lead Developer"
                },
                {
                    "name": "Patrick Monnerat",
                    "email": "pm@datasphere.ch",
                    "role": "Developer"
                },
                {
                    "name": "Andreas Fischer",
                    "email": "bantu@phpbb.com",
                    "role": "Developer"
                },
                {
                    "name": "Hans-Jürgen Petrich",
                    "email": "petrich@tronic-media.com",
                    "role": "Developer"
                },
                {
                    "name": "Graham Campbell",
                    "email": "graham@alt-three.com",
                    "role": "Developer"
                }
            ],
            "description": "PHP Secure Communications Library - Pure-PHP implementations of RSA, AES, SSH2, SFTP, X.509 etc.",
            "homepage": "http://phpseclib.sourceforge.net",
            "keywords": [
                "BigInteger",
                "aes",
                "asn.1",
                "asn1",
                "blowfish",
                "crypto",
                "cryptography",
                "encryption",
                "rsa",
                "security",
                "sftp",
                "signature",
                "signing",
                "ssh",
                "twofish",
                "x.509",
                "x509"
            ],
            "support": {
                "issues": "https://github.com/phpseclib/phpseclib/issues",
                "source": "https://github.com/phpseclib/phpseclib/tree/3.0.34"
            },
            "funding": [
                {
                    "url": "https://github.com/terrafrost",
                    "type": "github"
                },
                {
                    "url": "https://www.patreon.com/phpseclib",
                    "type": "patreon"
                },
                {
                    "url": "https://tidelift.com/funding/github/packagist/phpseclib/phpseclib",
                    "type": "tidelift"
                }
            ],
            "time": "2023-11-27T11:13:31+00:00"
<<<<<<< HEAD
        },
        {
            "name": "psr/clock",
            "version": "1.0.0",
            "source": {
                "type": "git",
                "url": "https://github.com/php-fig/clock.git",
                "reference": "e41a24703d4560fd0acb709162f73b8adfc3aa0d"
            },
            "dist": {
                "type": "zip",
                "url": "https://api.github.com/repos/php-fig/clock/zipball/e41a24703d4560fd0acb709162f73b8adfc3aa0d",
                "reference": "e41a24703d4560fd0acb709162f73b8adfc3aa0d",
                "shasum": ""
            },
            "require": {
                "php": "^7.0 || ^8.0"
            },
            "type": "library",
            "autoload": {
                "psr-4": {
                    "Psr\\Clock\\": "src/"
                }
            },
            "notification-url": "https://packagist.org/downloads/",
            "license": [
                "MIT"
            ],
            "authors": [
                {
                    "name": "PHP-FIG",
                    "homepage": "https://www.php-fig.org/"
                }
            ],
            "description": "Common interface for reading the clock.",
            "homepage": "https://github.com/php-fig/clock",
            "keywords": [
                "clock",
                "now",
                "psr",
                "psr-20",
                "time"
            ],
            "support": {
                "issues": "https://github.com/php-fig/clock/issues",
                "source": "https://github.com/php-fig/clock/tree/1.0.0"
            },
            "time": "2022-11-25T14:36:26+00:00"
=======
>>>>>>> 3277eb82
        },
        {
            "name": "psr/container",
            "version": "1.1.2",
            "source": {
                "type": "git",
                "url": "https://github.com/php-fig/container.git",
                "reference": "513e0666f7216c7459170d56df27dfcefe1689ea"
            },
            "dist": {
                "type": "zip",
                "url": "https://api.github.com/repos/php-fig/container/zipball/513e0666f7216c7459170d56df27dfcefe1689ea",
                "reference": "513e0666f7216c7459170d56df27dfcefe1689ea",
                "shasum": ""
            },
            "require": {
                "php": ">=7.4.0"
            },
            "type": "library",
            "autoload": {
                "psr-4": {
                    "Psr\\Container\\": "src/"
                }
            },
            "notification-url": "https://packagist.org/downloads/",
            "license": [
                "MIT"
            ],
            "authors": [
                {
                    "name": "PHP-FIG",
                    "homepage": "https://www.php-fig.org/"
                }
            ],
            "description": "Common Container Interface (PHP FIG PSR-11)",
            "homepage": "https://github.com/php-fig/container",
            "keywords": [
                "PSR-11",
                "container",
                "container-interface",
                "container-interop",
                "psr"
            ],
            "support": {
                "issues": "https://github.com/php-fig/container/issues",
                "source": "https://github.com/php-fig/container/tree/1.1.2"
            },
            "time": "2021-11-05T16:50:12+00:00"
        },
        {
            "name": "psr/event-dispatcher",
            "version": "1.0.0",
            "source": {
                "type": "git",
                "url": "https://github.com/php-fig/event-dispatcher.git",
                "reference": "dbefd12671e8a14ec7f180cab83036ed26714bb0"
            },
            "dist": {
                "type": "zip",
                "url": "https://api.github.com/repos/php-fig/event-dispatcher/zipball/dbefd12671e8a14ec7f180cab83036ed26714bb0",
                "reference": "dbefd12671e8a14ec7f180cab83036ed26714bb0",
                "shasum": ""
            },
            "require": {
                "php": ">=7.2.0"
            },
            "type": "library",
            "extra": {
                "branch-alias": {
                    "dev-master": "1.0.x-dev"
                }
            },
            "autoload": {
                "psr-4": {
                    "Psr\\EventDispatcher\\": "src/"
                }
            },
            "notification-url": "https://packagist.org/downloads/",
            "license": [
                "MIT"
            ],
            "authors": [
                {
                    "name": "PHP-FIG",
                    "homepage": "http://www.php-fig.org/"
                }
            ],
            "description": "Standard interfaces for event handling.",
            "keywords": [
                "events",
                "psr",
                "psr-14"
            ],
            "support": {
                "issues": "https://github.com/php-fig/event-dispatcher/issues",
                "source": "https://github.com/php-fig/event-dispatcher/tree/1.0.0"
            },
            "time": "2019-01-08T18:20:26+00:00"
        },
        {
            "name": "psr/http-client",
            "version": "1.0.3",
            "source": {
                "type": "git",
                "url": "https://github.com/php-fig/http-client.git",
                "reference": "bb5906edc1c324c9a05aa0873d40117941e5fa90"
            },
            "dist": {
                "type": "zip",
                "url": "https://api.github.com/repos/php-fig/http-client/zipball/bb5906edc1c324c9a05aa0873d40117941e5fa90",
                "reference": "bb5906edc1c324c9a05aa0873d40117941e5fa90",
                "shasum": ""
            },
            "require": {
                "php": "^7.0 || ^8.0",
                "psr/http-message": "^1.0 || ^2.0"
            },
            "type": "library",
            "extra": {
                "branch-alias": {
                    "dev-master": "1.0.x-dev"
                }
            },
            "autoload": {
                "psr-4": {
                    "Psr\\Http\\Client\\": "src/"
                }
            },
            "notification-url": "https://packagist.org/downloads/",
            "license": [
                "MIT"
            ],
            "authors": [
                {
                    "name": "PHP-FIG",
                    "homepage": "https://www.php-fig.org/"
                }
            ],
            "description": "Common interface for HTTP clients",
            "homepage": "https://github.com/php-fig/http-client",
            "keywords": [
                "http",
                "http-client",
                "psr",
                "psr-18"
            ],
            "support": {
                "source": "https://github.com/php-fig/http-client"
            },
            "time": "2023-09-23T14:17:50+00:00"
        },
        {
            "name": "psr/http-factory",
            "version": "1.0.2",
            "source": {
                "type": "git",
                "url": "https://github.com/php-fig/http-factory.git",
                "reference": "e616d01114759c4c489f93b099585439f795fe35"
            },
            "dist": {
                "type": "zip",
                "url": "https://api.github.com/repos/php-fig/http-factory/zipball/e616d01114759c4c489f93b099585439f795fe35",
                "reference": "e616d01114759c4c489f93b099585439f795fe35",
                "shasum": ""
            },
            "require": {
                "php": ">=7.0.0",
                "psr/http-message": "^1.0 || ^2.0"
            },
            "type": "library",
            "extra": {
                "branch-alias": {
                    "dev-master": "1.0.x-dev"
                }
            },
            "autoload": {
                "psr-4": {
                    "Psr\\Http\\Message\\": "src/"
                }
            },
            "notification-url": "https://packagist.org/downloads/",
            "license": [
                "MIT"
            ],
            "authors": [
                {
                    "name": "PHP-FIG",
                    "homepage": "https://www.php-fig.org/"
                }
            ],
            "description": "Common interfaces for PSR-7 HTTP message factories",
            "keywords": [
                "factory",
                "http",
                "message",
                "psr",
                "psr-17",
                "psr-7",
                "request",
                "response"
            ],
            "support": {
                "source": "https://github.com/php-fig/http-factory/tree/1.0.2"
            },
            "time": "2023-04-10T20:10:41+00:00"
        },
        {
            "name": "psr/http-message",
            "version": "1.1",
            "source": {
                "type": "git",
                "url": "https://github.com/php-fig/http-message.git",
                "reference": "cb6ce4845ce34a8ad9e68117c10ee90a29919eba"
            },
            "dist": {
                "type": "zip",
                "url": "https://api.github.com/repos/php-fig/http-message/zipball/cb6ce4845ce34a8ad9e68117c10ee90a29919eba",
                "reference": "cb6ce4845ce34a8ad9e68117c10ee90a29919eba",
                "shasum": ""
            },
            "require": {
                "php": "^7.2 || ^8.0"
            },
            "type": "library",
            "extra": {
                "branch-alias": {
                    "dev-master": "1.1.x-dev"
                }
            },
            "autoload": {
                "psr-4": {
                    "Psr\\Http\\Message\\": "src/"
                }
            },
            "notification-url": "https://packagist.org/downloads/",
            "license": [
                "MIT"
            ],
            "authors": [
                {
                    "name": "PHP-FIG",
                    "homepage": "http://www.php-fig.org/"
                }
            ],
            "description": "Common interface for HTTP messages",
            "homepage": "https://github.com/php-fig/http-message",
            "keywords": [
                "http",
                "http-message",
                "psr",
                "psr-7",
                "request",
                "response"
            ],
            "support": {
                "source": "https://github.com/php-fig/http-message/tree/1.1"
            },
            "time": "2023-04-04T09:50:52+00:00"
        },
        {
            "name": "psr/link",
            "version": "1.1.1",
            "source": {
                "type": "git",
                "url": "https://github.com/php-fig/link.git",
                "reference": "846c25f58a1f02b93a00f2404e3626b6bf9b7807"
            },
            "dist": {
                "type": "zip",
                "url": "https://api.github.com/repos/php-fig/link/zipball/846c25f58a1f02b93a00f2404e3626b6bf9b7807",
                "reference": "846c25f58a1f02b93a00f2404e3626b6bf9b7807",
                "shasum": ""
            },
            "require": {
                "php": ">=8.0.0"
            },
            "type": "library",
            "extra": {
                "branch-alias": {
                    "dev-master": "1.0.x-dev"
                }
            },
            "autoload": {
                "psr-4": {
                    "Psr\\Link\\": "src/"
                }
            },
            "notification-url": "https://packagist.org/downloads/",
            "license": [
                "MIT"
            ],
            "authors": [
                {
                    "name": "PHP-FIG",
                    "homepage": "http://www.php-fig.org/"
                }
            ],
            "description": "Common interfaces for HTTP links",
            "homepage": "https://github.com/php-fig/link",
            "keywords": [
                "http",
                "http-link",
                "link",
                "psr",
                "psr-13",
                "rest"
            ],
            "support": {
                "source": "https://github.com/php-fig/link/tree/1.1.1"
            },
            "time": "2021-03-11T22:59:13+00:00"
        },
        {
            "name": "psr/log",
            "version": "3.0.0",
            "source": {
                "type": "git",
                "url": "https://github.com/php-fig/log.git",
                "reference": "fe5ea303b0887d5caefd3d431c3e61ad47037001"
            },
            "dist": {
                "type": "zip",
                "url": "https://api.github.com/repos/php-fig/log/zipball/fe5ea303b0887d5caefd3d431c3e61ad47037001",
                "reference": "fe5ea303b0887d5caefd3d431c3e61ad47037001",
                "shasum": ""
            },
            "require": {
                "php": ">=8.0.0"
            },
            "type": "library",
            "extra": {
                "branch-alias": {
                    "dev-master": "3.x-dev"
                }
            },
            "autoload": {
                "psr-4": {
                    "Psr\\Log\\": "src"
                }
            },
            "notification-url": "https://packagist.org/downloads/",
            "license": [
                "MIT"
            ],
            "authors": [
                {
                    "name": "PHP-FIG",
                    "homepage": "https://www.php-fig.org/"
                }
            ],
            "description": "Common interface for logging libraries",
            "homepage": "https://github.com/php-fig/log",
            "keywords": [
                "log",
                "psr",
                "psr-3"
            ],
            "support": {
                "source": "https://github.com/php-fig/log/tree/3.0.0"
            },
            "time": "2021-07-14T16:46:02+00:00"
        },
        {
            "name": "ralouphie/getallheaders",
            "version": "3.0.3",
            "source": {
                "type": "git",
                "url": "https://github.com/ralouphie/getallheaders.git",
                "reference": "120b605dfeb996808c31b6477290a714d356e822"
            },
            "dist": {
                "type": "zip",
                "url": "https://api.github.com/repos/ralouphie/getallheaders/zipball/120b605dfeb996808c31b6477290a714d356e822",
                "reference": "120b605dfeb996808c31b6477290a714d356e822",
                "shasum": ""
            },
            "require": {
                "php": ">=5.6"
            },
            "require-dev": {
                "php-coveralls/php-coveralls": "^2.1",
                "phpunit/phpunit": "^5 || ^6.5"
            },
            "type": "library",
            "autoload": {
                "files": [
                    "src/getallheaders.php"
                ]
            },
            "notification-url": "https://packagist.org/downloads/",
            "license": [
                "MIT"
            ],
            "authors": [
                {
                    "name": "Ralph Khattar",
                    "email": "ralph.khattar@gmail.com"
                }
            ],
            "description": "A polyfill for getallheaders.",
            "support": {
                "issues": "https://github.com/ralouphie/getallheaders/issues",
                "source": "https://github.com/ralouphie/getallheaders/tree/develop"
            },
            "time": "2019-03-08T08:55:37+00:00"
        },
        {
            "name": "spomky-labs/cbor-php",
            "version": "3.0.2",
            "source": {
                "type": "git",
                "url": "https://github.com/Spomky-Labs/cbor-php.git",
                "reference": "81d5dff7a1101d680729b5789f4359d01b15e6c5"
            },
            "dist": {
                "type": "zip",
                "url": "https://api.github.com/repos/Spomky-Labs/cbor-php/zipball/81d5dff7a1101d680729b5789f4359d01b15e6c5",
                "reference": "81d5dff7a1101d680729b5789f4359d01b15e6c5",
                "shasum": ""
            },
            "require": {
                "brick/math": "^0.9|^0.10|^0.11",
                "ext-mbstring": "*",
                "php": ">=8.0"
            },
            "require-dev": {
                "ekino/phpstan-banned-code": "^1.0",
                "ext-json": "*",
                "infection/infection": "^0.26",
                "php-parallel-lint/php-parallel-lint": "^1.3",
                "phpstan/extension-installer": "^1.1",
                "phpstan/phpstan": "^1.0",
                "phpstan/phpstan-beberlei-assert": "^1.0",
                "phpstan/phpstan-deprecation-rules": "^1.0",
                "phpstan/phpstan-phpunit": "^1.0",
                "phpstan/phpstan-strict-rules": "^1.0",
                "phpunit/phpunit": "^10.0",
                "qossmic/deptrac-shim": "^1.0",
                "rector/rector": "^0.15",
                "roave/security-advisories": "dev-latest",
                "symfony/var-dumper": "^6.0",
                "symplify/easy-coding-standard": "^11.1"
            },
            "suggest": {
                "ext-bcmath": "GMP or BCMath extensions will drastically improve the library performance. BCMath extension needed to handle the Big Float and Decimal Fraction Tags",
                "ext-gmp": "GMP or BCMath extensions will drastically improve the library performance"
            },
            "type": "library",
            "autoload": {
                "psr-4": {
                    "CBOR\\": "src/"
                }
            },
            "notification-url": "https://packagist.org/downloads/",
            "license": [
                "MIT"
            ],
            "authors": [
                {
                    "name": "Florent Morselli",
                    "homepage": "https://github.com/Spomky"
                },
                {
                    "name": "All contributors",
                    "homepage": "https://github.com/Spomky-Labs/cbor-php/contributors"
                }
            ],
            "description": "CBOR Encoder/Decoder for PHP",
            "keywords": [
                "Concise Binary Object Representation",
                "RFC7049",
                "cbor"
            ],
            "support": {
                "issues": "https://github.com/Spomky-Labs/cbor-php/issues",
                "source": "https://github.com/Spomky-Labs/cbor-php/tree/3.0.2"
            },
            "funding": [
                {
                    "url": "https://github.com/Spomky",
                    "type": "github"
                },
                {
                    "url": "https://www.patreon.com/FlorentMorselli",
                    "type": "patreon"
                }
            ],
            "time": "2023-02-28T21:37:12+00:00"
        },
        {
            "name": "spomky-labs/pki-framework",
            "version": "1.1.0",
            "source": {
                "type": "git",
                "url": "https://github.com/Spomky-Labs/pki-framework.git",
                "reference": "d3ba688bf40e7c6e0dabf065ee18fc210734e760"
            },
            "dist": {
                "type": "zip",
                "url": "https://api.github.com/repos/Spomky-Labs/pki-framework/zipball/d3ba688bf40e7c6e0dabf065ee18fc210734e760",
                "reference": "d3ba688bf40e7c6e0dabf065ee18fc210734e760",
                "shasum": ""
            },
            "require": {
                "brick/math": "^0.10 || ^0.11",
                "ext-mbstring": "*",
                "php": ">=8.1"
            },
            "require-dev": {
                "ekino/phpstan-banned-code": "^1.0",
                "ext-gmp": "*",
                "ext-openssl": "*",
                "infection/infection": "^0.26",
                "php-parallel-lint/php-parallel-lint": "^1.3",
                "phpstan/phpstan": "^1.8",
                "phpstan/phpstan-beberlei-assert": "^1.0",
                "phpstan/phpstan-deprecation-rules": "^1.0",
                "phpstan/phpstan-phpunit": "^1.1",
                "phpstan/phpstan-strict-rules": "^1.3",
                "phpunit/phpunit": "^10.0",
                "rector/rector": "^0.15",
                "roave/security-advisories": "dev-latest",
                "symfony/phpunit-bridge": "^6.1",
                "symfony/var-dumper": "^6.1",
                "symplify/easy-coding-standard": "^11.1",
                "thecodingmachine/phpstan-safe-rule": "^1.2"
            },
            "suggest": {
                "ext-bcmath": "For better performance (or GMP)",
                "ext-gmp": "For better performance (or BCMath)",
                "ext-openssl": "For OpenSSL based cyphering"
            },
            "type": "library",
            "autoload": {
                "psr-4": {
                    "SpomkyLabs\\Pki\\": "src/"
                }
            },
            "notification-url": "https://packagist.org/downloads/",
            "license": [
                "MIT"
            ],
            "authors": [
                {
                    "name": "Joni Eskelinen",
                    "email": "jonieske@gmail.com",
                    "role": "Original developer"
                },
                {
                    "name": "Florent Morselli",
                    "email": "florent.morselli@spomky-labs.com",
                    "role": "Spomky-Labs PKI Framework developer"
                }
            ],
            "description": "A PHP framework for managing Public Key Infrastructures. It comprises X.509 public key certificates, attribute certificates, certification requests and certification path validation.",
            "homepage": "https://github.com/spomky-labs/pki-framework",
            "keywords": [
                "DER",
                "Private Key",
                "ac",
                "algorithm identifier",
                "asn.1",
                "asn1",
                "attribute certificate",
                "certificate",
                "certification request",
                "cryptography",
                "csr",
                "decrypt",
                "ec",
                "encrypt",
                "pem",
                "pkcs",
                "public key",
                "rsa",
                "sign",
                "signature",
                "verify",
                "x.509",
                "x.690",
                "x509",
                "x690"
            ],
            "support": {
                "issues": "https://github.com/Spomky-Labs/pki-framework/issues",
                "source": "https://github.com/Spomky-Labs/pki-framework/tree/1.1.0"
            },
            "funding": [
                {
                    "url": "https://github.com/Spomky",
                    "type": "github"
                },
                {
                    "url": "https://www.patreon.com/FlorentMorselli",
                    "type": "patreon"
                }
            ],
            "time": "2023-02-13T17:21:24+00:00"
        },
        {
            "name": "symfony/console",
            "version": "v6.4.2",
            "source": {
                "type": "git",
                "url": "https://github.com/symfony/console.git",
                "reference": "0254811a143e6bc6c8deea08b589a7e68a37f625"
            },
            "dist": {
                "type": "zip",
                "url": "https://api.github.com/repos/symfony/console/zipball/0254811a143e6bc6c8deea08b589a7e68a37f625",
                "reference": "0254811a143e6bc6c8deea08b589a7e68a37f625",
                "shasum": ""
            },
            "require": {
                "php": ">=8.1",
                "symfony/deprecation-contracts": "^2.5|^3",
                "symfony/polyfill-mbstring": "~1.0",
                "symfony/service-contracts": "^2.5|^3",
                "symfony/string": "^5.4|^6.0|^7.0"
            },
            "conflict": {
                "symfony/dependency-injection": "<5.4",
                "symfony/dotenv": "<5.4",
                "symfony/event-dispatcher": "<5.4",
                "symfony/lock": "<5.4",
                "symfony/process": "<5.4"
            },
            "provide": {
                "psr/log-implementation": "1.0|2.0|3.0"
            },
            "require-dev": {
                "psr/log": "^1|^2|^3",
                "symfony/config": "^5.4|^6.0|^7.0",
                "symfony/dependency-injection": "^5.4|^6.0|^7.0",
                "symfony/event-dispatcher": "^5.4|^6.0|^7.0",
                "symfony/http-foundation": "^6.4|^7.0",
                "symfony/http-kernel": "^6.4|^7.0",
                "symfony/lock": "^5.4|^6.0|^7.0",
                "symfony/messenger": "^5.4|^6.0|^7.0",
                "symfony/process": "^5.4|^6.0|^7.0",
                "symfony/stopwatch": "^5.4|^6.0|^7.0",
                "symfony/var-dumper": "^5.4|^6.0|^7.0"
            },
            "type": "library",
            "autoload": {
                "psr-4": {
                    "Symfony\\Component\\Console\\": ""
                },
                "exclude-from-classmap": [
                    "/Tests/"
                ]
            },
            "notification-url": "https://packagist.org/downloads/",
            "license": [
                "MIT"
            ],
            "authors": [
                {
                    "name": "Fabien Potencier",
                    "email": "fabien@symfony.com"
                },
                {
                    "name": "Symfony Community",
                    "homepage": "https://symfony.com/contributors"
                }
            ],
            "description": "Eases the creation of beautiful and testable command line interfaces",
            "homepage": "https://symfony.com",
            "keywords": [
                "cli",
                "command-line",
                "console",
                "terminal"
            ],
            "support": {
                "source": "https://github.com/symfony/console/tree/v6.4.2"
            },
            "funding": [
                {
                    "url": "https://symfony.com/sponsor",
                    "type": "custom"
                },
                {
                    "url": "https://github.com/fabpot",
                    "type": "github"
                },
                {
                    "url": "https://tidelift.com/funding/github/packagist/symfony/symfony",
                    "type": "tidelift"
                }
            ],
            "time": "2023-12-10T16:15:48+00:00"
        },
        {
            "name": "symfony/deprecation-contracts",
            "version": "v3.4.0",
            "source": {
                "type": "git",
                "url": "https://github.com/symfony/deprecation-contracts.git",
                "reference": "7c3aff79d10325257a001fcf92d991f24fc967cf"
            },
            "dist": {
                "type": "zip",
                "url": "https://api.github.com/repos/symfony/deprecation-contracts/zipball/7c3aff79d10325257a001fcf92d991f24fc967cf",
                "reference": "7c3aff79d10325257a001fcf92d991f24fc967cf",
                "shasum": ""
            },
            "require": {
                "php": ">=8.1"
            },
            "type": "library",
            "extra": {
                "branch-alias": {
                    "dev-main": "3.4-dev"
                },
                "thanks": {
                    "name": "symfony/contracts",
                    "url": "https://github.com/symfony/contracts"
                }
            },
            "autoload": {
                "files": [
                    "function.php"
                ]
            },
            "notification-url": "https://packagist.org/downloads/",
            "license": [
                "MIT"
            ],
            "authors": [
                {
                    "name": "Nicolas Grekas",
                    "email": "p@tchwork.com"
                },
                {
                    "name": "Symfony Community",
                    "homepage": "https://symfony.com/contributors"
                }
            ],
            "description": "A generic function and convention to trigger deprecation notices",
            "homepage": "https://symfony.com",
            "support": {
                "source": "https://github.com/symfony/deprecation-contracts/tree/v3.4.0"
            },
            "funding": [
                {
                    "url": "https://symfony.com/sponsor",
                    "type": "custom"
                },
                {
                    "url": "https://github.com/fabpot",
                    "type": "github"
                },
                {
                    "url": "https://tidelift.com/funding/github/packagist/symfony/symfony",
                    "type": "tidelift"
                }
            ],
            "time": "2023-05-23T14:45:45+00:00"
        },
        {
            "name": "symfony/error-handler",
            "version": "v6.3.2",
            "source": {
                "type": "git",
                "url": "https://github.com/symfony/error-handler.git",
                "reference": "85fd65ed295c4078367c784e8a5a6cee30348b7a"
            },
            "dist": {
                "type": "zip",
                "url": "https://api.github.com/repos/symfony/error-handler/zipball/85fd65ed295c4078367c784e8a5a6cee30348b7a",
                "reference": "85fd65ed295c4078367c784e8a5a6cee30348b7a",
                "shasum": ""
            },
            "require": {
                "php": ">=8.1",
                "psr/log": "^1|^2|^3",
                "symfony/var-dumper": "^5.4|^6.0"
            },
            "conflict": {
                "symfony/deprecation-contracts": "<2.5"
            },
            "require-dev": {
                "symfony/deprecation-contracts": "^2.5|^3",
                "symfony/http-kernel": "^5.4|^6.0",
                "symfony/serializer": "^5.4|^6.0"
            },
            "bin": [
                "Resources/bin/patch-type-declarations"
            ],
            "type": "library",
            "autoload": {
                "psr-4": {
                    "Symfony\\Component\\ErrorHandler\\": ""
                },
                "exclude-from-classmap": [
                    "/Tests/"
                ]
            },
            "notification-url": "https://packagist.org/downloads/",
            "license": [
                "MIT"
            ],
            "authors": [
                {
                    "name": "Fabien Potencier",
                    "email": "fabien@symfony.com"
                },
                {
                    "name": "Symfony Community",
                    "homepage": "https://symfony.com/contributors"
                }
            ],
            "description": "Provides tools to manage errors and ease debugging PHP code",
            "homepage": "https://symfony.com",
            "support": {
                "source": "https://github.com/symfony/error-handler/tree/v6.3.2"
            },
            "funding": [
                {
                    "url": "https://symfony.com/sponsor",
                    "type": "custom"
                },
                {
                    "url": "https://github.com/fabpot",
                    "type": "github"
                },
                {
                    "url": "https://tidelift.com/funding/github/packagist/symfony/symfony",
                    "type": "tidelift"
                }
            ],
            "time": "2023-07-16T17:05:46+00:00"
        },
        {
            "name": "symfony/ldap",
            "version": "v6.3.0",
            "source": {
                "type": "git",
                "url": "https://github.com/symfony/ldap.git",
                "reference": "5f1308de5d3a1ca9e5c6ef6bb4b736e5dd6f3508"
            },
            "dist": {
                "type": "zip",
                "url": "https://api.github.com/repos/symfony/ldap/zipball/5f1308de5d3a1ca9e5c6ef6bb4b736e5dd6f3508",
                "reference": "5f1308de5d3a1ca9e5c6ef6bb4b736e5dd6f3508",
                "shasum": ""
            },
            "require": {
                "ext-ldap": "*",
                "php": ">=8.1",
                "symfony/deprecation-contracts": "^2.5|^3",
                "symfony/options-resolver": "^5.4|^6.0"
            },
            "conflict": {
                "symfony/options-resolver": "<5.4",
                "symfony/security-core": "<5.4"
            },
            "require-dev": {
                "symfony/security-core": "^5.4|^6.0",
                "symfony/security-http": "^5.4|^6.0"
            },
            "type": "library",
            "autoload": {
                "psr-4": {
                    "Symfony\\Component\\Ldap\\": ""
                },
                "exclude-from-classmap": [
                    "/Tests/"
                ]
            },
            "notification-url": "https://packagist.org/downloads/",
            "license": [
                "MIT"
            ],
            "authors": [
                {
                    "name": "Charles Sarrazin",
                    "email": "charles@sarraz.in"
                },
                {
                    "name": "Symfony Community",
                    "homepage": "https://symfony.com/contributors"
                }
            ],
            "description": "Provides a LDAP client for PHP on top of PHP's ldap extension",
            "homepage": "https://symfony.com",
            "keywords": [
                "active-directory",
                "ldap"
            ],
            "support": {
                "source": "https://github.com/symfony/ldap/tree/v6.3.0"
            },
            "funding": [
                {
                    "url": "https://symfony.com/sponsor",
                    "type": "custom"
                },
                {
                    "url": "https://github.com/fabpot",
                    "type": "github"
                },
                {
                    "url": "https://tidelift.com/funding/github/packagist/symfony/symfony",
                    "type": "tidelift"
                }
            ],
            "time": "2023-04-28T15:57:00+00:00"
        },
        {
            "name": "symfony/options-resolver",
            "version": "v6.4.0",
            "source": {
                "type": "git",
                "url": "https://github.com/symfony/options-resolver.git",
                "reference": "22301f0e7fdeaacc14318928612dee79be99860e"
            },
            "dist": {
                "type": "zip",
                "url": "https://api.github.com/repos/symfony/options-resolver/zipball/22301f0e7fdeaacc14318928612dee79be99860e",
                "reference": "22301f0e7fdeaacc14318928612dee79be99860e",
                "shasum": ""
            },
            "require": {
                "php": ">=8.1",
                "symfony/deprecation-contracts": "^2.5|^3"
            },
            "type": "library",
            "autoload": {
                "psr-4": {
                    "Symfony\\Component\\OptionsResolver\\": ""
                },
                "exclude-from-classmap": [
                    "/Tests/"
                ]
            },
            "notification-url": "https://packagist.org/downloads/",
            "license": [
                "MIT"
            ],
            "authors": [
                {
                    "name": "Fabien Potencier",
                    "email": "fabien@symfony.com"
                },
                {
                    "name": "Symfony Community",
                    "homepage": "https://symfony.com/contributors"
                }
            ],
            "description": "Provides an improved replacement for the array_replace PHP function",
            "homepage": "https://symfony.com",
            "keywords": [
                "config",
                "configuration",
                "options"
            ],
            "support": {
                "source": "https://github.com/symfony/options-resolver/tree/v6.4.0"
            },
            "funding": [
                {
                    "url": "https://symfony.com/sponsor",
                    "type": "custom"
                },
                {
                    "url": "https://github.com/fabpot",
                    "type": "github"
                },
                {
                    "url": "https://tidelift.com/funding/github/packagist/symfony/symfony",
                    "type": "tidelift"
                }
            ],
            "time": "2023-08-08T10:16:24+00:00"
        },
        {
            "name": "symfony/polyfill-ctype",
            "version": "v1.28.0",
            "source": {
                "type": "git",
                "url": "https://github.com/symfony/polyfill-ctype.git",
                "reference": "ea208ce43cbb04af6867b4fdddb1bdbf84cc28cb"
            },
            "dist": {
                "type": "zip",
                "url": "https://api.github.com/repos/symfony/polyfill-ctype/zipball/ea208ce43cbb04af6867b4fdddb1bdbf84cc28cb",
                "reference": "ea208ce43cbb04af6867b4fdddb1bdbf84cc28cb",
                "shasum": ""
            },
            "require": {
                "php": ">=7.1"
            },
            "provide": {
                "ext-ctype": "*"
            },
            "suggest": {
                "ext-ctype": "For best performance"
            },
            "type": "library",
            "extra": {
                "branch-alias": {
                    "dev-main": "1.28-dev"
                },
                "thanks": {
                    "name": "symfony/polyfill",
                    "url": "https://github.com/symfony/polyfill"
                }
            },
            "autoload": {
                "files": [
                    "bootstrap.php"
                ],
                "psr-4": {
                    "Symfony\\Polyfill\\Ctype\\": ""
                }
            },
            "notification-url": "https://packagist.org/downloads/",
            "license": [
                "MIT"
            ],
            "authors": [
                {
                    "name": "Gert de Pagter",
                    "email": "BackEndTea@gmail.com"
                },
                {
                    "name": "Symfony Community",
                    "homepage": "https://symfony.com/contributors"
                }
            ],
            "description": "Symfony polyfill for ctype functions",
            "homepage": "https://symfony.com",
            "keywords": [
                "compatibility",
                "ctype",
                "polyfill",
                "portable"
            ],
            "support": {
                "source": "https://github.com/symfony/polyfill-ctype/tree/v1.28.0"
            },
            "funding": [
                {
                    "url": "https://symfony.com/sponsor",
                    "type": "custom"
                },
                {
                    "url": "https://github.com/fabpot",
                    "type": "github"
                },
                {
                    "url": "https://tidelift.com/funding/github/packagist/symfony/symfony",
                    "type": "tidelift"
                }
            ],
            "time": "2023-01-26T09:26:14+00:00"
        },
        {
            "name": "symfony/polyfill-iconv",
            "version": "v1.28.0",
            "source": {
                "type": "git",
                "url": "https://github.com/symfony/polyfill-iconv.git",
                "reference": "6de50471469b8c9afc38164452ab2b6170ee71c1"
            },
            "dist": {
                "type": "zip",
                "url": "https://api.github.com/repos/symfony/polyfill-iconv/zipball/6de50471469b8c9afc38164452ab2b6170ee71c1",
                "reference": "6de50471469b8c9afc38164452ab2b6170ee71c1",
                "shasum": ""
            },
            "require": {
                "php": ">=7.1"
            },
            "provide": {
                "ext-iconv": "*"
            },
            "suggest": {
                "ext-iconv": "For best performance"
            },
            "type": "library",
            "extra": {
                "branch-alias": {
                    "dev-main": "1.28-dev"
                },
                "thanks": {
                    "name": "symfony/polyfill",
                    "url": "https://github.com/symfony/polyfill"
                }
            },
            "autoload": {
                "files": [
                    "bootstrap.php"
                ],
                "psr-4": {
                    "Symfony\\Polyfill\\Iconv\\": ""
                }
            },
            "notification-url": "https://packagist.org/downloads/",
            "license": [
                "MIT"
            ],
            "authors": [
                {
                    "name": "Nicolas Grekas",
                    "email": "p@tchwork.com"
                },
                {
                    "name": "Symfony Community",
                    "homepage": "https://symfony.com/contributors"
                }
            ],
            "description": "Symfony polyfill for the Iconv extension",
            "homepage": "https://symfony.com",
            "keywords": [
                "compatibility",
                "iconv",
                "polyfill",
                "portable",
                "shim"
            ],
            "support": {
                "source": "https://github.com/symfony/polyfill-iconv/tree/v1.28.0"
            },
            "funding": [
                {
                    "url": "https://symfony.com/sponsor",
                    "type": "custom"
                },
                {
                    "url": "https://github.com/fabpot",
                    "type": "github"
                },
                {
                    "url": "https://tidelift.com/funding/github/packagist/symfony/symfony",
                    "type": "tidelift"
                }
            ],
            "time": "2023-01-26T09:26:14+00:00"
        },
        {
            "name": "symfony/polyfill-intl-grapheme",
            "version": "v1.28.0",
            "source": {
                "type": "git",
                "url": "https://github.com/symfony/polyfill-intl-grapheme.git",
                "reference": "875e90aeea2777b6f135677f618529449334a612"
            },
            "dist": {
                "type": "zip",
                "url": "https://api.github.com/repos/symfony/polyfill-intl-grapheme/zipball/875e90aeea2777b6f135677f618529449334a612",
                "reference": "875e90aeea2777b6f135677f618529449334a612",
                "shasum": ""
            },
            "require": {
                "php": ">=7.1"
            },
            "suggest": {
                "ext-intl": "For best performance"
            },
            "type": "library",
            "extra": {
                "branch-alias": {
                    "dev-main": "1.28-dev"
                },
                "thanks": {
                    "name": "symfony/polyfill",
                    "url": "https://github.com/symfony/polyfill"
                }
            },
            "autoload": {
                "files": [
                    "bootstrap.php"
                ],
                "psr-4": {
                    "Symfony\\Polyfill\\Intl\\Grapheme\\": ""
                }
            },
            "notification-url": "https://packagist.org/downloads/",
            "license": [
                "MIT"
            ],
            "authors": [
                {
                    "name": "Nicolas Grekas",
                    "email": "p@tchwork.com"
                },
                {
                    "name": "Symfony Community",
                    "homepage": "https://symfony.com/contributors"
                }
            ],
            "description": "Symfony polyfill for intl's grapheme_* functions",
            "homepage": "https://symfony.com",
            "keywords": [
                "compatibility",
                "grapheme",
                "intl",
                "polyfill",
                "portable",
                "shim"
            ],
            "support": {
                "source": "https://github.com/symfony/polyfill-intl-grapheme/tree/v1.28.0"
            },
            "funding": [
                {
                    "url": "https://symfony.com/sponsor",
                    "type": "custom"
                },
                {
                    "url": "https://github.com/fabpot",
                    "type": "github"
                },
                {
                    "url": "https://tidelift.com/funding/github/packagist/symfony/symfony",
                    "type": "tidelift"
                }
            ],
            "time": "2023-01-26T09:26:14+00:00"
        },
        {
            "name": "symfony/polyfill-intl-normalizer",
            "version": "v1.28.0",
            "source": {
                "type": "git",
                "url": "https://github.com/symfony/polyfill-intl-normalizer.git",
                "reference": "8c4ad05dd0120b6a53c1ca374dca2ad0a1c4ed92"
            },
            "dist": {
                "type": "zip",
                "url": "https://api.github.com/repos/symfony/polyfill-intl-normalizer/zipball/8c4ad05dd0120b6a53c1ca374dca2ad0a1c4ed92",
                "reference": "8c4ad05dd0120b6a53c1ca374dca2ad0a1c4ed92",
                "shasum": ""
            },
            "require": {
                "php": ">=7.1"
            },
            "suggest": {
                "ext-intl": "For best performance"
            },
            "type": "library",
            "extra": {
                "branch-alias": {
                    "dev-main": "1.28-dev"
                },
                "thanks": {
                    "name": "symfony/polyfill",
                    "url": "https://github.com/symfony/polyfill"
                }
            },
            "autoload": {
                "files": [
                    "bootstrap.php"
                ],
                "psr-4": {
                    "Symfony\\Polyfill\\Intl\\Normalizer\\": ""
                },
                "classmap": [
                    "Resources/stubs"
                ]
            },
            "notification-url": "https://packagist.org/downloads/",
            "license": [
                "MIT"
            ],
            "authors": [
                {
                    "name": "Nicolas Grekas",
                    "email": "p@tchwork.com"
                },
                {
                    "name": "Symfony Community",
                    "homepage": "https://symfony.com/contributors"
                }
            ],
            "description": "Symfony polyfill for intl's Normalizer class and related functions",
            "homepage": "https://symfony.com",
            "keywords": [
                "compatibility",
                "intl",
                "normalizer",
                "polyfill",
                "portable",
                "shim"
            ],
            "support": {
                "source": "https://github.com/symfony/polyfill-intl-normalizer/tree/v1.28.0"
            },
            "funding": [
                {
                    "url": "https://symfony.com/sponsor",
                    "type": "custom"
                },
                {
                    "url": "https://github.com/fabpot",
                    "type": "github"
                },
                {
                    "url": "https://tidelift.com/funding/github/packagist/symfony/symfony",
                    "type": "tidelift"
                }
            ],
            "time": "2023-01-26T09:26:14+00:00"
        },
        {
            "name": "symfony/polyfill-mbstring",
            "version": "v1.28.0",
            "source": {
                "type": "git",
                "url": "https://github.com/symfony/polyfill-mbstring.git",
                "reference": "42292d99c55abe617799667f454222c54c60e229"
            },
            "dist": {
                "type": "zip",
                "url": "https://api.github.com/repos/symfony/polyfill-mbstring/zipball/42292d99c55abe617799667f454222c54c60e229",
                "reference": "42292d99c55abe617799667f454222c54c60e229",
                "shasum": ""
            },
            "require": {
                "php": ">=7.1"
            },
            "provide": {
                "ext-mbstring": "*"
            },
            "suggest": {
                "ext-mbstring": "For best performance"
            },
            "type": "library",
            "extra": {
                "branch-alias": {
                    "dev-main": "1.28-dev"
                },
                "thanks": {
                    "name": "symfony/polyfill",
                    "url": "https://github.com/symfony/polyfill"
                }
            },
            "autoload": {
                "files": [
                    "bootstrap.php"
                ],
                "psr-4": {
                    "Symfony\\Polyfill\\Mbstring\\": ""
                }
            },
            "notification-url": "https://packagist.org/downloads/",
            "license": [
                "MIT"
            ],
            "authors": [
                {
                    "name": "Nicolas Grekas",
                    "email": "p@tchwork.com"
                },
                {
                    "name": "Symfony Community",
                    "homepage": "https://symfony.com/contributors"
                }
            ],
            "description": "Symfony polyfill for the Mbstring extension",
            "homepage": "https://symfony.com",
            "keywords": [
                "compatibility",
                "mbstring",
                "polyfill",
                "portable",
                "shim"
            ],
            "support": {
                "source": "https://github.com/symfony/polyfill-mbstring/tree/v1.28.0"
            },
            "funding": [
                {
                    "url": "https://symfony.com/sponsor",
                    "type": "custom"
                },
                {
                    "url": "https://github.com/fabpot",
                    "type": "github"
                },
                {
                    "url": "https://tidelift.com/funding/github/packagist/symfony/symfony",
                    "type": "tidelift"
                }
            ],
            "time": "2023-07-28T09:04:16+00:00"
        },
        {
            "name": "symfony/polyfill-php83",
            "version": "v1.29.0",
            "source": {
                "type": "git",
                "url": "https://github.com/symfony/polyfill-php83.git",
                "reference": "86fcae159633351e5fd145d1c47de6c528f8caff"
            },
            "dist": {
                "type": "zip",
                "url": "https://api.github.com/repos/symfony/polyfill-php83/zipball/86fcae159633351e5fd145d1c47de6c528f8caff",
                "reference": "86fcae159633351e5fd145d1c47de6c528f8caff",
                "shasum": ""
            },
            "require": {
                "php": ">=7.1",
                "symfony/polyfill-php80": "^1.14"
            },
            "type": "library",
            "extra": {
                "thanks": {
                    "name": "symfony/polyfill",
                    "url": "https://github.com/symfony/polyfill"
                }
            },
            "autoload": {
                "files": [
                    "bootstrap.php"
                ],
                "psr-4": {
                    "Symfony\\Polyfill\\Php83\\": ""
                },
                "classmap": [
                    "Resources/stubs"
                ]
            },
            "notification-url": "https://packagist.org/downloads/",
            "license": [
                "MIT"
            ],
            "authors": [
                {
                    "name": "Nicolas Grekas",
                    "email": "p@tchwork.com"
                },
                {
                    "name": "Symfony Community",
                    "homepage": "https://symfony.com/contributors"
                }
            ],
            "description": "Symfony polyfill backporting some PHP 8.3+ features to lower PHP versions",
            "homepage": "https://symfony.com",
            "keywords": [
                "compatibility",
                "polyfill",
                "portable",
                "shim"
            ],
            "support": {
                "source": "https://github.com/symfony/polyfill-php83/tree/v1.29.0"
            },
            "funding": [
                {
                    "url": "https://symfony.com/sponsor",
                    "type": "custom"
                },
                {
                    "url": "https://github.com/fabpot",
                    "type": "github"
                },
                {
                    "url": "https://tidelift.com/funding/github/packagist/symfony/symfony",
                    "type": "tidelift"
                }
            ],
            "time": "2024-01-29T20:11:03+00:00"
        },
        {
            "name": "symfony/polyfill-uuid",
            "version": "v1.28.0",
            "source": {
                "type": "git",
                "url": "https://github.com/symfony/polyfill-uuid.git",
                "reference": "9c44518a5aff8da565c8a55dbe85d2769e6f630e"
            },
            "dist": {
                "type": "zip",
                "url": "https://api.github.com/repos/symfony/polyfill-uuid/zipball/9c44518a5aff8da565c8a55dbe85d2769e6f630e",
                "reference": "9c44518a5aff8da565c8a55dbe85d2769e6f630e",
                "shasum": ""
            },
            "require": {
                "php": ">=7.1"
            },
            "provide": {
                "ext-uuid": "*"
            },
            "suggest": {
                "ext-uuid": "For best performance"
            },
            "type": "library",
            "extra": {
                "branch-alias": {
                    "dev-main": "1.28-dev"
                },
                "thanks": {
                    "name": "symfony/polyfill",
                    "url": "https://github.com/symfony/polyfill"
                }
            },
            "autoload": {
                "files": [
                    "bootstrap.php"
                ],
                "psr-4": {
                    "Symfony\\Polyfill\\Uuid\\": ""
                }
            },
            "notification-url": "https://packagist.org/downloads/",
            "license": [
                "MIT"
            ],
            "authors": [
                {
                    "name": "Grégoire Pineau",
                    "email": "lyrixx@lyrixx.info"
                },
                {
                    "name": "Symfony Community",
                    "homepage": "https://symfony.com/contributors"
                }
            ],
            "description": "Symfony polyfill for uuid functions",
            "homepage": "https://symfony.com",
            "keywords": [
                "compatibility",
                "polyfill",
                "portable",
                "uuid"
            ],
            "support": {
                "source": "https://github.com/symfony/polyfill-uuid/tree/v1.28.0"
            },
            "funding": [
                {
                    "url": "https://symfony.com/sponsor",
                    "type": "custom"
                },
                {
                    "url": "https://github.com/fabpot",
                    "type": "github"
                },
                {
                    "url": "https://tidelift.com/funding/github/packagist/symfony/symfony",
                    "type": "tidelift"
                }
            ],
            "time": "2023-01-26T09:26:14+00:00"
        },
        {
            "name": "symfony/service-contracts",
            "version": "v3.4.1",
            "source": {
                "type": "git",
                "url": "https://github.com/symfony/service-contracts.git",
                "reference": "fe07cbc8d837f60caf7018068e350cc5163681a0"
            },
            "dist": {
                "type": "zip",
                "url": "https://api.github.com/repos/symfony/service-contracts/zipball/fe07cbc8d837f60caf7018068e350cc5163681a0",
                "reference": "fe07cbc8d837f60caf7018068e350cc5163681a0",
                "shasum": ""
            },
            "require": {
                "php": ">=8.1",
                "psr/container": "^1.1|^2.0"
            },
            "conflict": {
                "ext-psr": "<1.1|>=2"
            },
            "type": "library",
            "extra": {
                "branch-alias": {
                    "dev-main": "3.4-dev"
                },
                "thanks": {
                    "name": "symfony/contracts",
                    "url": "https://github.com/symfony/contracts"
                }
            },
            "autoload": {
                "psr-4": {
                    "Symfony\\Contracts\\Service\\": ""
                },
                "exclude-from-classmap": [
                    "/Test/"
                ]
            },
            "notification-url": "https://packagist.org/downloads/",
            "license": [
                "MIT"
            ],
            "authors": [
                {
                    "name": "Nicolas Grekas",
                    "email": "p@tchwork.com"
                },
                {
                    "name": "Symfony Community",
                    "homepage": "https://symfony.com/contributors"
                }
            ],
            "description": "Generic abstractions related to writing services",
            "homepage": "https://symfony.com",
            "keywords": [
                "abstractions",
                "contracts",
                "decoupling",
                "interfaces",
                "interoperability",
                "standards"
            ],
            "support": {
                "source": "https://github.com/symfony/service-contracts/tree/v3.4.1"
            },
            "funding": [
                {
                    "url": "https://symfony.com/sponsor",
                    "type": "custom"
                },
                {
                    "url": "https://github.com/fabpot",
                    "type": "github"
                },
                {
                    "url": "https://tidelift.com/funding/github/packagist/symfony/symfony",
                    "type": "tidelift"
                }
            ],
            "time": "2023-12-26T14:02:43+00:00"
        },
        {
            "name": "symfony/string",
            "version": "v6.4.2",
            "source": {
                "type": "git",
                "url": "https://github.com/symfony/string.git",
                "reference": "7cb80bc10bfcdf6b5492741c0b9357dac66940bc"
            },
            "dist": {
                "type": "zip",
                "url": "https://api.github.com/repos/symfony/string/zipball/7cb80bc10bfcdf6b5492741c0b9357dac66940bc",
                "reference": "7cb80bc10bfcdf6b5492741c0b9357dac66940bc",
                "shasum": ""
            },
            "require": {
                "php": ">=8.1",
                "symfony/polyfill-ctype": "~1.8",
                "symfony/polyfill-intl-grapheme": "~1.0",
                "symfony/polyfill-intl-normalizer": "~1.0",
                "symfony/polyfill-mbstring": "~1.0"
            },
            "conflict": {
                "symfony/translation-contracts": "<2.5"
            },
            "require-dev": {
                "symfony/error-handler": "^5.4|^6.0|^7.0",
                "symfony/http-client": "^5.4|^6.0|^7.0",
                "symfony/intl": "^6.2|^7.0",
                "symfony/translation-contracts": "^2.5|^3.0",
                "symfony/var-exporter": "^5.4|^6.0|^7.0"
            },
            "type": "library",
            "autoload": {
                "files": [
                    "Resources/functions.php"
                ],
                "psr-4": {
                    "Symfony\\Component\\String\\": ""
                },
                "exclude-from-classmap": [
                    "/Tests/"
                ]
            },
            "notification-url": "https://packagist.org/downloads/",
            "license": [
                "MIT"
            ],
            "authors": [
                {
                    "name": "Nicolas Grekas",
                    "email": "p@tchwork.com"
                },
                {
                    "name": "Symfony Community",
                    "homepage": "https://symfony.com/contributors"
                }
            ],
            "description": "Provides an object-oriented API to strings and deals with bytes, UTF-8 code points and grapheme clusters in a unified way",
            "homepage": "https://symfony.com",
            "keywords": [
                "grapheme",
                "i18n",
                "string",
                "unicode",
                "utf-8",
                "utf8"
            ],
            "support": {
                "source": "https://github.com/symfony/string/tree/v6.4.2"
            },
            "funding": [
                {
                    "url": "https://symfony.com/sponsor",
                    "type": "custom"
                },
                {
                    "url": "https://github.com/fabpot",
                    "type": "github"
                },
                {
                    "url": "https://tidelift.com/funding/github/packagist/symfony/symfony",
                    "type": "tidelift"
                }
            ],
            "time": "2023-12-10T16:15:48+00:00"
        },
        {
            "name": "symfony/translation-contracts",
            "version": "v3.4.1",
            "source": {
                "type": "git",
                "url": "https://github.com/symfony/translation-contracts.git",
                "reference": "06450585bf65e978026bda220cdebca3f867fde7"
            },
            "dist": {
                "type": "zip",
                "url": "https://api.github.com/repos/symfony/translation-contracts/zipball/06450585bf65e978026bda220cdebca3f867fde7",
                "reference": "06450585bf65e978026bda220cdebca3f867fde7",
                "shasum": ""
            },
            "require": {
                "php": ">=8.1"
            },
            "type": "library",
            "extra": {
                "branch-alias": {
                    "dev-main": "3.4-dev"
                },
                "thanks": {
                    "name": "symfony/contracts",
                    "url": "https://github.com/symfony/contracts"
                }
            },
            "autoload": {
                "psr-4": {
                    "Symfony\\Contracts\\Translation\\": ""
                },
                "exclude-from-classmap": [
                    "/Test/"
                ]
            },
            "notification-url": "https://packagist.org/downloads/",
            "license": [
                "MIT"
            ],
            "authors": [
                {
                    "name": "Nicolas Grekas",
                    "email": "p@tchwork.com"
                },
                {
                    "name": "Symfony Community",
                    "homepage": "https://symfony.com/contributors"
                }
            ],
            "description": "Generic abstractions related to translation",
            "homepage": "https://symfony.com",
            "keywords": [
                "abstractions",
                "contracts",
                "decoupling",
                "interfaces",
                "interoperability",
                "standards"
            ],
            "support": {
                "source": "https://github.com/symfony/translation-contracts/tree/v3.4.1"
            },
            "funding": [
                {
                    "url": "https://symfony.com/sponsor",
                    "type": "custom"
                },
                {
                    "url": "https://github.com/fabpot",
                    "type": "github"
                },
                {
                    "url": "https://tidelift.com/funding/github/packagist/symfony/symfony",
                    "type": "tidelift"
                }
            ],
            "time": "2023-12-26T14:02:43+00:00"
        },
        {
            "name": "symfony/uid",
            "version": "v6.3.0",
            "source": {
                "type": "git",
                "url": "https://github.com/symfony/uid.git",
                "reference": "01b0f20b1351d997711c56f1638f7a8c3061e384"
            },
            "dist": {
                "type": "zip",
                "url": "https://api.github.com/repos/symfony/uid/zipball/01b0f20b1351d997711c56f1638f7a8c3061e384",
                "reference": "01b0f20b1351d997711c56f1638f7a8c3061e384",
                "shasum": ""
            },
            "require": {
                "php": ">=8.1",
                "symfony/polyfill-uuid": "^1.15"
            },
            "require-dev": {
                "symfony/console": "^5.4|^6.0"
            },
            "type": "library",
            "autoload": {
                "psr-4": {
                    "Symfony\\Component\\Uid\\": ""
                },
                "exclude-from-classmap": [
                    "/Tests/"
                ]
            },
            "notification-url": "https://packagist.org/downloads/",
            "license": [
                "MIT"
            ],
            "authors": [
                {
                    "name": "Grégoire Pineau",
                    "email": "lyrixx@lyrixx.info"
                },
                {
                    "name": "Nicolas Grekas",
                    "email": "p@tchwork.com"
                },
                {
                    "name": "Symfony Community",
                    "homepage": "https://symfony.com/contributors"
                }
            ],
            "description": "Provides an object-oriented API to generate and represent UIDs",
            "homepage": "https://symfony.com",
            "keywords": [
                "UID",
                "ulid",
                "uuid"
            ],
            "support": {
                "source": "https://github.com/symfony/uid/tree/v6.3.0"
            },
            "funding": [
                {
                    "url": "https://symfony.com/sponsor",
                    "type": "custom"
                },
                {
                    "url": "https://github.com/fabpot",
                    "type": "github"
                },
                {
                    "url": "https://tidelift.com/funding/github/packagist/symfony/symfony",
                    "type": "tidelift"
                }
            ],
            "time": "2023-04-08T07:25:02+00:00"
        },
        {
            "name": "symfony/validator",
            "version": "v6.4.3",
            "source": {
                "type": "git",
                "url": "https://github.com/symfony/validator.git",
                "reference": "9c1d8bb4edce5304fcefca7923741085f1ca5b60"
            },
            "dist": {
                "type": "zip",
                "url": "https://api.github.com/repos/symfony/validator/zipball/9c1d8bb4edce5304fcefca7923741085f1ca5b60",
                "reference": "9c1d8bb4edce5304fcefca7923741085f1ca5b60",
                "shasum": ""
            },
            "require": {
                "php": ">=8.1",
                "symfony/deprecation-contracts": "^2.5|^3",
                "symfony/polyfill-ctype": "~1.8",
                "symfony/polyfill-mbstring": "~1.0",
                "symfony/polyfill-php83": "^1.27",
                "symfony/translation-contracts": "^2.5|^3"
            },
            "conflict": {
                "doctrine/annotations": "<1.13",
                "doctrine/lexer": "<1.1",
                "symfony/dependency-injection": "<5.4",
                "symfony/expression-language": "<5.4",
                "symfony/http-kernel": "<5.4",
                "symfony/intl": "<5.4",
                "symfony/property-info": "<5.4",
                "symfony/translation": "<5.4.35|>=6.0,<6.3.12|>=6.4,<6.4.3|>=7.0,<7.0.3",
                "symfony/yaml": "<5.4"
            },
            "require-dev": {
                "doctrine/annotations": "^1.13|^2",
                "egulias/email-validator": "^2.1.10|^3|^4",
                "symfony/cache": "^5.4|^6.0|^7.0",
                "symfony/config": "^5.4|^6.0|^7.0",
                "symfony/console": "^5.4|^6.0|^7.0",
                "symfony/dependency-injection": "^5.4|^6.0|^7.0",
                "symfony/expression-language": "^5.4|^6.0|^7.0",
                "symfony/finder": "^5.4|^6.0|^7.0",
                "symfony/http-client": "^5.4|^6.0|^7.0",
                "symfony/http-foundation": "^5.4|^6.0|^7.0",
                "symfony/http-kernel": "^5.4|^6.0|^7.0",
                "symfony/intl": "^5.4|^6.0|^7.0",
                "symfony/mime": "^5.4|^6.0|^7.0",
                "symfony/property-access": "^5.4|^6.0|^7.0",
                "symfony/property-info": "^5.4|^6.0|^7.0",
                "symfony/translation": "^5.4.35|~6.3.12|^6.4.3|^7.0.3",
                "symfony/yaml": "^5.4|^6.0|^7.0"
            },
            "type": "library",
            "autoload": {
                "psr-4": {
                    "Symfony\\Component\\Validator\\": ""
                },
                "exclude-from-classmap": [
                    "/Tests/"
                ]
            },
            "notification-url": "https://packagist.org/downloads/",
            "license": [
                "MIT"
            ],
            "authors": [
                {
                    "name": "Fabien Potencier",
                    "email": "fabien@symfony.com"
                },
                {
                    "name": "Symfony Community",
                    "homepage": "https://symfony.com/contributors"
                }
            ],
            "description": "Provides tools to validate values",
            "homepage": "https://symfony.com",
            "support": {
                "source": "https://github.com/symfony/validator/tree/v6.4.3"
            },
            "funding": [
                {
                    "url": "https://symfony.com/sponsor",
                    "type": "custom"
                },
                {
                    "url": "https://github.com/fabpot",
                    "type": "github"
                },
                {
                    "url": "https://tidelift.com/funding/github/packagist/symfony/symfony",
                    "type": "tidelift"
                }
            ],
            "time": "2024-01-29T15:01:07+00:00"
        },
        {
            "name": "symfony/var-dumper",
            "version": "v6.3.4",
            "source": {
                "type": "git",
                "url": "https://github.com/symfony/var-dumper.git",
                "reference": "2027be14f8ae8eae999ceadebcda5b4909b81d45"
            },
            "dist": {
                "type": "zip",
                "url": "https://api.github.com/repos/symfony/var-dumper/zipball/2027be14f8ae8eae999ceadebcda5b4909b81d45",
                "reference": "2027be14f8ae8eae999ceadebcda5b4909b81d45",
                "shasum": ""
            },
            "require": {
                "php": ">=8.1",
                "symfony/deprecation-contracts": "^2.5|^3",
                "symfony/polyfill-mbstring": "~1.0"
            },
            "conflict": {
                "symfony/console": "<5.4"
            },
            "require-dev": {
                "ext-iconv": "*",
                "symfony/console": "^5.4|^6.0",
                "symfony/http-kernel": "^5.4|^6.0",
                "symfony/process": "^5.4|^6.0",
                "symfony/uid": "^5.4|^6.0",
                "twig/twig": "^2.13|^3.0.4"
            },
            "bin": [
                "Resources/bin/var-dump-server"
            ],
            "type": "library",
            "autoload": {
                "files": [
                    "Resources/functions/dump.php"
                ],
                "psr-4": {
                    "Symfony\\Component\\VarDumper\\": ""
                },
                "exclude-from-classmap": [
                    "/Tests/"
                ]
            },
            "notification-url": "https://packagist.org/downloads/",
            "license": [
                "MIT"
            ],
            "authors": [
                {
                    "name": "Nicolas Grekas",
                    "email": "p@tchwork.com"
                },
                {
                    "name": "Symfony Community",
                    "homepage": "https://symfony.com/contributors"
                }
            ],
            "description": "Provides mechanisms for walking through any arbitrary PHP variable",
            "homepage": "https://symfony.com",
            "keywords": [
                "debug",
                "dump"
            ],
            "support": {
                "source": "https://github.com/symfony/var-dumper/tree/v6.3.4"
            },
            "funding": [
                {
                    "url": "https://symfony.com/sponsor",
                    "type": "custom"
                },
                {
                    "url": "https://github.com/fabpot",
                    "type": "github"
                },
                {
                    "url": "https://tidelift.com/funding/github/packagist/symfony/symfony",
                    "type": "tidelift"
                }
            ],
            "time": "2023-08-24T14:51:05+00:00"
        },
        {
            "name": "symfony/web-link",
            "version": "v6.3.0",
            "source": {
                "type": "git",
                "url": "https://github.com/symfony/web-link.git",
                "reference": "0989ca617d0703cdca501a245f10e194ff22315b"
            },
            "dist": {
                "type": "zip",
                "url": "https://api.github.com/repos/symfony/web-link/zipball/0989ca617d0703cdca501a245f10e194ff22315b",
                "reference": "0989ca617d0703cdca501a245f10e194ff22315b",
                "shasum": ""
            },
            "require": {
                "php": ">=8.1",
                "psr/link": "^1.1|^2.0"
            },
            "conflict": {
                "symfony/http-kernel": "<5.4"
            },
            "provide": {
                "psr/link-implementation": "1.0|2.0"
            },
            "require-dev": {
                "symfony/http-kernel": "^5.4|^6.0"
            },
            "type": "library",
            "autoload": {
                "psr-4": {
                    "Symfony\\Component\\WebLink\\": ""
                },
                "exclude-from-classmap": [
                    "/Tests/"
                ]
            },
            "notification-url": "https://packagist.org/downloads/",
            "license": [
                "MIT"
            ],
            "authors": [
                {
                    "name": "Kévin Dunglas",
                    "email": "dunglas@gmail.com"
                },
                {
                    "name": "Symfony Community",
                    "homepage": "https://symfony.com/contributors"
                }
            ],
            "description": "Manages links between resources",
            "homepage": "https://symfony.com",
            "keywords": [
                "dns-prefetch",
                "http",
                "http2",
                "link",
                "performance",
                "prefetch",
                "preload",
                "prerender",
                "psr13",
                "push"
            ],
            "support": {
                "source": "https://github.com/symfony/web-link/tree/v6.3.0"
            },
            "funding": [
                {
                    "url": "https://symfony.com/sponsor",
                    "type": "custom"
                },
                {
                    "url": "https://github.com/fabpot",
                    "type": "github"
                },
                {
                    "url": "https://tidelift.com/funding/github/packagist/symfony/symfony",
                    "type": "tidelift"
                }
            ],
            "time": "2023-04-21T14:41:17+00:00"
        },
        {
            "name": "symfony/yaml",
            "version": "v6.3.3",
            "source": {
                "type": "git",
                "url": "https://github.com/symfony/yaml.git",
                "reference": "e23292e8c07c85b971b44c1c4b87af52133e2add"
            },
            "dist": {
                "type": "zip",
                "url": "https://api.github.com/repos/symfony/yaml/zipball/e23292e8c07c85b971b44c1c4b87af52133e2add",
                "reference": "e23292e8c07c85b971b44c1c4b87af52133e2add",
                "shasum": ""
            },
            "require": {
                "php": ">=8.1",
                "symfony/deprecation-contracts": "^2.5|^3",
                "symfony/polyfill-ctype": "^1.8"
            },
            "conflict": {
                "symfony/console": "<5.4"
            },
            "require-dev": {
                "symfony/console": "^5.4|^6.0"
            },
            "bin": [
                "Resources/bin/yaml-lint"
            ],
            "type": "library",
            "autoload": {
                "psr-4": {
                    "Symfony\\Component\\Yaml\\": ""
                },
                "exclude-from-classmap": [
                    "/Tests/"
                ]
            },
            "notification-url": "https://packagist.org/downloads/",
            "license": [
                "MIT"
            ],
            "authors": [
                {
                    "name": "Fabien Potencier",
                    "email": "fabien@symfony.com"
                },
                {
                    "name": "Symfony Community",
                    "homepage": "https://symfony.com/contributors"
                }
            ],
            "description": "Loads and dumps YAML files",
            "homepage": "https://symfony.com",
            "support": {
                "source": "https://github.com/symfony/yaml/tree/v6.3.3"
            },
            "funding": [
                {
                    "url": "https://symfony.com/sponsor",
                    "type": "custom"
                },
                {
                    "url": "https://github.com/fabpot",
                    "type": "github"
                },
                {
                    "url": "https://tidelift.com/funding/github/packagist/symfony/symfony",
                    "type": "tidelift"
                }
            ],
            "time": "2023-07-31T07:08:24+00:00"
        },
        {
            "name": "tobscure/json-api",
            "version": "dev-joomla-backports",
            "source": {
                "type": "git",
                "url": "https://github.com/joomla-backports/json-api-php.git",
                "reference": "a56f59df9e0fc95b1421a5210e1cdf208c9f91d2"
            },
            "dist": {
                "type": "zip",
                "url": "https://api.github.com/repos/joomla-backports/json-api-php/zipball/a56f59df9e0fc95b1421a5210e1cdf208c9f91d2",
                "reference": "a56f59df9e0fc95b1421a5210e1cdf208c9f91d2",
                "shasum": ""
            },
            "require": {
                "php": "^7.0 || ^8.0"
            },
            "require-dev": {
                "phpunit/phpunit": "^6.0 || ^7.0 || ^8.0 || ^9.0",
                "yoast/phpunit-polyfills": "^1.0"
            },
            "default-branch": true,
            "type": "library",
            "extra": {
                "branch-alias": {
                    "dev-master": "1.0-dev"
                }
            },
            "autoload": {
                "psr-4": {
                    "Tobscure\\JsonApi\\": "src/"
                }
            },
            "autoload-dev": {
                "psr-4": {
                    "Tobscure\\Tests\\JsonApi\\": "tests/"
                }
            },
            "license": [
                "MIT"
            ],
            "authors": [
                {
                    "name": "Toby Zerner",
                    "email": "toby.zerner@gmail.com"
                }
            ],
            "description": "JSON-API responses in PHP",
            "keywords": [
                "api",
                "json",
                "jsonapi",
                "standard"
            ],
            "time": "2022-12-30T19:09:00+00:00"
        },
        {
            "name": "typo3/phar-stream-wrapper",
            "version": "v3.1.7",
            "source": {
                "type": "git",
                "url": "https://github.com/TYPO3/phar-stream-wrapper.git",
                "reference": "5cc2f04a4e2f5c7e9cc02a3bdf80fae0f3e11a8c"
            },
            "dist": {
                "type": "zip",
                "url": "https://api.github.com/repos/TYPO3/phar-stream-wrapper/zipball/5cc2f04a4e2f5c7e9cc02a3bdf80fae0f3e11a8c",
                "reference": "5cc2f04a4e2f5c7e9cc02a3bdf80fae0f3e11a8c",
                "shasum": ""
            },
            "require": {
                "ext-json": "*",
                "php": "^7.0 || ^8.0"
            },
            "require-dev": {
                "ext-xdebug": "*",
                "phpspec/prophecy": "^1.10",
                "symfony/phpunit-bridge": "^5.1"
            },
            "suggest": {
                "ext-fileinfo": "For PHP builtin file type guessing, otherwise uses internal processing"
            },
            "type": "library",
            "extra": {
                "branch-alias": {
                    "dev-master": "v3.x-dev"
                }
            },
            "autoload": {
                "psr-4": {
                    "TYPO3\\PharStreamWrapper\\": "src/"
                }
            },
            "notification-url": "https://packagist.org/downloads/",
            "license": [
                "MIT"
            ],
            "description": "Interceptors for PHP's native phar:// stream handling",
            "homepage": "https://typo3.org/",
            "keywords": [
                "phar",
                "php",
                "security",
                "stream-wrapper"
            ],
            "support": {
                "issues": "https://github.com/TYPO3/phar-stream-wrapper/issues",
                "source": "https://github.com/TYPO3/phar-stream-wrapper/tree/v3.1.7"
            },
            "time": "2021-09-20T19:19:13+00:00"
        },
        {
            "name": "voku/portable-ascii",
            "version": "2.0.1",
            "source": {
                "type": "git",
                "url": "https://github.com/voku/portable-ascii.git",
                "reference": "b56450eed252f6801410d810c8e1727224ae0743"
            },
            "dist": {
                "type": "zip",
                "url": "https://api.github.com/repos/voku/portable-ascii/zipball/b56450eed252f6801410d810c8e1727224ae0743",
                "reference": "b56450eed252f6801410d810c8e1727224ae0743",
                "shasum": ""
            },
            "require": {
                "php": ">=7.0.0"
            },
            "require-dev": {
                "phpunit/phpunit": "~6.0 || ~7.0 || ~9.0"
            },
            "suggest": {
                "ext-intl": "Use Intl for transliterator_transliterate() support"
            },
            "type": "library",
            "autoload": {
                "psr-4": {
                    "voku\\": "src/voku/"
                }
            },
            "notification-url": "https://packagist.org/downloads/",
            "license": [
                "MIT"
            ],
            "authors": [
                {
                    "name": "Lars Moelleken",
                    "homepage": "http://www.moelleken.org/"
                }
            ],
            "description": "Portable ASCII library - performance optimized (ascii) string functions for php.",
            "homepage": "https://github.com/voku/portable-ascii",
            "keywords": [
                "ascii",
                "clean",
                "php"
            ],
            "support": {
                "issues": "https://github.com/voku/portable-ascii/issues",
                "source": "https://github.com/voku/portable-ascii/tree/2.0.1"
            },
            "funding": [
                {
                    "url": "https://www.paypal.me/moelleken",
                    "type": "custom"
                },
                {
                    "url": "https://github.com/voku",
                    "type": "github"
                },
                {
                    "url": "https://opencollective.com/portable-ascii",
                    "type": "open_collective"
                },
                {
                    "url": "https://www.patreon.com/voku",
                    "type": "patreon"
                },
                {
                    "url": "https://tidelift.com/funding/github/packagist/voku/portable-ascii",
                    "type": "tidelift"
                }
            ],
            "time": "2022-03-08T17:03:00+00:00"
        },
        {
            "name": "voku/portable-utf8",
            "version": "6.0.13",
            "source": {
                "type": "git",
                "url": "https://github.com/voku/portable-utf8.git",
                "reference": "b8ce36bf26593e5c2e81b1850ef0ffb299d2043f"
            },
            "dist": {
                "type": "zip",
                "url": "https://api.github.com/repos/voku/portable-utf8/zipball/b8ce36bf26593e5c2e81b1850ef0ffb299d2043f",
                "reference": "b8ce36bf26593e5c2e81b1850ef0ffb299d2043f",
                "shasum": ""
            },
            "require": {
                "php": ">=7.0.0",
                "symfony/polyfill-iconv": "~1.0",
                "symfony/polyfill-intl-grapheme": "~1.0",
                "symfony/polyfill-intl-normalizer": "~1.0",
                "symfony/polyfill-mbstring": "~1.0",
                "symfony/polyfill-php72": "~1.0",
                "voku/portable-ascii": "~2.0.0"
            },
            "require-dev": {
                "phpstan/phpstan": "1.9.*@dev",
                "phpstan/phpstan-strict-rules": "1.4.*@dev",
                "phpunit/phpunit": "~6.0 || ~7.0 || ~9.0",
                "thecodingmachine/phpstan-strict-rules": "1.0.*@dev",
                "voku/phpstan-rules": "3.1.*@dev"
            },
            "suggest": {
                "ext-ctype": "Use Ctype for e.g. hexadecimal digit detection",
                "ext-fileinfo": "Use Fileinfo for better binary file detection",
                "ext-iconv": "Use iconv for best performance",
                "ext-intl": "Use Intl for best performance",
                "ext-json": "Use JSON for string detection",
                "ext-mbstring": "Use Mbstring for best performance"
            },
            "type": "library",
            "autoload": {
                "files": [
                    "bootstrap.php"
                ],
                "psr-4": {
                    "voku\\": "src/voku/"
                }
            },
            "notification-url": "https://packagist.org/downloads/",
            "license": [
                "(Apache-2.0 or GPL-2.0)"
            ],
            "authors": [
                {
                    "name": "Nicolas Grekas",
                    "email": "p@tchwork.com"
                },
                {
                    "name": "Hamid Sarfraz",
                    "homepage": "http://pageconfig.com/"
                },
                {
                    "name": "Lars Moelleken",
                    "homepage": "http://www.moelleken.org/"
                }
            ],
            "description": "Portable UTF-8 library - performance optimized (unicode) string functions for php.",
            "homepage": "https://github.com/voku/portable-utf8",
            "keywords": [
                "UTF",
                "clean",
                "php",
                "unicode",
                "utf-8",
                "utf8"
            ],
            "support": {
                "issues": "https://github.com/voku/portable-utf8/issues",
                "source": "https://github.com/voku/portable-utf8/tree/6.0.13"
            },
            "funding": [
                {
                    "url": "https://www.paypal.me/moelleken",
                    "type": "custom"
                },
                {
                    "url": "https://github.com/voku",
                    "type": "github"
                },
                {
                    "url": "https://opencollective.com/portable-utf8",
                    "type": "open_collective"
                },
                {
                    "url": "https://www.patreon.com/voku",
                    "type": "patreon"
                },
                {
                    "url": "https://tidelift.com/funding/github/packagist/voku/portable-utf8",
                    "type": "tidelift"
                }
            ],
            "time": "2023-03-08T08:35:38+00:00"
        },
        {
            "name": "wamania/php-stemmer",
            "version": "v3.0.1",
            "source": {
                "type": "git",
                "url": "https://github.com/wamania/php-stemmer.git",
                "reference": "8ea32b6fa27d6888587fe860b64a8763525c5a66"
            },
            "dist": {
                "type": "zip",
                "url": "https://api.github.com/repos/wamania/php-stemmer/zipball/8ea32b6fa27d6888587fe860b64a8763525c5a66",
                "reference": "8ea32b6fa27d6888587fe860b64a8763525c5a66",
                "shasum": ""
            },
            "require": {
                "php": ">=7.3",
                "voku/portable-utf8": "^5.4|^6.0"
            },
            "require-dev": {
                "phpunit/phpunit": "^9.0"
            },
            "type": "library",
            "autoload": {
                "psr-4": {
                    "Wamania\\Snowball\\": "src/"
                }
            },
            "notification-url": "https://packagist.org/downloads/",
            "license": [
                "MIT"
            ],
            "authors": [
                {
                    "name": "Wamania",
                    "homepage": "http://wamania.com"
                }
            ],
            "description": "Native PHP Stemmer",
            "keywords": [
                "php",
                "porter",
                "stemmer"
            ],
            "support": {
                "issues": "https://github.com/wamania/php-stemmer/issues",
                "source": "https://github.com/wamania/php-stemmer/tree/v3.0.1"
            },
            "time": "2023-05-11T10:50:27+00:00"
        },
        {
            "name": "web-auth/cose-lib",
            "version": "4.2.3",
            "source": {
                "type": "git",
                "url": "https://github.com/web-auth/cose-lib.git",
                "reference": "0ecad86d2d034ea22e2205d81c8cdec13d93a991"
            },
            "dist": {
                "type": "zip",
                "url": "https://api.github.com/repos/web-auth/cose-lib/zipball/0ecad86d2d034ea22e2205d81c8cdec13d93a991",
                "reference": "0ecad86d2d034ea22e2205d81c8cdec13d93a991",
                "shasum": ""
            },
            "require": {
                "brick/math": "^0.9|^0.10|^0.11",
                "ext-json": "*",
                "ext-mbstring": "*",
                "ext-openssl": "*",
                "php": ">=8.1",
                "spomky-labs/pki-framework": "^1.0"
            },
            "require-dev": {
                "ekino/phpstan-banned-code": "^1.0",
                "infection/infection": "^0.27",
                "php-parallel-lint/php-parallel-lint": "^1.3",
                "phpstan/extension-installer": "^1.3",
                "phpstan/phpstan": "^1.7",
                "phpstan/phpstan-deprecation-rules": "^1.0",
                "phpstan/phpstan-phpunit": "^1.1",
                "phpstan/phpstan-strict-rules": "^1.2",
                "phpunit/phpunit": "^10.1",
                "qossmic/deptrac-shim": "^1.0",
                "rector/rector": "^0.17",
                "symfony/phpunit-bridge": "^6.1",
                "symplify/easy-coding-standard": "^12.0"
            },
            "suggest": {
                "ext-bcmath": "For better performance, please install either GMP (recommended) or BCMath extension",
                "ext-gmp": "For better performance, please install either GMP (recommended) or BCMath extension"
            },
            "type": "library",
            "autoload": {
                "psr-4": {
                    "Cose\\": "src/"
                }
            },
            "notification-url": "https://packagist.org/downloads/",
            "license": [
                "MIT"
            ],
            "authors": [
                {
                    "name": "Florent Morselli",
                    "homepage": "https://github.com/Spomky"
                },
                {
                    "name": "All contributors",
                    "homepage": "https://github.com/web-auth/cose/contributors"
                }
            ],
            "description": "CBOR Object Signing and Encryption (COSE) For PHP",
            "homepage": "https://github.com/web-auth",
            "keywords": [
                "COSE",
                "RFC8152"
            ],
            "support": {
                "issues": "https://github.com/web-auth/cose-lib/issues",
                "source": "https://github.com/web-auth/cose-lib/tree/4.2.3"
            },
            "funding": [
                {
                    "url": "https://github.com/Spomky",
                    "type": "github"
                },
                {
                    "url": "https://www.patreon.com/FlorentMorselli",
                    "type": "patreon"
                }
            ],
            "time": "2023-07-26T13:32:03+00:00"
        },
        {
            "name": "web-auth/metadata-service",
            "version": "4.5.2",
            "source": {
                "type": "git",
                "url": "https://github.com/web-auth/webauthn-metadata-service.git",
                "reference": "82b3a517894987db1f8959a9320b9891515af9e7"
            },
            "dist": {
                "type": "zip",
                "url": "https://api.github.com/repos/web-auth/webauthn-metadata-service/zipball/82b3a517894987db1f8959a9320b9891515af9e7",
                "reference": "82b3a517894987db1f8959a9320b9891515af9e7",
                "shasum": ""
            },
            "require": {
                "ext-json": "*",
                "lcobucci/clock": "^2.2|^3.0",
                "paragonie/constant_time_encoding": "^2.6",
                "php": ">=8.1",
                "psr/clock": "^1.0",
                "psr/event-dispatcher": "^1.0",
                "psr/http-client": "^1.0",
                "psr/http-factory": "^1.0",
                "psr/log": "^1.0|^2.0|^3.0",
                "spomky-labs/pki-framework": "^1.0",
                "symfony/deprecation-contracts": "^3.2"
            },
            "suggest": {
                "psr/clock-implementation": "As of 4.5.x, the PSR Clock implementation will replace lcobucci/clock",
                "psr/log-implementation": "Recommended to receive logs from the library",
                "web-token/jwt-key-mgmt": "Mandatory for fetching Metadata Statement from distant sources",
                "web-token/jwt-signature-algorithm-ecdsa": "Mandatory for fetching Metadata Statement from distant sources"
            },
            "type": "library",
            "autoload": {
                "psr-4": {
                    "Webauthn\\MetadataService\\": "src/"
                }
            },
            "notification-url": "https://packagist.org/downloads/",
            "license": [
                "MIT"
            ],
            "authors": [
                {
                    "name": "Florent Morselli",
                    "homepage": "https://github.com/Spomky"
                },
                {
                    "name": "All contributors",
                    "homepage": "https://github.com/web-auth/metadata-service/contributors"
                }
            ],
            "description": "Metadata Service for FIDO2/Webauthn",
            "homepage": "https://github.com/web-auth",
            "keywords": [
                "FIDO2",
                "fido",
                "webauthn"
            ],
            "support": {
                "source": "https://github.com/web-auth/webauthn-metadata-service/tree/4.5.2"
            },
            "funding": [
                {
                    "url": "https://github.com/Spomky",
                    "type": "github"
                },
                {
                    "url": "https://www.patreon.com/FlorentMorselli",
                    "type": "patreon"
                }
            ],
            "time": "2023-01-22T17:02:25+00:00"
        },
        {
            "name": "web-auth/webauthn-lib",
            "version": "4.5.2",
            "source": {
                "type": "git",
                "url": "https://github.com/web-auth/webauthn-lib.git",
                "reference": "30c5e891c6418abef6d87a4351132b01b1828a98"
            },
            "dist": {
                "type": "zip",
                "url": "https://api.github.com/repos/web-auth/webauthn-lib/zipball/30c5e891c6418abef6d87a4351132b01b1828a98",
                "reference": "30c5e891c6418abef6d87a4351132b01b1828a98",
                "shasum": ""
            },
            "require": {
                "ext-json": "*",
                "ext-mbstring": "*",
                "ext-openssl": "*",
                "paragonie/constant_time_encoding": "^2.6",
                "php": ">=8.1",
                "psr/event-dispatcher": "^1.0",
                "psr/http-client": "^1.0",
                "psr/http-factory": "^1.0",
                "psr/log": "^1.0|^2.0|^3.0",
                "spomky-labs/cbor-php": "^3.0",
                "symfony/uid": "^6.1",
                "web-auth/cose-lib": "^4.0.12",
                "web-auth/metadata-service": "self.version"
            },
            "require-dev": {
                "symfony/event-dispatcher": "^6.1"
            },
            "suggest": {
                "psr/log-implementation": "Recommended to receive logs from the library",
                "symfony/event-dispatcher": "Recommended to use dispatched events",
                "web-token/jwt-key-mgmt": "Mandatory for the AndroidSafetyNet Attestation Statement support",
                "web-token/jwt-signature-algorithm-ecdsa": "Recommended for the AndroidSafetyNet Attestation Statement support",
                "web-token/jwt-signature-algorithm-eddsa": "Recommended for the AndroidSafetyNet Attestation Statement support",
                "web-token/jwt-signature-algorithm-rsa": "Mandatory for the AndroidSafetyNet Attestation Statement support"
            },
            "type": "library",
            "autoload": {
                "psr-4": {
                    "Webauthn\\": "src/"
                }
            },
            "notification-url": "https://packagist.org/downloads/",
            "license": [
                "MIT"
            ],
            "authors": [
                {
                    "name": "Florent Morselli",
                    "homepage": "https://github.com/Spomky"
                },
                {
                    "name": "All contributors",
                    "homepage": "https://github.com/web-auth/webauthn-library/contributors"
                }
            ],
            "description": "FIDO2/Webauthn Support For PHP",
            "homepage": "https://github.com/web-auth",
            "keywords": [
                "FIDO2",
                "fido",
                "webauthn"
            ],
            "support": {
                "source": "https://github.com/web-auth/webauthn-lib/tree/4.5.2"
            },
            "funding": [
                {
                    "url": "https://github.com/Spomky",
                    "type": "github"
                },
                {
                    "url": "https://www.patreon.com/FlorentMorselli",
                    "type": "patreon"
                }
            ],
            "time": "2023-05-12T18:26:01+00:00"
        },
        {
            "name": "web-token/jwt-core",
            "version": "3.2.8",
            "source": {
                "type": "git",
                "url": "https://github.com/web-token/jwt-core.git",
                "reference": "2bc6e99a60910d0f495682acd8b23d3eef9865a3"
            },
            "dist": {
                "type": "zip",
                "url": "https://api.github.com/repos/web-token/jwt-core/zipball/2bc6e99a60910d0f495682acd8b23d3eef9865a3",
                "reference": "2bc6e99a60910d0f495682acd8b23d3eef9865a3",
                "shasum": ""
            },
            "require": {
                "brick/math": "^0.9|^0.10|^0.11",
                "ext-json": "*",
                "ext-mbstring": "*",
                "paragonie/constant_time_encoding": "^2.4",
                "php": ">=8.1",
                "spomky-labs/pki-framework": "^1.0"
            },
            "conflict": {
                "spomky-labs/jose": "*"
            },
            "type": "library",
            "autoload": {
                "psr-4": {
                    "Jose\\Component\\Core\\": ""
                }
            },
            "notification-url": "https://packagist.org/downloads/",
            "license": [
                "MIT"
            ],
            "authors": [
                {
                    "name": "Florent Morselli",
                    "homepage": "https://github.com/Spomky"
                },
                {
                    "name": "All contributors",
                    "homepage": "https://github.com/web-token/jwt-framework/contributors"
                }
            ],
            "description": "Core component of the JWT Framework.",
            "homepage": "https://github.com/web-token",
            "keywords": [
                "JOSE",
                "JWE",
                "JWK",
                "JWKSet",
                "JWS",
                "Jot",
                "RFC7515",
                "RFC7516",
                "RFC7517",
                "RFC7518",
                "RFC7519",
                "RFC7520",
                "bundle",
                "jwa",
                "jwt",
                "symfony"
            ],
            "support": {
                "source": "https://github.com/web-token/jwt-core/tree/3.2.8"
            },
            "funding": [
                {
                    "url": "https://www.patreon.com/FlorentMorselli",
                    "type": "patreon"
                }
            ],
            "time": "2023-08-23T09:49:09+00:00"
        },
        {
            "name": "web-token/jwt-signature",
            "version": "3.2.8",
            "source": {
                "type": "git",
                "url": "https://github.com/web-token/jwt-signature.git",
                "reference": "156e0b0ef534e53eecf23a32a92ee6d8cb4fdac4"
            },
            "dist": {
                "type": "zip",
                "url": "https://api.github.com/repos/web-token/jwt-signature/zipball/156e0b0ef534e53eecf23a32a92ee6d8cb4fdac4",
                "reference": "156e0b0ef534e53eecf23a32a92ee6d8cb4fdac4",
                "shasum": ""
            },
            "require": {
                "php": ">=8.1",
                "web-token/jwt-core": "^3.2"
            },
            "suggest": {
                "web-token/jwt-signature-algorithm-ecdsa": "ECDSA Based Signature Algorithms",
                "web-token/jwt-signature-algorithm-eddsa": "EdDSA Based Signature Algorithms",
                "web-token/jwt-signature-algorithm-experimental": "Experimental Signature Algorithms",
                "web-token/jwt-signature-algorithm-hmac": "HMAC Based Signature Algorithms",
                "web-token/jwt-signature-algorithm-none": "None Signature Algorithm",
                "web-token/jwt-signature-algorithm-rsa": "RSA Based Signature Algorithms"
            },
            "type": "library",
            "autoload": {
                "psr-4": {
                    "Jose\\Component\\Signature\\": ""
                }
            },
            "notification-url": "https://packagist.org/downloads/",
            "license": [
                "MIT"
            ],
            "authors": [
                {
                    "name": "Florent Morselli",
                    "homepage": "https://github.com/Spomky"
                },
                {
                    "name": "All contributors",
                    "homepage": "https://github.com/web-token/jwt-signature/contributors"
                }
            ],
            "description": "Signature component of the JWT Framework.",
            "homepage": "https://github.com/web-token",
            "keywords": [
                "JOSE",
                "JWE",
                "JWK",
                "JWKSet",
                "JWS",
                "Jot",
                "RFC7515",
                "RFC7516",
                "RFC7517",
                "RFC7518",
                "RFC7519",
                "RFC7520",
                "bundle",
                "jwa",
                "jwt",
                "symfony"
            ],
            "support": {
                "source": "https://github.com/web-token/jwt-signature/tree/3.2.8"
            },
            "funding": [
                {
                    "url": "https://www.patreon.com/FlorentMorselli",
                    "type": "patreon"
                }
            ],
            "time": "2023-05-18T16:20:51+00:00"
        },
        {
            "name": "web-token/jwt-signature-algorithm-ecdsa",
            "version": "3.2.8",
            "source": {
                "type": "git",
                "url": "https://github.com/web-token/jwt-signature-algorithm-ecdsa.git",
                "reference": "34b119d6b5eca53914ad3b96660e5bd7fb5538b9"
            },
            "dist": {
                "type": "zip",
                "url": "https://api.github.com/repos/web-token/jwt-signature-algorithm-ecdsa/zipball/34b119d6b5eca53914ad3b96660e5bd7fb5538b9",
                "reference": "34b119d6b5eca53914ad3b96660e5bd7fb5538b9",
                "shasum": ""
            },
            "require": {
                "ext-openssl": "*",
                "php": ">=8.1",
                "web-token/jwt-signature": "^3.2"
            },
            "type": "library",
            "autoload": {
                "psr-4": {
                    "Jose\\Component\\Signature\\Algorithm\\": ""
                }
            },
            "notification-url": "https://packagist.org/downloads/",
            "license": [
                "MIT"
            ],
            "authors": [
                {
                    "name": "Florent Morselli",
                    "homepage": "https://github.com/Spomky"
                },
                {
                    "name": "All contributors",
                    "homepage": "https://github.com/web-token/jwt-framework/contributors"
                }
            ],
            "description": "ECDSA Based Signature Algorithms the JWT Framework.",
            "homepage": "https://github.com/web-token",
            "keywords": [
                "JOSE",
                "JWE",
                "JWK",
                "JWKSet",
                "JWS",
                "Jot",
                "RFC7515",
                "RFC7516",
                "RFC7517",
                "RFC7518",
                "RFC7519",
                "RFC7520",
                "bundle",
                "jwa",
                "jwt",
                "symfony"
            ],
            "support": {
                "source": "https://github.com/web-token/jwt-signature-algorithm-ecdsa/tree/3.2.8"
            },
            "funding": [
                {
                    "url": "https://www.patreon.com/FlorentMorselli",
                    "type": "patreon"
                }
            ],
            "time": "2023-05-18T16:20:51+00:00"
        },
        {
            "name": "web-token/jwt-signature-algorithm-eddsa",
            "version": "3.2.8",
            "source": {
                "type": "git",
                "url": "https://github.com/web-token/jwt-signature-algorithm-eddsa.git",
                "reference": "2ee185c4378671e5b0fd0a47021f3df74246f9b3"
            },
            "dist": {
                "type": "zip",
                "url": "https://api.github.com/repos/web-token/jwt-signature-algorithm-eddsa/zipball/2ee185c4378671e5b0fd0a47021f3df74246f9b3",
                "reference": "2ee185c4378671e5b0fd0a47021f3df74246f9b3",
                "shasum": ""
            },
            "require": {
                "ext-sodium": "*",
                "php": ">=8.1",
                "web-token/jwt-signature": "^3.2"
            },
            "type": "library",
            "autoload": {
                "psr-4": {
                    "Jose\\Component\\Signature\\Algorithm\\": ""
                }
            },
            "notification-url": "https://packagist.org/downloads/",
            "license": [
                "MIT"
            ],
            "authors": [
                {
                    "name": "Florent Morselli",
                    "homepage": "https://github.com/Spomky"
                },
                {
                    "name": "All contributors",
                    "homepage": "https://github.com/web-token/jwt-framework/contributors"
                }
            ],
            "description": "EdDSA Signature Algorithm the JWT Framework.",
            "homepage": "https://github.com/web-token",
            "keywords": [
                "JOSE",
                "JWE",
                "JWK",
                "JWKSet",
                "JWS",
                "Jot",
                "RFC7515",
                "RFC7516",
                "RFC7517",
                "RFC7518",
                "RFC7519",
                "RFC7520",
                "bundle",
                "jwa",
                "jwt",
                "symfony"
            ],
            "support": {
                "source": "https://github.com/web-token/jwt-signature-algorithm-eddsa/tree/3.2.8"
            },
            "funding": [
                {
                    "url": "https://www.patreon.com/FlorentMorselli",
                    "type": "patreon"
                }
            ],
            "time": "2023-05-18T16:20:51+00:00"
        },
        {
            "name": "web-token/jwt-signature-algorithm-experimental",
            "version": "3.2.8",
            "source": {
                "type": "git",
                "url": "https://github.com/web-token/jwt-signature-algorithm-experimental.git",
                "reference": "5839b18e271440121ca950c5bc126c1c2163dcc2"
            },
            "dist": {
                "type": "zip",
                "url": "https://api.github.com/repos/web-token/jwt-signature-algorithm-experimental/zipball/5839b18e271440121ca950c5bc126c1c2163dcc2",
                "reference": "5839b18e271440121ca950c5bc126c1c2163dcc2",
                "shasum": ""
            },
            "require": {
                "php": ">=8.1",
                "web-token/jwt-signature-algorithm-hmac": "^3.2",
                "web-token/jwt-signature-algorithm-rsa": "^3.2"
            },
            "type": "library",
            "autoload": {
                "psr-4": {
                    "Jose\\Component\\Signature\\Algorithm\\": ""
                }
            },
            "notification-url": "https://packagist.org/downloads/",
            "license": [
                "MIT"
            ],
            "authors": [
                {
                    "name": "Florent Morselli",
                    "homepage": "https://github.com/Spomky"
                },
                {
                    "name": "All contributors",
                    "homepage": "https://github.com/web-token/jwt-framework/contributors"
                }
            ],
            "description": "Experimental Signature Algorithms the JWT Framework.",
            "homepage": "https://github.com/web-token",
            "keywords": [
                "JOSE",
                "JWE",
                "JWK",
                "JWKSet",
                "JWS",
                "Jot",
                "RFC7515",
                "RFC7516",
                "RFC7517",
                "RFC7518",
                "RFC7519",
                "RFC7520",
                "bundle",
                "jwa",
                "jwt",
                "symfony"
            ],
            "support": {
                "source": "https://github.com/web-token/jwt-signature-algorithm-experimental/tree/3.2.8"
            },
            "funding": [
                {
                    "url": "https://www.patreon.com/FlorentMorselli",
                    "type": "patreon"
                }
            ],
            "time": "2023-05-18T16:20:51+00:00"
        },
        {
            "name": "web-token/jwt-signature-algorithm-hmac",
            "version": "3.2.8",
            "source": {
                "type": "git",
                "url": "https://github.com/web-token/jwt-signature-algorithm-hmac.git",
                "reference": "16b091bb8d41bd0f0897f04195ce1e99b24ca15b"
            },
            "dist": {
                "type": "zip",
                "url": "https://api.github.com/repos/web-token/jwt-signature-algorithm-hmac/zipball/16b091bb8d41bd0f0897f04195ce1e99b24ca15b",
                "reference": "16b091bb8d41bd0f0897f04195ce1e99b24ca15b",
                "shasum": ""
            },
            "require": {
                "php": ">=8.1",
                "web-token/jwt-signature": "^3.2"
            },
            "type": "library",
            "autoload": {
                "psr-4": {
                    "Jose\\Component\\Signature\\Algorithm\\": ""
                }
            },
            "notification-url": "https://packagist.org/downloads/",
            "license": [
                "MIT"
            ],
            "authors": [
                {
                    "name": "Florent Morselli",
                    "homepage": "https://github.com/Spomky"
                },
                {
                    "name": "All contributors",
                    "homepage": "https://github.com/web-token/jwt-framework/contributors"
                }
            ],
            "description": "HMAC Based Signature Algorithms the JWT Framework.",
            "homepage": "https://github.com/web-token",
            "keywords": [
                "JOSE",
                "JWE",
                "JWK",
                "JWKSet",
                "JWS",
                "Jot",
                "RFC7515",
                "RFC7516",
                "RFC7517",
                "RFC7518",
                "RFC7519",
                "RFC7520",
                "bundle",
                "jwa",
                "jwt",
                "symfony"
            ],
            "support": {
                "source": "https://github.com/web-token/jwt-signature-algorithm-hmac/tree/3.2.8"
            },
            "funding": [
                {
                    "url": "https://www.patreon.com/FlorentMorselli",
                    "type": "patreon"
                }
            ],
            "time": "2023-05-18T16:20:51+00:00"
        },
        {
            "name": "web-token/jwt-signature-algorithm-none",
            "version": "3.2.8",
            "source": {
                "type": "git",
                "url": "https://github.com/web-token/jwt-signature-algorithm-none.git",
                "reference": "db776b4b44e0ae1aaf78e58d28a899c4c0fd4c7b"
            },
            "dist": {
                "type": "zip",
                "url": "https://api.github.com/repos/web-token/jwt-signature-algorithm-none/zipball/db776b4b44e0ae1aaf78e58d28a899c4c0fd4c7b",
                "reference": "db776b4b44e0ae1aaf78e58d28a899c4c0fd4c7b",
                "shasum": ""
            },
            "require": {
                "php": ">=8.1",
                "web-token/jwt-signature": "^3.2"
            },
            "type": "library",
            "autoload": {
                "psr-4": {
                    "Jose\\Component\\Signature\\Algorithm\\": ""
                }
            },
            "notification-url": "https://packagist.org/downloads/",
            "license": [
                "MIT"
            ],
            "authors": [
                {
                    "name": "Florent Morselli",
                    "homepage": "https://github.com/Spomky"
                },
                {
                    "name": "All contributors",
                    "homepage": "https://github.com/web-token/jwt-framework/contributors"
                }
            ],
            "description": "None Signature Algorithm the JWT Framework.",
            "homepage": "https://github.com/web-token",
            "keywords": [
                "JOSE",
                "JWE",
                "JWK",
                "JWKSet",
                "JWS",
                "Jot",
                "RFC7515",
                "RFC7516",
                "RFC7517",
                "RFC7518",
                "RFC7519",
                "RFC7520",
                "bundle",
                "jwa",
                "jwt",
                "symfony"
            ],
            "support": {
                "source": "https://github.com/web-token/jwt-signature-algorithm-none/tree/3.2.8"
            },
            "funding": [
                {
                    "url": "https://www.patreon.com/FlorentMorselli",
                    "type": "patreon"
                }
            ],
            "time": "2023-05-18T16:20:51+00:00"
        },
        {
            "name": "web-token/jwt-signature-algorithm-rsa",
            "version": "3.2.8",
            "source": {
                "type": "git",
                "url": "https://github.com/web-token/jwt-signature-algorithm-rsa.git",
                "reference": "1015c68cc4e7d7a355e40bba6beeee3fe21b5572"
            },
            "dist": {
                "type": "zip",
                "url": "https://api.github.com/repos/web-token/jwt-signature-algorithm-rsa/zipball/1015c68cc4e7d7a355e40bba6beeee3fe21b5572",
                "reference": "1015c68cc4e7d7a355e40bba6beeee3fe21b5572",
                "shasum": ""
            },
            "require": {
                "brick/math": "^0.9|^0.10|^0.11",
                "ext-openssl": "*",
                "php": ">=8.1",
                "web-token/jwt-signature": "^3.2"
            },
            "suggest": {
                "ext-bcmath": "GMP or BCMath is highly recommended to improve the library performance",
                "ext-gmp": "GMP or BCMath is highly recommended to improve the library performance"
            },
            "type": "library",
            "autoload": {
                "psr-4": {
                    "Jose\\Component\\Signature\\Algorithm\\": ""
                }
            },
            "notification-url": "https://packagist.org/downloads/",
            "license": [
                "MIT"
            ],
            "authors": [
                {
                    "name": "Florent Morselli",
                    "homepage": "https://github.com/Spomky"
                },
                {
                    "name": "All contributors",
                    "homepage": "https://github.com/web-token/jwt-framework/contributors"
                }
            ],
            "description": "RSA Based Signature Algorithms the JWT Framework.",
            "homepage": "https://github.com/web-token",
            "keywords": [
                "JOSE",
                "JWE",
                "JWK",
                "JWKSet",
                "JWS",
                "Jot",
                "RFC7515",
                "RFC7516",
                "RFC7517",
                "RFC7518",
                "RFC7519",
                "RFC7520",
                "bundle",
                "jwa",
                "jwt",
                "symfony"
            ],
            "support": {
                "source": "https://github.com/web-token/jwt-signature-algorithm-rsa/tree/3.2.8"
            },
            "funding": [
                {
                    "url": "https://www.patreon.com/FlorentMorselli",
                    "type": "patreon"
                }
            ],
            "time": "2023-05-18T16:20:51+00:00"
        },
        {
            "name": "web-token/signature-pack",
            "version": "3.2.8",
            "source": {
                "type": "git",
                "url": "https://github.com/web-token/signature-pack.git",
                "reference": "c41146a621cbb3a1b3053be4a7d05912d6d23de7"
            },
            "dist": {
                "type": "zip",
                "url": "https://api.github.com/repos/web-token/signature-pack/zipball/c41146a621cbb3a1b3053be4a7d05912d6d23de7",
                "reference": "c41146a621cbb3a1b3053be4a7d05912d6d23de7",
                "shasum": ""
            },
            "require": {
                "web-token/jwt-signature-algorithm-ecdsa": "^3.2",
                "web-token/jwt-signature-algorithm-eddsa": "^3.2",
                "web-token/jwt-signature-algorithm-experimental": "^3.2",
                "web-token/jwt-signature-algorithm-hmac": "^3.2",
                "web-token/jwt-signature-algorithm-none": "^3.2",
                "web-token/jwt-signature-algorithm-rsa": "^3.2"
            },
            "type": "symfony-pack",
            "notification-url": "https://packagist.org/downloads/",
            "license": [
                "MIT"
            ],
            "description": "A pack with all signature algorithms for the web-token/jwt-signature package",
            "support": {
                "source": "https://github.com/web-token/signature-pack/tree/3.2.8"
            },
            "funding": [
                {
                    "url": "https://www.patreon.com/FlorentMorselli",
                    "type": "patreon"
                }
            ],
            "time": "2023-05-18T16:20:51+00:00"
        },
        {
            "name": "webmozart/assert",
            "version": "1.11.0",
            "source": {
                "type": "git",
                "url": "https://github.com/webmozarts/assert.git",
                "reference": "11cb2199493b2f8a3b53e7f19068fc6aac760991"
            },
            "dist": {
                "type": "zip",
                "url": "https://api.github.com/repos/webmozarts/assert/zipball/11cb2199493b2f8a3b53e7f19068fc6aac760991",
                "reference": "11cb2199493b2f8a3b53e7f19068fc6aac760991",
                "shasum": ""
            },
            "require": {
                "ext-ctype": "*",
                "php": "^7.2 || ^8.0"
            },
            "conflict": {
                "phpstan/phpstan": "<0.12.20",
                "vimeo/psalm": "<4.6.1 || 4.6.2"
            },
            "require-dev": {
                "phpunit/phpunit": "^8.5.13"
            },
            "type": "library",
            "extra": {
                "branch-alias": {
                    "dev-master": "1.10-dev"
                }
            },
            "autoload": {
                "psr-4": {
                    "Webmozart\\Assert\\": "src/"
                }
            },
            "notification-url": "https://packagist.org/downloads/",
            "license": [
                "MIT"
            ],
            "authors": [
                {
                    "name": "Bernhard Schussek",
                    "email": "bschussek@gmail.com"
                }
            ],
            "description": "Assertions to validate method input/output with nice error messages.",
            "keywords": [
                "assert",
                "check",
                "validate"
            ],
            "support": {
                "issues": "https://github.com/webmozarts/assert/issues",
                "source": "https://github.com/webmozarts/assert/tree/1.11.0"
            },
            "time": "2022-06-03T18:03:27+00:00"
        },
        {
            "name": "willdurand/negotiation",
            "version": "3.1.0",
            "source": {
                "type": "git",
                "url": "https://github.com/willdurand/Negotiation.git",
                "reference": "68e9ea0553ef6e2ee8db5c1d98829f111e623ec2"
            },
            "dist": {
                "type": "zip",
                "url": "https://api.github.com/repos/willdurand/Negotiation/zipball/68e9ea0553ef6e2ee8db5c1d98829f111e623ec2",
                "reference": "68e9ea0553ef6e2ee8db5c1d98829f111e623ec2",
                "shasum": ""
            },
            "require": {
                "php": ">=7.1.0"
            },
            "require-dev": {
                "symfony/phpunit-bridge": "^5.0"
            },
            "type": "library",
            "extra": {
                "branch-alias": {
                    "dev-master": "3.0-dev"
                }
            },
            "autoload": {
                "psr-4": {
                    "Negotiation\\": "src/Negotiation"
                }
            },
            "notification-url": "https://packagist.org/downloads/",
            "license": [
                "MIT"
            ],
            "authors": [
                {
                    "name": "William Durand",
                    "email": "will+git@drnd.me"
                }
            ],
            "description": "Content Negotiation tools for PHP provided as a standalone library.",
            "homepage": "http://williamdurand.fr/Negotiation/",
            "keywords": [
                "accept",
                "content",
                "format",
                "header",
                "negotiation"
            ],
            "support": {
                "issues": "https://github.com/willdurand/Negotiation/issues",
                "source": "https://github.com/willdurand/Negotiation/tree/3.1.0"
            },
            "time": "2022-01-30T20:08:53+00:00"
        }
    ],
    "packages-dev": [
        {
            "name": "composer/pcre",
            "version": "3.1.1",
            "source": {
                "type": "git",
                "url": "https://github.com/composer/pcre.git",
                "reference": "00104306927c7a0919b4ced2aaa6782c1e61a3c9"
            },
            "dist": {
                "type": "zip",
                "url": "https://api.github.com/repos/composer/pcre/zipball/00104306927c7a0919b4ced2aaa6782c1e61a3c9",
                "reference": "00104306927c7a0919b4ced2aaa6782c1e61a3c9",
                "shasum": ""
            },
            "require": {
                "php": "^7.4 || ^8.0"
            },
            "require-dev": {
                "phpstan/phpstan": "^1.3",
                "phpstan/phpstan-strict-rules": "^1.1",
                "symfony/phpunit-bridge": "^5"
            },
            "type": "library",
            "extra": {
                "branch-alias": {
                    "dev-main": "3.x-dev"
                }
            },
            "autoload": {
                "psr-4": {
                    "Composer\\Pcre\\": "src"
                }
            },
            "notification-url": "https://packagist.org/downloads/",
            "license": [
                "MIT"
            ],
            "authors": [
                {
                    "name": "Jordi Boggiano",
                    "email": "j.boggiano@seld.be",
                    "homepage": "http://seld.be"
                }
            ],
            "description": "PCRE wrapping library that offers type-safe preg_* replacements.",
            "keywords": [
                "PCRE",
                "preg",
                "regex",
                "regular expression"
            ],
            "support": {
                "issues": "https://github.com/composer/pcre/issues",
                "source": "https://github.com/composer/pcre/tree/3.1.1"
            },
            "funding": [
                {
                    "url": "https://packagist.com",
                    "type": "custom"
                },
                {
                    "url": "https://github.com/composer",
                    "type": "github"
                },
                {
                    "url": "https://tidelift.com/funding/github/packagist/composer/composer",
                    "type": "tidelift"
                }
            ],
            "time": "2023-10-11T07:11:09+00:00"
        },
        {
            "name": "composer/semver",
            "version": "3.4.0",
            "source": {
                "type": "git",
                "url": "https://github.com/composer/semver.git",
                "reference": "35e8d0af4486141bc745f23a29cc2091eb624a32"
            },
            "dist": {
                "type": "zip",
                "url": "https://api.github.com/repos/composer/semver/zipball/35e8d0af4486141bc745f23a29cc2091eb624a32",
                "reference": "35e8d0af4486141bc745f23a29cc2091eb624a32",
                "shasum": ""
            },
            "require": {
                "php": "^5.3.2 || ^7.0 || ^8.0"
            },
            "require-dev": {
                "phpstan/phpstan": "^1.4",
                "symfony/phpunit-bridge": "^4.2 || ^5"
            },
            "type": "library",
            "extra": {
                "branch-alias": {
                    "dev-main": "3.x-dev"
                }
            },
            "autoload": {
                "psr-4": {
                    "Composer\\Semver\\": "src"
                }
            },
            "notification-url": "https://packagist.org/downloads/",
            "license": [
                "MIT"
            ],
            "authors": [
                {
                    "name": "Nils Adermann",
                    "email": "naderman@naderman.de",
                    "homepage": "http://www.naderman.de"
                },
                {
                    "name": "Jordi Boggiano",
                    "email": "j.boggiano@seld.be",
                    "homepage": "http://seld.be"
                },
                {
                    "name": "Rob Bast",
                    "email": "rob.bast@gmail.com",
                    "homepage": "http://robbast.nl"
                }
            ],
            "description": "Semver library that offers utilities, version constraint parsing and validation.",
            "keywords": [
                "semantic",
                "semver",
                "validation",
                "versioning"
            ],
            "support": {
                "irc": "ircs://irc.libera.chat:6697/composer",
                "issues": "https://github.com/composer/semver/issues",
                "source": "https://github.com/composer/semver/tree/3.4.0"
            },
            "funding": [
                {
                    "url": "https://packagist.com",
                    "type": "custom"
                },
                {
                    "url": "https://github.com/composer",
                    "type": "github"
                },
                {
                    "url": "https://tidelift.com/funding/github/packagist/composer/composer",
                    "type": "tidelift"
                }
            ],
            "time": "2023-08-31T09:50:34+00:00"
        },
        {
            "name": "composer/xdebug-handler",
            "version": "3.0.3",
            "source": {
                "type": "git",
                "url": "https://github.com/composer/xdebug-handler.git",
                "reference": "ced299686f41dce890debac69273b47ffe98a40c"
            },
            "dist": {
                "type": "zip",
                "url": "https://api.github.com/repos/composer/xdebug-handler/zipball/ced299686f41dce890debac69273b47ffe98a40c",
                "reference": "ced299686f41dce890debac69273b47ffe98a40c",
                "shasum": ""
            },
            "require": {
                "composer/pcre": "^1 || ^2 || ^3",
                "php": "^7.2.5 || ^8.0",
                "psr/log": "^1 || ^2 || ^3"
            },
            "require-dev": {
                "phpstan/phpstan": "^1.0",
                "phpstan/phpstan-strict-rules": "^1.1",
                "symfony/phpunit-bridge": "^6.0"
            },
            "type": "library",
            "autoload": {
                "psr-4": {
                    "Composer\\XdebugHandler\\": "src"
                }
            },
            "notification-url": "https://packagist.org/downloads/",
            "license": [
                "MIT"
            ],
            "authors": [
                {
                    "name": "John Stevenson",
                    "email": "john-stevenson@blueyonder.co.uk"
                }
            ],
            "description": "Restarts a process without Xdebug.",
            "keywords": [
                "Xdebug",
                "performance"
            ],
            "support": {
                "irc": "irc://irc.freenode.org/composer",
                "issues": "https://github.com/composer/xdebug-handler/issues",
                "source": "https://github.com/composer/xdebug-handler/tree/3.0.3"
            },
            "funding": [
                {
                    "url": "https://packagist.com",
                    "type": "custom"
                },
                {
                    "url": "https://github.com/composer",
                    "type": "github"
                },
                {
                    "url": "https://tidelift.com/funding/github/packagist/composer/composer",
                    "type": "tidelift"
                }
            ],
            "time": "2022-02-25T21:32:43+00:00"
        },
        {
            "name": "dealerdirect/phpcodesniffer-composer-installer",
            "version": "v0.7.2",
            "source": {
                "type": "git",
                "url": "https://github.com/Dealerdirect/phpcodesniffer-composer-installer.git",
                "reference": "1c968e542d8843d7cd71de3c5c9c3ff3ad71a1db"
            },
            "dist": {
                "type": "zip",
                "url": "https://api.github.com/repos/Dealerdirect/phpcodesniffer-composer-installer/zipball/1c968e542d8843d7cd71de3c5c9c3ff3ad71a1db",
                "reference": "1c968e542d8843d7cd71de3c5c9c3ff3ad71a1db",
                "shasum": ""
            },
            "require": {
                "composer-plugin-api": "^1.0 || ^2.0",
                "php": ">=5.3",
                "squizlabs/php_codesniffer": "^2.0 || ^3.1.0 || ^4.0"
            },
            "require-dev": {
                "composer/composer": "*",
                "php-parallel-lint/php-parallel-lint": "^1.3.1",
                "phpcompatibility/php-compatibility": "^9.0"
            },
            "type": "composer-plugin",
            "extra": {
                "class": "Dealerdirect\\Composer\\Plugin\\Installers\\PHPCodeSniffer\\Plugin"
            },
            "autoload": {
                "psr-4": {
                    "Dealerdirect\\Composer\\Plugin\\Installers\\PHPCodeSniffer\\": "src/"
                }
            },
            "notification-url": "https://packagist.org/downloads/",
            "license": [
                "MIT"
            ],
            "authors": [
                {
                    "name": "Franck Nijhof",
                    "email": "franck.nijhof@dealerdirect.com",
                    "homepage": "http://www.frenck.nl",
                    "role": "Developer / IT Manager"
                },
                {
                    "name": "Contributors",
                    "homepage": "https://github.com/Dealerdirect/phpcodesniffer-composer-installer/graphs/contributors"
                }
            ],
            "description": "PHP_CodeSniffer Standards Composer Installer Plugin",
            "homepage": "http://www.dealerdirect.com",
            "keywords": [
                "PHPCodeSniffer",
                "PHP_CodeSniffer",
                "code quality",
                "codesniffer",
                "composer",
                "installer",
                "phpcbf",
                "phpcs",
                "plugin",
                "qa",
                "quality",
                "standard",
                "standards",
                "style guide",
                "stylecheck",
                "tests"
            ],
            "support": {
                "issues": "https://github.com/dealerdirect/phpcodesniffer-composer-installer/issues",
                "source": "https://github.com/dealerdirect/phpcodesniffer-composer-installer"
            },
            "time": "2022-02-04T12:51:07+00:00"
        },
        {
            "name": "doctrine/deprecations",
            "version": "1.1.2",
            "source": {
                "type": "git",
                "url": "https://github.com/doctrine/deprecations.git",
                "reference": "4f2d4f2836e7ec4e7a8625e75c6aa916004db931"
            },
            "dist": {
                "type": "zip",
                "url": "https://api.github.com/repos/doctrine/deprecations/zipball/4f2d4f2836e7ec4e7a8625e75c6aa916004db931",
                "reference": "4f2d4f2836e7ec4e7a8625e75c6aa916004db931",
                "shasum": ""
            },
            "require": {
                "php": "^7.1 || ^8.0"
            },
            "require-dev": {
                "doctrine/coding-standard": "^9",
                "phpstan/phpstan": "1.4.10 || 1.10.15",
                "phpstan/phpstan-phpunit": "^1.0",
                "phpunit/phpunit": "^7.5 || ^8.5 || ^9.5",
                "psalm/plugin-phpunit": "0.18.4",
                "psr/log": "^1 || ^2 || ^3",
                "vimeo/psalm": "4.30.0 || 5.12.0"
            },
            "suggest": {
                "psr/log": "Allows logging deprecations via PSR-3 logger implementation"
            },
            "type": "library",
            "autoload": {
                "psr-4": {
                    "Doctrine\\Deprecations\\": "lib/Doctrine/Deprecations"
                }
            },
            "notification-url": "https://packagist.org/downloads/",
            "license": [
                "MIT"
            ],
            "description": "A small layer on top of trigger_error(E_USER_DEPRECATED) or PSR-3 logging with options to disable all deprecations or selectively for packages.",
            "homepage": "https://www.doctrine-project.org/",
            "support": {
                "issues": "https://github.com/doctrine/deprecations/issues",
                "source": "https://github.com/doctrine/deprecations/tree/1.1.2"
            },
            "time": "2023-09-27T20:04:15+00:00"
        },
        {
            "name": "doctrine/instantiator",
            "version": "2.0.0",
            "source": {
                "type": "git",
                "url": "https://github.com/doctrine/instantiator.git",
                "reference": "c6222283fa3f4ac679f8b9ced9a4e23f163e80d0"
            },
            "dist": {
                "type": "zip",
                "url": "https://api.github.com/repos/doctrine/instantiator/zipball/c6222283fa3f4ac679f8b9ced9a4e23f163e80d0",
                "reference": "c6222283fa3f4ac679f8b9ced9a4e23f163e80d0",
                "shasum": ""
            },
            "require": {
                "php": "^8.1"
            },
            "require-dev": {
                "doctrine/coding-standard": "^11",
                "ext-pdo": "*",
                "ext-phar": "*",
                "phpbench/phpbench": "^1.2",
                "phpstan/phpstan": "^1.9.4",
                "phpstan/phpstan-phpunit": "^1.3",
                "phpunit/phpunit": "^9.5.27",
                "vimeo/psalm": "^5.4"
            },
            "type": "library",
            "autoload": {
                "psr-4": {
                    "Doctrine\\Instantiator\\": "src/Doctrine/Instantiator/"
                }
            },
            "notification-url": "https://packagist.org/downloads/",
            "license": [
                "MIT"
            ],
            "authors": [
                {
                    "name": "Marco Pivetta",
                    "email": "ocramius@gmail.com",
                    "homepage": "https://ocramius.github.io/"
                }
            ],
            "description": "A small, lightweight utility to instantiate objects in PHP without invoking their constructors",
            "homepage": "https://www.doctrine-project.org/projects/instantiator.html",
            "keywords": [
                "constructor",
                "instantiate"
            ],
            "support": {
                "issues": "https://github.com/doctrine/instantiator/issues",
                "source": "https://github.com/doctrine/instantiator/tree/2.0.0"
            },
            "funding": [
                {
                    "url": "https://www.doctrine-project.org/sponsorship.html",
                    "type": "custom"
                },
                {
                    "url": "https://www.patreon.com/phpdoctrine",
                    "type": "patreon"
                },
                {
                    "url": "https://tidelift.com/funding/github/packagist/doctrine%2Finstantiator",
                    "type": "tidelift"
                }
            ],
            "time": "2022-12-30T00:23:10+00:00"
        },
        {
            "name": "felixfbecker/advanced-json-rpc",
            "version": "v3.2.1",
            "source": {
                "type": "git",
                "url": "https://github.com/felixfbecker/php-advanced-json-rpc.git",
                "reference": "b5f37dbff9a8ad360ca341f3240dc1c168b45447"
            },
            "dist": {
                "type": "zip",
                "url": "https://api.github.com/repos/felixfbecker/php-advanced-json-rpc/zipball/b5f37dbff9a8ad360ca341f3240dc1c168b45447",
                "reference": "b5f37dbff9a8ad360ca341f3240dc1c168b45447",
                "shasum": ""
            },
            "require": {
                "netresearch/jsonmapper": "^1.0 || ^2.0 || ^3.0 || ^4.0",
                "php": "^7.1 || ^8.0",
                "phpdocumentor/reflection-docblock": "^4.3.4 || ^5.0.0"
            },
            "require-dev": {
                "phpunit/phpunit": "^7.0 || ^8.0"
            },
            "type": "library",
            "autoload": {
                "psr-4": {
                    "AdvancedJsonRpc\\": "lib/"
                }
            },
            "notification-url": "https://packagist.org/downloads/",
            "license": [
                "ISC"
            ],
            "authors": [
                {
                    "name": "Felix Becker",
                    "email": "felix.b@outlook.com"
                }
            ],
            "description": "A more advanced JSONRPC implementation",
            "support": {
                "issues": "https://github.com/felixfbecker/php-advanced-json-rpc/issues",
                "source": "https://github.com/felixfbecker/php-advanced-json-rpc/tree/v3.2.1"
            },
            "time": "2021-06-11T22:34:44+00:00"
        },
        {
            "name": "friendsofphp/php-cs-fixer",
            "version": "v3.49.0",
            "source": {
                "type": "git",
                "url": "https://github.com/PHP-CS-Fixer/PHP-CS-Fixer.git",
                "reference": "8742f7aa6f72a399688b65e4f58992c2d4681fc2"
            },
            "dist": {
                "type": "zip",
                "url": "https://api.github.com/repos/PHP-CS-Fixer/PHP-CS-Fixer/zipball/8742f7aa6f72a399688b65e4f58992c2d4681fc2",
                "reference": "8742f7aa6f72a399688b65e4f58992c2d4681fc2",
                "shasum": ""
            },
            "require": {
                "composer/semver": "^3.4",
                "composer/xdebug-handler": "^3.0.3",
                "ext-filter": "*",
                "ext-json": "*",
                "ext-tokenizer": "*",
                "php": "^7.4 || ^8.0",
                "sebastian/diff": "^4.0 || ^5.0",
                "symfony/console": "^5.4 || ^6.0 || ^7.0",
                "symfony/event-dispatcher": "^5.4 || ^6.0 || ^7.0",
                "symfony/filesystem": "^5.4 || ^6.0 || ^7.0",
                "symfony/finder": "^5.4 || ^6.0 || ^7.0",
                "symfony/options-resolver": "^5.4 || ^6.0 || ^7.0",
                "symfony/polyfill-mbstring": "^1.28",
                "symfony/polyfill-php80": "^1.28",
                "symfony/polyfill-php81": "^1.28",
                "symfony/process": "^5.4 || ^6.0 || ^7.0",
                "symfony/stopwatch": "^5.4 || ^6.0 || ^7.0"
            },
            "require-dev": {
                "facile-it/paraunit": "^1.3 || ^2.0",
                "justinrainbow/json-schema": "^5.2",
                "keradus/cli-executor": "^2.1",
                "mikey179/vfsstream": "^1.6.11",
                "php-coveralls/php-coveralls": "^2.7",
                "php-cs-fixer/accessible-object": "^1.1",
                "php-cs-fixer/phpunit-constraint-isidenticalstring": "^1.4",
                "php-cs-fixer/phpunit-constraint-xmlmatchesxsd": "^1.4",
                "phpunit/phpunit": "^9.6 || ^10.5.5",
                "symfony/yaml": "^5.4 || ^6.0 || ^7.0"
            },
            "suggest": {
                "ext-dom": "For handling output formats in XML",
                "ext-mbstring": "For handling non-UTF8 characters."
            },
            "bin": [
                "php-cs-fixer"
            ],
            "type": "application",
            "autoload": {
                "psr-4": {
                    "PhpCsFixer\\": "src/"
                }
            },
            "notification-url": "https://packagist.org/downloads/",
            "license": [
                "MIT"
            ],
            "authors": [
                {
                    "name": "Fabien Potencier",
                    "email": "fabien@symfony.com"
                },
                {
                    "name": "Dariusz Rumiński",
                    "email": "dariusz.ruminski@gmail.com"
                }
            ],
            "description": "A tool to automatically fix PHP code style",
            "keywords": [
                "Static code analysis",
                "fixer",
                "standards",
                "static analysis"
            ],
            "support": {
                "issues": "https://github.com/PHP-CS-Fixer/PHP-CS-Fixer/issues",
                "source": "https://github.com/PHP-CS-Fixer/PHP-CS-Fixer/tree/v3.49.0"
            },
            "funding": [
                {
                    "url": "https://github.com/keradus",
                    "type": "github"
                }
            ],
            "time": "2024-02-02T00:41:40+00:00"
        },
        {
            "name": "joomla/mediawiki",
            "version": "3.0.0",
            "source": {
                "type": "git",
                "url": "https://github.com/joomla-framework/mediawiki-api.git",
                "reference": "9c125e9f1f9cd6b5bf815c22587940250519f0fc"
            },
            "dist": {
                "type": "zip",
                "url": "https://api.github.com/repos/joomla-framework/mediawiki-api/zipball/9c125e9f1f9cd6b5bf815c22587940250519f0fc",
                "reference": "9c125e9f1f9cd6b5bf815c22587940250519f0fc",
                "shasum": ""
            },
            "require": {
                "joomla/http": "^3.0",
                "joomla/registry": "^3.0",
                "joomla/uri": "^3.0",
                "php": "^8.1.0"
            },
            "require-dev": {
                "ext-simplexml": "*",
                "joomla/test": "^3.0",
                "phan/phan": "^5.4.2",
                "phpstan/phpstan": "^1.10.7",
                "phpunit/phpunit": "^9.5.28",
                "rector/rector": "^0.15.21",
                "squizlabs/php_codesniffer": "^3.7.2"
            },
            "type": "joomla-package",
            "extra": {
                "branch-alias": {
                    "dev-2.0-dev": "2.0-dev",
                    "dev-3.x-dev": "3.0-dev"
                }
            },
            "autoload": {
                "psr-4": {
                    "Joomla\\Mediawiki\\": "src/"
                }
            },
            "notification-url": "https://packagist.org/downloads/",
            "license": [
                "GPL-2.0-or-later"
            ],
            "description": "Joomla Mediawiki Package",
            "homepage": "https://github.com/joomla-framework/mediawiki-api",
            "keywords": [
                "framework",
                "joomla",
                "mediawiki"
            ],
            "support": {
                "issues": "https://github.com/joomla-framework/mediawiki-api/issues",
                "source": "https://github.com/joomla-framework/mediawiki-api/tree/3.0.0"
            },
            "funding": [
                {
                    "url": "https://community.joomla.org/sponsorship-campaigns.html",
                    "type": "custom"
                },
                {
                    "url": "https://github.com/joomla",
                    "type": "github"
                }
            ],
            "time": "2023-10-08T13:16:37+00:00"
        },
        {
            "name": "joomla/test",
            "version": "3.0.0",
            "source": {
                "type": "git",
                "url": "https://github.com/joomla-framework/test.git",
                "reference": "7ad61393eac855366d8d0d9d93898a5727e055d5"
            },
            "dist": {
                "type": "zip",
                "url": "https://api.github.com/repos/joomla-framework/test/zipball/7ad61393eac855366d8d0d9d93898a5727e055d5",
                "reference": "7ad61393eac855366d8d0d9d93898a5727e055d5",
                "shasum": ""
            },
            "require": {
                "php": "^8.1.0"
            },
            "conflict": {
                "joomla/database": "<2.0"
            },
            "require-dev": {
                "joomla/database": "^3.0",
                "phan/phan": "^5.4.2",
                "phpstan/phpstan": "^1.10.7",
                "phpunit/phpunit": "^9.5.28",
                "squizlabs/php_codesniffer": "^3.7.2"
            },
            "suggest": {
                "joomla/database": "To use the database test case, install joomla/database",
                "phpunit/phpunit": "To use the database test case, install phpunit/phpunit"
            },
            "type": "joomla-package",
            "extra": {
                "branch-alias": {
                    "dev-master": "2.0-dev",
                    "dev-3.x-dev": "3.0-dev"
                }
            },
            "autoload": {
                "psr-4": {
                    "Joomla\\Test\\": "src/"
                }
            },
            "notification-url": "https://packagist.org/downloads/",
            "license": [
                "GPL-2.0-or-later"
            ],
            "description": "Joomla Test Helper Package",
            "homepage": "https://github.com/joomla-framework/test",
            "keywords": [
                "framework",
                "joomla",
                "phpunit",
                "reflection",
                "unit test"
            ],
            "support": {
                "issues": "https://github.com/joomla-framework/test/issues",
                "source": "https://github.com/joomla-framework/test/tree/3.0.0"
            },
            "funding": [
                {
                    "url": "https://community.joomla.org/sponsorship-campaigns.html",
                    "type": "custom"
                },
                {
                    "url": "https://github.com/joomla",
                    "type": "github"
                }
            ],
            "time": "2023-10-08T14:37:19+00:00"
        },
        {
            "name": "microsoft/tolerant-php-parser",
            "version": "v0.1.2",
            "source": {
                "type": "git",
                "url": "https://github.com/microsoft/tolerant-php-parser.git",
                "reference": "3eccfd273323aaf69513e2f1c888393f5947804b"
            },
            "dist": {
                "type": "zip",
                "url": "https://api.github.com/repos/microsoft/tolerant-php-parser/zipball/3eccfd273323aaf69513e2f1c888393f5947804b",
                "reference": "3eccfd273323aaf69513e2f1c888393f5947804b",
                "shasum": ""
            },
            "require": {
                "php": ">=7.2"
            },
            "require-dev": {
                "phpunit/phpunit": "^8.5.15"
            },
            "type": "library",
            "autoload": {
                "psr-4": {
                    "Microsoft\\PhpParser\\": [
                        "src/"
                    ]
                }
            },
            "notification-url": "https://packagist.org/downloads/",
            "license": [
                "MIT"
            ],
            "authors": [
                {
                    "name": "Rob Lourens",
                    "email": "roblou@microsoft.com"
                }
            ],
            "description": "Tolerant PHP-to-AST parser designed for IDE usage scenarios",
            "support": {
                "issues": "https://github.com/microsoft/tolerant-php-parser/issues",
                "source": "https://github.com/microsoft/tolerant-php-parser/tree/v0.1.2"
            },
            "time": "2022-10-05T17:30:19+00:00"
        },
        {
            "name": "myclabs/deep-copy",
            "version": "1.11.1",
            "source": {
                "type": "git",
                "url": "https://github.com/myclabs/DeepCopy.git",
                "reference": "7284c22080590fb39f2ffa3e9057f10a4ddd0e0c"
            },
            "dist": {
                "type": "zip",
                "url": "https://api.github.com/repos/myclabs/DeepCopy/zipball/7284c22080590fb39f2ffa3e9057f10a4ddd0e0c",
                "reference": "7284c22080590fb39f2ffa3e9057f10a4ddd0e0c",
                "shasum": ""
            },
            "require": {
                "php": "^7.1 || ^8.0"
            },
            "conflict": {
                "doctrine/collections": "<1.6.8",
                "doctrine/common": "<2.13.3 || >=3,<3.2.2"
            },
            "require-dev": {
                "doctrine/collections": "^1.6.8",
                "doctrine/common": "^2.13.3 || ^3.2.2",
                "phpunit/phpunit": "^7.5.20 || ^8.5.23 || ^9.5.13"
            },
            "type": "library",
            "autoload": {
                "files": [
                    "src/DeepCopy/deep_copy.php"
                ],
                "psr-4": {
                    "DeepCopy\\": "src/DeepCopy/"
                }
            },
            "notification-url": "https://packagist.org/downloads/",
            "license": [
                "MIT"
            ],
            "description": "Create deep copies (clones) of your objects",
            "keywords": [
                "clone",
                "copy",
                "duplicate",
                "object",
                "object graph"
            ],
            "support": {
                "issues": "https://github.com/myclabs/DeepCopy/issues",
                "source": "https://github.com/myclabs/DeepCopy/tree/1.11.1"
            },
            "funding": [
                {
                    "url": "https://tidelift.com/funding/github/packagist/myclabs/deep-copy",
                    "type": "tidelift"
                }
            ],
            "time": "2023-03-08T13:26:56+00:00"
        },
        {
            "name": "netresearch/jsonmapper",
            "version": "v4.2.0",
            "source": {
                "type": "git",
                "url": "https://github.com/cweiske/jsonmapper.git",
                "reference": "f60565f8c0566a31acf06884cdaa591867ecc956"
            },
            "dist": {
                "type": "zip",
                "url": "https://api.github.com/repos/cweiske/jsonmapper/zipball/f60565f8c0566a31acf06884cdaa591867ecc956",
                "reference": "f60565f8c0566a31acf06884cdaa591867ecc956",
                "shasum": ""
            },
            "require": {
                "ext-json": "*",
                "ext-pcre": "*",
                "ext-reflection": "*",
                "ext-spl": "*",
                "php": ">=7.1"
            },
            "require-dev": {
                "phpunit/phpunit": "~7.5 || ~8.0 || ~9.0",
                "squizlabs/php_codesniffer": "~3.5"
            },
            "type": "library",
            "autoload": {
                "psr-0": {
                    "JsonMapper": "src/"
                }
            },
            "notification-url": "https://packagist.org/downloads/",
            "license": [
                "OSL-3.0"
            ],
            "authors": [
                {
                    "name": "Christian Weiske",
                    "email": "cweiske@cweiske.de",
                    "homepage": "http://github.com/cweiske/jsonmapper/",
                    "role": "Developer"
                }
            ],
            "description": "Map nested JSON structures onto PHP classes",
            "support": {
                "email": "cweiske@cweiske.de",
                "issues": "https://github.com/cweiske/jsonmapper/issues",
                "source": "https://github.com/cweiske/jsonmapper/tree/v4.2.0"
            },
            "time": "2023-04-09T17:37:40+00:00"
        },
        {
            "name": "nikic/php-parser",
            "version": "v4.17.1",
            "source": {
                "type": "git",
                "url": "https://github.com/nikic/PHP-Parser.git",
                "reference": "a6303e50c90c355c7eeee2c4a8b27fe8dc8fef1d"
            },
            "dist": {
                "type": "zip",
                "url": "https://api.github.com/repos/nikic/PHP-Parser/zipball/a6303e50c90c355c7eeee2c4a8b27fe8dc8fef1d",
                "reference": "a6303e50c90c355c7eeee2c4a8b27fe8dc8fef1d",
                "shasum": ""
            },
            "require": {
                "ext-tokenizer": "*",
                "php": ">=7.0"
            },
            "require-dev": {
                "ircmaxell/php-yacc": "^0.0.7",
                "phpunit/phpunit": "^6.5 || ^7.0 || ^8.0 || ^9.0"
            },
            "bin": [
                "bin/php-parse"
            ],
            "type": "library",
            "extra": {
                "branch-alias": {
                    "dev-master": "4.9-dev"
                }
            },
            "autoload": {
                "psr-4": {
                    "PhpParser\\": "lib/PhpParser"
                }
            },
            "notification-url": "https://packagist.org/downloads/",
            "license": [
                "BSD-3-Clause"
            ],
            "authors": [
                {
                    "name": "Nikita Popov"
                }
            ],
            "description": "A PHP parser written in PHP",
            "keywords": [
                "parser",
                "php"
            ],
            "support": {
                "issues": "https://github.com/nikic/PHP-Parser/issues",
                "source": "https://github.com/nikic/PHP-Parser/tree/v4.17.1"
            },
            "time": "2023-08-13T19:53:39+00:00"
        },
        {
            "name": "phan/phan",
            "version": "5.4.2",
            "source": {
                "type": "git",
                "url": "https://github.com/phan/phan.git",
                "reference": "4f2870ed6fea320f62f3c3c63f3274d357a7980e"
            },
            "dist": {
                "type": "zip",
                "url": "https://api.github.com/repos/phan/phan/zipball/4f2870ed6fea320f62f3c3c63f3274d357a7980e",
                "reference": "4f2870ed6fea320f62f3c3c63f3274d357a7980e",
                "shasum": ""
            },
            "require": {
                "composer/semver": "^1.4|^2.0|^3.0",
                "composer/xdebug-handler": "^2.0|^3.0",
                "ext-filter": "*",
                "ext-json": "*",
                "ext-tokenizer": "*",
                "felixfbecker/advanced-json-rpc": "^3.0.4",
                "microsoft/tolerant-php-parser": "0.1.2",
                "netresearch/jsonmapper": "^1.6.0|^2.0|^3.0|^4.0",
                "php": "^7.2.0|^8.0.0",
                "sabre/event": "^5.1.3",
                "symfony/console": "^3.2|^4.0|^5.0|^6.0",
                "symfony/polyfill-mbstring": "^1.11.0",
                "symfony/polyfill-php80": "^1.20.0",
                "tysonandre/var_representation_polyfill": "^0.0.2|^0.1.0"
            },
            "require-dev": {
                "phpunit/phpunit": "^8.5.0"
            },
            "suggest": {
                "ext-ast": "Needed for parsing ASTs (unless --use-fallback-parser is used). 1.0.1+ is needed, 1.0.16+ is recommended.",
                "ext-iconv": "Either iconv or mbstring is needed to ensure issue messages are valid utf-8",
                "ext-igbinary": "Improves performance of polyfill when ext-ast is unavailable",
                "ext-mbstring": "Either iconv or mbstring is needed to ensure issue messages are valid utf-8",
                "ext-tokenizer": "Needed for fallback/polyfill parser support and file/line-based suppressions.",
                "ext-var_representation": "Suggested for converting values to strings in issue messages"
            },
            "bin": [
                "phan",
                "phan_client",
                "tocheckstyle"
            ],
            "type": "project",
            "autoload": {
                "psr-4": {
                    "Phan\\": "src/Phan"
                }
            },
            "notification-url": "https://packagist.org/downloads/",
            "license": [
                "MIT"
            ],
            "authors": [
                {
                    "name": "Tyson Andre"
                },
                {
                    "name": "Rasmus Lerdorf"
                },
                {
                    "name": "Andrew S. Morrison"
                }
            ],
            "description": "A static analyzer for PHP",
            "keywords": [
                "analyzer",
                "php",
                "static"
            ],
            "support": {
                "issues": "https://github.com/phan/phan/issues",
                "source": "https://github.com/phan/phan/tree/5.4.2"
            },
            "time": "2023-03-03T17:20:24+00:00"
        },
        {
            "name": "phar-io/manifest",
            "version": "2.0.3",
            "source": {
                "type": "git",
                "url": "https://github.com/phar-io/manifest.git",
                "reference": "97803eca37d319dfa7826cc2437fc020857acb53"
            },
            "dist": {
                "type": "zip",
                "url": "https://api.github.com/repos/phar-io/manifest/zipball/97803eca37d319dfa7826cc2437fc020857acb53",
                "reference": "97803eca37d319dfa7826cc2437fc020857acb53",
                "shasum": ""
            },
            "require": {
                "ext-dom": "*",
                "ext-phar": "*",
                "ext-xmlwriter": "*",
                "phar-io/version": "^3.0.1",
                "php": "^7.2 || ^8.0"
            },
            "type": "library",
            "extra": {
                "branch-alias": {
                    "dev-master": "2.0.x-dev"
                }
            },
            "autoload": {
                "classmap": [
                    "src/"
                ]
            },
            "notification-url": "https://packagist.org/downloads/",
            "license": [
                "BSD-3-Clause"
            ],
            "authors": [
                {
                    "name": "Arne Blankerts",
                    "email": "arne@blankerts.de",
                    "role": "Developer"
                },
                {
                    "name": "Sebastian Heuer",
                    "email": "sebastian@phpeople.de",
                    "role": "Developer"
                },
                {
                    "name": "Sebastian Bergmann",
                    "email": "sebastian@phpunit.de",
                    "role": "Developer"
                }
            ],
            "description": "Component for reading phar.io manifest information from a PHP Archive (PHAR)",
            "support": {
                "issues": "https://github.com/phar-io/manifest/issues",
                "source": "https://github.com/phar-io/manifest/tree/2.0.3"
            },
            "time": "2021-07-20T11:28:43+00:00"
        },
        {
            "name": "phar-io/version",
            "version": "3.2.1",
            "source": {
                "type": "git",
                "url": "https://github.com/phar-io/version.git",
                "reference": "4f7fd7836c6f332bb2933569e566a0d6c4cbed74"
            },
            "dist": {
                "type": "zip",
                "url": "https://api.github.com/repos/phar-io/version/zipball/4f7fd7836c6f332bb2933569e566a0d6c4cbed74",
                "reference": "4f7fd7836c6f332bb2933569e566a0d6c4cbed74",
                "shasum": ""
            },
            "require": {
                "php": "^7.2 || ^8.0"
            },
            "type": "library",
            "autoload": {
                "classmap": [
                    "src/"
                ]
            },
            "notification-url": "https://packagist.org/downloads/",
            "license": [
                "BSD-3-Clause"
            ],
            "authors": [
                {
                    "name": "Arne Blankerts",
                    "email": "arne@blankerts.de",
                    "role": "Developer"
                },
                {
                    "name": "Sebastian Heuer",
                    "email": "sebastian@phpeople.de",
                    "role": "Developer"
                },
                {
                    "name": "Sebastian Bergmann",
                    "email": "sebastian@phpunit.de",
                    "role": "Developer"
                }
            ],
            "description": "Library for handling version information and constraints",
            "support": {
                "issues": "https://github.com/phar-io/version/issues",
                "source": "https://github.com/phar-io/version/tree/3.2.1"
            },
            "time": "2022-02-21T01:04:05+00:00"
        },
        {
            "name": "phpdocumentor/reflection-common",
            "version": "2.2.0",
            "source": {
                "type": "git",
                "url": "https://github.com/phpDocumentor/ReflectionCommon.git",
                "reference": "1d01c49d4ed62f25aa84a747ad35d5a16924662b"
            },
            "dist": {
                "type": "zip",
                "url": "https://api.github.com/repos/phpDocumentor/ReflectionCommon/zipball/1d01c49d4ed62f25aa84a747ad35d5a16924662b",
                "reference": "1d01c49d4ed62f25aa84a747ad35d5a16924662b",
                "shasum": ""
            },
            "require": {
                "php": "^7.2 || ^8.0"
            },
            "type": "library",
            "extra": {
                "branch-alias": {
                    "dev-2.x": "2.x-dev"
                }
            },
            "autoload": {
                "psr-4": {
                    "phpDocumentor\\Reflection\\": "src/"
                }
            },
            "notification-url": "https://packagist.org/downloads/",
            "license": [
                "MIT"
            ],
            "authors": [
                {
                    "name": "Jaap van Otterdijk",
                    "email": "opensource@ijaap.nl"
                }
            ],
            "description": "Common reflection classes used by phpdocumentor to reflect the code structure",
            "homepage": "http://www.phpdoc.org",
            "keywords": [
                "FQSEN",
                "phpDocumentor",
                "phpdoc",
                "reflection",
                "static analysis"
            ],
            "support": {
                "issues": "https://github.com/phpDocumentor/ReflectionCommon/issues",
                "source": "https://github.com/phpDocumentor/ReflectionCommon/tree/2.x"
            },
            "time": "2020-06-27T09:03:43+00:00"
        },
        {
            "name": "phpdocumentor/reflection-docblock",
            "version": "5.3.0",
            "source": {
                "type": "git",
                "url": "https://github.com/phpDocumentor/ReflectionDocBlock.git",
                "reference": "622548b623e81ca6d78b721c5e029f4ce664f170"
            },
            "dist": {
                "type": "zip",
                "url": "https://api.github.com/repos/phpDocumentor/ReflectionDocBlock/zipball/622548b623e81ca6d78b721c5e029f4ce664f170",
                "reference": "622548b623e81ca6d78b721c5e029f4ce664f170",
                "shasum": ""
            },
            "require": {
                "ext-filter": "*",
                "php": "^7.2 || ^8.0",
                "phpdocumentor/reflection-common": "^2.2",
                "phpdocumentor/type-resolver": "^1.3",
                "webmozart/assert": "^1.9.1"
            },
            "require-dev": {
                "mockery/mockery": "~1.3.2",
                "psalm/phar": "^4.8"
            },
            "type": "library",
            "extra": {
                "branch-alias": {
                    "dev-master": "5.x-dev"
                }
            },
            "autoload": {
                "psr-4": {
                    "phpDocumentor\\Reflection\\": "src"
                }
            },
            "notification-url": "https://packagist.org/downloads/",
            "license": [
                "MIT"
            ],
            "authors": [
                {
                    "name": "Mike van Riel",
                    "email": "me@mikevanriel.com"
                },
                {
                    "name": "Jaap van Otterdijk",
                    "email": "account@ijaap.nl"
                }
            ],
            "description": "With this component, a library can provide support for annotations via DocBlocks or otherwise retrieve information that is embedded in a DocBlock.",
            "support": {
                "issues": "https://github.com/phpDocumentor/ReflectionDocBlock/issues",
                "source": "https://github.com/phpDocumentor/ReflectionDocBlock/tree/5.3.0"
            },
            "time": "2021-10-19T17:43:47+00:00"
        },
        {
            "name": "phpdocumentor/type-resolver",
            "version": "1.7.3",
            "source": {
                "type": "git",
                "url": "https://github.com/phpDocumentor/TypeResolver.git",
                "reference": "3219c6ee25c9ea71e3d9bbaf39c67c9ebd499419"
            },
            "dist": {
                "type": "zip",
                "url": "https://api.github.com/repos/phpDocumentor/TypeResolver/zipball/3219c6ee25c9ea71e3d9bbaf39c67c9ebd499419",
                "reference": "3219c6ee25c9ea71e3d9bbaf39c67c9ebd499419",
                "shasum": ""
            },
            "require": {
                "doctrine/deprecations": "^1.0",
                "php": "^7.4 || ^8.0",
                "phpdocumentor/reflection-common": "^2.0",
                "phpstan/phpdoc-parser": "^1.13"
            },
            "require-dev": {
                "ext-tokenizer": "*",
                "phpbench/phpbench": "^1.2",
                "phpstan/extension-installer": "^1.1",
                "phpstan/phpstan": "^1.8",
                "phpstan/phpstan-phpunit": "^1.1",
                "phpunit/phpunit": "^9.5",
                "rector/rector": "^0.13.9",
                "vimeo/psalm": "^4.25"
            },
            "type": "library",
            "extra": {
                "branch-alias": {
                    "dev-1.x": "1.x-dev"
                }
            },
            "autoload": {
                "psr-4": {
                    "phpDocumentor\\Reflection\\": "src"
                }
            },
            "notification-url": "https://packagist.org/downloads/",
            "license": [
                "MIT"
            ],
            "authors": [
                {
                    "name": "Mike van Riel",
                    "email": "me@mikevanriel.com"
                }
            ],
            "description": "A PSR-5 based resolver of Class names, Types and Structural Element Names",
            "support": {
                "issues": "https://github.com/phpDocumentor/TypeResolver/issues",
                "source": "https://github.com/phpDocumentor/TypeResolver/tree/1.7.3"
            },
            "time": "2023-08-12T11:01:26+00:00"
        },
        {
            "name": "phpstan/phpdoc-parser",
            "version": "1.24.1",
            "source": {
                "type": "git",
                "url": "https://github.com/phpstan/phpdoc-parser.git",
                "reference": "9f854d275c2dbf84915a5c0ec9a2d17d2cd86b01"
            },
            "dist": {
                "type": "zip",
                "url": "https://api.github.com/repos/phpstan/phpdoc-parser/zipball/9f854d275c2dbf84915a5c0ec9a2d17d2cd86b01",
                "reference": "9f854d275c2dbf84915a5c0ec9a2d17d2cd86b01",
                "shasum": ""
            },
            "require": {
                "php": "^7.2 || ^8.0"
            },
            "require-dev": {
                "doctrine/annotations": "^2.0",
                "nikic/php-parser": "^4.15",
                "php-parallel-lint/php-parallel-lint": "^1.2",
                "phpstan/extension-installer": "^1.0",
                "phpstan/phpstan": "^1.5",
                "phpstan/phpstan-phpunit": "^1.1",
                "phpstan/phpstan-strict-rules": "^1.0",
                "phpunit/phpunit": "^9.5",
                "symfony/process": "^5.2"
            },
            "type": "library",
            "autoload": {
                "psr-4": {
                    "PHPStan\\PhpDocParser\\": [
                        "src/"
                    ]
                }
            },
            "notification-url": "https://packagist.org/downloads/",
            "license": [
                "MIT"
            ],
            "description": "PHPDoc parser with support for nullable, intersection and generic types",
            "support": {
                "issues": "https://github.com/phpstan/phpdoc-parser/issues",
                "source": "https://github.com/phpstan/phpdoc-parser/tree/1.24.1"
            },
            "time": "2023-09-18T12:18:02+00:00"
        },
        {
            "name": "phpunit/php-code-coverage",
            "version": "9.2.29",
            "source": {
                "type": "git",
                "url": "https://github.com/sebastianbergmann/php-code-coverage.git",
                "reference": "6a3a87ac2bbe33b25042753df8195ba4aa534c76"
            },
            "dist": {
                "type": "zip",
                "url": "https://api.github.com/repos/sebastianbergmann/php-code-coverage/zipball/6a3a87ac2bbe33b25042753df8195ba4aa534c76",
                "reference": "6a3a87ac2bbe33b25042753df8195ba4aa534c76",
                "shasum": ""
            },
            "require": {
                "ext-dom": "*",
                "ext-libxml": "*",
                "ext-xmlwriter": "*",
                "nikic/php-parser": "^4.15",
                "php": ">=7.3",
                "phpunit/php-file-iterator": "^3.0.3",
                "phpunit/php-text-template": "^2.0.2",
                "sebastian/code-unit-reverse-lookup": "^2.0.2",
                "sebastian/complexity": "^2.0",
                "sebastian/environment": "^5.1.2",
                "sebastian/lines-of-code": "^1.0.3",
                "sebastian/version": "^3.0.1",
                "theseer/tokenizer": "^1.2.0"
            },
            "require-dev": {
                "phpunit/phpunit": "^9.3"
            },
            "suggest": {
                "ext-pcov": "PHP extension that provides line coverage",
                "ext-xdebug": "PHP extension that provides line coverage as well as branch and path coverage"
            },
            "type": "library",
            "extra": {
                "branch-alias": {
                    "dev-master": "9.2-dev"
                }
            },
            "autoload": {
                "classmap": [
                    "src/"
                ]
            },
            "notification-url": "https://packagist.org/downloads/",
            "license": [
                "BSD-3-Clause"
            ],
            "authors": [
                {
                    "name": "Sebastian Bergmann",
                    "email": "sebastian@phpunit.de",
                    "role": "lead"
                }
            ],
            "description": "Library that provides collection, processing, and rendering functionality for PHP code coverage information.",
            "homepage": "https://github.com/sebastianbergmann/php-code-coverage",
            "keywords": [
                "coverage",
                "testing",
                "xunit"
            ],
            "support": {
                "issues": "https://github.com/sebastianbergmann/php-code-coverage/issues",
                "security": "https://github.com/sebastianbergmann/php-code-coverage/security/policy",
                "source": "https://github.com/sebastianbergmann/php-code-coverage/tree/9.2.29"
            },
            "funding": [
                {
                    "url": "https://github.com/sebastianbergmann",
                    "type": "github"
                }
            ],
            "time": "2023-09-19T04:57:46+00:00"
        },
        {
            "name": "phpunit/php-file-iterator",
            "version": "3.0.6",
            "source": {
                "type": "git",
                "url": "https://github.com/sebastianbergmann/php-file-iterator.git",
                "reference": "cf1c2e7c203ac650e352f4cc675a7021e7d1b3cf"
            },
            "dist": {
                "type": "zip",
                "url": "https://api.github.com/repos/sebastianbergmann/php-file-iterator/zipball/cf1c2e7c203ac650e352f4cc675a7021e7d1b3cf",
                "reference": "cf1c2e7c203ac650e352f4cc675a7021e7d1b3cf",
                "shasum": ""
            },
            "require": {
                "php": ">=7.3"
            },
            "require-dev": {
                "phpunit/phpunit": "^9.3"
            },
            "type": "library",
            "extra": {
                "branch-alias": {
                    "dev-master": "3.0-dev"
                }
            },
            "autoload": {
                "classmap": [
                    "src/"
                ]
            },
            "notification-url": "https://packagist.org/downloads/",
            "license": [
                "BSD-3-Clause"
            ],
            "authors": [
                {
                    "name": "Sebastian Bergmann",
                    "email": "sebastian@phpunit.de",
                    "role": "lead"
                }
            ],
            "description": "FilterIterator implementation that filters files based on a list of suffixes.",
            "homepage": "https://github.com/sebastianbergmann/php-file-iterator/",
            "keywords": [
                "filesystem",
                "iterator"
            ],
            "support": {
                "issues": "https://github.com/sebastianbergmann/php-file-iterator/issues",
                "source": "https://github.com/sebastianbergmann/php-file-iterator/tree/3.0.6"
            },
            "funding": [
                {
                    "url": "https://github.com/sebastianbergmann",
                    "type": "github"
                }
            ],
            "time": "2021-12-02T12:48:52+00:00"
        },
        {
            "name": "phpunit/php-invoker",
            "version": "3.1.1",
            "source": {
                "type": "git",
                "url": "https://github.com/sebastianbergmann/php-invoker.git",
                "reference": "5a10147d0aaf65b58940a0b72f71c9ac0423cc67"
            },
            "dist": {
                "type": "zip",
                "url": "https://api.github.com/repos/sebastianbergmann/php-invoker/zipball/5a10147d0aaf65b58940a0b72f71c9ac0423cc67",
                "reference": "5a10147d0aaf65b58940a0b72f71c9ac0423cc67",
                "shasum": ""
            },
            "require": {
                "php": ">=7.3"
            },
            "require-dev": {
                "ext-pcntl": "*",
                "phpunit/phpunit": "^9.3"
            },
            "suggest": {
                "ext-pcntl": "*"
            },
            "type": "library",
            "extra": {
                "branch-alias": {
                    "dev-master": "3.1-dev"
                }
            },
            "autoload": {
                "classmap": [
                    "src/"
                ]
            },
            "notification-url": "https://packagist.org/downloads/",
            "license": [
                "BSD-3-Clause"
            ],
            "authors": [
                {
                    "name": "Sebastian Bergmann",
                    "email": "sebastian@phpunit.de",
                    "role": "lead"
                }
            ],
            "description": "Invoke callables with a timeout",
            "homepage": "https://github.com/sebastianbergmann/php-invoker/",
            "keywords": [
                "process"
            ],
            "support": {
                "issues": "https://github.com/sebastianbergmann/php-invoker/issues",
                "source": "https://github.com/sebastianbergmann/php-invoker/tree/3.1.1"
            },
            "funding": [
                {
                    "url": "https://github.com/sebastianbergmann",
                    "type": "github"
                }
            ],
            "time": "2020-09-28T05:58:55+00:00"
        },
        {
            "name": "phpunit/php-text-template",
            "version": "2.0.4",
            "source": {
                "type": "git",
                "url": "https://github.com/sebastianbergmann/php-text-template.git",
                "reference": "5da5f67fc95621df9ff4c4e5a84d6a8a2acf7c28"
            },
            "dist": {
                "type": "zip",
                "url": "https://api.github.com/repos/sebastianbergmann/php-text-template/zipball/5da5f67fc95621df9ff4c4e5a84d6a8a2acf7c28",
                "reference": "5da5f67fc95621df9ff4c4e5a84d6a8a2acf7c28",
                "shasum": ""
            },
            "require": {
                "php": ">=7.3"
            },
            "require-dev": {
                "phpunit/phpunit": "^9.3"
            },
            "type": "library",
            "extra": {
                "branch-alias": {
                    "dev-master": "2.0-dev"
                }
            },
            "autoload": {
                "classmap": [
                    "src/"
                ]
            },
            "notification-url": "https://packagist.org/downloads/",
            "license": [
                "BSD-3-Clause"
            ],
            "authors": [
                {
                    "name": "Sebastian Bergmann",
                    "email": "sebastian@phpunit.de",
                    "role": "lead"
                }
            ],
            "description": "Simple template engine.",
            "homepage": "https://github.com/sebastianbergmann/php-text-template/",
            "keywords": [
                "template"
            ],
            "support": {
                "issues": "https://github.com/sebastianbergmann/php-text-template/issues",
                "source": "https://github.com/sebastianbergmann/php-text-template/tree/2.0.4"
            },
            "funding": [
                {
                    "url": "https://github.com/sebastianbergmann",
                    "type": "github"
                }
            ],
            "time": "2020-10-26T05:33:50+00:00"
        },
        {
            "name": "phpunit/php-timer",
            "version": "5.0.3",
            "source": {
                "type": "git",
                "url": "https://github.com/sebastianbergmann/php-timer.git",
                "reference": "5a63ce20ed1b5bf577850e2c4e87f4aa902afbd2"
            },
            "dist": {
                "type": "zip",
                "url": "https://api.github.com/repos/sebastianbergmann/php-timer/zipball/5a63ce20ed1b5bf577850e2c4e87f4aa902afbd2",
                "reference": "5a63ce20ed1b5bf577850e2c4e87f4aa902afbd2",
                "shasum": ""
            },
            "require": {
                "php": ">=7.3"
            },
            "require-dev": {
                "phpunit/phpunit": "^9.3"
            },
            "type": "library",
            "extra": {
                "branch-alias": {
                    "dev-master": "5.0-dev"
                }
            },
            "autoload": {
                "classmap": [
                    "src/"
                ]
            },
            "notification-url": "https://packagist.org/downloads/",
            "license": [
                "BSD-3-Clause"
            ],
            "authors": [
                {
                    "name": "Sebastian Bergmann",
                    "email": "sebastian@phpunit.de",
                    "role": "lead"
                }
            ],
            "description": "Utility class for timing",
            "homepage": "https://github.com/sebastianbergmann/php-timer/",
            "keywords": [
                "timer"
            ],
            "support": {
                "issues": "https://github.com/sebastianbergmann/php-timer/issues",
                "source": "https://github.com/sebastianbergmann/php-timer/tree/5.0.3"
            },
            "funding": [
                {
                    "url": "https://github.com/sebastianbergmann",
                    "type": "github"
                }
            ],
            "time": "2020-10-26T13:16:10+00:00"
        },
        {
            "name": "phpunit/phpunit",
            "version": "9.6.13",
            "source": {
                "type": "git",
                "url": "https://github.com/sebastianbergmann/phpunit.git",
                "reference": "f3d767f7f9e191eab4189abe41ab37797e30b1be"
            },
            "dist": {
                "type": "zip",
                "url": "https://api.github.com/repos/sebastianbergmann/phpunit/zipball/f3d767f7f9e191eab4189abe41ab37797e30b1be",
                "reference": "f3d767f7f9e191eab4189abe41ab37797e30b1be",
                "shasum": ""
            },
            "require": {
                "doctrine/instantiator": "^1.3.1 || ^2",
                "ext-dom": "*",
                "ext-json": "*",
                "ext-libxml": "*",
                "ext-mbstring": "*",
                "ext-xml": "*",
                "ext-xmlwriter": "*",
                "myclabs/deep-copy": "^1.10.1",
                "phar-io/manifest": "^2.0.3",
                "phar-io/version": "^3.0.2",
                "php": ">=7.3",
                "phpunit/php-code-coverage": "^9.2.28",
                "phpunit/php-file-iterator": "^3.0.5",
                "phpunit/php-invoker": "^3.1.1",
                "phpunit/php-text-template": "^2.0.3",
                "phpunit/php-timer": "^5.0.2",
                "sebastian/cli-parser": "^1.0.1",
                "sebastian/code-unit": "^1.0.6",
                "sebastian/comparator": "^4.0.8",
                "sebastian/diff": "^4.0.3",
                "sebastian/environment": "^5.1.3",
                "sebastian/exporter": "^4.0.5",
                "sebastian/global-state": "^5.0.1",
                "sebastian/object-enumerator": "^4.0.3",
                "sebastian/resource-operations": "^3.0.3",
                "sebastian/type": "^3.2",
                "sebastian/version": "^3.0.2"
            },
            "suggest": {
                "ext-soap": "To be able to generate mocks based on WSDL files",
                "ext-xdebug": "PHP extension that provides line coverage as well as branch and path coverage"
            },
            "bin": [
                "phpunit"
            ],
            "type": "library",
            "extra": {
                "branch-alias": {
                    "dev-master": "9.6-dev"
                }
            },
            "autoload": {
                "files": [
                    "src/Framework/Assert/Functions.php"
                ],
                "classmap": [
                    "src/"
                ]
            },
            "notification-url": "https://packagist.org/downloads/",
            "license": [
                "BSD-3-Clause"
            ],
            "authors": [
                {
                    "name": "Sebastian Bergmann",
                    "email": "sebastian@phpunit.de",
                    "role": "lead"
                }
            ],
            "description": "The PHP Unit Testing framework.",
            "homepage": "https://phpunit.de/",
            "keywords": [
                "phpunit",
                "testing",
                "xunit"
            ],
            "support": {
                "issues": "https://github.com/sebastianbergmann/phpunit/issues",
                "security": "https://github.com/sebastianbergmann/phpunit/security/policy",
                "source": "https://github.com/sebastianbergmann/phpunit/tree/9.6.13"
            },
            "funding": [
                {
                    "url": "https://phpunit.de/sponsors.html",
                    "type": "custom"
                },
                {
                    "url": "https://github.com/sebastianbergmann",
                    "type": "github"
                },
                {
                    "url": "https://tidelift.com/funding/github/packagist/phpunit/phpunit",
                    "type": "tidelift"
                }
            ],
            "time": "2023-09-19T05:39:22+00:00"
        },
        {
            "name": "sabre/event",
            "version": "5.1.4",
            "source": {
                "type": "git",
                "url": "https://github.com/sabre-io/event.git",
                "reference": "d7da22897125d34d7eddf7977758191c06a74497"
            },
            "dist": {
                "type": "zip",
                "url": "https://api.github.com/repos/sabre-io/event/zipball/d7da22897125d34d7eddf7977758191c06a74497",
                "reference": "d7da22897125d34d7eddf7977758191c06a74497",
                "shasum": ""
            },
            "require": {
                "php": "^7.1 || ^8.0"
            },
            "require-dev": {
                "friendsofphp/php-cs-fixer": "~2.17.1",
                "phpstan/phpstan": "^0.12",
                "phpunit/phpunit": "^7.5 || ^8.5 || ^9.0"
            },
            "type": "library",
            "autoload": {
                "files": [
                    "lib/coroutine.php",
                    "lib/Loop/functions.php",
                    "lib/Promise/functions.php"
                ],
                "psr-4": {
                    "Sabre\\Event\\": "lib/"
                }
            },
            "notification-url": "https://packagist.org/downloads/",
            "license": [
                "BSD-3-Clause"
            ],
            "authors": [
                {
                    "name": "Evert Pot",
                    "email": "me@evertpot.com",
                    "homepage": "http://evertpot.com/",
                    "role": "Developer"
                }
            ],
            "description": "sabre/event is a library for lightweight event-based programming",
            "homepage": "http://sabre.io/event/",
            "keywords": [
                "EventEmitter",
                "async",
                "coroutine",
                "eventloop",
                "events",
                "hooks",
                "plugin",
                "promise",
                "reactor",
                "signal"
            ],
            "support": {
                "forum": "https://groups.google.com/group/sabredav-discuss",
                "issues": "https://github.com/sabre-io/event/issues",
                "source": "https://github.com/fruux/sabre-event"
            },
            "time": "2021-11-04T06:51:17+00:00"
        },
        {
            "name": "sebastian/cli-parser",
            "version": "1.0.1",
            "source": {
                "type": "git",
                "url": "https://github.com/sebastianbergmann/cli-parser.git",
                "reference": "442e7c7e687e42adc03470c7b668bc4b2402c0b2"
            },
            "dist": {
                "type": "zip",
                "url": "https://api.github.com/repos/sebastianbergmann/cli-parser/zipball/442e7c7e687e42adc03470c7b668bc4b2402c0b2",
                "reference": "442e7c7e687e42adc03470c7b668bc4b2402c0b2",
                "shasum": ""
            },
            "require": {
                "php": ">=7.3"
            },
            "require-dev": {
                "phpunit/phpunit": "^9.3"
            },
            "type": "library",
            "extra": {
                "branch-alias": {
                    "dev-master": "1.0-dev"
                }
            },
            "autoload": {
                "classmap": [
                    "src/"
                ]
            },
            "notification-url": "https://packagist.org/downloads/",
            "license": [
                "BSD-3-Clause"
            ],
            "authors": [
                {
                    "name": "Sebastian Bergmann",
                    "email": "sebastian@phpunit.de",
                    "role": "lead"
                }
            ],
            "description": "Library for parsing CLI options",
            "homepage": "https://github.com/sebastianbergmann/cli-parser",
            "support": {
                "issues": "https://github.com/sebastianbergmann/cli-parser/issues",
                "source": "https://github.com/sebastianbergmann/cli-parser/tree/1.0.1"
            },
            "funding": [
                {
                    "url": "https://github.com/sebastianbergmann",
                    "type": "github"
                }
            ],
            "time": "2020-09-28T06:08:49+00:00"
        },
        {
            "name": "sebastian/code-unit",
            "version": "1.0.8",
            "source": {
                "type": "git",
                "url": "https://github.com/sebastianbergmann/code-unit.git",
                "reference": "1fc9f64c0927627ef78ba436c9b17d967e68e120"
            },
            "dist": {
                "type": "zip",
                "url": "https://api.github.com/repos/sebastianbergmann/code-unit/zipball/1fc9f64c0927627ef78ba436c9b17d967e68e120",
                "reference": "1fc9f64c0927627ef78ba436c9b17d967e68e120",
                "shasum": ""
            },
            "require": {
                "php": ">=7.3"
            },
            "require-dev": {
                "phpunit/phpunit": "^9.3"
            },
            "type": "library",
            "extra": {
                "branch-alias": {
                    "dev-master": "1.0-dev"
                }
            },
            "autoload": {
                "classmap": [
                    "src/"
                ]
            },
            "notification-url": "https://packagist.org/downloads/",
            "license": [
                "BSD-3-Clause"
            ],
            "authors": [
                {
                    "name": "Sebastian Bergmann",
                    "email": "sebastian@phpunit.de",
                    "role": "lead"
                }
            ],
            "description": "Collection of value objects that represent the PHP code units",
            "homepage": "https://github.com/sebastianbergmann/code-unit",
            "support": {
                "issues": "https://github.com/sebastianbergmann/code-unit/issues",
                "source": "https://github.com/sebastianbergmann/code-unit/tree/1.0.8"
            },
            "funding": [
                {
                    "url": "https://github.com/sebastianbergmann",
                    "type": "github"
                }
            ],
            "time": "2020-10-26T13:08:54+00:00"
        },
        {
            "name": "sebastian/code-unit-reverse-lookup",
            "version": "2.0.3",
            "source": {
                "type": "git",
                "url": "https://github.com/sebastianbergmann/code-unit-reverse-lookup.git",
                "reference": "ac91f01ccec49fb77bdc6fd1e548bc70f7faa3e5"
            },
            "dist": {
                "type": "zip",
                "url": "https://api.github.com/repos/sebastianbergmann/code-unit-reverse-lookup/zipball/ac91f01ccec49fb77bdc6fd1e548bc70f7faa3e5",
                "reference": "ac91f01ccec49fb77bdc6fd1e548bc70f7faa3e5",
                "shasum": ""
            },
            "require": {
                "php": ">=7.3"
            },
            "require-dev": {
                "phpunit/phpunit": "^9.3"
            },
            "type": "library",
            "extra": {
                "branch-alias": {
                    "dev-master": "2.0-dev"
                }
            },
            "autoload": {
                "classmap": [
                    "src/"
                ]
            },
            "notification-url": "https://packagist.org/downloads/",
            "license": [
                "BSD-3-Clause"
            ],
            "authors": [
                {
                    "name": "Sebastian Bergmann",
                    "email": "sebastian@phpunit.de"
                }
            ],
            "description": "Looks up which function or method a line of code belongs to",
            "homepage": "https://github.com/sebastianbergmann/code-unit-reverse-lookup/",
            "support": {
                "issues": "https://github.com/sebastianbergmann/code-unit-reverse-lookup/issues",
                "source": "https://github.com/sebastianbergmann/code-unit-reverse-lookup/tree/2.0.3"
            },
            "funding": [
                {
                    "url": "https://github.com/sebastianbergmann",
                    "type": "github"
                }
            ],
            "time": "2020-09-28T05:30:19+00:00"
        },
        {
            "name": "sebastian/comparator",
            "version": "4.0.8",
            "source": {
                "type": "git",
                "url": "https://github.com/sebastianbergmann/comparator.git",
                "reference": "fa0f136dd2334583309d32b62544682ee972b51a"
            },
            "dist": {
                "type": "zip",
                "url": "https://api.github.com/repos/sebastianbergmann/comparator/zipball/fa0f136dd2334583309d32b62544682ee972b51a",
                "reference": "fa0f136dd2334583309d32b62544682ee972b51a",
                "shasum": ""
            },
            "require": {
                "php": ">=7.3",
                "sebastian/diff": "^4.0",
                "sebastian/exporter": "^4.0"
            },
            "require-dev": {
                "phpunit/phpunit": "^9.3"
            },
            "type": "library",
            "extra": {
                "branch-alias": {
                    "dev-master": "4.0-dev"
                }
            },
            "autoload": {
                "classmap": [
                    "src/"
                ]
            },
            "notification-url": "https://packagist.org/downloads/",
            "license": [
                "BSD-3-Clause"
            ],
            "authors": [
                {
                    "name": "Sebastian Bergmann",
                    "email": "sebastian@phpunit.de"
                },
                {
                    "name": "Jeff Welch",
                    "email": "whatthejeff@gmail.com"
                },
                {
                    "name": "Volker Dusch",
                    "email": "github@wallbash.com"
                },
                {
                    "name": "Bernhard Schussek",
                    "email": "bschussek@2bepublished.at"
                }
            ],
            "description": "Provides the functionality to compare PHP values for equality",
            "homepage": "https://github.com/sebastianbergmann/comparator",
            "keywords": [
                "comparator",
                "compare",
                "equality"
            ],
            "support": {
                "issues": "https://github.com/sebastianbergmann/comparator/issues",
                "source": "https://github.com/sebastianbergmann/comparator/tree/4.0.8"
            },
            "funding": [
                {
                    "url": "https://github.com/sebastianbergmann",
                    "type": "github"
                }
            ],
            "time": "2022-09-14T12:41:17+00:00"
        },
        {
            "name": "sebastian/complexity",
            "version": "2.0.2",
            "source": {
                "type": "git",
                "url": "https://github.com/sebastianbergmann/complexity.git",
                "reference": "739b35e53379900cc9ac327b2147867b8b6efd88"
            },
            "dist": {
                "type": "zip",
                "url": "https://api.github.com/repos/sebastianbergmann/complexity/zipball/739b35e53379900cc9ac327b2147867b8b6efd88",
                "reference": "739b35e53379900cc9ac327b2147867b8b6efd88",
                "shasum": ""
            },
            "require": {
                "nikic/php-parser": "^4.7",
                "php": ">=7.3"
            },
            "require-dev": {
                "phpunit/phpunit": "^9.3"
            },
            "type": "library",
            "extra": {
                "branch-alias": {
                    "dev-master": "2.0-dev"
                }
            },
            "autoload": {
                "classmap": [
                    "src/"
                ]
            },
            "notification-url": "https://packagist.org/downloads/",
            "license": [
                "BSD-3-Clause"
            ],
            "authors": [
                {
                    "name": "Sebastian Bergmann",
                    "email": "sebastian@phpunit.de",
                    "role": "lead"
                }
            ],
            "description": "Library for calculating the complexity of PHP code units",
            "homepage": "https://github.com/sebastianbergmann/complexity",
            "support": {
                "issues": "https://github.com/sebastianbergmann/complexity/issues",
                "source": "https://github.com/sebastianbergmann/complexity/tree/2.0.2"
            },
            "funding": [
                {
                    "url": "https://github.com/sebastianbergmann",
                    "type": "github"
                }
            ],
            "time": "2020-10-26T15:52:27+00:00"
        },
        {
            "name": "sebastian/diff",
            "version": "4.0.5",
            "source": {
                "type": "git",
                "url": "https://github.com/sebastianbergmann/diff.git",
                "reference": "74be17022044ebaaecfdf0c5cd504fc9cd5a7131"
            },
            "dist": {
                "type": "zip",
                "url": "https://api.github.com/repos/sebastianbergmann/diff/zipball/74be17022044ebaaecfdf0c5cd504fc9cd5a7131",
                "reference": "74be17022044ebaaecfdf0c5cd504fc9cd5a7131",
                "shasum": ""
            },
            "require": {
                "php": ">=7.3"
            },
            "require-dev": {
                "phpunit/phpunit": "^9.3",
                "symfony/process": "^4.2 || ^5"
            },
            "type": "library",
            "extra": {
                "branch-alias": {
                    "dev-master": "4.0-dev"
                }
            },
            "autoload": {
                "classmap": [
                    "src/"
                ]
            },
            "notification-url": "https://packagist.org/downloads/",
            "license": [
                "BSD-3-Clause"
            ],
            "authors": [
                {
                    "name": "Sebastian Bergmann",
                    "email": "sebastian@phpunit.de"
                },
                {
                    "name": "Kore Nordmann",
                    "email": "mail@kore-nordmann.de"
                }
            ],
            "description": "Diff implementation",
            "homepage": "https://github.com/sebastianbergmann/diff",
            "keywords": [
                "diff",
                "udiff",
                "unidiff",
                "unified diff"
            ],
            "support": {
                "issues": "https://github.com/sebastianbergmann/diff/issues",
                "source": "https://github.com/sebastianbergmann/diff/tree/4.0.5"
            },
            "funding": [
                {
                    "url": "https://github.com/sebastianbergmann",
                    "type": "github"
                }
            ],
            "time": "2023-05-07T05:35:17+00:00"
        },
        {
            "name": "sebastian/environment",
            "version": "5.1.5",
            "source": {
                "type": "git",
                "url": "https://github.com/sebastianbergmann/environment.git",
                "reference": "830c43a844f1f8d5b7a1f6d6076b784454d8b7ed"
            },
            "dist": {
                "type": "zip",
                "url": "https://api.github.com/repos/sebastianbergmann/environment/zipball/830c43a844f1f8d5b7a1f6d6076b784454d8b7ed",
                "reference": "830c43a844f1f8d5b7a1f6d6076b784454d8b7ed",
                "shasum": ""
            },
            "require": {
                "php": ">=7.3"
            },
            "require-dev": {
                "phpunit/phpunit": "^9.3"
            },
            "suggest": {
                "ext-posix": "*"
            },
            "type": "library",
            "extra": {
                "branch-alias": {
                    "dev-master": "5.1-dev"
                }
            },
            "autoload": {
                "classmap": [
                    "src/"
                ]
            },
            "notification-url": "https://packagist.org/downloads/",
            "license": [
                "BSD-3-Clause"
            ],
            "authors": [
                {
                    "name": "Sebastian Bergmann",
                    "email": "sebastian@phpunit.de"
                }
            ],
            "description": "Provides functionality to handle HHVM/PHP environments",
            "homepage": "http://www.github.com/sebastianbergmann/environment",
            "keywords": [
                "Xdebug",
                "environment",
                "hhvm"
            ],
            "support": {
                "issues": "https://github.com/sebastianbergmann/environment/issues",
                "source": "https://github.com/sebastianbergmann/environment/tree/5.1.5"
            },
            "funding": [
                {
                    "url": "https://github.com/sebastianbergmann",
                    "type": "github"
                }
            ],
            "time": "2023-02-03T06:03:51+00:00"
        },
        {
            "name": "sebastian/exporter",
            "version": "4.0.5",
            "source": {
                "type": "git",
                "url": "https://github.com/sebastianbergmann/exporter.git",
                "reference": "ac230ed27f0f98f597c8a2b6eb7ac563af5e5b9d"
            },
            "dist": {
                "type": "zip",
                "url": "https://api.github.com/repos/sebastianbergmann/exporter/zipball/ac230ed27f0f98f597c8a2b6eb7ac563af5e5b9d",
                "reference": "ac230ed27f0f98f597c8a2b6eb7ac563af5e5b9d",
                "shasum": ""
            },
            "require": {
                "php": ">=7.3",
                "sebastian/recursion-context": "^4.0"
            },
            "require-dev": {
                "ext-mbstring": "*",
                "phpunit/phpunit": "^9.3"
            },
            "type": "library",
            "extra": {
                "branch-alias": {
                    "dev-master": "4.0-dev"
                }
            },
            "autoload": {
                "classmap": [
                    "src/"
                ]
            },
            "notification-url": "https://packagist.org/downloads/",
            "license": [
                "BSD-3-Clause"
            ],
            "authors": [
                {
                    "name": "Sebastian Bergmann",
                    "email": "sebastian@phpunit.de"
                },
                {
                    "name": "Jeff Welch",
                    "email": "whatthejeff@gmail.com"
                },
                {
                    "name": "Volker Dusch",
                    "email": "github@wallbash.com"
                },
                {
                    "name": "Adam Harvey",
                    "email": "aharvey@php.net"
                },
                {
                    "name": "Bernhard Schussek",
                    "email": "bschussek@gmail.com"
                }
            ],
            "description": "Provides the functionality to export PHP variables for visualization",
            "homepage": "https://www.github.com/sebastianbergmann/exporter",
            "keywords": [
                "export",
                "exporter"
            ],
            "support": {
                "issues": "https://github.com/sebastianbergmann/exporter/issues",
                "source": "https://github.com/sebastianbergmann/exporter/tree/4.0.5"
            },
            "funding": [
                {
                    "url": "https://github.com/sebastianbergmann",
                    "type": "github"
                }
            ],
            "time": "2022-09-14T06:03:37+00:00"
        },
        {
            "name": "sebastian/global-state",
            "version": "5.0.6",
            "source": {
                "type": "git",
                "url": "https://github.com/sebastianbergmann/global-state.git",
                "reference": "bde739e7565280bda77be70044ac1047bc007e34"
            },
            "dist": {
                "type": "zip",
                "url": "https://api.github.com/repos/sebastianbergmann/global-state/zipball/bde739e7565280bda77be70044ac1047bc007e34",
                "reference": "bde739e7565280bda77be70044ac1047bc007e34",
                "shasum": ""
            },
            "require": {
                "php": ">=7.3",
                "sebastian/object-reflector": "^2.0",
                "sebastian/recursion-context": "^4.0"
            },
            "require-dev": {
                "ext-dom": "*",
                "phpunit/phpunit": "^9.3"
            },
            "suggest": {
                "ext-uopz": "*"
            },
            "type": "library",
            "extra": {
                "branch-alias": {
                    "dev-master": "5.0-dev"
                }
            },
            "autoload": {
                "classmap": [
                    "src/"
                ]
            },
            "notification-url": "https://packagist.org/downloads/",
            "license": [
                "BSD-3-Clause"
            ],
            "authors": [
                {
                    "name": "Sebastian Bergmann",
                    "email": "sebastian@phpunit.de"
                }
            ],
            "description": "Snapshotting of global state",
            "homepage": "http://www.github.com/sebastianbergmann/global-state",
            "keywords": [
                "global state"
            ],
            "support": {
                "issues": "https://github.com/sebastianbergmann/global-state/issues",
                "source": "https://github.com/sebastianbergmann/global-state/tree/5.0.6"
            },
            "funding": [
                {
                    "url": "https://github.com/sebastianbergmann",
                    "type": "github"
                }
            ],
            "time": "2023-08-02T09:26:13+00:00"
        },
        {
            "name": "sebastian/lines-of-code",
            "version": "1.0.3",
            "source": {
                "type": "git",
                "url": "https://github.com/sebastianbergmann/lines-of-code.git",
                "reference": "c1c2e997aa3146983ed888ad08b15470a2e22ecc"
            },
            "dist": {
                "type": "zip",
                "url": "https://api.github.com/repos/sebastianbergmann/lines-of-code/zipball/c1c2e997aa3146983ed888ad08b15470a2e22ecc",
                "reference": "c1c2e997aa3146983ed888ad08b15470a2e22ecc",
                "shasum": ""
            },
            "require": {
                "nikic/php-parser": "^4.6",
                "php": ">=7.3"
            },
            "require-dev": {
                "phpunit/phpunit": "^9.3"
            },
            "type": "library",
            "extra": {
                "branch-alias": {
                    "dev-master": "1.0-dev"
                }
            },
            "autoload": {
                "classmap": [
                    "src/"
                ]
            },
            "notification-url": "https://packagist.org/downloads/",
            "license": [
                "BSD-3-Clause"
            ],
            "authors": [
                {
                    "name": "Sebastian Bergmann",
                    "email": "sebastian@phpunit.de",
                    "role": "lead"
                }
            ],
            "description": "Library for counting the lines of code in PHP source code",
            "homepage": "https://github.com/sebastianbergmann/lines-of-code",
            "support": {
                "issues": "https://github.com/sebastianbergmann/lines-of-code/issues",
                "source": "https://github.com/sebastianbergmann/lines-of-code/tree/1.0.3"
            },
            "funding": [
                {
                    "url": "https://github.com/sebastianbergmann",
                    "type": "github"
                }
            ],
            "time": "2020-11-28T06:42:11+00:00"
        },
        {
            "name": "sebastian/object-enumerator",
            "version": "4.0.4",
            "source": {
                "type": "git",
                "url": "https://github.com/sebastianbergmann/object-enumerator.git",
                "reference": "5c9eeac41b290a3712d88851518825ad78f45c71"
            },
            "dist": {
                "type": "zip",
                "url": "https://api.github.com/repos/sebastianbergmann/object-enumerator/zipball/5c9eeac41b290a3712d88851518825ad78f45c71",
                "reference": "5c9eeac41b290a3712d88851518825ad78f45c71",
                "shasum": ""
            },
            "require": {
                "php": ">=7.3",
                "sebastian/object-reflector": "^2.0",
                "sebastian/recursion-context": "^4.0"
            },
            "require-dev": {
                "phpunit/phpunit": "^9.3"
            },
            "type": "library",
            "extra": {
                "branch-alias": {
                    "dev-master": "4.0-dev"
                }
            },
            "autoload": {
                "classmap": [
                    "src/"
                ]
            },
            "notification-url": "https://packagist.org/downloads/",
            "license": [
                "BSD-3-Clause"
            ],
            "authors": [
                {
                    "name": "Sebastian Bergmann",
                    "email": "sebastian@phpunit.de"
                }
            ],
            "description": "Traverses array structures and object graphs to enumerate all referenced objects",
            "homepage": "https://github.com/sebastianbergmann/object-enumerator/",
            "support": {
                "issues": "https://github.com/sebastianbergmann/object-enumerator/issues",
                "source": "https://github.com/sebastianbergmann/object-enumerator/tree/4.0.4"
            },
            "funding": [
                {
                    "url": "https://github.com/sebastianbergmann",
                    "type": "github"
                }
            ],
            "time": "2020-10-26T13:12:34+00:00"
        },
        {
            "name": "sebastian/object-reflector",
            "version": "2.0.4",
            "source": {
                "type": "git",
                "url": "https://github.com/sebastianbergmann/object-reflector.git",
                "reference": "b4f479ebdbf63ac605d183ece17d8d7fe49c15c7"
            },
            "dist": {
                "type": "zip",
                "url": "https://api.github.com/repos/sebastianbergmann/object-reflector/zipball/b4f479ebdbf63ac605d183ece17d8d7fe49c15c7",
                "reference": "b4f479ebdbf63ac605d183ece17d8d7fe49c15c7",
                "shasum": ""
            },
            "require": {
                "php": ">=7.3"
            },
            "require-dev": {
                "phpunit/phpunit": "^9.3"
            },
            "type": "library",
            "extra": {
                "branch-alias": {
                    "dev-master": "2.0-dev"
                }
            },
            "autoload": {
                "classmap": [
                    "src/"
                ]
            },
            "notification-url": "https://packagist.org/downloads/",
            "license": [
                "BSD-3-Clause"
            ],
            "authors": [
                {
                    "name": "Sebastian Bergmann",
                    "email": "sebastian@phpunit.de"
                }
            ],
            "description": "Allows reflection of object attributes, including inherited and non-public ones",
            "homepage": "https://github.com/sebastianbergmann/object-reflector/",
            "support": {
                "issues": "https://github.com/sebastianbergmann/object-reflector/issues",
                "source": "https://github.com/sebastianbergmann/object-reflector/tree/2.0.4"
            },
            "funding": [
                {
                    "url": "https://github.com/sebastianbergmann",
                    "type": "github"
                }
            ],
            "time": "2020-10-26T13:14:26+00:00"
        },
        {
            "name": "sebastian/recursion-context",
            "version": "4.0.5",
            "source": {
                "type": "git",
                "url": "https://github.com/sebastianbergmann/recursion-context.git",
                "reference": "e75bd0f07204fec2a0af9b0f3cfe97d05f92efc1"
            },
            "dist": {
                "type": "zip",
                "url": "https://api.github.com/repos/sebastianbergmann/recursion-context/zipball/e75bd0f07204fec2a0af9b0f3cfe97d05f92efc1",
                "reference": "e75bd0f07204fec2a0af9b0f3cfe97d05f92efc1",
                "shasum": ""
            },
            "require": {
                "php": ">=7.3"
            },
            "require-dev": {
                "phpunit/phpunit": "^9.3"
            },
            "type": "library",
            "extra": {
                "branch-alias": {
                    "dev-master": "4.0-dev"
                }
            },
            "autoload": {
                "classmap": [
                    "src/"
                ]
            },
            "notification-url": "https://packagist.org/downloads/",
            "license": [
                "BSD-3-Clause"
            ],
            "authors": [
                {
                    "name": "Sebastian Bergmann",
                    "email": "sebastian@phpunit.de"
                },
                {
                    "name": "Jeff Welch",
                    "email": "whatthejeff@gmail.com"
                },
                {
                    "name": "Adam Harvey",
                    "email": "aharvey@php.net"
                }
            ],
            "description": "Provides functionality to recursively process PHP variables",
            "homepage": "https://github.com/sebastianbergmann/recursion-context",
            "support": {
                "issues": "https://github.com/sebastianbergmann/recursion-context/issues",
                "source": "https://github.com/sebastianbergmann/recursion-context/tree/4.0.5"
            },
            "funding": [
                {
                    "url": "https://github.com/sebastianbergmann",
                    "type": "github"
                }
            ],
            "time": "2023-02-03T06:07:39+00:00"
        },
        {
            "name": "sebastian/resource-operations",
            "version": "3.0.3",
            "source": {
                "type": "git",
                "url": "https://github.com/sebastianbergmann/resource-operations.git",
                "reference": "0f4443cb3a1d92ce809899753bc0d5d5a8dd19a8"
            },
            "dist": {
                "type": "zip",
                "url": "https://api.github.com/repos/sebastianbergmann/resource-operations/zipball/0f4443cb3a1d92ce809899753bc0d5d5a8dd19a8",
                "reference": "0f4443cb3a1d92ce809899753bc0d5d5a8dd19a8",
                "shasum": ""
            },
            "require": {
                "php": ">=7.3"
            },
            "require-dev": {
                "phpunit/phpunit": "^9.0"
            },
            "type": "library",
            "extra": {
                "branch-alias": {
                    "dev-master": "3.0-dev"
                }
            },
            "autoload": {
                "classmap": [
                    "src/"
                ]
            },
            "notification-url": "https://packagist.org/downloads/",
            "license": [
                "BSD-3-Clause"
            ],
            "authors": [
                {
                    "name": "Sebastian Bergmann",
                    "email": "sebastian@phpunit.de"
                }
            ],
            "description": "Provides a list of PHP built-in functions that operate on resources",
            "homepage": "https://www.github.com/sebastianbergmann/resource-operations",
            "support": {
                "issues": "https://github.com/sebastianbergmann/resource-operations/issues",
                "source": "https://github.com/sebastianbergmann/resource-operations/tree/3.0.3"
            },
            "funding": [
                {
                    "url": "https://github.com/sebastianbergmann",
                    "type": "github"
                }
            ],
            "time": "2020-09-28T06:45:17+00:00"
        },
        {
            "name": "sebastian/type",
            "version": "3.2.1",
            "source": {
                "type": "git",
                "url": "https://github.com/sebastianbergmann/type.git",
                "reference": "75e2c2a32f5e0b3aef905b9ed0b179b953b3d7c7"
            },
            "dist": {
                "type": "zip",
                "url": "https://api.github.com/repos/sebastianbergmann/type/zipball/75e2c2a32f5e0b3aef905b9ed0b179b953b3d7c7",
                "reference": "75e2c2a32f5e0b3aef905b9ed0b179b953b3d7c7",
                "shasum": ""
            },
            "require": {
                "php": ">=7.3"
            },
            "require-dev": {
                "phpunit/phpunit": "^9.5"
            },
            "type": "library",
            "extra": {
                "branch-alias": {
                    "dev-master": "3.2-dev"
                }
            },
            "autoload": {
                "classmap": [
                    "src/"
                ]
            },
            "notification-url": "https://packagist.org/downloads/",
            "license": [
                "BSD-3-Clause"
            ],
            "authors": [
                {
                    "name": "Sebastian Bergmann",
                    "email": "sebastian@phpunit.de",
                    "role": "lead"
                }
            ],
            "description": "Collection of value objects that represent the types of the PHP type system",
            "homepage": "https://github.com/sebastianbergmann/type",
            "support": {
                "issues": "https://github.com/sebastianbergmann/type/issues",
                "source": "https://github.com/sebastianbergmann/type/tree/3.2.1"
            },
            "funding": [
                {
                    "url": "https://github.com/sebastianbergmann",
                    "type": "github"
                }
            ],
            "time": "2023-02-03T06:13:03+00:00"
        },
        {
            "name": "sebastian/version",
            "version": "3.0.2",
            "source": {
                "type": "git",
                "url": "https://github.com/sebastianbergmann/version.git",
                "reference": "c6c1022351a901512170118436c764e473f6de8c"
            },
            "dist": {
                "type": "zip",
                "url": "https://api.github.com/repos/sebastianbergmann/version/zipball/c6c1022351a901512170118436c764e473f6de8c",
                "reference": "c6c1022351a901512170118436c764e473f6de8c",
                "shasum": ""
            },
            "require": {
                "php": ">=7.3"
            },
            "type": "library",
            "extra": {
                "branch-alias": {
                    "dev-master": "3.0-dev"
                }
            },
            "autoload": {
                "classmap": [
                    "src/"
                ]
            },
            "notification-url": "https://packagist.org/downloads/",
            "license": [
                "BSD-3-Clause"
            ],
            "authors": [
                {
                    "name": "Sebastian Bergmann",
                    "email": "sebastian@phpunit.de",
                    "role": "lead"
                }
            ],
            "description": "Library that helps with managing the version number of Git-hosted PHP projects",
            "homepage": "https://github.com/sebastianbergmann/version",
            "support": {
                "issues": "https://github.com/sebastianbergmann/version/issues",
                "source": "https://github.com/sebastianbergmann/version/tree/3.0.2"
            },
            "funding": [
                {
                    "url": "https://github.com/sebastianbergmann",
                    "type": "github"
                }
            ],
            "time": "2020-09-28T06:39:44+00:00"
        },
        {
            "name": "squizlabs/php_codesniffer",
            "version": "3.9.0",
            "source": {
                "type": "git",
                "url": "https://github.com/PHPCSStandards/PHP_CodeSniffer.git",
                "reference": "d63cee4890a8afaf86a22e51ad4d97c91dd4579b"
            },
            "dist": {
                "type": "zip",
                "url": "https://api.github.com/repos/PHPCSStandards/PHP_CodeSniffer/zipball/d63cee4890a8afaf86a22e51ad4d97c91dd4579b",
                "reference": "d63cee4890a8afaf86a22e51ad4d97c91dd4579b",
                "shasum": ""
            },
            "require": {
                "ext-simplexml": "*",
                "ext-tokenizer": "*",
                "ext-xmlwriter": "*",
                "php": ">=5.4.0"
            },
            "require-dev": {
                "phpunit/phpunit": "^4.0 || ^5.0 || ^6.0 || ^7.0 || ^8.0 || ^9.3.4"
            },
            "bin": [
                "bin/phpcbf",
                "bin/phpcs"
            ],
            "type": "library",
            "extra": {
                "branch-alias": {
                    "dev-master": "3.x-dev"
                }
            },
            "notification-url": "https://packagist.org/downloads/",
            "license": [
                "BSD-3-Clause"
            ],
            "authors": [
                {
                    "name": "Greg Sherwood",
                    "role": "Former lead"
                },
                {
                    "name": "Juliette Reinders Folmer",
                    "role": "Current lead"
                },
                {
                    "name": "Contributors",
                    "homepage": "https://github.com/PHPCSStandards/PHP_CodeSniffer/graphs/contributors"
                }
            ],
            "description": "PHP_CodeSniffer tokenizes PHP, JavaScript and CSS files and detects violations of a defined set of coding standards.",
            "homepage": "https://github.com/PHPCSStandards/PHP_CodeSniffer",
            "keywords": [
                "phpcs",
                "standards",
                "static analysis"
            ],
            "support": {
                "issues": "https://github.com/PHPCSStandards/PHP_CodeSniffer/issues",
                "security": "https://github.com/PHPCSStandards/PHP_CodeSniffer/security/policy",
                "source": "https://github.com/PHPCSStandards/PHP_CodeSniffer",
                "wiki": "https://github.com/PHPCSStandards/PHP_CodeSniffer/wiki"
            },
            "funding": [
                {
                    "url": "https://github.com/PHPCSStandards",
                    "type": "github"
                },
                {
                    "url": "https://github.com/jrfnl",
                    "type": "github"
                },
                {
                    "url": "https://opencollective.com/php_codesniffer",
                    "type": "open_collective"
                }
            ],
            "time": "2024-02-16T15:06:51+00:00"
        },
        {
            "name": "symfony/event-dispatcher",
            "version": "v6.4.2",
            "source": {
                "type": "git",
                "url": "https://github.com/symfony/event-dispatcher.git",
                "reference": "e95216850555cd55e71b857eb9d6c2674124603a"
            },
            "dist": {
                "type": "zip",
                "url": "https://api.github.com/repos/symfony/event-dispatcher/zipball/e95216850555cd55e71b857eb9d6c2674124603a",
                "reference": "e95216850555cd55e71b857eb9d6c2674124603a",
                "shasum": ""
            },
            "require": {
                "php": ">=8.1",
                "symfony/event-dispatcher-contracts": "^2.5|^3"
            },
            "conflict": {
                "symfony/dependency-injection": "<5.4",
                "symfony/service-contracts": "<2.5"
            },
            "provide": {
                "psr/event-dispatcher-implementation": "1.0",
                "symfony/event-dispatcher-implementation": "2.0|3.0"
            },
            "require-dev": {
                "psr/log": "^1|^2|^3",
                "symfony/config": "^5.4|^6.0|^7.0",
                "symfony/dependency-injection": "^5.4|^6.0|^7.0",
                "symfony/error-handler": "^5.4|^6.0|^7.0",
                "symfony/expression-language": "^5.4|^6.0|^7.0",
                "symfony/http-foundation": "^5.4|^6.0|^7.0",
                "symfony/service-contracts": "^2.5|^3",
                "symfony/stopwatch": "^5.4|^6.0|^7.0"
            },
            "type": "library",
            "autoload": {
                "psr-4": {
                    "Symfony\\Component\\EventDispatcher\\": ""
                },
                "exclude-from-classmap": [
                    "/Tests/"
                ]
            },
            "notification-url": "https://packagist.org/downloads/",
            "license": [
                "MIT"
            ],
            "authors": [
                {
                    "name": "Fabien Potencier",
                    "email": "fabien@symfony.com"
                },
                {
                    "name": "Symfony Community",
                    "homepage": "https://symfony.com/contributors"
                }
            ],
            "description": "Provides tools that allow your application components to communicate with each other by dispatching events and listening to them",
            "homepage": "https://symfony.com",
            "support": {
                "source": "https://github.com/symfony/event-dispatcher/tree/v6.4.2"
            },
            "funding": [
                {
                    "url": "https://symfony.com/sponsor",
                    "type": "custom"
                },
                {
                    "url": "https://github.com/fabpot",
                    "type": "github"
                },
                {
                    "url": "https://tidelift.com/funding/github/packagist/symfony/symfony",
                    "type": "tidelift"
                }
            ],
            "time": "2023-12-27T22:16:42+00:00"
        },
        {
            "name": "symfony/event-dispatcher-contracts",
            "version": "v3.4.0",
            "source": {
                "type": "git",
                "url": "https://github.com/symfony/event-dispatcher-contracts.git",
                "reference": "a76aed96a42d2b521153fb382d418e30d18b59df"
            },
            "dist": {
                "type": "zip",
                "url": "https://api.github.com/repos/symfony/event-dispatcher-contracts/zipball/a76aed96a42d2b521153fb382d418e30d18b59df",
                "reference": "a76aed96a42d2b521153fb382d418e30d18b59df",
                "shasum": ""
            },
            "require": {
                "php": ">=8.1",
                "psr/event-dispatcher": "^1"
            },
            "type": "library",
            "extra": {
                "branch-alias": {
                    "dev-main": "3.4-dev"
                },
                "thanks": {
                    "name": "symfony/contracts",
                    "url": "https://github.com/symfony/contracts"
                }
            },
            "autoload": {
                "psr-4": {
                    "Symfony\\Contracts\\EventDispatcher\\": ""
                }
            },
            "notification-url": "https://packagist.org/downloads/",
            "license": [
                "MIT"
            ],
            "authors": [
                {
                    "name": "Nicolas Grekas",
                    "email": "p@tchwork.com"
                },
                {
                    "name": "Symfony Community",
                    "homepage": "https://symfony.com/contributors"
                }
            ],
            "description": "Generic abstractions related to dispatching event",
            "homepage": "https://symfony.com",
            "keywords": [
                "abstractions",
                "contracts",
                "decoupling",
                "interfaces",
                "interoperability",
                "standards"
            ],
            "support": {
                "source": "https://github.com/symfony/event-dispatcher-contracts/tree/v3.4.0"
            },
            "funding": [
                {
                    "url": "https://symfony.com/sponsor",
                    "type": "custom"
                },
                {
                    "url": "https://github.com/fabpot",
                    "type": "github"
                },
                {
                    "url": "https://tidelift.com/funding/github/packagist/symfony/symfony",
                    "type": "tidelift"
                }
            ],
            "time": "2023-05-23T14:45:45+00:00"
        },
        {
            "name": "symfony/filesystem",
            "version": "v6.4.0",
            "source": {
                "type": "git",
                "url": "https://github.com/symfony/filesystem.git",
                "reference": "952a8cb588c3bc6ce76f6023000fb932f16a6e59"
            },
            "dist": {
                "type": "zip",
                "url": "https://api.github.com/repos/symfony/filesystem/zipball/952a8cb588c3bc6ce76f6023000fb932f16a6e59",
                "reference": "952a8cb588c3bc6ce76f6023000fb932f16a6e59",
                "shasum": ""
            },
            "require": {
                "php": ">=8.1",
                "symfony/polyfill-ctype": "~1.8",
                "symfony/polyfill-mbstring": "~1.8"
            },
            "type": "library",
            "autoload": {
                "psr-4": {
                    "Symfony\\Component\\Filesystem\\": ""
                },
                "exclude-from-classmap": [
                    "/Tests/"
                ]
            },
            "notification-url": "https://packagist.org/downloads/",
            "license": [
                "MIT"
            ],
            "authors": [
                {
                    "name": "Fabien Potencier",
                    "email": "fabien@symfony.com"
                },
                {
                    "name": "Symfony Community",
                    "homepage": "https://symfony.com/contributors"
                }
            ],
            "description": "Provides basic utilities for the filesystem",
            "homepage": "https://symfony.com",
            "support": {
                "source": "https://github.com/symfony/filesystem/tree/v6.4.0"
            },
            "funding": [
                {
                    "url": "https://symfony.com/sponsor",
                    "type": "custom"
                },
                {
                    "url": "https://github.com/fabpot",
                    "type": "github"
                },
                {
                    "url": "https://tidelift.com/funding/github/packagist/symfony/symfony",
                    "type": "tidelift"
                }
            ],
            "time": "2023-07-26T17:27:13+00:00"
        },
        {
            "name": "symfony/finder",
            "version": "v6.4.0",
            "source": {
                "type": "git",
                "url": "https://github.com/symfony/finder.git",
                "reference": "11d736e97f116ac375a81f96e662911a34cd50ce"
            },
            "dist": {
                "type": "zip",
                "url": "https://api.github.com/repos/symfony/finder/zipball/11d736e97f116ac375a81f96e662911a34cd50ce",
                "reference": "11d736e97f116ac375a81f96e662911a34cd50ce",
                "shasum": ""
            },
            "require": {
                "php": ">=8.1"
            },
            "require-dev": {
                "symfony/filesystem": "^6.0|^7.0"
            },
            "type": "library",
            "autoload": {
                "psr-4": {
                    "Symfony\\Component\\Finder\\": ""
                },
                "exclude-from-classmap": [
                    "/Tests/"
                ]
            },
            "notification-url": "https://packagist.org/downloads/",
            "license": [
                "MIT"
            ],
            "authors": [
                {
                    "name": "Fabien Potencier",
                    "email": "fabien@symfony.com"
                },
                {
                    "name": "Symfony Community",
                    "homepage": "https://symfony.com/contributors"
                }
            ],
            "description": "Finds files and directories via an intuitive fluent interface",
            "homepage": "https://symfony.com",
            "support": {
                "source": "https://github.com/symfony/finder/tree/v6.4.0"
            },
            "funding": [
                {
                    "url": "https://symfony.com/sponsor",
                    "type": "custom"
                },
                {
                    "url": "https://github.com/fabpot",
                    "type": "github"
                },
                {
                    "url": "https://tidelift.com/funding/github/packagist/symfony/symfony",
                    "type": "tidelift"
                }
            ],
            "time": "2023-10-31T17:30:12+00:00"
        },
        {
            "name": "symfony/process",
            "version": "v6.4.2",
            "source": {
                "type": "git",
                "url": "https://github.com/symfony/process.git",
                "reference": "c4b1ef0bc80533d87a2e969806172f1c2a980241"
            },
            "dist": {
                "type": "zip",
                "url": "https://api.github.com/repos/symfony/process/zipball/c4b1ef0bc80533d87a2e969806172f1c2a980241",
                "reference": "c4b1ef0bc80533d87a2e969806172f1c2a980241",
                "shasum": ""
            },
            "require": {
                "php": ">=8.1"
            },
            "type": "library",
            "autoload": {
                "psr-4": {
                    "Symfony\\Component\\Process\\": ""
                },
                "exclude-from-classmap": [
                    "/Tests/"
                ]
            },
            "notification-url": "https://packagist.org/downloads/",
            "license": [
                "MIT"
            ],
            "authors": [
                {
                    "name": "Fabien Potencier",
                    "email": "fabien@symfony.com"
                },
                {
                    "name": "Symfony Community",
                    "homepage": "https://symfony.com/contributors"
                }
            ],
            "description": "Executes commands in sub-processes",
            "homepage": "https://symfony.com",
            "support": {
                "source": "https://github.com/symfony/process/tree/v6.4.2"
            },
            "funding": [
                {
                    "url": "https://symfony.com/sponsor",
                    "type": "custom"
                },
                {
                    "url": "https://github.com/fabpot",
                    "type": "github"
                },
                {
                    "url": "https://tidelift.com/funding/github/packagist/symfony/symfony",
                    "type": "tidelift"
                }
            ],
            "time": "2023-12-22T16:42:54+00:00"
        },
        {
            "name": "symfony/stopwatch",
            "version": "v6.4.0",
            "source": {
                "type": "git",
                "url": "https://github.com/symfony/stopwatch.git",
                "reference": "fc47f1015ec80927ff64ba9094dfe8b9d48fe9f2"
            },
            "dist": {
                "type": "zip",
                "url": "https://api.github.com/repos/symfony/stopwatch/zipball/fc47f1015ec80927ff64ba9094dfe8b9d48fe9f2",
                "reference": "fc47f1015ec80927ff64ba9094dfe8b9d48fe9f2",
                "shasum": ""
            },
            "require": {
                "php": ">=8.1",
                "symfony/service-contracts": "^2.5|^3"
            },
            "type": "library",
            "autoload": {
                "psr-4": {
                    "Symfony\\Component\\Stopwatch\\": ""
                },
                "exclude-from-classmap": [
                    "/Tests/"
                ]
            },
            "notification-url": "https://packagist.org/downloads/",
            "license": [
                "MIT"
            ],
            "authors": [
                {
                    "name": "Fabien Potencier",
                    "email": "fabien@symfony.com"
                },
                {
                    "name": "Symfony Community",
                    "homepage": "https://symfony.com/contributors"
                }
            ],
            "description": "Provides a way to profile code",
            "homepage": "https://symfony.com",
            "support": {
                "source": "https://github.com/symfony/stopwatch/tree/v6.4.0"
            },
            "funding": [
                {
                    "url": "https://symfony.com/sponsor",
                    "type": "custom"
                },
                {
                    "url": "https://github.com/fabpot",
                    "type": "github"
                },
                {
                    "url": "https://tidelift.com/funding/github/packagist/symfony/symfony",
                    "type": "tidelift"
                }
            ],
            "time": "2023-02-16T10:14:28+00:00"
        },
        {
            "name": "theseer/tokenizer",
            "version": "1.2.1",
            "source": {
                "type": "git",
                "url": "https://github.com/theseer/tokenizer.git",
                "reference": "34a41e998c2183e22995f158c581e7b5e755ab9e"
            },
            "dist": {
                "type": "zip",
                "url": "https://api.github.com/repos/theseer/tokenizer/zipball/34a41e998c2183e22995f158c581e7b5e755ab9e",
                "reference": "34a41e998c2183e22995f158c581e7b5e755ab9e",
                "shasum": ""
            },
            "require": {
                "ext-dom": "*",
                "ext-tokenizer": "*",
                "ext-xmlwriter": "*",
                "php": "^7.2 || ^8.0"
            },
            "type": "library",
            "autoload": {
                "classmap": [
                    "src/"
                ]
            },
            "notification-url": "https://packagist.org/downloads/",
            "license": [
                "BSD-3-Clause"
            ],
            "authors": [
                {
                    "name": "Arne Blankerts",
                    "email": "arne@blankerts.de",
                    "role": "Developer"
                }
            ],
            "description": "A small library for converting tokenized PHP source code into XML and potentially other formats",
            "support": {
                "issues": "https://github.com/theseer/tokenizer/issues",
                "source": "https://github.com/theseer/tokenizer/tree/1.2.1"
            },
            "funding": [
                {
                    "url": "https://github.com/theseer",
                    "type": "github"
                }
            ],
            "time": "2021-07-28T10:34:58+00:00"
        },
        {
            "name": "tysonandre/var_representation_polyfill",
            "version": "0.1.3",
            "source": {
                "type": "git",
                "url": "https://github.com/TysonAndre/var_representation_polyfill.git",
                "reference": "e9116c2c352bb0835ca428b442dde7767c11ad32"
            },
            "dist": {
                "type": "zip",
                "url": "https://api.github.com/repos/TysonAndre/var_representation_polyfill/zipball/e9116c2c352bb0835ca428b442dde7767c11ad32",
                "reference": "e9116c2c352bb0835ca428b442dde7767c11ad32",
                "shasum": ""
            },
            "require": {
                "ext-tokenizer": "*",
                "php": "^7.2.0|^8.0.0"
            },
            "provide": {
                "ext-var_representation": "*"
            },
            "require-dev": {
                "phan/phan": "^5.4.1",
                "phpunit/phpunit": "^8.5.0"
            },
            "suggest": {
                "ext-var_representation": "For best performance"
            },
            "type": "library",
            "extra": {
                "branch-alias": {
                    "dev-main": "0.1.3-dev"
                }
            },
            "autoload": {
                "files": [
                    "src/var_representation.php"
                ],
                "psr-4": {
                    "VarRepresentation\\": "src/VarRepresentation"
                }
            },
            "notification-url": "https://packagist.org/downloads/",
            "license": [
                "MIT"
            ],
            "authors": [
                {
                    "name": "Tyson Andre"
                }
            ],
            "description": "Polyfill for var_representation: convert a variable to a string in a way that fixes the shortcomings of var_export",
            "keywords": [
                "var_export",
                "var_representation"
            ],
            "support": {
                "issues": "https://github.com/TysonAndre/var_representation_polyfill/issues",
                "source": "https://github.com/TysonAndre/var_representation_polyfill/tree/0.1.3"
            },
            "time": "2022-08-31T12:59:22+00:00"
        }
    ],
    "aliases": [],
    "minimum-stability": "stable",
    "stability-flags": {
        "tobscure/json-api": 20,
        "php-tuf/php-tuf": 20
    },
    "prefer-stable": false,
    "prefer-lowest": false,
    "platform": {
        "php": "^8.1.0",
        "ext-json": "*",
        "ext-simplexml": "*",
        "ext-gd": "*",
        "ext-dom": "*"
    },
    "platform-dev": [],
    "platform-overrides": {
        "php": "8.1.0"
    },
    "plugin-api-version": "2.2.0"
}<|MERGE_RESOLUTION|>--- conflicted
+++ resolved
@@ -4,11 +4,7 @@
         "Read more about it at https://getcomposer.org/doc/01-basic-usage.md#installing-dependencies",
         "This file is @generated automatically"
     ],
-<<<<<<< HEAD
     "content-hash": "0ae4cb8e1b6ea9a0bb73f4c257ef2518",
-=======
-    "content-hash": "ca2cb7d978f989ce1eb25dcef54db239",
->>>>>>> 3277eb82
     "packages": [
         {
             "name": "algo26-matthias/idna-convert",
@@ -1780,7 +1776,6 @@
         },
         {
             "name": "joomla/filter",
-<<<<<<< HEAD
             "version": "3.0.1",
             "source": {
                 "type": "git",
@@ -1791,18 +1786,6 @@
                 "type": "zip",
                 "url": "https://api.github.com/repos/joomla-framework/filter/zipball/552b882b374aae70759e65e4f87e4db232b5f32e",
                 "reference": "552b882b374aae70759e65e4f87e4db232b5f32e",
-=======
-            "version": "2.0.4",
-            "source": {
-                "type": "git",
-                "url": "https://github.com/joomla-framework/filter.git",
-                "reference": "3539f6dcc8d4e9db7194db8f90bf60550a804d04"
-            },
-            "dist": {
-                "type": "zip",
-                "url": "https://api.github.com/repos/joomla-framework/filter/zipball/3539f6dcc8d4e9db7194db8f90bf60550a804d04",
-                "reference": "3539f6dcc8d4e9db7194db8f90bf60550a804d04",
->>>>>>> 3277eb82
                 "shasum": ""
             },
             "require": {
@@ -1844,11 +1827,7 @@
             ],
             "support": {
                 "issues": "https://github.com/joomla-framework/filter/issues",
-<<<<<<< HEAD
                 "source": "https://github.com/joomla-framework/filter/tree/3.0.1"
-=======
-                "source": "https://github.com/joomla-framework/filter/tree/2.0.4"
->>>>>>> 3277eb82
             },
             "funding": [
                 {
@@ -1860,11 +1839,7 @@
                     "type": "github"
                 }
             ],
-<<<<<<< HEAD
             "time": "2024-02-20T16:41:55+00:00"
-=======
-            "time": "2024-02-20T16:35:20+00:00"
->>>>>>> 3277eb82
         },
         {
             "name": "joomla/http",
@@ -3427,7 +3402,6 @@
                 }
             ],
             "time": "2023-11-27T11:13:31+00:00"
-<<<<<<< HEAD
         },
         {
             "name": "psr/clock",
@@ -3476,8 +3450,6 @@
                 "source": "https://github.com/php-fig/clock/tree/1.0.0"
             },
             "time": "2022-11-25T14:36:26+00:00"
-=======
->>>>>>> 3277eb82
         },
         {
             "name": "psr/container",
@@ -10362,5 +10334,5 @@
     "platform-overrides": {
         "php": "8.1.0"
     },
-    "plugin-api-version": "2.2.0"
+    "plugin-api-version": "2.6.0"
 }