{
    "_readme": [
        "This file locks the dependencies of your project to a known state",
        "Read more about it at https://getcomposer.org/doc/01-basic-usage.md#composer-lock-the-lock-file",
        "This file is @generated automatically"
    ],
<<<<<<< HEAD
    "hash": "850180786c5c3bacf8fe5e157664d0e6",
=======
    "hash": "8405416de269468be2cedcc5d5c63462",
>>>>>>> 6fb101e8
    "packages": [
        {
            "name": "ircmaxell/password-compat",
            "version": "v1.0.4",
            "source": {
                "type": "git",
                "url": "https://github.com/ircmaxell/password_compat.git",
                "reference": "5c5cde8822a69545767f7c7f3058cb15ff84614c"
            },
            "dist": {
                "type": "zip",
                "url": "https://api.github.com/repos/ircmaxell/password_compat/zipball/5c5cde8822a69545767f7c7f3058cb15ff84614c",
                "reference": "5c5cde8822a69545767f7c7f3058cb15ff84614c",
                "shasum": ""
            },
            "require-dev": {
                "phpunit/phpunit": "4.*"
            },
            "type": "library",
            "autoload": {
                "files": [
                    "lib/password.php"
                ]
            },
            "notification-url": "https://packagist.org/downloads/",
            "license": [
                "MIT"
            ],
            "authors": [
                {
                    "name": "Anthony Ferrara",
                    "email": "ircmaxell@php.net",
                    "homepage": "http://blog.ircmaxell.com"
                }
            ],
            "description": "A compatibility library for the proposed simplified password hashing algorithm: https://wiki.php.net/rfc/password_hash",
            "homepage": "https://github.com/ircmaxell/password_compat",
            "keywords": [
                "hashing",
                "password"
            ],
            "time": "2014-11-20 16:49:30"
        },
        {
            "name": "joomla/application",
            "version": "1.4.0",
            "source": {
                "type": "git",
                "url": "https://github.com/joomla-framework/application.git",
                "reference": "185b68fe55537281385b637a90e11856ea01c8da"
            },
            "dist": {
                "type": "zip",
                "url": "https://api.github.com/repos/joomla-framework/application/zipball/185b68fe55537281385b637a90e11856ea01c8da",
                "reference": "185b68fe55537281385b637a90e11856ea01c8da",
                "shasum": ""
            },
            "require": {
                "joomla/input": "~1.2",
                "joomla/registry": "~1.1",
                "php": ">=5.3.10",
                "psr/log": "~1.0"
            },
            "require-dev": {
                "joomla/session": "~1.1",
                "joomla/test": "~1.1",
                "joomla/uri": "~1.1",
                "phpunit/phpunit": "4.*",
                "squizlabs/php_codesniffer": "1.*"
            },
            "suggest": {
                "joomla/session": "To use AbstractWebApplication with session support, install joomla/session",
                "joomla/uri": "To use AbstractWebApplication, install joomla/uri"
            },
            "type": "joomla-package",
            "extra": {
                "branch-alias": {
                    "dev-master": "1.x-dev"
                }
            },
            "autoload": {
                "psr-4": {
                    "Joomla\\Application\\": "src/",
                    "Joomla\\Application\\Tests\\": "Tests/"
                }
            },
            "notification-url": "https://packagist.org/downloads/",
            "license": [
                "GPL-2.0+"
            ],
            "description": "Joomla Application Package",
            "homepage": "https://github.com/joomla-framework/application",
            "keywords": [
                "application",
                "framework",
                "joomla"
            ],
            "time": "2015-03-06 17:37:01"
        },
        {
            "name": "joomla/compat",
            "version": "1.1.1",
            "source": {
                "type": "git",
                "url": "https://github.com/joomla-framework/compat.git",
                "reference": "92ba45e9cfdca4c912691bf04ef13e0c03660348"
            },
            "dist": {
                "type": "zip",
                "url": "https://api.github.com/repos/joomla-framework/compat/zipball/92ba45e9cfdca4c912691bf04ef13e0c03660348",
                "reference": "92ba45e9cfdca4c912691bf04ef13e0c03660348",
                "shasum": ""
            },
            "require": {
                "php": ">=5.3.10"
            },
            "type": "joomla-package",
            "autoload": {
                "classmap": [
                    "src/JsonSerializable.php"
                ]
            },
            "notification-url": "https://packagist.org/downloads/",
            "license": [
                "GPL-2.0+"
            ],
            "description": "Joomla Compat Package",
            "homepage": "https://github.com/joomla-framework/compat",
            "keywords": [
                "compat",
                "framework",
                "joomla"
            ],
            "time": "2014-02-09 19:29:20"
        },
        {
            "name": "joomla/di",
            "version": "1.3.0",
            "source": {
                "type": "git",
                "url": "https://github.com/joomla-framework/di.git",
                "reference": "439db4e9dac8d7fa868b0839af20dd57570accfb"
            },
            "dist": {
                "type": "zip",
                "url": "https://api.github.com/repos/joomla-framework/di/zipball/439db4e9dac8d7fa868b0839af20dd57570accfb",
                "reference": "439db4e9dac8d7fa868b0839af20dd57570accfb",
                "shasum": ""
            },
            "require": {
                "php": ">=5.3.10"
            },
            "require-dev": {
                "phpunit/phpunit": "4.*",
                "squizlabs/php_codesniffer": "1.*"
            },
            "type": "joomla-package",
            "extra": {
                "branch-alias": {
                    "dev-master": "1.x-dev"
                }
            },
            "autoload": {
                "psr-4": {
                    "Joomla\\DI\\": "src/",
                    "Joomla\\DI\\Tests\\": "Tests/"
                }
            },
            "notification-url": "https://packagist.org/downloads/",
            "license": [
                "GPL-2.0+"
            ],
            "description": "Joomla DI Package",
            "homepage": "https://github.com/joomla-framework/di",
            "keywords": [
                "container",
                "dependency injection",
                "di",
                "framework",
                "ioc",
                "joomla"
            ],
            "time": "2015-01-13 15:26:48"
        },
        {
            "name": "joomla/event",
            "version": "1.1.1",
            "source": {
                "type": "git",
                "url": "https://github.com/joomla-framework/event.git",
                "reference": "bb957bc45aba897e465384bbe21cd0eb79aca901"
            },
            "dist": {
                "type": "zip",
                "url": "https://api.github.com/repos/joomla-framework/event/zipball/bb957bc45aba897e465384bbe21cd0eb79aca901",
                "reference": "bb957bc45aba897e465384bbe21cd0eb79aca901",
                "shasum": ""
            },
            "require": {
                "php": ">=5.3.10"
            },
            "type": "joomla-package",
            "autoload": {
                "psr-4": {
                    "Joomla\\Event\\": "src/",
                    "Joomla\\Event\\Tests\\": "Tests/"
                }
            },
            "notification-url": "https://packagist.org/downloads/",
            "license": [
                "GPL-2.0+"
            ],
            "description": "Joomla Event Package",
            "homepage": "https://github.com/joomla-framework/event",
            "keywords": [
                "event",
                "framework",
                "joomla"
            ],
            "time": "2014-02-09 01:30:54"
        },
        {
            "name": "joomla/filter",
            "version": "1.1.4",
            "source": {
                "type": "git",
                "url": "https://github.com/joomla-framework/filter.git",
                "reference": "30b93dd411d864a1ea3959328df74f3c9ab9e41f"
            },
            "dist": {
                "type": "zip",
                "url": "https://api.github.com/repos/joomla-framework/filter/zipball/30b93dd411d864a1ea3959328df74f3c9ab9e41f",
                "reference": "30b93dd411d864a1ea3959328df74f3c9ab9e41f",
                "shasum": ""
            },
            "require": {
                "php": ">=5.3.10"
            },
            "require-dev": {
                "joomla/language": "~1.0",
                "joomla/string": "~1.0",
                "phpunit/phpunit": "4.*",
                "squizlabs/php_codesniffer": "1.*"
            },
            "suggest": {
                "joomla/language": "Required only if you want to use `OutputFilter::stringURLSafe`.",
                "joomla/string": "Required only if you want to use `OutputFilter::stringURLSafe` and `OutputFilter::stringURLUnicodeSlug`."
            },
            "type": "joomla-package",
            "extra": {
                "branch-alias": {
                    "dev-master": "1.x-dev"
                }
            },
            "autoload": {
                "psr-4": {
                    "Joomla\\Filter\\": "src/",
                    "Joomla\\Filter\\Tests\\": "Tests/"
                }
            },
            "notification-url": "https://packagist.org/downloads/",
            "license": [
                "GPL-2.0+"
            ],
            "description": "Joomla Filter Package",
            "homepage": "https://github.com/joomla-framework/filter",
            "keywords": [
                "filter",
                "framework",
                "joomla"
            ],
            "time": "2014-12-10 02:21:00"
        },
        {
            "name": "joomla/input",
            "version": "1.2.0",
            "source": {
                "type": "git",
                "url": "https://github.com/joomla-framework/input.git",
                "reference": "b6098276043e2d627221fe54d3c91232e6679d0f"
            },
            "dist": {
                "type": "zip",
                "url": "https://api.github.com/repos/joomla-framework/input/zipball/b6098276043e2d627221fe54d3c91232e6679d0f",
                "reference": "b6098276043e2d627221fe54d3c91232e6679d0f",
                "shasum": ""
            },
            "require": {
                "joomla/filter": "~1.0",
                "php": ">=5.3.10"
            },
            "require-dev": {
                "joomla/test": "~1.0",
                "phpunit/phpunit": "4.*",
                "squizlabs/php_codesniffer": "1.*"
            },
            "type": "joomla-package",
            "extra": {
                "branch-alias": {
                    "dev-master": "1.x-dev"
                }
            },
            "autoload": {
                "psr-4": {
                    "Joomla\\Input\\": "src/",
                    "Joomla\\Input\\Tests\\": "Tests/"
                }
            },
            "notification-url": "https://packagist.org/downloads/",
            "license": [
                "GPL-2.0+"
            ],
            "description": "Joomla Input Package",
            "homepage": "https://github.com/joomla-framework/input",
            "keywords": [
                "framework",
                "input",
                "joomla"
            ],
            "time": "2014-10-12 18:01:36"
        },
        {
            "name": "joomla/registry",
            "version": "1.4.5",
            "source": {
                "type": "git",
                "url": "https://github.com/joomla-framework/registry.git",
                "reference": "4f926ba961ca45eb95076a1598c3ae689cb02fc5"
            },
            "dist": {
                "type": "zip",
                "url": "https://api.github.com/repos/joomla-framework/registry/zipball/4f926ba961ca45eb95076a1598c3ae689cb02fc5",
                "reference": "4f926ba961ca45eb95076a1598c3ae689cb02fc5",
                "shasum": ""
            },
            "require": {
                "joomla/compat": "~1.0",
                "joomla/string": "~1.3",
                "joomla/utilities": "~1.0",
                "php": ">=5.3.10"
            },
            "require-dev": {
                "joomla/test": "~1.0",
                "phpunit/phpunit": "4.*",
                "squizlabs/php_codesniffer": "1.*",
                "symfony/yaml": "~2.0"
            },
            "suggest": {
                "symfony/yaml": "Install 2.* if you require YAML support."
            },
            "type": "joomla-package",
            "extra": {
                "branch-alias": {
                    "dev-master": "1.x-dev"
                }
            },
            "autoload": {
                "psr-4": {
                    "Joomla\\Registry\\": "src/",
                    "Joomla\\Registry\\Tests\\": "Tests/"
                }
            },
            "notification-url": "https://packagist.org/downloads/",
            "license": [
                "GPL-2.0+"
            ],
            "description": "Joomla Registry Package",
            "homepage": "https://github.com/joomla-framework/registry",
            "keywords": [
                "framework",
                "joomla",
                "registry"
            ],
            "time": "2015-03-28 17:54:38"
        },
        {
            "name": "joomla/session",
            "version": "1.2.3",
            "target-dir": "Joomla/Session",
            "source": {
                "type": "git",
                "url": "https://github.com/joomla-framework/session.git",
                "reference": "ef955cf9642793c4ad5874f334069051c33ba604"
            },
            "dist": {
                "type": "zip",
                "url": "https://api.github.com/repos/joomla-framework/session/zipball/ef955cf9642793c4ad5874f334069051c33ba604",
                "reference": "ef955cf9642793c4ad5874f334069051c33ba604",
                "shasum": ""
            },
            "require": {
                "joomla/event": "~1.1",
                "joomla/filter": "~1.0",
                "php": ">=5.3.10"
            },
            "require-dev": {
                "joomla/test": "~1.0"
            },
            "suggest": {
                "joomla/database": "Install joomla/database if you want to use Database session storage."
            },
            "type": "joomla-package",
            "autoload": {
                "psr-0": {
                    "Joomla\\Session": ""
                }
            },
            "notification-url": "https://packagist.org/downloads/",
            "license": [
                "GPL-2.0+"
            ],
            "description": "Joomla Session Package",
            "homepage": "https://github.com/joomla-framework/session",
            "keywords": [
                "framework",
                "joomla",
                "session"
            ],
            "time": "2014-08-18 17:41:06"
        },
        {
            "name": "joomla/string",
            "version": "1.3.0",
            "source": {
                "type": "git",
                "url": "https://github.com/joomla-framework/string.git",
                "reference": "0df8ead8c726a1f648e624d3bcbef8cf05c1d0da"
            },
            "dist": {
                "type": "zip",
                "url": "https://api.github.com/repos/joomla-framework/string/zipball/0df8ead8c726a1f648e624d3bcbef8cf05c1d0da",
                "reference": "0df8ead8c726a1f648e624d3bcbef8cf05c1d0da",
                "shasum": ""
            },
            "require": {
                "php": ">=5.3.10"
            },
            "require-dev": {
                "joomla/test": "~1.0",
                "phpunit/phpunit": "4.*",
                "squizlabs/php_codesniffer": "1.*"
            },
            "type": "joomla-package",
            "extra": {
                "branch-alias": {
                    "dev-master": "1.x-dev"
                }
            },
            "autoload": {
                "psr-4": {
                    "Joomla\\String\\": "src/",
                    "Joomla\\String\\Tests\\": "Tests/"
                }
            },
            "notification-url": "https://packagist.org/downloads/",
            "license": [
                "GPL-2.0+"
            ],
            "description": "Joomla String Package",
            "homepage": "https://github.com/joomla-framework/string",
            "keywords": [
                "framework",
                "joomla",
                "string"
            ],
            "time": "2015-03-26 01:02:20"
        },
        {
            "name": "joomla/uri",
            "version": "1.1.1",
            "source": {
                "type": "git",
                "url": "https://github.com/joomla-framework/uri.git",
                "reference": "980e532e4235bb8f1ada15b28822abbeb171da3f"
            },
            "dist": {
                "type": "zip",
                "url": "https://api.github.com/repos/joomla-framework/uri/zipball/980e532e4235bb8f1ada15b28822abbeb171da3f",
                "reference": "980e532e4235bb8f1ada15b28822abbeb171da3f",
                "shasum": ""
            },
            "require": {
                "php": ">=5.3.10"
            },
            "type": "joomla-package",
            "autoload": {
                "psr-4": {
                    "Joomla\\Uri\\": "src/",
                    "Joomla\\Uri\\Tests\\": "Tests/"
                }
            },
            "notification-url": "https://packagist.org/downloads/",
            "license": [
                "GPL-2.0+"
            ],
            "description": "Joomla Uri Package",
            "homepage": "https://github.com/joomla-framework/uri",
            "keywords": [
                "framework",
                "joomla",
                "uri"
            ],
            "time": "2014-02-09 02:57:17"
        },
        {
            "name": "joomla/utilities",
            "version": "1.3.3",
            "source": {
                "type": "git",
                "url": "https://github.com/joomla-framework/utilities.git",
                "reference": "3e43b0806c194a92b58a176b73d6cc2dc6c9c3a4"
            },
            "dist": {
                "type": "zip",
                "url": "https://api.github.com/repos/joomla-framework/utilities/zipball/3e43b0806c194a92b58a176b73d6cc2dc6c9c3a4",
                "reference": "3e43b0806c194a92b58a176b73d6cc2dc6c9c3a4",
                "shasum": ""
            },
            "require": {
                "joomla/string": "~1.3",
                "php": ">=5.3.10"
            },
            "require-dev": {
                "phpunit/phpunit": "4.*",
                "squizlabs/php_codesniffer": "1.*"
            },
            "type": "joomla-package",
            "extra": {
                "branch-alias": {
                    "dev-master": "1.x-dev"
                }
            },
            "autoload": {
                "psr-4": {
                    "Joomla\\Utilities\\": "src/",
                    "Joomla\\Utilities\\Tests\\": "Tests/"
                }
            },
            "notification-url": "https://packagist.org/downloads/",
            "license": [
                "GPL-2.0+"
            ],
            "description": "Joomla Utilities Package",
            "homepage": "https://github.com/joomla-framework/utilities",
            "keywords": [
                "framework",
                "joomla",
                "utilities"
            ],
            "time": "2015-03-28 17:52:43"
        },
        {
            "name": "leafo/lessphp",
            "version": "v0.3.9",
            "source": {
                "type": "git",
                "url": "https://github.com/leafo/lessphp.git",
                "reference": "a11a6141b5715162b933c405379765d817891c5d"
            },
            "dist": {
                "type": "zip",
                "url": "https://api.github.com/repos/leafo/lessphp/zipball/a11a6141b5715162b933c405379765d817891c5d",
                "reference": "a11a6141b5715162b933c405379765d817891c5d",
                "shasum": ""
            },
            "type": "library",
            "extra": {
                "branch-alias": {
                    "dev-master": "0.3-dev"
                }
            },
            "autoload": {
                "classmap": [
                    "lessc.inc.php"
                ]
            },
            "notification-url": "https://packagist.org/downloads/",
            "license": [
                "MIT",
                "GPL-3.0"
            ],
            "authors": [
                {
                    "name": "Leaf Corcoran",
                    "email": "leafot@gmail.com",
                    "homepage": "http://leafo.net"
                }
            ],
            "description": "lessphp is a compiler for LESS written in PHP.",
            "homepage": "http://leafo.net/lessphp/",
            "time": "2013-03-02 16:13:31"
        },
        {
            "name": "phpmailer/phpmailer",
            "version": "v5.2.9",
            "source": {
                "type": "git",
                "url": "https://github.com/PHPMailer/PHPMailer.git",
                "reference": "73b61679809615850706f1dbf88e6df2ddc05745"
            },
            "dist": {
                "type": "zip",
                "url": "https://api.github.com/repos/PHPMailer/PHPMailer/zipball/73b61679809615850706f1dbf88e6df2ddc05745",
                "reference": "73b61679809615850706f1dbf88e6df2ddc05745",
                "shasum": ""
            },
            "require": {
                "php": ">=5.0.0"
            },
            "require-dev": {
                "phpdocumentor/phpdocumentor": "*",
                "phpunit/phpunit": "4.1.*"
            },
            "type": "library",
            "autoload": {
                "classmap": [
                    "class.phpmailer.php",
                    "class.pop3.php",
                    "class.smtp.php"
                ]
            },
            "notification-url": "https://packagist.org/downloads/",
            "license": [
                "LGPL-2.1"
            ],
            "authors": [
                {
                    "name": "Jim Jagielski",
                    "email": "jimjag@gmail.com"
                },
                {
                    "name": "Marcus Bointon",
                    "email": "phpmailer@synchromedia.co.uk"
                },
                {
                    "name": "Andy Prevost",
                    "email": "codeworxtech@users.sourceforge.net"
                },
                {
                    "name": "Brent R. Matzelle"
                }
            ],
            "description": "PHPMailer is a full-featured email creation and transfer class for PHP",
            "time": "2014-09-26 18:33:30"
        },
        {
            "name": "psr/log",
            "version": "1.0.0",
            "source": {
                "type": "git",
                "url": "https://github.com/php-fig/log.git",
                "reference": "fe0936ee26643249e916849d48e3a51d5f5e278b"
            },
            "dist": {
                "type": "zip",
                "url": "https://api.github.com/repos/php-fig/log/zipball/fe0936ee26643249e916849d48e3a51d5f5e278b",
                "reference": "fe0936ee26643249e916849d48e3a51d5f5e278b",
                "shasum": ""
            },
            "type": "library",
            "autoload": {
                "psr-0": {
                    "Psr\\Log\\": ""
                }
            },
            "notification-url": "https://packagist.org/downloads/",
            "license": [
                "MIT"
            ],
            "authors": [
                {
                    "name": "PHP-FIG",
                    "homepage": "http://www.php-fig.org/"
                }
            ],
            "description": "Common interface for logging libraries",
            "keywords": [
                "log",
                "psr",
                "psr-3"
            ],
            "time": "2012-12-21 11:40:51"
        },
        {
            "name": "symfony/yaml",
            "version": "v2.6.1",
            "target-dir": "Symfony/Component/Yaml",
            "source": {
                "type": "git",
                "url": "https://github.com/symfony/Yaml.git",
                "reference": "3346fc090a3eb6b53d408db2903b241af51dcb20"
            },
            "dist": {
                "type": "zip",
                "url": "https://api.github.com/repos/symfony/Yaml/zipball/3346fc090a3eb6b53d408db2903b241af51dcb20",
                "reference": "3346fc090a3eb6b53d408db2903b241af51dcb20",
                "shasum": ""
            },
            "require": {
                "php": ">=5.3.3"
            },
            "type": "library",
            "extra": {
                "branch-alias": {
                    "dev-master": "2.6-dev"
                }
            },
            "autoload": {
                "psr-0": {
                    "Symfony\\Component\\Yaml\\": ""
                }
            },
            "notification-url": "https://packagist.org/downloads/",
            "license": [
                "MIT"
            ],
            "authors": [
                {
                    "name": "Symfony Community",
                    "homepage": "http://symfony.com/contributors"
                },
                {
                    "name": "Fabien Potencier",
                    "email": "fabien@symfony.com"
                }
            ],
            "description": "Symfony Yaml Component",
            "homepage": "http://symfony.com",
            "time": "2014-12-02 20:19:20"
        }
    ],
    "packages-dev": [
        {
<<<<<<< HEAD
            "name": "doctrine/instantiator",
            "version": "1.0.4",
            "source": {
                "type": "git",
                "url": "https://github.com/doctrine/instantiator.git",
                "reference": "f976e5de371104877ebc89bd8fecb0019ed9c119"
            },
            "dist": {
                "type": "zip",
                "url": "https://api.github.com/repos/doctrine/instantiator/zipball/f976e5de371104877ebc89bd8fecb0019ed9c119",
                "reference": "f976e5de371104877ebc89bd8fecb0019ed9c119",
                "shasum": ""
            },
            "require": {
                "php": ">=5.3,<8.0-DEV"
            },
            "require-dev": {
                "athletic/athletic": "~0.1.8",
                "ext-pdo": "*",
                "ext-phar": "*",
                "phpunit/phpunit": "~4.0",
                "squizlabs/php_codesniffer": "2.0.*@ALPHA"
            },
            "type": "library",
            "extra": {
                "branch-alias": {
                    "dev-master": "1.0.x-dev"
                }
            },
            "autoload": {
                "psr-0": {
                    "Doctrine\\Instantiator\\": "src"
                }
            },
            "notification-url": "https://packagist.org/downloads/",
            "license": [
                "MIT"
            ],
            "authors": [
                {
                    "name": "Marco Pivetta",
                    "email": "ocramius@gmail.com",
                    "homepage": "http://ocramius.github.com/"
                }
            ],
            "description": "A small, lightweight utility to instantiate objects in PHP without invoking their constructors",
            "homepage": "https://github.com/doctrine/instantiator",
            "keywords": [
                "constructor",
                "instantiate"
            ],
            "time": "2014-10-13 12:58:55"
        },
        {
            "name": "phpdocumentor/reflection-docblock",
            "version": "2.0.4",
            "source": {
                "type": "git",
                "url": "https://github.com/phpDocumentor/ReflectionDocBlock.git",
                "reference": "d68dbdc53dc358a816f00b300704702b2eaff7b8"
            },
            "dist": {
                "type": "zip",
                "url": "https://api.github.com/repos/phpDocumentor/ReflectionDocBlock/zipball/d68dbdc53dc358a816f00b300704702b2eaff7b8",
                "reference": "d68dbdc53dc358a816f00b300704702b2eaff7b8",
                "shasum": ""
            },
            "require": {
                "php": ">=5.3.3"
            },
            "require-dev": {
                "phpunit/phpunit": "~4.0"
            },
            "suggest": {
                "dflydev/markdown": "~1.0",
                "erusev/parsedown": "~1.0"
            },
            "type": "library",
            "extra": {
                "branch-alias": {
                    "dev-master": "2.0.x-dev"
                }
            },
            "autoload": {
                "psr-0": {
                    "phpDocumentor": [
                        "src/"
                    ]
                }
            },
            "notification-url": "https://packagist.org/downloads/",
            "license": [
                "MIT"
            ],
            "authors": [
                {
                    "name": "Mike van Riel",
                    "email": "mike.vanriel@naenius.com"
                }
            ],
            "time": "2015-02-03 12:10:50"
        },
        {
            "name": "phpspec/prophecy",
            "version": "v1.4.1",
            "source": {
                "type": "git",
                "url": "https://github.com/phpspec/prophecy.git",
                "reference": "3132b1f44c7bf2ec4c7eb2d3cb78fdeca760d373"
            },
            "dist": {
                "type": "zip",
                "url": "https://api.github.com/repos/phpspec/prophecy/zipball/3132b1f44c7bf2ec4c7eb2d3cb78fdeca760d373",
                "reference": "3132b1f44c7bf2ec4c7eb2d3cb78fdeca760d373",
                "shasum": ""
            },
            "require": {
                "doctrine/instantiator": "^1.0.2",
                "phpdocumentor/reflection-docblock": "~2.0",
                "sebastian/comparator": "~1.1"
            },
            "require-dev": {
                "phpspec/phpspec": "~2.0"
            },
            "type": "library",
            "extra": {
                "branch-alias": {
                    "dev-master": "1.4.x-dev"
                }
            },
            "autoload": {
                "psr-0": {
                    "Prophecy\\": "src/"
                }
            },
            "notification-url": "https://packagist.org/downloads/",
            "license": [
                "MIT"
            ],
            "authors": [
                {
                    "name": "Konstantin Kudryashov",
                    "email": "ever.zet@gmail.com",
                    "homepage": "http://everzet.com"
                },
                {
                    "name": "Marcello Duarte",
                    "email": "marcello.duarte@gmail.com"
                }
            ],
            "description": "Highly opinionated mocking framework for PHP 5.3+",
            "homepage": "https://github.com/phpspec/prophecy",
            "keywords": [
                "Double",
                "Dummy",
                "fake",
                "mock",
                "spy",
                "stub"
            ],
            "time": "2015-04-27 22:15:08"
=======
            "name": "pear/cache_lite",
            "version": "v1.7.16",
            "source": {
                "type": "git",
                "url": "https://github.com/pear/Cache_Lite.git",
                "reference": "9fa08bd625f86946d41a6e7ff66f6f4ea5c0f0bb"
            },
            "dist": {
                "type": "zip",
                "url": "https://api.github.com/repos/pear/Cache_Lite/zipball/9fa08bd625f86946d41a6e7ff66f6f4ea5c0f0bb",
                "reference": "9fa08bd625f86946d41a6e7ff66f6f4ea5c0f0bb",
                "shasum": ""
            },
            "require": {
                "php": ">=4.0.0"
            },
            "require-dev": {
                "phpunit/phpunit": "*"
            },
            "type": "library",
            "autoload": {
                "classmap": [
                    "Cache/Lite.php"
                ]
            },
            "notification-url": "https://packagist.org/downloads/",
            "include-path": [
                "./"
            ],
            "license": [
                "LGPL"
            ],
            "authors": [
                {
                    "name": "Markus Tacker",
                    "homepage": "http://pear.php.net/user/tacker"
                },
                {
                    "name": "Fabien Marty",
                    "homepage": "http://pear.php.net/user/fab"
                }
            ],
            "description": "Fast and safe little cache system",
            "homepage": "https://github.com/pear/Cache_Lite",
            "keywords": [
                "cache"
            ],
            "time": "2014-05-11 15:02:19"
>>>>>>> 6fb101e8
        },
        {
            "name": "phpunit/dbunit",
            "version": "1.3.1",
            "source": {
                "type": "git",
                "url": "https://github.com/sebastianbergmann/dbunit.git",
                "reference": "a5891b7a9c4f21587a51f9bc4e8f7042b741b480"
            },
            "dist": {
                "type": "zip",
                "url": "https://api.github.com/repos/sebastianbergmann/dbunit/zipball/a5891b7a9c4f21587a51f9bc4e8f7042b741b480",
                "reference": "a5891b7a9c4f21587a51f9bc4e8f7042b741b480",
                "shasum": ""
            },
            "require": {
                "ext-pdo": "*",
                "ext-simplexml": "*",
                "php": ">=5.3.3",
                "phpunit/phpunit": ">=3.7.0@stable",
                "symfony/yaml": ">=2.1.0"
            },
            "bin": [
                "composer/bin/dbunit"
            ],
            "type": "library",
            "extra": {
                "branch-alias": {
                    "dev-master": "1.3.x-dev"
                }
            },
            "autoload": {
                "classmap": [
                    "PHPUnit/"
                ]
            },
            "notification-url": "https://packagist.org/downloads/",
            "include-path": [
                "",
                "../../symfony/yaml/"
            ],
            "license": [
                "BSD-3-Clause"
            ],
            "authors": [
                {
                    "name": "Sebastian Bergmann",
                    "email": "sb@sebastian-bergmann.de",
                    "role": "lead"
                }
            ],
            "description": "DbUnit port for PHP/PHPUnit to support database interaction testing.",
            "homepage": "https://github.com/sebastianbergmann/dbunit/",
            "keywords": [
                "database",
                "testing",
                "xunit"
            ],
            "time": "2014-03-26 11:25:06"
        },
        {
            "name": "phpunit/php-code-coverage",
<<<<<<< HEAD
            "version": "2.1.5",
            "source": {
                "type": "git",
                "url": "https://github.com/sebastianbergmann/php-code-coverage.git",
                "reference": "be2286cb8c7e1773eded49d9719219e6f74f9e3e"
            },
            "dist": {
                "type": "zip",
                "url": "https://api.github.com/repos/sebastianbergmann/php-code-coverage/zipball/be2286cb8c7e1773eded49d9719219e6f74f9e3e",
                "reference": "be2286cb8c7e1773eded49d9719219e6f74f9e3e",
=======
            "version": "2.1.7",
            "source": {
                "type": "git",
                "url": "https://github.com/sebastianbergmann/php-code-coverage.git",
                "reference": "07e27765596d72c378a6103e80da5d84e802f1e4"
            },
            "dist": {
                "type": "zip",
                "url": "https://api.github.com/repos/sebastianbergmann/php-code-coverage/zipball/07e27765596d72c378a6103e80da5d84e802f1e4",
                "reference": "07e27765596d72c378a6103e80da5d84e802f1e4",
>>>>>>> 6fb101e8
                "shasum": ""
            },
            "require": {
                "php": ">=5.3.3",
                "phpunit/php-file-iterator": "~1.3",
                "phpunit/php-text-template": "~1.2",
                "phpunit/php-token-stream": "~1.3",
                "sebastian/environment": "~1.0",
                "sebastian/version": "~1.0"
            },
            "require-dev": {
                "ext-xdebug": ">=2.1.4",
                "phpunit/phpunit": "~4"
            },
            "suggest": {
                "ext-dom": "*",
                "ext-xdebug": ">=2.2.1",
                "ext-xmlwriter": "*"
            },
            "type": "library",
            "extra": {
                "branch-alias": {
                    "dev-master": "2.1.x-dev"
                }
            },
            "autoload": {
                "classmap": [
                    "src/"
                ]
            },
            "notification-url": "https://packagist.org/downloads/",
            "license": [
                "BSD-3-Clause"
            ],
            "authors": [
                {
                    "name": "Sebastian Bergmann",
                    "email": "sb@sebastian-bergmann.de",
                    "role": "lead"
                }
            ],
            "description": "Library that provides collection, processing, and rendering functionality for PHP code coverage information.",
            "homepage": "https://github.com/sebastianbergmann/php-code-coverage",
            "keywords": [
                "coverage",
                "testing",
                "xunit"
            ],
<<<<<<< HEAD
            "time": "2015-06-09 13:05:42"
=======
            "time": "2015-06-30 06:52:35"
>>>>>>> 6fb101e8
        },
        {
            "name": "phpunit/php-file-iterator",
            "version": "1.4.0",
            "source": {
                "type": "git",
                "url": "https://github.com/sebastianbergmann/php-file-iterator.git",
                "reference": "a923bb15680d0089e2316f7a4af8f437046e96bb"
            },
            "dist": {
                "type": "zip",
                "url": "https://api.github.com/repos/sebastianbergmann/php-file-iterator/zipball/a923bb15680d0089e2316f7a4af8f437046e96bb",
                "reference": "a923bb15680d0089e2316f7a4af8f437046e96bb",
                "shasum": ""
            },
            "require": {
                "php": ">=5.3.3"
            },
            "type": "library",
            "extra": {
                "branch-alias": {
                    "dev-master": "1.4.x-dev"
                }
            },
            "autoload": {
                "classmap": [
                    "src/"
                ]
            },
            "notification-url": "https://packagist.org/downloads/",
            "license": [
                "BSD-3-Clause"
            ],
            "authors": [
                {
                    "name": "Sebastian Bergmann",
                    "email": "sb@sebastian-bergmann.de",
                    "role": "lead"
                }
            ],
            "description": "FilterIterator implementation that filters files based on a list of suffixes.",
            "homepage": "https://github.com/sebastianbergmann/php-file-iterator/",
            "keywords": [
                "filesystem",
                "iterator"
            ],
            "time": "2015-04-02 05:19:05"
        },
        {
            "name": "phpunit/php-text-template",
            "version": "1.2.1",
            "source": {
                "type": "git",
                "url": "https://github.com/sebastianbergmann/php-text-template.git",
                "reference": "31f8b717e51d9a2afca6c9f046f5d69fc27c8686"
            },
            "dist": {
                "type": "zip",
                "url": "https://api.github.com/repos/sebastianbergmann/php-text-template/zipball/31f8b717e51d9a2afca6c9f046f5d69fc27c8686",
                "reference": "31f8b717e51d9a2afca6c9f046f5d69fc27c8686",
                "shasum": ""
            },
            "require": {
                "php": ">=5.3.3"
            },
            "type": "library",
            "autoload": {
                "classmap": [
                    "src/"
                ]
            },
            "notification-url": "https://packagist.org/downloads/",
            "license": [
                "BSD-3-Clause"
            ],
            "authors": [
                {
                    "name": "Sebastian Bergmann",
                    "email": "sebastian@phpunit.de",
                    "role": "lead"
                }
            ],
            "description": "Simple template engine.",
            "homepage": "https://github.com/sebastianbergmann/php-text-template/",
            "keywords": [
                "template"
            ],
            "time": "2015-06-21 13:50:34"
        },
        {
            "name": "phpunit/php-timer",
            "version": "1.0.6",
            "source": {
                "type": "git",
                "url": "https://github.com/sebastianbergmann/php-timer.git",
                "reference": "83fe1bdc5d47658b727595c14da140da92b3d66d"
            },
            "dist": {
                "type": "zip",
                "url": "https://api.github.com/repos/sebastianbergmann/php-timer/zipball/83fe1bdc5d47658b727595c14da140da92b3d66d",
                "reference": "83fe1bdc5d47658b727595c14da140da92b3d66d",
                "shasum": ""
            },
            "require": {
                "php": ">=5.3.3"
            },
            "type": "library",
            "autoload": {
                "classmap": [
                    "src/"
                ]
            },
            "notification-url": "https://packagist.org/downloads/",
            "license": [
                "BSD-3-Clause"
            ],
            "authors": [
                {
                    "name": "Sebastian Bergmann",
                    "email": "sb@sebastian-bergmann.de",
                    "role": "lead"
                }
            ],
            "description": "Utility class for timing",
            "homepage": "https://github.com/sebastianbergmann/php-timer/",
            "keywords": [
                "timer"
            ],
            "time": "2015-06-13 07:35:30"
        },
        {
            "name": "phpunit/php-token-stream",
<<<<<<< HEAD
            "version": "1.4.2",
            "source": {
                "type": "git",
                "url": "https://github.com/sebastianbergmann/php-token-stream.git",
                "reference": "db63be1159c81df649cd0260e30249a586d4129e"
            },
            "dist": {
                "type": "zip",
                "url": "https://api.github.com/repos/sebastianbergmann/php-token-stream/zipball/db63be1159c81df649cd0260e30249a586d4129e",
                "reference": "db63be1159c81df649cd0260e30249a586d4129e",
=======
            "version": "1.4.3",
            "source": {
                "type": "git",
                "url": "https://github.com/sebastianbergmann/php-token-stream.git",
                "reference": "7a9b0969488c3c54fd62b4d504b3ec758fd005d9"
            },
            "dist": {
                "type": "zip",
                "url": "https://api.github.com/repos/sebastianbergmann/php-token-stream/zipball/7a9b0969488c3c54fd62b4d504b3ec758fd005d9",
                "reference": "7a9b0969488c3c54fd62b4d504b3ec758fd005d9",
>>>>>>> 6fb101e8
                "shasum": ""
            },
            "require": {
                "ext-tokenizer": "*",
                "php": ">=5.3.3"
            },
            "require-dev": {
                "phpunit/phpunit": "~4.2"
            },
            "type": "library",
            "extra": {
                "branch-alias": {
                    "dev-master": "1.4-dev"
                }
            },
            "autoload": {
                "classmap": [
                    "src/"
                ]
            },
            "notification-url": "https://packagist.org/downloads/",
            "license": [
                "BSD-3-Clause"
            ],
            "authors": [
                {
                    "name": "Sebastian Bergmann",
                    "email": "sebastian@phpunit.de"
                }
            ],
            "description": "Wrapper around PHP's tokenizer extension.",
            "homepage": "https://github.com/sebastianbergmann/php-token-stream/",
            "keywords": [
                "tokenizer"
            ],
<<<<<<< HEAD
            "time": "2015-06-12 07:34:24"
=======
            "time": "2015-06-19 03:43:16"
>>>>>>> 6fb101e8
        },
        {
            "name": "phpunit/phpunit",
            "version": "4.7.3",
            "source": {
                "type": "git",
                "url": "https://github.com/sebastianbergmann/phpunit.git",
                "reference": "41fea1e84ed84d373f5ac099a1276c4358c90708"
            },
            "dist": {
                "type": "zip",
                "url": "https://api.github.com/repos/sebastianbergmann/phpunit/zipball/41fea1e84ed84d373f5ac099a1276c4358c90708",
                "reference": "41fea1e84ed84d373f5ac099a1276c4358c90708",
                "shasum": ""
            },
            "require": {
                "ext-dom": "*",
                "ext-json": "*",
                "ext-pcre": "*",
                "ext-reflection": "*",
                "ext-spl": "*",
                "php": ">=5.3.3",
                "phpspec/prophecy": "~1.3,>=1.3.1",
                "phpunit/php-code-coverage": "~2.1",
                "phpunit/php-file-iterator": "~1.4",
                "phpunit/php-text-template": "~1.2",
                "phpunit/php-timer": "~1.0",
                "phpunit/phpunit-mock-objects": "~2.3",
                "sebastian/comparator": "~1.1",
                "sebastian/diff": "~1.2",
                "sebastian/environment": "~1.2",
                "sebastian/exporter": "~1.2",
                "sebastian/global-state": "~1.0",
                "sebastian/version": "~1.0",
                "symfony/yaml": "~2.1|~3.0"
            },
            "suggest": {
                "phpunit/php-invoker": "~1.1"
            },
            "bin": [
                "phpunit"
            ],
            "type": "library",
            "extra": {
                "branch-alias": {
                    "dev-master": "4.7.x-dev"
                }
            },
            "autoload": {
                "classmap": [
                    "src/"
                ]
            },
            "notification-url": "https://packagist.org/downloads/",
            "license": [
                "BSD-3-Clause"
            ],
            "authors": [
                {
                    "name": "Sebastian Bergmann",
                    "email": "sebastian@phpunit.de",
                    "role": "lead"
                }
            ],
            "description": "The PHP Unit Testing framework.",
            "homepage": "https://phpunit.de/",
            "keywords": [
                "phpunit",
                "testing",
                "xunit"
            ],
            "time": "2015-06-11 16:20:25"
        },
        {
            "name": "phpunit/phpunit-mock-objects",
            "version": "2.3.4",
            "source": {
                "type": "git",
                "url": "https://github.com/sebastianbergmann/phpunit-mock-objects.git",
                "reference": "92408bb1968a81b3217a6fdf6c1a198da83caa35"
            },
            "dist": {
                "type": "zip",
                "url": "https://api.github.com/repos/sebastianbergmann/phpunit-mock-objects/zipball/92408bb1968a81b3217a6fdf6c1a198da83caa35",
                "reference": "92408bb1968a81b3217a6fdf6c1a198da83caa35",
                "shasum": ""
            },
            "require": {
                "doctrine/instantiator": "~1.0,>=1.0.2",
                "php": ">=5.3.3",
                "phpunit/php-text-template": "~1.2"
            },
            "require-dev": {
                "phpunit/phpunit": "~4.4"
            },
            "suggest": {
                "ext-soap": "*"
            },
            "type": "library",
            "extra": {
                "branch-alias": {
                    "dev-master": "2.3.x-dev"
                }
            },
            "autoload": {
                "classmap": [
                    "src/"
                ]
            },
            "notification-url": "https://packagist.org/downloads/",
            "license": [
                "BSD-3-Clause"
            ],
            "authors": [
                {
                    "name": "Sebastian Bergmann",
                    "email": "sb@sebastian-bergmann.de",
                    "role": "lead"
                }
            ],
            "description": "Mock Object library for PHPUnit",
            "homepage": "https://github.com/sebastianbergmann/phpunit-mock-objects/",
            "keywords": [
                "mock",
                "xunit"
            ],
            "time": "2015-06-11 15:55:48"
        },
        {
            "name": "sebastian/comparator",
            "version": "1.1.1",
            "source": {
                "type": "git",
                "url": "https://github.com/sebastianbergmann/comparator.git",
                "reference": "1dd8869519a225f7f2b9eb663e225298fade819e"
            },
            "dist": {
                "type": "zip",
                "url": "https://api.github.com/repos/sebastianbergmann/comparator/zipball/1dd8869519a225f7f2b9eb663e225298fade819e",
                "reference": "1dd8869519a225f7f2b9eb663e225298fade819e",
                "shasum": ""
            },
            "require": {
                "php": ">=5.3.3",
                "sebastian/diff": "~1.2",
                "sebastian/exporter": "~1.2"
            },
            "require-dev": {
                "phpunit/phpunit": "~4.4"
            },
            "type": "library",
            "extra": {
                "branch-alias": {
                    "dev-master": "1.1.x-dev"
                }
            },
            "autoload": {
                "classmap": [
                    "src/"
                ]
            },
            "notification-url": "https://packagist.org/downloads/",
            "license": [
                "BSD-3-Clause"
            ],
            "authors": [
                {
                    "name": "Jeff Welch",
                    "email": "whatthejeff@gmail.com"
                },
                {
                    "name": "Volker Dusch",
                    "email": "github@wallbash.com"
                },
                {
                    "name": "Bernhard Schussek",
                    "email": "bschussek@2bepublished.at"
                },
                {
                    "name": "Sebastian Bergmann",
                    "email": "sebastian@phpunit.de"
                }
            ],
            "description": "Provides the functionality to compare PHP values for equality",
            "homepage": "http://www.github.com/sebastianbergmann/comparator",
            "keywords": [
                "comparator",
                "compare",
                "equality"
            ],
            "time": "2015-01-29 16:28:08"
        },
        {
            "name": "sebastian/diff",
            "version": "1.3.0",
            "source": {
                "type": "git",
                "url": "https://github.com/sebastianbergmann/diff.git",
                "reference": "863df9687835c62aa423a22412d26fa2ebde3fd3"
            },
            "dist": {
                "type": "zip",
                "url": "https://api.github.com/repos/sebastianbergmann/diff/zipball/863df9687835c62aa423a22412d26fa2ebde3fd3",
                "reference": "863df9687835c62aa423a22412d26fa2ebde3fd3",
                "shasum": ""
            },
            "require": {
                "php": ">=5.3.3"
            },
            "require-dev": {
                "phpunit/phpunit": "~4.2"
            },
            "type": "library",
            "extra": {
                "branch-alias": {
                    "dev-master": "1.3-dev"
                }
            },
            "autoload": {
                "classmap": [
                    "src/"
                ]
            },
            "notification-url": "https://packagist.org/downloads/",
            "license": [
                "BSD-3-Clause"
            ],
            "authors": [
                {
                    "name": "Kore Nordmann",
                    "email": "mail@kore-nordmann.de"
                },
                {
                    "name": "Sebastian Bergmann",
                    "email": "sebastian@phpunit.de"
                }
            ],
            "description": "Diff implementation",
            "homepage": "http://www.github.com/sebastianbergmann/diff",
            "keywords": [
                "diff"
            ],
            "time": "2015-02-22 15:13:53"
        },
        {
            "name": "sebastian/environment",
            "version": "1.2.2",
            "source": {
                "type": "git",
                "url": "https://github.com/sebastianbergmann/environment.git",
                "reference": "5a8c7d31914337b69923db26c4221b81ff5a196e"
            },
            "dist": {
                "type": "zip",
                "url": "https://api.github.com/repos/sebastianbergmann/environment/zipball/5a8c7d31914337b69923db26c4221b81ff5a196e",
                "reference": "5a8c7d31914337b69923db26c4221b81ff5a196e",
                "shasum": ""
            },
            "require": {
                "php": ">=5.3.3"
            },
            "require-dev": {
                "phpunit/phpunit": "~4.4"
            },
            "type": "library",
            "extra": {
                "branch-alias": {
                    "dev-master": "1.3.x-dev"
                }
            },
            "autoload": {
                "classmap": [
                    "src/"
                ]
            },
            "notification-url": "https://packagist.org/downloads/",
            "license": [
                "BSD-3-Clause"
            ],
            "authors": [
                {
                    "name": "Sebastian Bergmann",
                    "email": "sebastian@phpunit.de"
                }
            ],
            "description": "Provides functionality to handle HHVM/PHP environments",
            "homepage": "http://www.github.com/sebastianbergmann/environment",
            "keywords": [
                "Xdebug",
                "environment",
                "hhvm"
            ],
            "time": "2015-01-01 10:01:08"
        },
        {
            "name": "sebastian/exporter",
            "version": "1.2.0",
            "source": {
                "type": "git",
                "url": "https://github.com/sebastianbergmann/exporter.git",
                "reference": "84839970d05254c73cde183a721c7af13aede943"
            },
            "dist": {
                "type": "zip",
                "url": "https://api.github.com/repos/sebastianbergmann/exporter/zipball/84839970d05254c73cde183a721c7af13aede943",
                "reference": "84839970d05254c73cde183a721c7af13aede943",
                "shasum": ""
            },
            "require": {
                "php": ">=5.3.3",
                "sebastian/recursion-context": "~1.0"
            },
            "require-dev": {
                "phpunit/phpunit": "~4.4"
            },
            "type": "library",
            "extra": {
                "branch-alias": {
                    "dev-master": "1.2.x-dev"
                }
            },
            "autoload": {
                "classmap": [
                    "src/"
                ]
            },
            "notification-url": "https://packagist.org/downloads/",
            "license": [
                "BSD-3-Clause"
            ],
            "authors": [
                {
                    "name": "Jeff Welch",
                    "email": "whatthejeff@gmail.com"
                },
                {
                    "name": "Volker Dusch",
                    "email": "github@wallbash.com"
                },
                {
                    "name": "Bernhard Schussek",
                    "email": "bschussek@2bepublished.at"
                },
                {
                    "name": "Sebastian Bergmann",
                    "email": "sebastian@phpunit.de"
                },
                {
                    "name": "Adam Harvey",
                    "email": "aharvey@php.net"
                }
            ],
            "description": "Provides the functionality to export PHP variables for visualization",
            "homepage": "http://www.github.com/sebastianbergmann/exporter",
            "keywords": [
                "export",
                "exporter"
            ],
            "time": "2015-01-27 07:23:06"
        },
        {
            "name": "sebastian/global-state",
            "version": "1.0.0",
            "source": {
                "type": "git",
                "url": "https://github.com/sebastianbergmann/global-state.git",
                "reference": "c7428acdb62ece0a45e6306f1ae85e1c05b09c01"
            },
            "dist": {
                "type": "zip",
                "url": "https://api.github.com/repos/sebastianbergmann/global-state/zipball/c7428acdb62ece0a45e6306f1ae85e1c05b09c01",
                "reference": "c7428acdb62ece0a45e6306f1ae85e1c05b09c01",
                "shasum": ""
            },
            "require": {
                "php": ">=5.3.3"
            },
            "require-dev": {
                "phpunit/phpunit": "~4.2"
            },
            "suggest": {
                "ext-uopz": "*"
            },
            "type": "library",
            "extra": {
                "branch-alias": {
                    "dev-master": "1.0-dev"
                }
            },
            "autoload": {
                "classmap": [
                    "src/"
                ]
            },
            "notification-url": "https://packagist.org/downloads/",
            "license": [
                "BSD-3-Clause"
            ],
            "authors": [
                {
                    "name": "Sebastian Bergmann",
                    "email": "sebastian@phpunit.de"
                }
            ],
            "description": "Snapshotting of global state",
            "homepage": "http://www.github.com/sebastianbergmann/global-state",
            "keywords": [
                "global state"
            ],
            "time": "2014-10-06 09:23:50"
        },
        {
            "name": "sebastian/recursion-context",
            "version": "1.0.0",
            "source": {
                "type": "git",
                "url": "https://github.com/sebastianbergmann/recursion-context.git",
                "reference": "3989662bbb30a29d20d9faa04a846af79b276252"
            },
            "dist": {
                "type": "zip",
                "url": "https://api.github.com/repos/sebastianbergmann/recursion-context/zipball/3989662bbb30a29d20d9faa04a846af79b276252",
                "reference": "3989662bbb30a29d20d9faa04a846af79b276252",
                "shasum": ""
            },
            "require": {
                "php": ">=5.3.3"
            },
            "require-dev": {
                "phpunit/phpunit": "~4.4"
            },
            "type": "library",
            "extra": {
                "branch-alias": {
                    "dev-master": "1.0.x-dev"
                }
            },
            "autoload": {
                "classmap": [
                    "src/"
                ]
            },
            "notification-url": "https://packagist.org/downloads/",
            "license": [
                "BSD-3-Clause"
            ],
            "authors": [
                {
                    "name": "Jeff Welch",
                    "email": "whatthejeff@gmail.com"
                },
                {
                    "name": "Sebastian Bergmann",
                    "email": "sebastian@phpunit.de"
                },
                {
                    "name": "Adam Harvey",
                    "email": "aharvey@php.net"
                }
            ],
            "description": "Provides functionality to recursively process PHP variables",
            "homepage": "http://www.github.com/sebastianbergmann/recursion-context",
            "time": "2015-01-24 09:48:32"
        },
        {
            "name": "sebastian/version",
<<<<<<< HEAD
            "version": "1.0.5",
            "source": {
                "type": "git",
                "url": "https://github.com/sebastianbergmann/version.git",
                "reference": "ab931d46cd0d3204a91e1b9a40c4bc13032b58e4"
            },
            "dist": {
                "type": "zip",
                "url": "https://api.github.com/repos/sebastianbergmann/version/zipball/ab931d46cd0d3204a91e1b9a40c4bc13032b58e4",
                "reference": "ab931d46cd0d3204a91e1b9a40c4bc13032b58e4",
=======
            "version": "1.0.6",
            "source": {
                "type": "git",
                "url": "https://github.com/sebastianbergmann/version.git",
                "reference": "58b3a85e7999757d6ad81c787a1fbf5ff6c628c6"
            },
            "dist": {
                "type": "zip",
                "url": "https://api.github.com/repos/sebastianbergmann/version/zipball/58b3a85e7999757d6ad81c787a1fbf5ff6c628c6",
                "reference": "58b3a85e7999757d6ad81c787a1fbf5ff6c628c6",
>>>>>>> 6fb101e8
                "shasum": ""
            },
            "type": "library",
            "autoload": {
                "classmap": [
                    "src/"
                ]
            },
            "notification-url": "https://packagist.org/downloads/",
            "license": [
                "BSD-3-Clause"
            ],
            "authors": [
                {
                    "name": "Sebastian Bergmann",
                    "email": "sebastian@phpunit.de",
                    "role": "lead"
                }
            ],
            "description": "Library that helps with managing the version number of Git-hosted PHP projects",
            "homepage": "https://github.com/sebastianbergmann/version",
<<<<<<< HEAD
            "time": "2015-02-24 06:35:25"
=======
            "time": "2015-06-21 13:59:46"
        },
        {
            "name": "squizlabs/php_codesniffer",
            "version": "1.5.6",
            "source": {
                "type": "git",
                "url": "https://github.com/squizlabs/PHP_CodeSniffer.git",
                "reference": "6f3e42d311b882b25b4d409d23a289f4d3b803d5"
            },
            "dist": {
                "type": "zip",
                "url": "https://api.github.com/repos/squizlabs/PHP_CodeSniffer/zipball/6f3e42d311b882b25b4d409d23a289f4d3b803d5",
                "reference": "6f3e42d311b882b25b4d409d23a289f4d3b803d5",
                "shasum": ""
            },
            "require": {
                "ext-tokenizer": "*",
                "php": ">=5.1.2"
            },
            "suggest": {
                "phpunit/php-timer": "dev-master"
            },
            "bin": [
                "scripts/phpcs"
            ],
            "type": "library",
            "extra": {
                "branch-alias": {
                    "dev-phpcs-fixer": "2.0.x-dev"
                }
            },
            "autoload": {
                "classmap": [
                    "CodeSniffer.php",
                    "CodeSniffer/CLI.php",
                    "CodeSniffer/Exception.php",
                    "CodeSniffer/File.php",
                    "CodeSniffer/Report.php",
                    "CodeSniffer/Reporting.php",
                    "CodeSniffer/Sniff.php",
                    "CodeSniffer/Tokens.php",
                    "CodeSniffer/Reports/",
                    "CodeSniffer/CommentParser/",
                    "CodeSniffer/Tokenizers/",
                    "CodeSniffer/DocGenerators/",
                    "CodeSniffer/Standards/AbstractPatternSniff.php",
                    "CodeSniffer/Standards/AbstractScopeSniff.php",
                    "CodeSniffer/Standards/AbstractVariableSniff.php",
                    "CodeSniffer/Standards/IncorrectPatternException.php",
                    "CodeSniffer/Standards/Generic/Sniffs/",
                    "CodeSniffer/Standards/MySource/Sniffs/",
                    "CodeSniffer/Standards/PEAR/Sniffs/",
                    "CodeSniffer/Standards/PSR1/Sniffs/",
                    "CodeSniffer/Standards/PSR2/Sniffs/",
                    "CodeSniffer/Standards/Squiz/Sniffs/",
                    "CodeSniffer/Standards/Zend/Sniffs/"
                ]
            },
            "notification-url": "https://packagist.org/downloads/",
            "license": [
                "BSD-3-Clause"
            ],
            "authors": [
                {
                    "name": "Greg Sherwood",
                    "role": "lead"
                }
            ],
            "description": "PHP_CodeSniffer tokenises PHP, JavaScript and CSS files and detects violations of a defined set of coding standards.",
            "homepage": "http://www.squizlabs.com/php-codesniffer",
            "keywords": [
                "phpcs",
                "standards"
            ],
            "time": "2014-12-04 22:32:15"
>>>>>>> 6fb101e8
        }
    ],
    "aliases": [],
    "minimum-stability": "stable",
    "stability-flags": [],
    "prefer-stable": false,
    "prefer-lowest": false,
    "platform": {
        "php": ">=5.3.10"
    },
    "platform-dev": []
}<|MERGE_RESOLUTION|>--- conflicted
+++ resolved
@@ -4,11 +4,7 @@
         "Read more about it at https://getcomposer.org/doc/01-basic-usage.md#composer-lock-the-lock-file",
         "This file is @generated automatically"
     ],
-<<<<<<< HEAD
-    "hash": "850180786c5c3bacf8fe5e157664d0e6",
-=======
-    "hash": "8405416de269468be2cedcc5d5c63462",
->>>>>>> 6fb101e8
+    "hash": "bad26becd36b945ed683e42d14c81bb2",
     "packages": [
         {
             "name": "ircmaxell/password-compat",
@@ -742,7 +738,6 @@
     ],
     "packages-dev": [
         {
-<<<<<<< HEAD
             "name": "doctrine/instantiator",
             "version": "1.0.4",
             "source": {
@@ -795,6 +790,56 @@
                 "instantiate"
             ],
             "time": "2014-10-13 12:58:55"
+        },
+        {
+            "name": "pear/cache_lite",
+            "version": "v1.7.16",
+            "source": {
+                "type": "git",
+                "url": "https://github.com/pear/Cache_Lite.git",
+                "reference": "9fa08bd625f86946d41a6e7ff66f6f4ea5c0f0bb"
+            },
+            "dist": {
+                "type": "zip",
+                "url": "https://api.github.com/repos/pear/Cache_Lite/zipball/9fa08bd625f86946d41a6e7ff66f6f4ea5c0f0bb",
+                "reference": "9fa08bd625f86946d41a6e7ff66f6f4ea5c0f0bb",
+                "shasum": ""
+            },
+            "require": {
+                "php": ">=4.0.0"
+            },
+            "require-dev": {
+                "phpunit/phpunit": "*"
+            },
+            "type": "library",
+            "autoload": {
+                "classmap": [
+                    "Cache/Lite.php"
+                ]
+            },
+            "notification-url": "https://packagist.org/downloads/",
+            "include-path": [
+                "./"
+            ],
+            "license": [
+                "LGPL"
+            ],
+            "authors": [
+                {
+                    "name": "Markus Tacker",
+                    "homepage": "http://pear.php.net/user/tacker"
+                },
+                {
+                    "name": "Fabien Marty",
+                    "homepage": "http://pear.php.net/user/fab"
+                }
+            ],
+            "description": "Fast and safe little cache system",
+            "homepage": "https://github.com/pear/Cache_Lite",
+            "keywords": [
+                "cache"
+            ],
+            "time": "2014-05-11 15:02:19"
         },
         {
             "name": "phpdocumentor/reflection-docblock",
@@ -904,56 +949,6 @@
                 "stub"
             ],
             "time": "2015-04-27 22:15:08"
-=======
-            "name": "pear/cache_lite",
-            "version": "v1.7.16",
-            "source": {
-                "type": "git",
-                "url": "https://github.com/pear/Cache_Lite.git",
-                "reference": "9fa08bd625f86946d41a6e7ff66f6f4ea5c0f0bb"
-            },
-            "dist": {
-                "type": "zip",
-                "url": "https://api.github.com/repos/pear/Cache_Lite/zipball/9fa08bd625f86946d41a6e7ff66f6f4ea5c0f0bb",
-                "reference": "9fa08bd625f86946d41a6e7ff66f6f4ea5c0f0bb",
-                "shasum": ""
-            },
-            "require": {
-                "php": ">=4.0.0"
-            },
-            "require-dev": {
-                "phpunit/phpunit": "*"
-            },
-            "type": "library",
-            "autoload": {
-                "classmap": [
-                    "Cache/Lite.php"
-                ]
-            },
-            "notification-url": "https://packagist.org/downloads/",
-            "include-path": [
-                "./"
-            ],
-            "license": [
-                "LGPL"
-            ],
-            "authors": [
-                {
-                    "name": "Markus Tacker",
-                    "homepage": "http://pear.php.net/user/tacker"
-                },
-                {
-                    "name": "Fabien Marty",
-                    "homepage": "http://pear.php.net/user/fab"
-                }
-            ],
-            "description": "Fast and safe little cache system",
-            "homepage": "https://github.com/pear/Cache_Lite",
-            "keywords": [
-                "cache"
-            ],
-            "time": "2014-05-11 15:02:19"
->>>>>>> 6fb101e8
         },
         {
             "name": "phpunit/dbunit",
@@ -1016,7 +1011,6 @@
         },
         {
             "name": "phpunit/php-code-coverage",
-<<<<<<< HEAD
             "version": "2.1.5",
             "source": {
                 "type": "git",
@@ -1027,18 +1021,6 @@
                 "type": "zip",
                 "url": "https://api.github.com/repos/sebastianbergmann/php-code-coverage/zipball/be2286cb8c7e1773eded49d9719219e6f74f9e3e",
                 "reference": "be2286cb8c7e1773eded49d9719219e6f74f9e3e",
-=======
-            "version": "2.1.7",
-            "source": {
-                "type": "git",
-                "url": "https://github.com/sebastianbergmann/php-code-coverage.git",
-                "reference": "07e27765596d72c378a6103e80da5d84e802f1e4"
-            },
-            "dist": {
-                "type": "zip",
-                "url": "https://api.github.com/repos/sebastianbergmann/php-code-coverage/zipball/07e27765596d72c378a6103e80da5d84e802f1e4",
-                "reference": "07e27765596d72c378a6103e80da5d84e802f1e4",
->>>>>>> 6fb101e8
                 "shasum": ""
             },
             "require": {
@@ -1087,11 +1069,7 @@
                 "testing",
                 "xunit"
             ],
-<<<<<<< HEAD
             "time": "2015-06-09 13:05:42"
-=======
-            "time": "2015-06-30 06:52:35"
->>>>>>> 6fb101e8
         },
         {
             "name": "phpunit/php-file-iterator",
@@ -1142,16 +1120,16 @@
         },
         {
             "name": "phpunit/php-text-template",
-            "version": "1.2.1",
+            "version": "1.2.0",
             "source": {
                 "type": "git",
                 "url": "https://github.com/sebastianbergmann/php-text-template.git",
-                "reference": "31f8b717e51d9a2afca6c9f046f5d69fc27c8686"
-            },
-            "dist": {
-                "type": "zip",
-                "url": "https://api.github.com/repos/sebastianbergmann/php-text-template/zipball/31f8b717e51d9a2afca6c9f046f5d69fc27c8686",
-                "reference": "31f8b717e51d9a2afca6c9f046f5d69fc27c8686",
+                "reference": "206dfefc0ffe9cebf65c413e3d0e809c82fbf00a"
+            },
+            "dist": {
+                "type": "zip",
+                "url": "https://api.github.com/repos/sebastianbergmann/php-text-template/zipball/206dfefc0ffe9cebf65c413e3d0e809c82fbf00a",
+                "reference": "206dfefc0ffe9cebf65c413e3d0e809c82fbf00a",
                 "shasum": ""
             },
             "require": {
@@ -1160,51 +1138,13 @@
             "type": "library",
             "autoload": {
                 "classmap": [
-                    "src/"
-                ]
-            },
-            "notification-url": "https://packagist.org/downloads/",
-            "license": [
-                "BSD-3-Clause"
-            ],
-            "authors": [
-                {
-                    "name": "Sebastian Bergmann",
-                    "email": "sebastian@phpunit.de",
-                    "role": "lead"
-                }
-            ],
-            "description": "Simple template engine.",
-            "homepage": "https://github.com/sebastianbergmann/php-text-template/",
-            "keywords": [
-                "template"
-            ],
-            "time": "2015-06-21 13:50:34"
-        },
-        {
-            "name": "phpunit/php-timer",
-            "version": "1.0.6",
-            "source": {
-                "type": "git",
-                "url": "https://github.com/sebastianbergmann/php-timer.git",
-                "reference": "83fe1bdc5d47658b727595c14da140da92b3d66d"
-            },
-            "dist": {
-                "type": "zip",
-                "url": "https://api.github.com/repos/sebastianbergmann/php-timer/zipball/83fe1bdc5d47658b727595c14da140da92b3d66d",
-                "reference": "83fe1bdc5d47658b727595c14da140da92b3d66d",
-                "shasum": ""
-            },
-            "require": {
-                "php": ">=5.3.3"
-            },
-            "type": "library",
-            "autoload": {
-                "classmap": [
-                    "src/"
-                ]
-            },
-            "notification-url": "https://packagist.org/downloads/",
+                    "Text/"
+                ]
+            },
+            "notification-url": "https://packagist.org/downloads/",
+            "include-path": [
+                ""
+            ],
             "license": [
                 "BSD-3-Clause"
             ],
@@ -1215,6 +1155,47 @@
                     "role": "lead"
                 }
             ],
+            "description": "Simple template engine.",
+            "homepage": "https://github.com/sebastianbergmann/php-text-template/",
+            "keywords": [
+                "template"
+            ],
+            "time": "2014-01-30 17:20:04"
+        },
+        {
+            "name": "phpunit/php-timer",
+            "version": "1.0.6",
+            "source": {
+                "type": "git",
+                "url": "https://github.com/sebastianbergmann/php-timer.git",
+                "reference": "83fe1bdc5d47658b727595c14da140da92b3d66d"
+            },
+            "dist": {
+                "type": "zip",
+                "url": "https://api.github.com/repos/sebastianbergmann/php-timer/zipball/83fe1bdc5d47658b727595c14da140da92b3d66d",
+                "reference": "83fe1bdc5d47658b727595c14da140da92b3d66d",
+                "shasum": ""
+            },
+            "require": {
+                "php": ">=5.3.3"
+            },
+            "type": "library",
+            "autoload": {
+                "classmap": [
+                    "src/"
+                ]
+            },
+            "notification-url": "https://packagist.org/downloads/",
+            "license": [
+                "BSD-3-Clause"
+            ],
+            "authors": [
+                {
+                    "name": "Sebastian Bergmann",
+                    "email": "sb@sebastian-bergmann.de",
+                    "role": "lead"
+                }
+            ],
             "description": "Utility class for timing",
             "homepage": "https://github.com/sebastianbergmann/php-timer/",
             "keywords": [
@@ -1224,7 +1205,6 @@
         },
         {
             "name": "phpunit/php-token-stream",
-<<<<<<< HEAD
             "version": "1.4.2",
             "source": {
                 "type": "git",
@@ -1235,18 +1215,6 @@
                 "type": "zip",
                 "url": "https://api.github.com/repos/sebastianbergmann/php-token-stream/zipball/db63be1159c81df649cd0260e30249a586d4129e",
                 "reference": "db63be1159c81df649cd0260e30249a586d4129e",
-=======
-            "version": "1.4.3",
-            "source": {
-                "type": "git",
-                "url": "https://github.com/sebastianbergmann/php-token-stream.git",
-                "reference": "7a9b0969488c3c54fd62b4d504b3ec758fd005d9"
-            },
-            "dist": {
-                "type": "zip",
-                "url": "https://api.github.com/repos/sebastianbergmann/php-token-stream/zipball/7a9b0969488c3c54fd62b4d504b3ec758fd005d9",
-                "reference": "7a9b0969488c3c54fd62b4d504b3ec758fd005d9",
->>>>>>> 6fb101e8
                 "shasum": ""
             },
             "require": {
@@ -1282,11 +1250,7 @@
             "keywords": [
                 "tokenizer"
             ],
-<<<<<<< HEAD
             "time": "2015-06-12 07:34:24"
-=======
-            "time": "2015-06-19 03:43:16"
->>>>>>> 6fb101e8
         },
         {
             "name": "phpunit/phpunit",
@@ -1753,7 +1717,6 @@
         },
         {
             "name": "sebastian/version",
-<<<<<<< HEAD
             "version": "1.0.5",
             "source": {
                 "type": "git",
@@ -1764,18 +1727,6 @@
                 "type": "zip",
                 "url": "https://api.github.com/repos/sebastianbergmann/version/zipball/ab931d46cd0d3204a91e1b9a40c4bc13032b58e4",
                 "reference": "ab931d46cd0d3204a91e1b9a40c4bc13032b58e4",
-=======
-            "version": "1.0.6",
-            "source": {
-                "type": "git",
-                "url": "https://github.com/sebastianbergmann/version.git",
-                "reference": "58b3a85e7999757d6ad81c787a1fbf5ff6c628c6"
-            },
-            "dist": {
-                "type": "zip",
-                "url": "https://api.github.com/repos/sebastianbergmann/version/zipball/58b3a85e7999757d6ad81c787a1fbf5ff6c628c6",
-                "reference": "58b3a85e7999757d6ad81c787a1fbf5ff6c628c6",
->>>>>>> 6fb101e8
                 "shasum": ""
             },
             "type": "library",
@@ -1797,10 +1748,7 @@
             ],
             "description": "Library that helps with managing the version number of Git-hosted PHP projects",
             "homepage": "https://github.com/sebastianbergmann/version",
-<<<<<<< HEAD
             "time": "2015-02-24 06:35:25"
-=======
-            "time": "2015-06-21 13:59:46"
         },
         {
             "name": "squizlabs/php_codesniffer",
@@ -1876,7 +1824,6 @@
                 "standards"
             ],
             "time": "2014-12-04 22:32:15"
->>>>>>> 6fb101e8
         }
     ],
     "aliases": [],
