--- conflicted
+++ resolved
@@ -823,7 +823,6 @@
             "time": "2016-12-10T17:45:15+00:00"
         },
         {
-<<<<<<< HEAD
             "name": "joomla/filter",
             "version": "1.3.3",
             "source": {
@@ -848,29 +847,6 @@
             },
             "suggest": {
                 "joomla/language": "Required only if you want to use `OutputFilter::stringURLSafe`."
-=======
-            "name": "joomla/ldap",
-            "version": "1.2.0",
-            "source": {
-                "type": "git",
-                "url": "https://github.com/joomla-framework/ldap.git",
-                "reference": "2d82a7e9ad0aa1091e8121ab8e194ff0e9d14208"
-            },
-            "dist": {
-                "type": "zip",
-                "url": "https://api.github.com/repos/joomla-framework/ldap/zipball/2d82a7e9ad0aa1091e8121ab8e194ff0e9d14208",
-                "reference": "2d82a7e9ad0aa1091e8121ab8e194ff0e9d14208",
-                "shasum": ""
-            },
-            "require": {
-                "ext-ldap": "*",
-                "php": "^5.3.10|~7.0",
-                "symfony/polyfill-php56": "~1.0"
-            },
-            "require-dev": {
-                "phpunit/phpunit": "^4.8.35|^5.4.3|~6.0",
-                "squizlabs/php_codesniffer": "1.*"
->>>>>>> 20e0335f
             },
             "type": "joomla-package",
             "extra": {
@@ -880,11 +856,7 @@
             },
             "autoload": {
                 "psr-4": {
-<<<<<<< HEAD
                     "Joomla\\Filter\\": "src/"
-=======
-                    "Joomla\\Ldap\\": "src/"
->>>>>>> 20e0335f
                 }
             },
             "notification-url": "https://packagist.org/downloads/",
@@ -898,11 +870,7 @@
                 "framework",
                 "joomla"
             ],
-<<<<<<< HEAD
             "time": "2017-07-04T15:07:30+00:00"
-=======
-            "time": "2017-07-27T13:13:55+00:00"
->>>>>>> 20e0335f
         },
         {
             "name": "joomla/http",
@@ -1054,22 +1022,28 @@
             "time": "2014-10-12T18:01:36+00:00"
         },
         {
-            "name": "joomla/ldap",
-            "version": "1.1.2",
-            "source": {
-                "type": "git",
-                "url": "https://github.com/joomla-framework/ldap.git",
-                "reference": "91c3827a7f6d7164a3bf49eede27419321e4dcbc"
-            },
-            "dist": {
-                "type": "zip",
-                "url": "https://api.github.com/repos/joomla-framework/ldap/zipball/91c3827a7f6d7164a3bf49eede27419321e4dcbc",
-                "reference": "91c3827a7f6d7164a3bf49eede27419321e4dcbc",
-                "shasum": ""
-            },
-            "require": {
-                "php": ">=5.3.10"
-            },
+			"name": "joomla/ldap",
+			"version": "1.2.0",
+			"source": {
+				"type": "git",
+				"url": "https://github.com/joomla-framework/ldap.git",
+				"reference": "2d82a7e9ad0aa1091e8121ab8e194ff0e9d14208"
+			},
+			"dist": {
+				"type": "zip",
+				"url": "https://api.github.com/repos/joomla-framework/ldap/zipball/2d82a7e9ad0aa1091e8121ab8e194ff0e9d14208",
+				"reference": "2d82a7e9ad0aa1091e8121ab8e194ff0e9d14208",
+				"shasum": ""
+			},
+			"require": {
+				"ext-ldap": "*",
+				"php": "^5.3.10|~7.0",
+				"symfony/polyfill-php56": "~1.0"
+			},
+			"require-dev": {
+				"phpunit/phpunit": "^4.8.35|^5.4.3|~6.0",
+				"squizlabs/php_codesniffer": "1.*"
+			},
             "type": "joomla-package",
             "autoload": {
                 "psr-4": {
@@ -1088,7 +1062,7 @@
                 "joomla",
                 "ldap"
             ],
-            "time": "2014-04-10T03:07:59+00:00"
+            "time": "2017-07-27T13:13:55+00:00"
         },
         {
             "name": "joomla/oauth1",
