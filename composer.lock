{
    "_readme": [
        "This file locks the dependencies of your project to a known state",
        "Read more about it at https://getcomposer.org/doc/01-basic-usage.md#installing-dependencies",
        "This file is @generated automatically"
    ],
<<<<<<< HEAD
    "content-hash": "b48dd2cca7d661cccf631cd323bf997c",
=======
    "content-hash": "adcc362beafa040a632f3236a01578f4",
>>>>>>> d7f0a946
    "packages": [
        {
            "name": "algo26-matthias/idna-convert",
            "version": "v1.1.0",
            "source": {
                "type": "git",
                "url": "https://github.com/algo26-matthias/idna-convert.git",
                "reference": "a6dfb6f87611e3a89d2eec4924a0f51db755c573"
            },
            "dist": {
                "type": "zip",
                "url": "https://api.github.com/repos/algo26-matthias/idna-convert/zipball/a6dfb6f87611e3a89d2eec4924a0f51db755c573",
                "reference": "a6dfb6f87611e3a89d2eec4924a0f51db755c573",
                "shasum": ""
            },
            "require": {
                "ext-pcre": "*",
                "php": ">=5.6.0"
            },
            "type": "library",
            "extra": {
                "branch-alias": {
                    "dev-master": "1.0.x-dev"
                }
            },
            "autoload": {
                "psr-4": {
                    "Mso\\IdnaConvert\\": "src"
                }
            },
            "notification-url": "https://packagist.org/downloads/",
            "license": [
                "LGPL-2.1+"
            ],
            "authors": [
                {
                    "name": "Matthias Sommerfeld",
                    "email": "mso@phlylabs.de",
                    "role": "Developer"
                }
            ],
            "description": "A library for encoding and decoding internationalized domain names",
            "homepage": "http://idnaconv.net/",
            "keywords": [
                "idn",
                "idna",
                "php"
            ],
            "time": "2016-06-19T18:08:43+00:00"
        },
        {
            "name": "composer/ca-bundle",
            "version": "1.1.4",
            "source": {
                "type": "git",
                "url": "https://github.com/composer/ca-bundle.git",
                "reference": "558f321c52faeb4828c03e7dc0cfe39a09e09a2d"
            },
            "dist": {
                "type": "zip",
                "url": "https://api.github.com/repos/composer/ca-bundle/zipball/558f321c52faeb4828c03e7dc0cfe39a09e09a2d",
                "reference": "558f321c52faeb4828c03e7dc0cfe39a09e09a2d",
                "shasum": ""
            },
            "require": {
                "ext-openssl": "*",
                "ext-pcre": "*",
                "php": "^5.3.2 || ^7.0"
            },
            "require-dev": {
                "phpunit/phpunit": "^4.8.35 || ^5.7 || ^6.5",
                "psr/log": "^1.0",
                "symfony/process": "^2.5 || ^3.0 || ^4.0"
            },
            "type": "library",
            "extra": {
                "branch-alias": {
                    "dev-master": "1.x-dev"
                }
            },
            "autoload": {
                "psr-4": {
                    "Composer\\CaBundle\\": "src"
                }
            },
            "notification-url": "https://packagist.org/downloads/",
            "license": [
                "MIT"
            ],
            "authors": [
                {
                    "name": "Jordi Boggiano",
                    "email": "j.boggiano@seld.be",
                    "homepage": "http://seld.be"
                }
            ],
            "description": "Lets you find a path to the system CA bundle, and includes a fallback to the Mozilla CA bundle.",
            "keywords": [
                "cabundle",
                "cacert",
                "certificate",
                "ssl",
                "tls"
            ],
            "time": "2019-01-28T09:30:10+00:00"
        },
        {
            "name": "defuse/php-encryption",
            "version": "v2.2.1",
            "source": {
                "type": "git",
                "url": "https://github.com/defuse/php-encryption.git",
                "reference": "0f407c43b953d571421e0020ba92082ed5fb7620"
            },
            "dist": {
                "type": "zip",
                "url": "https://api.github.com/repos/defuse/php-encryption/zipball/0f407c43b953d571421e0020ba92082ed5fb7620",
                "reference": "0f407c43b953d571421e0020ba92082ed5fb7620",
                "shasum": ""
            },
            "require": {
                "ext-openssl": "*",
                "paragonie/random_compat": ">= 2",
                "php": ">=5.4.0"
            },
            "require-dev": {
                "nikic/php-parser": "^2.0|^3.0|^4.0",
                "phpunit/phpunit": "^4|^5"
            },
            "bin": [
                "bin/generate-defuse-key"
            ],
            "type": "library",
            "autoload": {
                "psr-4": {
                    "Defuse\\Crypto\\": "src"
                }
            },
            "notification-url": "https://packagist.org/downloads/",
            "license": [
                "MIT"
            ],
            "authors": [
                {
                    "name": "Taylor Hornby",
                    "email": "taylor@defuse.ca",
                    "homepage": "https://defuse.ca/"
                },
                {
                    "name": "Scott Arciszewski",
                    "email": "info@paragonie.com",
                    "homepage": "https://paragonie.com"
                }
            ],
            "description": "Secure PHP Encryption Library",
            "keywords": [
                "aes",
                "authenticated encryption",
                "cipher",
                "crypto",
                "cryptography",
                "encrypt",
                "encryption",
                "openssl",
                "security",
                "symmetric key cryptography"
            ],
            "time": "2018-07-24T23:27:56+00:00"
        },
        {
            "name": "doctrine/inflector",
            "version": "v1.2.0",
            "source": {
                "type": "git",
                "url": "https://github.com/doctrine/inflector.git",
                "reference": "e11d84c6e018beedd929cff5220969a3c6d1d462"
            },
            "dist": {
                "type": "zip",
                "url": "https://api.github.com/repos/doctrine/inflector/zipball/e11d84c6e018beedd929cff5220969a3c6d1d462",
                "reference": "e11d84c6e018beedd929cff5220969a3c6d1d462",
                "shasum": ""
            },
            "require": {
                "php": "^7.0"
            },
            "require-dev": {
                "phpunit/phpunit": "^6.2"
            },
            "type": "library",
            "extra": {
                "branch-alias": {
                    "dev-master": "1.2.x-dev"
                }
            },
            "autoload": {
                "psr-4": {
                    "Doctrine\\Common\\Inflector\\": "lib/Doctrine/Common/Inflector"
                }
            },
            "notification-url": "https://packagist.org/downloads/",
            "license": [
                "MIT"
            ],
            "authors": [
                {
                    "name": "Roman Borschel",
                    "email": "roman@code-factory.org"
                },
                {
                    "name": "Benjamin Eberlei",
                    "email": "kontakt@beberlei.de"
                },
                {
                    "name": "Guilherme Blanco",
                    "email": "guilhermeblanco@gmail.com"
                },
                {
                    "name": "Jonathan Wage",
                    "email": "jonwage@gmail.com"
                },
                {
                    "name": "Johannes Schmitt",
                    "email": "schmittjoh@gmail.com"
                }
            ],
            "description": "Common String Manipulations with regard to casing and singular/plural rules.",
            "homepage": "http://www.doctrine-project.org",
            "keywords": [
                "inflection",
                "pluralize",
                "singularize",
                "string"
            ],
            "time": "2017-07-22T12:18:28+00:00"
        },
        {
            "name": "fig/link-util",
            "version": "1.0.0",
            "source": {
                "type": "git",
                "url": "https://github.com/php-fig/link-util.git",
                "reference": "1a07821801a148be4add11ab0603e4af55a72fac"
            },
            "dist": {
                "type": "zip",
                "url": "https://api.github.com/repos/php-fig/link-util/zipball/1a07821801a148be4add11ab0603e4af55a72fac",
                "reference": "1a07821801a148be4add11ab0603e4af55a72fac",
                "shasum": ""
            },
            "require": {
                "php": ">=5.5.0",
                "psr/link": "~1.0@dev"
            },
            "require-dev": {
                "phpunit/phpunit": "^5.1",
                "squizlabs/php_codesniffer": "^2.3.1"
            },
            "type": "library",
            "extra": {
                "branch-alias": {
                    "dev-master": "1.0.x-dev"
                }
            },
            "autoload": {
                "psr-4": {
                    "Fig\\Link\\": "src/"
                }
            },
            "notification-url": "https://packagist.org/downloads/",
            "license": [
                "MIT"
            ],
            "authors": [
                {
                    "name": "PHP-FIG",
                    "homepage": "http://www.php-fig.org/"
                }
            ],
            "description": "Common utility implementations for HTTP links",
            "keywords": [
                "http",
                "http-link",
                "link",
                "psr",
                "psr-13",
                "rest"
            ],
            "time": "2016-10-17T18:31:11+00:00"
        },
        {
            "name": "google/recaptcha",
            "version": "1.2.2",
            "source": {
                "type": "git",
                "url": "https://github.com/google/recaptcha.git",
                "reference": "c4a17d6af648d4f3814430cd103cba50b75b571c"
            },
            "dist": {
                "type": "zip",
                "url": "https://api.github.com/repos/google/recaptcha/zipball/c4a17d6af648d4f3814430cd103cba50b75b571c",
                "reference": "c4a17d6af648d4f3814430cd103cba50b75b571c",
                "shasum": ""
            },
            "require": {
                "php": ">=5.5"
            },
            "require-dev": {
                "friendsofphp/php-cs-fixer": "^2.2.20|^2.15",
                "php-coveralls/php-coveralls": "^2.1",
                "phpunit/phpunit": "^4.8.36|^5.7.27|^6.59|^7.5.11"
            },
            "type": "library",
            "extra": {
                "branch-alias": {
                    "dev-master": "1.2.x-dev"
                }
            },
            "autoload": {
                "psr-4": {
                    "ReCaptcha\\": "src/ReCaptcha"
                }
            },
            "notification-url": "https://packagist.org/downloads/",
            "license": [
                "BSD-3-Clause"
            ],
            "description": "Client library for reCAPTCHA, a free service that protects websites from spam and abuse.",
            "homepage": "https://www.google.com/recaptcha/",
            "keywords": [
                "Abuse",
                "captcha",
                "recaptcha",
                "spam"
            ],
            "time": "2019-05-24T12:44:03+00:00"
        },
        {
            "name": "joomla/application",
            "version": "dev-2.0-dev",
            "source": {
                "type": "git",
                "url": "https://github.com/joomla-framework/application.git",
                "reference": "5b201a71bf587c20141db94be40a0dec0f331353"
            },
            "dist": {
                "type": "zip",
                "url": "https://api.github.com/repos/joomla-framework/application/zipball/5b201a71bf587c20141db94be40a0dec0f331353",
                "reference": "5b201a71bf587c20141db94be40a0dec0f331353",
                "shasum": ""
            },
            "require": {
                "joomla/event": "~2.0",
                "joomla/input": "~1.2|~2.0",
                "joomla/registry": "^1.4.5|~2.0",
                "php": "~7.2",
                "psr/http-message": "~1.0",
                "psr/log": "~1.0",
                "zendframework/zend-diactoros": "~1.3|~2.0"
            },
            "require-dev": {
                "joomla/coding-standards": "~2.0@alpha",
                "joomla/controller": "~1.0|~2.0",
                "joomla/di": "~1.5|~2.0",
                "joomla/router": "~2.0",
                "joomla/session": "~2.0",
                "joomla/test": "~1.1",
                "joomla/uri": "~1.1",
                "phpunit/phpunit": "~6.3"
            },
            "suggest": {
                "joomla/controller": "To support resolving ControllerInterface objects in ControllerResolverInterface, install joomla/controller",
                "joomla/router": "To use WebApplication or ControllerResolverInterface implementations, install joomla/router",
                "joomla/session": "To use AbstractWebApplication with session support, install joomla/session",
                "joomla/uri": "To use AbstractWebApplication, install joomla/uri",
                "psr/container": "To use the ContainerControllerResolver, install any PSR-11 compatible container"
            },
            "type": "joomla-package",
            "extra": {
                "branch-alias": {
                    "dev-2.0-dev": "2.0-dev"
                }
            },
            "autoload": {
                "psr-4": {
                    "Joomla\\Application\\": "src/"
                }
            },
            "notification-url": "https://packagist.org/downloads/",
            "license": [
                "GPL-2.0-or-later"
            ],
            "description": "Joomla Application Package",
            "homepage": "https://github.com/joomla-framework/application",
            "keywords": [
                "application",
                "framework",
                "joomla"
            ],
            "time": "2019-07-06T16:26:04+00:00"
        },
        {
            "name": "joomla/archive",
            "version": "1.1.6",
            "source": {
                "type": "git",
                "url": "https://github.com/joomla-framework/archive.git",
                "reference": "b1d496e8c7814f1e376cb14296c38d5ef4e08c78"
            },
            "dist": {
                "type": "zip",
                "url": "https://api.github.com/repos/joomla-framework/archive/zipball/b1d496e8c7814f1e376cb14296c38d5ef4e08c78",
                "reference": "b1d496e8c7814f1e376cb14296c38d5ef4e08c78",
                "shasum": ""
            },
            "require": {
                "joomla/filesystem": "~1.3|~2.0",
                "php": "^5.3.10|~7.0"
            },
            "require-dev": {
                "joomla/coding-standards": "~2.0@alpha",
                "joomla/test": "~1.0",
                "phpunit/phpunit": "^4.8.35|^5.4.3|~6.0"
            },
            "suggest": {
                "ext-bz2": "To extract bzip2 compressed packages",
                "ext-zip": "To extract zip compressed packages",
                "ext-zlib": "To extract gzip or zip compressed packages"
            },
            "type": "joomla-package",
            "extra": {
                "branch-alias": {
                    "dev-master": "1.x-dev"
                }
            },
            "autoload": {
                "psr-4": {
                    "Joomla\\Archive\\": "src/"
                }
            },
            "notification-url": "https://packagist.org/downloads/",
            "license": [
                "GPL-2.0-or-later"
            ],
            "description": "Joomla Archive Package",
            "homepage": "https://github.com/joomla-framework/archive",
            "keywords": [
                "archive",
                "framework",
                "joomla"
            ],
            "time": "2019-03-10T15:17:48+00:00"
        },
        {
            "name": "joomla/authentication",
            "version": "dev-2.0-dev",
            "source": {
                "type": "git",
                "url": "https://github.com/joomla-framework/authentication.git",
                "reference": "0f3e8838322869ea2e00ac5cd2780b0346886a70"
            },
            "dist": {
                "type": "zip",
                "url": "https://api.github.com/repos/joomla-framework/authentication/zipball/0f3e8838322869ea2e00ac5cd2780b0346886a70",
                "reference": "0f3e8838322869ea2e00ac5cd2780b0346886a70",
                "shasum": ""
            },
            "require": {
                "php": "~7.2"
            },
            "require-dev": {
                "joomla/coding-standards": "~2.0@alpha",
                "joomla/database": "~2.0",
                "joomla/input": "~1.0|~2.0",
                "joomla/test": "~2.0",
                "phpunit/phpunit": "~8.2"
            },
            "suggest": {
                "joomla/database": "Required if you want to use Joomla\\Authentication\\Strategies\\DatabaseStrategy",
                "joomla/input": "Required if you want to use classes in the Joomla\\Authentication\\Strategies namespace"
            },
            "type": "joomla-package",
            "extra": {
                "branch-alias": {
                    "dev-2.0-dev": "2.0-dev"
                }
            },
            "autoload": {
                "psr-4": {
                    "Joomla\\Authentication\\": "src/"
                }
            },
            "notification-url": "https://packagist.org/downloads/",
            "license": [
                "GPL-2.0-or-later"
            ],
            "description": "Joomla Authentication Package",
            "homepage": "https://github.com/joomla-framework/authentication",
            "keywords": [
                "Authentication",
                "framework",
                "joomla"
            ],
            "time": "2019-06-19T00:51:06+00:00"
        },
        {
            "name": "joomla/console",
            "version": "dev-master",
            "source": {
                "type": "git",
                "url": "https://github.com/joomla-framework/console.git",
                "reference": "2d4ceaaa49336f672d09e8d05faf8df6501a2754"
            },
            "dist": {
                "type": "zip",
                "url": "https://api.github.com/repos/joomla-framework/console/zipball/2d4ceaaa49336f672d09e8d05faf8df6501a2754",
                "reference": "2d4ceaaa49336f672d09e8d05faf8df6501a2754",
                "shasum": ""
            },
            "require": {
                "joomla/application": "~2.0",
                "joomla/event": "~2.0",
                "joomla/string": "~2.0",
                "php": "~7.2",
                "symfony/console": "~3.4|~4.0"
            },
            "require-dev": {
                "joomla/coding-standards": "~2.0@alpha",
                "phpunit/phpunit": "~6.3",
                "psr/container": "~1.0"
            },
            "suggest": {
                "psr/container-implementation": "To use the ContainerLoader"
            },
            "type": "joomla-package",
            "extra": {
                "branch-alias": {
                    "dev-master": "2.0-dev"
                }
            },
            "autoload": {
                "psr-4": {
                    "Joomla\\Console\\": "src/"
                }
            },
            "notification-url": "https://packagist.org/downloads/",
            "license": [
                "GPL-2.0-or-later"
            ],
            "description": "Joomla Console Package",
            "homepage": "https://github.com/joomla-framework/console",
            "keywords": [
                "console",
                "framework",
                "joomla"
            ],
            "time": "2019-06-17T23:29:39+00:00"
        },
        {
            "name": "joomla/controller",
            "version": "dev-2.0-dev",
            "source": {
                "type": "git",
                "url": "https://github.com/joomla-framework/controller.git",
                "reference": "a2c6a9d1193265e7cf597c9c0f2779b18357f7c0"
            },
            "dist": {
                "type": "zip",
                "url": "https://api.github.com/repos/joomla-framework/controller/zipball/a2c6a9d1193265e7cf597c9c0f2779b18357f7c0",
                "reference": "a2c6a9d1193265e7cf597c9c0f2779b18357f7c0",
                "shasum": ""
            },
            "require": {
                "php": "~7.2"
            },
            "require-dev": {
                "joomla/application": "~1.0|~2.0",
                "joomla/coding-standards": "~2.0@alpha",
                "joomla/input": "~1.0|~2.0",
                "phpunit/phpunit": "~8.2"
            },
            "suggest": {
                "joomla/application": "The joomla/application package is required to use Joomla\\Controller\\AbstractController",
                "joomla/input": "The joomla/input package is required to use Joomla\\Controller\\AbstractController"
            },
            "type": "joomla-package",
            "extra": {
                "branch-alias": {
                    "dev-2.0-dev": "2.0-dev"
                }
            },
            "autoload": {
                "psr-4": {
                    "Joomla\\Controller\\": "src/"
                }
            },
            "notification-url": "https://packagist.org/downloads/",
            "license": [
                "GPL-2.0-or-later"
            ],
            "description": "Joomla Controller Package",
            "homepage": "https://github.com/joomla-framework/controller",
            "keywords": [
                "controller",
                "framework",
                "joomla"
            ],
            "time": "2019-06-19T01:10:30+00:00"
        },
        {
            "name": "joomla/crypt",
            "version": "dev-master",
            "source": {
                "type": "git",
                "url": "https://github.com/joomla-framework/crypt.git",
                "reference": "9d287c786c24a9704d9e83ba88db0833160cc87f"
            },
            "dist": {
                "type": "zip",
                "url": "https://api.github.com/repos/joomla-framework/crypt/zipball/9d287c786c24a9704d9e83ba88db0833160cc87f",
                "reference": "9d287c786c24a9704d9e83ba88db0833160cc87f",
                "shasum": ""
            },
            "require": {
                "php": "~7.2"
            },
            "require-dev": {
                "defuse/php-encryption": "~2.0",
                "joomla/coding-standards": "~2.0@alpha",
                "paragonie/sodium_compat": "~1.0",
                "phpunit/phpunit": "~8.2",
                "symfony/phpunit-bridge": "~4.3",
                "symfony/polyfill-util": "~1.0"
            },
            "suggest": {
                "defuse/php-encryption": "To use Crypto cipher",
                "ext-openssl": "To use the OpenSSL cipher",
                "ext-sodium": "To use the Sodium cipher",
                "paragonie/sodium_compat": "To use Sodium cipher if neither ext/sodium or ext/libsodium are available"
            },
            "type": "joomla-package",
            "extra": {
                "branch-alias": {
                    "dev-master": "2.0-dev"
                }
            },
            "autoload": {
                "psr-4": {
                    "Joomla\\Crypt\\": "src/"
                }
            },
            "notification-url": "https://packagist.org/downloads/",
            "license": [
                "GPL-2.0-or-later"
            ],
            "description": "Joomla Crypt Package",
            "homepage": "https://github.com/joomla-framework/crypt",
            "keywords": [
                "crypt",
                "framework",
                "joomla"
            ],
            "time": "2019-06-19T01:25:48+00:00"
        },
        {
            "name": "joomla/data",
            "version": "dev-2.0-dev",
            "source": {
                "type": "git",
                "url": "https://github.com/joomla-framework/data.git",
                "reference": "d22ba2d92d18e59a48a1fc6d8a98dc0de7675f8e"
            },
            "dist": {
                "type": "zip",
                "url": "https://api.github.com/repos/joomla-framework/data/zipball/d22ba2d92d18e59a48a1fc6d8a98dc0de7675f8e",
                "reference": "d22ba2d92d18e59a48a1fc6d8a98dc0de7675f8e",
                "shasum": ""
            },
            "require": {
                "joomla/registry": "^1.4.5|~2.0",
                "php": "~7.2"
            },
            "require-dev": {
                "joomla/coding-standards": "~2.0@alpha",
                "joomla/test": "~2.0",
                "phpunit/phpunit": "~8.2"
            },
            "type": "joomla-package",
            "extra": {
                "branch-alias": {
                    "dev-2.0-dev": "2.0-dev"
                }
            },
            "autoload": {
                "psr-4": {
                    "Joomla\\Data\\": "src/"
                }
            },
            "notification-url": "https://packagist.org/downloads/",
            "license": [
                "GPL-2.0-or-later"
            ],
            "description": "Joomla Data Package",
            "homepage": "https://github.com/joomla-framework/data",
            "keywords": [
                "data",
                "framework",
                "joomla"
            ],
            "time": "2019-06-29T15:40:32+00:00"
        },
        {
            "name": "joomla/database",
            "version": "dev-2.0-dev",
            "source": {
                "type": "git",
                "url": "https://github.com/joomla-framework/database.git",
                "reference": "1752fa13c46f6cac553518ff6cf53b288f05133a"
            },
            "dist": {
                "type": "zip",
                "url": "https://api.github.com/repos/joomla-framework/database/zipball/1752fa13c46f6cac553518ff6cf53b288f05133a",
                "reference": "1752fa13c46f6cac553518ff6cf53b288f05133a",
                "shasum": ""
            },
            "require": {
                "joomla/event": "~2.0",
                "php": "~7.2",
                "psr/log": "~1.0"
            },
            "require-dev": {
                "joomla/archive": "~2.0",
                "joomla/coding-standards": "~2.0@alpha",
                "joomla/console": "~2.0",
                "joomla/di": "~1.0|~2.0",
                "joomla/filesystem": "~1.3|~2.0",
                "joomla/registry": "^1.4.5|~2.0",
                "joomla/test": "~1.2",
                "phpunit/dbunit": "~3.0",
                "phpunit/phpunit": "~6.3"
            },
            "suggest": {
                "ext-mysqli": "To connect to a MySQL database via MySQLi",
                "ext-pdo": "To connect to a MySQL, Oracle, PostgreSQL, or SQLite database via PDO",
                "ext-pgsql": "To connect to a PostgreSQL database",
                "ext-sqlsrv": "To connect to a SQL Server database",
                "joomla/archive": "To use the ExportCommand class, install joomla/archive",
                "joomla/console": "To use the ExportCommand and ImportCommand classes, install joomla/console",
                "joomla/di": "To use the Database ServiceProviderInterface objects, install joomla/di.",
                "joomla/filesystem": "To use the ExportCommand and ImportCommand classes, install joomla/filesystem",
                "joomla/registry": "To use the Database ServiceProviderInterface objects, install joomla/registry."
            },
            "type": "joomla-package",
            "extra": {
                "branch-alias": {
                    "dev-2.0-dev": "2.0-dev"
                }
            },
            "autoload": {
                "psr-4": {
                    "Joomla\\Database\\": "src/"
                }
            },
            "notification-url": "https://packagist.org/downloads/",
            "license": [
                "GPL-2.0-or-later"
            ],
            "description": "Joomla Database Package",
            "homepage": "https://github.com/joomla-framework/database",
            "keywords": [
                "database",
                "framework",
                "joomla"
            ],
            "time": "2019-07-10T16:54:07+00:00"
        },
        {
            "name": "joomla/di",
            "version": "dev-2.0-dev",
            "source": {
                "type": "git",
                "url": "https://github.com/joomla-framework/di.git",
                "reference": "55db6dc7ad2e8cb778c224608b8d2c8569e18af5"
            },
            "dist": {
                "type": "zip",
                "url": "https://api.github.com/repos/joomla-framework/di/zipball/55db6dc7ad2e8cb778c224608b8d2c8569e18af5",
                "reference": "55db6dc7ad2e8cb778c224608b8d2c8569e18af5",
                "shasum": ""
            },
            "require": {
                "php": "~7.2",
                "psr/container": "~1.0"
            },
            "provide": {
                "psr/container-implementation": "~1.0"
            },
            "require-dev": {
                "joomla/coding-standards": "~2.0@alpha",
                "phpunit/phpunit": "~8.2"
            },
            "type": "joomla-package",
            "extra": {
                "branch-alias": {
                    "dev-2.0-dev": "2.0-dev"
                }
            },
            "autoload": {
                "psr-4": {
                    "Joomla\\DI\\": "src/"
                }
            },
            "notification-url": "https://packagist.org/downloads/",
            "license": [
                "GPL-2.0-or-later"
            ],
            "description": "Joomla DI Package",
            "homepage": "https://github.com/joomla-framework/di",
            "keywords": [
                "container",
                "dependency injection",
                "di",
                "framework",
                "ioc",
                "joomla"
            ],
            "time": "2019-06-19T01:48:32+00:00"
        },
        {
            "name": "joomla/event",
            "version": "dev-2.0-dev",
            "source": {
                "type": "git",
                "url": "https://github.com/joomla-framework/event.git",
                "reference": "99da78349149cbd74529221769e454c3e037cb16"
            },
            "dist": {
                "type": "zip",
                "url": "https://api.github.com/repos/joomla-framework/event/zipball/99da78349149cbd74529221769e454c3e037cb16",
                "reference": "99da78349149cbd74529221769e454c3e037cb16",
                "shasum": ""
            },
            "require": {
                "php": "~7.2"
            },
            "require-dev": {
                "joomla/coding-standards": "~2.0@alpha",
                "joomla/console": "~2.0",
                "phpunit/phpunit": "~8.2"
            },
            "suggest": {
                "joomla/console": "If you want to use the DebugEventDispatcherCommand class, please install joomla/console:~2.0"
            },
            "type": "joomla-package",
            "extra": {
                "branch-alias": {
                    "dev-2.0-dev": "2.0-dev"
                }
            },
            "autoload": {
                "psr-4": {
                    "Joomla\\Event\\": "src/"
                }
            },
            "notification-url": "https://packagist.org/downloads/",
            "license": [
                "GPL-2.0-or-later"
            ],
            "description": "Joomla Event Package",
            "homepage": "https://github.com/joomla-framework/event",
            "keywords": [
                "event",
                "framework",
                "joomla"
            ],
            "time": "2019-07-06T16:31:34+00:00"
        },
        {
            "name": "joomla/filesystem",
            "version": "1.5.0",
            "source": {
                "type": "git",
                "url": "https://github.com/joomla-framework/filesystem.git",
                "reference": "d8757954138b245d5a0f1f1272051eb9d954f875"
            },
            "dist": {
                "type": "zip",
                "url": "https://api.github.com/repos/joomla-framework/filesystem/zipball/d8757954138b245d5a0f1f1272051eb9d954f875",
                "reference": "d8757954138b245d5a0f1f1272051eb9d954f875",
                "shasum": ""
            },
            "require": {
                "php": "^5.3.10|~7.0"
            },
            "require-dev": {
                "joomla/coding-standards": "~2.0@alpha",
                "joomla/test": "~1.0",
                "mikey179/vfsstream": "~1.0",
                "paragonie/random_compat": "~1.0|~2.0",
                "phpunit/phpunit": "^4.8.35|^5.4.3|~6.0"
            },
            "suggest": {
                "paragonie/random_compat": "Required to use Joomla\\Filesystem\\Path::isOwner()"
            },
            "type": "joomla-package",
            "extra": {
                "branch-alias": {
                    "dev-master": "1.x-dev"
                }
            },
            "autoload": {
                "psr-4": {
                    "Joomla\\Filesystem\\": "src/"
                }
            },
            "notification-url": "https://packagist.org/downloads/",
            "license": [
                "GPL-2.0-or-later"
            ],
            "description": "Joomla Filesystem Package",
            "homepage": "https://github.com/joomla/joomla-framework-filesystem",
            "keywords": [
                "filesystem",
                "framework",
                "joomla"
            ],
            "time": "2019-03-10T15:19:21+00:00"
        },
        {
            "name": "joomla/filter",
            "version": "1.3.5",
            "source": {
                "type": "git",
                "url": "https://github.com/joomla-framework/filter.git",
                "reference": "ee1d870b5c188056745e1dd3cece21522e2158b8"
            },
            "dist": {
                "type": "zip",
                "url": "https://api.github.com/repos/joomla-framework/filter/zipball/ee1d870b5c188056745e1dd3cece21522e2158b8",
                "reference": "ee1d870b5c188056745e1dd3cece21522e2158b8",
                "shasum": ""
            },
            "require": {
                "joomla/string": "~1.3|~2.0",
                "php": "^5.3.10|~7.0"
            },
            "require-dev": {
                "joomla/coding-standards": "~2.0@alpha",
                "joomla/language": "~1.3",
                "phpunit/phpunit": "^4.8.35|^5.4.3|~6.0"
            },
            "suggest": {
                "joomla/language": "Required only if you want to use `OutputFilter::stringURLSafe`."
            },
            "type": "joomla-package",
            "extra": {
                "branch-alias": {
                    "dev-master": "1.x-dev"
                }
            },
            "autoload": {
                "psr-4": {
                    "Joomla\\Filter\\": "src/"
                }
            },
            "notification-url": "https://packagist.org/downloads/",
            "license": [
                "GPL-2.0-or-later"
            ],
            "description": "Joomla Filter Package",
            "homepage": "https://github.com/joomla-framework/filter",
            "keywords": [
                "filter",
                "framework",
                "joomla"
            ],
            "time": "2018-05-26T15:48:53+00:00"
        },
        {
            "name": "joomla/http",
            "version": "dev-2.0-dev",
            "source": {
                "type": "git",
                "url": "https://github.com/joomla-framework/http.git",
                "reference": "3367e57dd2bdc2de9eadd51cde31c138ca14319a"
            },
            "dist": {
                "type": "zip",
                "url": "https://api.github.com/repos/joomla-framework/http/zipball/3367e57dd2bdc2de9eadd51cde31c138ca14319a",
                "reference": "3367e57dd2bdc2de9eadd51cde31c138ca14319a",
                "shasum": ""
            },
            "require": {
                "composer/ca-bundle": "~1.0",
                "joomla/uri": "~1.0|~2.0",
                "php": "~7.2",
                "psr/http-client": "~1.0",
                "psr/http-message": "~1.0",
                "zendframework/zend-diactoros": "~1.1|~2.0"
            },
            "require-dev": {
                "joomla/coding-standards": "~2.0@alpha",
                "joomla/test": "~1.0",
                "phpunit/phpunit": "~6.3"
            },
            "suggest": {
                "ext-curl": "To use cURL for HTTP connections"
            },
            "type": "joomla-package",
            "extra": {
                "branch-alias": {
                    "dev-2.0-dev": "2.0-dev"
                }
            },
            "autoload": {
                "psr-4": {
                    "Joomla\\Http\\": "src/"
                }
            },
            "notification-url": "https://packagist.org/downloads/",
            "license": [
                "GPL-2.0-or-later"
            ],
            "description": "Joomla HTTP Package",
            "homepage": "https://github.com/joomla-framework/http",
            "keywords": [
                "framework",
                "http",
                "joomla"
            ],
            "time": "2019-06-18T00:00:18+00:00"
        },
        {
            "name": "joomla/image",
            "version": "dev-2.0-dev",
            "source": {
                "type": "git",
                "url": "https://github.com/joomla-framework/image.git",
                "reference": "0222c4a6dba784ea05715d8c060911cb57091953"
            },
            "dist": {
                "type": "zip",
                "url": "https://api.github.com/repos/joomla-framework/image/zipball/0222c4a6dba784ea05715d8c060911cb57091953",
                "reference": "0222c4a6dba784ea05715d8c060911cb57091953",
                "shasum": ""
            },
            "require": {
                "ext-gd": "*",
                "php": "~7.0",
                "psr/log": "~1.0"
            },
            "require-dev": {
                "joomla/coding-standards": "~2.0@alpha",
                "joomla/test": "~1.0",
                "phpunit/phpunit": "~6.3"
            },
            "type": "joomla-package",
            "extra": {
                "branch-alias": {
                    "dev-2.0-dev": "2.0-dev"
                }
            },
            "autoload": {
                "psr-4": {
                    "Joomla\\Image\\": "src/"
                }
            },
            "notification-url": "https://packagist.org/downloads/",
            "license": [
                "GPL-2.0-or-later"
            ],
            "description": "Joomla Image Package",
            "homepage": "https://github.com/joomla-framework/image",
            "keywords": [
                "framework",
                "image",
                "joomla"
            ],
            "time": "2018-05-25T02:30:04+00:00"
        },
        {
            "name": "joomla/input",
            "version": "1.4.0",
            "source": {
                "type": "git",
                "url": "https://github.com/joomla-framework/input.git",
                "reference": "a89927d412cdc8172889e3e0e3e66a134f367be1"
            },
            "dist": {
                "type": "zip",
                "url": "https://api.github.com/repos/joomla-framework/input/zipball/a89927d412cdc8172889e3e0e3e66a134f367be1",
                "reference": "a89927d412cdc8172889e3e0e3e66a134f367be1",
                "shasum": ""
            },
            "require": {
                "joomla/filter": "~1.0",
                "php": "^5.3.10|~7.0"
            },
            "require-dev": {
                "joomla/coding-standards": "~2.0@alpha",
                "joomla/test": "~1.0",
                "phpunit/phpunit": "^4.8.35|^5.4.3|~6.0"
            },
            "type": "joomla-package",
            "extra": {
                "branch-alias": {
                    "dev-master": "1.x-dev"
                }
            },
            "autoload": {
                "psr-4": {
                    "Joomla\\Input\\": "src/"
                }
            },
            "notification-url": "https://packagist.org/downloads/",
            "license": [
                "GPL-2.0-or-later"
            ],
            "description": "Joomla Input Package",
            "homepage": "https://github.com/joomla-framework/input",
            "keywords": [
                "framework",
                "input",
                "joomla"
            ],
            "time": "2019-06-15T22:13:58+00:00"
        },
        {
            "name": "joomla/ldap",
            "version": "dev-2.0-dev",
            "source": {
                "type": "git",
                "url": "https://github.com/joomla-framework/ldap.git",
                "reference": "f19a37a05c21fd197688aedcb67489ca7346695c"
            },
            "dist": {
                "type": "zip",
                "url": "https://api.github.com/repos/joomla-framework/ldap/zipball/f19a37a05c21fd197688aedcb67489ca7346695c",
                "reference": "f19a37a05c21fd197688aedcb67489ca7346695c",
                "shasum": ""
            },
            "require": {
                "ext-ldap": "*",
                "php": "~7.0"
            },
            "require-dev": {
                "joomla/coding-standards": "~2.0@alpha",
                "joomla/registry": "^1.4.5|~2.0",
                "phpunit/phpunit": "~6.3"
            },
            "type": "joomla-package",
            "extra": {
                "branch-alias": {
                    "dev-2.0-dev": "2.0-dev"
                }
            },
            "autoload": {
                "psr-4": {
                    "Joomla\\Ldap\\": "src/"
                }
            },
            "notification-url": "https://packagist.org/downloads/",
            "license": [
                "GPL-2.0-or-later"
            ],
            "description": "Joomla LDAP Package",
            "homepage": "https://github.com/joomla-framework/ldap",
            "keywords": [
                "framework",
                "joomla",
                "ldap"
            ],
            "time": "2018-05-25T02:31:33+00:00"
        },
        {
            "name": "joomla/oauth1",
            "version": "dev-2.0-dev",
            "source": {
                "type": "git",
                "url": "https://github.com/joomla-framework/oauth1.git",
                "reference": "45411832afee327df4fdd10adbed1738828e712d"
            },
            "dist": {
                "type": "zip",
                "url": "https://api.github.com/repos/joomla-framework/oauth1/zipball/45411832afee327df4fdd10adbed1738828e712d",
                "reference": "45411832afee327df4fdd10adbed1738828e712d",
                "shasum": ""
            },
            "require": {
                "joomla/application": "~2.0",
                "joomla/http": "^1.2.2|~2.0",
                "joomla/input": "~1.2|~2.0",
                "joomla/registry": "^1.4.5|~2.0",
                "joomla/session": "~2.0",
                "php": "~7.2"
            },
            "require-dev": {
                "joomla/coding-standards": "~2.0@alpha",
                "joomla/event": "~2.0",
                "joomla/test": "~1.0",
                "phpunit/phpunit": "~6.3"
            },
            "type": "joomla-package",
            "extra": {
                "branch-alias": {
                    "dev-2.0-dev": "2.0-dev"
                }
            },
            "autoload": {
                "psr-4": {
                    "Joomla\\OAuth1\\": "src/"
                }
            },
            "notification-url": "https://packagist.org/downloads/",
            "license": [
                "GPL-2.0-or-later"
            ],
            "description": "Joomla OAuth1 Package",
            "homepage": "https://github.com/joomla-framework/oauth1",
            "keywords": [
                "framework",
                "joomla",
                "oauth1"
            ],
            "time": "2019-06-17T22:39:00+00:00"
        },
        {
            "name": "joomla/oauth2",
            "version": "dev-2.0-dev",
            "source": {
                "type": "git",
                "url": "https://github.com/joomla-framework/oauth2.git",
                "reference": "58689a3dfddaba4d1c04b17ae341197040429e06"
            },
            "dist": {
                "type": "zip",
                "url": "https://api.github.com/repos/joomla-framework/oauth2/zipball/58689a3dfddaba4d1c04b17ae341197040429e06",
                "reference": "58689a3dfddaba4d1c04b17ae341197040429e06",
                "shasum": ""
            },
            "require": {
                "joomla/application": "~1.8|~2.0",
                "joomla/http": "^1.2.2|~2.0",
                "joomla/input": "~1.2|~2.0",
                "joomla/session": "~1.0|~2.0",
                "joomla/uri": "~1.0|~2.0",
                "php": "~7.2"
            },
            "require-dev": {
                "joomla/coding-standards": "~2.0@alpha",
                "phpunit/phpunit": "~6.3"
            },
            "type": "joomla-package",
            "extra": {
                "branch-alias": {
                    "dev-2.0-dev": "2.0-dev"
                }
            },
            "autoload": {
                "psr-4": {
                    "Joomla\\OAuth2\\": "src/"
                }
            },
            "notification-url": "https://packagist.org/downloads/",
            "license": [
                "GPL-2.0-or-later"
            ],
            "description": "Joomla OAuth2 Package",
            "homepage": "https://github.com/joomla-framework/oauth2",
            "keywords": [
                "framework",
                "joomla",
                "oauth2"
            ],
            "time": "2019-06-17T22:39:15+00:00"
        },
        {
            "name": "joomla/registry",
            "version": "dev-2.0-dev",
            "source": {
                "type": "git",
                "url": "https://github.com/joomla-framework/registry.git",
                "reference": "c7f0c490ad178853c693e4139317c118a95ff61a"
            },
            "dist": {
                "type": "zip",
                "url": "https://api.github.com/repos/joomla-framework/registry/zipball/c7f0c490ad178853c693e4139317c118a95ff61a",
                "reference": "c7f0c490ad178853c693e4139317c118a95ff61a",
                "shasum": ""
            },
            "require": {
                "joomla/utilities": "^1.4.1|~2.0",
                "php": "~7.2"
            },
            "require-dev": {
                "joomla/coding-standards": "~2.0@alpha",
                "phpunit/phpunit": "~6.3",
                "symfony/yaml": "~3.4|~4.0"
            },
            "suggest": {
                "symfony/yaml": "Install symfony/yaml if you require YAML support."
            },
            "type": "joomla-package",
            "extra": {
                "branch-alias": {
                    "dev-2.0-dev": "2.0-dev"
                }
            },
            "autoload": {
                "psr-4": {
                    "Joomla\\Registry\\": "src/"
                }
            },
            "notification-url": "https://packagist.org/downloads/",
            "license": [
                "GPL-2.0-or-later"
            ],
            "description": "Joomla Registry Package",
            "homepage": "https://github.com/joomla-framework/registry",
            "keywords": [
                "framework",
                "joomla",
                "registry"
            ],
            "time": "2019-06-17T22:41:38+00:00"
        },
        {
            "name": "joomla/router",
            "version": "dev-2.0-dev",
            "source": {
                "type": "git",
                "url": "https://github.com/joomla-framework/router.git",
                "reference": "0a51a9050ef0c3e67f656760654d9c91c38bc0fc"
            },
            "dist": {
                "type": "zip",
                "url": "https://api.github.com/repos/joomla-framework/router/zipball/0a51a9050ef0c3e67f656760654d9c91c38bc0fc",
                "reference": "0a51a9050ef0c3e67f656760654d9c91c38bc0fc",
                "shasum": ""
            },
            "require": {
                "php": "~7.2"
            },
            "require-dev": {
                "jeremeamia/superclosure": "~1.0",
                "joomla/coding-standards": "~2.0@alpha",
                "joomla/console": "~2.0",
                "phpunit/phpunit": "~8.2"
            },
            "suggest": {
                "jeremeamia/superclosure": "If you use Closure controllers, and want to be able to cache / serialize the router, please install jeremeamia/superclosure:~1.0",
                "joomla/console": "If you want to use the DebugRouterCommand class, please install joomla/console:~2.0"
            },
            "type": "joomla-package",
            "extra": {
                "branch-alias": {
                    "dev-2.0-dev": "2.0-dev"
                }
            },
            "autoload": {
                "psr-4": {
                    "Joomla\\Router\\": "src/"
                }
            },
            "notification-url": "https://packagist.org/downloads/",
            "license": [
                "GPL-2.0-or-later"
            ],
            "description": "Joomla Router Package",
            "homepage": "https://github.com/joomla-framework/router",
            "keywords": [
                "framework",
                "joomla",
                "router"
            ],
            "time": "2019-07-06T16:40:05+00:00"
        },
        {
            "name": "joomla/session",
            "version": "dev-2.0-dev",
            "source": {
                "type": "git",
                "url": "https://github.com/joomla-framework/session.git",
                "reference": "96a49ce2c21b9bd6272ac4bc72a041ca7e2beaad"
            },
            "dist": {
                "type": "zip",
                "url": "https://api.github.com/repos/joomla-framework/session/zipball/96a49ce2c21b9bd6272ac4bc72a041ca7e2beaad",
                "reference": "96a49ce2c21b9bd6272ac4bc72a041ca7e2beaad",
                "shasum": ""
            },
            "require": {
                "php": "~7.2"
            },
            "require-dev": {
                "joomla/coding-standards": "~2.0@alpha",
                "joomla/console": "~2.0",
                "joomla/database": "~2.0",
                "joomla/event": "~2.0",
                "joomla/input": "~2.0",
                "joomla/test": "~2.0",
                "phpunit/phpunit": "~8.2"
            },
            "suggest": {
                "ext-apcu": "To use APCu cache as a session handler",
                "ext-memcached": "To use a Memcached server as a session handler",
                "ext-redis": "To use a Redis server as a session handler",
                "ext-session": "To use the Joomla\\Session\\Storage\\NativeStorage storage class.",
                "ext-wincache": "To use WinCache as a session handler",
                "joomla/console": "Install joomla/console if you want to use the CreateSessionTableCommand class.",
                "joomla/database": "Install joomla/database if you want to use a database connection managed with Joomla\\Database\\DatabaseDriver as a session handler.",
                "joomla/event": "The joomla/event package is required to use Joomla\\Session\\Session.",
                "joomla/input": "The joomla/input package is required to use Address and Forwarded session validators."
            },
            "type": "joomla-package",
            "extra": {
                "branch-alias": {
                    "dev-2.0-dev": "2.x-dev"
                }
            },
            "autoload": {
                "psr-4": {
                    "Joomla\\Session\\": "src/"
                }
            },
            "notification-url": "https://packagist.org/downloads/",
            "license": [
                "GPL-2.0-or-later"
            ],
            "description": "Joomla Session Package",
            "homepage": "https://github.com/joomla-framework/session",
            "keywords": [
                "framework",
                "joomla",
                "session"
            ],
            "time": "2019-07-04T19:02:08+00:00"
        },
        {
            "name": "joomla/string",
            "version": "dev-2.0-dev",
            "source": {
                "type": "git",
                "url": "https://github.com/joomla-framework/string.git",
                "reference": "2e09dfffc2a3769efb34c28f19a56fdc8ff00014"
            },
            "dist": {
                "type": "zip",
                "url": "https://api.github.com/repos/joomla-framework/string/zipball/2e09dfffc2a3769efb34c28f19a56fdc8ff00014",
                "reference": "2e09dfffc2a3769efb34c28f19a56fdc8ff00014",
                "shasum": ""
            },
            "require": {
                "php": "~7.2"
            },
            "require-dev": {
                "doctrine/inflector": "~1.2",
                "joomla/coding-standards": "~2.0@alpha",
                "joomla/test": "~1.0",
                "phpunit/phpunit": "~8.2"
            },
            "suggest": {
                "doctrine/inflector": "To use the string inflector",
                "ext-mbstring": "For improved processing"
            },
            "type": "joomla-package",
            "extra": {
                "branch-alias": {
                    "dev-2.0-dev": "2.0-dev"
                }
            },
            "autoload": {
                "psr-4": {
                    "Joomla\\String\\": "src/"
                },
                "files": [
                    "src/phputf8/utf8.php",
                    "src/phputf8/ord.php",
                    "src/phputf8/str_ireplace.php",
                    "src/phputf8/str_pad.php",
                    "src/phputf8/str_split.php",
                    "src/phputf8/strcasecmp.php",
                    "src/phputf8/strcspn.php",
                    "src/phputf8/stristr.php",
                    "src/phputf8/strrev.php",
                    "src/phputf8/strspn.php",
                    "src/phputf8/trim.php",
                    "src/phputf8/ucfirst.php",
                    "src/phputf8/ucwords.php",
                    "src/phputf8/utils/ascii.php",
                    "src/phputf8/utils/validation.php"
                ]
            },
            "notification-url": "https://packagist.org/downloads/",
            "license": [
                "GPL-2.0-or-later"
            ],
            "description": "Joomla String Package",
            "homepage": "https://github.com/joomla-framework/string",
            "keywords": [
                "framework",
                "joomla",
                "string"
            ],
            "time": "2019-06-18T02:38:42+00:00"
        },
        {
            "name": "joomla/uri",
            "version": "dev-2.0-dev",
            "source": {
                "type": "git",
                "url": "https://github.com/joomla-framework/uri.git",
                "reference": "eed89d4997fcc52c08bba56116fa3ac4aef6a9db"
            },
            "dist": {
                "type": "zip",
                "url": "https://api.github.com/repos/joomla-framework/uri/zipball/eed89d4997fcc52c08bba56116fa3ac4aef6a9db",
                "reference": "eed89d4997fcc52c08bba56116fa3ac4aef6a9db",
                "shasum": ""
            },
            "require": {
                "php": "~7.2"
            },
            "require-dev": {
                "joomla/coding-standards": "~2.0@alpha",
                "phpunit/phpunit": "~8.2"
            },
            "type": "joomla-package",
            "extra": {
                "branch-alias": {
                    "dev-2.0-dev": "2.0-dev"
                }
            },
            "autoload": {
                "psr-4": {
                    "Joomla\\Uri\\": "src/"
                }
            },
            "notification-url": "https://packagist.org/downloads/",
            "license": [
                "GPL-2.0-or-later"
            ],
            "description": "Joomla Uri Package",
            "homepage": "https://github.com/joomla-framework/uri",
            "keywords": [
                "framework",
                "joomla",
                "uri"
            ],
            "time": "2019-06-18T02:07:33+00:00"
        },
        {
            "name": "joomla/utilities",
            "version": "dev-2.0-dev",
            "source": {
                "type": "git",
                "url": "https://github.com/joomla-framework/utilities.git",
                "reference": "491b6f4db261a5f88887c6d90cebcfeecf38d276"
            },
            "dist": {
                "type": "zip",
                "url": "https://api.github.com/repos/joomla-framework/utilities/zipball/491b6f4db261a5f88887c6d90cebcfeecf38d276",
                "reference": "491b6f4db261a5f88887c6d90cebcfeecf38d276",
                "shasum": ""
            },
            "require": {
                "joomla/string": "~1.3|~2.0",
                "php": "~7.2"
            },
            "require-dev": {
                "joomla/coding-standards": "~2.0@alpha",
                "phpunit/phpunit": "~8.2"
            },
            "type": "joomla-package",
            "extra": {
                "branch-alias": {
                    "dev-2.0-dev": "2.0-dev"
                }
            },
            "autoload": {
                "psr-4": {
                    "Joomla\\Utilities\\": "src/"
                }
            },
            "notification-url": "https://packagist.org/downloads/",
            "license": [
                "GPL-2.0-or-later"
            ],
            "description": "Joomla Utilities Package",
            "homepage": "https://github.com/joomla-framework/utilities",
            "keywords": [
                "framework",
                "joomla",
                "utilities"
            ],
            "time": "2019-06-18T01:28:24+00:00"
        },
        {
            "name": "maximebf/debugbar",
            "version": "v1.15.0",
            "source": {
                "type": "git",
                "url": "https://github.com/maximebf/php-debugbar.git",
                "reference": "30e7d60937ee5f1320975ca9bc7bcdd44d500f07"
            },
            "dist": {
                "type": "zip",
                "url": "https://api.github.com/repos/maximebf/php-debugbar/zipball/30e7d60937ee5f1320975ca9bc7bcdd44d500f07",
                "reference": "30e7d60937ee5f1320975ca9bc7bcdd44d500f07",
                "shasum": ""
            },
            "require": {
                "php": ">=5.3.0",
                "psr/log": "^1.0",
                "symfony/var-dumper": "^2.6|^3.0|^4.0"
            },
            "require-dev": {
                "phpunit/phpunit": "^4.0|^5.0"
            },
            "suggest": {
                "kriswallsmith/assetic": "The best way to manage assets",
                "monolog/monolog": "Log using Monolog",
                "predis/predis": "Redis storage"
            },
            "type": "library",
            "extra": {
                "branch-alias": {
                    "dev-master": "1.14-dev"
                }
            },
            "autoload": {
                "psr-4": {
                    "DebugBar\\": "src/DebugBar/"
                }
            },
            "notification-url": "https://packagist.org/downloads/",
            "license": [
                "MIT"
            ],
            "authors": [
                {
                    "name": "Maxime Bouroumeau-Fuseau",
                    "email": "maxime.bouroumeau@gmail.com",
                    "homepage": "http://maximebf.com"
                },
                {
                    "name": "Barry vd. Heuvel",
                    "email": "barryvdh@gmail.com"
                }
            ],
            "description": "Debug bar in the browser for php application",
            "homepage": "https://github.com/maximebf/php-debugbar",
            "keywords": [
                "debug",
                "debugbar"
            ],
            "time": "2017-12-15T11:13:46+00:00"
        },
        {
            "name": "ozdemirburak/iris",
            "version": "1.2.1",
            "source": {
                "type": "git",
                "url": "https://github.com/ozdemirburak/iris.git",
                "reference": "a100a217eb7fa7975069f02a0f9e1625610f2f00"
            },
            "dist": {
                "type": "zip",
                "url": "https://api.github.com/repos/ozdemirburak/iris/zipball/a100a217eb7fa7975069f02a0f9e1625610f2f00",
                "reference": "a100a217eb7fa7975069f02a0f9e1625610f2f00",
                "shasum": ""
            },
            "require": {
                "php": "~5.6|~7.0"
            },
            "require-dev": {
                "phpunit/phpunit": "~5.0|~6.0",
                "squizlabs/php_codesniffer": "~2.3"
            },
            "type": "library",
            "extra": {
                "branch-alias": {
                    "dev-master": "1.0-dev"
                }
            },
            "autoload": {
                "psr-4": {
                    "OzdemirBurak\\Iris\\": "src"
                }
            },
            "notification-url": "https://packagist.org/downloads/",
            "license": [
                "MIT"
            ],
            "authors": [
                {
                    "name": "Burak Özdemir",
                    "email": "mail@burakozdemir.co.uk",
                    "homepage": "https://burakozdemir.co.uk"
                }
            ],
            "description": "PHP library for color manipulation and conversion.",
            "homepage": "https://github.com/ozdemirburak/iris",
            "keywords": [
                "color",
                "conversion",
                "hex",
                "hsl",
                "hsla",
                "hsv",
                "manipulation",
                "rgb",
                "rgba",
                "transformation"
            ],
            "time": "2018-10-07T23:02:25+00:00"
        },
        {
            "name": "paragonie/random_compat",
            "version": "v9.99.99",
            "source": {
                "type": "git",
                "url": "https://github.com/paragonie/random_compat.git",
                "reference": "84b4dfb120c6f9b4ff7b3685f9b8f1aa365a0c95"
            },
            "dist": {
                "type": "zip",
                "url": "https://api.github.com/repos/paragonie/random_compat/zipball/84b4dfb120c6f9b4ff7b3685f9b8f1aa365a0c95",
                "reference": "84b4dfb120c6f9b4ff7b3685f9b8f1aa365a0c95",
                "shasum": ""
            },
            "require": {
                "php": "^7"
            },
            "require-dev": {
                "phpunit/phpunit": "4.*|5.*",
                "vimeo/psalm": "^1"
            },
            "suggest": {
                "ext-libsodium": "Provides a modern crypto API that can be used to generate random bytes."
            },
            "type": "library",
            "notification-url": "https://packagist.org/downloads/",
            "license": [
                "MIT"
            ],
            "authors": [
                {
                    "name": "Paragon Initiative Enterprises",
                    "email": "security@paragonie.com",
                    "homepage": "https://paragonie.com"
                }
            ],
            "description": "PHP 5.x polyfill for random_bytes() and random_int() from PHP 7",
            "keywords": [
                "csprng",
                "polyfill",
                "pseudorandom",
                "random"
            ],
            "time": "2018-07-02T15:55:56+00:00"
        },
        {
            "name": "paragonie/sodium_compat",
            "version": "v1.10.0",
            "source": {
                "type": "git",
                "url": "https://github.com/paragonie/sodium_compat.git",
                "reference": "228a9fc64cf4ba84c7967c1076d94209db03e0ee"
            },
            "dist": {
                "type": "zip",
                "url": "https://api.github.com/repos/paragonie/sodium_compat/zipball/228a9fc64cf4ba84c7967c1076d94209db03e0ee",
                "reference": "228a9fc64cf4ba84c7967c1076d94209db03e0ee",
                "shasum": ""
            },
            "require": {
                "paragonie/random_compat": ">=1",
                "php": "^5.2.4|^5.3|^5.4|^5.5|^5.6|^7|^8"
            },
            "require-dev": {
                "phpunit/phpunit": "^3|^4|^5"
            },
            "suggest": {
                "ext-libsodium": "PHP < 7.0: Better performance, password hashing (Argon2i), secure memory management (memzero), and better security.",
                "ext-sodium": "PHP >= 7.0: Better performance, password hashing (Argon2i), secure memory management (memzero), and better security."
            },
            "type": "library",
            "autoload": {
                "files": [
                    "autoload.php"
                ]
            },
            "notification-url": "https://packagist.org/downloads/",
            "license": [
                "ISC"
            ],
            "authors": [
                {
                    "name": "Paragon Initiative Enterprises",
                    "email": "security@paragonie.com"
                },
                {
                    "name": "Frank Denis",
                    "email": "jedisct1@pureftpd.org"
                }
            ],
            "description": "Pure PHP implementation of libsodium; uses the PHP extension if it exists",
            "keywords": [
                "Authentication",
                "BLAKE2b",
                "ChaCha20",
                "ChaCha20-Poly1305",
                "Chapoly",
                "Curve25519",
                "Ed25519",
                "EdDSA",
                "Edwards-curve Digital Signature Algorithm",
                "Elliptic Curve Diffie-Hellman",
                "Poly1305",
                "Pure-PHP cryptography",
                "RFC 7748",
                "RFC 8032",
                "Salpoly",
                "Salsa20",
                "X25519",
                "XChaCha20-Poly1305",
                "XSalsa20-Poly1305",
                "Xchacha20",
                "Xsalsa20",
                "aead",
                "cryptography",
                "ecdh",
                "elliptic curve",
                "elliptic curve cryptography",
                "encryption",
                "libsodium",
                "php",
                "public-key cryptography",
                "secret-key cryptography",
                "side-channel resistant"
            ],
            "time": "2019-05-13T16:04:50+00:00"
        },
        {
            "name": "phpmailer/phpmailer",
            "version": "v6.0.7",
            "source": {
                "type": "git",
                "url": "https://github.com/PHPMailer/PHPMailer.git",
                "reference": "0c41a36d4508d470e376498c1c0c527aa36a2d59"
            },
            "dist": {
                "type": "zip",
                "url": "https://api.github.com/repos/PHPMailer/PHPMailer/zipball/0c41a36d4508d470e376498c1c0c527aa36a2d59",
                "reference": "0c41a36d4508d470e376498c1c0c527aa36a2d59",
                "shasum": ""
            },
            "require": {
                "ext-ctype": "*",
                "ext-filter": "*",
                "php": ">=5.5.0"
            },
            "require-dev": {
                "doctrine/annotations": "1.2.*",
                "friendsofphp/php-cs-fixer": "^2.2",
                "phpdocumentor/phpdocumentor": "2.*",
                "phpunit/phpunit": "^4.8 || ^5.7",
                "zendframework/zend-eventmanager": "3.0.*",
                "zendframework/zend-i18n": "2.7.3",
                "zendframework/zend-serializer": "2.7.*"
            },
            "suggest": {
                "ext-mbstring": "Needed to send email in multibyte encoding charset",
                "hayageek/oauth2-yahoo": "Needed for Yahoo XOAUTH2 authentication",
                "league/oauth2-google": "Needed for Google XOAUTH2 authentication",
                "psr/log": "For optional PSR-3 debug logging",
                "stevenmaguire/oauth2-microsoft": "Needed for Microsoft XOAUTH2 authentication",
                "symfony/polyfill-mbstring": "To support UTF-8 if the Mbstring PHP extension is not enabled (^1.2)"
            },
            "type": "library",
            "autoload": {
                "psr-4": {
                    "PHPMailer\\PHPMailer\\": "src/"
                }
            },
            "notification-url": "https://packagist.org/downloads/",
            "license": [
                "LGPL-2.1"
            ],
            "authors": [
                {
                    "name": "Jim Jagielski",
                    "email": "jimjag@gmail.com"
                },
                {
                    "name": "Marcus Bointon",
                    "email": "phpmailer@synchromedia.co.uk"
                },
                {
                    "name": "Andy Prevost",
                    "email": "codeworxtech@users.sourceforge.net"
                },
                {
                    "name": "Brent R. Matzelle"
                }
            ],
            "description": "PHPMailer is a full-featured email creation and transfer class for PHP",
            "time": "2019-02-01T15:04:28+00:00"
        },
        {
            "name": "psr/container",
            "version": "1.0.0",
            "source": {
                "type": "git",
                "url": "https://github.com/php-fig/container.git",
                "reference": "b7ce3b176482dbbc1245ebf52b181af44c2cf55f"
            },
            "dist": {
                "type": "zip",
                "url": "https://api.github.com/repos/php-fig/container/zipball/b7ce3b176482dbbc1245ebf52b181af44c2cf55f",
                "reference": "b7ce3b176482dbbc1245ebf52b181af44c2cf55f",
                "shasum": ""
            },
            "require": {
                "php": ">=5.3.0"
            },
            "type": "library",
            "extra": {
                "branch-alias": {
                    "dev-master": "1.0.x-dev"
                }
            },
            "autoload": {
                "psr-4": {
                    "Psr\\Container\\": "src/"
                }
            },
            "notification-url": "https://packagist.org/downloads/",
            "license": [
                "MIT"
            ],
            "authors": [
                {
                    "name": "PHP-FIG",
                    "homepage": "http://www.php-fig.org/"
                }
            ],
            "description": "Common Container Interface (PHP FIG PSR-11)",
            "homepage": "https://github.com/php-fig/container",
            "keywords": [
                "PSR-11",
                "container",
                "container-interface",
                "container-interop",
                "psr"
            ],
            "time": "2017-02-14T16:28:37+00:00"
        },
        {
            "name": "psr/http-client",
            "version": "1.0.0",
            "source": {
                "type": "git",
                "url": "https://github.com/php-fig/http-client.git",
                "reference": "496a823ef742b632934724bf769560c2a5c7c44e"
            },
            "dist": {
                "type": "zip",
                "url": "https://api.github.com/repos/php-fig/http-client/zipball/496a823ef742b632934724bf769560c2a5c7c44e",
                "reference": "496a823ef742b632934724bf769560c2a5c7c44e",
                "shasum": ""
            },
            "require": {
                "php": "^7.0",
                "psr/http-message": "^1.0"
            },
            "type": "library",
            "extra": {
                "branch-alias": {
                    "dev-master": "1.0.x-dev"
                }
            },
            "autoload": {
                "psr-4": {
                    "Psr\\Http\\Client\\": "src/"
                }
            },
            "notification-url": "https://packagist.org/downloads/",
            "license": [
                "MIT"
            ],
            "authors": [
                {
                    "name": "PHP-FIG",
                    "homepage": "http://www.php-fig.org/"
                }
            ],
            "description": "Common interface for HTTP clients",
            "homepage": "https://github.com/php-fig/http-client",
            "keywords": [
                "http",
                "http-client",
                "psr",
                "psr-18"
            ],
            "time": "2018-10-30T23:29:13+00:00"
        },
        {
            "name": "psr/http-factory",
            "version": "1.0.1",
            "source": {
                "type": "git",
                "url": "https://github.com/php-fig/http-factory.git",
                "reference": "12ac7fcd07e5b077433f5f2bee95b3a771bf61be"
            },
            "dist": {
                "type": "zip",
                "url": "https://api.github.com/repos/php-fig/http-factory/zipball/12ac7fcd07e5b077433f5f2bee95b3a771bf61be",
                "reference": "12ac7fcd07e5b077433f5f2bee95b3a771bf61be",
                "shasum": ""
            },
            "require": {
                "php": ">=7.0.0",
                "psr/http-message": "^1.0"
            },
            "type": "library",
            "extra": {
                "branch-alias": {
                    "dev-master": "1.0.x-dev"
                }
            },
            "autoload": {
                "psr-4": {
                    "Psr\\Http\\Message\\": "src/"
                }
            },
            "notification-url": "https://packagist.org/downloads/",
            "license": [
                "MIT"
            ],
            "authors": [
                {
                    "name": "PHP-FIG",
                    "homepage": "http://www.php-fig.org/"
                }
            ],
            "description": "Common interfaces for PSR-7 HTTP message factories",
            "keywords": [
                "factory",
                "http",
                "message",
                "psr",
                "psr-17",
                "psr-7",
                "request",
                "response"
            ],
            "time": "2019-04-30T12:38:16+00:00"
        },
        {
            "name": "psr/http-message",
            "version": "1.0.1",
            "source": {
                "type": "git",
                "url": "https://github.com/php-fig/http-message.git",
                "reference": "f6561bf28d520154e4b0ec72be95418abe6d9363"
            },
            "dist": {
                "type": "zip",
                "url": "https://api.github.com/repos/php-fig/http-message/zipball/f6561bf28d520154e4b0ec72be95418abe6d9363",
                "reference": "f6561bf28d520154e4b0ec72be95418abe6d9363",
                "shasum": ""
            },
            "require": {
                "php": ">=5.3.0"
            },
            "type": "library",
            "extra": {
                "branch-alias": {
                    "dev-master": "1.0.x-dev"
                }
            },
            "autoload": {
                "psr-4": {
                    "Psr\\Http\\Message\\": "src/"
                }
            },
            "notification-url": "https://packagist.org/downloads/",
            "license": [
                "MIT"
            ],
            "authors": [
                {
                    "name": "PHP-FIG",
                    "homepage": "http://www.php-fig.org/"
                }
            ],
            "description": "Common interface for HTTP messages",
            "homepage": "https://github.com/php-fig/http-message",
            "keywords": [
                "http",
                "http-message",
                "psr",
                "psr-7",
                "request",
                "response"
            ],
            "time": "2016-08-06T14:39:51+00:00"
        },
        {
            "name": "psr/link",
            "version": "1.0.0",
            "source": {
                "type": "git",
                "url": "https://github.com/php-fig/link.git",
                "reference": "eea8e8662d5cd3ae4517c9b864493f59fca95562"
            },
            "dist": {
                "type": "zip",
                "url": "https://api.github.com/repos/php-fig/link/zipball/eea8e8662d5cd3ae4517c9b864493f59fca95562",
                "reference": "eea8e8662d5cd3ae4517c9b864493f59fca95562",
                "shasum": ""
            },
            "require": {
                "php": ">=5.3.0"
            },
            "type": "library",
            "extra": {
                "branch-alias": {
                    "dev-master": "1.0.x-dev"
                }
            },
            "autoload": {
                "psr-4": {
                    "Psr\\Link\\": "src/"
                }
            },
            "notification-url": "https://packagist.org/downloads/",
            "license": [
                "MIT"
            ],
            "authors": [
                {
                    "name": "PHP-FIG",
                    "homepage": "http://www.php-fig.org/"
                }
            ],
            "description": "Common interfaces for HTTP links",
            "keywords": [
                "http",
                "http-link",
                "link",
                "psr",
                "psr-13",
                "rest"
            ],
            "time": "2016-10-28T16:06:13+00:00"
        },
        {
            "name": "psr/log",
            "version": "1.1.0",
            "source": {
                "type": "git",
                "url": "https://github.com/php-fig/log.git",
                "reference": "6c001f1daafa3a3ac1d8ff69ee4db8e799a654dd"
            },
            "dist": {
                "type": "zip",
                "url": "https://api.github.com/repos/php-fig/log/zipball/6c001f1daafa3a3ac1d8ff69ee4db8e799a654dd",
                "reference": "6c001f1daafa3a3ac1d8ff69ee4db8e799a654dd",
                "shasum": ""
            },
            "require": {
                "php": ">=5.3.0"
            },
            "type": "library",
            "extra": {
                "branch-alias": {
                    "dev-master": "1.0.x-dev"
                }
            },
            "autoload": {
                "psr-4": {
                    "Psr\\Log\\": "Psr/Log/"
                }
            },
            "notification-url": "https://packagist.org/downloads/",
            "license": [
                "MIT"
            ],
            "authors": [
                {
                    "name": "PHP-FIG",
                    "homepage": "http://www.php-fig.org/"
                }
            ],
            "description": "Common interface for logging libraries",
            "homepage": "https://github.com/php-fig/log",
            "keywords": [
                "log",
                "psr",
                "psr-3"
            ],
            "time": "2018-11-20T15:27:04+00:00"
        },
        {
            "name": "symfony/console",
            "version": "v4.3.2",
            "source": {
                "type": "git",
                "url": "https://github.com/symfony/console.git",
                "reference": "b592b26a24265a35172d8a2094d8b10f22b7cc39"
            },
            "dist": {
                "type": "zip",
                "url": "https://api.github.com/repos/symfony/console/zipball/b592b26a24265a35172d8a2094d8b10f22b7cc39",
                "reference": "b592b26a24265a35172d8a2094d8b10f22b7cc39",
                "shasum": ""
            },
            "require": {
                "php": "^7.1.3",
                "symfony/polyfill-mbstring": "~1.0",
                "symfony/polyfill-php73": "^1.8",
                "symfony/service-contracts": "^1.1"
            },
            "conflict": {
                "symfony/dependency-injection": "<3.4",
                "symfony/event-dispatcher": "<4.3",
                "symfony/process": "<3.3"
            },
            "provide": {
                "psr/log-implementation": "1.0"
            },
            "require-dev": {
                "psr/log": "~1.0",
                "symfony/config": "~3.4|~4.0",
                "symfony/dependency-injection": "~3.4|~4.0",
                "symfony/event-dispatcher": "^4.3",
                "symfony/lock": "~3.4|~4.0",
                "symfony/process": "~3.4|~4.0",
                "symfony/var-dumper": "^4.3"
            },
            "suggest": {
                "psr/log": "For using the console logger",
                "symfony/event-dispatcher": "",
                "symfony/lock": "",
                "symfony/process": ""
            },
            "type": "library",
            "extra": {
                "branch-alias": {
                    "dev-master": "4.3-dev"
                }
            },
            "autoload": {
                "psr-4": {
                    "Symfony\\Component\\Console\\": ""
                },
                "exclude-from-classmap": [
                    "/Tests/"
                ]
            },
            "notification-url": "https://packagist.org/downloads/",
            "license": [
                "MIT"
            ],
            "authors": [
                {
                    "name": "Fabien Potencier",
                    "email": "fabien@symfony.com"
                },
                {
                    "name": "Symfony Community",
                    "homepage": "https://symfony.com/contributors"
                }
            ],
            "description": "Symfony Console Component",
            "homepage": "https://symfony.com",
            "time": "2019-06-13T11:03:18+00:00"
        },
        {
            "name": "symfony/debug",
            "version": "v4.3.2",
            "source": {
                "type": "git",
                "url": "https://github.com/symfony/debug.git",
                "reference": "d8f4fb38152e0eb6a433705e5f661d25b32c5fcd"
            },
            "dist": {
                "type": "zip",
                "url": "https://api.github.com/repos/symfony/debug/zipball/d8f4fb38152e0eb6a433705e5f661d25b32c5fcd",
                "reference": "d8f4fb38152e0eb6a433705e5f661d25b32c5fcd",
                "shasum": ""
            },
            "require": {
                "php": "^7.1.3",
                "psr/log": "~1.0"
            },
            "conflict": {
                "symfony/http-kernel": "<3.4"
            },
            "require-dev": {
                "symfony/http-kernel": "~3.4|~4.0"
            },
            "type": "library",
            "extra": {
                "branch-alias": {
                    "dev-master": "4.3-dev"
                }
            },
            "autoload": {
                "psr-4": {
                    "Symfony\\Component\\Debug\\": ""
                },
                "exclude-from-classmap": [
                    "/Tests/"
                ]
            },
            "notification-url": "https://packagist.org/downloads/",
            "license": [
                "MIT"
            ],
            "authors": [
                {
                    "name": "Fabien Potencier",
                    "email": "fabien@symfony.com"
                },
                {
                    "name": "Symfony Community",
                    "homepage": "https://symfony.com/contributors"
                }
            ],
            "description": "Symfony Debug Component",
            "homepage": "https://symfony.com",
            "time": "2019-06-19T15:27:09+00:00"
        },
        {
            "name": "symfony/ldap",
            "version": "v4.3.2",
            "source": {
                "type": "git",
                "url": "https://github.com/symfony/ldap.git",
                "reference": "c76fcad346a5102b8ace06ff2d6830debd490933"
            },
            "dist": {
                "type": "zip",
                "url": "https://api.github.com/repos/symfony/ldap/zipball/c76fcad346a5102b8ace06ff2d6830debd490933",
                "reference": "c76fcad346a5102b8ace06ff2d6830debd490933",
                "shasum": ""
            },
            "require": {
                "ext-ldap": "*",
                "php": "^7.1.3",
                "symfony/options-resolver": "~4.2"
            },
            "conflict": {
                "symfony/options-resolver": "<4.2"
            },
            "type": "library",
            "extra": {
                "branch-alias": {
                    "dev-master": "4.3-dev"
                }
            },
            "autoload": {
                "psr-4": {
                    "Symfony\\Component\\Ldap\\": ""
                },
                "exclude-from-classmap": [
                    "/Tests/"
                ]
            },
            "notification-url": "https://packagist.org/downloads/",
            "license": [
                "MIT"
            ],
            "authors": [
                {
                    "name": "Charles Sarrazin",
                    "email": "charles@sarraz.in"
                },
                {
                    "name": "Symfony Community",
                    "homepage": "https://symfony.com/contributors"
                }
            ],
            "description": "An abstraction in front of PHP's LDAP functions, compatible with PHP 5.3.9 onwards.",
            "homepage": "https://symfony.com",
            "keywords": [
                "active directory",
                "ldap"
            ],
            "time": "2019-05-30T16:10:05+00:00"
        },
        {
            "name": "symfony/options-resolver",
            "version": "v4.3.2",
            "source": {
                "type": "git",
                "url": "https://github.com/symfony/options-resolver.git",
                "reference": "40762ead607c8f792ee4516881369ffa553fee6f"
            },
            "dist": {
                "type": "zip",
                "url": "https://api.github.com/repos/symfony/options-resolver/zipball/40762ead607c8f792ee4516881369ffa553fee6f",
                "reference": "40762ead607c8f792ee4516881369ffa553fee6f",
                "shasum": ""
            },
            "require": {
                "php": "^7.1.3"
            },
            "type": "library",
            "extra": {
                "branch-alias": {
                    "dev-master": "4.3-dev"
                }
            },
            "autoload": {
                "psr-4": {
                    "Symfony\\Component\\OptionsResolver\\": ""
                },
                "exclude-from-classmap": [
                    "/Tests/"
                ]
            },
            "notification-url": "https://packagist.org/downloads/",
            "license": [
                "MIT"
            ],
            "authors": [
                {
                    "name": "Fabien Potencier",
                    "email": "fabien@symfony.com"
                },
                {
                    "name": "Symfony Community",
                    "homepage": "https://symfony.com/contributors"
                }
            ],
            "description": "Symfony OptionsResolver Component",
            "homepage": "https://symfony.com",
            "keywords": [
                "config",
                "configuration",
                "options"
            ],
            "time": "2019-06-13T11:01:17+00:00"
        },
        {
            "name": "symfony/polyfill-ctype",
            "version": "v1.11.0",
            "source": {
                "type": "git",
                "url": "https://github.com/symfony/polyfill-ctype.git",
                "reference": "82ebae02209c21113908c229e9883c419720738a"
            },
            "dist": {
                "type": "zip",
                "url": "https://api.github.com/repos/symfony/polyfill-ctype/zipball/82ebae02209c21113908c229e9883c419720738a",
                "reference": "82ebae02209c21113908c229e9883c419720738a",
                "shasum": ""
            },
            "require": {
                "php": ">=5.3.3"
            },
            "suggest": {
                "ext-ctype": "For best performance"
            },
            "type": "library",
            "extra": {
                "branch-alias": {
                    "dev-master": "1.11-dev"
                }
            },
            "autoload": {
                "psr-4": {
                    "Symfony\\Polyfill\\Ctype\\": ""
                },
                "files": [
                    "bootstrap.php"
                ]
            },
            "notification-url": "https://packagist.org/downloads/",
            "license": [
                "MIT"
            ],
            "authors": [
                {
                    "name": "Symfony Community",
                    "homepage": "https://symfony.com/contributors"
                },
                {
                    "name": "Gert de Pagter",
                    "email": "backendtea@gmail.com"
                }
            ],
            "description": "Symfony polyfill for ctype functions",
            "homepage": "https://symfony.com",
            "keywords": [
                "compatibility",
                "ctype",
                "polyfill",
                "portable"
            ],
            "time": "2019-02-06T07:57:58+00:00"
        },
        {
            "name": "symfony/polyfill-mbstring",
            "version": "v1.11.0",
            "source": {
                "type": "git",
                "url": "https://github.com/symfony/polyfill-mbstring.git",
                "reference": "fe5e94c604826c35a32fa832f35bd036b6799609"
            },
            "dist": {
                "type": "zip",
                "url": "https://api.github.com/repos/symfony/polyfill-mbstring/zipball/fe5e94c604826c35a32fa832f35bd036b6799609",
                "reference": "fe5e94c604826c35a32fa832f35bd036b6799609",
                "shasum": ""
            },
            "require": {
                "php": ">=5.3.3"
            },
            "suggest": {
                "ext-mbstring": "For best performance"
            },
            "type": "library",
            "extra": {
                "branch-alias": {
                    "dev-master": "1.11-dev"
                }
            },
            "autoload": {
                "psr-4": {
                    "Symfony\\Polyfill\\Mbstring\\": ""
                },
                "files": [
                    "bootstrap.php"
                ]
            },
            "notification-url": "https://packagist.org/downloads/",
            "license": [
                "MIT"
            ],
            "authors": [
                {
                    "name": "Nicolas Grekas",
                    "email": "p@tchwork.com"
                },
                {
                    "name": "Symfony Community",
                    "homepage": "https://symfony.com/contributors"
                }
            ],
            "description": "Symfony polyfill for the Mbstring extension",
            "homepage": "https://symfony.com",
            "keywords": [
                "compatibility",
                "mbstring",
                "polyfill",
                "portable",
                "shim"
            ],
            "time": "2019-02-06T07:57:58+00:00"
        },
        {
            "name": "symfony/polyfill-php72",
            "version": "v1.11.0",
            "source": {
                "type": "git",
                "url": "https://github.com/symfony/polyfill-php72.git",
                "reference": "ab50dcf166d5f577978419edd37aa2bb8eabce0c"
            },
            "dist": {
                "type": "zip",
                "url": "https://api.github.com/repos/symfony/polyfill-php72/zipball/ab50dcf166d5f577978419edd37aa2bb8eabce0c",
                "reference": "ab50dcf166d5f577978419edd37aa2bb8eabce0c",
                "shasum": ""
            },
            "require": {
                "php": ">=5.3.3"
            },
            "type": "library",
            "extra": {
                "branch-alias": {
                    "dev-master": "1.11-dev"
                }
            },
            "autoload": {
                "psr-4": {
                    "Symfony\\Polyfill\\Php72\\": ""
                },
                "files": [
                    "bootstrap.php"
                ]
            },
            "notification-url": "https://packagist.org/downloads/",
            "license": [
                "MIT"
            ],
            "authors": [
                {
                    "name": "Nicolas Grekas",
                    "email": "p@tchwork.com"
                },
                {
                    "name": "Symfony Community",
                    "homepage": "https://symfony.com/contributors"
                }
            ],
            "description": "Symfony polyfill backporting some PHP 7.2+ features to lower PHP versions",
            "homepage": "https://symfony.com",
            "keywords": [
                "compatibility",
                "polyfill",
                "portable",
                "shim"
            ],
            "time": "2019-02-06T07:57:58+00:00"
        },
        {
            "name": "symfony/polyfill-php73",
            "version": "v1.11.0",
            "source": {
                "type": "git",
                "url": "https://github.com/symfony/polyfill-php73.git",
                "reference": "d1fb4abcc0c47be136208ad9d68bf59f1ee17abd"
            },
            "dist": {
                "type": "zip",
                "url": "https://api.github.com/repos/symfony/polyfill-php73/zipball/d1fb4abcc0c47be136208ad9d68bf59f1ee17abd",
                "reference": "d1fb4abcc0c47be136208ad9d68bf59f1ee17abd",
                "shasum": ""
            },
            "require": {
                "php": ">=5.3.3"
            },
            "type": "library",
            "extra": {
                "branch-alias": {
                    "dev-master": "1.11-dev"
                }
            },
            "autoload": {
                "psr-4": {
                    "Symfony\\Polyfill\\Php73\\": ""
                },
                "files": [
                    "bootstrap.php"
                ],
                "classmap": [
                    "Resources/stubs"
                ]
            },
            "notification-url": "https://packagist.org/downloads/",
            "license": [
                "MIT"
            ],
            "authors": [
                {
                    "name": "Nicolas Grekas",
                    "email": "p@tchwork.com"
                },
                {
                    "name": "Symfony Community",
                    "homepage": "https://symfony.com/contributors"
                }
            ],
            "description": "Symfony polyfill backporting some PHP 7.3+ features to lower PHP versions",
            "homepage": "https://symfony.com",
            "keywords": [
                "compatibility",
                "polyfill",
                "portable",
                "shim"
            ],
            "time": "2019-02-06T07:57:58+00:00"
        },
        {
            "name": "symfony/service-contracts",
            "version": "v1.1.5",
            "source": {
                "type": "git",
                "url": "https://github.com/symfony/service-contracts.git",
                "reference": "f391a00de78ec7ec8cf5cdcdae59ec7b883edb8d"
            },
            "dist": {
                "type": "zip",
                "url": "https://api.github.com/repos/symfony/service-contracts/zipball/f391a00de78ec7ec8cf5cdcdae59ec7b883edb8d",
                "reference": "f391a00de78ec7ec8cf5cdcdae59ec7b883edb8d",
                "shasum": ""
            },
            "require": {
                "php": "^7.1.3",
                "psr/container": "^1.0"
            },
            "suggest": {
                "symfony/service-implementation": ""
            },
            "type": "library",
            "extra": {
                "branch-alias": {
                    "dev-master": "1.1-dev"
                }
            },
            "autoload": {
                "psr-4": {
                    "Symfony\\Contracts\\Service\\": ""
                }
            },
            "notification-url": "https://packagist.org/downloads/",
            "license": [
                "MIT"
            ],
            "authors": [
                {
                    "name": "Nicolas Grekas",
                    "email": "p@tchwork.com"
                },
                {
                    "name": "Symfony Community",
                    "homepage": "https://symfony.com/contributors"
                }
            ],
            "description": "Generic abstractions related to writing services",
            "homepage": "https://symfony.com",
            "keywords": [
                "abstractions",
                "contracts",
                "decoupling",
                "interfaces",
                "interoperability",
                "standards"
            ],
            "time": "2019-06-13T11:15:36+00:00"
        },
        {
            "name": "symfony/var-dumper",
            "version": "v4.3.2",
            "source": {
                "type": "git",
                "url": "https://github.com/symfony/var-dumper.git",
                "reference": "45d6ef73671995aca565a1aa3d9a432a3ea63f91"
            },
            "dist": {
                "type": "zip",
                "url": "https://api.github.com/repos/symfony/var-dumper/zipball/45d6ef73671995aca565a1aa3d9a432a3ea63f91",
                "reference": "45d6ef73671995aca565a1aa3d9a432a3ea63f91",
                "shasum": ""
            },
            "require": {
                "php": "^7.1.3",
                "symfony/polyfill-mbstring": "~1.0",
                "symfony/polyfill-php72": "~1.5"
            },
            "conflict": {
                "phpunit/phpunit": "<4.8.35|<5.4.3,>=5.0",
                "symfony/console": "<3.4"
            },
            "require-dev": {
                "ext-iconv": "*",
                "symfony/console": "~3.4|~4.0",
                "symfony/process": "~3.4|~4.0",
                "twig/twig": "~1.34|~2.4"
            },
            "suggest": {
                "ext-iconv": "To convert non-UTF-8 strings to UTF-8 (or symfony/polyfill-iconv in case ext-iconv cannot be used).",
                "ext-intl": "To show region name in time zone dump",
                "symfony/console": "To use the ServerDumpCommand and/or the bin/var-dump-server script"
            },
            "bin": [
                "Resources/bin/var-dump-server"
            ],
            "type": "library",
            "extra": {
                "branch-alias": {
                    "dev-master": "4.3-dev"
                }
            },
            "autoload": {
                "files": [
                    "Resources/functions/dump.php"
                ],
                "psr-4": {
                    "Symfony\\Component\\VarDumper\\": ""
                },
                "exclude-from-classmap": [
                    "/Tests/"
                ]
            },
            "notification-url": "https://packagist.org/downloads/",
            "license": [
                "MIT"
            ],
            "authors": [
                {
                    "name": "Nicolas Grekas",
                    "email": "p@tchwork.com"
                },
                {
                    "name": "Symfony Community",
                    "homepage": "https://symfony.com/contributors"
                }
            ],
            "description": "Symfony mechanism for exploring and dumping PHP variables",
            "homepage": "https://symfony.com",
            "keywords": [
                "debug",
                "dump"
            ],
            "time": "2019-06-17T17:37:00+00:00"
        },
        {
            "name": "symfony/web-link",
            "version": "v4.3.2",
            "source": {
                "type": "git",
                "url": "https://github.com/symfony/web-link.git",
                "reference": "af0e386322f192ed50bd9c812daedce05368733c"
            },
            "dist": {
                "type": "zip",
                "url": "https://api.github.com/repos/symfony/web-link/zipball/af0e386322f192ed50bd9c812daedce05368733c",
                "reference": "af0e386322f192ed50bd9c812daedce05368733c",
                "shasum": ""
            },
            "require": {
                "fig/link-util": "^1.0",
                "php": "^7.1.3",
                "psr/link": "^1.0"
            },
            "conflict": {
                "symfony/http-kernel": "<4.3"
            },
            "require-dev": {
                "symfony/http-foundation": "~3.4|~4.0",
                "symfony/http-kernel": "^4.3"
            },
            "suggest": {
                "symfony/http-kernel": ""
            },
            "type": "library",
            "extra": {
                "branch-alias": {
                    "dev-master": "4.3-dev"
                }
            },
            "autoload": {
                "psr-4": {
                    "Symfony\\Component\\WebLink\\": ""
                },
                "exclude-from-classmap": [
                    "/Tests/"
                ]
            },
            "notification-url": "https://packagist.org/downloads/",
            "license": [
                "MIT"
            ],
            "authors": [
                {
                    "name": "Kévin Dunglas",
                    "email": "dunglas@gmail.com"
                },
                {
                    "name": "Symfony Community",
                    "homepage": "https://symfony.com/contributors"
                }
            ],
            "description": "Symfony WebLink Component",
            "homepage": "https://symfony.com",
            "keywords": [
                "dns-prefetch",
                "http",
                "http2",
                "link",
                "performance",
                "prefetch",
                "preload",
                "prerender",
                "psr13",
                "push"
            ],
            "time": "2019-03-14T07:32:46+00:00"
        },
        {
            "name": "symfony/yaml",
            "version": "v4.3.2",
            "source": {
                "type": "git",
                "url": "https://github.com/symfony/yaml.git",
                "reference": "c60ecf5ba842324433b46f58dc7afc4487dbab99"
            },
            "dist": {
                "type": "zip",
                "url": "https://api.github.com/repos/symfony/yaml/zipball/c60ecf5ba842324433b46f58dc7afc4487dbab99",
                "reference": "c60ecf5ba842324433b46f58dc7afc4487dbab99",
                "shasum": ""
            },
            "require": {
                "php": "^7.1.3",
                "symfony/polyfill-ctype": "~1.8"
            },
            "conflict": {
                "symfony/console": "<3.4"
            },
            "require-dev": {
                "symfony/console": "~3.4|~4.0"
            },
            "suggest": {
                "symfony/console": "For validating YAML files using the lint command"
            },
            "type": "library",
            "extra": {
                "branch-alias": {
                    "dev-master": "4.3-dev"
                }
            },
            "autoload": {
                "psr-4": {
                    "Symfony\\Component\\Yaml\\": ""
                },
                "exclude-from-classmap": [
                    "/Tests/"
                ]
            },
            "notification-url": "https://packagist.org/downloads/",
            "license": [
                "MIT"
            ],
            "authors": [
                {
                    "name": "Fabien Potencier",
                    "email": "fabien@symfony.com"
                },
                {
                    "name": "Symfony Community",
                    "homepage": "https://symfony.com/contributors"
                }
            ],
            "description": "Symfony Yaml Component",
            "homepage": "https://symfony.com",
            "time": "2019-04-06T14:04:46+00:00"
        },
        {
            "name": "tobscure/json-api",
            "version": "v0.4.1",
            "source": {
                "type": "git",
                "url": "https://github.com/tobscure/json-api.git",
                "reference": "d4ba8437977c33a5189d95d9ffa751997f13b104"
            },
            "dist": {
                "type": "zip",
                "url": "https://api.github.com/repos/tobscure/json-api/zipball/d4ba8437977c33a5189d95d9ffa751997f13b104",
                "reference": "d4ba8437977c33a5189d95d9ffa751997f13b104",
                "shasum": ""
            },
            "require": {
                "php": "^5.5.9 || ^7.0"
            },
            "require-dev": {
                "phpunit/phpunit": "^4.8 || ^5.0"
            },
            "type": "library",
            "extra": {
                "branch-alias": {
                    "dev-master": "1.0-dev"
                }
            },
            "autoload": {
                "psr-4": {
                    "Tobscure\\JsonApi\\": "src/"
                }
            },
            "notification-url": "https://packagist.org/downloads/",
            "license": [
                "MIT"
            ],
            "authors": [
                {
                    "name": "Toby Zerner",
                    "email": "toby.zerner@gmail.com"
                }
            ],
            "description": "JSON-API responses in PHP",
            "keywords": [
                "api",
                "json",
                "jsonapi",
                "standard"
            ],
            "time": "2017-03-05T21:16:24+00:00"
        },
        {
            "name": "typo3/phar-stream-wrapper",
            "version": "v3.1.2",
            "source": {
                "type": "git",
                "url": "https://github.com/TYPO3/phar-stream-wrapper.git",
                "reference": "df7609a2f6cc4013d7bd12f1a2412d127b28f771"
            },
            "dist": {
                "type": "zip",
                "url": "https://api.github.com/repos/TYPO3/phar-stream-wrapper/zipball/df7609a2f6cc4013d7bd12f1a2412d127b28f771",
                "reference": "df7609a2f6cc4013d7bd12f1a2412d127b28f771",
                "shasum": ""
            },
            "require": {
                "ext-json": "*",
                "php": "^7.0"
            },
            "require-dev": {
                "ext-xdebug": "*",
                "phpunit/phpunit": "^6.5"
            },
            "suggest": {
                "ext-fileinfo": "For PHP builtin file type guessing, otherwise uses internal processing"
            },
            "type": "library",
            "extra": {
                "branch-alias": {
                    "dev-master": "v3.x-dev"
                }
            },
            "autoload": {
                "psr-4": {
                    "TYPO3\\PharStreamWrapper\\": "src/"
                }
            },
            "notification-url": "https://packagist.org/downloads/",
            "license": [
                "MIT"
            ],
            "description": "Interceptors for PHP's native phar:// stream handling",
            "homepage": "https://typo3.org/",
            "keywords": [
                "phar",
                "php",
                "security",
                "stream-wrapper"
            ],
            "time": "2019-05-14T13:14:14+00:00"
        },
        {
            "name": "wamania/php-stemmer",
            "version": "1.2",
            "source": {
                "type": "git",
                "url": "https://github.com/wamania/php-stemmer.git",
                "reference": "6cc76829bddd46f7ae7678e0bf87a0c872c8cf58"
            },
            "dist": {
                "type": "zip",
                "url": "https://api.github.com/repos/wamania/php-stemmer/zipball/6cc76829bddd46f7ae7678e0bf87a0c872c8cf58",
                "reference": "6cc76829bddd46f7ae7678e0bf87a0c872c8cf58",
                "shasum": ""
            },
            "require": {
                "php": ">=5.3.0"
            },
            "require-dev": {
                "phpunit/phpunit": "^4.8"
            },
            "type": "library",
            "autoload": {
                "psr-4": {
                    "Wamania\\Snowball\\": "src/"
                }
            },
            "notification-url": "https://packagist.org/downloads/",
            "license": [
                "MIT"
            ],
            "authors": [
                {
                    "name": "Wamania",
                    "homepage": "http://wamania.com"
                }
            ],
            "description": "Native PHP5 Stemmer",
            "keywords": [
                "php",
                "porter",
                "stemmer"
            ],
            "time": "2017-01-27T17:16:44+00:00"
        },
        {
            "name": "willdurand/negotiation",
            "version": "v2.3.1",
            "source": {
                "type": "git",
                "url": "https://github.com/willdurand/Negotiation.git",
                "reference": "03436ededa67c6e83b9b12defac15384cb399dc9"
            },
            "dist": {
                "type": "zip",
                "url": "https://api.github.com/repos/willdurand/Negotiation/zipball/03436ededa67c6e83b9b12defac15384cb399dc9",
                "reference": "03436ededa67c6e83b9b12defac15384cb399dc9",
                "shasum": ""
            },
            "require": {
                "php": ">=5.4.0"
            },
            "require-dev": {
                "phpunit/phpunit": "~4.5"
            },
            "type": "library",
            "extra": {
                "branch-alias": {
                    "dev-master": "2.3-dev"
                }
            },
            "autoload": {
                "psr-4": {
                    "Negotiation\\": "src/Negotiation"
                }
            },
            "notification-url": "https://packagist.org/downloads/",
            "license": [
                "MIT"
            ],
            "authors": [
                {
                    "name": "William Durand",
                    "email": "will+git@drnd.me"
                }
            ],
            "description": "Content Negotiation tools for PHP provided as a standalone library.",
            "homepage": "http://williamdurand.fr/Negotiation/",
            "keywords": [
                "accept",
                "content",
                "format",
                "header",
                "negotiation"
            ],
            "time": "2017-05-14T17:21:12+00:00"
        },
        {
            "name": "zendframework/zend-diactoros",
            "version": "2.1.3",
            "source": {
                "type": "git",
                "url": "https://github.com/zendframework/zend-diactoros.git",
                "reference": "279723778c40164bcf984a2df12ff2c6ec5e61c1"
            },
            "dist": {
                "type": "zip",
                "url": "https://api.github.com/repos/zendframework/zend-diactoros/zipball/279723778c40164bcf984a2df12ff2c6ec5e61c1",
                "reference": "279723778c40164bcf984a2df12ff2c6ec5e61c1",
                "shasum": ""
            },
            "require": {
                "php": "^7.1",
                "psr/http-factory": "^1.0",
                "psr/http-message": "^1.0"
            },
            "provide": {
                "psr/http-factory-implementation": "1.0",
                "psr/http-message-implementation": "1.0"
            },
            "require-dev": {
                "ext-dom": "*",
                "ext-libxml": "*",
                "http-interop/http-factory-tests": "^0.5.0",
                "php-http/psr7-integration-tests": "dev-master",
                "phpunit/phpunit": "^7.0.2",
                "zendframework/zend-coding-standard": "~1.0.0"
            },
            "type": "library",
            "extra": {
                "branch-alias": {
                    "dev-master": "2.1.x-dev",
                    "dev-develop": "2.2.x-dev",
                    "dev-release-1.8": "1.8.x-dev"
                }
            },
            "autoload": {
                "files": [
                    "src/functions/create_uploaded_file.php",
                    "src/functions/marshal_headers_from_sapi.php",
                    "src/functions/marshal_method_from_sapi.php",
                    "src/functions/marshal_protocol_version_from_sapi.php",
                    "src/functions/marshal_uri_from_sapi.php",
                    "src/functions/normalize_server.php",
                    "src/functions/normalize_uploaded_files.php",
                    "src/functions/parse_cookie_header.php"
                ],
                "psr-4": {
                    "Zend\\Diactoros\\": "src/"
                }
            },
            "notification-url": "https://packagist.org/downloads/",
            "license": [
                "BSD-3-Clause"
            ],
            "description": "PSR HTTP Message implementations",
            "keywords": [
                "http",
                "psr",
                "psr-7"
            ],
            "time": "2019-07-10T16:13:25+00:00"
        }
    ],
    "packages-dev": [
        {
            "name": "behat/gherkin",
            "version": "v4.6.0",
            "source": {
                "type": "git",
                "url": "https://github.com/Behat/Gherkin.git",
                "reference": "ab0a02ea14893860bca00f225f5621d351a3ad07"
            },
            "dist": {
                "type": "zip",
                "url": "https://api.github.com/repos/Behat/Gherkin/zipball/ab0a02ea14893860bca00f225f5621d351a3ad07",
                "reference": "ab0a02ea14893860bca00f225f5621d351a3ad07",
                "shasum": ""
            },
            "require": {
                "php": ">=5.3.1"
            },
            "require-dev": {
                "phpunit/phpunit": "~4.5|~5",
                "symfony/phpunit-bridge": "~2.7|~3|~4",
                "symfony/yaml": "~2.3|~3|~4"
            },
            "suggest": {
                "symfony/yaml": "If you want to parse features, represented in YAML files"
            },
            "type": "library",
            "extra": {
                "branch-alias": {
                    "dev-master": "4.4-dev"
                }
            },
            "autoload": {
                "psr-0": {
                    "Behat\\Gherkin": "src/"
                }
            },
            "notification-url": "https://packagist.org/downloads/",
            "license": [
                "MIT"
            ],
            "authors": [
                {
                    "name": "Konstantin Kudryashov",
                    "email": "ever.zet@gmail.com",
                    "homepage": "http://everzet.com"
                }
            ],
            "description": "Gherkin DSL parser for PHP 5.3",
            "homepage": "http://behat.org/",
            "keywords": [
                "BDD",
                "Behat",
                "Cucumber",
                "DSL",
                "gherkin",
                "parser"
            ],
            "time": "2019-01-16T14:22:17+00:00"
        },
        {
            "name": "codeception/codeception",
            "version": "3.0.2",
            "source": {
                "type": "git",
                "url": "https://github.com/Codeception/Codeception.git",
                "reference": "aead7eb0a53b040390a927dc84a0e6e37ffa8a2b"
            },
            "dist": {
                "type": "zip",
                "url": "https://api.github.com/repos/Codeception/Codeception/zipball/aead7eb0a53b040390a927dc84a0e6e37ffa8a2b",
                "reference": "aead7eb0a53b040390a927dc84a0e6e37ffa8a2b",
                "shasum": ""
            },
            "require": {
                "behat/gherkin": "^4.4.0",
                "codeception/phpunit-wrapper": ">6.0.15 <6.1.0 | ^6.6.1 | ^7.7.1 | ^8.0.3",
                "codeception/stub": "^2.0",
                "ext-curl": "*",
                "ext-json": "*",
                "ext-mbstring": "*",
                "facebook/webdriver": "^1.6.0",
                "guzzlehttp/guzzle": "^6.3.0",
                "guzzlehttp/psr7": "~1.4",
                "hoa/console": "~3.0",
                "php": ">=5.6.0 <8.0",
                "symfony/browser-kit": ">=2.7 <5.0",
                "symfony/console": ">=2.7 <5.0",
                "symfony/css-selector": ">=2.7 <5.0",
                "symfony/dom-crawler": ">=2.7 <5.0",
                "symfony/event-dispatcher": ">=2.7 <5.0",
                "symfony/finder": ">=2.7 <5.0",
                "symfony/yaml": ">=2.7 <5.0"
            },
            "require-dev": {
                "codeception/specify": "~0.3",
                "flow/jsonpath": "~0.2",
                "monolog/monolog": "~1.8",
                "pda/pheanstalk": "~3.0",
                "php-amqplib/php-amqplib": "~2.4",
                "predis/predis": "^1.0",
                "squizlabs/php_codesniffer": "~2.0",
                "symfony/process": ">=2.7 <5.0",
                "vlucas/phpdotenv": "^3.0"
            },
            "suggest": {
                "aws/aws-sdk-php": "For using AWS Auth in REST module and Queue module",
                "codeception/phpbuiltinserver": "Start and stop PHP built-in web server for your tests",
                "codeception/specify": "BDD-style code blocks",
                "codeception/verify": "BDD-style assertions",
                "flow/jsonpath": "For using JSONPath in REST module",
                "league/factory-muffin": "For DataFactory module",
                "league/factory-muffin-faker": "For Faker support in DataFactory module",
                "phpseclib/phpseclib": "for SFTP option in FTP Module",
                "stecman/symfony-console-completion": "For BASH autocompletion",
                "symfony/phpunit-bridge": "For phpunit-bridge support"
            },
            "bin": [
                "codecept"
            ],
            "type": "library",
            "extra": {
                "branch-alias": []
            },
            "autoload": {
                "psr-4": {
                    "Codeception\\": "src/Codeception",
                    "Codeception\\Extension\\": "ext"
                }
            },
            "notification-url": "https://packagist.org/downloads/",
            "license": [
                "MIT"
            ],
            "authors": [
                {
                    "name": "Michael Bodnarchuk",
                    "email": "davert@mail.ua",
                    "homepage": "http://codegyre.com"
                }
            ],
            "description": "BDD-style testing framework",
            "homepage": "http://codeception.com/",
            "keywords": [
                "BDD",
                "TDD",
                "acceptance testing",
                "functional testing",
                "unit testing"
            ],
            "time": "2019-06-22T19:16:46+00:00"
        },
        {
            "name": "codeception/phpunit-wrapper",
            "version": "8.0.4",
            "source": {
                "type": "git",
                "url": "https://github.com/Codeception/phpunit-wrapper.git",
                "reference": "7090736f36b4398cae6ef838b9a2bdfe8d8d104b"
            },
            "dist": {
                "type": "zip",
                "url": "https://api.github.com/repos/Codeception/phpunit-wrapper/zipball/7090736f36b4398cae6ef838b9a2bdfe8d8d104b",
                "reference": "7090736f36b4398cae6ef838b9a2bdfe8d8d104b",
                "shasum": ""
            },
            "require": {
                "php": ">=7.2",
                "phpunit/php-code-coverage": "^7.0",
                "phpunit/phpunit": "^8.0",
                "sebastian/comparator": "^3.0",
                "sebastian/diff": "^3.0"
            },
            "require-dev": {
                "codeception/specify": "*",
                "vlucas/phpdotenv": "^3.0"
            },
            "type": "library",
            "autoload": {
                "psr-4": {
                    "Codeception\\PHPUnit\\": "src\\"
                }
            },
            "notification-url": "https://packagist.org/downloads/",
            "license": [
                "MIT"
            ],
            "authors": [
                {
                    "name": "Davert",
                    "email": "davert.php@resend.cc"
                }
            ],
            "description": "PHPUnit classes used by Codeception",
            "time": "2019-02-27T12:58:57+00:00"
        },
        {
            "name": "codeception/stub",
            "version": "2.1.0",
            "source": {
                "type": "git",
                "url": "https://github.com/Codeception/Stub.git",
                "reference": "853657f988942f7afb69becf3fd0059f192c705a"
            },
            "dist": {
                "type": "zip",
                "url": "https://api.github.com/repos/Codeception/Stub/zipball/853657f988942f7afb69becf3fd0059f192c705a",
                "reference": "853657f988942f7afb69becf3fd0059f192c705a",
                "shasum": ""
            },
            "require": {
                "codeception/phpunit-wrapper": ">6.0.15 <6.1.0 | ^6.6.1 | ^7.7.1 | ^8.0.3"
            },
            "type": "library",
            "autoload": {
                "psr-4": {
                    "Codeception\\": "src/"
                }
            },
            "notification-url": "https://packagist.org/downloads/",
            "license": [
                "MIT"
            ],
            "description": "Flexible Stub wrapper for PHPUnit's Mock Builder",
            "time": "2019-03-02T15:35:10+00:00"
        },
        {
            "name": "composer/semver",
            "version": "1.5.0",
            "source": {
                "type": "git",
                "url": "https://github.com/composer/semver.git",
                "reference": "46d9139568ccb8d9e7cdd4539cab7347568a5e2e"
            },
            "dist": {
                "type": "zip",
                "url": "https://api.github.com/repos/composer/semver/zipball/46d9139568ccb8d9e7cdd4539cab7347568a5e2e",
                "reference": "46d9139568ccb8d9e7cdd4539cab7347568a5e2e",
                "shasum": ""
            },
            "require": {
                "php": "^5.3.2 || ^7.0"
            },
            "require-dev": {
                "phpunit/phpunit": "^4.5 || ^5.0.5",
                "phpunit/phpunit-mock-objects": "2.3.0 || ^3.0"
            },
            "type": "library",
            "extra": {
                "branch-alias": {
                    "dev-master": "1.x-dev"
                }
            },
            "autoload": {
                "psr-4": {
                    "Composer\\Semver\\": "src"
                }
            },
            "notification-url": "https://packagist.org/downloads/",
            "license": [
                "MIT"
            ],
            "authors": [
                {
                    "name": "Nils Adermann",
                    "email": "naderman@naderman.de",
                    "homepage": "http://www.naderman.de"
                },
                {
                    "name": "Jordi Boggiano",
                    "email": "j.boggiano@seld.be",
                    "homepage": "http://seld.be"
                },
                {
                    "name": "Rob Bast",
                    "email": "rob.bast@gmail.com",
                    "homepage": "http://robbast.nl"
                }
            ],
            "description": "Semver library that offers utilities, version constraint parsing and validation.",
            "keywords": [
                "semantic",
                "semver",
                "validation",
                "versioning"
            ],
            "time": "2019-03-19T17:25:45+00:00"
        },
        {
            "name": "composer/xdebug-handler",
            "version": "1.3.3",
            "source": {
                "type": "git",
                "url": "https://github.com/composer/xdebug-handler.git",
                "reference": "46867cbf8ca9fb8d60c506895449eb799db1184f"
            },
            "dist": {
                "type": "zip",
                "url": "https://api.github.com/repos/composer/xdebug-handler/zipball/46867cbf8ca9fb8d60c506895449eb799db1184f",
                "reference": "46867cbf8ca9fb8d60c506895449eb799db1184f",
                "shasum": ""
            },
            "require": {
                "php": "^5.3.2 || ^7.0",
                "psr/log": "^1.0"
            },
            "require-dev": {
                "phpunit/phpunit": "^4.8.35 || ^5.7 || ^6.5"
            },
            "type": "library",
            "autoload": {
                "psr-4": {
                    "Composer\\XdebugHandler\\": "src"
                }
            },
            "notification-url": "https://packagist.org/downloads/",
            "license": [
                "MIT"
            ],
            "authors": [
                {
                    "name": "John Stevenson",
                    "email": "john-stevenson@blueyonder.co.uk"
                }
            ],
            "description": "Restarts a process without xdebug.",
            "keywords": [
                "Xdebug",
                "performance"
            ],
            "time": "2019-05-27T17:52:04+00:00"
        },
        {
            "name": "consolidation/annotated-command",
            "version": "2.12.0",
            "source": {
                "type": "git",
                "url": "https://github.com/consolidation/annotated-command.git",
                "reference": "512a2e54c98f3af377589de76c43b24652bcb789"
            },
            "dist": {
                "type": "zip",
                "url": "https://api.github.com/repos/consolidation/annotated-command/zipball/512a2e54c98f3af377589de76c43b24652bcb789",
                "reference": "512a2e54c98f3af377589de76c43b24652bcb789",
                "shasum": ""
            },
            "require": {
                "consolidation/output-formatters": "^3.4",
                "php": ">=5.4.5",
                "psr/log": "^1",
                "symfony/console": "^2.8|^3|^4",
                "symfony/event-dispatcher": "^2.5|^3|^4",
                "symfony/finder": "^2.5|^3|^4"
            },
            "require-dev": {
                "g1a/composer-test-scenarios": "^3",
                "php-coveralls/php-coveralls": "^1",
                "phpunit/phpunit": "^6",
                "squizlabs/php_codesniffer": "^2.7"
            },
            "type": "library",
            "extra": {
                "scenarios": {
                    "symfony4": {
                        "require": {
                            "symfony/console": "^4.0"
                        },
                        "config": {
                            "platform": {
                                "php": "7.1.3"
                            }
                        }
                    },
                    "symfony2": {
                        "require": {
                            "symfony/console": "^2.8"
                        },
                        "require-dev": {
                            "phpunit/phpunit": "^4.8.36"
                        },
                        "remove": [
                            "php-coveralls/php-coveralls"
                        ],
                        "config": {
                            "platform": {
                                "php": "5.4.8"
                            }
                        },
                        "scenario-options": {
                            "create-lockfile": "false"
                        }
                    },
                    "phpunit4": {
                        "require-dev": {
                            "phpunit/phpunit": "^4.8.36"
                        },
                        "remove": [
                            "php-coveralls/php-coveralls"
                        ],
                        "config": {
                            "platform": {
                                "php": "5.4.8"
                            }
                        }
                    }
                },
                "branch-alias": {
                    "dev-master": "2.x-dev"
                }
            },
            "autoload": {
                "psr-4": {
                    "Consolidation\\AnnotatedCommand\\": "src"
                }
            },
            "notification-url": "https://packagist.org/downloads/",
            "license": [
                "MIT"
            ],
            "authors": [
                {
                    "name": "Greg Anderson",
                    "email": "greg.1.anderson@greenknowe.org"
                }
            ],
            "description": "Initialize Symfony Console commands from annotated command class methods.",
            "time": "2019-03-08T16:55:03+00:00"
        },
        {
            "name": "consolidation/config",
            "version": "1.2.1",
            "source": {
                "type": "git",
                "url": "https://github.com/consolidation/config.git",
                "reference": "cac1279bae7efb5c7fb2ca4c3ba4b8eb741a96c1"
            },
            "dist": {
                "type": "zip",
                "url": "https://api.github.com/repos/consolidation/config/zipball/cac1279bae7efb5c7fb2ca4c3ba4b8eb741a96c1",
                "reference": "cac1279bae7efb5c7fb2ca4c3ba4b8eb741a96c1",
                "shasum": ""
            },
            "require": {
                "dflydev/dot-access-data": "^1.1.0",
                "grasmash/expander": "^1",
                "php": ">=5.4.0"
            },
            "require-dev": {
                "g1a/composer-test-scenarios": "^3",
                "php-coveralls/php-coveralls": "^1",
                "phpunit/phpunit": "^5",
                "squizlabs/php_codesniffer": "2.*",
                "symfony/console": "^2.5|^3|^4",
                "symfony/yaml": "^2.8.11|^3|^4"
            },
            "suggest": {
                "symfony/yaml": "Required to use Consolidation\\Config\\Loader\\YamlConfigLoader"
            },
            "type": "library",
            "extra": {
                "scenarios": {
                    "symfony4": {
                        "require-dev": {
                            "symfony/console": "^4.0"
                        },
                        "config": {
                            "platform": {
                                "php": "7.1.3"
                            }
                        }
                    },
                    "symfony2": {
                        "require-dev": {
                            "symfony/console": "^2.8",
                            "symfony/event-dispatcher": "^2.8",
                            "phpunit/phpunit": "^4.8.36"
                        },
                        "remove": [
                            "php-coveralls/php-coveralls"
                        ],
                        "config": {
                            "platform": {
                                "php": "5.4.8"
                            }
                        }
                    }
                },
                "branch-alias": {
                    "dev-master": "1.x-dev"
                }
            },
            "autoload": {
                "psr-4": {
                    "Consolidation\\Config\\": "src"
                }
            },
            "notification-url": "https://packagist.org/downloads/",
            "license": [
                "MIT"
            ],
            "authors": [
                {
                    "name": "Greg Anderson",
                    "email": "greg.1.anderson@greenknowe.org"
                }
            ],
            "description": "Provide configuration services for a commandline tool.",
            "time": "2019-03-03T19:37:04+00:00"
        },
        {
            "name": "consolidation/log",
            "version": "1.1.1",
            "source": {
                "type": "git",
                "url": "https://github.com/consolidation/log.git",
                "reference": "b2e887325ee90abc96b0a8b7b474cd9e7c896e3a"
            },
            "dist": {
                "type": "zip",
                "url": "https://api.github.com/repos/consolidation/log/zipball/b2e887325ee90abc96b0a8b7b474cd9e7c896e3a",
                "reference": "b2e887325ee90abc96b0a8b7b474cd9e7c896e3a",
                "shasum": ""
            },
            "require": {
                "php": ">=5.4.5",
                "psr/log": "^1.0",
                "symfony/console": "^2.8|^3|^4"
            },
            "require-dev": {
                "g1a/composer-test-scenarios": "^3",
                "php-coveralls/php-coveralls": "^1",
                "phpunit/phpunit": "^6",
                "squizlabs/php_codesniffer": "^2"
            },
            "type": "library",
            "extra": {
                "scenarios": {
                    "symfony4": {
                        "require": {
                            "symfony/console": "^4.0"
                        },
                        "config": {
                            "platform": {
                                "php": "7.1.3"
                            }
                        }
                    },
                    "symfony2": {
                        "require": {
                            "symfony/console": "^2.8"
                        },
                        "require-dev": {
                            "phpunit/phpunit": "^4.8.36"
                        },
                        "remove": [
                            "php-coveralls/php-coveralls"
                        ],
                        "config": {
                            "platform": {
                                "php": "5.4.8"
                            }
                        }
                    },
                    "phpunit4": {
                        "require-dev": {
                            "phpunit/phpunit": "^4.8.36"
                        },
                        "remove": [
                            "php-coveralls/php-coveralls"
                        ],
                        "config": {
                            "platform": {
                                "php": "5.4.8"
                            }
                        }
                    }
                },
                "branch-alias": {
                    "dev-master": "1.x-dev"
                }
            },
            "autoload": {
                "psr-4": {
                    "Consolidation\\Log\\": "src"
                }
            },
            "notification-url": "https://packagist.org/downloads/",
            "license": [
                "MIT"
            ],
            "authors": [
                {
                    "name": "Greg Anderson",
                    "email": "greg.1.anderson@greenknowe.org"
                }
            ],
            "description": "Improved Psr-3 / Psr\\Log logger based on Symfony Console components.",
            "time": "2019-01-01T17:30:51+00:00"
        },
        {
            "name": "consolidation/output-formatters",
            "version": "3.5.0",
            "source": {
                "type": "git",
                "url": "https://github.com/consolidation/output-formatters.git",
                "reference": "99ec998ffb697e0eada5aacf81feebfb13023605"
            },
            "dist": {
                "type": "zip",
                "url": "https://api.github.com/repos/consolidation/output-formatters/zipball/99ec998ffb697e0eada5aacf81feebfb13023605",
                "reference": "99ec998ffb697e0eada5aacf81feebfb13023605",
                "shasum": ""
            },
            "require": {
                "dflydev/dot-access-data": "^1.1.0",
                "php": ">=5.4.0",
                "symfony/console": "^2.8|^3|^4",
                "symfony/finder": "^2.5|^3|^4"
            },
            "require-dev": {
                "g1a/composer-test-scenarios": "^3",
                "php-coveralls/php-coveralls": "^1",
                "phpunit/phpunit": "^5.7.27",
                "squizlabs/php_codesniffer": "^2.7",
                "symfony/var-dumper": "^2.8|^3|^4",
                "victorjonsson/markdowndocs": "^1.3"
            },
            "suggest": {
                "symfony/var-dumper": "For using the var_dump formatter"
            },
            "type": "library",
            "extra": {
                "scenarios": {
                    "symfony4": {
                        "require": {
                            "symfony/console": "^4.0"
                        },
                        "require-dev": {
                            "phpunit/phpunit": "^6"
                        },
                        "config": {
                            "platform": {
                                "php": "7.1.3"
                            }
                        }
                    },
                    "symfony3": {
                        "require": {
                            "symfony/console": "^3.4",
                            "symfony/finder": "^3.4",
                            "symfony/var-dumper": "^3.4"
                        },
                        "config": {
                            "platform": {
                                "php": "5.6.32"
                            }
                        }
                    },
                    "symfony2": {
                        "require": {
                            "symfony/console": "^2.8"
                        },
                        "require-dev": {
                            "phpunit/phpunit": "^4.8.36"
                        },
                        "remove": [
                            "php-coveralls/php-coveralls"
                        ],
                        "config": {
                            "platform": {
                                "php": "5.4.8"
                            }
                        },
                        "scenario-options": {
                            "create-lockfile": "false"
                        }
                    }
                },
                "branch-alias": {
                    "dev-master": "3.x-dev"
                }
            },
            "autoload": {
                "psr-4": {
                    "Consolidation\\OutputFormatters\\": "src"
                }
            },
            "notification-url": "https://packagist.org/downloads/",
            "license": [
                "MIT"
            ],
            "authors": [
                {
                    "name": "Greg Anderson",
                    "email": "greg.1.anderson@greenknowe.org"
                }
            ],
            "description": "Format text by applying transformations provided by plug-in formatters.",
            "time": "2019-05-30T23:16:01+00:00"
        },
        {
            "name": "consolidation/robo",
            "version": "1.4.9",
            "source": {
                "type": "git",
                "url": "https://github.com/consolidation/Robo.git",
                "reference": "5c6b3840a45afda1cbffbb3bb1f94dd5f9f83345"
            },
            "dist": {
                "type": "zip",
                "url": "https://api.github.com/repos/consolidation/Robo/zipball/5c6b3840a45afda1cbffbb3bb1f94dd5f9f83345",
                "reference": "5c6b3840a45afda1cbffbb3bb1f94dd5f9f83345",
                "shasum": ""
            },
            "require": {
                "consolidation/annotated-command": "^2.10.2",
                "consolidation/config": "^1.2",
                "consolidation/log": "~1",
                "consolidation/output-formatters": "^3.1.13",
                "consolidation/self-update": "^1",
                "grasmash/yaml-expander": "^1.3",
                "league/container": "^2.2",
                "php": ">=5.5.0",
                "symfony/console": "^2.8|^3|^4",
                "symfony/event-dispatcher": "^2.5|^3|^4",
                "symfony/filesystem": "^2.5|^3|^4",
                "symfony/finder": "^2.5|^3|^4",
                "symfony/process": "^2.5|^3|^4"
            },
            "replace": {
                "codegyre/robo": "< 1.0"
            },
            "require-dev": {
                "codeception/aspect-mock": "^1|^2.1.1",
                "codeception/base": "^2.3.7",
                "codeception/verify": "^0.3.2",
                "g1a/composer-test-scenarios": "^3",
                "goaop/framework": "~2.1.2",
                "goaop/parser-reflection": "^1.1.0",
                "natxet/cssmin": "3.0.4",
                "nikic/php-parser": "^3.1.5",
                "patchwork/jsqueeze": "~2",
                "pear/archive_tar": "^1.4.4",
                "php-coveralls/php-coveralls": "^1",
                "phpunit/php-code-coverage": "~2|~4",
                "squizlabs/php_codesniffer": "^2.8"
            },
            "suggest": {
                "henrikbjorn/lurker": "For monitoring filesystem changes in taskWatch",
                "natxet/CssMin": "For minifying CSS files in taskMinify",
                "patchwork/jsqueeze": "For minifying JS files in taskMinify",
                "pear/archive_tar": "Allows tar archives to be created and extracted in taskPack and taskExtract, respectively."
            },
            "bin": [
                "robo"
            ],
            "type": "library",
            "extra": {
                "scenarios": {
                    "symfony4": {
                        "require": {
                            "symfony/console": "^4"
                        },
                        "config": {
                            "platform": {
                                "php": "7.1.3"
                            }
                        }
                    },
                    "symfony2": {
                        "require": {
                            "symfony/console": "^2.8"
                        },
                        "remove": [
                            "goaop/framework"
                        ],
                        "config": {
                            "platform": {
                                "php": "5.5.9"
                            }
                        },
                        "scenario-options": {
                            "create-lockfile": "false"
                        }
                    }
                },
                "branch-alias": {
                    "dev-master": "2.x-dev"
                }
            },
            "autoload": {
                "psr-4": {
                    "Robo\\": "src"
                }
            },
            "notification-url": "https://packagist.org/downloads/",
            "license": [
                "MIT"
            ],
            "authors": [
                {
                    "name": "Davert",
                    "email": "davert.php@resend.cc"
                }
            ],
            "description": "Modern task runner",
            "time": "2019-03-19T18:07:19+00:00"
        },
        {
            "name": "consolidation/self-update",
            "version": "1.1.5",
            "source": {
                "type": "git",
                "url": "https://github.com/consolidation/self-update.git",
                "reference": "a1c273b14ce334789825a09d06d4c87c0a02ad54"
            },
            "dist": {
                "type": "zip",
                "url": "https://api.github.com/repos/consolidation/self-update/zipball/a1c273b14ce334789825a09d06d4c87c0a02ad54",
                "reference": "a1c273b14ce334789825a09d06d4c87c0a02ad54",
                "shasum": ""
            },
            "require": {
                "php": ">=5.5.0",
                "symfony/console": "^2.8|^3|^4",
                "symfony/filesystem": "^2.5|^3|^4"
            },
            "bin": [
                "scripts/release"
            ],
            "type": "library",
            "extra": {
                "branch-alias": {
                    "dev-master": "1.x-dev"
                }
            },
            "autoload": {
                "psr-4": {
                    "SelfUpdate\\": "src"
                }
            },
            "notification-url": "https://packagist.org/downloads/",
            "license": [
                "MIT"
            ],
            "authors": [
                {
                    "name": "Greg Anderson",
                    "email": "greg.1.anderson@greenknowe.org"
                },
                {
                    "name": "Alexander Menk",
                    "email": "menk@mestrona.net"
                }
            ],
            "description": "Provides a self:update command for Symfony Console applications.",
            "time": "2018-10-28T01:52:03+00:00"
        },
        {
            "name": "container-interop/container-interop",
            "version": "1.2.0",
            "source": {
                "type": "git",
                "url": "https://github.com/container-interop/container-interop.git",
                "reference": "79cbf1341c22ec75643d841642dd5d6acd83bdb8"
            },
            "dist": {
                "type": "zip",
                "url": "https://api.github.com/repos/container-interop/container-interop/zipball/79cbf1341c22ec75643d841642dd5d6acd83bdb8",
                "reference": "79cbf1341c22ec75643d841642dd5d6acd83bdb8",
                "shasum": ""
            },
            "require": {
                "psr/container": "^1.0"
            },
            "type": "library",
            "autoload": {
                "psr-4": {
                    "Interop\\Container\\": "src/Interop/Container/"
                }
            },
            "notification-url": "https://packagist.org/downloads/",
            "license": [
                "MIT"
            ],
            "description": "Promoting the interoperability of container objects (DIC, SL, etc.)",
            "homepage": "https://github.com/container-interop/container-interop",
            "time": "2017-02-14T19:40:03+00:00"
        },
        {
            "name": "dflydev/dot-access-data",
            "version": "v1.1.0",
            "source": {
                "type": "git",
                "url": "https://github.com/dflydev/dflydev-dot-access-data.git",
                "reference": "3fbd874921ab2c041e899d044585a2ab9795df8a"
            },
            "dist": {
                "type": "zip",
                "url": "https://api.github.com/repos/dflydev/dflydev-dot-access-data/zipball/3fbd874921ab2c041e899d044585a2ab9795df8a",
                "reference": "3fbd874921ab2c041e899d044585a2ab9795df8a",
                "shasum": ""
            },
            "require": {
                "php": ">=5.3.2"
            },
            "type": "library",
            "extra": {
                "branch-alias": {
                    "dev-master": "1.0-dev"
                }
            },
            "autoload": {
                "psr-0": {
                    "Dflydev\\DotAccessData": "src"
                }
            },
            "notification-url": "https://packagist.org/downloads/",
            "license": [
                "MIT"
            ],
            "authors": [
                {
                    "name": "Dragonfly Development Inc.",
                    "email": "info@dflydev.com",
                    "homepage": "http://dflydev.com"
                },
                {
                    "name": "Beau Simensen",
                    "email": "beau@dflydev.com",
                    "homepage": "http://beausimensen.com"
                },
                {
                    "name": "Carlos Frutos",
                    "email": "carlos@kiwing.it",
                    "homepage": "https://github.com/cfrutos"
                }
            ],
            "description": "Given a deep data structure, access data by dot notation.",
            "homepage": "https://github.com/dflydev/dflydev-dot-access-data",
            "keywords": [
                "access",
                "data",
                "dot",
                "notation"
            ],
            "time": "2017-01-20T21:14:22+00:00"
        },
        {
            "name": "doctrine/annotations",
            "version": "v1.6.1",
            "source": {
                "type": "git",
                "url": "https://github.com/doctrine/annotations.git",
                "reference": "53120e0eb10355388d6ccbe462f1fea34ddadb24"
            },
            "dist": {
                "type": "zip",
                "url": "https://api.github.com/repos/doctrine/annotations/zipball/53120e0eb10355388d6ccbe462f1fea34ddadb24",
                "reference": "53120e0eb10355388d6ccbe462f1fea34ddadb24",
                "shasum": ""
            },
            "require": {
                "doctrine/lexer": "1.*",
                "php": "^7.1"
            },
            "require-dev": {
                "doctrine/cache": "1.*",
                "phpunit/phpunit": "^6.4"
            },
            "type": "library",
            "extra": {
                "branch-alias": {
                    "dev-master": "1.6.x-dev"
                }
            },
            "autoload": {
                "psr-4": {
                    "Doctrine\\Common\\Annotations\\": "lib/Doctrine/Common/Annotations"
                }
            },
            "notification-url": "https://packagist.org/downloads/",
            "license": [
                "MIT"
            ],
            "authors": [
                {
                    "name": "Roman Borschel",
                    "email": "roman@code-factory.org"
                },
                {
                    "name": "Benjamin Eberlei",
                    "email": "kontakt@beberlei.de"
                },
                {
                    "name": "Guilherme Blanco",
                    "email": "guilhermeblanco@gmail.com"
                },
                {
                    "name": "Jonathan Wage",
                    "email": "jonwage@gmail.com"
                },
                {
                    "name": "Johannes Schmitt",
                    "email": "schmittjoh@gmail.com"
                }
            ],
            "description": "Docblock Annotations Parser",
            "homepage": "http://www.doctrine-project.org",
            "keywords": [
                "annotations",
                "docblock",
                "parser"
            ],
            "time": "2019-03-25T19:12:02+00:00"
        },
        {
            "name": "doctrine/instantiator",
            "version": "1.2.0",
            "source": {
                "type": "git",
                "url": "https://github.com/doctrine/instantiator.git",
                "reference": "a2c590166b2133a4633738648b6b064edae0814a"
            },
            "dist": {
                "type": "zip",
                "url": "https://api.github.com/repos/doctrine/instantiator/zipball/a2c590166b2133a4633738648b6b064edae0814a",
                "reference": "a2c590166b2133a4633738648b6b064edae0814a",
                "shasum": ""
            },
            "require": {
                "php": "^7.1"
            },
            "require-dev": {
                "doctrine/coding-standard": "^6.0",
                "ext-pdo": "*",
                "ext-phar": "*",
                "phpbench/phpbench": "^0.13",
                "phpstan/phpstan-phpunit": "^0.11",
                "phpstan/phpstan-shim": "^0.11",
                "phpunit/phpunit": "^7.0"
            },
            "type": "library",
            "extra": {
                "branch-alias": {
                    "dev-master": "1.2.x-dev"
                }
            },
            "autoload": {
                "psr-4": {
                    "Doctrine\\Instantiator\\": "src/Doctrine/Instantiator/"
                }
            },
            "notification-url": "https://packagist.org/downloads/",
            "license": [
                "MIT"
            ],
            "authors": [
                {
                    "name": "Marco Pivetta",
                    "email": "ocramius@gmail.com",
                    "homepage": "http://ocramius.github.com/"
                }
            ],
            "description": "A small, lightweight utility to instantiate objects in PHP without invoking their constructors",
            "homepage": "https://www.doctrine-project.org/projects/instantiator.html",
            "keywords": [
                "constructor",
                "instantiate"
            ],
            "time": "2019-03-17T17:37:11+00:00"
        },
        {
            "name": "doctrine/lexer",
            "version": "1.0.2",
            "source": {
                "type": "git",
                "url": "https://github.com/doctrine/lexer.git",
                "reference": "1febd6c3ef84253d7c815bed85fc622ad207a9f8"
            },
            "dist": {
                "type": "zip",
                "url": "https://api.github.com/repos/doctrine/lexer/zipball/1febd6c3ef84253d7c815bed85fc622ad207a9f8",
                "reference": "1febd6c3ef84253d7c815bed85fc622ad207a9f8",
                "shasum": ""
            },
            "require": {
                "php": ">=5.3.2"
            },
            "require-dev": {
                "phpunit/phpunit": "^4.5"
            },
            "type": "library",
            "extra": {
                "branch-alias": {
                    "dev-master": "1.0.x-dev"
                }
            },
            "autoload": {
                "psr-4": {
                    "Doctrine\\Common\\Lexer\\": "lib/Doctrine/Common/Lexer"
                }
            },
            "notification-url": "https://packagist.org/downloads/",
            "license": [
                "MIT"
            ],
            "authors": [
                {
                    "name": "Roman Borschel",
                    "email": "roman@code-factory.org"
                },
                {
                    "name": "Guilherme Blanco",
                    "email": "guilhermeblanco@gmail.com"
                },
                {
                    "name": "Johannes Schmitt",
                    "email": "schmittjoh@gmail.com"
                }
            ],
            "description": "PHP Doctrine Lexer parser library that can be used in Top-Down, Recursive Descent Parsers.",
            "homepage": "https://www.doctrine-project.org/projects/lexer.html",
            "keywords": [
                "annotations",
                "docblock",
                "lexer",
                "parser",
                "php"
            ],
            "time": "2019-06-08T11:03:04+00:00"
        },
        {
            "name": "facebook/webdriver",
            "version": "1.7.1",
            "source": {
                "type": "git",
                "url": "https://github.com/facebook/php-webdriver.git",
                "reference": "e43de70f3c7166169d0f14a374505392734160e5"
            },
            "dist": {
                "type": "zip",
                "url": "https://api.github.com/repos/facebook/php-webdriver/zipball/e43de70f3c7166169d0f14a374505392734160e5",
                "reference": "e43de70f3c7166169d0f14a374505392734160e5",
                "shasum": ""
            },
            "require": {
                "ext-curl": "*",
                "ext-json": "*",
                "ext-mbstring": "*",
                "ext-zip": "*",
                "php": "^5.6 || ~7.0",
                "symfony/process": "^2.8 || ^3.1 || ^4.0"
            },
            "require-dev": {
                "friendsofphp/php-cs-fixer": "^2.0",
                "jakub-onderka/php-parallel-lint": "^0.9.2",
                "php-coveralls/php-coveralls": "^2.0",
                "php-mock/php-mock-phpunit": "^1.1",
                "phpunit/phpunit": "^5.7",
                "sebastian/environment": "^1.3.4 || ^2.0 || ^3.0",
                "squizlabs/php_codesniffer": "^2.6",
                "symfony/var-dumper": "^3.3 || ^4.0"
            },
            "suggest": {
                "ext-SimpleXML": "For Firefox profile creation"
            },
            "type": "library",
            "extra": {
                "branch-alias": {
                    "dev-community": "1.5-dev"
                }
            },
            "autoload": {
                "psr-4": {
                    "Facebook\\WebDriver\\": "lib/"
                }
            },
            "notification-url": "https://packagist.org/downloads/",
            "license": [
                "Apache-2.0"
            ],
            "description": "A PHP client for Selenium WebDriver",
            "homepage": "https://github.com/facebook/php-webdriver",
            "keywords": [
                "facebook",
                "php",
                "selenium",
                "webdriver"
            ],
            "time": "2019-06-13T08:02:18+00:00"
        },
        {
            "name": "friendsofphp/php-cs-fixer",
            "version": "v2.15.1",
            "source": {
                "type": "git",
                "url": "https://github.com/FriendsOfPHP/PHP-CS-Fixer.git",
                "reference": "20064511ab796593a3990669eff5f5b535001f7c"
            },
            "dist": {
                "type": "zip",
                "url": "https://api.github.com/repos/FriendsOfPHP/PHP-CS-Fixer/zipball/20064511ab796593a3990669eff5f5b535001f7c",
                "reference": "20064511ab796593a3990669eff5f5b535001f7c",
                "shasum": ""
            },
            "require": {
                "composer/semver": "^1.4",
                "composer/xdebug-handler": "^1.2",
                "doctrine/annotations": "^1.2",
                "ext-json": "*",
                "ext-tokenizer": "*",
                "php": "^5.6 || ^7.0",
                "php-cs-fixer/diff": "^1.3",
                "symfony/console": "^3.4.17 || ^4.1.6",
                "symfony/event-dispatcher": "^3.0 || ^4.0",
                "symfony/filesystem": "^3.0 || ^4.0",
                "symfony/finder": "^3.0 || ^4.0",
                "symfony/options-resolver": "^3.0 || ^4.0",
                "symfony/polyfill-php70": "^1.0",
                "symfony/polyfill-php72": "^1.4",
                "symfony/process": "^3.0 || ^4.0",
                "symfony/stopwatch": "^3.0 || ^4.0"
            },
            "require-dev": {
                "johnkary/phpunit-speedtrap": "^1.1 || ^2.0 || ^3.0",
                "justinrainbow/json-schema": "^5.0",
                "keradus/cli-executor": "^1.2",
                "mikey179/vfsstream": "^1.6",
                "php-coveralls/php-coveralls": "^2.1",
                "php-cs-fixer/accessible-object": "^1.0",
                "php-cs-fixer/phpunit-constraint-isidenticalstring": "^1.1",
                "php-cs-fixer/phpunit-constraint-xmlmatchesxsd": "^1.1",
                "phpunit/phpunit": "^5.7.27 || ^6.5.8 || ^7.1",
                "phpunitgoodpractices/traits": "^1.8",
                "symfony/phpunit-bridge": "^4.3"
            },
            "suggest": {
                "ext-mbstring": "For handling non-UTF8 characters in cache signature.",
                "php-cs-fixer/phpunit-constraint-isidenticalstring": "For IsIdenticalString constraint.",
                "php-cs-fixer/phpunit-constraint-xmlmatchesxsd": "For XmlMatchesXsd constraint.",
                "symfony/polyfill-mbstring": "When enabling `ext-mbstring` is not possible."
            },
            "bin": [
                "php-cs-fixer"
            ],
            "type": "application",
            "autoload": {
                "psr-4": {
                    "PhpCsFixer\\": "src/"
                },
                "classmap": [
                    "tests/Test/AbstractFixerTestCase.php",
                    "tests/Test/AbstractIntegrationCaseFactory.php",
                    "tests/Test/AbstractIntegrationTestCase.php",
                    "tests/Test/Assert/AssertTokensTrait.php",
                    "tests/Test/IntegrationCase.php",
                    "tests/Test/IntegrationCaseFactory.php",
                    "tests/Test/IntegrationCaseFactoryInterface.php",
                    "tests/Test/InternalIntegrationCaseFactory.php",
                    "tests/TestCase.php"
                ]
            },
            "notification-url": "https://packagist.org/downloads/",
            "license": [
                "MIT"
            ],
            "authors": [
                {
                    "name": "Dariusz Rumiński",
                    "email": "dariusz.ruminski@gmail.com"
                },
                {
                    "name": "Fabien Potencier",
                    "email": "fabien@symfony.com"
                }
            ],
            "description": "A tool to automatically fix PHP code style",
            "time": "2019-06-01T10:32:12+00:00"
        },
        {
            "name": "grasmash/expander",
            "version": "1.0.0",
            "source": {
                "type": "git",
                "url": "https://github.com/grasmash/expander.git",
                "reference": "95d6037344a4be1dd5f8e0b0b2571a28c397578f"
            },
            "dist": {
                "type": "zip",
                "url": "https://api.github.com/repos/grasmash/expander/zipball/95d6037344a4be1dd5f8e0b0b2571a28c397578f",
                "reference": "95d6037344a4be1dd5f8e0b0b2571a28c397578f",
                "shasum": ""
            },
            "require": {
                "dflydev/dot-access-data": "^1.1.0",
                "php": ">=5.4"
            },
            "require-dev": {
                "greg-1-anderson/composer-test-scenarios": "^1",
                "phpunit/phpunit": "^4|^5.5.4",
                "satooshi/php-coveralls": "^1.0.2|dev-master",
                "squizlabs/php_codesniffer": "^2.7"
            },
            "type": "library",
            "extra": {
                "branch-alias": {
                    "dev-master": "1.x-dev"
                }
            },
            "autoload": {
                "psr-4": {
                    "Grasmash\\Expander\\": "src/"
                }
            },
            "notification-url": "https://packagist.org/downloads/",
            "license": [
                "MIT"
            ],
            "authors": [
                {
                    "name": "Matthew Grasmick"
                }
            ],
            "description": "Expands internal property references in PHP arrays file.",
            "time": "2017-12-21T22:14:55+00:00"
        },
        {
            "name": "grasmash/yaml-expander",
            "version": "1.4.0",
            "source": {
                "type": "git",
                "url": "https://github.com/grasmash/yaml-expander.git",
                "reference": "3f0f6001ae707a24f4d9733958d77d92bf9693b1"
            },
            "dist": {
                "type": "zip",
                "url": "https://api.github.com/repos/grasmash/yaml-expander/zipball/3f0f6001ae707a24f4d9733958d77d92bf9693b1",
                "reference": "3f0f6001ae707a24f4d9733958d77d92bf9693b1",
                "shasum": ""
            },
            "require": {
                "dflydev/dot-access-data": "^1.1.0",
                "php": ">=5.4",
                "symfony/yaml": "^2.8.11|^3|^4"
            },
            "require-dev": {
                "greg-1-anderson/composer-test-scenarios": "^1",
                "phpunit/phpunit": "^4.8|^5.5.4",
                "satooshi/php-coveralls": "^1.0.2|dev-master",
                "squizlabs/php_codesniffer": "^2.7"
            },
            "type": "library",
            "extra": {
                "branch-alias": {
                    "dev-master": "1.x-dev"
                }
            },
            "autoload": {
                "psr-4": {
                    "Grasmash\\YamlExpander\\": "src/"
                }
            },
            "notification-url": "https://packagist.org/downloads/",
            "license": [
                "MIT"
            ],
            "authors": [
                {
                    "name": "Matthew Grasmick"
                }
            ],
            "description": "Expands internal property references in a yaml file.",
            "time": "2017-12-16T16:06:03+00:00"
        },
        {
            "name": "guzzlehttp/guzzle",
            "version": "6.3.3",
            "source": {
                "type": "git",
                "url": "https://github.com/guzzle/guzzle.git",
                "reference": "407b0cb880ace85c9b63c5f9551db498cb2d50ba"
            },
            "dist": {
                "type": "zip",
                "url": "https://api.github.com/repos/guzzle/guzzle/zipball/407b0cb880ace85c9b63c5f9551db498cb2d50ba",
                "reference": "407b0cb880ace85c9b63c5f9551db498cb2d50ba",
                "shasum": ""
            },
            "require": {
                "guzzlehttp/promises": "^1.0",
                "guzzlehttp/psr7": "^1.4",
                "php": ">=5.5"
            },
            "require-dev": {
                "ext-curl": "*",
                "phpunit/phpunit": "^4.8.35 || ^5.7 || ^6.4 || ^7.0",
                "psr/log": "^1.0"
            },
            "suggest": {
                "psr/log": "Required for using the Log middleware"
            },
            "type": "library",
            "extra": {
                "branch-alias": {
                    "dev-master": "6.3-dev"
                }
            },
            "autoload": {
                "files": [
                    "src/functions_include.php"
                ],
                "psr-4": {
                    "GuzzleHttp\\": "src/"
                }
            },
            "notification-url": "https://packagist.org/downloads/",
            "license": [
                "MIT"
            ],
            "authors": [
                {
                    "name": "Michael Dowling",
                    "email": "mtdowling@gmail.com",
                    "homepage": "https://github.com/mtdowling"
                }
            ],
            "description": "Guzzle is a PHP HTTP client library",
            "homepage": "http://guzzlephp.org/",
            "keywords": [
                "client",
                "curl",
                "framework",
                "http",
                "http client",
                "rest",
                "web service"
            ],
            "time": "2018-04-22T15:46:56+00:00"
        },
        {
            "name": "guzzlehttp/promises",
            "version": "v1.3.1",
            "source": {
                "type": "git",
                "url": "https://github.com/guzzle/promises.git",
                "reference": "a59da6cf61d80060647ff4d3eb2c03a2bc694646"
            },
            "dist": {
                "type": "zip",
                "url": "https://api.github.com/repos/guzzle/promises/zipball/a59da6cf61d80060647ff4d3eb2c03a2bc694646",
                "reference": "a59da6cf61d80060647ff4d3eb2c03a2bc694646",
                "shasum": ""
            },
            "require": {
                "php": ">=5.5.0"
            },
            "require-dev": {
                "phpunit/phpunit": "^4.0"
            },
            "type": "library",
            "extra": {
                "branch-alias": {
                    "dev-master": "1.4-dev"
                }
            },
            "autoload": {
                "psr-4": {
                    "GuzzleHttp\\Promise\\": "src/"
                },
                "files": [
                    "src/functions_include.php"
                ]
            },
            "notification-url": "https://packagist.org/downloads/",
            "license": [
                "MIT"
            ],
            "authors": [
                {
                    "name": "Michael Dowling",
                    "email": "mtdowling@gmail.com",
                    "homepage": "https://github.com/mtdowling"
                }
            ],
            "description": "Guzzle promises library",
            "keywords": [
                "promise"
            ],
            "time": "2016-12-20T10:07:11+00:00"
        },
        {
            "name": "guzzlehttp/psr7",
            "version": "1.6.1",
            "source": {
                "type": "git",
                "url": "https://github.com/guzzle/psr7.git",
                "reference": "239400de7a173fe9901b9ac7c06497751f00727a"
            },
            "dist": {
                "type": "zip",
                "url": "https://api.github.com/repos/guzzle/psr7/zipball/239400de7a173fe9901b9ac7c06497751f00727a",
                "reference": "239400de7a173fe9901b9ac7c06497751f00727a",
                "shasum": ""
            },
            "require": {
                "php": ">=5.4.0",
                "psr/http-message": "~1.0",
                "ralouphie/getallheaders": "^2.0.5 || ^3.0.0"
            },
            "provide": {
                "psr/http-message-implementation": "1.0"
            },
            "require-dev": {
                "ext-zlib": "*",
                "phpunit/phpunit": "~4.8.36 || ^5.7.27 || ^6.5.8"
            },
            "suggest": {
                "zendframework/zend-httphandlerrunner": "Emit PSR-7 responses"
            },
            "type": "library",
            "extra": {
                "branch-alias": {
                    "dev-master": "1.6-dev"
                }
            },
            "autoload": {
                "psr-4": {
                    "GuzzleHttp\\Psr7\\": "src/"
                },
                "files": [
                    "src/functions_include.php"
                ]
            },
            "notification-url": "https://packagist.org/downloads/",
            "license": [
                "MIT"
            ],
            "authors": [
                {
                    "name": "Michael Dowling",
                    "email": "mtdowling@gmail.com",
                    "homepage": "https://github.com/mtdowling"
                },
                {
                    "name": "Tobias Schultze",
                    "homepage": "https://github.com/Tobion"
                }
            ],
            "description": "PSR-7 message implementation that also provides common utility methods",
            "keywords": [
                "http",
                "message",
                "psr-7",
                "request",
                "response",
                "stream",
                "uri",
                "url"
            ],
            "time": "2019-07-01T23:21:34+00:00"
        },
        {
            "name": "hoa/consistency",
            "version": "1.17.05.02",
            "source": {
                "type": "git",
                "url": "https://github.com/hoaproject/Consistency.git",
                "reference": "fd7d0adc82410507f332516faf655b6ed22e4c2f"
            },
            "dist": {
                "type": "zip",
                "url": "https://api.github.com/repos/hoaproject/Consistency/zipball/fd7d0adc82410507f332516faf655b6ed22e4c2f",
                "reference": "fd7d0adc82410507f332516faf655b6ed22e4c2f",
                "shasum": ""
            },
            "require": {
                "hoa/exception": "~1.0",
                "php": ">=5.5.0"
            },
            "require-dev": {
                "hoa/stream": "~1.0",
                "hoa/test": "~2.0"
            },
            "type": "library",
            "extra": {
                "branch-alias": {
                    "dev-master": "1.x-dev"
                }
            },
            "autoload": {
                "psr-4": {
                    "Hoa\\Consistency\\": "."
                },
                "files": [
                    "Prelude.php"
                ]
            },
            "notification-url": "https://packagist.org/downloads/",
            "license": [
                "BSD-3-Clause"
            ],
            "authors": [
                {
                    "name": "Ivan Enderlin",
                    "email": "ivan.enderlin@hoa-project.net"
                },
                {
                    "name": "Hoa community",
                    "homepage": "https://hoa-project.net/"
                }
            ],
            "description": "The Hoa\\Consistency library.",
            "homepage": "https://hoa-project.net/",
            "keywords": [
                "autoloader",
                "callable",
                "consistency",
                "entity",
                "flex",
                "keyword",
                "library"
            ],
            "time": "2017-05-02T12:18:12+00:00"
        },
        {
            "name": "hoa/console",
            "version": "3.17.05.02",
            "source": {
                "type": "git",
                "url": "https://github.com/hoaproject/Console.git",
                "reference": "e231fd3ea70e6d773576ae78de0bdc1daf331a66"
            },
            "dist": {
                "type": "zip",
                "url": "https://api.github.com/repos/hoaproject/Console/zipball/e231fd3ea70e6d773576ae78de0bdc1daf331a66",
                "reference": "e231fd3ea70e6d773576ae78de0bdc1daf331a66",
                "shasum": ""
            },
            "require": {
                "hoa/consistency": "~1.0",
                "hoa/event": "~1.0",
                "hoa/exception": "~1.0",
                "hoa/file": "~1.0",
                "hoa/protocol": "~1.0",
                "hoa/stream": "~1.0",
                "hoa/ustring": "~4.0"
            },
            "require-dev": {
                "hoa/test": "~2.0"
            },
            "suggest": {
                "ext-pcntl": "To enable hoa://Event/Console/Window:resize.",
                "hoa/dispatcher": "To use the console kit.",
                "hoa/router": "To use the console kit."
            },
            "type": "library",
            "extra": {
                "branch-alias": {
                    "dev-master": "3.x-dev"
                }
            },
            "autoload": {
                "psr-4": {
                    "Hoa\\Console\\": "."
                }
            },
            "notification-url": "https://packagist.org/downloads/",
            "license": [
                "BSD-3-Clause"
            ],
            "authors": [
                {
                    "name": "Ivan Enderlin",
                    "email": "ivan.enderlin@hoa-project.net"
                },
                {
                    "name": "Hoa community",
                    "homepage": "https://hoa-project.net/"
                }
            ],
            "description": "The Hoa\\Console library.",
            "homepage": "https://hoa-project.net/",
            "keywords": [
                "autocompletion",
                "chrome",
                "cli",
                "console",
                "cursor",
                "getoption",
                "library",
                "option",
                "parser",
                "processus",
                "readline",
                "terminfo",
                "tput",
                "window"
            ],
            "time": "2017-05-02T12:26:19+00:00"
        },
        {
            "name": "hoa/event",
            "version": "1.17.01.13",
            "source": {
                "type": "git",
                "url": "https://github.com/hoaproject/Event.git",
                "reference": "6c0060dced212ffa3af0e34bb46624f990b29c54"
            },
            "dist": {
                "type": "zip",
                "url": "https://api.github.com/repos/hoaproject/Event/zipball/6c0060dced212ffa3af0e34bb46624f990b29c54",
                "reference": "6c0060dced212ffa3af0e34bb46624f990b29c54",
                "shasum": ""
            },
            "require": {
                "hoa/consistency": "~1.0",
                "hoa/exception": "~1.0"
            },
            "require-dev": {
                "hoa/test": "~2.0"
            },
            "type": "library",
            "extra": {
                "branch-alias": {
                    "dev-master": "1.x-dev"
                }
            },
            "autoload": {
                "psr-4": {
                    "Hoa\\Event\\": "."
                }
            },
            "notification-url": "https://packagist.org/downloads/",
            "license": [
                "BSD-3-Clause"
            ],
            "authors": [
                {
                    "name": "Ivan Enderlin",
                    "email": "ivan.enderlin@hoa-project.net"
                },
                {
                    "name": "Hoa community",
                    "homepage": "https://hoa-project.net/"
                }
            ],
            "description": "The Hoa\\Event library.",
            "homepage": "https://hoa-project.net/",
            "keywords": [
                "event",
                "library",
                "listener",
                "observer"
            ],
            "time": "2017-01-13T15:30:50+00:00"
        },
        {
            "name": "hoa/exception",
            "version": "1.17.01.16",
            "source": {
                "type": "git",
                "url": "https://github.com/hoaproject/Exception.git",
                "reference": "091727d46420a3d7468ef0595651488bfc3a458f"
            },
            "dist": {
                "type": "zip",
                "url": "https://api.github.com/repos/hoaproject/Exception/zipball/091727d46420a3d7468ef0595651488bfc3a458f",
                "reference": "091727d46420a3d7468ef0595651488bfc3a458f",
                "shasum": ""
            },
            "require": {
                "hoa/consistency": "~1.0",
                "hoa/event": "~1.0"
            },
            "require-dev": {
                "hoa/test": "~2.0"
            },
            "type": "library",
            "extra": {
                "branch-alias": {
                    "dev-master": "1.x-dev"
                }
            },
            "autoload": {
                "psr-4": {
                    "Hoa\\Exception\\": "."
                }
            },
            "notification-url": "https://packagist.org/downloads/",
            "license": [
                "BSD-3-Clause"
            ],
            "authors": [
                {
                    "name": "Ivan Enderlin",
                    "email": "ivan.enderlin@hoa-project.net"
                },
                {
                    "name": "Hoa community",
                    "homepage": "https://hoa-project.net/"
                }
            ],
            "description": "The Hoa\\Exception library.",
            "homepage": "https://hoa-project.net/",
            "keywords": [
                "exception",
                "library"
            ],
            "time": "2017-01-16T07:53:27+00:00"
        },
        {
            "name": "hoa/file",
            "version": "1.17.07.11",
            "source": {
                "type": "git",
                "url": "https://github.com/hoaproject/File.git",
                "reference": "35cb979b779bc54918d2f9a4e02ed6c7a1fa67ca"
            },
            "dist": {
                "type": "zip",
                "url": "https://api.github.com/repos/hoaproject/File/zipball/35cb979b779bc54918d2f9a4e02ed6c7a1fa67ca",
                "reference": "35cb979b779bc54918d2f9a4e02ed6c7a1fa67ca",
                "shasum": ""
            },
            "require": {
                "hoa/consistency": "~1.0",
                "hoa/event": "~1.0",
                "hoa/exception": "~1.0",
                "hoa/iterator": "~2.0",
                "hoa/stream": "~1.0"
            },
            "require-dev": {
                "hoa/test": "~2.0"
            },
            "type": "library",
            "extra": {
                "branch-alias": {
                    "dev-master": "1.x-dev"
                }
            },
            "autoload": {
                "psr-4": {
                    "Hoa\\File\\": "."
                }
            },
            "notification-url": "https://packagist.org/downloads/",
            "license": [
                "BSD-3-Clause"
            ],
            "authors": [
                {
                    "name": "Ivan Enderlin",
                    "email": "ivan.enderlin@hoa-project.net"
                },
                {
                    "name": "Hoa community",
                    "homepage": "https://hoa-project.net/"
                }
            ],
            "description": "The Hoa\\File library.",
            "homepage": "https://hoa-project.net/",
            "keywords": [
                "Socket",
                "directory",
                "file",
                "finder",
                "library",
                "link",
                "temporary"
            ],
            "time": "2017-07-11T07:42:15+00:00"
        },
        {
            "name": "hoa/iterator",
            "version": "2.17.01.10",
            "source": {
                "type": "git",
                "url": "https://github.com/hoaproject/Iterator.git",
                "reference": "d1120ba09cb4ccd049c86d10058ab94af245f0cc"
            },
            "dist": {
                "type": "zip",
                "url": "https://api.github.com/repos/hoaproject/Iterator/zipball/d1120ba09cb4ccd049c86d10058ab94af245f0cc",
                "reference": "d1120ba09cb4ccd049c86d10058ab94af245f0cc",
                "shasum": ""
            },
            "require": {
                "hoa/consistency": "~1.0",
                "hoa/exception": "~1.0"
            },
            "require-dev": {
                "hoa/test": "~2.0"
            },
            "type": "library",
            "extra": {
                "branch-alias": {
                    "dev-master": "2.x-dev"
                }
            },
            "autoload": {
                "psr-4": {
                    "Hoa\\Iterator\\": "."
                }
            },
            "notification-url": "https://packagist.org/downloads/",
            "license": [
                "BSD-3-Clause"
            ],
            "authors": [
                {
                    "name": "Ivan Enderlin",
                    "email": "ivan.enderlin@hoa-project.net"
                },
                {
                    "name": "Hoa community",
                    "homepage": "https://hoa-project.net/"
                }
            ],
            "description": "The Hoa\\Iterator library.",
            "homepage": "https://hoa-project.net/",
            "keywords": [
                "iterator",
                "library"
            ],
            "time": "2017-01-10T10:34:47+00:00"
        },
        {
            "name": "hoa/protocol",
            "version": "1.17.01.14",
            "source": {
                "type": "git",
                "url": "https://github.com/hoaproject/Protocol.git",
                "reference": "5c2cf972151c45f373230da170ea015deecf19e2"
            },
            "dist": {
                "type": "zip",
                "url": "https://api.github.com/repos/hoaproject/Protocol/zipball/5c2cf972151c45f373230da170ea015deecf19e2",
                "reference": "5c2cf972151c45f373230da170ea015deecf19e2",
                "shasum": ""
            },
            "require": {
                "hoa/consistency": "~1.0",
                "hoa/exception": "~1.0"
            },
            "require-dev": {
                "hoa/test": "~2.0"
            },
            "type": "library",
            "extra": {
                "branch-alias": {
                    "dev-master": "1.x-dev"
                }
            },
            "autoload": {
                "psr-4": {
                    "Hoa\\Protocol\\": "."
                },
                "files": [
                    "Wrapper.php"
                ]
            },
            "notification-url": "https://packagist.org/downloads/",
            "license": [
                "BSD-3-Clause"
            ],
            "authors": [
                {
                    "name": "Ivan Enderlin",
                    "email": "ivan.enderlin@hoa-project.net"
                },
                {
                    "name": "Hoa community",
                    "homepage": "https://hoa-project.net/"
                }
            ],
            "description": "The Hoa\\Protocol library.",
            "homepage": "https://hoa-project.net/",
            "keywords": [
                "library",
                "protocol",
                "resource",
                "stream",
                "wrapper"
            ],
            "time": "2017-01-14T12:26:10+00:00"
        },
        {
            "name": "hoa/stream",
            "version": "1.17.02.21",
            "source": {
                "type": "git",
                "url": "https://github.com/hoaproject/Stream.git",
                "reference": "3293cfffca2de10525df51436adf88a559151d82"
            },
            "dist": {
                "type": "zip",
                "url": "https://api.github.com/repos/hoaproject/Stream/zipball/3293cfffca2de10525df51436adf88a559151d82",
                "reference": "3293cfffca2de10525df51436adf88a559151d82",
                "shasum": ""
            },
            "require": {
                "hoa/consistency": "~1.0",
                "hoa/event": "~1.0",
                "hoa/exception": "~1.0",
                "hoa/protocol": "~1.0"
            },
            "require-dev": {
                "hoa/test": "~2.0"
            },
            "type": "library",
            "extra": {
                "branch-alias": {
                    "dev-master": "1.x-dev"
                }
            },
            "autoload": {
                "psr-4": {
                    "Hoa\\Stream\\": "."
                }
            },
            "notification-url": "https://packagist.org/downloads/",
            "license": [
                "BSD-3-Clause"
            ],
            "authors": [
                {
                    "name": "Ivan Enderlin",
                    "email": "ivan.enderlin@hoa-project.net"
                },
                {
                    "name": "Hoa community",
                    "homepage": "https://hoa-project.net/"
                }
            ],
            "description": "The Hoa\\Stream library.",
            "homepage": "https://hoa-project.net/",
            "keywords": [
                "Context",
                "bucket",
                "composite",
                "filter",
                "in",
                "library",
                "out",
                "protocol",
                "stream",
                "wrapper"
            ],
            "time": "2017-02-21T16:01:06+00:00"
        },
        {
            "name": "hoa/ustring",
            "version": "4.17.01.16",
            "source": {
                "type": "git",
                "url": "https://github.com/hoaproject/Ustring.git",
                "reference": "e6326e2739178799b1fe3fdd92029f9517fa17a0"
            },
            "dist": {
                "type": "zip",
                "url": "https://api.github.com/repos/hoaproject/Ustring/zipball/e6326e2739178799b1fe3fdd92029f9517fa17a0",
                "reference": "e6326e2739178799b1fe3fdd92029f9517fa17a0",
                "shasum": ""
            },
            "require": {
                "hoa/consistency": "~1.0",
                "hoa/exception": "~1.0"
            },
            "require-dev": {
                "hoa/test": "~2.0"
            },
            "suggest": {
                "ext-iconv": "ext/iconv must be present (or a third implementation) to use Hoa\\Ustring::transcode().",
                "ext-intl": "To get a better Hoa\\Ustring::toAscii() and Hoa\\Ustring::compareTo()."
            },
            "type": "library",
            "extra": {
                "branch-alias": {
                    "dev-master": "4.x-dev"
                }
            },
            "autoload": {
                "psr-4": {
                    "Hoa\\Ustring\\": "."
                }
            },
            "notification-url": "https://packagist.org/downloads/",
            "license": [
                "BSD-3-Clause"
            ],
            "authors": [
                {
                    "name": "Ivan Enderlin",
                    "email": "ivan.enderlin@hoa-project.net"
                },
                {
                    "name": "Hoa community",
                    "homepage": "https://hoa-project.net/"
                }
            ],
            "description": "The Hoa\\Ustring library.",
            "homepage": "https://hoa-project.net/",
            "keywords": [
                "library",
                "search",
                "string",
                "unicode"
            ],
            "time": "2017-01-16T07:08:25+00:00"
        },
        {
            "name": "joomla-projects/joomla-browser",
            "version": "v4.0.0.x-dev",
            "source": {
                "type": "git",
                "url": "https://github.com/joomla-projects/joomla-browser.git",
                "reference": "f33a41a193aee1491df51af8f02fce86477ef451"
            },
            "dist": {
                "type": "zip",
                "url": "https://api.github.com/repos/joomla-projects/joomla-browser/zipball/f33a41a193aee1491df51af8f02fce86477ef451",
                "reference": "f33a41a193aee1491df51af8f02fce86477ef451",
                "shasum": ""
            },
            "require": {
                "consolidation/robo": "~1",
                "php": ">=5.5.9"
            },
            "require-dev": {
                "joomla-projects/joomla-testing-robo": "~1.0"
            },
            "type": "library",
            "autoload": {
                "psr-4": {
                    "Codeception\\Module\\": "src"
                }
            },
            "notification-url": "https://packagist.org/downloads/",
            "license": [
                "GPL-2.0+"
            ],
            "authors": [
                {
                    "name": "Puneet Kala",
                    "email": "puneet.kala@community.joomla.org"
                },
                {
                    "name": "Javier Gomez",
                    "email": "javier.gomez@community.joomla.org"
                }
            ],
            "description": "joomla-browser Codeception Module",
            "homepage": "https://docs.joomla.org/Testing_Joomla_Extensions_with_Codeception",
            "keywords": [
                "BDD",
                "TDD",
                "acceptance testing",
                "joomla"
            ],
            "time": "2019-07-11T16:09:14+00:00"
        },
        {
            "name": "joomla-projects/robo-joomla",
            "version": "dev-develop",
            "source": {
                "type": "git",
                "url": "https://github.com/joomla-projects/robo-joomla.git",
                "reference": "f2afed92313ac9588c20e977f3be280f3ccc9789"
            },
            "dist": {
                "type": "zip",
                "url": "https://api.github.com/repos/joomla-projects/robo-joomla/zipball/f2afed92313ac9588c20e977f3be280f3ccc9789",
                "reference": "f2afed92313ac9588c20e977f3be280f3ccc9789",
                "shasum": ""
            },
            "require": {
                "consolidation/robo": "~1",
                "php": ">=5.5.0"
            },
            "type": "robo-tasks",
            "autoload": {
                "psr-4": {
                    "JoomlaRobo\\": "src"
                }
            },
            "notification-url": "https://packagist.org/downloads/",
            "license": [
                "GPL-2.0+"
            ],
            "authors": [
                {
                    "name": "Robert Deutz",
                    "email": "rdeutz@googlemail.com"
                }
            ],
            "description": "Robo tasks for Joomla! development, build, testing and everything",
            "time": "2018-08-09T20:32:33+00:00"
        },
        {
            "name": "joomla-projects/selenium-server-standalone",
            "version": "v3.14.0",
            "source": {
                "type": "git",
                "url": "https://github.com/joomla-projects/selenium-server-standalone.git",
                "reference": "2939723f470918b6b72b0c05ba1978a41f0ef49d"
            },
            "dist": {
                "type": "zip",
                "url": "https://api.github.com/repos/joomla-projects/selenium-server-standalone/zipball/2939723f470918b6b72b0c05ba1978a41f0ef49d",
                "reference": "2939723f470918b6b72b0c05ba1978a41f0ef49d",
                "shasum": ""
            },
            "bin": [
                "bin/selenium-server-standalone"
            ],
            "type": "library",
            "autoload": {
                "files": [
                    "Selenium.php"
                ]
            },
            "notification-url": "https://packagist.org/downloads/",
            "license": [
                "Apache-2.0"
            ],
            "authors": [
                {
                    "name": "Sven Eisenschmidt",
                    "email": "sven.eisenschmidt@gmail.com"
                },
                {
                    "name": "Puneet Kala",
                    "email": "puneet.kala@community.joomla.org"
                },
                {
                    "name": "Javier Gómez",
                    "email": "javier.gomez@community.joomla.org"
                }
            ],
            "description": "Composer distribution of Selenium Server Standalone, the browser automation framework. Adds a executable to your composer bin directory.",
            "homepage": "https://github.com/joomla-projects/selenium-server-standalone",
            "keywords": [
                "selenium",
                "testing"
            ],
            "time": "2018-08-19T04:08:16+00:00"
        },
        {
            "name": "joomla/cms-coding-standards",
            "version": "2.0.0-alpha",
            "source": {
                "type": "git",
                "url": "https://github.com/joomla/cms-coding-standards.git",
                "reference": "b8d0b3e24bf1695871830a68c4545cecc5f3b08b"
            },
            "dist": {
                "type": "zip",
                "url": "https://api.github.com/repos/joomla/cms-coding-standards/zipball/b8d0b3e24bf1695871830a68c4545cecc5f3b08b",
                "reference": "b8d0b3e24bf1695871830a68c4545cecc5f3b08b",
                "shasum": ""
            },
            "require": {
                "joomla/coding-standards": "~2.0 || ~3.0",
                "php": ">=5.3.10"
            },
            "require-dev": {
                "phpunit/phpunit": "^4.8.7"
            },
            "suggest": {
                "dealerdirect/phpcodesniffer-composer-installer": "^0.4.3 || This Composer plugin will sort out the PHPCS 'installed_paths' automatically."
            },
            "type": "phpcodesniffer-standard",
            "extra": {
                "branch-alias": {
                    "dev-master": "1.x-dev"
                }
            },
            "autoload": {
                "psr-4": {
                    "Joomla-CMS\\Sniffs\\": "lib/Joomla-CMS/Sniffs"
                }
            },
            "notification-url": "https://packagist.org/downloads/",
            "license": [
                "GPL-2.0-or-later"
            ],
            "authors": [
                {
                    "name": "Joomla Coding Standards Contributors",
                    "homepage": "https://github.com/joomla/cms-coding-standards/graphs/contributors"
                }
            ],
            "description": "Extended Joomla Coding Standards for the Joomla CMS application",
            "homepage": "https://github.com/joomla/cms-coding-standards",
            "keywords": [
                "coding standards",
                "joomla",
                "php codesniffer",
                "phpcs"
            ],
            "time": "2019-05-25T19:39:56+00:00"
        },
        {
            "name": "joomla/coding-standards",
            "version": "dev-master",
            "source": {
                "type": "git",
                "url": "https://github.com/joomla/coding-standards.git",
                "reference": "ce73dc37c52e1e5b8df723a1647abb214652c8dc"
            },
            "dist": {
                "type": "zip",
                "url": "https://api.github.com/repos/joomla/coding-standards/zipball/ce73dc37c52e1e5b8df723a1647abb214652c8dc",
                "reference": "ce73dc37c52e1e5b8df723a1647abb214652c8dc",
                "shasum": ""
            },
            "require": {
                "php": ">=5.3.10",
                "squizlabs/php_codesniffer": "^2.8.0"
            },
            "require-dev": {
                "phpunit/phpunit": "^4.8.7"
            },
            "type": "phpcodesniffer-standard",
            "extra": {
                "branch-alias": {
                    "dev-master": "2.x-dev"
                }
            },
            "notification-url": "https://packagist.org/downloads/",
            "license": [
                "GPL-2.0-or-later"
            ],
            "authors": [
                {
                    "name": "Joomla Coding Standards Contributors",
                    "homepage": "https://github.com/joomla/coding-standards/graphs/contributors"
                }
            ],
            "description": "Joomla Coding Standards",
            "homepage": "https://github.com/joomla/coding-standards",
            "keywords": [
                "coding standards",
                "joomla",
                "php codesniffer",
                "phpcs"
            ],
            "time": "2019-07-08T12:02:55+00:00"
        },
        {
            "name": "joomla/mediawiki",
            "version": "dev-master",
            "source": {
                "type": "git",
                "url": "https://github.com/joomla-framework/mediawiki-api.git",
                "reference": "8855d51b61d5518bd92a0806fbd3098f4e063619"
            },
            "dist": {
                "type": "zip",
                "url": "https://api.github.com/repos/joomla-framework/mediawiki-api/zipball/8855d51b61d5518bd92a0806fbd3098f4e063619",
                "reference": "8855d51b61d5518bd92a0806fbd3098f4e063619",
                "shasum": ""
            },
            "require": {
                "joomla/http": "^1.2.2|~2.0",
                "joomla/registry": "^1.4.5|~2.0",
                "joomla/uri": "~1.0|~2.0",
                "php": "^5.3.10|~7.0"
            },
            "require-dev": {
                "joomla/coding-standards": "~2.0@alpha",
                "joomla/test": "~1.0",
                "phpunit/phpunit": "~4.8|>=5.0 <5.4"
            },
            "type": "joomla-package",
            "extra": {
                "branch-alias": {
                    "dev-master": "1.x-dev"
                }
            },
            "autoload": {
                "psr-4": {
                    "Joomla\\Mediawiki\\": "src/"
                }
            },
            "notification-url": "https://packagist.org/downloads/",
            "license": [
                "GPL-2.0-or-later"
            ],
            "description": "Joomla Mediawiki Package",
            "homepage": "https://github.com/joomla-framework/mediawiki-api",
            "keywords": [
                "framework",
                "joomla",
                "mediawiki"
            ],
            "time": "2018-10-16T23:34:41+00:00"
        },
        {
            "name": "league/container",
            "version": "2.4.1",
            "source": {
                "type": "git",
                "url": "https://github.com/thephpleague/container.git",
                "reference": "43f35abd03a12977a60ffd7095efd6a7808488c0"
            },
            "dist": {
                "type": "zip",
                "url": "https://api.github.com/repos/thephpleague/container/zipball/43f35abd03a12977a60ffd7095efd6a7808488c0",
                "reference": "43f35abd03a12977a60ffd7095efd6a7808488c0",
                "shasum": ""
            },
            "require": {
                "container-interop/container-interop": "^1.2",
                "php": "^5.4.0 || ^7.0"
            },
            "provide": {
                "container-interop/container-interop-implementation": "^1.2",
                "psr/container-implementation": "^1.0"
            },
            "replace": {
                "orno/di": "~2.0"
            },
            "require-dev": {
                "phpunit/phpunit": "4.*"
            },
            "type": "library",
            "extra": {
                "branch-alias": {
                    "dev-2.x": "2.x-dev",
                    "dev-1.x": "1.x-dev"
                }
            },
            "autoload": {
                "psr-4": {
                    "League\\Container\\": "src"
                }
            },
            "notification-url": "https://packagist.org/downloads/",
            "license": [
                "MIT"
            ],
            "authors": [
                {
                    "name": "Phil Bennett",
                    "email": "philipobenito@gmail.com",
                    "homepage": "http://www.philipobenito.com",
                    "role": "Developer"
                }
            ],
            "description": "A fast and intuitive dependency injection container.",
            "homepage": "https://github.com/thephpleague/container",
            "keywords": [
                "container",
                "dependency",
                "di",
                "injection",
                "league",
                "provider",
                "service"
            ],
            "time": "2017-05-10T09:20:27+00:00"
        },
        {
            "name": "myclabs/deep-copy",
            "version": "1.9.1",
            "source": {
                "type": "git",
                "url": "https://github.com/myclabs/DeepCopy.git",
                "reference": "e6828efaba2c9b79f4499dae1d66ef8bfa7b2b72"
            },
            "dist": {
                "type": "zip",
                "url": "https://api.github.com/repos/myclabs/DeepCopy/zipball/e6828efaba2c9b79f4499dae1d66ef8bfa7b2b72",
                "reference": "e6828efaba2c9b79f4499dae1d66ef8bfa7b2b72",
                "shasum": ""
            },
            "require": {
                "php": "^7.1"
            },
            "replace": {
                "myclabs/deep-copy": "self.version"
            },
            "require-dev": {
                "doctrine/collections": "^1.0",
                "doctrine/common": "^2.6",
                "phpunit/phpunit": "^7.1"
            },
            "type": "library",
            "autoload": {
                "psr-4": {
                    "DeepCopy\\": "src/DeepCopy/"
                },
                "files": [
                    "src/DeepCopy/deep_copy.php"
                ]
            },
            "notification-url": "https://packagist.org/downloads/",
            "license": [
                "MIT"
            ],
            "description": "Create deep copies (clones) of your objects",
            "keywords": [
                "clone",
                "copy",
                "duplicate",
                "object",
                "object graph"
            ],
            "time": "2019-04-07T13:18:21+00:00"
        },
        {
            "name": "phar-io/manifest",
            "version": "1.0.3",
            "source": {
                "type": "git",
                "url": "https://github.com/phar-io/manifest.git",
                "reference": "7761fcacf03b4d4f16e7ccb606d4879ca431fcf4"
            },
            "dist": {
                "type": "zip",
                "url": "https://api.github.com/repos/phar-io/manifest/zipball/7761fcacf03b4d4f16e7ccb606d4879ca431fcf4",
                "reference": "7761fcacf03b4d4f16e7ccb606d4879ca431fcf4",
                "shasum": ""
            },
            "require": {
                "ext-dom": "*",
                "ext-phar": "*",
                "phar-io/version": "^2.0",
                "php": "^5.6 || ^7.0"
            },
            "type": "library",
            "extra": {
                "branch-alias": {
                    "dev-master": "1.0.x-dev"
                }
            },
            "autoload": {
                "classmap": [
                    "src/"
                ]
            },
            "notification-url": "https://packagist.org/downloads/",
            "license": [
                "BSD-3-Clause"
            ],
            "authors": [
                {
                    "name": "Arne Blankerts",
                    "email": "arne@blankerts.de",
                    "role": "Developer"
                },
                {
                    "name": "Sebastian Heuer",
                    "email": "sebastian@phpeople.de",
                    "role": "Developer"
                },
                {
                    "name": "Sebastian Bergmann",
                    "email": "sebastian@phpunit.de",
                    "role": "Developer"
                }
            ],
            "description": "Component for reading phar.io manifest information from a PHP Archive (PHAR)",
            "time": "2018-07-08T19:23:20+00:00"
        },
        {
            "name": "phar-io/version",
            "version": "2.0.1",
            "source": {
                "type": "git",
                "url": "https://github.com/phar-io/version.git",
                "reference": "45a2ec53a73c70ce41d55cedef9063630abaf1b6"
            },
            "dist": {
                "type": "zip",
                "url": "https://api.github.com/repos/phar-io/version/zipball/45a2ec53a73c70ce41d55cedef9063630abaf1b6",
                "reference": "45a2ec53a73c70ce41d55cedef9063630abaf1b6",
                "shasum": ""
            },
            "require": {
                "php": "^5.6 || ^7.0"
            },
            "type": "library",
            "autoload": {
                "classmap": [
                    "src/"
                ]
            },
            "notification-url": "https://packagist.org/downloads/",
            "license": [
                "BSD-3-Clause"
            ],
            "authors": [
                {
                    "name": "Arne Blankerts",
                    "email": "arne@blankerts.de",
                    "role": "Developer"
                },
                {
                    "name": "Sebastian Heuer",
                    "email": "sebastian@phpeople.de",
                    "role": "Developer"
                },
                {
                    "name": "Sebastian Bergmann",
                    "email": "sebastian@phpunit.de",
                    "role": "Developer"
                }
            ],
            "description": "Library for handling version information and constraints",
            "time": "2018-07-08T19:19:57+00:00"
        },
        {
            "name": "php-cs-fixer/diff",
            "version": "v1.3.0",
            "source": {
                "type": "git",
                "url": "https://github.com/PHP-CS-Fixer/diff.git",
                "reference": "78bb099e9c16361126c86ce82ec4405ebab8e756"
            },
            "dist": {
                "type": "zip",
                "url": "https://api.github.com/repos/PHP-CS-Fixer/diff/zipball/78bb099e9c16361126c86ce82ec4405ebab8e756",
                "reference": "78bb099e9c16361126c86ce82ec4405ebab8e756",
                "shasum": ""
            },
            "require": {
                "php": "^5.6 || ^7.0"
            },
            "require-dev": {
                "phpunit/phpunit": "^5.7.23 || ^6.4.3",
                "symfony/process": "^3.3"
            },
            "type": "library",
            "autoload": {
                "classmap": [
                    "src/"
                ]
            },
            "notification-url": "https://packagist.org/downloads/",
            "license": [
                "BSD-3-Clause"
            ],
            "authors": [
                {
                    "name": "Kore Nordmann",
                    "email": "mail@kore-nordmann.de"
                },
                {
                    "name": "Sebastian Bergmann",
                    "email": "sebastian@phpunit.de"
                },
                {
                    "name": "SpacePossum"
                }
            ],
            "description": "sebastian/diff v2 backport support for PHP5.6",
            "homepage": "https://github.com/PHP-CS-Fixer",
            "keywords": [
                "diff"
            ],
            "time": "2018-02-15T16:58:55+00:00"
        },
        {
            "name": "phpdocumentor/reflection-common",
            "version": "1.0.1",
            "source": {
                "type": "git",
                "url": "https://github.com/phpDocumentor/ReflectionCommon.git",
                "reference": "21bdeb5f65d7ebf9f43b1b25d404f87deab5bfb6"
            },
            "dist": {
                "type": "zip",
                "url": "https://api.github.com/repos/phpDocumentor/ReflectionCommon/zipball/21bdeb5f65d7ebf9f43b1b25d404f87deab5bfb6",
                "reference": "21bdeb5f65d7ebf9f43b1b25d404f87deab5bfb6",
                "shasum": ""
            },
            "require": {
                "php": ">=5.5"
            },
            "require-dev": {
                "phpunit/phpunit": "^4.6"
            },
            "type": "library",
            "extra": {
                "branch-alias": {
                    "dev-master": "1.0.x-dev"
                }
            },
            "autoload": {
                "psr-4": {
                    "phpDocumentor\\Reflection\\": [
                        "src"
                    ]
                }
            },
            "notification-url": "https://packagist.org/downloads/",
            "license": [
                "MIT"
            ],
            "authors": [
                {
                    "name": "Jaap van Otterdijk",
                    "email": "opensource@ijaap.nl"
                }
            ],
            "description": "Common reflection classes used by phpdocumentor to reflect the code structure",
            "homepage": "http://www.phpdoc.org",
            "keywords": [
                "FQSEN",
                "phpDocumentor",
                "phpdoc",
                "reflection",
                "static analysis"
            ],
            "time": "2017-09-11T18:02:19+00:00"
        },
        {
            "name": "phpdocumentor/reflection-docblock",
            "version": "4.3.1",
            "source": {
                "type": "git",
                "url": "https://github.com/phpDocumentor/ReflectionDocBlock.git",
                "reference": "bdd9f737ebc2a01c06ea7ff4308ec6697db9b53c"
            },
            "dist": {
                "type": "zip",
                "url": "https://api.github.com/repos/phpDocumentor/ReflectionDocBlock/zipball/bdd9f737ebc2a01c06ea7ff4308ec6697db9b53c",
                "reference": "bdd9f737ebc2a01c06ea7ff4308ec6697db9b53c",
                "shasum": ""
            },
            "require": {
                "php": "^7.0",
                "phpdocumentor/reflection-common": "^1.0.0",
                "phpdocumentor/type-resolver": "^0.4.0",
                "webmozart/assert": "^1.0"
            },
            "require-dev": {
                "doctrine/instantiator": "~1.0.5",
                "mockery/mockery": "^1.0",
                "phpunit/phpunit": "^6.4"
            },
            "type": "library",
            "extra": {
                "branch-alias": {
                    "dev-master": "4.x-dev"
                }
            },
            "autoload": {
                "psr-4": {
                    "phpDocumentor\\Reflection\\": [
                        "src/"
                    ]
                }
            },
            "notification-url": "https://packagist.org/downloads/",
            "license": [
                "MIT"
            ],
            "authors": [
                {
                    "name": "Mike van Riel",
                    "email": "me@mikevanriel.com"
                }
            ],
            "description": "With this component, a library can provide support for annotations via DocBlocks or otherwise retrieve information that is embedded in a DocBlock.",
            "time": "2019-04-30T17:48:53+00:00"
        },
        {
            "name": "phpdocumentor/type-resolver",
            "version": "0.4.0",
            "source": {
                "type": "git",
                "url": "https://github.com/phpDocumentor/TypeResolver.git",
                "reference": "9c977708995954784726e25d0cd1dddf4e65b0f7"
            },
            "dist": {
                "type": "zip",
                "url": "https://api.github.com/repos/phpDocumentor/TypeResolver/zipball/9c977708995954784726e25d0cd1dddf4e65b0f7",
                "reference": "9c977708995954784726e25d0cd1dddf4e65b0f7",
                "shasum": ""
            },
            "require": {
                "php": "^5.5 || ^7.0",
                "phpdocumentor/reflection-common": "^1.0"
            },
            "require-dev": {
                "mockery/mockery": "^0.9.4",
                "phpunit/phpunit": "^5.2||^4.8.24"
            },
            "type": "library",
            "extra": {
                "branch-alias": {
                    "dev-master": "1.0.x-dev"
                }
            },
            "autoload": {
                "psr-4": {
                    "phpDocumentor\\Reflection\\": [
                        "src/"
                    ]
                }
            },
            "notification-url": "https://packagist.org/downloads/",
            "license": [
                "MIT"
            ],
            "authors": [
                {
                    "name": "Mike van Riel",
                    "email": "me@mikevanriel.com"
                }
            ],
            "time": "2017-07-14T14:27:02+00:00"
        },
        {
            "name": "phpspec/prophecy",
            "version": "1.8.1",
            "source": {
                "type": "git",
                "url": "https://github.com/phpspec/prophecy.git",
                "reference": "1927e75f4ed19131ec9bcc3b002e07fb1173ee76"
            },
            "dist": {
                "type": "zip",
                "url": "https://api.github.com/repos/phpspec/prophecy/zipball/1927e75f4ed19131ec9bcc3b002e07fb1173ee76",
                "reference": "1927e75f4ed19131ec9bcc3b002e07fb1173ee76",
                "shasum": ""
            },
            "require": {
                "doctrine/instantiator": "^1.0.2",
                "php": "^5.3|^7.0",
                "phpdocumentor/reflection-docblock": "^2.0|^3.0.2|^4.0",
                "sebastian/comparator": "^1.1|^2.0|^3.0",
                "sebastian/recursion-context": "^1.0|^2.0|^3.0"
            },
            "require-dev": {
                "phpspec/phpspec": "^2.5|^3.2",
                "phpunit/phpunit": "^4.8.35 || ^5.7 || ^6.5 || ^7.1"
            },
            "type": "library",
            "extra": {
                "branch-alias": {
                    "dev-master": "1.8.x-dev"
                }
            },
            "autoload": {
                "psr-4": {
                    "Prophecy\\": "src/Prophecy"
                }
            },
            "notification-url": "https://packagist.org/downloads/",
            "license": [
                "MIT"
            ],
            "authors": [
                {
                    "name": "Konstantin Kudryashov",
                    "email": "ever.zet@gmail.com",
                    "homepage": "http://everzet.com"
                },
                {
                    "name": "Marcello Duarte",
                    "email": "marcello.duarte@gmail.com"
                }
            ],
            "description": "Highly opinionated mocking framework for PHP 5.3+",
            "homepage": "https://github.com/phpspec/prophecy",
            "keywords": [
                "Double",
                "Dummy",
                "fake",
                "mock",
                "spy",
                "stub"
            ],
            "time": "2019-06-13T12:50:23+00:00"
        },
        {
            "name": "phpunit/php-code-coverage",
            "version": "7.0.6",
            "source": {
                "type": "git",
                "url": "https://github.com/sebastianbergmann/php-code-coverage.git",
                "reference": "d471d0d2b529a67c6a722dd446c4ec90881ac315"
            },
            "dist": {
                "type": "zip",
                "url": "https://api.github.com/repos/sebastianbergmann/php-code-coverage/zipball/d471d0d2b529a67c6a722dd446c4ec90881ac315",
                "reference": "d471d0d2b529a67c6a722dd446c4ec90881ac315",
                "shasum": ""
            },
            "require": {
                "ext-dom": "*",
                "ext-xmlwriter": "*",
                "php": "^7.2",
                "phpunit/php-file-iterator": "^2.0.2",
                "phpunit/php-text-template": "^1.2.1",
                "phpunit/php-token-stream": "^3.0.2",
                "sebastian/code-unit-reverse-lookup": "^1.0.1",
                "sebastian/environment": "^4.2.2",
                "sebastian/version": "^2.0.1",
                "theseer/tokenizer": "^1.1.3"
            },
            "require-dev": {
                "phpunit/phpunit": "^8.2.2"
            },
            "suggest": {
                "ext-xdebug": "^2.7.2"
            },
            "type": "library",
            "extra": {
                "branch-alias": {
                    "dev-master": "7.0-dev"
                }
            },
            "autoload": {
                "classmap": [
                    "src/"
                ]
            },
            "notification-url": "https://packagist.org/downloads/",
            "license": [
                "BSD-3-Clause"
            ],
            "authors": [
                {
                    "name": "Sebastian Bergmann",
                    "email": "sebastian@phpunit.de",
                    "role": "lead"
                }
            ],
            "description": "Library that provides collection, processing, and rendering functionality for PHP code coverage information.",
            "homepage": "https://github.com/sebastianbergmann/php-code-coverage",
            "keywords": [
                "coverage",
                "testing",
                "xunit"
            ],
            "time": "2019-07-08T05:29:42+00:00"
        },
        {
            "name": "phpunit/php-file-iterator",
            "version": "2.0.2",
            "source": {
                "type": "git",
                "url": "https://github.com/sebastianbergmann/php-file-iterator.git",
                "reference": "050bedf145a257b1ff02746c31894800e5122946"
            },
            "dist": {
                "type": "zip",
                "url": "https://api.github.com/repos/sebastianbergmann/php-file-iterator/zipball/050bedf145a257b1ff02746c31894800e5122946",
                "reference": "050bedf145a257b1ff02746c31894800e5122946",
                "shasum": ""
            },
            "require": {
                "php": "^7.1"
            },
            "require-dev": {
                "phpunit/phpunit": "^7.1"
            },
            "type": "library",
            "extra": {
                "branch-alias": {
                    "dev-master": "2.0.x-dev"
                }
            },
            "autoload": {
                "classmap": [
                    "src/"
                ]
            },
            "notification-url": "https://packagist.org/downloads/",
            "license": [
                "BSD-3-Clause"
            ],
            "authors": [
                {
                    "name": "Sebastian Bergmann",
                    "email": "sebastian@phpunit.de",
                    "role": "lead"
                }
            ],
            "description": "FilterIterator implementation that filters files based on a list of suffixes.",
            "homepage": "https://github.com/sebastianbergmann/php-file-iterator/",
            "keywords": [
                "filesystem",
                "iterator"
            ],
            "time": "2018-09-13T20:33:42+00:00"
        },
        {
            "name": "phpunit/php-text-template",
            "version": "1.2.1",
            "source": {
                "type": "git",
                "url": "https://github.com/sebastianbergmann/php-text-template.git",
                "reference": "31f8b717e51d9a2afca6c9f046f5d69fc27c8686"
            },
            "dist": {
                "type": "zip",
                "url": "https://api.github.com/repos/sebastianbergmann/php-text-template/zipball/31f8b717e51d9a2afca6c9f046f5d69fc27c8686",
                "reference": "31f8b717e51d9a2afca6c9f046f5d69fc27c8686",
                "shasum": ""
            },
            "require": {
                "php": ">=5.3.3"
            },
            "type": "library",
            "autoload": {
                "classmap": [
                    "src/"
                ]
            },
            "notification-url": "https://packagist.org/downloads/",
            "license": [
                "BSD-3-Clause"
            ],
            "authors": [
                {
                    "name": "Sebastian Bergmann",
                    "email": "sebastian@phpunit.de",
                    "role": "lead"
                }
            ],
            "description": "Simple template engine.",
            "homepage": "https://github.com/sebastianbergmann/php-text-template/",
            "keywords": [
                "template"
            ],
            "time": "2015-06-21T13:50:34+00:00"
        },
        {
            "name": "phpunit/php-timer",
            "version": "2.1.2",
            "source": {
                "type": "git",
                "url": "https://github.com/sebastianbergmann/php-timer.git",
                "reference": "1038454804406b0b5f5f520358e78c1c2f71501e"
            },
            "dist": {
                "type": "zip",
                "url": "https://api.github.com/repos/sebastianbergmann/php-timer/zipball/1038454804406b0b5f5f520358e78c1c2f71501e",
                "reference": "1038454804406b0b5f5f520358e78c1c2f71501e",
                "shasum": ""
            },
            "require": {
                "php": "^7.1"
            },
            "require-dev": {
                "phpunit/phpunit": "^7.0"
            },
            "type": "library",
            "extra": {
                "branch-alias": {
                    "dev-master": "2.1-dev"
                }
            },
            "autoload": {
                "classmap": [
                    "src/"
                ]
            },
            "notification-url": "https://packagist.org/downloads/",
            "license": [
                "BSD-3-Clause"
            ],
            "authors": [
                {
                    "name": "Sebastian Bergmann",
                    "email": "sebastian@phpunit.de",
                    "role": "lead"
                }
            ],
            "description": "Utility class for timing",
            "homepage": "https://github.com/sebastianbergmann/php-timer/",
            "keywords": [
                "timer"
            ],
            "time": "2019-06-07T04:22:29+00:00"
        },
        {
            "name": "phpunit/php-token-stream",
            "version": "3.0.2",
            "source": {
                "type": "git",
                "url": "https://github.com/sebastianbergmann/php-token-stream.git",
                "reference": "c4a66b97f040e3e20b3aa2a243230a1c3a9f7c8c"
            },
            "dist": {
                "type": "zip",
                "url": "https://api.github.com/repos/sebastianbergmann/php-token-stream/zipball/c4a66b97f040e3e20b3aa2a243230a1c3a9f7c8c",
                "reference": "c4a66b97f040e3e20b3aa2a243230a1c3a9f7c8c",
                "shasum": ""
            },
            "require": {
                "ext-tokenizer": "*",
                "php": "^7.1"
            },
            "require-dev": {
                "phpunit/phpunit": "^7.0"
            },
            "type": "library",
            "extra": {
                "branch-alias": {
                    "dev-master": "3.0-dev"
                }
            },
            "autoload": {
                "classmap": [
                    "src/"
                ]
            },
            "notification-url": "https://packagist.org/downloads/",
            "license": [
                "BSD-3-Clause"
            ],
            "authors": [
                {
                    "name": "Sebastian Bergmann",
                    "email": "sebastian@phpunit.de"
                }
            ],
            "description": "Wrapper around PHP's tokenizer extension.",
            "homepage": "https://github.com/sebastianbergmann/php-token-stream/",
            "keywords": [
                "tokenizer"
            ],
            "time": "2019-07-08T05:24:54+00:00"
        },
        {
            "name": "phpunit/phpunit",
            "version": "8.2.4",
            "source": {
                "type": "git",
                "url": "https://github.com/sebastianbergmann/phpunit.git",
                "reference": "25fe0b5031b24722f66a75ad479a074cccc1bb37"
            },
            "dist": {
                "type": "zip",
                "url": "https://api.github.com/repos/sebastianbergmann/phpunit/zipball/25fe0b5031b24722f66a75ad479a074cccc1bb37",
                "reference": "25fe0b5031b24722f66a75ad479a074cccc1bb37",
                "shasum": ""
            },
            "require": {
                "doctrine/instantiator": "^1.2.0",
                "ext-dom": "*",
                "ext-json": "*",
                "ext-libxml": "*",
                "ext-mbstring": "*",
                "ext-xml": "*",
                "ext-xmlwriter": "*",
                "myclabs/deep-copy": "^1.9.1",
                "phar-io/manifest": "^1.0.3",
                "phar-io/version": "^2.0.1",
                "php": "^7.2",
                "phpspec/prophecy": "^1.8.1",
                "phpunit/php-code-coverage": "^7.0.5",
                "phpunit/php-file-iterator": "^2.0.2",
                "phpunit/php-text-template": "^1.2.1",
                "phpunit/php-timer": "^2.1.2",
                "sebastian/comparator": "^3.0.2",
                "sebastian/diff": "^3.0.2",
                "sebastian/environment": "^4.2.2",
                "sebastian/exporter": "^3.1.0",
                "sebastian/global-state": "^3.0.0",
                "sebastian/object-enumerator": "^3.0.3",
                "sebastian/resource-operations": "^2.0.1",
                "sebastian/type": "^1.1.3",
                "sebastian/version": "^2.0.1"
            },
            "require-dev": {
                "ext-pdo": "*"
            },
            "suggest": {
                "ext-soap": "*",
                "ext-xdebug": "*",
                "phpunit/php-invoker": "^2.0.0"
            },
            "bin": [
                "phpunit"
            ],
            "type": "library",
            "extra": {
                "branch-alias": {
                    "dev-master": "8.2-dev"
                }
            },
            "autoload": {
                "classmap": [
                    "src/"
                ]
            },
            "notification-url": "https://packagist.org/downloads/",
            "license": [
                "BSD-3-Clause"
            ],
            "authors": [
                {
                    "name": "Sebastian Bergmann",
                    "email": "sebastian@phpunit.de",
                    "role": "lead"
                }
            ],
            "description": "The PHP Unit Testing framework.",
            "homepage": "https://phpunit.de/",
            "keywords": [
                "phpunit",
                "testing",
                "xunit"
            ],
            "time": "2019-07-03T08:30:33+00:00"
        },
        {
            "name": "ralouphie/getallheaders",
            "version": "3.0.3",
            "source": {
                "type": "git",
                "url": "https://github.com/ralouphie/getallheaders.git",
                "reference": "120b605dfeb996808c31b6477290a714d356e822"
            },
            "dist": {
                "type": "zip",
                "url": "https://api.github.com/repos/ralouphie/getallheaders/zipball/120b605dfeb996808c31b6477290a714d356e822",
                "reference": "120b605dfeb996808c31b6477290a714d356e822",
                "shasum": ""
            },
            "require": {
                "php": ">=5.6"
            },
            "require-dev": {
                "php-coveralls/php-coveralls": "^2.1",
                "phpunit/phpunit": "^5 || ^6.5"
            },
            "type": "library",
            "autoload": {
                "files": [
                    "src/getallheaders.php"
                ]
            },
            "notification-url": "https://packagist.org/downloads/",
            "license": [
                "MIT"
            ],
            "authors": [
                {
                    "name": "Ralph Khattar",
                    "email": "ralph.khattar@gmail.com"
                }
            ],
            "description": "A polyfill for getallheaders.",
            "time": "2019-03-08T08:55:37+00:00"
        },
        {
            "name": "sebastian/code-unit-reverse-lookup",
            "version": "1.0.1",
            "source": {
                "type": "git",
                "url": "https://github.com/sebastianbergmann/code-unit-reverse-lookup.git",
                "reference": "4419fcdb5eabb9caa61a27c7a1db532a6b55dd18"
            },
            "dist": {
                "type": "zip",
                "url": "https://api.github.com/repos/sebastianbergmann/code-unit-reverse-lookup/zipball/4419fcdb5eabb9caa61a27c7a1db532a6b55dd18",
                "reference": "4419fcdb5eabb9caa61a27c7a1db532a6b55dd18",
                "shasum": ""
            },
            "require": {
                "php": "^5.6 || ^7.0"
            },
            "require-dev": {
                "phpunit/phpunit": "^5.7 || ^6.0"
            },
            "type": "library",
            "extra": {
                "branch-alias": {
                    "dev-master": "1.0.x-dev"
                }
            },
            "autoload": {
                "classmap": [
                    "src/"
                ]
            },
            "notification-url": "https://packagist.org/downloads/",
            "license": [
                "BSD-3-Clause"
            ],
            "authors": [
                {
                    "name": "Sebastian Bergmann",
                    "email": "sebastian@phpunit.de"
                }
            ],
            "description": "Looks up which function or method a line of code belongs to",
            "homepage": "https://github.com/sebastianbergmann/code-unit-reverse-lookup/",
            "time": "2017-03-04T06:30:41+00:00"
        },
        {
            "name": "sebastian/comparator",
            "version": "3.0.2",
            "source": {
                "type": "git",
                "url": "https://github.com/sebastianbergmann/comparator.git",
                "reference": "5de4fc177adf9bce8df98d8d141a7559d7ccf6da"
            },
            "dist": {
                "type": "zip",
                "url": "https://api.github.com/repos/sebastianbergmann/comparator/zipball/5de4fc177adf9bce8df98d8d141a7559d7ccf6da",
                "reference": "5de4fc177adf9bce8df98d8d141a7559d7ccf6da",
                "shasum": ""
            },
            "require": {
                "php": "^7.1",
                "sebastian/diff": "^3.0",
                "sebastian/exporter": "^3.1"
            },
            "require-dev": {
                "phpunit/phpunit": "^7.1"
            },
            "type": "library",
            "extra": {
                "branch-alias": {
                    "dev-master": "3.0-dev"
                }
            },
            "autoload": {
                "classmap": [
                    "src/"
                ]
            },
            "notification-url": "https://packagist.org/downloads/",
            "license": [
                "BSD-3-Clause"
            ],
            "authors": [
                {
                    "name": "Jeff Welch",
                    "email": "whatthejeff@gmail.com"
                },
                {
                    "name": "Volker Dusch",
                    "email": "github@wallbash.com"
                },
                {
                    "name": "Bernhard Schussek",
                    "email": "bschussek@2bepublished.at"
                },
                {
                    "name": "Sebastian Bergmann",
                    "email": "sebastian@phpunit.de"
                }
            ],
            "description": "Provides the functionality to compare PHP values for equality",
            "homepage": "https://github.com/sebastianbergmann/comparator",
            "keywords": [
                "comparator",
                "compare",
                "equality"
            ],
            "time": "2018-07-12T15:12:46+00:00"
        },
        {
            "name": "sebastian/diff",
            "version": "3.0.2",
            "source": {
                "type": "git",
                "url": "https://github.com/sebastianbergmann/diff.git",
                "reference": "720fcc7e9b5cf384ea68d9d930d480907a0c1a29"
            },
            "dist": {
                "type": "zip",
                "url": "https://api.github.com/repos/sebastianbergmann/diff/zipball/720fcc7e9b5cf384ea68d9d930d480907a0c1a29",
                "reference": "720fcc7e9b5cf384ea68d9d930d480907a0c1a29",
                "shasum": ""
            },
            "require": {
                "php": "^7.1"
            },
            "require-dev": {
                "phpunit/phpunit": "^7.5 || ^8.0",
                "symfony/process": "^2 || ^3.3 || ^4"
            },
            "type": "library",
            "extra": {
                "branch-alias": {
                    "dev-master": "3.0-dev"
                }
            },
            "autoload": {
                "classmap": [
                    "src/"
                ]
            },
            "notification-url": "https://packagist.org/downloads/",
            "license": [
                "BSD-3-Clause"
            ],
            "authors": [
                {
                    "name": "Kore Nordmann",
                    "email": "mail@kore-nordmann.de"
                },
                {
                    "name": "Sebastian Bergmann",
                    "email": "sebastian@phpunit.de"
                }
            ],
            "description": "Diff implementation",
            "homepage": "https://github.com/sebastianbergmann/diff",
            "keywords": [
                "diff",
                "udiff",
                "unidiff",
                "unified diff"
            ],
            "time": "2019-02-04T06:01:07+00:00"
        },
        {
            "name": "sebastian/environment",
            "version": "4.2.2",
            "source": {
                "type": "git",
                "url": "https://github.com/sebastianbergmann/environment.git",
                "reference": "f2a2c8e1c97c11ace607a7a667d73d47c19fe404"
            },
            "dist": {
                "type": "zip",
                "url": "https://api.github.com/repos/sebastianbergmann/environment/zipball/f2a2c8e1c97c11ace607a7a667d73d47c19fe404",
                "reference": "f2a2c8e1c97c11ace607a7a667d73d47c19fe404",
                "shasum": ""
            },
            "require": {
                "php": "^7.1"
            },
            "require-dev": {
                "phpunit/phpunit": "^7.5"
            },
            "suggest": {
                "ext-posix": "*"
            },
            "type": "library",
            "extra": {
                "branch-alias": {
                    "dev-master": "4.2-dev"
                }
            },
            "autoload": {
                "classmap": [
                    "src/"
                ]
            },
            "notification-url": "https://packagist.org/downloads/",
            "license": [
                "BSD-3-Clause"
            ],
            "authors": [
                {
                    "name": "Sebastian Bergmann",
                    "email": "sebastian@phpunit.de"
                }
            ],
            "description": "Provides functionality to handle HHVM/PHP environments",
            "homepage": "http://www.github.com/sebastianbergmann/environment",
            "keywords": [
                "Xdebug",
                "environment",
                "hhvm"
            ],
            "time": "2019-05-05T09:05:15+00:00"
        },
        {
            "name": "sebastian/exporter",
            "version": "3.1.0",
            "source": {
                "type": "git",
                "url": "https://github.com/sebastianbergmann/exporter.git",
                "reference": "234199f4528de6d12aaa58b612e98f7d36adb937"
            },
            "dist": {
                "type": "zip",
                "url": "https://api.github.com/repos/sebastianbergmann/exporter/zipball/234199f4528de6d12aaa58b612e98f7d36adb937",
                "reference": "234199f4528de6d12aaa58b612e98f7d36adb937",
                "shasum": ""
            },
            "require": {
                "php": "^7.0",
                "sebastian/recursion-context": "^3.0"
            },
            "require-dev": {
                "ext-mbstring": "*",
                "phpunit/phpunit": "^6.0"
            },
            "type": "library",
            "extra": {
                "branch-alias": {
                    "dev-master": "3.1.x-dev"
                }
            },
            "autoload": {
                "classmap": [
                    "src/"
                ]
            },
            "notification-url": "https://packagist.org/downloads/",
            "license": [
                "BSD-3-Clause"
            ],
            "authors": [
                {
                    "name": "Jeff Welch",
                    "email": "whatthejeff@gmail.com"
                },
                {
                    "name": "Volker Dusch",
                    "email": "github@wallbash.com"
                },
                {
                    "name": "Bernhard Schussek",
                    "email": "bschussek@2bepublished.at"
                },
                {
                    "name": "Sebastian Bergmann",
                    "email": "sebastian@phpunit.de"
                },
                {
                    "name": "Adam Harvey",
                    "email": "aharvey@php.net"
                }
            ],
            "description": "Provides the functionality to export PHP variables for visualization",
            "homepage": "http://www.github.com/sebastianbergmann/exporter",
            "keywords": [
                "export",
                "exporter"
            ],
            "time": "2017-04-03T13:19:02+00:00"
        },
        {
            "name": "sebastian/global-state",
            "version": "3.0.0",
            "source": {
                "type": "git",
                "url": "https://github.com/sebastianbergmann/global-state.git",
                "reference": "edf8a461cf1d4005f19fb0b6b8b95a9f7fa0adc4"
            },
            "dist": {
                "type": "zip",
                "url": "https://api.github.com/repos/sebastianbergmann/global-state/zipball/edf8a461cf1d4005f19fb0b6b8b95a9f7fa0adc4",
                "reference": "edf8a461cf1d4005f19fb0b6b8b95a9f7fa0adc4",
                "shasum": ""
            },
            "require": {
                "php": "^7.2",
                "sebastian/object-reflector": "^1.1.1",
                "sebastian/recursion-context": "^3.0"
            },
            "require-dev": {
                "ext-dom": "*",
                "phpunit/phpunit": "^8.0"
            },
            "suggest": {
                "ext-uopz": "*"
            },
            "type": "library",
            "extra": {
                "branch-alias": {
                    "dev-master": "3.0-dev"
                }
            },
            "autoload": {
                "classmap": [
                    "src/"
                ]
            },
            "notification-url": "https://packagist.org/downloads/",
            "license": [
                "BSD-3-Clause"
            ],
            "authors": [
                {
                    "name": "Sebastian Bergmann",
                    "email": "sebastian@phpunit.de"
                }
            ],
            "description": "Snapshotting of global state",
            "homepage": "http://www.github.com/sebastianbergmann/global-state",
            "keywords": [
                "global state"
            ],
            "time": "2019-02-01T05:30:01+00:00"
        },
        {
            "name": "sebastian/object-enumerator",
            "version": "3.0.3",
            "source": {
                "type": "git",
                "url": "https://github.com/sebastianbergmann/object-enumerator.git",
                "reference": "7cfd9e65d11ffb5af41198476395774d4c8a84c5"
            },
            "dist": {
                "type": "zip",
                "url": "https://api.github.com/repos/sebastianbergmann/object-enumerator/zipball/7cfd9e65d11ffb5af41198476395774d4c8a84c5",
                "reference": "7cfd9e65d11ffb5af41198476395774d4c8a84c5",
                "shasum": ""
            },
            "require": {
                "php": "^7.0",
                "sebastian/object-reflector": "^1.1.1",
                "sebastian/recursion-context": "^3.0"
            },
            "require-dev": {
                "phpunit/phpunit": "^6.0"
            },
            "type": "library",
            "extra": {
                "branch-alias": {
                    "dev-master": "3.0.x-dev"
                }
            },
            "autoload": {
                "classmap": [
                    "src/"
                ]
            },
            "notification-url": "https://packagist.org/downloads/",
            "license": [
                "BSD-3-Clause"
            ],
            "authors": [
                {
                    "name": "Sebastian Bergmann",
                    "email": "sebastian@phpunit.de"
                }
            ],
            "description": "Traverses array structures and object graphs to enumerate all referenced objects",
            "homepage": "https://github.com/sebastianbergmann/object-enumerator/",
            "time": "2017-08-03T12:35:26+00:00"
        },
        {
            "name": "sebastian/object-reflector",
            "version": "1.1.1",
            "source": {
                "type": "git",
                "url": "https://github.com/sebastianbergmann/object-reflector.git",
                "reference": "773f97c67f28de00d397be301821b06708fca0be"
            },
            "dist": {
                "type": "zip",
                "url": "https://api.github.com/repos/sebastianbergmann/object-reflector/zipball/773f97c67f28de00d397be301821b06708fca0be",
                "reference": "773f97c67f28de00d397be301821b06708fca0be",
                "shasum": ""
            },
            "require": {
                "php": "^7.0"
            },
            "require-dev": {
                "phpunit/phpunit": "^6.0"
            },
            "type": "library",
            "extra": {
                "branch-alias": {
                    "dev-master": "1.1-dev"
                }
            },
            "autoload": {
                "classmap": [
                    "src/"
                ]
            },
            "notification-url": "https://packagist.org/downloads/",
            "license": [
                "BSD-3-Clause"
            ],
            "authors": [
                {
                    "name": "Sebastian Bergmann",
                    "email": "sebastian@phpunit.de"
                }
            ],
            "description": "Allows reflection of object attributes, including inherited and non-public ones",
            "homepage": "https://github.com/sebastianbergmann/object-reflector/",
            "time": "2017-03-29T09:07:27+00:00"
        },
        {
            "name": "sebastian/recursion-context",
            "version": "3.0.0",
            "source": {
                "type": "git",
                "url": "https://github.com/sebastianbergmann/recursion-context.git",
                "reference": "5b0cd723502bac3b006cbf3dbf7a1e3fcefe4fa8"
            },
            "dist": {
                "type": "zip",
                "url": "https://api.github.com/repos/sebastianbergmann/recursion-context/zipball/5b0cd723502bac3b006cbf3dbf7a1e3fcefe4fa8",
                "reference": "5b0cd723502bac3b006cbf3dbf7a1e3fcefe4fa8",
                "shasum": ""
            },
            "require": {
                "php": "^7.0"
            },
            "require-dev": {
                "phpunit/phpunit": "^6.0"
            },
            "type": "library",
            "extra": {
                "branch-alias": {
                    "dev-master": "3.0.x-dev"
                }
            },
            "autoload": {
                "classmap": [
                    "src/"
                ]
            },
            "notification-url": "https://packagist.org/downloads/",
            "license": [
                "BSD-3-Clause"
            ],
            "authors": [
                {
                    "name": "Jeff Welch",
                    "email": "whatthejeff@gmail.com"
                },
                {
                    "name": "Sebastian Bergmann",
                    "email": "sebastian@phpunit.de"
                },
                {
                    "name": "Adam Harvey",
                    "email": "aharvey@php.net"
                }
            ],
            "description": "Provides functionality to recursively process PHP variables",
            "homepage": "http://www.github.com/sebastianbergmann/recursion-context",
            "time": "2017-03-03T06:23:57+00:00"
        },
        {
            "name": "sebastian/resource-operations",
            "version": "2.0.1",
            "source": {
                "type": "git",
                "url": "https://github.com/sebastianbergmann/resource-operations.git",
                "reference": "4d7a795d35b889bf80a0cc04e08d77cedfa917a9"
            },
            "dist": {
                "type": "zip",
                "url": "https://api.github.com/repos/sebastianbergmann/resource-operations/zipball/4d7a795d35b889bf80a0cc04e08d77cedfa917a9",
                "reference": "4d7a795d35b889bf80a0cc04e08d77cedfa917a9",
                "shasum": ""
            },
            "require": {
                "php": "^7.1"
            },
            "type": "library",
            "extra": {
                "branch-alias": {
                    "dev-master": "2.0-dev"
                }
            },
            "autoload": {
                "classmap": [
                    "src/"
                ]
            },
            "notification-url": "https://packagist.org/downloads/",
            "license": [
                "BSD-3-Clause"
            ],
            "authors": [
                {
                    "name": "Sebastian Bergmann",
                    "email": "sebastian@phpunit.de"
                }
            ],
            "description": "Provides a list of PHP built-in functions that operate on resources",
            "homepage": "https://www.github.com/sebastianbergmann/resource-operations",
            "time": "2018-10-04T04:07:39+00:00"
        },
        {
            "name": "sebastian/type",
            "version": "1.1.3",
            "source": {
                "type": "git",
                "url": "https://github.com/sebastianbergmann/type.git",
                "reference": "3aaaa15fa71d27650d62a948be022fe3b48541a3"
            },
            "dist": {
                "type": "zip",
                "url": "https://api.github.com/repos/sebastianbergmann/type/zipball/3aaaa15fa71d27650d62a948be022fe3b48541a3",
                "reference": "3aaaa15fa71d27650d62a948be022fe3b48541a3",
                "shasum": ""
            },
            "require": {
                "php": "^7.2"
            },
            "require-dev": {
                "phpunit/phpunit": "^8.2"
            },
            "type": "library",
            "extra": {
                "branch-alias": {
                    "dev-master": "1.1-dev"
                }
            },
            "autoload": {
                "classmap": [
                    "src/"
                ]
            },
            "notification-url": "https://packagist.org/downloads/",
            "license": [
                "BSD-3-Clause"
            ],
            "authors": [
                {
                    "name": "Sebastian Bergmann",
                    "email": "sebastian@phpunit.de",
                    "role": "lead"
                }
            ],
            "description": "Collection of value objects that represent the types of the PHP type system",
            "homepage": "https://github.com/sebastianbergmann/type",
            "time": "2019-07-02T08:10:15+00:00"
        },
        {
            "name": "sebastian/version",
            "version": "2.0.1",
            "source": {
                "type": "git",
                "url": "https://github.com/sebastianbergmann/version.git",
                "reference": "99732be0ddb3361e16ad77b68ba41efc8e979019"
            },
            "dist": {
                "type": "zip",
                "url": "https://api.github.com/repos/sebastianbergmann/version/zipball/99732be0ddb3361e16ad77b68ba41efc8e979019",
                "reference": "99732be0ddb3361e16ad77b68ba41efc8e979019",
                "shasum": ""
            },
            "require": {
                "php": ">=5.6"
            },
            "type": "library",
            "extra": {
                "branch-alias": {
                    "dev-master": "2.0.x-dev"
                }
            },
            "autoload": {
                "classmap": [
                    "src/"
                ]
            },
            "notification-url": "https://packagist.org/downloads/",
            "license": [
                "BSD-3-Clause"
            ],
            "authors": [
                {
                    "name": "Sebastian Bergmann",
                    "email": "sebastian@phpunit.de",
                    "role": "lead"
                }
            ],
            "description": "Library that helps with managing the version number of Git-hosted PHP projects",
            "homepage": "https://github.com/sebastianbergmann/version",
            "time": "2016-10-03T07:35:21+00:00"
        },
        {
            "name": "squizlabs/php_codesniffer",
            "version": "2.9.2",
            "source": {
                "type": "git",
                "url": "https://github.com/squizlabs/PHP_CodeSniffer.git",
                "reference": "2acf168de78487db620ab4bc524135a13cfe6745"
            },
            "dist": {
                "type": "zip",
                "url": "https://api.github.com/repos/squizlabs/PHP_CodeSniffer/zipball/2acf168de78487db620ab4bc524135a13cfe6745",
                "reference": "2acf168de78487db620ab4bc524135a13cfe6745",
                "shasum": ""
            },
            "require": {
                "ext-simplexml": "*",
                "ext-tokenizer": "*",
                "ext-xmlwriter": "*",
                "php": ">=5.1.2"
            },
            "require-dev": {
                "phpunit/phpunit": "~4.0"
            },
            "bin": [
                "scripts/phpcs",
                "scripts/phpcbf"
            ],
            "type": "library",
            "extra": {
                "branch-alias": {
                    "dev-master": "2.x-dev"
                }
            },
            "autoload": {
                "classmap": [
                    "CodeSniffer.php",
                    "CodeSniffer/CLI.php",
                    "CodeSniffer/Exception.php",
                    "CodeSniffer/File.php",
                    "CodeSniffer/Fixer.php",
                    "CodeSniffer/Report.php",
                    "CodeSniffer/Reporting.php",
                    "CodeSniffer/Sniff.php",
                    "CodeSniffer/Tokens.php",
                    "CodeSniffer/Reports/",
                    "CodeSniffer/Tokenizers/",
                    "CodeSniffer/DocGenerators/",
                    "CodeSniffer/Standards/AbstractPatternSniff.php",
                    "CodeSniffer/Standards/AbstractScopeSniff.php",
                    "CodeSniffer/Standards/AbstractVariableSniff.php",
                    "CodeSniffer/Standards/IncorrectPatternException.php",
                    "CodeSniffer/Standards/Generic/Sniffs/",
                    "CodeSniffer/Standards/MySource/Sniffs/",
                    "CodeSniffer/Standards/PEAR/Sniffs/",
                    "CodeSniffer/Standards/PSR1/Sniffs/",
                    "CodeSniffer/Standards/PSR2/Sniffs/",
                    "CodeSniffer/Standards/Squiz/Sniffs/",
                    "CodeSniffer/Standards/Zend/Sniffs/"
                ]
            },
            "notification-url": "https://packagist.org/downloads/",
            "license": [
                "BSD-3-Clause"
            ],
            "authors": [
                {
                    "name": "Greg Sherwood",
                    "role": "lead"
                }
            ],
            "description": "PHP_CodeSniffer tokenizes PHP, JavaScript and CSS files and detects violations of a defined set of coding standards.",
            "homepage": "http://www.squizlabs.com/php-codesniffer",
            "keywords": [
                "phpcs",
                "standards"
            ],
            "time": "2018-11-07T22:31:41+00:00"
        },
        {
            "name": "symfony/browser-kit",
            "version": "v4.3.2",
            "source": {
                "type": "git",
                "url": "https://github.com/symfony/browser-kit.git",
                "reference": "a29dd02a1f3f81b9a15c7730cc3226718ddb55ca"
            },
            "dist": {
                "type": "zip",
                "url": "https://api.github.com/repos/symfony/browser-kit/zipball/a29dd02a1f3f81b9a15c7730cc3226718ddb55ca",
                "reference": "a29dd02a1f3f81b9a15c7730cc3226718ddb55ca",
                "shasum": ""
            },
            "require": {
                "php": "^7.1.3",
                "symfony/dom-crawler": "~3.4|~4.0"
            },
            "require-dev": {
                "symfony/css-selector": "~3.4|~4.0",
                "symfony/http-client": "^4.3",
                "symfony/mime": "^4.3",
                "symfony/process": "~3.4|~4.0"
            },
            "suggest": {
                "symfony/process": ""
            },
            "type": "library",
            "extra": {
                "branch-alias": {
                    "dev-master": "4.3-dev"
                }
            },
            "autoload": {
                "psr-4": {
                    "Symfony\\Component\\BrowserKit\\": ""
                },
                "exclude-from-classmap": [
                    "/Tests/"
                ]
            },
            "notification-url": "https://packagist.org/downloads/",
            "license": [
                "MIT"
            ],
            "authors": [
                {
                    "name": "Fabien Potencier",
                    "email": "fabien@symfony.com"
                },
                {
                    "name": "Symfony Community",
                    "homepage": "https://symfony.com/contributors"
                }
            ],
            "description": "Symfony BrowserKit Component",
            "homepage": "https://symfony.com",
            "time": "2019-06-11T15:41:59+00:00"
        },
        {
            "name": "symfony/css-selector",
            "version": "v4.3.2",
            "source": {
                "type": "git",
                "url": "https://github.com/symfony/css-selector.git",
                "reference": "105c98bb0c5d8635bea056135304bd8edcc42b4d"
            },
            "dist": {
                "type": "zip",
                "url": "https://api.github.com/repos/symfony/css-selector/zipball/105c98bb0c5d8635bea056135304bd8edcc42b4d",
                "reference": "105c98bb0c5d8635bea056135304bd8edcc42b4d",
                "shasum": ""
            },
            "require": {
                "php": "^7.1.3"
            },
            "type": "library",
            "extra": {
                "branch-alias": {
                    "dev-master": "4.3-dev"
                }
            },
            "autoload": {
                "psr-4": {
                    "Symfony\\Component\\CssSelector\\": ""
                },
                "exclude-from-classmap": [
                    "/Tests/"
                ]
            },
            "notification-url": "https://packagist.org/downloads/",
            "license": [
                "MIT"
            ],
            "authors": [
                {
                    "name": "Jean-François Simon",
                    "email": "jeanfrancois.simon@sensiolabs.com"
                },
                {
                    "name": "Fabien Potencier",
                    "email": "fabien@symfony.com"
                },
                {
                    "name": "Symfony Community",
                    "homepage": "https://symfony.com/contributors"
                }
            ],
            "description": "Symfony CssSelector Component",
            "homepage": "https://symfony.com",
            "time": "2019-01-16T21:53:39+00:00"
        },
        {
            "name": "symfony/dom-crawler",
            "version": "v4.3.2",
            "source": {
                "type": "git",
                "url": "https://github.com/symfony/dom-crawler.git",
                "reference": "291397232a2eefb3347eaab9170409981eaad0e2"
            },
            "dist": {
                "type": "zip",
                "url": "https://api.github.com/repos/symfony/dom-crawler/zipball/291397232a2eefb3347eaab9170409981eaad0e2",
                "reference": "291397232a2eefb3347eaab9170409981eaad0e2",
                "shasum": ""
            },
            "require": {
                "php": "^7.1.3",
                "symfony/polyfill-ctype": "~1.8",
                "symfony/polyfill-mbstring": "~1.0"
            },
            "conflict": {
                "masterminds/html5": "<2.6"
            },
            "require-dev": {
                "masterminds/html5": "^2.6",
                "symfony/css-selector": "~3.4|~4.0"
            },
            "suggest": {
                "symfony/css-selector": ""
            },
            "type": "library",
            "extra": {
                "branch-alias": {
                    "dev-master": "4.3-dev"
                }
            },
            "autoload": {
                "psr-4": {
                    "Symfony\\Component\\DomCrawler\\": ""
                },
                "exclude-from-classmap": [
                    "/Tests/"
                ]
            },
            "notification-url": "https://packagist.org/downloads/",
            "license": [
                "MIT"
            ],
            "authors": [
                {
                    "name": "Fabien Potencier",
                    "email": "fabien@symfony.com"
                },
                {
                    "name": "Symfony Community",
                    "homepage": "https://symfony.com/contributors"
                }
            ],
            "description": "Symfony DomCrawler Component",
            "homepage": "https://symfony.com",
            "time": "2019-06-13T11:03:18+00:00"
        },
        {
            "name": "symfony/event-dispatcher",
            "version": "v4.3.2",
            "source": {
                "type": "git",
                "url": "https://github.com/symfony/event-dispatcher.git",
                "reference": "d257021c1ab28d48d24a16de79dfab445ce93398"
            },
            "dist": {
                "type": "zip",
                "url": "https://api.github.com/repos/symfony/event-dispatcher/zipball/d257021c1ab28d48d24a16de79dfab445ce93398",
                "reference": "d257021c1ab28d48d24a16de79dfab445ce93398",
                "shasum": ""
            },
            "require": {
                "php": "^7.1.3",
                "symfony/event-dispatcher-contracts": "^1.1"
            },
            "conflict": {
                "symfony/dependency-injection": "<3.4"
            },
            "provide": {
                "psr/event-dispatcher-implementation": "1.0",
                "symfony/event-dispatcher-implementation": "1.1"
            },
            "require-dev": {
                "psr/log": "~1.0",
                "symfony/config": "~3.4|~4.0",
                "symfony/dependency-injection": "~3.4|~4.0",
                "symfony/expression-language": "~3.4|~4.0",
                "symfony/http-foundation": "^3.4|^4.0",
                "symfony/service-contracts": "^1.1",
                "symfony/stopwatch": "~3.4|~4.0"
            },
            "suggest": {
                "symfony/dependency-injection": "",
                "symfony/http-kernel": ""
            },
            "type": "library",
            "extra": {
                "branch-alias": {
                    "dev-master": "4.3-dev"
                }
            },
            "autoload": {
                "psr-4": {
                    "Symfony\\Component\\EventDispatcher\\": ""
                },
                "exclude-from-classmap": [
                    "/Tests/"
                ]
            },
            "notification-url": "https://packagist.org/downloads/",
            "license": [
                "MIT"
            ],
            "authors": [
                {
                    "name": "Fabien Potencier",
                    "email": "fabien@symfony.com"
                },
                {
                    "name": "Symfony Community",
                    "homepage": "https://symfony.com/contributors"
                }
            ],
            "description": "Symfony EventDispatcher Component",
            "homepage": "https://symfony.com",
            "time": "2019-06-13T11:03:18+00:00"
        },
        {
            "name": "symfony/event-dispatcher-contracts",
            "version": "v1.1.5",
            "source": {
                "type": "git",
                "url": "https://github.com/symfony/event-dispatcher-contracts.git",
                "reference": "c61766f4440ca687de1084a5c00b08e167a2575c"
            },
            "dist": {
                "type": "zip",
                "url": "https://api.github.com/repos/symfony/event-dispatcher-contracts/zipball/c61766f4440ca687de1084a5c00b08e167a2575c",
                "reference": "c61766f4440ca687de1084a5c00b08e167a2575c",
                "shasum": ""
            },
            "require": {
                "php": "^7.1.3"
            },
            "suggest": {
                "psr/event-dispatcher": "",
                "symfony/event-dispatcher-implementation": ""
            },
            "type": "library",
            "extra": {
                "branch-alias": {
                    "dev-master": "1.1-dev"
                }
            },
            "autoload": {
                "psr-4": {
                    "Symfony\\Contracts\\EventDispatcher\\": ""
                }
            },
            "notification-url": "https://packagist.org/downloads/",
            "license": [
                "MIT"
            ],
            "authors": [
                {
                    "name": "Nicolas Grekas",
                    "email": "p@tchwork.com"
                },
                {
                    "name": "Symfony Community",
                    "homepage": "https://symfony.com/contributors"
                }
            ],
            "description": "Generic abstractions related to dispatching event",
            "homepage": "https://symfony.com",
            "keywords": [
                "abstractions",
                "contracts",
                "decoupling",
                "interfaces",
                "interoperability",
                "standards"
            ],
            "time": "2019-06-20T06:46:26+00:00"
        },
        {
            "name": "symfony/filesystem",
            "version": "v4.3.2",
            "source": {
                "type": "git",
                "url": "https://github.com/symfony/filesystem.git",
                "reference": "b9896d034463ad6fd2bf17e2bf9418caecd6313d"
            },
            "dist": {
                "type": "zip",
                "url": "https://api.github.com/repos/symfony/filesystem/zipball/b9896d034463ad6fd2bf17e2bf9418caecd6313d",
                "reference": "b9896d034463ad6fd2bf17e2bf9418caecd6313d",
                "shasum": ""
            },
            "require": {
                "php": "^7.1.3",
                "symfony/polyfill-ctype": "~1.8"
            },
            "type": "library",
            "extra": {
                "branch-alias": {
                    "dev-master": "4.3-dev"
                }
            },
            "autoload": {
                "psr-4": {
                    "Symfony\\Component\\Filesystem\\": ""
                },
                "exclude-from-classmap": [
                    "/Tests/"
                ]
            },
            "notification-url": "https://packagist.org/downloads/",
            "license": [
                "MIT"
            ],
            "authors": [
                {
                    "name": "Fabien Potencier",
                    "email": "fabien@symfony.com"
                },
                {
                    "name": "Symfony Community",
                    "homepage": "https://symfony.com/contributors"
                }
            ],
            "description": "Symfony Filesystem Component",
            "homepage": "https://symfony.com",
            "time": "2019-06-23T08:51:25+00:00"
        },
        {
            "name": "symfony/finder",
            "version": "v4.3.2",
            "source": {
                "type": "git",
                "url": "https://github.com/symfony/finder.git",
                "reference": "33c21f7d5d3dc8a140c282854a7e13aeb5d0f91a"
            },
            "dist": {
                "type": "zip",
                "url": "https://api.github.com/repos/symfony/finder/zipball/33c21f7d5d3dc8a140c282854a7e13aeb5d0f91a",
                "reference": "33c21f7d5d3dc8a140c282854a7e13aeb5d0f91a",
                "shasum": ""
            },
            "require": {
                "php": "^7.1.3"
            },
            "type": "library",
            "extra": {
                "branch-alias": {
                    "dev-master": "4.3-dev"
                }
            },
            "autoload": {
                "psr-4": {
                    "Symfony\\Component\\Finder\\": ""
                },
                "exclude-from-classmap": [
                    "/Tests/"
                ]
            },
            "notification-url": "https://packagist.org/downloads/",
            "license": [
                "MIT"
            ],
            "authors": [
                {
                    "name": "Fabien Potencier",
                    "email": "fabien@symfony.com"
                },
                {
                    "name": "Symfony Community",
                    "homepage": "https://symfony.com/contributors"
                }
            ],
            "description": "Symfony Finder Component",
            "homepage": "https://symfony.com",
            "time": "2019-06-13T11:03:18+00:00"
        },
        {
            "name": "symfony/polyfill-php70",
            "version": "v1.11.0",
            "source": {
                "type": "git",
                "url": "https://github.com/symfony/polyfill-php70.git",
                "reference": "bc4858fb611bda58719124ca079baff854149c89"
            },
            "dist": {
                "type": "zip",
                "url": "https://api.github.com/repos/symfony/polyfill-php70/zipball/bc4858fb611bda58719124ca079baff854149c89",
                "reference": "bc4858fb611bda58719124ca079baff854149c89",
                "shasum": ""
            },
            "require": {
                "paragonie/random_compat": "~1.0|~2.0|~9.99",
                "php": ">=5.3.3"
            },
            "type": "library",
            "extra": {
                "branch-alias": {
                    "dev-master": "1.11-dev"
                }
            },
            "autoload": {
                "psr-4": {
                    "Symfony\\Polyfill\\Php70\\": ""
                },
                "files": [
                    "bootstrap.php"
                ],
                "classmap": [
                    "Resources/stubs"
                ]
            },
            "notification-url": "https://packagist.org/downloads/",
            "license": [
                "MIT"
            ],
            "authors": [
                {
                    "name": "Nicolas Grekas",
                    "email": "p@tchwork.com"
                },
                {
                    "name": "Symfony Community",
                    "homepage": "https://symfony.com/contributors"
                }
            ],
            "description": "Symfony polyfill backporting some PHP 7.0+ features to lower PHP versions",
            "homepage": "https://symfony.com",
            "keywords": [
                "compatibility",
                "polyfill",
                "portable",
                "shim"
            ],
            "time": "2019-02-06T07:57:58+00:00"
        },
        {
            "name": "symfony/process",
            "version": "v4.3.2",
            "source": {
                "type": "git",
                "url": "https://github.com/symfony/process.git",
                "reference": "856d35814cf287480465bb7a6c413bb7f5f5e69c"
            },
            "dist": {
                "type": "zip",
                "url": "https://api.github.com/repos/symfony/process/zipball/856d35814cf287480465bb7a6c413bb7f5f5e69c",
                "reference": "856d35814cf287480465bb7a6c413bb7f5f5e69c",
                "shasum": ""
            },
            "require": {
                "php": "^7.1.3"
            },
            "type": "library",
            "extra": {
                "branch-alias": {
                    "dev-master": "4.3-dev"
                }
            },
            "autoload": {
                "psr-4": {
                    "Symfony\\Component\\Process\\": ""
                },
                "exclude-from-classmap": [
                    "/Tests/"
                ]
            },
            "notification-url": "https://packagist.org/downloads/",
            "license": [
                "MIT"
            ],
            "authors": [
                {
                    "name": "Fabien Potencier",
                    "email": "fabien@symfony.com"
                },
                {
                    "name": "Symfony Community",
                    "homepage": "https://symfony.com/contributors"
                }
            ],
            "description": "Symfony Process Component",
            "homepage": "https://symfony.com",
            "time": "2019-05-30T16:10:05+00:00"
        },
        {
            "name": "symfony/stopwatch",
            "version": "v4.3.2",
            "source": {
                "type": "git",
                "url": "https://github.com/symfony/stopwatch.git",
                "reference": "6b100e9309e8979cf1978ac1778eb155c1f7d93b"
            },
            "dist": {
                "type": "zip",
                "url": "https://api.github.com/repos/symfony/stopwatch/zipball/6b100e9309e8979cf1978ac1778eb155c1f7d93b",
                "reference": "6b100e9309e8979cf1978ac1778eb155c1f7d93b",
                "shasum": ""
            },
            "require": {
                "php": "^7.1.3",
                "symfony/service-contracts": "^1.0"
            },
            "type": "library",
            "extra": {
                "branch-alias": {
                    "dev-master": "4.3-dev"
                }
            },
            "autoload": {
                "psr-4": {
                    "Symfony\\Component\\Stopwatch\\": ""
                },
                "exclude-from-classmap": [
                    "/Tests/"
                ]
            },
            "notification-url": "https://packagist.org/downloads/",
            "license": [
                "MIT"
            ],
            "authors": [
                {
                    "name": "Fabien Potencier",
                    "email": "fabien@symfony.com"
                },
                {
                    "name": "Symfony Community",
                    "homepage": "https://symfony.com/contributors"
                }
            ],
            "description": "Symfony Stopwatch Component",
            "homepage": "https://symfony.com",
            "time": "2019-05-27T08:16:38+00:00"
        },
        {
            "name": "theseer/tokenizer",
            "version": "1.1.3",
            "source": {
                "type": "git",
                "url": "https://github.com/theseer/tokenizer.git",
                "reference": "11336f6f84e16a720dae9d8e6ed5019efa85a0f9"
            },
            "dist": {
                "type": "zip",
                "url": "https://api.github.com/repos/theseer/tokenizer/zipball/11336f6f84e16a720dae9d8e6ed5019efa85a0f9",
                "reference": "11336f6f84e16a720dae9d8e6ed5019efa85a0f9",
                "shasum": ""
            },
            "require": {
                "ext-dom": "*",
                "ext-tokenizer": "*",
                "ext-xmlwriter": "*",
                "php": "^7.0"
            },
            "type": "library",
            "autoload": {
                "classmap": [
                    "src/"
                ]
            },
            "notification-url": "https://packagist.org/downloads/",
            "license": [
                "BSD-3-Clause"
            ],
            "authors": [
                {
                    "name": "Arne Blankerts",
                    "email": "arne@blankerts.de",
                    "role": "Developer"
                }
            ],
            "description": "A small library for converting tokenized PHP source code into XML and potentially other formats",
            "time": "2019-06-13T22:48:21+00:00"
        },
        {
            "name": "webmozart/assert",
            "version": "1.4.0",
            "source": {
                "type": "git",
                "url": "https://github.com/webmozart/assert.git",
                "reference": "83e253c8e0be5b0257b881e1827274667c5c17a9"
            },
            "dist": {
                "type": "zip",
                "url": "https://api.github.com/repos/webmozart/assert/zipball/83e253c8e0be5b0257b881e1827274667c5c17a9",
                "reference": "83e253c8e0be5b0257b881e1827274667c5c17a9",
                "shasum": ""
            },
            "require": {
                "php": "^5.3.3 || ^7.0",
                "symfony/polyfill-ctype": "^1.8"
            },
            "require-dev": {
                "phpunit/phpunit": "^4.6",
                "sebastian/version": "^1.0.1"
            },
            "type": "library",
            "extra": {
                "branch-alias": {
                    "dev-master": "1.3-dev"
                }
            },
            "autoload": {
                "psr-4": {
                    "Webmozart\\Assert\\": "src/"
                }
            },
            "notification-url": "https://packagist.org/downloads/",
            "license": [
                "MIT"
            ],
            "authors": [
                {
                    "name": "Bernhard Schussek",
                    "email": "bschussek@gmail.com"
                }
            ],
            "description": "Assertions to validate method input/output with nice error messages.",
            "keywords": [
                "assert",
                "check",
                "validate"
            ],
            "time": "2018-12-25T11:19:39+00:00"
        }
    ],
    "aliases": [],
    "minimum-stability": "stable",
    "stability-flags": {
        "joomla/application": 20,
        "joomla/authentication": 20,
        "joomla/console": 20,
        "joomla/controller": 20,
        "joomla/crypt": 20,
        "joomla/data": 20,
        "joomla/database": 20,
        "joomla/di": 20,
        "joomla/event": 20,
        "joomla/http": 20,
        "joomla/image": 20,
        "joomla/ldap": 20,
        "joomla/oauth1": 20,
        "joomla/oauth2": 20,
        "joomla/registry": 20,
        "joomla/router": 20,
        "joomla/session": 20,
        "joomla/string": 20,
        "joomla/uri": 20,
        "joomla/utilities": 20,
        "joomla/cms-coding-standards": 20,
        "joomla/coding-standards": 20,
        "joomla/mediawiki": 20,
        "joomla-projects/joomla-browser": 20,
        "joomla-projects/robo-joomla": 20
    },
    "prefer-stable": false,
    "prefer-lowest": false,
    "platform": {
        "php": ">=7.2",
        "ext-json": "*",
        "ext-simplexml": "*"
    },
    "platform-dev": [],
    "platform-overrides": {
        "php": "7.2"
    }
}<|MERGE_RESOLUTION|>--- conflicted
+++ resolved
@@ -4,11 +4,7 @@
         "Read more about it at https://getcomposer.org/doc/01-basic-usage.md#installing-dependencies",
         "This file is @generated automatically"
     ],
-<<<<<<< HEAD
-    "content-hash": "b48dd2cca7d661cccf631cd323bf997c",
-=======
     "content-hash": "adcc362beafa040a632f3236a01578f4",
->>>>>>> d7f0a946
     "packages": [
         {
             "name": "algo26-matthias/idna-convert",
