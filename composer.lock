--- conflicted
+++ resolved
@@ -4,11 +4,7 @@
         "Read more about it at https://getcomposer.org/doc/01-basic-usage.md#composer-lock-the-lock-file",
         "This file is @generated automatically"
     ],
-<<<<<<< HEAD
     "content-hash": "3a5ac2c8e1edfb8df810accdcc6db773",
-=======
-    "content-hash": "9870443c0387f9ba2d819085f35e5c86",
->>>>>>> 8fdbcb16
     "packages": [
         {
             "name": "algo26-matthias/idna-convert",
@@ -5591,14 +5587,8 @@
                     "role": "Developer"
                 }
             ],
-<<<<<<< HEAD
             "description": "Library for handling version information and constraints",
             "time": "2017-03-05T17:38:23+00:00"
-        },
-=======
-            "description": "Symfony Yaml Component",
-            "homepage": "https://symfony.com",
-            "time": "2018-07-26T09:03:18+00:00"
         },
         {
             "name": "typo3/phar-stream-wrapper",
@@ -5639,10 +5629,7 @@
                 "stream-wrapper"
             ],
             "time": "2018-10-18T08:46:28+00:00"
-        }
-    ],
-    "packages-dev": [
->>>>>>> 8fdbcb16
+        },
         {
             "name": "php-cs-fixer/diff",
             "version": "v1.3.0",
@@ -5910,69 +5897,6 @@
             "time": "2018-08-05T17:53:17+00:00"
         },
         {
-<<<<<<< HEAD
-=======
-            "name": "phpunit/dbunit",
-            "version": "1.4.1",
-            "source": {
-                "type": "git",
-                "url": "https://github.com/sebastianbergmann/dbunit.git",
-                "reference": "9aaee6447663ff1b0cd50c23637e04af74c5e2ae"
-            },
-            "dist": {
-                "type": "zip",
-                "url": "https://api.github.com/repos/sebastianbergmann/dbunit/zipball/9aaee6447663ff1b0cd50c23637e04af74c5e2ae",
-                "reference": "9aaee6447663ff1b0cd50c23637e04af74c5e2ae",
-                "shasum": ""
-            },
-            "require": {
-                "ext-pdo": "*",
-                "ext-simplexml": "*",
-                "php": ">=5.3.3",
-                "phpunit/phpunit": "~4|~5",
-                "symfony/yaml": "~2.1|~3.0"
-            },
-            "bin": [
-                "composer/bin/dbunit"
-            ],
-            "type": "library",
-            "extra": {
-                "branch-alias": {
-                    "dev-master": "1.3.x-dev"
-                }
-            },
-            "autoload": {
-                "classmap": [
-                    "PHPUnit/"
-                ]
-            },
-            "notification-url": "https://packagist.org/downloads/",
-            "include-path": [
-                "",
-                "../../symfony/yaml/"
-            ],
-            "license": [
-                "BSD-3-Clause"
-            ],
-            "authors": [
-                {
-                    "name": "Sebastian Bergmann",
-                    "email": "sb@sebastian-bergmann.de",
-                    "role": "lead"
-                }
-            ],
-            "description": "DbUnit port for PHP/PHPUnit to support database interaction testing.",
-            "homepage": "https://github.com/sebastianbergmann/dbunit/",
-            "keywords": [
-                "database",
-                "testing",
-                "xunit"
-            ],
-            "abandoned": true,
-            "time": "2015-08-07T04:57:38+00:00"
-        },
-        {
->>>>>>> 8fdbcb16
             "name": "phpunit/php-code-coverage",
             "version": "5.3.2",
             "source": {
