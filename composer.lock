--- conflicted
+++ resolved
@@ -4,11 +4,7 @@
         "Read more about it at https://getcomposer.org/doc/01-basic-usage.md#installing-dependencies",
         "This file is @generated automatically"
     ],
-<<<<<<< HEAD
-    "content-hash": "a1e8016a3fc8321659b1d603297ffc38",
-=======
     "content-hash": "623c3bf75f3c0db7a46d3b745bfab5a1",
->>>>>>> ab84a9a6
     "packages": [
         {
             "name": "algo26-matthias/idna-convert",
