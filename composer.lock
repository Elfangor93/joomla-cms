--- conflicted
+++ resolved
@@ -4,11 +4,7 @@
         "Read more about it at https://getcomposer.org/doc/01-basic-usage.md#installing-dependencies",
         "This file is @generated automatically"
     ],
-<<<<<<< HEAD
-    "content-hash": "271d649eabc02d5ca67fd4f6315fe3a8",
-=======
-    "content-hash": "bfc6490bb10b548e5d1181cd62a8852a",
->>>>>>> e4c2d1f7
+    "content-hash": "413d94b45cbf0ca0b54482efcadb202c",
     "packages": [
         {
             "name": "algo26-matthias/idna-convert",
@@ -352,12 +348,12 @@
             "source": {
                 "type": "git",
                 "url": "https://github.com/joomla-framework/application.git",
-                "reference": "cb7e310fef06529063ec6891fdba6c5895c1bd99"
-            },
-            "dist": {
-                "type": "zip",
-                "url": "https://api.github.com/repos/joomla-framework/application/zipball/cb7e310fef06529063ec6891fdba6c5895c1bd99",
-                "reference": "cb7e310fef06529063ec6891fdba6c5895c1bd99",
+                "reference": "3d549e0248cd8973f0c5b66fe49f4647c756488d"
+            },
+            "dist": {
+                "type": "zip",
+                "url": "https://api.github.com/repos/joomla-framework/application/zipball/3d549e0248cd8973f0c5b66fe49f4647c756488d",
+                "reference": "3d549e0248cd8973f0c5b66fe49f4647c756488d",
                 "shasum": ""
             },
             "require": {
@@ -408,7 +404,7 @@
                 "framework",
                 "joomla"
             ],
-            "time": "2019-07-14T19:44:25+00:00"
+            "time": "2019-07-17T23:15:23+00:00"
         },
         {
             "name": "joomla/archive",
@@ -468,12 +464,12 @@
             "source": {
                 "type": "git",
                 "url": "https://github.com/joomla-framework/authentication.git",
-                "reference": "0f3e8838322869ea2e00ac5cd2780b0346886a70"
-            },
-            "dist": {
-                "type": "zip",
-                "url": "https://api.github.com/repos/joomla-framework/authentication/zipball/0f3e8838322869ea2e00ac5cd2780b0346886a70",
-                "reference": "0f3e8838322869ea2e00ac5cd2780b0346886a70",
+                "reference": "a577eac4c5654e1b347feb36a3991da4fb04d7ab"
+            },
+            "dist": {
+                "type": "zip",
+                "url": "https://api.github.com/repos/joomla-framework/authentication/zipball/a577eac4c5654e1b347feb36a3991da4fb04d7ab",
+                "reference": "a577eac4c5654e1b347feb36a3991da4fb04d7ab",
                 "shasum": ""
             },
             "require": {
@@ -512,7 +508,7 @@
                 "framework",
                 "joomla"
             ],
-            "time": "2019-06-19T00:51:06+00:00"
+            "time": "2019-07-17T23:41:23+00:00"
         },
         {
             "name": "joomla/console",
@@ -520,12 +516,12 @@
             "source": {
                 "type": "git",
                 "url": "https://github.com/joomla-framework/console.git",
-                "reference": "85fd3b5b46d86f61fa3d129d19cabcabee44bc6c"
-            },
-            "dist": {
-                "type": "zip",
-                "url": "https://api.github.com/repos/joomla-framework/console/zipball/85fd3b5b46d86f61fa3d129d19cabcabee44bc6c",
-                "reference": "85fd3b5b46d86f61fa3d129d19cabcabee44bc6c",
+                "reference": "58b6a5545c87cb1eaf82bd9fd703e8c332ca89e3"
+            },
+            "dist": {
+                "type": "zip",
+                "url": "https://api.github.com/repos/joomla-framework/console/zipball/58b6a5545c87cb1eaf82bd9fd703e8c332ca89e3",
+                "reference": "58b6a5545c87cb1eaf82bd9fd703e8c332ca89e3",
                 "shasum": ""
             },
             "require": {
@@ -565,7 +561,7 @@
                 "framework",
                 "joomla"
             ],
-            "time": "2019-07-14T18:55:56+00:00"
+            "time": "2019-07-18T00:30:45+00:00"
         },
         {
             "name": "joomla/controller",
@@ -726,12 +722,12 @@
             "source": {
                 "type": "git",
                 "url": "https://github.com/joomla-framework/database.git",
-                "reference": "1752fa13c46f6cac553518ff6cf53b288f05133a"
-            },
-            "dist": {
-                "type": "zip",
-                "url": "https://api.github.com/repos/joomla-framework/database/zipball/1752fa13c46f6cac553518ff6cf53b288f05133a",
-                "reference": "1752fa13c46f6cac553518ff6cf53b288f05133a",
+                "reference": "9707e5f4ee714eac3984b686a21aa9fdffa1fb70"
+            },
+            "dist": {
+                "type": "zip",
+                "url": "https://api.github.com/repos/joomla-framework/database/zipball/9707e5f4ee714eac3984b686a21aa9fdffa1fb70",
+                "reference": "9707e5f4ee714eac3984b686a21aa9fdffa1fb70",
                 "shasum": ""
             },
             "require": {
@@ -783,7 +779,7 @@
                 "framework",
                 "joomla"
             ],
-            "time": "2019-07-10T16:54:07+00:00"
+            "time": "2019-07-18T00:48:08+00:00"
         },
         {
             "name": "joomla/di",
@@ -791,12 +787,12 @@
             "source": {
                 "type": "git",
                 "url": "https://github.com/joomla-framework/di.git",
-                "reference": "55db6dc7ad2e8cb778c224608b8d2c8569e18af5"
-            },
-            "dist": {
-                "type": "zip",
-                "url": "https://api.github.com/repos/joomla-framework/di/zipball/55db6dc7ad2e8cb778c224608b8d2c8569e18af5",
-                "reference": "55db6dc7ad2e8cb778c224608b8d2c8569e18af5",
+                "reference": "46a30b4e27234e914b826d91d2ee20a820f8ceab"
+            },
+            "dist": {
+                "type": "zip",
+                "url": "https://api.github.com/repos/joomla-framework/di/zipball/46a30b4e27234e914b826d91d2ee20a820f8ceab",
+                "reference": "46a30b4e27234e914b826d91d2ee20a820f8ceab",
                 "shasum": ""
             },
             "require": {
@@ -835,7 +831,7 @@
                 "ioc",
                 "joomla"
             ],
-            "time": "2019-06-19T01:48:32+00:00"
+            "time": "2019-07-18T00:06:37+00:00"
         },
         {
             "name": "joomla/event",
@@ -843,12 +839,12 @@
             "source": {
                 "type": "git",
                 "url": "https://github.com/joomla-framework/event.git",
-                "reference": "dd9f0179ee8a6a68dfe970bc43fe5ed3a712ecee"
-            },
-            "dist": {
-                "type": "zip",
-                "url": "https://api.github.com/repos/joomla-framework/event/zipball/dd9f0179ee8a6a68dfe970bc43fe5ed3a712ecee",
-                "reference": "dd9f0179ee8a6a68dfe970bc43fe5ed3a712ecee",
+                "reference": "5b854c580bdbad39324e22a6af2c0b68379b9905"
+            },
+            "dist": {
+                "type": "zip",
+                "url": "https://api.github.com/repos/joomla-framework/event/zipball/5b854c580bdbad39324e22a6af2c0b68379b9905",
+                "reference": "5b854c580bdbad39324e22a6af2c0b68379b9905",
                 "shasum": ""
             },
             "require": {
@@ -884,7 +880,7 @@
                 "framework",
                 "joomla"
             ],
-            "time": "2019-07-12T00:49:37+00:00"
+            "time": "2019-07-18T00:09:24+00:00"
         },
         {
             "name": "joomla/filesystem",
@@ -993,12 +989,12 @@
             "source": {
                 "type": "git",
                 "url": "https://github.com/joomla-framework/http.git",
-                "reference": "cb6e8bcad6bbf7be3f1b21b6868116636c97e727"
-            },
-            "dist": {
-                "type": "zip",
-                "url": "https://api.github.com/repos/joomla-framework/http/zipball/cb6e8bcad6bbf7be3f1b21b6868116636c97e727",
-                "reference": "cb6e8bcad6bbf7be3f1b21b6868116636c97e727",
+                "reference": "91aecbdeee2f38cfe518e568e9d1f09b344c6b25"
+            },
+            "dist": {
+                "type": "zip",
+                "url": "https://api.github.com/repos/joomla-framework/http/zipball/91aecbdeee2f38cfe518e568e9d1f09b344c6b25",
+                "reference": "91aecbdeee2f38cfe518e568e9d1f09b344c6b25",
                 "shasum": ""
             },
             "require": {
@@ -1039,7 +1035,7 @@
                 "http",
                 "joomla"
             ],
-            "time": "2019-07-14T18:24:22+00:00"
+            "time": "2019-07-18T00:24:34+00:00"
         },
         {
             "name": "joomla/image",
@@ -3279,16 +3275,16 @@
         },
         {
             "name": "codeception/codeception",
-            "version": "3.0.2",
+            "version": "3.0.3",
             "source": {
                 "type": "git",
                 "url": "https://github.com/Codeception/Codeception.git",
-                "reference": "aead7eb0a53b040390a927dc84a0e6e37ffa8a2b"
-            },
-            "dist": {
-                "type": "zip",
-                "url": "https://api.github.com/repos/Codeception/Codeception/zipball/aead7eb0a53b040390a927dc84a0e6e37ffa8a2b",
-                "reference": "aead7eb0a53b040390a927dc84a0e6e37ffa8a2b",
+                "reference": "feb566a9dc26993611602011ae3834d8e3c1dd7f"
+            },
+            "dist": {
+                "type": "zip",
+                "url": "https://api.github.com/repos/Codeception/Codeception/zipball/feb566a9dc26993611602011ae3834d8e3c1dd7f",
+                "reference": "feb566a9dc26993611602011ae3834d8e3c1dd7f",
                 "shasum": ""
             },
             "require": {
@@ -3313,6 +3309,8 @@
             },
             "require-dev": {
                 "codeception/specify": "~0.3",
+                "doctrine/annotations": "^1",
+                "doctrine/orm": "^2",
                 "flow/jsonpath": "~0.2",
                 "monolog/monolog": "~1.8",
                 "pda/pheanstalk": "~3.0",
@@ -3367,7 +3365,7 @@
                 "functional testing",
                 "unit testing"
             ],
-            "time": "2019-06-22T19:16:46+00:00"
+            "time": "2019-07-18T16:21:08+00:00"
         },
         {
             "name": "codeception/phpunit-wrapper",
