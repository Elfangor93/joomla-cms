{
    "_readme": [
        "This file locks the dependencies of your project to a known state",
        "Read more about it at https://getcomposer.org/doc/01-basic-usage.md#composer-lock-the-lock-file",
        "This file is @generated automatically"
    ],
<<<<<<< HEAD
    "content-hash": "b4e6814412da86edddbbb7fd50433586",
=======
    "content-hash": "e9456e79cf2b897fb883c7e1e452741d",
>>>>>>> 185fe30d
    "packages": [
        {
            "name": "composer/ca-bundle",
            "version": "1.0.6",
            "source": {
                "type": "git",
                "url": "https://github.com/composer/ca-bundle.git",
                "reference": "a795611394b3c05164fd0eb291b492b39339cba4"
            },
            "dist": {
                "type": "zip",
                "url": "https://api.github.com/repos/composer/ca-bundle/zipball/a795611394b3c05164fd0eb291b492b39339cba4",
                "reference": "a795611394b3c05164fd0eb291b492b39339cba4",
                "shasum": ""
            },
            "require": {
                "ext-openssl": "*",
                "ext-pcre": "*",
                "php": "^5.3.2 || ^7.0"
            },
            "require-dev": {
                "psr/log": "^1.0",
                "symfony/process": "^2.5 || ^3.0"
            },
            "suggest": {
                "symfony/process": "This is necessary to reliably check whether openssl_x509_parse is vulnerable on older php versions, but can be ignored on PHP 5.5.6+"
            },
            "type": "library",
            "extra": {
                "branch-alias": {
                    "dev-master": "1.x-dev"
                }
            },
            "autoload": {
                "psr-4": {
                    "Composer\\CaBundle\\": "src"
                }
            },
            "notification-url": "https://packagist.org/downloads/",
            "license": [
                "MIT"
            ],
            "authors": [
                {
                    "name": "Jordi Boggiano",
                    "email": "j.boggiano@seld.be",
                    "homepage": "http://seld.be"
                }
            ],
            "description": "Lets you find a path to the system CA bundle, and includes a fallback to the Mozilla CA bundle.",
            "keywords": [
                "cabundle",
                "cacert",
                "certificate",
                "ssl",
                "tls"
            ],
            "time": "2016-11-02T18:11:27+00:00"
        },
        {
            "name": "defuse/php-encryption",
            "version": "2.0.3",
            "source": {
                "type": "git",
                "url": "https://github.com/defuse/php-encryption.git",
                "reference": "2c6fea3d9a4eaaa8cef86b2a89f3660818117b33"
            },
            "dist": {
                "type": "zip",
                "url": "https://api.github.com/repos/defuse/php-encryption/zipball/2c6fea3d9a4eaaa8cef86b2a89f3660818117b33",
                "reference": "2c6fea3d9a4eaaa8cef86b2a89f3660818117b33",
                "shasum": ""
            },
            "require": {
                "ext-openssl": "*",
                "paragonie/random_compat": "~2.0",
                "php": ">=5.4.0"
            },
            "require-dev": {
                "nikic/php-parser": "^2.0"
            },
            "type": "library",
            "autoload": {
                "classmap": [
                    "src"
                ]
            },
            "notification-url": "https://packagist.org/downloads/",
            "license": [
                "MIT"
            ],
            "authors": [
                {
                    "name": "Taylor Hornby",
                    "email": "taylor@defuse.ca",
                    "homepage": "https://defuse.ca/"
                },
                {
                    "name": "Scott Arciszewski",
                    "email": "info@paragonie.com",
                    "homepage": "https://paragonie.com"
                }
            ],
            "description": "Secure PHP Encryption Library",
            "keywords": [
                "aes",
                "authenticated encryption",
                "cipher",
                "crypto",
                "cryptography",
                "encrypt",
                "encryption",
                "openssl",
                "security",
                "symmetric key cryptography"
            ],
            "time": "2016-10-10T15:20:26+00:00"
        },
        {
            "name": "ircmaxell/password-compat",
            "version": "v1.0.4",
            "source": {
                "type": "git",
                "url": "https://github.com/ircmaxell/password_compat.git",
                "reference": "5c5cde8822a69545767f7c7f3058cb15ff84614c"
            },
            "dist": {
                "type": "zip",
                "url": "https://api.github.com/repos/ircmaxell/password_compat/zipball/5c5cde8822a69545767f7c7f3058cb15ff84614c",
                "reference": "5c5cde8822a69545767f7c7f3058cb15ff84614c",
                "shasum": ""
            },
            "require-dev": {
                "phpunit/phpunit": "4.*"
            },
            "type": "library",
            "autoload": {
                "files": [
                    "lib/password.php"
                ]
            },
            "notification-url": "https://packagist.org/downloads/",
            "license": [
                "MIT"
            ],
            "authors": [
                {
                    "name": "Anthony Ferrara",
                    "email": "ircmaxell@php.net",
                    "homepage": "http://blog.ircmaxell.com"
                }
            ],
            "description": "A compatibility library for the proposed simplified password hashing algorithm: https://wiki.php.net/rfc/password_hash",
            "homepage": "https://github.com/ircmaxell/password_compat",
            "keywords": [
                "hashing",
                "password"
            ],
            "time": "2014-11-20T16:49:30+00:00"
        },
        {
            "name": "joomla/application",
            "version": "1.7.0",
            "source": {
                "type": "git",
                "url": "https://github.com/joomla-framework/application.git",
                "reference": "e1a2416d3aaeae3c927920b3e1b1c33095b16e03"
            },
            "dist": {
                "type": "zip",
                "url": "https://api.github.com/repos/joomla-framework/application/zipball/e1a2416d3aaeae3c927920b3e1b1c33095b16e03",
                "reference": "e1a2416d3aaeae3c927920b3e1b1c33095b16e03",
                "shasum": ""
            },
            "require": {
                "joomla/input": "~1.2",
                "joomla/registry": "~1.1",
                "php": "^5.3.10|~7.0",
                "psr/log": "~1.0"
            },
            "require-dev": {
                "joomla/session": "^1.2.1",
                "joomla/test": "~1.1",
                "joomla/uri": "~1.1",
                "phpunit/phpunit": "~4.8|>=5.0 <5.4",
                "squizlabs/php_codesniffer": "1.*"
            },
            "suggest": {
                "joomla/session": "To use AbstractWebApplication with session support, install joomla/session",
                "joomla/uri": "To use AbstractWebApplication, install joomla/uri"
            },
            "type": "joomla-package",
            "extra": {
                "branch-alias": {
                    "dev-master": "1.x-dev"
                }
            },
            "autoload": {
                "psr-4": {
                    "Joomla\\Application\\": "src/"
                }
            },
            "notification-url": "https://packagist.org/downloads/",
            "license": [
                "GPL-2.0+"
            ],
            "description": "Joomla Application Package",
            "homepage": "https://github.com/joomla-framework/application",
            "keywords": [
                "application",
                "framework",
                "joomla"
            ],
            "time": "2016-12-10T17:26:50+00:00"
        },
        {
            "name": "joomla/compat",
            "version": "1.2.0",
            "source": {
                "type": "git",
                "url": "https://github.com/joomla-framework/compat.git",
                "reference": "f23565fe0184517778996226eb4b2333deb369c4"
            },
            "dist": {
                "type": "zip",
                "url": "https://api.github.com/repos/joomla-framework/compat/zipball/f23565fe0184517778996226eb4b2333deb369c4",
                "reference": "f23565fe0184517778996226eb4b2333deb369c4",
                "shasum": ""
            },
            "require": {
                "php": ">=5.3.10"
            },
            "type": "joomla-package",
            "autoload": {
                "classmap": [
                    "src/JsonSerializable.php",
                    "src/CallbackFilterIterator.php"
                ]
            },
            "notification-url": "https://packagist.org/downloads/",
            "license": [
                "GPL-2.0+"
            ],
            "description": "Joomla Compat Package",
            "homepage": "https://github.com/joomla-framework/compat",
            "keywords": [
                "compat",
                "framework",
                "joomla"
            ],
            "time": "2015-02-24T00:21:06+00:00"
        },
        {
            "name": "joomla/crypt",
            "version": "dev-master",
            "source": {
                "type": "git",
                "url": "https://github.com/joomla-framework/crypt.git",
                "reference": "59351f193cc78573972c106373cf0bc2a56bd7b2"
            },
            "dist": {
                "type": "zip",
                "url": "https://api.github.com/repos/joomla-framework/crypt/zipball/59351f193cc78573972c106373cf0bc2a56bd7b2",
                "reference": "59351f193cc78573972c106373cf0bc2a56bd7b2",
                "shasum": ""
            },
            "require": {
                "defuse/php-encryption": "~2.0",
                "paragonie/random_compat": "~1.0|~2.0",
                "php": "^5.5.9|~7.0"
            },
            "require-dev": {
                "phpunit/phpunit": "~4.8|~5.0",
                "squizlabs/php_codesniffer": "1.*",
                "symfony/polyfill-util": "~1.0"
            },
            "type": "joomla-package",
            "extra": {
                "branch-alias": {
                    "dev-master": "2.0-dev"
                }
            },
            "autoload": {
                "psr-4": {
                    "Joomla\\Crypt\\": "src/"
                }
            },
            "notification-url": "https://packagist.org/downloads/",
            "license": [
                "GPL-2.0+"
            ],
            "description": "Joomla Crypt Package",
            "homepage": "https://github.com/joomla-framework/crypt",
            "keywords": [
                "crypt",
                "framework",
                "joomla"
            ],
            "time": "2016-12-18T15:15:04+00:00"
        },
        {
            "name": "joomla/data",
            "version": "1.2.0",
            "source": {
                "type": "git",
                "url": "https://github.com/joomla-framework/data.git",
                "reference": "57ee292ba23307a6a6059e69b7b19ca5b624ab80"
            },
            "dist": {
                "type": "zip",
                "url": "https://api.github.com/repos/joomla-framework/data/zipball/57ee292ba23307a6a6059e69b7b19ca5b624ab80",
                "reference": "57ee292ba23307a6a6059e69b7b19ca5b624ab80",
                "shasum": ""
            },
            "require": {
                "joomla/compat": "~1.0",
                "joomla/registry": "~1.0",
                "php": ">=5.3.10|>=7.0"
            },
            "require-dev": {
                "joomla/test": "~1.0",
                "phpunit/phpunit": "~4.8|~5.0",
                "squizlabs/php_codesniffer": "1.*"
            },
            "type": "joomla-package",
            "extra": {
                "branch-alias": {
                    "dev-master": "1.x-dev"
                }
            },
            "autoload": {
                "psr-4": {
                    "Joomla\\Data\\": "src/",
                    "Joomla\\Data\\Tests\\": "Tests/"
                }
            },
            "notification-url": "https://packagist.org/downloads/",
            "license": [
                "GPL-2.0+"
            ],
            "description": "Joomla Data Package",
            "homepage": "https://github.com/joomla-framework/data",
            "keywords": [
                "data",
                "framework",
                "joomla"
            ],
            "time": "2016-04-02T22:20:43+00:00"
        },
        {
            "name": "joomla/di",
            "version": "1.3.1",
            "source": {
                "type": "git",
                "url": "https://github.com/joomla-framework/di.git",
                "reference": "4991f57e2af628a87e43493b9b92dc8e3048da63"
            },
            "dist": {
                "type": "zip",
                "url": "https://api.github.com/repos/joomla-framework/di/zipball/4991f57e2af628a87e43493b9b92dc8e3048da63",
                "reference": "4991f57e2af628a87e43493b9b92dc8e3048da63",
                "shasum": ""
            },
            "require": {
                "php": ">=5.3.10"
            },
            "require-dev": {
                "phpunit/phpunit": "4.*",
                "squizlabs/php_codesniffer": "1.*"
            },
            "type": "joomla-package",
            "extra": {
                "branch-alias": {
                    "dev-master": "1.x-dev"
                }
            },
            "autoload": {
                "psr-4": {
                    "Joomla\\DI\\": "src/",
                    "Joomla\\DI\\Tests\\": "Tests/"
                }
            },
            "notification-url": "https://packagist.org/downloads/",
            "license": [
                "GPL-2.0+"
            ],
            "description": "Joomla DI Package",
            "homepage": "https://github.com/joomla-framework/di",
            "keywords": [
                "container",
                "dependency injection",
                "di",
                "framework",
                "ioc",
                "joomla"
            ],
            "time": "2015-04-02T16:30:40+00:00"
        },
        {
            "name": "joomla/event",
            "version": "dev-2.0-dev",
            "source": {
                "type": "git",
                "url": "https://github.com/joomla-framework/event.git",
                "reference": "f9767be70301a7208eb286da211cfeefbcebc95a"
            },
            "dist": {
                "type": "zip",
                "url": "https://api.github.com/repos/joomla-framework/event/zipball/f9767be70301a7208eb286da211cfeefbcebc95a",
                "reference": "f9767be70301a7208eb286da211cfeefbcebc95a",
                "shasum": ""
            },
            "require": {
                "php": "^5.5.9|~7.0"
            },
            "require-dev": {
                "phpunit/phpunit": "~4.8|~5.0",
                "squizlabs/php_codesniffer": "1.*"
            },
            "type": "joomla-package",
            "extra": {
                "branch-alias": {
                    "dev-2.0-dev": "2.0-dev"
                }
            },
            "autoload": {
                "psr-4": {
                    "Joomla\\Event\\": "src/"
                }
            },
            "notification-url": "https://packagist.org/downloads/",
            "license": [
                "GPL-2.0+"
            ],
            "description": "Joomla Event Package",
            "homepage": "https://github.com/joomla-framework/event",
            "keywords": [
                "event",
                "framework",
                "joomla"
            ],
            "time": "2016-12-18T15:29:47+00:00"
        },
        {
            "name": "joomla/filter",
            "version": "1.3.0",
            "source": {
                "type": "git",
                "url": "https://github.com/joomla-framework/filter.git",
                "reference": "250d8f0d3e2d2fb6e31a540ddc6c8d992c92091d"
            },
            "dist": {
                "type": "zip",
                "url": "https://api.github.com/repos/joomla-framework/filter/zipball/250d8f0d3e2d2fb6e31a540ddc6c8d992c92091d",
                "reference": "250d8f0d3e2d2fb6e31a540ddc6c8d992c92091d",
                "shasum": ""
            },
            "require": {
                "joomla/string": "~1.3",
                "php": "^5.3.10|~7.0"
            },
            "require-dev": {
                "joomla/language": "~1.3",
                "phpunit/phpunit": "~4.8|~5.0",
                "squizlabs/php_codesniffer": "1.*"
            },
            "suggest": {
                "joomla/language": "Required only if you want to use `OutputFilter::stringURLSafe`."
            },
            "type": "joomla-package",
            "extra": {
                "branch-alias": {
                    "dev-master": "1.x-dev"
                }
            },
            "autoload": {
                "psr-4": {
                    "Joomla\\Filter\\": "src/"
                }
            },
            "notification-url": "https://packagist.org/downloads/",
            "license": [
                "GPL-2.0+"
            ],
            "description": "Joomla Filter Package",
            "homepage": "https://github.com/joomla-framework/filter",
            "keywords": [
                "filter",
                "framework",
                "joomla"
            ],
            "time": "2016-10-16T18:10:33+00:00"
        },
        {
            "name": "joomla/http",
            "version": "dev-2.0-dev",
            "source": {
                "type": "git",
                "url": "https://github.com/joomla-framework/http.git",
                "reference": "55a6e68975d853b332c500630a35c33dd737554a"
            },
            "dist": {
                "type": "zip",
                "url": "https://api.github.com/repos/joomla-framework/http/zipball/55a6e68975d853b332c500630a35c33dd737554a",
                "reference": "55a6e68975d853b332c500630a35c33dd737554a",
                "shasum": ""
            },
            "require": {
                "composer/ca-bundle": "~1.0",
                "joomla/uri": "~1.0",
                "php": "^5.5.9|~7.0",
                "zendframework/zend-diactoros": "~1.1"
            },
            "require-dev": {
                "joomla/test": "~1.0",
                "phpunit/phpunit": "~4.8|~5.0",
                "squizlabs/php_codesniffer": "1.*"
            },
            "suggest": {
                "ext-curl": "To use cURL for HTTP connections"
            },
            "type": "joomla-package",
            "extra": {
                "branch-alias": {
                    "dev-2.0-dev": "2.0-dev"
                }
            },
            "autoload": {
                "psr-4": {
                    "Joomla\\Http\\": "src/"
                }
            },
            "notification-url": "https://packagist.org/downloads/",
            "license": [
                "GPL-2.0+"
            ],
            "description": "Joomla HTTP Package",
            "homepage": "https://github.com/joomla-framework/http",
            "keywords": [
                "framework",
                "http",
                "joomla"
            ],
            "time": "2016-12-18T15:53:19+00:00"
        },
        {
            "name": "joomla/image",
            "version": "1.3.0",
            "source": {
                "type": "git",
                "url": "https://github.com/joomla-framework/image.git",
                "reference": "01db9663ddb06a2a8d5719452156477f88100043"
            },
            "dist": {
                "type": "zip",
                "url": "https://api.github.com/repos/joomla-framework/image/zipball/01db9663ddb06a2a8d5719452156477f88100043",
                "reference": "01db9663ddb06a2a8d5719452156477f88100043",
                "shasum": ""
            },
            "require": {
                "ext-gd": "*",
                "php": "^5.3.10|~7.0",
                "psr/log": "~1.0"
            },
            "require-dev": {
                "joomla/test": "~1.0",
                "phpunit/phpunit": "~4.8|~5.0",
                "squizlabs/php_codesniffer": "1.*"
            },
            "type": "joomla-package",
            "extra": {
                "branch-alias": {
                    "dev-master": "1.x-dev"
                }
            },
            "autoload": {
                "psr-4": {
                    "Joomla\\Image\\": "src/"
                }
            },
            "notification-url": "https://packagist.org/downloads/",
            "license": [
                "GPL-2.0+"
            ],
            "description": "Joomla Image Package",
            "homepage": "https://github.com/joomla-framework/image",
            "keywords": [
                "framework",
                "image",
                "joomla"
            ],
            "time": "2016-12-10T17:53:04+00:00"
        },
        {
            "name": "joomla/input",
            "version": "1.2.0",
            "source": {
                "type": "git",
                "url": "https://github.com/joomla-framework/input.git",
                "reference": "b6098276043e2d627221fe54d3c91232e6679d0f"
            },
            "dist": {
                "type": "zip",
                "url": "https://api.github.com/repos/joomla-framework/input/zipball/b6098276043e2d627221fe54d3c91232e6679d0f",
                "reference": "b6098276043e2d627221fe54d3c91232e6679d0f",
                "shasum": ""
            },
            "require": {
                "joomla/filter": "~1.0",
                "php": ">=5.3.10"
            },
            "require-dev": {
                "joomla/test": "~1.0",
                "phpunit/phpunit": "4.*",
                "squizlabs/php_codesniffer": "1.*"
            },
            "type": "joomla-package",
            "extra": {
                "branch-alias": {
                    "dev-master": "1.x-dev"
                }
            },
            "autoload": {
                "psr-4": {
                    "Joomla\\Input\\": "src/",
                    "Joomla\\Input\\Tests\\": "Tests/"
                }
            },
            "notification-url": "https://packagist.org/downloads/",
            "license": [
                "GPL-2.0+"
            ],
            "description": "Joomla Input Package",
            "homepage": "https://github.com/joomla-framework/input",
            "keywords": [
                "framework",
                "input",
                "joomla"
            ],
            "time": "2014-10-12T18:01:36+00:00"
        },
        {
            "name": "joomla/ldap",
            "version": "1.1.2",
            "source": {
                "type": "git",
                "url": "https://github.com/joomla-framework/ldap.git",
                "reference": "91c3827a7f6d7164a3bf49eede27419321e4dcbc"
            },
            "dist": {
                "type": "zip",
                "url": "https://api.github.com/repos/joomla-framework/ldap/zipball/91c3827a7f6d7164a3bf49eede27419321e4dcbc",
                "reference": "91c3827a7f6d7164a3bf49eede27419321e4dcbc",
                "shasum": ""
            },
            "require": {
                "php": ">=5.3.10"
            },
            "type": "joomla-package",
            "autoload": {
                "psr-4": {
                    "Joomla\\Ldap\\": "src/",
                    "Joomla\\Ldap\\Tests\\": "Tests/"
                }
            },
            "notification-url": "https://packagist.org/downloads/",
            "license": [
                "GPL-2.0+"
            ],
            "description": "Joomla LDAP Package",
            "homepage": "https://github.com/joomla-framework/ldap",
            "keywords": [
                "framework",
                "joomla",
                "ldap"
            ],
            "time": "2014-04-10T03:07:59+00:00"
        },
        {
            "name": "joomla/registry",
            "version": "1.5.2",
            "source": {
                "type": "git",
                "url": "https://github.com/joomla-framework/registry.git",
                "reference": "bd3592c6f0554a72811df52aeaea98c7815f6e5a"
            },
            "dist": {
                "type": "zip",
                "url": "https://api.github.com/repos/joomla-framework/registry/zipball/bd3592c6f0554a72811df52aeaea98c7815f6e5a",
                "reference": "bd3592c6f0554a72811df52aeaea98c7815f6e5a",
                "shasum": ""
            },
            "require": {
                "joomla/compat": "~1.0",
                "joomla/utilities": "~1.0",
                "php": ">=5.3.10|>=7.0",
                "symfony/polyfill-php55": "~1.0"
            },
            "require-dev": {
                "joomla/test": "~1.0",
                "phpunit/phpunit": "~4.8|~5.0",
                "squizlabs/php_codesniffer": "1.*",
                "symfony/yaml": "~2.0|~3.0"
            },
            "suggest": {
                "symfony/yaml": "Install symfony/yaml if you require YAML support."
            },
            "type": "joomla-package",
            "extra": {
                "branch-alias": {
                    "dev-master": "1.x-dev"
                }
            },
            "autoload": {
                "psr-4": {
                    "Joomla\\Registry\\": "src/"
                }
            },
            "notification-url": "https://packagist.org/downloads/",
            "license": [
                "GPL-2.0+"
            ],
            "description": "Joomla Registry Package",
            "homepage": "https://github.com/joomla-framework/registry",
            "keywords": [
                "framework",
                "joomla",
                "registry"
            ],
            "time": "2016-05-14T20:42:05+00:00"
        },
        {
            "name": "joomla/session",
            "version": "dev-2.0-dev",
            "source": {
                "type": "git",
                "url": "https://github.com/joomla-framework/session.git",
                "reference": "129235e067aaee9c7d81f51dcb4606a051246cd7"
            },
            "dist": {
                "type": "zip",
                "url": "https://api.github.com/repos/joomla-framework/session/zipball/129235e067aaee9c7d81f51dcb4606a051246cd7",
                "reference": "129235e067aaee9c7d81f51dcb4606a051246cd7",
                "shasum": ""
            },
            "require": {
                "php": "^5.5.9|~7.0"
            },
            "require-dev": {
                "joomla/database": "~2.0@dev",
                "joomla/event": "~2.0@dev",
                "joomla/input": "~2.0@dev",
                "joomla/test": "~1.0",
                "paragonie/random_compat": "~1.0|~2.0",
                "phpunit/dbunit": "~1.3",
                "phpunit/phpunit": "~4.8|~5.0",
                "squizlabs/php_codesniffer": "1.*"
            },
            "suggest": {
                "ext-apc": "To use APC cache as a session handler",
                "ext-apcu": "To use APCu cache as a session handler",
                "ext-memcache": "To use a Memcache server as a session handler",
                "ext-memcached": "To use a Memcached server as a session handler",
                "ext-redis": "To use a Redis server as a session handler",
                "ext-wincache": "To use WinCache as a session handler",
                "ext-xcache": "To use XCache as a session handler",
                "joomla/database": "Install joomla/database if you want to use Database session storage.",
                "joomla/event": "The joomla/event package is required to use Joomla\\Session\\Session.",
                "joomla/input": "The joomla/input package is required to use Address and Forwarded session validators.",
                "paragonie/random_compat": "The paragonie/random_compat package is required to use Joomla\\Session\\Session on PHP 5.x."
            },
            "type": "joomla-package",
            "extra": {
                "branch-alias": {
                    "dev-2.0-dev": "2.x-dev"
                }
            },
            "autoload": {
                "psr-4": {
                    "Joomla\\Session\\": "src/"
                }
            },
            "notification-url": "https://packagist.org/downloads/",
            "license": [
                "GPL-2.0+"
            ],
            "description": "Joomla Session Package",
            "homepage": "https://github.com/joomla-framework/session",
            "keywords": [
                "framework",
                "joomla",
                "session"
            ],
            "time": "2016-12-18T16:23:40+00:00"
        },
        {
            "name": "joomla/string",
            "version": "1.4.1",
            "source": {
                "type": "git",
                "url": "https://github.com/joomla-framework/string.git",
                "reference": "66363d317e6c020f30a70265c129281c77c43ca0"
            },
            "dist": {
                "type": "zip",
                "url": "https://api.github.com/repos/joomla-framework/string/zipball/66363d317e6c020f30a70265c129281c77c43ca0",
                "reference": "66363d317e6c020f30a70265c129281c77c43ca0",
                "shasum": ""
            },
            "require": {
                "php": "^5.3.10|~7.0"
            },
            "require-dev": {
                "joomla/test": "~1.0",
                "phpunit/phpunit": "~4.8|~5.0",
                "squizlabs/php_codesniffer": "1.*"
            },
            "suggest": {
                "ext-mbstring": "For improved processing"
            },
            "type": "joomla-package",
            "extra": {
                "branch-alias": {
                    "dev-master": "1.x-dev"
                }
            },
            "autoload": {
                "psr-4": {
                    "Joomla\\String\\": "src/"
                },
                "files": [
                    "src/phputf8/utf8.php",
                    "src/phputf8/ord.php",
                    "src/phputf8/str_ireplace.php",
                    "src/phputf8/str_pad.php",
                    "src/phputf8/str_split.php",
                    "src/phputf8/strcasecmp.php",
                    "src/phputf8/strcspn.php",
                    "src/phputf8/stristr.php",
                    "src/phputf8/strrev.php",
                    "src/phputf8/strspn.php",
                    "src/phputf8/trim.php",
                    "src/phputf8/ucfirst.php",
                    "src/phputf8/ucwords.php",
                    "src/phputf8/utils/ascii.php",
                    "src/phputf8/utils/validation.php"
                ]
            },
            "notification-url": "https://packagist.org/downloads/",
            "license": [
                "GPL-2.0+"
            ],
            "description": "Joomla String Package",
            "homepage": "https://github.com/joomla-framework/string",
            "keywords": [
                "framework",
                "joomla",
                "string"
            ],
            "time": "2016-12-10T18:13:42+00:00"
        },
        {
            "name": "joomla/uri",
            "version": "1.1.1",
            "source": {
                "type": "git",
                "url": "https://github.com/joomla-framework/uri.git",
                "reference": "980e532e4235bb8f1ada15b28822abbeb171da3f"
            },
            "dist": {
                "type": "zip",
                "url": "https://api.github.com/repos/joomla-framework/uri/zipball/980e532e4235bb8f1ada15b28822abbeb171da3f",
                "reference": "980e532e4235bb8f1ada15b28822abbeb171da3f",
                "shasum": ""
            },
            "require": {
                "php": ">=5.3.10"
            },
            "type": "joomla-package",
            "autoload": {
                "psr-4": {
                    "Joomla\\Uri\\": "src/",
                    "Joomla\\Uri\\Tests\\": "Tests/"
                }
            },
            "notification-url": "https://packagist.org/downloads/",
            "license": [
                "GPL-2.0+"
            ],
            "description": "Joomla Uri Package",
            "homepage": "https://github.com/joomla-framework/uri",
            "keywords": [
                "framework",
                "joomla",
                "uri"
            ],
            "time": "2014-02-09T02:57:17+00:00"
        },
        {
            "name": "joomla/utilities",
            "version": "1.4.1",
            "source": {
                "type": "git",
                "url": "https://github.com/joomla-framework/utilities.git",
                "reference": "8913ca02aad7b929e0d52d78fd5a6961070bdbc6"
            },
            "dist": {
                "type": "zip",
                "url": "https://api.github.com/repos/joomla-framework/utilities/zipball/8913ca02aad7b929e0d52d78fd5a6961070bdbc6",
                "reference": "8913ca02aad7b929e0d52d78fd5a6961070bdbc6",
                "shasum": ""
            },
            "require": {
                "joomla/string": "~1.3",
                "php": "^5.3.10|~7.0"
            },
            "require-dev": {
                "phpunit/phpunit": "~4.8|~5.0",
                "squizlabs/php_codesniffer": "1.*"
            },
            "type": "joomla-package",
            "extra": {
                "branch-alias": {
                    "dev-master": "1.x-dev"
                }
            },
            "autoload": {
                "psr-4": {
                    "Joomla\\Utilities\\": "src/"
                }
            },
            "notification-url": "https://packagist.org/downloads/",
            "license": [
                "GPL-2.0+"
            ],
            "description": "Joomla Utilities Package",
            "homepage": "https://github.com/joomla-framework/utilities",
            "keywords": [
                "framework",
                "joomla",
                "utilities"
            ],
            "time": "2016-12-10T17:09:33+00:00"
        },
        {
            "name": "leafo/lessphp",
            "version": "v0.5.0",
            "source": {
                "type": "git",
                "url": "https://github.com/leafo/lessphp.git",
                "reference": "0f5a7f5545d2bcf4e9fad9a228c8ad89cc9aa283"
            },
            "dist": {
                "type": "zip",
                "url": "https://api.github.com/repos/leafo/lessphp/zipball/0f5a7f5545d2bcf4e9fad9a228c8ad89cc9aa283",
                "reference": "0f5a7f5545d2bcf4e9fad9a228c8ad89cc9aa283",
                "shasum": ""
            },
            "type": "library",
            "extra": {
                "branch-alias": {
                    "dev-master": "0.4.x-dev"
                }
            },
            "autoload": {
                "classmap": [
                    "lessc.inc.php"
                ]
            },
            "notification-url": "https://packagist.org/downloads/",
            "license": [
                "MIT",
                "GPL-3.0"
            ],
            "authors": [
                {
                    "name": "Leaf Corcoran",
                    "email": "leafot@gmail.com",
                    "homepage": "http://leafo.net"
                }
            ],
            "description": "lessphp is a compiler for LESS written in PHP.",
            "homepage": "http://leafo.net/lessphp/",
            "time": "2014-11-24T18:39:20+00:00"
        },
        {
            "name": "paragonie/random_compat",
            "version": "v2.0.4",
            "source": {
                "type": "git",
                "url": "https://github.com/paragonie/random_compat.git",
                "reference": "a9b97968bcde1c4de2a5ec6cbd06a0f6c919b46e"
            },
            "dist": {
                "type": "zip",
                "url": "https://api.github.com/repos/paragonie/random_compat/zipball/a9b97968bcde1c4de2a5ec6cbd06a0f6c919b46e",
                "reference": "a9b97968bcde1c4de2a5ec6cbd06a0f6c919b46e",
                "shasum": ""
            },
            "require": {
                "php": ">=5.2.0"
            },
            "require-dev": {
                "phpunit/phpunit": "4.*|5.*"
            },
            "suggest": {
                "ext-libsodium": "Provides a modern crypto API that can be used to generate random bytes."
            },
            "type": "library",
            "autoload": {
                "files": [
                    "lib/random.php"
                ]
            },
            "notification-url": "https://packagist.org/downloads/",
            "license": [
                "MIT"
            ],
            "authors": [
                {
                    "name": "Paragon Initiative Enterprises",
                    "email": "security@paragonie.com",
                    "homepage": "https://paragonie.com"
                }
            ],
            "description": "PHP 5.x polyfill for random_bytes() and random_int() from PHP 7",
            "keywords": [
                "csprng",
                "pseudorandom",
                "random"
            ],
            "time": "2016-11-07T23:38:38+00:00"
        },
        {
            "name": "phpmailer/phpmailer",
            "version": "v6.0.0rc3",
            "source": {
                "type": "git",
                "url": "https://github.com/PHPMailer/PHPMailer.git",
                "reference": "9727777f27b56b80654498713c6a17414b1b2e9e"
            },
            "dist": {
                "type": "zip",
                "url": "https://api.github.com/repos/PHPMailer/PHPMailer/zipball/9727777f27b56b80654498713c6a17414b1b2e9e",
                "reference": "9727777f27b56b80654498713c6a17414b1b2e9e",
                "shasum": ""
            },
            "require": {
                "php": ">=5.5.0"
            },
            "require-dev": {
                "phpdocumentor/phpdocumentor": "2.*",
                "phpunit/phpunit": "4.*"
            },
            "suggest": {
                "ext-mbstring": "Needed to send email in multibyte encoding charset",
                "hayageek/oauth2-yahoo": "Needed for Yahoo XOAUTH2 authentication",
                "league/oauth2-google": "Needed for Google XOAUTH2 authentication",
                "psr/log": "For optional PSR-3 debug logging",
                "stevenmaguire/oauth2-microsoft": "Needed for Microsoft XOAUTH2 authentication",
                "symfony/polyfill-mbstring": "To support UTF-8 if the Mbstring PHP extension is not enabled (^1.2)"
            },
            "type": "library",
            "autoload": {
                "psr-4": {
                    "PHPMailer\\PHPMailer\\": "src/"
                }
            },
            "notification-url": "https://packagist.org/downloads/",
            "license": [
                "LGPL-2.1"
            ],
            "authors": [
                {
                    "name": "Jim Jagielski",
                    "email": "jimjag@gmail.com"
                },
                {
                    "name": "Marcus Bointon",
                    "email": "phpmailer@synchromedia.co.uk"
                },
                {
                    "name": "Andy Prevost",
                    "email": "codeworxtech@users.sourceforge.net"
                },
                {
                    "name": "Brent R. Matzelle"
                }
            ],
            "description": "PHPMailer is a full-featured email creation and transfer class for PHP",
            "time": "2016-12-09T12:05:38+00:00"
        },
        {
            "name": "psr/http-message",
            "version": "1.0.1",
            "source": {
                "type": "git",
                "url": "https://github.com/php-fig/http-message.git",
                "reference": "f6561bf28d520154e4b0ec72be95418abe6d9363"
            },
            "dist": {
                "type": "zip",
                "url": "https://api.github.com/repos/php-fig/http-message/zipball/f6561bf28d520154e4b0ec72be95418abe6d9363",
                "reference": "f6561bf28d520154e4b0ec72be95418abe6d9363",
                "shasum": ""
            },
            "require": {
                "php": ">=5.3.0"
            },
            "type": "library",
            "extra": {
                "branch-alias": {
                    "dev-master": "1.0.x-dev"
                }
            },
            "autoload": {
                "psr-4": {
                    "Psr\\Http\\Message\\": "src/"
                }
            },
            "notification-url": "https://packagist.org/downloads/",
            "license": [
                "MIT"
            ],
            "authors": [
                {
                    "name": "PHP-FIG",
                    "homepage": "http://www.php-fig.org/"
                }
            ],
            "description": "Common interface for HTTP messages",
            "homepage": "https://github.com/php-fig/http-message",
            "keywords": [
                "http",
                "http-message",
                "psr",
                "psr-7",
                "request",
                "response"
            ],
            "time": "2016-08-06T14:39:51+00:00"
        },
        {
            "name": "psr/log",
            "version": "1.0.2",
            "source": {
                "type": "git",
                "url": "https://github.com/php-fig/log.git",
                "reference": "4ebe3a8bf773a19edfe0a84b6585ba3d401b724d"
            },
            "dist": {
                "type": "zip",
                "url": "https://api.github.com/repos/php-fig/log/zipball/4ebe3a8bf773a19edfe0a84b6585ba3d401b724d",
                "reference": "4ebe3a8bf773a19edfe0a84b6585ba3d401b724d",
                "shasum": ""
            },
            "require": {
                "php": ">=5.3.0"
            },
            "type": "library",
            "extra": {
                "branch-alias": {
                    "dev-master": "1.0.x-dev"
                }
            },
            "autoload": {
                "psr-4": {
                    "Psr\\Log\\": "Psr/Log/"
                }
            },
            "notification-url": "https://packagist.org/downloads/",
            "license": [
                "MIT"
            ],
            "authors": [
                {
                    "name": "PHP-FIG",
                    "homepage": "http://www.php-fig.org/"
                }
            ],
            "description": "Common interface for logging libraries",
            "homepage": "https://github.com/php-fig/log",
            "keywords": [
                "log",
                "psr",
                "psr-3"
            ],
            "time": "2016-10-10T12:19:37+00:00"
        },
        {
            "name": "symfony/polyfill-php55",
            "version": "v1.3.0",
            "source": {
                "type": "git",
                "url": "https://github.com/symfony/polyfill-php55.git",
                "reference": "03e3f0350bca2220e3623a0e340eef194405fc67"
            },
            "dist": {
                "type": "zip",
                "url": "https://api.github.com/repos/symfony/polyfill-php55/zipball/03e3f0350bca2220e3623a0e340eef194405fc67",
                "reference": "03e3f0350bca2220e3623a0e340eef194405fc67",
                "shasum": ""
            },
            "require": {
                "ircmaxell/password-compat": "~1.0",
                "php": ">=5.3.3"
            },
            "type": "library",
            "extra": {
                "branch-alias": {
                    "dev-master": "1.3-dev"
                }
            },
            "autoload": {
                "psr-4": {
                    "Symfony\\Polyfill\\Php55\\": ""
                },
                "files": [
                    "bootstrap.php"
                ]
            },
            "notification-url": "https://packagist.org/downloads/",
            "license": [
                "MIT"
            ],
            "authors": [
                {
                    "name": "Nicolas Grekas",
                    "email": "p@tchwork.com"
                },
                {
                    "name": "Symfony Community",
                    "homepage": "https://symfony.com/contributors"
                }
            ],
            "description": "Symfony polyfill backporting some PHP 5.5+ features to lower PHP versions",
            "homepage": "https://symfony.com",
            "keywords": [
                "compatibility",
                "polyfill",
                "portable",
                "shim"
            ],
            "time": "2016-11-14T01:06:16+00:00"
        },
        {
            "name": "symfony/polyfill-php56",
            "version": "v1.3.0",
            "source": {
                "type": "git",
                "url": "https://github.com/symfony/polyfill-php56.git",
                "reference": "1dd42b9b89556f18092f3d1ada22cb05ac85383c"
            },
            "dist": {
                "type": "zip",
                "url": "https://api.github.com/repos/symfony/polyfill-php56/zipball/1dd42b9b89556f18092f3d1ada22cb05ac85383c",
                "reference": "1dd42b9b89556f18092f3d1ada22cb05ac85383c",
                "shasum": ""
            },
            "require": {
                "php": ">=5.3.3",
                "symfony/polyfill-util": "~1.0"
            },
            "type": "library",
            "extra": {
                "branch-alias": {
                    "dev-master": "1.3-dev"
                }
            },
            "autoload": {
                "psr-4": {
                    "Symfony\\Polyfill\\Php56\\": ""
                },
                "files": [
                    "bootstrap.php"
                ]
            },
            "notification-url": "https://packagist.org/downloads/",
            "license": [
                "MIT"
            ],
            "authors": [
                {
                    "name": "Nicolas Grekas",
                    "email": "p@tchwork.com"
                },
                {
                    "name": "Symfony Community",
                    "homepage": "https://symfony.com/contributors"
                }
            ],
            "description": "Symfony polyfill backporting some PHP 5.6+ features to lower PHP versions",
            "homepage": "https://symfony.com",
            "keywords": [
                "compatibility",
                "polyfill",
                "portable",
                "shim"
            ],
            "time": "2016-11-14T01:06:16+00:00"
        },
        {
            "name": "symfony/polyfill-util",
            "version": "v1.3.0",
            "source": {
                "type": "git",
                "url": "https://github.com/symfony/polyfill-util.git",
                "reference": "746bce0fca664ac0a575e465f65c6643faddf7fb"
            },
            "dist": {
                "type": "zip",
                "url": "https://api.github.com/repos/symfony/polyfill-util/zipball/746bce0fca664ac0a575e465f65c6643faddf7fb",
                "reference": "746bce0fca664ac0a575e465f65c6643faddf7fb",
                "shasum": ""
            },
            "require": {
                "php": ">=5.3.3"
            },
            "type": "library",
            "extra": {
                "branch-alias": {
                    "dev-master": "1.3-dev"
                }
            },
            "autoload": {
                "psr-4": {
                    "Symfony\\Polyfill\\Util\\": ""
                }
            },
            "notification-url": "https://packagist.org/downloads/",
            "license": [
                "MIT"
            ],
            "authors": [
                {
                    "name": "Nicolas Grekas",
                    "email": "p@tchwork.com"
                },
                {
                    "name": "Symfony Community",
                    "homepage": "https://symfony.com/contributors"
                }
            ],
            "description": "Symfony utilities for portability of PHP codes",
            "homepage": "https://symfony.com",
            "keywords": [
                "compat",
                "compatibility",
                "polyfill",
                "shim"
            ],
            "time": "2016-11-14T01:06:16+00:00"
        },
        {
            "name": "symfony/yaml",
            "version": "v2.8.16",
            "source": {
                "type": "git",
                "url": "https://github.com/symfony/yaml.git",
                "reference": "dbe61fed9cd4a44c5b1d14e5e7b1a8640cfb2bf2"
            },
            "dist": {
                "type": "zip",
                "url": "https://api.github.com/repos/symfony/yaml/zipball/dbe61fed9cd4a44c5b1d14e5e7b1a8640cfb2bf2",
                "reference": "dbe61fed9cd4a44c5b1d14e5e7b1a8640cfb2bf2",
                "shasum": ""
            },
            "require": {
                "php": ">=5.3.9"
            },
            "type": "library",
            "extra": {
                "branch-alias": {
                    "dev-master": "2.8-dev"
                }
            },
            "autoload": {
                "psr-4": {
                    "Symfony\\Component\\Yaml\\": ""
                },
                "exclude-from-classmap": [
                    "/Tests/"
                ]
            },
            "notification-url": "https://packagist.org/downloads/",
            "license": [
                "MIT"
            ],
            "authors": [
                {
                    "name": "Fabien Potencier",
                    "email": "fabien@symfony.com"
                },
                {
                    "name": "Symfony Community",
                    "homepage": "https://symfony.com/contributors"
                }
            ],
            "description": "Symfony Yaml Component",
            "homepage": "https://symfony.com",
            "time": "2017-01-03T13:49:52+00:00"
        },
        {
            "name": "zendframework/zend-diactoros",
            "version": "1.3.10",
            "source": {
                "type": "git",
                "url": "https://github.com/zendframework/zend-diactoros.git",
                "reference": "83e8d98b9915de76c659ce27d683c02a0f99fa90"
            },
            "dist": {
                "type": "zip",
                "url": "https://api.github.com/repos/zendframework/zend-diactoros/zipball/83e8d98b9915de76c659ce27d683c02a0f99fa90",
                "reference": "83e8d98b9915de76c659ce27d683c02a0f99fa90",
                "shasum": ""
            },
            "require": {
                "php": "^5.4 || ^7.0",
                "psr/http-message": "~1.0"
            },
            "provide": {
                "psr/http-message-implementation": "~1.0.0"
            },
            "require-dev": {
                "phpunit/phpunit": "^4.6 || ^5.5",
                "zendframework/zend-coding-standard": "~1.0.0"
            },
            "type": "library",
            "extra": {
                "branch-alias": {
                    "dev-master": "1.3-dev",
                    "dev-develop": "1.4-dev"
                }
            },
            "autoload": {
                "psr-4": {
                    "Zend\\Diactoros\\": "src/"
                }
            },
            "notification-url": "https://packagist.org/downloads/",
            "license": [
                "BSD-2-Clause"
            ],
            "description": "PSR HTTP Message implementations",
            "homepage": "https://github.com/zendframework/zend-diactoros",
            "keywords": [
                "http",
                "psr",
                "psr-7"
            ],
            "time": "2017-01-23T04:53:24+00:00"
        }
    ],
    "packages-dev": [
        {
            "name": "doctrine/instantiator",
            "version": "1.0.5",
            "source": {
                "type": "git",
                "url": "https://github.com/doctrine/instantiator.git",
                "reference": "8e884e78f9f0eb1329e445619e04456e64d8051d"
            },
            "dist": {
                "type": "zip",
                "url": "https://api.github.com/repos/doctrine/instantiator/zipball/8e884e78f9f0eb1329e445619e04456e64d8051d",
                "reference": "8e884e78f9f0eb1329e445619e04456e64d8051d",
                "shasum": ""
            },
            "require": {
                "php": ">=5.3,<8.0-DEV"
            },
            "require-dev": {
                "athletic/athletic": "~0.1.8",
                "ext-pdo": "*",
                "ext-phar": "*",
                "phpunit/phpunit": "~4.0",
                "squizlabs/php_codesniffer": "~2.0"
            },
            "type": "library",
            "extra": {
                "branch-alias": {
                    "dev-master": "1.0.x-dev"
                }
            },
            "autoload": {
                "psr-4": {
                    "Doctrine\\Instantiator\\": "src/Doctrine/Instantiator/"
                }
            },
            "notification-url": "https://packagist.org/downloads/",
            "license": [
                "MIT"
            ],
            "authors": [
                {
                    "name": "Marco Pivetta",
                    "email": "ocramius@gmail.com",
                    "homepage": "http://ocramius.github.com/"
                }
            ],
            "description": "A small, lightweight utility to instantiate objects in PHP without invoking their constructors",
            "homepage": "https://github.com/doctrine/instantiator",
            "keywords": [
                "constructor",
                "instantiate"
            ],
            "time": "2015-06-14T21:17:01+00:00"
        },
        {
            "name": "friendsofphp/php-cs-fixer",
            "version": "v1.11.6",
            "source": {
                "type": "git",
                "url": "https://github.com/FriendsOfPHP/PHP-CS-Fixer.git",
                "reference": "41dc93abd2937a85a3889e28765231d574d2bac8"
            },
            "dist": {
                "type": "zip",
                "url": "https://api.github.com/repos/FriendsOfPHP/PHP-CS-Fixer/zipball/41dc93abd2937a85a3889e28765231d574d2bac8",
                "reference": "41dc93abd2937a85a3889e28765231d574d2bac8",
                "shasum": ""
            },
            "require": {
                "ext-tokenizer": "*",
                "php": ">=5.3.6",
                "sebastian/diff": "~1.1",
                "symfony/console": "~2.3|~3.0",
                "symfony/event-dispatcher": "~2.1|~3.0",
                "symfony/filesystem": "~2.1|~3.0",
                "symfony/finder": "~2.1|~3.0",
                "symfony/process": "~2.3|~3.0",
                "symfony/stopwatch": "~2.5|~3.0"
            },
            "conflict": {
                "hhvm": "<3.9"
            },
            "require-dev": {
                "phpunit/phpunit": "^4.5|^5",
                "satooshi/php-coveralls": "^0.7.1"
            },
            "bin": [
                "php-cs-fixer"
            ],
            "type": "application",
            "autoload": {
                "psr-4": {
                    "Symfony\\CS\\": "Symfony/CS/"
                }
            },
            "notification-url": "https://packagist.org/downloads/",
            "license": [
                "MIT"
            ],
            "authors": [
                {
                    "name": "Dariusz Rumiński",
                    "email": "dariusz.ruminski@gmail.com"
                },
                {
                    "name": "Fabien Potencier",
                    "email": "fabien@symfony.com"
                }
            ],
            "description": "A tool to automatically fix PHP code style",
            "time": "2016-07-22T06:46:28+00:00"
        },
        {
            "name": "pear/cache_lite",
            "version": "v1.8.0",
            "source": {
                "type": "git",
                "url": "https://github.com/pear/Cache_Lite.git",
                "reference": "a3ad6baed101247a3e4a0806113b6f755060f3a3"
            },
            "dist": {
                "type": "zip",
                "url": "https://api.github.com/repos/pear/Cache_Lite/zipball/a3ad6baed101247a3e4a0806113b6f755060f3a3",
                "reference": "a3ad6baed101247a3e4a0806113b6f755060f3a3",
                "shasum": ""
            },
            "require": {
                "php": ">=4.0.0"
            },
            "require-dev": {
                "phpunit/phpunit": "*"
            },
            "type": "library",
            "autoload": {
                "classmap": [
                    "Cache/Lite.php"
                ]
            },
            "notification-url": "https://packagist.org/downloads/",
            "include-path": [
                "./"
            ],
            "license": [
                "LGPL"
            ],
            "authors": [
                {
                    "name": "Markus Tacker",
                    "homepage": "http://pear.php.net/user/tacker"
                },
                {
                    "name": "Fabien Marty",
                    "homepage": "http://pear.php.net/user/fab"
                }
            ],
            "description": "Fast and safe little cache system",
            "homepage": "https://github.com/pear/Cache_Lite",
            "keywords": [
                "cache"
            ],
            "time": "2016-07-04T05:20:43+00:00"
        },
        {
            "name": "phpdocumentor/reflection-docblock",
            "version": "2.0.4",
            "source": {
                "type": "git",
                "url": "https://github.com/phpDocumentor/ReflectionDocBlock.git",
                "reference": "d68dbdc53dc358a816f00b300704702b2eaff7b8"
            },
            "dist": {
                "type": "zip",
                "url": "https://api.github.com/repos/phpDocumentor/ReflectionDocBlock/zipball/d68dbdc53dc358a816f00b300704702b2eaff7b8",
                "reference": "d68dbdc53dc358a816f00b300704702b2eaff7b8",
                "shasum": ""
            },
            "require": {
                "php": ">=5.3.3"
            },
            "require-dev": {
                "phpunit/phpunit": "~4.0"
            },
            "suggest": {
                "dflydev/markdown": "~1.0",
                "erusev/parsedown": "~1.0"
            },
            "type": "library",
            "extra": {
                "branch-alias": {
                    "dev-master": "2.0.x-dev"
                }
            },
            "autoload": {
                "psr-0": {
                    "phpDocumentor": [
                        "src/"
                    ]
                }
            },
            "notification-url": "https://packagist.org/downloads/",
            "license": [
                "MIT"
            ],
            "authors": [
                {
                    "name": "Mike van Riel",
                    "email": "mike.vanriel@naenius.com"
                }
            ],
            "time": "2015-02-03T12:10:50+00:00"
        },
        {
            "name": "phpspec/prophecy",
            "version": "v1.6.1",
            "source": {
                "type": "git",
                "url": "https://github.com/phpspec/prophecy.git",
                "reference": "58a8137754bc24b25740d4281399a4a3596058e0"
            },
            "dist": {
                "type": "zip",
                "url": "https://api.github.com/repos/phpspec/prophecy/zipball/58a8137754bc24b25740d4281399a4a3596058e0",
                "reference": "58a8137754bc24b25740d4281399a4a3596058e0",
                "shasum": ""
            },
            "require": {
                "doctrine/instantiator": "^1.0.2",
                "php": "^5.3|^7.0",
                "phpdocumentor/reflection-docblock": "^2.0|^3.0.2",
                "sebastian/comparator": "^1.1",
                "sebastian/recursion-context": "^1.0"
            },
            "require-dev": {
                "phpspec/phpspec": "^2.0"
            },
            "type": "library",
            "extra": {
                "branch-alias": {
                    "dev-master": "1.6.x-dev"
                }
            },
            "autoload": {
                "psr-0": {
                    "Prophecy\\": "src/"
                }
            },
            "notification-url": "https://packagist.org/downloads/",
            "license": [
                "MIT"
            ],
            "authors": [
                {
                    "name": "Konstantin Kudryashov",
                    "email": "ever.zet@gmail.com",
                    "homepage": "http://everzet.com"
                },
                {
                    "name": "Marcello Duarte",
                    "email": "marcello.duarte@gmail.com"
                }
            ],
            "description": "Highly opinionated mocking framework for PHP 5.3+",
            "homepage": "https://github.com/phpspec/prophecy",
            "keywords": [
                "Double",
                "Dummy",
                "fake",
                "mock",
                "spy",
                "stub"
            ],
            "time": "2016-06-07T08:13:47+00:00"
        },
        {
            "name": "phpunit/dbunit",
            "version": "1.4.1",
            "source": {
                "type": "git",
                "url": "https://github.com/sebastianbergmann/dbunit.git",
                "reference": "9aaee6447663ff1b0cd50c23637e04af74c5e2ae"
            },
            "dist": {
                "type": "zip",
                "url": "https://api.github.com/repos/sebastianbergmann/dbunit/zipball/9aaee6447663ff1b0cd50c23637e04af74c5e2ae",
                "reference": "9aaee6447663ff1b0cd50c23637e04af74c5e2ae",
                "shasum": ""
            },
            "require": {
                "ext-pdo": "*",
                "ext-simplexml": "*",
                "php": ">=5.3.3",
                "phpunit/phpunit": "~4|~5",
                "symfony/yaml": "~2.1|~3.0"
            },
            "bin": [
                "composer/bin/dbunit"
            ],
            "type": "library",
            "extra": {
                "branch-alias": {
                    "dev-master": "1.3.x-dev"
                }
            },
            "autoload": {
                "classmap": [
                    "PHPUnit/"
                ]
            },
            "notification-url": "https://packagist.org/downloads/",
            "include-path": [
                "",
                "../../symfony/yaml/"
            ],
            "license": [
                "BSD-3-Clause"
            ],
            "authors": [
                {
                    "name": "Sebastian Bergmann",
                    "email": "sb@sebastian-bergmann.de",
                    "role": "lead"
                }
            ],
            "description": "DbUnit port for PHP/PHPUnit to support database interaction testing.",
            "homepage": "https://github.com/sebastianbergmann/dbunit/",
            "keywords": [
                "database",
                "testing",
                "xunit"
            ],
            "time": "2015-08-07T04:57:38+00:00"
        },
        {
            "name": "phpunit/php-code-coverage",
            "version": "2.2.4",
            "source": {
                "type": "git",
                "url": "https://github.com/sebastianbergmann/php-code-coverage.git",
                "reference": "eabf68b476ac7d0f73793aada060f1c1a9bf8979"
            },
            "dist": {
                "type": "zip",
                "url": "https://api.github.com/repos/sebastianbergmann/php-code-coverage/zipball/eabf68b476ac7d0f73793aada060f1c1a9bf8979",
                "reference": "eabf68b476ac7d0f73793aada060f1c1a9bf8979",
                "shasum": ""
            },
            "require": {
                "php": ">=5.3.3",
                "phpunit/php-file-iterator": "~1.3",
                "phpunit/php-text-template": "~1.2",
                "phpunit/php-token-stream": "~1.3",
                "sebastian/environment": "^1.3.2",
                "sebastian/version": "~1.0"
            },
            "require-dev": {
                "ext-xdebug": ">=2.1.4",
                "phpunit/phpunit": "~4"
            },
            "suggest": {
                "ext-dom": "*",
                "ext-xdebug": ">=2.2.1",
                "ext-xmlwriter": "*"
            },
            "type": "library",
            "extra": {
                "branch-alias": {
                    "dev-master": "2.2.x-dev"
                }
            },
            "autoload": {
                "classmap": [
                    "src/"
                ]
            },
            "notification-url": "https://packagist.org/downloads/",
            "license": [
                "BSD-3-Clause"
            ],
            "authors": [
                {
                    "name": "Sebastian Bergmann",
                    "email": "sb@sebastian-bergmann.de",
                    "role": "lead"
                }
            ],
            "description": "Library that provides collection, processing, and rendering functionality for PHP code coverage information.",
            "homepage": "https://github.com/sebastianbergmann/php-code-coverage",
            "keywords": [
                "coverage",
                "testing",
                "xunit"
            ],
            "time": "2015-10-06T15:47:00+00:00"
        },
        {
            "name": "phpunit/php-file-iterator",
            "version": "1.4.1",
            "source": {
                "type": "git",
                "url": "https://github.com/sebastianbergmann/php-file-iterator.git",
                "reference": "6150bf2c35d3fc379e50c7602b75caceaa39dbf0"
            },
            "dist": {
                "type": "zip",
                "url": "https://api.github.com/repos/sebastianbergmann/php-file-iterator/zipball/6150bf2c35d3fc379e50c7602b75caceaa39dbf0",
                "reference": "6150bf2c35d3fc379e50c7602b75caceaa39dbf0",
                "shasum": ""
            },
            "require": {
                "php": ">=5.3.3"
            },
            "type": "library",
            "extra": {
                "branch-alias": {
                    "dev-master": "1.4.x-dev"
                }
            },
            "autoload": {
                "classmap": [
                    "src/"
                ]
            },
            "notification-url": "https://packagist.org/downloads/",
            "license": [
                "BSD-3-Clause"
            ],
            "authors": [
                {
                    "name": "Sebastian Bergmann",
                    "email": "sb@sebastian-bergmann.de",
                    "role": "lead"
                }
            ],
            "description": "FilterIterator implementation that filters files based on a list of suffixes.",
            "homepage": "https://github.com/sebastianbergmann/php-file-iterator/",
            "keywords": [
                "filesystem",
                "iterator"
            ],
            "time": "2015-06-21T13:08:43+00:00"
        },
        {
            "name": "phpunit/php-text-template",
            "version": "1.2.1",
            "source": {
                "type": "git",
                "url": "https://github.com/sebastianbergmann/php-text-template.git",
                "reference": "31f8b717e51d9a2afca6c9f046f5d69fc27c8686"
            },
            "dist": {
                "type": "zip",
                "url": "https://api.github.com/repos/sebastianbergmann/php-text-template/zipball/31f8b717e51d9a2afca6c9f046f5d69fc27c8686",
                "reference": "31f8b717e51d9a2afca6c9f046f5d69fc27c8686",
                "shasum": ""
            },
            "require": {
                "php": ">=5.3.3"
            },
            "type": "library",
            "autoload": {
                "classmap": [
                    "src/"
                ]
            },
            "notification-url": "https://packagist.org/downloads/",
            "license": [
                "BSD-3-Clause"
            ],
            "authors": [
                {
                    "name": "Sebastian Bergmann",
                    "email": "sebastian@phpunit.de",
                    "role": "lead"
                }
            ],
            "description": "Simple template engine.",
            "homepage": "https://github.com/sebastianbergmann/php-text-template/",
            "keywords": [
                "template"
            ],
            "time": "2015-06-21T13:50:34+00:00"
        },
        {
            "name": "phpunit/php-timer",
            "version": "1.0.8",
            "source": {
                "type": "git",
                "url": "https://github.com/sebastianbergmann/php-timer.git",
                "reference": "38e9124049cf1a164f1e4537caf19c99bf1eb260"
            },
            "dist": {
                "type": "zip",
                "url": "https://api.github.com/repos/sebastianbergmann/php-timer/zipball/38e9124049cf1a164f1e4537caf19c99bf1eb260",
                "reference": "38e9124049cf1a164f1e4537caf19c99bf1eb260",
                "shasum": ""
            },
            "require": {
                "php": ">=5.3.3"
            },
            "require-dev": {
                "phpunit/phpunit": "~4|~5"
            },
            "type": "library",
            "autoload": {
                "classmap": [
                    "src/"
                ]
            },
            "notification-url": "https://packagist.org/downloads/",
            "license": [
                "BSD-3-Clause"
            ],
            "authors": [
                {
                    "name": "Sebastian Bergmann",
                    "email": "sb@sebastian-bergmann.de",
                    "role": "lead"
                }
            ],
            "description": "Utility class for timing",
            "homepage": "https://github.com/sebastianbergmann/php-timer/",
            "keywords": [
                "timer"
            ],
            "time": "2016-05-12T18:03:57+00:00"
        },
        {
            "name": "phpunit/php-token-stream",
            "version": "1.4.8",
            "source": {
                "type": "git",
                "url": "https://github.com/sebastianbergmann/php-token-stream.git",
                "reference": "3144ae21711fb6cac0b1ab4cbe63b75ce3d4e8da"
            },
            "dist": {
                "type": "zip",
                "url": "https://api.github.com/repos/sebastianbergmann/php-token-stream/zipball/3144ae21711fb6cac0b1ab4cbe63b75ce3d4e8da",
                "reference": "3144ae21711fb6cac0b1ab4cbe63b75ce3d4e8da",
                "shasum": ""
            },
            "require": {
                "ext-tokenizer": "*",
                "php": ">=5.3.3"
            },
            "require-dev": {
                "phpunit/phpunit": "~4.2"
            },
            "type": "library",
            "extra": {
                "branch-alias": {
                    "dev-master": "1.4-dev"
                }
            },
            "autoload": {
                "classmap": [
                    "src/"
                ]
            },
            "notification-url": "https://packagist.org/downloads/",
            "license": [
                "BSD-3-Clause"
            ],
            "authors": [
                {
                    "name": "Sebastian Bergmann",
                    "email": "sebastian@phpunit.de"
                }
            ],
            "description": "Wrapper around PHP's tokenizer extension.",
            "homepage": "https://github.com/sebastianbergmann/php-token-stream/",
            "keywords": [
                "tokenizer"
            ],
            "time": "2015-09-15T10:49:45+00:00"
        },
        {
            "name": "phpunit/phpunit",
            "version": "4.8.27",
            "source": {
                "type": "git",
                "url": "https://github.com/sebastianbergmann/phpunit.git",
                "reference": "c062dddcb68e44b563f66ee319ddae2b5a322a90"
            },
            "dist": {
                "type": "zip",
                "url": "https://api.github.com/repos/sebastianbergmann/phpunit/zipball/c062dddcb68e44b563f66ee319ddae2b5a322a90",
                "reference": "c062dddcb68e44b563f66ee319ddae2b5a322a90",
                "shasum": ""
            },
            "require": {
                "ext-dom": "*",
                "ext-json": "*",
                "ext-pcre": "*",
                "ext-reflection": "*",
                "ext-spl": "*",
                "php": ">=5.3.3",
                "phpspec/prophecy": "^1.3.1",
                "phpunit/php-code-coverage": "~2.1",
                "phpunit/php-file-iterator": "~1.4",
                "phpunit/php-text-template": "~1.2",
                "phpunit/php-timer": "^1.0.6",
                "phpunit/phpunit-mock-objects": "~2.3",
                "sebastian/comparator": "~1.1",
                "sebastian/diff": "~1.2",
                "sebastian/environment": "~1.3",
                "sebastian/exporter": "~1.2",
                "sebastian/global-state": "~1.0",
                "sebastian/version": "~1.0",
                "symfony/yaml": "~2.1|~3.0"
            },
            "suggest": {
                "phpunit/php-invoker": "~1.1"
            },
            "bin": [
                "phpunit"
            ],
            "type": "library",
            "extra": {
                "branch-alias": {
                    "dev-master": "4.8.x-dev"
                }
            },
            "autoload": {
                "classmap": [
                    "src/"
                ]
            },
            "notification-url": "https://packagist.org/downloads/",
            "license": [
                "BSD-3-Clause"
            ],
            "authors": [
                {
                    "name": "Sebastian Bergmann",
                    "email": "sebastian@phpunit.de",
                    "role": "lead"
                }
            ],
            "description": "The PHP Unit Testing framework.",
            "homepage": "https://phpunit.de/",
            "keywords": [
                "phpunit",
                "testing",
                "xunit"
            ],
            "time": "2016-07-21T06:48:14+00:00"
        },
        {
            "name": "phpunit/phpunit-mock-objects",
            "version": "2.3.8",
            "source": {
                "type": "git",
                "url": "https://github.com/sebastianbergmann/phpunit-mock-objects.git",
                "reference": "ac8e7a3db35738d56ee9a76e78a4e03d97628983"
            },
            "dist": {
                "type": "zip",
                "url": "https://api.github.com/repos/sebastianbergmann/phpunit-mock-objects/zipball/ac8e7a3db35738d56ee9a76e78a4e03d97628983",
                "reference": "ac8e7a3db35738d56ee9a76e78a4e03d97628983",
                "shasum": ""
            },
            "require": {
                "doctrine/instantiator": "^1.0.2",
                "php": ">=5.3.3",
                "phpunit/php-text-template": "~1.2",
                "sebastian/exporter": "~1.2"
            },
            "require-dev": {
                "phpunit/phpunit": "~4.4"
            },
            "suggest": {
                "ext-soap": "*"
            },
            "type": "library",
            "extra": {
                "branch-alias": {
                    "dev-master": "2.3.x-dev"
                }
            },
            "autoload": {
                "classmap": [
                    "src/"
                ]
            },
            "notification-url": "https://packagist.org/downloads/",
            "license": [
                "BSD-3-Clause"
            ],
            "authors": [
                {
                    "name": "Sebastian Bergmann",
                    "email": "sb@sebastian-bergmann.de",
                    "role": "lead"
                }
            ],
            "description": "Mock Object library for PHPUnit",
            "homepage": "https://github.com/sebastianbergmann/phpunit-mock-objects/",
            "keywords": [
                "mock",
                "xunit"
            ],
            "time": "2015-10-02T06:51:40+00:00"
        },
        {
            "name": "sebastian/comparator",
            "version": "1.2.0",
            "source": {
                "type": "git",
                "url": "https://github.com/sebastianbergmann/comparator.git",
                "reference": "937efb279bd37a375bcadf584dec0726f84dbf22"
            },
            "dist": {
                "type": "zip",
                "url": "https://api.github.com/repos/sebastianbergmann/comparator/zipball/937efb279bd37a375bcadf584dec0726f84dbf22",
                "reference": "937efb279bd37a375bcadf584dec0726f84dbf22",
                "shasum": ""
            },
            "require": {
                "php": ">=5.3.3",
                "sebastian/diff": "~1.2",
                "sebastian/exporter": "~1.2"
            },
            "require-dev": {
                "phpunit/phpunit": "~4.4"
            },
            "type": "library",
            "extra": {
                "branch-alias": {
                    "dev-master": "1.2.x-dev"
                }
            },
            "autoload": {
                "classmap": [
                    "src/"
                ]
            },
            "notification-url": "https://packagist.org/downloads/",
            "license": [
                "BSD-3-Clause"
            ],
            "authors": [
                {
                    "name": "Jeff Welch",
                    "email": "whatthejeff@gmail.com"
                },
                {
                    "name": "Volker Dusch",
                    "email": "github@wallbash.com"
                },
                {
                    "name": "Bernhard Schussek",
                    "email": "bschussek@2bepublished.at"
                },
                {
                    "name": "Sebastian Bergmann",
                    "email": "sebastian@phpunit.de"
                }
            ],
            "description": "Provides the functionality to compare PHP values for equality",
            "homepage": "http://www.github.com/sebastianbergmann/comparator",
            "keywords": [
                "comparator",
                "compare",
                "equality"
            ],
            "time": "2015-07-26T15:48:44+00:00"
        },
        {
            "name": "sebastian/diff",
            "version": "1.4.1",
            "source": {
                "type": "git",
                "url": "https://github.com/sebastianbergmann/diff.git",
                "reference": "13edfd8706462032c2f52b4b862974dd46b71c9e"
            },
            "dist": {
                "type": "zip",
                "url": "https://api.github.com/repos/sebastianbergmann/diff/zipball/13edfd8706462032c2f52b4b862974dd46b71c9e",
                "reference": "13edfd8706462032c2f52b4b862974dd46b71c9e",
                "shasum": ""
            },
            "require": {
                "php": ">=5.3.3"
            },
            "require-dev": {
                "phpunit/phpunit": "~4.8"
            },
            "type": "library",
            "extra": {
                "branch-alias": {
                    "dev-master": "1.4-dev"
                }
            },
            "autoload": {
                "classmap": [
                    "src/"
                ]
            },
            "notification-url": "https://packagist.org/downloads/",
            "license": [
                "BSD-3-Clause"
            ],
            "authors": [
                {
                    "name": "Kore Nordmann",
                    "email": "mail@kore-nordmann.de"
                },
                {
                    "name": "Sebastian Bergmann",
                    "email": "sebastian@phpunit.de"
                }
            ],
            "description": "Diff implementation",
            "homepage": "https://github.com/sebastianbergmann/diff",
            "keywords": [
                "diff"
            ],
            "time": "2015-12-08T07:14:41+00:00"
        },
        {
            "name": "sebastian/environment",
            "version": "1.3.7",
            "source": {
                "type": "git",
                "url": "https://github.com/sebastianbergmann/environment.git",
                "reference": "4e8f0da10ac5802913afc151413bc8c53b6c2716"
            },
            "dist": {
                "type": "zip",
                "url": "https://api.github.com/repos/sebastianbergmann/environment/zipball/4e8f0da10ac5802913afc151413bc8c53b6c2716",
                "reference": "4e8f0da10ac5802913afc151413bc8c53b6c2716",
                "shasum": ""
            },
            "require": {
                "php": ">=5.3.3"
            },
            "require-dev": {
                "phpunit/phpunit": "~4.4"
            },
            "type": "library",
            "extra": {
                "branch-alias": {
                    "dev-master": "1.3.x-dev"
                }
            },
            "autoload": {
                "classmap": [
                    "src/"
                ]
            },
            "notification-url": "https://packagist.org/downloads/",
            "license": [
                "BSD-3-Clause"
            ],
            "authors": [
                {
                    "name": "Sebastian Bergmann",
                    "email": "sebastian@phpunit.de"
                }
            ],
            "description": "Provides functionality to handle HHVM/PHP environments",
            "homepage": "http://www.github.com/sebastianbergmann/environment",
            "keywords": [
                "Xdebug",
                "environment",
                "hhvm"
            ],
            "time": "2016-05-17T03:18:57+00:00"
        },
        {
            "name": "sebastian/exporter",
            "version": "1.2.2",
            "source": {
                "type": "git",
                "url": "https://github.com/sebastianbergmann/exporter.git",
                "reference": "42c4c2eec485ee3e159ec9884f95b431287edde4"
            },
            "dist": {
                "type": "zip",
                "url": "https://api.github.com/repos/sebastianbergmann/exporter/zipball/42c4c2eec485ee3e159ec9884f95b431287edde4",
                "reference": "42c4c2eec485ee3e159ec9884f95b431287edde4",
                "shasum": ""
            },
            "require": {
                "php": ">=5.3.3",
                "sebastian/recursion-context": "~1.0"
            },
            "require-dev": {
                "ext-mbstring": "*",
                "phpunit/phpunit": "~4.4"
            },
            "type": "library",
            "extra": {
                "branch-alias": {
                    "dev-master": "1.3.x-dev"
                }
            },
            "autoload": {
                "classmap": [
                    "src/"
                ]
            },
            "notification-url": "https://packagist.org/downloads/",
            "license": [
                "BSD-3-Clause"
            ],
            "authors": [
                {
                    "name": "Jeff Welch",
                    "email": "whatthejeff@gmail.com"
                },
                {
                    "name": "Volker Dusch",
                    "email": "github@wallbash.com"
                },
                {
                    "name": "Bernhard Schussek",
                    "email": "bschussek@2bepublished.at"
                },
                {
                    "name": "Sebastian Bergmann",
                    "email": "sebastian@phpunit.de"
                },
                {
                    "name": "Adam Harvey",
                    "email": "aharvey@php.net"
                }
            ],
            "description": "Provides the functionality to export PHP variables for visualization",
            "homepage": "http://www.github.com/sebastianbergmann/exporter",
            "keywords": [
                "export",
                "exporter"
            ],
            "time": "2016-06-17T09:04:28+00:00"
        },
        {
            "name": "sebastian/global-state",
            "version": "1.1.1",
            "source": {
                "type": "git",
                "url": "https://github.com/sebastianbergmann/global-state.git",
                "reference": "bc37d50fea7d017d3d340f230811c9f1d7280af4"
            },
            "dist": {
                "type": "zip",
                "url": "https://api.github.com/repos/sebastianbergmann/global-state/zipball/bc37d50fea7d017d3d340f230811c9f1d7280af4",
                "reference": "bc37d50fea7d017d3d340f230811c9f1d7280af4",
                "shasum": ""
            },
            "require": {
                "php": ">=5.3.3"
            },
            "require-dev": {
                "phpunit/phpunit": "~4.2"
            },
            "suggest": {
                "ext-uopz": "*"
            },
            "type": "library",
            "extra": {
                "branch-alias": {
                    "dev-master": "1.0-dev"
                }
            },
            "autoload": {
                "classmap": [
                    "src/"
                ]
            },
            "notification-url": "https://packagist.org/downloads/",
            "license": [
                "BSD-3-Clause"
            ],
            "authors": [
                {
                    "name": "Sebastian Bergmann",
                    "email": "sebastian@phpunit.de"
                }
            ],
            "description": "Snapshotting of global state",
            "homepage": "http://www.github.com/sebastianbergmann/global-state",
            "keywords": [
                "global state"
            ],
            "time": "2015-10-12T03:26:01+00:00"
        },
        {
            "name": "sebastian/recursion-context",
            "version": "1.0.2",
            "source": {
                "type": "git",
                "url": "https://github.com/sebastianbergmann/recursion-context.git",
                "reference": "913401df809e99e4f47b27cdd781f4a258d58791"
            },
            "dist": {
                "type": "zip",
                "url": "https://api.github.com/repos/sebastianbergmann/recursion-context/zipball/913401df809e99e4f47b27cdd781f4a258d58791",
                "reference": "913401df809e99e4f47b27cdd781f4a258d58791",
                "shasum": ""
            },
            "require": {
                "php": ">=5.3.3"
            },
            "require-dev": {
                "phpunit/phpunit": "~4.4"
            },
            "type": "library",
            "extra": {
                "branch-alias": {
                    "dev-master": "1.0.x-dev"
                }
            },
            "autoload": {
                "classmap": [
                    "src/"
                ]
            },
            "notification-url": "https://packagist.org/downloads/",
            "license": [
                "BSD-3-Clause"
            ],
            "authors": [
                {
                    "name": "Jeff Welch",
                    "email": "whatthejeff@gmail.com"
                },
                {
                    "name": "Sebastian Bergmann",
                    "email": "sebastian@phpunit.de"
                },
                {
                    "name": "Adam Harvey",
                    "email": "aharvey@php.net"
                }
            ],
            "description": "Provides functionality to recursively process PHP variables",
            "homepage": "http://www.github.com/sebastianbergmann/recursion-context",
            "time": "2015-11-11T19:50:13+00:00"
        },
        {
            "name": "sebastian/version",
            "version": "1.0.6",
            "source": {
                "type": "git",
                "url": "https://github.com/sebastianbergmann/version.git",
                "reference": "58b3a85e7999757d6ad81c787a1fbf5ff6c628c6"
            },
            "dist": {
                "type": "zip",
                "url": "https://api.github.com/repos/sebastianbergmann/version/zipball/58b3a85e7999757d6ad81c787a1fbf5ff6c628c6",
                "reference": "58b3a85e7999757d6ad81c787a1fbf5ff6c628c6",
                "shasum": ""
            },
            "type": "library",
            "autoload": {
                "classmap": [
                    "src/"
                ]
            },
            "notification-url": "https://packagist.org/downloads/",
            "license": [
                "BSD-3-Clause"
            ],
            "authors": [
                {
                    "name": "Sebastian Bergmann",
                    "email": "sebastian@phpunit.de",
                    "role": "lead"
                }
            ],
            "description": "Library that helps with managing the version number of Git-hosted PHP projects",
            "homepage": "https://github.com/sebastianbergmann/version",
            "time": "2015-06-21T13:59:46+00:00"
        },
        {
            "name": "squizlabs/php_codesniffer",
            "version": "1.5.6",
            "source": {
                "type": "git",
                "url": "https://github.com/squizlabs/PHP_CodeSniffer.git",
                "reference": "6f3e42d311b882b25b4d409d23a289f4d3b803d5"
            },
            "dist": {
                "type": "zip",
                "url": "https://api.github.com/repos/squizlabs/PHP_CodeSniffer/zipball/6f3e42d311b882b25b4d409d23a289f4d3b803d5",
                "reference": "6f3e42d311b882b25b4d409d23a289f4d3b803d5",
                "shasum": ""
            },
            "require": {
                "ext-tokenizer": "*",
                "php": ">=5.1.2"
            },
            "suggest": {
                "phpunit/php-timer": "dev-master"
            },
            "bin": [
                "scripts/phpcs"
            ],
            "type": "library",
            "extra": {
                "branch-alias": {
                    "dev-phpcs-fixer": "2.0.x-dev"
                }
            },
            "autoload": {
                "classmap": [
                    "CodeSniffer.php",
                    "CodeSniffer/CLI.php",
                    "CodeSniffer/Exception.php",
                    "CodeSniffer/File.php",
                    "CodeSniffer/Report.php",
                    "CodeSniffer/Reporting.php",
                    "CodeSniffer/Sniff.php",
                    "CodeSniffer/Tokens.php",
                    "CodeSniffer/Reports/",
                    "CodeSniffer/CommentParser/",
                    "CodeSniffer/Tokenizers/",
                    "CodeSniffer/DocGenerators/",
                    "CodeSniffer/Standards/AbstractPatternSniff.php",
                    "CodeSniffer/Standards/AbstractScopeSniff.php",
                    "CodeSniffer/Standards/AbstractVariableSniff.php",
                    "CodeSniffer/Standards/IncorrectPatternException.php",
                    "CodeSniffer/Standards/Generic/Sniffs/",
                    "CodeSniffer/Standards/MySource/Sniffs/",
                    "CodeSniffer/Standards/PEAR/Sniffs/",
                    "CodeSniffer/Standards/PSR1/Sniffs/",
                    "CodeSniffer/Standards/PSR2/Sniffs/",
                    "CodeSniffer/Standards/Squiz/Sniffs/",
                    "CodeSniffer/Standards/Zend/Sniffs/"
                ]
            },
            "notification-url": "https://packagist.org/downloads/",
            "license": [
                "BSD-3-Clause"
            ],
            "authors": [
                {
                    "name": "Greg Sherwood",
                    "role": "lead"
                }
            ],
            "description": "PHP_CodeSniffer tokenises PHP, JavaScript and CSS files and detects violations of a defined set of coding standards.",
            "homepage": "http://www.squizlabs.com/php-codesniffer",
            "keywords": [
                "phpcs",
                "standards"
            ],
            "time": "2014-12-04T22:32:15+00:00"
        },
        {
            "name": "symfony/console",
            "version": "v3.1.6",
            "source": {
                "type": "git",
                "url": "https://github.com/symfony/console.git",
                "reference": "c99da1119ae61e15de0e4829196b9fba6f73d065"
            },
            "dist": {
                "type": "zip",
                "url": "https://api.github.com/repos/symfony/console/zipball/c99da1119ae61e15de0e4829196b9fba6f73d065",
                "reference": "c99da1119ae61e15de0e4829196b9fba6f73d065",
                "shasum": ""
            },
            "require": {
                "php": ">=5.5.9",
                "symfony/debug": "~2.8|~3.0",
                "symfony/polyfill-mbstring": "~1.0"
            },
            "require-dev": {
                "psr/log": "~1.0",
                "symfony/event-dispatcher": "~2.8|~3.0",
                "symfony/process": "~2.8|~3.0"
            },
            "suggest": {
                "psr/log": "For using the console logger",
                "symfony/event-dispatcher": "",
                "symfony/process": ""
            },
            "type": "library",
            "extra": {
                "branch-alias": {
                    "dev-master": "3.1-dev"
                }
            },
            "autoload": {
                "psr-4": {
                    "Symfony\\Component\\Console\\": ""
                },
                "exclude-from-classmap": [
                    "/Tests/"
                ]
            },
            "notification-url": "https://packagist.org/downloads/",
            "license": [
                "MIT"
            ],
            "authors": [
                {
                    "name": "Fabien Potencier",
                    "email": "fabien@symfony.com"
                },
                {
                    "name": "Symfony Community",
                    "homepage": "https://symfony.com/contributors"
                }
            ],
            "description": "Symfony Console Component",
            "homepage": "https://symfony.com",
            "time": "2016-10-06T01:44:51+00:00"
        },
        {
            "name": "symfony/debug",
            "version": "v3.1.6",
            "source": {
                "type": "git",
                "url": "https://github.com/symfony/debug.git",
                "reference": "e2b3f74a67fc928adc3c1b9027f73e1bc01190a8"
            },
            "dist": {
                "type": "zip",
                "url": "https://api.github.com/repos/symfony/debug/zipball/e2b3f74a67fc928adc3c1b9027f73e1bc01190a8",
                "reference": "e2b3f74a67fc928adc3c1b9027f73e1bc01190a8",
                "shasum": ""
            },
            "require": {
                "php": ">=5.5.9",
                "psr/log": "~1.0"
            },
            "conflict": {
                "symfony/http-kernel": ">=2.3,<2.3.24|~2.4.0|>=2.5,<2.5.9|>=2.6,<2.6.2"
            },
            "require-dev": {
                "symfony/class-loader": "~2.8|~3.0",
                "symfony/http-kernel": "~2.8|~3.0"
            },
            "type": "library",
            "extra": {
                "branch-alias": {
                    "dev-master": "3.1-dev"
                }
            },
            "autoload": {
                "psr-4": {
                    "Symfony\\Component\\Debug\\": ""
                },
                "exclude-from-classmap": [
                    "/Tests/"
                ]
            },
            "notification-url": "https://packagist.org/downloads/",
            "license": [
                "MIT"
            ],
            "authors": [
                {
                    "name": "Fabien Potencier",
                    "email": "fabien@symfony.com"
                },
                {
                    "name": "Symfony Community",
                    "homepage": "https://symfony.com/contributors"
                }
            ],
            "description": "Symfony Debug Component",
            "homepage": "https://symfony.com",
            "time": "2016-09-06T11:02:40+00:00"
        },
        {
            "name": "symfony/event-dispatcher",
            "version": "v3.1.6",
            "source": {
                "type": "git",
                "url": "https://github.com/symfony/event-dispatcher.git",
                "reference": "28b0832b2553ffb80cabef6a7a812ff1e670c0bc"
            },
            "dist": {
                "type": "zip",
                "url": "https://api.github.com/repos/symfony/event-dispatcher/zipball/28b0832b2553ffb80cabef6a7a812ff1e670c0bc",
                "reference": "28b0832b2553ffb80cabef6a7a812ff1e670c0bc",
                "shasum": ""
            },
            "require": {
                "php": ">=5.5.9"
            },
            "require-dev": {
                "psr/log": "~1.0",
                "symfony/config": "~2.8|~3.0",
                "symfony/dependency-injection": "~2.8|~3.0",
                "symfony/expression-language": "~2.8|~3.0",
                "symfony/stopwatch": "~2.8|~3.0"
            },
            "suggest": {
                "symfony/dependency-injection": "",
                "symfony/http-kernel": ""
            },
            "type": "library",
            "extra": {
                "branch-alias": {
                    "dev-master": "3.1-dev"
                }
            },
            "autoload": {
                "psr-4": {
                    "Symfony\\Component\\EventDispatcher\\": ""
                },
                "exclude-from-classmap": [
                    "/Tests/"
                ]
            },
            "notification-url": "https://packagist.org/downloads/",
            "license": [
                "MIT"
            ],
            "authors": [
                {
                    "name": "Fabien Potencier",
                    "email": "fabien@symfony.com"
                },
                {
                    "name": "Symfony Community",
                    "homepage": "https://symfony.com/contributors"
                }
            ],
            "description": "Symfony EventDispatcher Component",
            "homepage": "https://symfony.com",
            "time": "2016-10-13T06:28:43+00:00"
        },
        {
            "name": "symfony/filesystem",
            "version": "v3.1.6",
            "source": {
                "type": "git",
                "url": "https://github.com/symfony/filesystem.git",
                "reference": "0565b61bf098cb4dc09f4f103f033138ae4f42c6"
            },
            "dist": {
                "type": "zip",
                "url": "https://api.github.com/repos/symfony/filesystem/zipball/0565b61bf098cb4dc09f4f103f033138ae4f42c6",
                "reference": "0565b61bf098cb4dc09f4f103f033138ae4f42c6",
                "shasum": ""
            },
            "require": {
                "php": ">=5.5.9"
            },
            "type": "library",
            "extra": {
                "branch-alias": {
                    "dev-master": "3.1-dev"
                }
            },
            "autoload": {
                "psr-4": {
                    "Symfony\\Component\\Filesystem\\": ""
                },
                "exclude-from-classmap": [
                    "/Tests/"
                ]
            },
            "notification-url": "https://packagist.org/downloads/",
            "license": [
                "MIT"
            ],
            "authors": [
                {
                    "name": "Fabien Potencier",
                    "email": "fabien@symfony.com"
                },
                {
                    "name": "Symfony Community",
                    "homepage": "https://symfony.com/contributors"
                }
            ],
            "description": "Symfony Filesystem Component",
            "homepage": "https://symfony.com",
            "time": "2016-10-18T04:30:12+00:00"
        },
        {
            "name": "symfony/finder",
            "version": "v3.1.6",
            "source": {
                "type": "git",
                "url": "https://github.com/symfony/finder.git",
                "reference": "205b5ffbb518a98ba2ae60a52656c4a31ab00c6f"
            },
            "dist": {
                "type": "zip",
                "url": "https://api.github.com/repos/symfony/finder/zipball/205b5ffbb518a98ba2ae60a52656c4a31ab00c6f",
                "reference": "205b5ffbb518a98ba2ae60a52656c4a31ab00c6f",
                "shasum": ""
            },
            "require": {
                "php": ">=5.5.9"
            },
            "type": "library",
            "extra": {
                "branch-alias": {
                    "dev-master": "3.1-dev"
                }
            },
            "autoload": {
                "psr-4": {
                    "Symfony\\Component\\Finder\\": ""
                },
                "exclude-from-classmap": [
                    "/Tests/"
                ]
            },
            "notification-url": "https://packagist.org/downloads/",
            "license": [
                "MIT"
            ],
            "authors": [
                {
                    "name": "Fabien Potencier",
                    "email": "fabien@symfony.com"
                },
                {
                    "name": "Symfony Community",
                    "homepage": "https://symfony.com/contributors"
                }
            ],
            "description": "Symfony Finder Component",
            "homepage": "https://symfony.com",
            "time": "2016-09-28T00:11:12+00:00"
        },
        {
            "name": "symfony/polyfill-mbstring",
            "version": "v1.2.0",
            "source": {
                "type": "git",
                "url": "https://github.com/symfony/polyfill-mbstring.git",
                "reference": "dff51f72b0706335131b00a7f49606168c582594"
            },
            "dist": {
                "type": "zip",
                "url": "https://api.github.com/repos/symfony/polyfill-mbstring/zipball/dff51f72b0706335131b00a7f49606168c582594",
                "reference": "dff51f72b0706335131b00a7f49606168c582594",
                "shasum": ""
            },
            "require": {
                "php": ">=5.3.3"
            },
            "suggest": {
                "ext-mbstring": "For best performance"
            },
            "type": "library",
            "extra": {
                "branch-alias": {
                    "dev-master": "1.2-dev"
                }
            },
            "autoload": {
                "psr-4": {
                    "Symfony\\Polyfill\\Mbstring\\": ""
                },
                "files": [
                    "bootstrap.php"
                ]
            },
            "notification-url": "https://packagist.org/downloads/",
            "license": [
                "MIT"
            ],
            "authors": [
                {
                    "name": "Nicolas Grekas",
                    "email": "p@tchwork.com"
                },
                {
                    "name": "Symfony Community",
                    "homepage": "https://symfony.com/contributors"
                }
            ],
            "description": "Symfony polyfill for the Mbstring extension",
            "homepage": "https://symfony.com",
            "keywords": [
                "compatibility",
                "mbstring",
                "polyfill",
                "portable",
                "shim"
            ],
            "time": "2016-05-18T14:26:46+00:00"
        },
        {
            "name": "symfony/process",
            "version": "v3.1.6",
            "source": {
                "type": "git",
                "url": "https://github.com/symfony/process.git",
                "reference": "66de154ae86b1a07001da9fbffd620206e4faf94"
            },
            "dist": {
                "type": "zip",
                "url": "https://api.github.com/repos/symfony/process/zipball/66de154ae86b1a07001da9fbffd620206e4faf94",
                "reference": "66de154ae86b1a07001da9fbffd620206e4faf94",
                "shasum": ""
            },
            "require": {
                "php": ">=5.5.9"
            },
            "type": "library",
            "extra": {
                "branch-alias": {
                    "dev-master": "3.1-dev"
                }
            },
            "autoload": {
                "psr-4": {
                    "Symfony\\Component\\Process\\": ""
                },
                "exclude-from-classmap": [
                    "/Tests/"
                ]
            },
            "notification-url": "https://packagist.org/downloads/",
            "license": [
                "MIT"
            ],
            "authors": [
                {
                    "name": "Fabien Potencier",
                    "email": "fabien@symfony.com"
                },
                {
                    "name": "Symfony Community",
                    "homepage": "https://symfony.com/contributors"
                }
            ],
            "description": "Symfony Process Component",
            "homepage": "https://symfony.com",
            "time": "2016-09-29T14:13:09+00:00"
        },
        {
            "name": "symfony/stopwatch",
            "version": "v3.1.6",
            "source": {
                "type": "git",
                "url": "https://github.com/symfony/stopwatch.git",
                "reference": "bb42806b12c5f89db4ebf64af6741afe6d8457e1"
            },
            "dist": {
                "type": "zip",
                "url": "https://api.github.com/repos/symfony/stopwatch/zipball/bb42806b12c5f89db4ebf64af6741afe6d8457e1",
                "reference": "bb42806b12c5f89db4ebf64af6741afe6d8457e1",
                "shasum": ""
            },
            "require": {
                "php": ">=5.5.9"
            },
            "type": "library",
            "extra": {
                "branch-alias": {
                    "dev-master": "3.1-dev"
                }
            },
            "autoload": {
                "psr-4": {
                    "Symfony\\Component\\Stopwatch\\": ""
                },
                "exclude-from-classmap": [
                    "/Tests/"
                ]
            },
            "notification-url": "https://packagist.org/downloads/",
            "license": [
                "MIT"
            ],
            "authors": [
                {
                    "name": "Fabien Potencier",
                    "email": "fabien@symfony.com"
                },
                {
                    "name": "Symfony Community",
                    "homepage": "https://symfony.com/contributors"
                }
            ],
            "description": "Symfony Stopwatch Component",
            "homepage": "https://symfony.com",
            "time": "2016-06-29T05:41:56+00:00"
        }
    ],
    "aliases": [],
    "minimum-stability": "stable",
    "stability-flags": {
        "joomla/crypt": 20,
        "joomla/event": 20,
        "joomla/http": 20,
        "joomla/session": 20,
        "phpmailer/phpmailer": 5
    },
    "prefer-stable": false,
    "prefer-lowest": false,
    "platform": {
        "php": ">=5.5.9"
    },
    "platform-dev": [],
    "platform-overrides": {
        "php": "5.5.9"
    }
}<|MERGE_RESOLUTION|>--- conflicted
+++ resolved
@@ -4,11 +4,7 @@
         "Read more about it at https://getcomposer.org/doc/01-basic-usage.md#composer-lock-the-lock-file",
         "This file is @generated automatically"
     ],
-<<<<<<< HEAD
-    "content-hash": "b4e6814412da86edddbbb7fd50433586",
-=======
-    "content-hash": "e9456e79cf2b897fb883c7e1e452741d",
->>>>>>> 185fe30d
+    "content-hash": "ee93b9c232aa8133687dfcf3b6296113",
     "packages": [
         {
             "name": "composer/ca-bundle",
