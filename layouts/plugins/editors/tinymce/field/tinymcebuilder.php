--- conflicted
+++ resolved
@@ -78,36 +78,6 @@
 		'formControl'   => $name . '[toolbars]',
 	]
 );
-<<<<<<< HEAD
-=======
-$doc->addStyleDeclaration('
-    #joomla-tinymce-builder{
-		margin-left: -180px;
-	}
-	.mce-menubar,
-	.mce-panel {
-		min-height: 18px;
-		border-bottom: 1px solid rgba(217,217,217,0.52);
-		white-space: normal;
-	}
-	.mce-tinymce {
-		margin-bottom: 20px;
-	}
-	.mce-panel .drop-area-highlight{
-		background-color: #d0d0d0;
-	}
-	.mce-panel .mce-btn.ui-state-highlight{
-		height: 28px;
-		width: 40px;
-		background-color: #409740;
-		border: 1px solid #f0f0f0;
-	}
-	.tinymce-builder-toolbar .mce-btn.ui-state-highlight{
-		height: 22px;
-		width: 28px;
-	}
-');
->>>>>>> c3c4b941
 
 HTMLHelper::_('bootstrap.tab', '#setTabs')
 ?>
@@ -118,25 +88,12 @@
 	<div class="tox tox-tinymce">
 		<div class="tox-editor-container">
 
-<<<<<<< HEAD
-			<div class="tox-menubar timymce-builder-menu source" data-group="menu"
+			<div class="tox-menubar tinymce-builder-menu source" data-group="menu"
 				data-value="<?php echo $this->escape(json_encode($menubarSource)); ?>">
 			</div>
 
-			<div class="tox-toolbar timymce-builder-toolbar source" data-group="toolbar"
+			<div class="tox-toolbar tinymce-builder-toolbar source" data-group="toolbar"
 				data-value="<?php echo $this->escape(json_encode($buttonsSource)); ?>">
-=======
-			<div class="mce-container mce-menubar mce-toolbar mce-stack-layout-item">
-				<div class="mce-container-body mce-flow-layout tinymce-builder-menu source" data-group="menu"
-					data-value="<?php echo $this->escape(json_encode($menubarSource)); ?>">
-				</div>
-			</div>
-
-			<div class="mce-toolbar-grp mce-container mce-panel mce-stack-layout-item">
-				<div class="mce-container-body mce-flow-layout tinymce-builder-toolbar source" data-group="toolbar"
-					data-value="<?php echo $this->escape(json_encode($buttonsSource)); ?>">
-				</div>
->>>>>>> c3c4b941
 			</div>
 
 		</div>
@@ -211,33 +168,19 @@
 					</div>
 				</div>
 
-<<<<<<< HEAD
 				<div class="clearfix mb-1"></div>
 
 				<div class="tox tox-tinymce mb-3">
 					<div class="tox-editor-container">
-						<div class="tox-menubar timymce-builder-menu target"
+						<div class="tox-menubar tinymce-builder-menu target"
 							data-group="menu" data-set="<?php echo $num; ?>"
 							data-value="<?php echo $this->escape(json_encode($valMenu)); ?>">
 						</div>
-						<div class="tox-toolbar timymce-builder-toolbar target"
+						<div class="tox-toolbar tinymce-builder-toolbar target"
 						    data-group="toolbar1" data-set="<?php echo $num; ?>"
 						    data-value="<?php echo $this->escape(json_encode($valBar1)); ?>">
 						</div>
-						<div class="tox-toolbar timymce-builder-toolbar target"
-=======
-				<div class="mce-tinymce mce-container mce-panel">
-					<div class="mce-container-body mce-stack-layout">
-						<div class="mce-container mce-menubar mce-toolbar tinymce-builder-menu target"
-							data-group="menu" data-set="<?php echo $num; ?>"
-							data-value="<?php echo $this->escape(json_encode($valMenu)); ?>">
-						</div>
-						<div class="mce-toolbar-grp mce-container mce-panel tinymce-builder-toolbar target"
-						    data-group="toolbar1" data-set="<?php echo $num; ?>"
-						    data-value="<?php echo $this->escape(json_encode($valBar1)); ?>">
-						</div>
-						<div class="mce-toolbar-grp mce-container mce-panel tinymce-builder-toolbar target"
->>>>>>> c3c4b941
+						<div class="tox-toolbar tinymce-builder-toolbar target"
 						    data-group="toolbar2" data-set="<?php echo $num; ?>"
 						    data-value="<?php echo $this->escape(json_encode($valBar2)); ?>">
 						</div>
