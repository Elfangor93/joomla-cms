--- conflicted
+++ resolved
@@ -21,48 +21,25 @@
 ?>
 
 <div class="subform-repeatable-group" data-base-name="<?php echo $basegroup; ?>" data-group="<?php echo $group; ?>">
-<<<<<<< HEAD
-	<?php if (!empty($buttons)):?>
+	<?php if (!empty($buttons)) : ?>
 	<div class="btn-toolbar text-xs-right">
 		<div class="btn-group">
-			<?php if (!empty($buttons['add'])):?><a class="group-add btn btn-sm button btn-success"><span class="icon-plus icon-white"></span> </a><?php endif;?>
-			<?php if (!empty($buttons['remove'])):?><a class="group-remove btn btn-sm button btn-danger"><span class="icon-minus icon-white"></span> </a><?php endif;?>
-			<?php if (!empty($buttons['move'])):?><a class="group-move btn btn-sm button btn-primary"><span class="icon-move icon-white"></span> </a><?php endif;?>
+			<?php if (!empty($buttons['add'])) : ?><a class="group-add btn btn-sm button btn-success"><span class="icon-plus icon-white"></span> </a><?php endif; ?>
+			<?php if (!empty($buttons['remove'])) : ?><a class="group-remove btn btn-sm button btn-danger"><span class="icon-minus icon-white"></span> </a><?php endif; ?>
+			<?php if (!empty($buttons['move'])) : ?><a class="group-move btn btn-sm button btn-primary"><span class="icon-move icon-white"></span> </a><?php endif; ?>
 		</div>
 	</div>
 	<?php endif; ?>
 	<div class="row">
-		<?php foreach($form->getFieldsets() as $fieldset): ?>
+		<?php foreach ($form->getFieldsets() as $fieldset) : ?>
 		<fieldset class="<?php if (!empty($fieldset->class)){ echo $fieldset->class; } ?>">
-			<?php if (!empty($fieldset->label)):?>
-			<legend><?php echo JText::_($fieldset->label); ?></legend>
+			<?php if (!empty($fieldset->label)) : ?>
+				<legend><?php echo JText::_($fieldset->label); ?></legend>
 			<?php endif; ?>
-		<?php foreach($form->getFieldset($fieldset->name) as $field): ?>
-			<?php echo $field->renderField(); ?>
-		<?php endforeach; ?>
+			<?php foreach ($form->getFieldset($fieldset->name) as $field) : ?>
+				<?php echo $field->renderField(); ?>
+			<?php endforeach; ?>
 		</fieldset>
 		<?php endforeach; ?>
-=======
-	<?php if (!empty($buttons)) : ?>
-	<div class="btn-toolbar text-right">
-		<div class="btn-group">
-			<?php if (!empty($buttons['add'])) : ?><a class="group-add btn btn-mini button btn-success"><span class="icon-plus"></span> </a><?php endif; ?>
-			<?php if (!empty($buttons['remove'])) : ?><a class="group-remove btn btn-mini button btn-danger"><span class="icon-minus"></span> </a><?php endif; ?>
-			<?php if (!empty($buttons['move'])) : ?><a class="group-move btn btn-mini button btn-primary"><span class="icon-move"></span> </a><?php endif; ?>
-		</div>
-	</div>
-	<?php endif; ?>
-	<div class="row-fluid">
-<?php foreach ($form->getFieldsets() as $fieldset) : ?>
-<fieldset class="<?php if (!empty($fieldset->class)){ echo $fieldset->class; } ?>">
-	<?php if (!empty($fieldset->label)) : ?>
-	<legend><?php echo JText::_($fieldset->label); ?></legend>
-	<?php endif; ?>
-<?php foreach ($form->getFieldset($fieldset->name) as $field) : ?>
-	<?php echo $field->renderField(); ?>
-<?php endforeach; ?>
-</fieldset>
-<?php endforeach; ?>
->>>>>>> ce7de218
 	</div>
 </div>