<?php
/**
 * @package     Joomla.Site
 * @subpackage  Layout
 *
 * @copyright   Copyright (C) 2005 - 2018 Open Source Matters, Inc. All rights reserved.
 * @license     GNU General Public License version 2 or later; see LICENSE.txt
 */

defined('_JEXEC') or die;

use Joomla\CMS\Language\Text;

/**
 * Make thing clear
 *
 * @var JForm   $form       The form instance for render the section
 * @var string  $basegroup  The base group name
 * @var string  $group      Current group name
 * @var array   $buttons    Array of the buttons that will be rendered
 */
extract($displayData);

?>

<tr class="subform-repeatable-group" data-base-name="<?php echo $basegroup; ?>" data-group="<?php echo $group; ?>">
	<?php foreach ($form->getGroup('') as $field) : ?>
	<td data-column="<?php echo strip_tags($field->label); ?>">
		<?php echo $field->renderField(array('hiddenLabel' => true)); ?>
	</td>
	<?php endforeach; ?>
	<?php if (!empty($buttons)) : ?>
	<td>
		<div class="btn-group">
<<<<<<< HEAD
			<?php if (!empty($buttons['add'])) : ?><a class="group-add btn btn-success" aria-label="<?php echo Text::_('JGLOBAL_FIELD_ADD'); ?>"><span class="fa fa-plus icon-white" aria-hidden="true"></span> </a><?php endif; ?>
			<?php if (!empty($buttons['remove'])) : ?><a class="group-remove btn btn-danger" aria-label="<?php echo Text::_('JGLOBAL_FIELD_REMOVE'); ?>"><span class="fa fa-minus icon-white" aria-hidden="true"></span> </a><?php endif; ?>
			<?php if (!empty($buttons['move'])) : ?><a class="group-move btn btn-primary" aria-label="<?php echo Text::_('JGLOBAL_FIELD_MOVE'); ?>"><span class="fa fa-arrows icon-white" aria-hidden="true"></span> </a><?php endif; ?>
=======
			<?php if (!empty($buttons['add'])) : ?><a class="group-add btn btn-sm button btn-success" aria-label="<?php echo Text::_('JGLOBAL_FIELD_ADD'); ?>" tabindex="0"><span class="fa fa-plus icon-white" aria-hidden="true"></span> </a><?php endif; ?>
			<?php if (!empty($buttons['remove'])) : ?><a class="group-remove btn btn-sm button btn-danger" aria-label="<?php echo Text::_('JGLOBAL_FIELD_REMOVE'); ?>" tabindex="0"><span class="fa fa-minus icon-white" aria-hidden="true"></span> </a><?php endif; ?>
			<?php if (!empty($buttons['move'])) : ?><a class="group-move btn btn-sm button btn-primary" aria-label="<?php echo Text::_('JGLOBAL_FIELD_MOVE'); ?>"><span class="fa fa-arrows icon-white" aria-hidden="true"></span> </a><?php endif; ?>
>>>>>>> 4c014d3e
		</div>
	</td>
	<?php endif; ?>
</tr><|MERGE_RESOLUTION|>--- conflicted
+++ resolved
@@ -32,15 +32,9 @@
 	<?php if (!empty($buttons)) : ?>
 	<td>
 		<div class="btn-group">
-<<<<<<< HEAD
-			<?php if (!empty($buttons['add'])) : ?><a class="group-add btn btn-success" aria-label="<?php echo Text::_('JGLOBAL_FIELD_ADD'); ?>"><span class="fa fa-plus icon-white" aria-hidden="true"></span> </a><?php endif; ?>
-			<?php if (!empty($buttons['remove'])) : ?><a class="group-remove btn btn-danger" aria-label="<?php echo Text::_('JGLOBAL_FIELD_REMOVE'); ?>"><span class="fa fa-minus icon-white" aria-hidden="true"></span> </a><?php endif; ?>
-			<?php if (!empty($buttons['move'])) : ?><a class="group-move btn btn-primary" aria-label="<?php echo Text::_('JGLOBAL_FIELD_MOVE'); ?>"><span class="fa fa-arrows icon-white" aria-hidden="true"></span> </a><?php endif; ?>
-=======
 			<?php if (!empty($buttons['add'])) : ?><a class="group-add btn btn-sm button btn-success" aria-label="<?php echo Text::_('JGLOBAL_FIELD_ADD'); ?>" tabindex="0"><span class="fa fa-plus icon-white" aria-hidden="true"></span> </a><?php endif; ?>
 			<?php if (!empty($buttons['remove'])) : ?><a class="group-remove btn btn-sm button btn-danger" aria-label="<?php echo Text::_('JGLOBAL_FIELD_REMOVE'); ?>" tabindex="0"><span class="fa fa-minus icon-white" aria-hidden="true"></span> </a><?php endif; ?>
 			<?php if (!empty($buttons['move'])) : ?><a class="group-move btn btn-sm button btn-primary" aria-label="<?php echo Text::_('JGLOBAL_FIELD_MOVE'); ?>"><span class="fa fa-arrows icon-white" aria-hidden="true"></span> </a><?php endif; ?>
->>>>>>> 4c014d3e
 		</div>
 	</td>
 	<?php endif; ?>
