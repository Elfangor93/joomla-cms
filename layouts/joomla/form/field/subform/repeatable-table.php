--- conflicted
+++ resolved
@@ -86,12 +86,8 @@
 					<th style="width:8%;">
 					<?php if (!empty($buttons['add'])) : ?>
 						<div class="btn-group">
-<<<<<<< HEAD
-							<a class="group-add btn btn-success" aria-label="<?php echo Text::_('JGLOBAL_FIELD_ADD'); ?>"><span class="fa fa-plus icon-white" aria-hidden="true"></span> </a>
-=======
 							<a class="group-add btn btn-sm button btn-success" aria-label="<?php echo Text::_('JGLOBAL_FIELD_ADD'); ?>" tabindex="0">
 								<span class="fa fa-plus icon-white" aria-hidden="true"></span> </a>
->>>>>>> 4c014d3e
 						</div>
 					<?php endif; ?>
 					</th>
