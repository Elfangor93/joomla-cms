--- conflicted
+++ resolved
@@ -44,11 +44,7 @@
 			<?php if (!empty($buttons['add'])) : ?>
 			<div class="btn-toolbar">
 				<div class="btn-group">
-<<<<<<< HEAD
-					<a class="group-add btn btn-sm button btn-success"><span class="icon-plus icon-white"></span> </a>
-=======
-					<a class="group-add btn btn-mini button btn-success" aria-label="<?php echo JText::_('JGLOBAL_FIELD_ADD'); ?>"><span class="icon-plus" aria-hidden="true"></span> </a>
->>>>>>> 2d1c77b7
+					<a class="group-add btn btn-sm button btn-success" aria-label="<?php echo JText::_('JGLOBAL_FIELD_ADD'); ?>"><span class="icon-plus icon-white" aria-hidden="true"></span> </a>
 				</div>
 			</div>
 			<?php endif; ?>
