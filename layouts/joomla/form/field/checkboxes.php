--- conflicted
+++ resolved
@@ -65,15 +65,9 @@
 			$checked = in_array((string) $option->value, $checkedOptions, true) ? 'checked' : '';
 
 			// In case there is no stored value, use the option's default state.
-<<<<<<< HEAD
-			$checked     = (!$hasValue && $option->checked) ? 'checked' : $checked;
-			$optionClass = !empty($option->class) ? 'class="form-check-input ' . $option->class . '"' : ' class="form-check-input"';
-			$disabled    = !empty($option->disable) || $disabled ? 'disabled' : '';
-=======
 			$checked        = (!$hasValue && $option->checked) ? 'checked' : $checked;
-			$optionClass    = !empty($option->class) ? 'class="' . $option->class . '"' : '';
+			$optionClass    = !empty($option->class) ? 'class="form-check-input ' . $option->class . '"' : ' class="form-check-input"';
 			$optionDisabled = !empty($option->disable) || $disabled ? 'disabled' : '';
->>>>>>> ea0304a3
 
 			// Initialize some JavaScript option attributes.
 			$onclick  = !empty($option->onclick) ? 'onclick="' . $option->onclick . '"' : '';
