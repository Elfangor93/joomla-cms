--- conflicted
+++ resolved
@@ -41,13 +41,7 @@
  * @var   boolean  $hasValue        Has this field a value assigned?
  * @var   array    $options         Options available for this field.
  */
-<<<<<<< HEAD
 
-// Including fallback code for HTML5 non supported browsers.
-JHtml::_('jquery.framework');
-
-=======
->>>>>>> fd19ea71
 /**
  * The format of the input tag to be filled in using sprintf.
  *     %1 - id
