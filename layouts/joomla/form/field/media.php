<?php
/**
 * @package     Joomla.Admin
 * @subpackage  Layout
 *
 * @copyright   Copyright (C) 2005 - 2017 Open Source Matters, Inc. All rights reserved.
 * @license     GNU General Public License version 2 or later; see LICENSE.txt
 */

defined('JPATH_BASE') or die;

/**
 * Layout variables
 * ---------------------
 *
 * @var  string   $asset The asset text
 * @var  string   $authorField The label text
 * @var  integer  $authorId The author id
 * @var  string   $class The class text
 * @var  boolean  $disabled True if field is disabled
 * @var  string   $folder The folder text
 * @var  string   $id The label text
 * @var  string   $link The link text
 * @var  string   $name The name text
 * @var  string   $preview The preview image relative path
 * @var  integer  $previewHeight The image preview height
 * @var  integer  $previewWidth The image preview width
 * @var  string   $onchange  The onchange text
 * @var  boolean  $readonly True if field is readonly
 * @var  integer  $size The size text
 * @var  string   $value The value text
 * @var  string   $src The path and filename of the image
 */
extract($displayData);

// The button.
if ($disabled != true)
{
	JHtml::_('bootstrap.tooltip');
}

$attr = '';

// Initialize some field attributes.
$attr .= !empty($class) ? ' class="form-control hasTooltip field-media-input ' . $class . '"' : ' class="form-control hasTooltip field-media-input"';
$attr .= !empty($size) ? ' size="' . $size . '"' : '';

// Initialize JavaScript field attributes.
$attr .= !empty($onchange) ? ' onchange="' . $onchange . '"' : '';

switch ($preview)
{
	case 'no': // Deprecated parameter value
	case 'false':
	case 'none':
		$showPreview = false;
		$showAsTooltip = false;
		break;
	case 'yes': // Deprecated parameter value
	case 'true':
	case 'show':
		$showPreview = true;
		$showAsTooltip = false;
		break;
	case 'tooltip':
	default:
		$showPreview = true;
		$showAsTooltip = true;
		break;
}

// Pre fill the contents of the popover
if ($showPreview)
{
	if ($value && file_exists(JPATH_ROOT . '/' . $value))
	{
		$src = JUri::root() . $value;
	}
	else
	{
<<<<<<< HEAD
		$src = JText::_('JLIB_FORM_MEDIA_PREVIEW_EMPTY');
=======
		$src = '';
	}

	$width = $previewWidth;
	$height = $previewHeight;
	$style = '';
	$style .= ($width > 0) ? 'max-width:' . $width . 'px;' : '';
	$style .= ($height > 0) ? 'max-height:' . $height . 'px;' : '';

	$imgattr = array(
		'id' => $id . '_preview',
		'class' => 'media-preview',
		'style' => $style,
	);

	$img = JHtml::_('image', $src, JText::_('JLIB_FORM_MEDIA_PREVIEW_ALT'), $imgattr);
	$previewImg = '<div id="' . $id . '_preview_img"' . ($src ? '' : ' style="display:none"') . '>' . $img . '</div>';
	$previewImgEmpty = '<div id="' . $id . '_preview_empty"' . ($src ? ' style="display:none"' : '') . '>'
		. JText::_('JLIB_FORM_MEDIA_PREVIEW_EMPTY') . '</div>';

	if ($showAsTooltip)
	{
		echo '<div class="media-preview add-on">';
		$tooltip = $previewImgEmpty . $previewImg;
		$options = array(
			'title' => JText::_('JLIB_FORM_MEDIA_PREVIEW_SELECTED_IMAGE'),
					'text' => '<span class="icon-eye" aria-hidden="true"></span>',
					'class' => 'hasTipPreview'
					);

		echo JHtml::_('tooltip', $tooltip, $options);
		echo '</div>';
	}
	else
	{
		echo '<div class="media-preview add-on" style="height:auto">';
		echo ' ' . $previewImgEmpty;
		echo ' ' . $previewImg;
		echo '</div>';
>>>>>>> 61f8c855
	}
}

// The url for the modal
$url    = ($readonly ? ''
	: ($link ? $link
		: 'index.php?option=com_media&amp;view=images&amp;tmpl=component&amp;asset='
		. $asset . '&amp;author=' . $authorId)
	. '&amp;fieldid={field-media-id}&amp;ismoo=0&amp;folder=' . $folder);
?>
<<<<<<< HEAD
<div class="field-media-wrapper"
	data-basepath="<?php echo JUri::root(); ?>"
	data-url="<?php echo $url; ?>"
	data-modal=".modal"
	data-modal-width="100%"
	data-modal-height="400px"
	data-input=".field-media-input"
	data-button-select=".button-select"
	data-button-clear=".button-clear"
	data-button-save-selected=".button-save-selected"
	data-preview="<?php echo $showPreview ? 'true' : 'false'; ?>"
	data-preview-as-tooltip="<?php echo $showAsTooltip ? 'true' : 'false'; ?>"
	data-preview-container=".field-media-preview"
	data-preview-width="<?php echo $previewWidth; ?>"
	data-preview-height="<?php echo $previewHeight; ?>"
>
	<?php
	// Render the modal
	echo JHtml::_('bootstrap.renderModal',
		'imageModal_'. $id,
		array(
			'url'         => $url,
			'title'       => JText::_('JLIB_FORM_CHANGE_IMAGE'),
			'closeButton' => true,
			'height' => '100%',
			'width'  => '100%',
			'modalWidth'  => '80',
			'bodyHeight'  => '60',
			'footer'      => '<button class="btn btn-secondary" data-dismiss="modal">' . JText::_('JCANCEL') . '</button>'
		)
	);
=======
<a class="modal btn" title="<?php echo JText::_('JLIB_FORM_BUTTON_SELECT'); ?>" href="
<?php echo ($readonly ? ''
		: ($link ?: 'index.php?option=com_media&amp;view=images&amp;tmpl=component&amp;asset=' . $asset . '&amp;author='
	. $authorField) . '&amp;fieldid=' . $id . '&amp;folder=' . $folder) . '"'
	. ' rel="{handler: \'iframe\', size: {x: 800, y: 500}}"'; ?>>
 <?php echo JText::_('JLIB_FORM_BUTTON_SELECT'); ?></a><a class="btn hasTooltip" title="<?php echo JText::_('JLIB_FORM_BUTTON_CLEAR'); ?>" href="#" onclick="jInsertFieldValue('', '<?php echo $id; ?>'); return false;">
	<span class="icon-remove" aria-hidden="true"></span></a>

>>>>>>> 61f8c855

	JHtml::_('script', 'system/fields/mediafield.min.js', array('version' => 'auto', 'relative' => true));
	?>
	<div class="input-group">
		<?php if ($showPreview && $showAsTooltip) : ?>
			<div rel="popover" class="input-group-addon pop-helper field-media-preview"
				title="<?php echo JText::_('JLIB_FORM_MEDIA_PREVIEW_SELECTED_IMAGE'); ?>" data-content="<?php echo JText::_('JLIB_FORM_MEDIA_PREVIEW_EMPTY'); ?>"
				data-original-title="<?php echo JText::_('JLIB_FORM_MEDIA_PREVIEW_SELECTED_IMAGE'); ?>" data-trigger="hover">
				<i class="icon-eye"></i>
			</div>
		<?php endif; ?>
		<input type="text" name="<?php echo $name; ?>" id="<?php echo $id; ?>" value="<?php echo htmlspecialchars($value, ENT_COMPAT, 'UTF-8'); ?>" readonly="readonly"<?php echo $attr; ?>>
		<?php if ($disabled != true) : ?>
			<div class="input-group-btn">
				<a class="btn btn-secondary button-select"><?php echo JText::_("JLIB_FORM_BUTTON_SELECT"); ?></a>
				<a class="btn btn-secondary hasTooltip button-clear" title="<?php echo JText::_("JLIB_FORM_BUTTON_CLEAR"); ?>"><i class="icon-remove"></i></a>
			</div>
		<?php endif; ?>
	</div>
</div><|MERGE_RESOLUTION|>--- conflicted
+++ resolved
@@ -78,49 +78,7 @@
 	}
 	else
 	{
-<<<<<<< HEAD
 		$src = JText::_('JLIB_FORM_MEDIA_PREVIEW_EMPTY');
-=======
-		$src = '';
-	}
-
-	$width = $previewWidth;
-	$height = $previewHeight;
-	$style = '';
-	$style .= ($width > 0) ? 'max-width:' . $width . 'px;' : '';
-	$style .= ($height > 0) ? 'max-height:' . $height . 'px;' : '';
-
-	$imgattr = array(
-		'id' => $id . '_preview',
-		'class' => 'media-preview',
-		'style' => $style,
-	);
-
-	$img = JHtml::_('image', $src, JText::_('JLIB_FORM_MEDIA_PREVIEW_ALT'), $imgattr);
-	$previewImg = '<div id="' . $id . '_preview_img"' . ($src ? '' : ' style="display:none"') . '>' . $img . '</div>';
-	$previewImgEmpty = '<div id="' . $id . '_preview_empty"' . ($src ? ' style="display:none"' : '') . '>'
-		. JText::_('JLIB_FORM_MEDIA_PREVIEW_EMPTY') . '</div>';
-
-	if ($showAsTooltip)
-	{
-		echo '<div class="media-preview add-on">';
-		$tooltip = $previewImgEmpty . $previewImg;
-		$options = array(
-			'title' => JText::_('JLIB_FORM_MEDIA_PREVIEW_SELECTED_IMAGE'),
-					'text' => '<span class="icon-eye" aria-hidden="true"></span>',
-					'class' => 'hasTipPreview'
-					);
-
-		echo JHtml::_('tooltip', $tooltip, $options);
-		echo '</div>';
-	}
-	else
-	{
-		echo '<div class="media-preview add-on" style="height:auto">';
-		echo ' ' . $previewImgEmpty;
-		echo ' ' . $previewImg;
-		echo '</div>';
->>>>>>> 61f8c855
 	}
 }
 
@@ -131,7 +89,6 @@
 		. $asset . '&amp;author=' . $authorId)
 	. '&amp;fieldid={field-media-id}&amp;ismoo=0&amp;folder=' . $folder);
 ?>
-<<<<<<< HEAD
 <div class="field-media-wrapper"
 	data-basepath="<?php echo JUri::root(); ?>"
 	data-url="<?php echo $url; ?>"
@@ -163,16 +120,6 @@
 			'footer'      => '<button class="btn btn-secondary" data-dismiss="modal">' . JText::_('JCANCEL') . '</button>'
 		)
 	);
-=======
-<a class="modal btn" title="<?php echo JText::_('JLIB_FORM_BUTTON_SELECT'); ?>" href="
-<?php echo ($readonly ? ''
-		: ($link ?: 'index.php?option=com_media&amp;view=images&amp;tmpl=component&amp;asset=' . $asset . '&amp;author='
-	. $authorField) . '&amp;fieldid=' . $id . '&amp;folder=' . $folder) . '"'
-	. ' rel="{handler: \'iframe\', size: {x: 800, y: 500}}"'; ?>>
- <?php echo JText::_('JLIB_FORM_BUTTON_SELECT'); ?></a><a class="btn hasTooltip" title="<?php echo JText::_('JLIB_FORM_BUTTON_CLEAR'); ?>" href="#" onclick="jInsertFieldValue('', '<?php echo $id; ?>'); return false;">
-	<span class="icon-remove" aria-hidden="true"></span></a>
-
->>>>>>> 61f8c855
 
 	JHtml::_('script', 'system/fields/mediafield.min.js', array('version' => 'auto', 'relative' => true));
 	?>
@@ -181,14 +128,14 @@
 			<div rel="popover" class="input-group-addon pop-helper field-media-preview"
 				title="<?php echo JText::_('JLIB_FORM_MEDIA_PREVIEW_SELECTED_IMAGE'); ?>" data-content="<?php echo JText::_('JLIB_FORM_MEDIA_PREVIEW_EMPTY'); ?>"
 				data-original-title="<?php echo JText::_('JLIB_FORM_MEDIA_PREVIEW_SELECTED_IMAGE'); ?>" data-trigger="hover">
-				<i class="icon-eye"></i>
+				<span class="icon-eye" aria-hidden="true"></span>
 			</div>
 		<?php endif; ?>
 		<input type="text" name="<?php echo $name; ?>" id="<?php echo $id; ?>" value="<?php echo htmlspecialchars($value, ENT_COMPAT, 'UTF-8'); ?>" readonly="readonly"<?php echo $attr; ?>>
 		<?php if ($disabled != true) : ?>
 			<div class="input-group-btn">
 				<a class="btn btn-secondary button-select"><?php echo JText::_("JLIB_FORM_BUTTON_SELECT"); ?></a>
-				<a class="btn btn-secondary hasTooltip button-clear" title="<?php echo JText::_("JLIB_FORM_BUTTON_CLEAR"); ?>"><i class="icon-remove"></i></a>
+				<a class="btn btn-secondary hasTooltip button-clear" title="<?php echo JText::_("JLIB_FORM_BUTTON_CLEAR"); ?>"><span class="icon-remove" aria-hidden="true"></span></a>
 			</div>
 		<?php endif; ?>
 	</div>
