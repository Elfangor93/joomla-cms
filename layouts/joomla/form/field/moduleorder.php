--- conflicted
+++ resolved
@@ -55,15 +55,16 @@
 // Initialize JavaScript field attributes.
 $attr .= !empty($onchange) ? ' onchange="' . $onchange . '"' : '';
 
-<<<<<<< HEAD
-JHtml::_('script', 'system/fields/moduleorder.js', false, true);
-=======
-// Including fallback code for HTML5 non supported browsers.
-JHtml::_('behavior.core');
-JHtml::_('jquery.framework');
-JHtml::_('script', 'system/moduleorder.js', array('version' => 'auto', 'relative' => true));
->>>>>>> 05d5fb34
+JHtml::_('script', 'system/fields/moduleorder.js', array('version' => 'auto', 'relative' => true));
 ?>
-<div id="parent_<?php echo $id; ?>" <?php echo $attr; ?> data-url="<?php echo 'index.php?option=com_modules&task=module.orderPosition&'
-. $token; ?>" data-element="<?php echo 'parent_' . $id; ?>" data-ordering="<?php echo $ordering; ?>" data-position-element="<?php
-echo $element; ?>" data-client-id="<?php echo $clientId; ?>" data-name="<?php echo $name; ?>" data-attr="<?php echo $attr; ?>"></div>+<div
+	id="parent_<?php echo $id; ?>"
+	<?php echo $attr; ?>
+	data-url="<?php echo 'index.php?option=com_modules&task=module.orderPosition&' 	. $token; ?>"
+	data-element="<?php echo 'parent_' . $id; ?>"
+	data-ordering="<?php echo $ordering; ?>"
+	data-position-element="<?php echo $element; ?>"
+	data-client-id="<?php echo $clientId; ?>"
+	data-name="<?php echo $name; ?>"
+	data-attr="<?php echo $attr; ?>">
+</div>