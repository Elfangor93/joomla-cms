<?php
/**
 * @package     Joomla.Site
 * @subpackage  Layout
 *
 * @copyright   Copyright (C) 2005 - 2017 Open Source Matters, Inc. All rights reserved.
 * @license     GNU General Public License version 2 or later; see LICENSE.txt
 */

defined('JPATH_BASE') or die;

extract($displayData);

/**
 * Layout variables
 * -----------------
 * @var   string   $autocomplete    Autocomplete attribute for the field.
 * @var   boolean  $autofocus       Is autofocus enabled?
 * @var   string   $class           Classes for the input.
 * @var   string   $description     Description of the field.
 * @var   boolean  $disabled        Is this field disabled?
 * @var   string   $group           Group the field belongs to. <fields> section in form XML.
 * @var   boolean  $hidden          Is this field hidden in the form?
 * @var   string   $hint            Placeholder for the field.
 * @var   string   $id              DOM id of the field.
 * @var   string   $label           Label of the field.
 * @var   string   $labelclass      Classes to apply to the label.
 * @var   boolean  $multiple        Does this field support multiple values?
 * @var   string   $name            Name of the input field.
 * @var   string   $onchange        Onchange attribute for the field.
 * @var   string   $onclick         Onclick attribute for the field.
 * @var   string   $pattern         Pattern (Reg Ex) of value of the form field.
 * @var   boolean  $readonly        Is this field read only?
 * @var   boolean  $repeat          Allows extensions to duplicate elements.
 * @var   boolean  $required        Is this field required?
 * @var   integer  $size            Size attribute of the input.
 * @var   boolean  $spellcheck      Spellcheck state for the form field.
 * @var   string   $validate        Validation rules to apply.
 * @var   string   $value           Value attribute of the field.
 * @var   array    $checkedOptions  Options that will be set as checked.
 * @var   boolean  $hasValue        Has this field a value assigned?
 * @var   array    $options         Options available for this field.
 * @var   array    $inputType       Options available for this field.
 * @var   array    $spellcheck      Options available for this field.
 * @var   string   $accept          File types that are accepted.
 */

$attr  = '';

// Initialize some field attributes.
$attr .= !empty($class) ? ' class="module-ajax-ordering ' . $class . '"' : 'class="module-ajax-ordering"';
$attr .= $disabled ? ' disabled' : '';
$attr .= !empty($size) ? ' size="' . $size . '"' : '';

// Initialize JavaScript field attributes.
$attr .= !empty($onchange) ? ' onchange="' . $onchange . '"' : '';

JHtml::_('script', 'system/fields/moduleorder.js', array('version' => 'auto', 'relative' => true));
?>
<<<<<<< HEAD
<div
	id="parent_<?php echo $id; ?>"
	<?php echo $attr; ?>
	data-url="<?php echo 'index.php?option=com_modules&task=module.orderPosition&' 	. $token; ?>"
	data-element="<?php echo 'parent_' . $id; ?>"
	data-ordering="<?php echo $ordering; ?>"
	data-position-element="<?php echo $element; ?>"
	data-client-id="<?php echo $clientId; ?>"
	data-name="<?php echo $name; ?>"
	data-attr="<?php echo $attr; ?>">
</div>
=======
<div id="parent_<?php echo $id; ?>" <?php echo $attr; ?> data-url="<?php echo 'index.php?option=com_modules&task=module.orderPosition&'
. $token; ?>" data-element="<?php echo 'parent_' . $id; ?>" data-ordering="<?php echo $ordering; ?>" data-position-element="<?php
echo $element; ?>" data-client-id="<?php echo $clientId; ?>" data-name="<?php echo $name; ?>"></div>
>>>>>>> cd0ee75d
<|MERGE_RESOLUTION|>--- conflicted
+++ resolved
@@ -57,20 +57,14 @@
 
 JHtml::_('script', 'system/fields/moduleorder.js', array('version' => 'auto', 'relative' => true));
 ?>
-<<<<<<< HEAD
 <div
 	id="parent_<?php echo $id; ?>"
 	<?php echo $attr; ?>
-	data-url="<?php echo 'index.php?option=com_modules&task=module.orderPosition&' 	. $token; ?>"
+	data-url="<?php echo 'index.php?option=com_modules&task=module.orderPosition&' . $token; ?>"
 	data-element="<?php echo 'parent_' . $id; ?>"
 	data-ordering="<?php echo $ordering; ?>"
 	data-position-element="<?php echo $element; ?>"
 	data-client-id="<?php echo $clientId; ?>"
 	data-name="<?php echo $name; ?>"
 	data-attr="<?php echo $attr; ?>">
-</div>
-=======
-<div id="parent_<?php echo $id; ?>" <?php echo $attr; ?> data-url="<?php echo 'index.php?option=com_modules&task=module.orderPosition&'
-. $token; ?>" data-element="<?php echo 'parent_' . $id; ?>" data-ordering="<?php echo $ordering; ?>" data-position-element="<?php
-echo $element; ?>" data-client-id="<?php echo $clientId; ?>" data-name="<?php echo $name; ?>"></div>
->>>>>>> cd0ee75d
+</div>