<?php
/**
 * @package     Joomla.Site
 * @subpackage  Layout
 *
 * @copyright   Copyright (C) 2005 - 2016 Open Source Matters, Inc. All rights reserved.
 * @license     GNU General Public License version 2 or later; see LICENSE.txt
 */

defined('JPATH_BASE') or die;

use Joomla\Utilities\ArrayHelper;

extract($displayData);

/**
 * Layout variables
 * -----------------
 * @var   string   $autocomplete    Autocomplete attribute for the field.
 * @var   boolean  $autofocus       Is autofocus enabled?
 * @var   string   $class           Classes for the input.
 * @var   string   $description     Description of the field.
 * @var   boolean  $disabled        Is this field disabled?
 * @var   string   $group           Group the field belongs to. <fields> section in form XML.
 * @var   boolean  $hidden          Is this field hidden in the form?
 * @var   string   $hint            Placeholder for the field.
 * @var   string   $id              DOM id of the field.
 * @var   string   $label           Label of the field.
 * @var   string   $labelclass      Classes to apply to the label.
 * @var   boolean  $multiple        Does this field support multiple values?
 * @var   string   $name            Name of the input field.
 * @var   string   $onchange        Onchange attribute for the field.
 * @var   string   $onclick         Onclick attribute for the field.
 * @var   string   $pattern         Pattern (Reg Ex) of value of the form field.
 * @var   boolean  $readonly        Is this field read only?
 * @var   boolean  $repeat          Allows extensions to duplicate elements.
 * @var   boolean  $required        Is this field required?
 * @var   integer  $size            Size attribute of the input.
 * @var   boolean  $spellcheck      Spellcheck state for the form field.
 * @var   string   $validate        Validation rules to apply.
 * @var   string   $value           Value attribute of the field.
 *
 * @var   string   $userName        The user name
 * @var   mixed    $groups          The filtering groups (null means no filtering)
 * @var   mixed    $excluded        The users to exclude from the list of users
 */

<<<<<<< HEAD
// Set the link for the user selection page
$url = 'index.php?option=com_users&amp;view=users&amp;layout=modal&amp;tmpl=component&amp;required='
	. ($required ? 1 : 0) . '&amp;field={field-user-id}&amp;ismoo=0'
	. (isset($groups) ? ('&amp;groups=' . base64_encode(json_encode($groups))) : '')
	. (isset($excluded) ? ('&amp;excluded=' . base64_encode(json_encode($excluded))) : '');
=======
JHtml::_('behavior.modal', 'a.modal_' . $id);
JHtml::_('script', 'jui/fielduser.min.js', array('version' => 'auto', 'relative' => true));

$uri = new JUri('index.php?option=com_users&view=users&layout=modal&tmpl=component&required=0');

$uri->setVar('field', $this->escape($id));

if ($required)
{
	$uri->setVar('required', 1);
}

if (!empty($groups))
{
	$uri->setVar('groups', base64_encode(json_encode($groups)));
}

if (!empty($excluded))
{
	$uri->setVar('excluded', base64_encode(json_encode($excluded)));
}
>>>>>>> ce7de218

// Invalidate the input value if no user selected
if ($this->escape($userName) === JText::_('JLIB_FORM_SELECT_USER'))
{
	$userName = '';
}

<<<<<<< HEAD
JHtml::script('system/fields/fielduser.min.js', array('version' => 'auto', 'relative' => true));
?>
<?php // Create a dummy text field with the user name. ?>
<div class="field-user-wrapper"
	data-url="<?php echo $url; ?>"
	data-modal=".modal"
	data-modal-width="100%"
	data-modal-height="400px"
	data-input=".field-user-input"
	data-input-name=".field-user-input-name"
	data-button-select=".button-select"
>
	<div class="input-group">
		<input
			type="text" id="<?php echo $id; ?>"
			value="<?php echo  htmlspecialchars($userName, ENT_COMPAT, 'UTF-8'); ?>"
			placeholder="<?php echo JText::_('JLIB_FORM_SELECT_USER'); ?>"
			readonly
			class="field-user-input-name form-control <?php echo $class ? (string) $class : ''?>"
			<?php echo $size ? ' size="' . (int) $size . '"' : ''; ?>
			<?php echo $required ? 'required' : ''; ?>/>
			<?php if (!$readonly) : ?>
				<span class="input-group-btn">
					<a class="btn btn-primary button-select" title="<?php echo JText::_('JLIB_FORM_CHANGE_USER') ?>"><span class="icon-user icon-white"></span></a>
					<?php echo JHtml::_(
						'bootstrap.renderModal',
						'userModal_' . $id,
						array(
							'url'         => $url,
							'title'       => JText::_('JLIB_FORM_CHANGE_USER'),
							'closeButton' => true,
							'height'      => '100%',
							'width'       => '100%',
							'modalWidth'  => 80,
							'bodyHeight'  => 60,
							'footer'      => '<a type="button" class="btn btn-secondary" data-dismiss="modal">' . JText::_('JCANCEL') . '</a>'
						)
					); ?>
				</span>
			<?php endif; ?>
	</div>
	<?php // Create the real field, hidden, that stored the user id. ?>
	<input type="hidden" id="<?php echo $id; ?>_id" name="<?php echo $name; ?>" value="<?php echo (int) $value; ?>"
		class="field-user-input <?php echo $class ? (string) $class : ''?>"
		data-onchange="<?php echo $this->escape($onchange); ?>"/>
</div>
=======
$inputAttributes = array(
	'type' => 'text', 'id' => $id, 'value' => $this->escape($userName)
);

if ($size)
{
	$inputAttributes['size'] = (int) $size;
}

if ($required)
{
	$inputAttributes['required'] = 'required';
}

if (!$readonly)
{
	$inputAttributes['placeholder'] = JText::_('JLIB_FORM_SELECT_USER');
}

$anchorAttributes = array(
	'class' => 'btn btn-primary modal_' . $id, 'title' => JText::_('JLIB_FORM_CHANGE_USER'), 'rel' => '{handler: \'iframe\', size: {x: 800, y: 500}}'
);

?>
<div class="input-append">
	<input <?php echo ArrayHelper::toString($inputAttributes); ?> readonly />
	<?php if (!$readonly) : ?>
		<?php echo JHtml::_('link', (string) $uri, '<span class="icon-user"></span>', $anchorAttributes); ?>
	<?php endif; ?>
</div>
<input type="hidden" id="<?php echo $id; ?>_id" name="<?php echo $name; ?>" value="<?php echo (int) $value; ?>" data-onchange="<?php echo $this->escape($onchange); ?>" />
>>>>>>> ce7de218
<|MERGE_RESOLUTION|>--- conflicted
+++ resolved
@@ -45,15 +45,8 @@
  * @var   mixed    $excluded        The users to exclude from the list of users
  */
 
-<<<<<<< HEAD
-// Set the link for the user selection page
-$url = 'index.php?option=com_users&amp;view=users&amp;layout=modal&amp;tmpl=component&amp;required='
-	. ($required ? 1 : 0) . '&amp;field={field-user-id}&amp;ismoo=0'
-	. (isset($groups) ? ('&amp;groups=' . base64_encode(json_encode($groups))) : '')
-	. (isset($excluded) ? ('&amp;excluded=' . base64_encode(json_encode($excluded))) : '');
-=======
 JHtml::_('behavior.modal', 'a.modal_' . $id);
-JHtml::_('script', 'jui/fielduser.min.js', array('version' => 'auto', 'relative' => true));
+JHtml::_('script', 'system/fields/fielduser.min.js', array('version' => 'auto', 'relative' => true));
 
 $uri = new JUri('index.php?option=com_users&view=users&layout=modal&tmpl=component&required=0');
 
@@ -73,7 +66,6 @@
 {
 	$uri->setVar('excluded', base64_encode(json_encode($excluded)));
 }
->>>>>>> ce7de218
 
 // Invalidate the input value if no user selected
 if ($this->escape($userName) === JText::_('JLIB_FORM_SELECT_USER'))
@@ -81,28 +73,37 @@
 	$userName = '';
 }
 
-<<<<<<< HEAD
-JHtml::script('system/fields/fielduser.min.js', array('version' => 'auto', 'relative' => true));
+$inputAttributes = array(
+	'type' => 'text', 'id' => $id, 'class' => 'form-control field-user-input-name', 'value' => $this->escape($userName)
+);
+if ($class)
+{
+	$inputAttributes['class'] .= ' ' . $class;
+}
+if ($size)
+{
+	$inputAttributes['size'] = (int) $size;
+}
+if ($required)
+{
+	$inputAttributes['required'] = 'required';
+}
+if (!$readonly)
+{
+	$inputAttributes['placeholder'] = JText::_('JLIB_FORM_SELECT_USER');
+}
 ?>
 <?php // Create a dummy text field with the user name. ?>
 <div class="field-user-wrapper"
-	data-url="<?php echo $url; ?>"
+	data-url="<?php echo (string) $url; ?>"
 	data-modal=".modal"
 	data-modal-width="100%"
 	data-modal-height="400px"
 	data-input=".field-user-input"
 	data-input-name=".field-user-input-name"
-	data-button-select=".button-select"
->
+	data-button-select=".button-select">
 	<div class="input-group">
-		<input
-			type="text" id="<?php echo $id; ?>"
-			value="<?php echo  htmlspecialchars($userName, ENT_COMPAT, 'UTF-8'); ?>"
-			placeholder="<?php echo JText::_('JLIB_FORM_SELECT_USER'); ?>"
-			readonly
-			class="field-user-input-name form-control <?php echo $class ? (string) $class : ''?>"
-			<?php echo $size ? ' size="' . (int) $size . '"' : ''; ?>
-			<?php echo $required ? 'required' : ''; ?>/>
+		<input <?php echo ArrayHelper::toString($inputAttributes); ?> readonly />
 			<?php if (!$readonly) : ?>
 				<span class="input-group-btn">
 					<a class="btn btn-primary button-select" title="<?php echo JText::_('JLIB_FORM_CHANGE_USER') ?>"><span class="icon-user icon-white"></span></a>
@@ -127,37 +128,4 @@
 	<input type="hidden" id="<?php echo $id; ?>_id" name="<?php echo $name; ?>" value="<?php echo (int) $value; ?>"
 		class="field-user-input <?php echo $class ? (string) $class : ''?>"
 		data-onchange="<?php echo $this->escape($onchange); ?>"/>
-</div>
-=======
-$inputAttributes = array(
-	'type' => 'text', 'id' => $id, 'value' => $this->escape($userName)
-);
-
-if ($size)
-{
-	$inputAttributes['size'] = (int) $size;
-}
-
-if ($required)
-{
-	$inputAttributes['required'] = 'required';
-}
-
-if (!$readonly)
-{
-	$inputAttributes['placeholder'] = JText::_('JLIB_FORM_SELECT_USER');
-}
-
-$anchorAttributes = array(
-	'class' => 'btn btn-primary modal_' . $id, 'title' => JText::_('JLIB_FORM_CHANGE_USER'), 'rel' => '{handler: \'iframe\', size: {x: 800, y: 500}}'
-);
-
-?>
-<div class="input-append">
-	<input <?php echo ArrayHelper::toString($inputAttributes); ?> readonly />
-	<?php if (!$readonly) : ?>
-		<?php echo JHtml::_('link', (string) $uri, '<span class="icon-user"></span>', $anchorAttributes); ?>
-	<?php endif; ?>
-</div>
-<input type="hidden" id="<?php echo $id; ?>_id" name="<?php echo $name; ?>" value="<?php echo (int) $value; ?>" data-onchange="<?php echo $this->escape($onchange); ?>" />
->>>>>>> ce7de218
+</div>