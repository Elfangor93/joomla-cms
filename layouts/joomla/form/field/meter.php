<?php
/**
 * @package     Joomla.Site
 * @subpackage  Layout
 *
 * @copyright   Copyright (C) 2005 - 2016 Open Source Matters, Inc. All rights reserved.
 * @license     GNU General Public License version 2 or later; see LICENSE.txt
 */

defined('JPATH_BASE') or die;

extract($displayData);

/**
 * Layout variables
 * -----------------
 * @var   string   $autocomplete    Autocomplete attribute for the field.
 * @var   boolean  $autofocus       Is autofocus enabled?
 * @var   string   $class           Classes for the input.
 * @var   string   $description     Description of the field.
 * @var   boolean  $disabled        Is this field disabled?
 * @var   string   $group           Group the field belongs to. <fields> section in form XML.
 * @var   boolean  $hidden          Is this field hidden in the form?
 * @var   string   $hint            Placeholder for the field.
 * @var   string   $id              DOM id of the field.
 * @var   string   $label           Label of the field.
 * @var   string   $labelclass      Classes to apply to the label.
 * @var   boolean  $multiple        Does this field support multiple values?
 * @var   string   $name            Name of the input field.
 * @var   string   $onchange        Onchange attribute for the field.
 * @var   string   $onclick         Onclick attribute for the field.
 * @var   string   $pattern         Pattern (Reg Ex) of value of the form field.
 * @var   boolean  $readonly        Is this field read only?
 * @var   boolean  $repeat          Allows extensions to duplicate elements.
 * @var   boolean  $required        Is this field required?
 * @var   integer  $size            Size attribute of the input.
 * @var   boolean  $spellcheck      Spellcheck state for the form field.
 * @var   string   $validate        Validation rules to apply.
 * @var   string   $value           Value attribute of the field.
 * @var   array    $checkedOptions  Options that will be set as checked.
 * @var   boolean  $hasValue        Has this field a value assigned?
 * @var   array    $options         Options available for this field.
 * @var   array    $inputType       Options available for this field.
 * @var   string   $accept          File types that are accepted.
 * @var   string   $animated        Is it animated.
 * @var   string   $active          Is it active.
 * @var   string   $max             The maximum value.
 */

// Initialize some field attributes.
$class = 'progress ' . $class;
$class .= $active ? ' active' : '';
$class = 'class="' . $class . '"';

$data = '';
$data .= 'max="' . $max . '"';
$data .= ' value="' . (float) $value . '"';

$attributes = array(
	$class,
	$data
);

?>
<<<<<<< HEAD
<progress <?php echo implode(' ', $attributes); ?> >
	<div class="progress">
		<span class="progress-bar" style="width: <?php echo (float) $value; ?>%;"></span>
	</div>
</progress>
=======
<div <?php echo implode(' ', $attributes); ?> >
	<div class="bar" style="width: <?php
	echo (string) $value; ?>%;<?php
	echo !empty($color) ? ' background-color:' . $color . ';' : ''; ?>"></div>
</div>
>>>>>>> f8b41cdb
<|MERGE_RESOLUTION|>--- conflicted
+++ resolved
@@ -62,16 +62,8 @@
 );
 
 ?>
-<<<<<<< HEAD
-<progress <?php echo implode(' ', $attributes); ?> >
+<progress <?php echo implode(' ', $attributes); ?>>
 	<div class="progress">
 		<span class="progress-bar" style="width: <?php echo (float) $value; ?>%;"></span>
 	</div>
-</progress>
-=======
-<div <?php echo implode(' ', $attributes); ?> >
-	<div class="bar" style="width: <?php
-	echo (string) $value; ?>%;<?php
-	echo !empty($color) ? ' background-color:' . $color . ';' : ''; ?>"></div>
-</div>
->>>>>>> f8b41cdb
+</progress>