<?php
/**
 * @package     Joomla.Site
 * @subpackage  Layout
 *
 * @copyright   Copyright (C) 2005 - 2017 Open Source Matters, Inc. All rights reserved.
 * @license     GNU General Public License version 2 or later; see LICENSE.txt
 */

defined('JPATH_BASE') or die;

extract($displayData);

/**
 * Layout variables
 * -----------------
 * @var   string   $autocomplete    Autocomplete attribute for the field.
 * @var   boolean  $autofocus       Is autofocus enabled?
 * @var   string   $class           Classes for the input.
 * @var   string   $description     Description of the field.
 * @var   boolean  $disabled        Is this field disabled?
 * @var   string   $group           Group the field belongs to. <fields> section in form XML.
 * @var   boolean  $hidden          Is this field hidden in the form?
 * @var   string   $hint            Placeholder for the field.
 * @var   string   $id              DOM id of the field.
 * @var   string   $label           Label of the field.
 * @var   string   $labelclass      Classes to apply to the label.
 * @var   boolean  $multiple        Does this field support multiple values?
 * @var   string   $name            Name of the input field.
 * @var   string   $onchange        Onchange attribute for the field.
 * @var   string   $onclick         Onclick attribute for the field.
 * @var   string   $pattern         Pattern (Reg Ex) of value of the form field.
 * @var   boolean  $readonly        Is this field read only?
 * @var   boolean  $repeat          Allows extensions to duplicate elements.
 * @var   boolean  $required        Is this field required?
 * @var   integer  $size            Size attribute of the input.
 * @var   boolean  $spellcheck      Spellcheck state for the form field.
 * @var   string   $validate        Validation rules to apply.
 * @var   string   $value           Value attribute of the field.
 * @var   array    $checkedOptions  Options that will be set as checked.
 * @var   boolean  $hasValue        Has this field a value assigned?
 * @var   array    $options         Options available for this field.
 * @var   array    $inputType       Options available for this field.
 * @var   string   $accept          File types that are accepted.
 */

// Initialize some field attributes.
$autocomplete = !$autocomplete ? 'autocomplete="off"' : 'autocomplete="' . $autocomplete . '"';
$autocomplete = $autocomplete == 'autocomplete="on"' ? '' : $autocomplete;

$attributes = array(
	$columns ?: '',
	$rows ?: '',
<<<<<<< HEAD
	!empty($class) ? 'class="form-control ' . $class . '"' : 'class="form-control"',
	strlen($hint) ? 'placeholder="' . $hint . '"' : '',
=======
	!empty($class) ? 'class="' . $class . '"' : '',
	strlen($hint) ? 'placeholder="' . htmlspecialchars($hint, ENT_COMPAT, 'UTF-8') . '"' : '',
>>>>>>> 21a9df81
	$disabled ? 'disabled' : '',
	$readonly ? 'readonly' : '',
	$onchange ? 'onchange="' . $onchange . '"' : '',
	$onclick ? 'onclick="' . $onclick . '"' : '',
	$required ? 'required aria-required="true"' : '',
	$autocomplete,
	$autofocus ? 'autofocus' : '',
	$spellcheck ? '' : 'spellcheck="false"',
	$maxlength ? $maxlength: ''

);
?>
<textarea name="<?php
echo $name; ?>" id="<?php
echo $id; ?>" <?php
echo implode(' ', $attributes); ?> ><?php echo htmlspecialchars($value, ENT_COMPAT, 'UTF-8'); ?></textarea><|MERGE_RESOLUTION|>--- conflicted
+++ resolved
@@ -51,13 +51,8 @@
 $attributes = array(
 	$columns ?: '',
 	$rows ?: '',
-<<<<<<< HEAD
 	!empty($class) ? 'class="form-control ' . $class . '"' : 'class="form-control"',
-	strlen($hint) ? 'placeholder="' . $hint . '"' : '',
-=======
-	!empty($class) ? 'class="' . $class . '"' : '',
 	strlen($hint) ? 'placeholder="' . htmlspecialchars($hint, ENT_COMPAT, 'UTF-8') . '"' : '',
->>>>>>> 21a9df81
 	$disabled ? 'disabled' : '',
 	$readonly ? 'readonly' : '',
 	$onchange ? 'onchange="' . $onchange . '"' : '',
