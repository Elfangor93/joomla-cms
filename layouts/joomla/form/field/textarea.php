<?php
/**
 * @package     Joomla.Site
 * @subpackage  Layout
 *
 * @copyright   Copyright (C) 2005 - 2016 Open Source Matters, Inc. All rights reserved.
 * @license     GNU General Public License version 2 or later; see LICENSE.txt
 */

defined('JPATH_BASE') or die;

extract($displayData);

/**
 * Layout variables
 * -----------------
 * @var   string   $autocomplete    Autocomplete attribute for the field.
 * @var   boolean  $autofocus       Is autofocus enabled?
 * @var   string   $class           Classes for the input.
 * @var   string   $description     Description of the field.
 * @var   boolean  $disabled        Is this field disabled?
 * @var   string   $group           Group the field belongs to. <fields> section in form XML.
 * @var   boolean  $hidden          Is this field hidden in the form?
 * @var   string   $hint            Placeholder for the field.
 * @var   string   $id              DOM id of the field.
 * @var   string   $label           Label of the field.
 * @var   string   $labelclass      Classes to apply to the label.
 * @var   boolean  $multiple        Does this field support multiple values?
 * @var   string   $name            Name of the input field.
 * @var   string   $onchange        Onchange attribute for the field.
 * @var   string   $onclick         Onclick attribute for the field.
 * @var   string   $pattern         Pattern (Reg Ex) of value of the form field.
 * @var   boolean  $readonly        Is this field read only?
 * @var   boolean  $repeat          Allows extensions to duplicate elements.
 * @var   boolean  $required        Is this field required?
 * @var   integer  $size            Size attribute of the input.
 * @var   boolean  $spellcheck      Spellcheck state for the form field.
 * @var   string   $validate        Validation rules to apply.
 * @var   string   $value           Value attribute of the field.
 * @var   array    $checkedOptions  Options that will be set as checked.
 * @var   boolean  $hasValue        Has this field a value assigned?
 * @var   array    $options         Options available for this field.
 * @var   array    $inputType       Options available for this field.
 * @var   string   $accept          File types that are accepted.
 */
<<<<<<< HEAD
=======

// Including fallback code for HTML5 non supported browsers.
JHtml::_('jquery.framework');
JHtml::_('script', 'system/html5fallback.js', array('version' => 'auto', 'relative' => true));

>>>>>>> 05d5fb34
// Initialize some field attributes.
$autocomplete = !$autocomplete ? 'autocomplete="off"' : 'autocomplete="' . $autocomplete . '"';
$autocomplete = $autocomplete == 'autocomplete="on"' ? '' : $autocomplete;

$attributes = array(
	$columns ? $columns : '',
	$rows ? $rows : '',
	!empty($class) ? 'class="form-control ' . $class . '"' : 'class="form-control"',
	strlen($hint) ? 'placeholder="' . $hint . '"' : '',
	$disabled ? 'disabled' : '',
	$readonly ? 'readonly' : '',
	$onchange ? 'onchange="' . $onchange . '"' : '',
	$onclick ? 'onclick="' . $onclick . '"' : '',
	$required ? 'required aria-required="true"' : '',
	$autocomplete,
	$autofocus ? 'autofocus' : '',
	$spellcheck ? '' : 'spellcheck="false"',
	$maxlength ? 'maxlength="' . $maxlength . '"' : ''

);
?>
<textarea name="<?php
echo $name; ?>" id="<?php
echo $id; ?>" <?php
echo implode(' ', $attributes); ?> ><?php echo htmlspecialchars($value, ENT_COMPAT, 'UTF-8'); ?></textarea>
<|MERGE_RESOLUTION|>--- conflicted
+++ resolved
@@ -43,14 +43,7 @@
  * @var   array    $inputType       Options available for this field.
  * @var   string   $accept          File types that are accepted.
  */
-<<<<<<< HEAD
-=======
 
-// Including fallback code for HTML5 non supported browsers.
-JHtml::_('jquery.framework');
-JHtml::_('script', 'system/html5fallback.js', array('version' => 'auto', 'relative' => true));
-
->>>>>>> 05d5fb34
 // Initialize some field attributes.
 $autocomplete = !$autocomplete ? 'autocomplete="off"' : 'autocomplete="' . $autocomplete . '"';
 $autocomplete = $autocomplete == 'autocomplete="on"' ? '' : $autocomplete;
