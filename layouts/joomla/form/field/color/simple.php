--- conflicted
+++ resolved
@@ -45,13 +45,9 @@
  * @var   array    $control         Is this field checked?
  */
 
-<<<<<<< HEAD
-$class = ' class="custom-select ' . trim('simplecolors chzn-done ' . $class) . '"';
-=======
-$class    = ' class="' . trim('simplecolors chzn-done ' . $class) . '"';
+$class    = ' class="custom-select ' . trim('simplecolors chzn-done ' . $class) . '"';
 $disabled = $disabled ? ' disabled' : '';
 $readonly = $readonly ? ' readonly' : '';
->>>>>>> 91e6de51
 
 // Include jQuery
 JHtml::_('jquery.framework');
