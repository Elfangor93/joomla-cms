<?php
/**
 * @package     Joomla.Site
 * @subpackage  Layout
 *
 * @copyright   Copyright (C) 2005 - 2017 Open Source Matters, Inc. All rights reserved.
 * @license     GNU General Public License version 2 or later; see LICENSE.txt
 */

defined('JPATH_BASE') or die;

extract($displayData);

/**
 * Layout variables
 * -----------------
 * @var   string   $autocomplete    Autocomplete attribute for the field.
 * @var   boolean  $autofocus       Is autofocus enabled?
 * @var   string   $class           Classes for the input.
 * @var   string   $description     Description of the field.
 * @var   boolean  $disabled        Is this field disabled?
 * @var   string   $group           Group the field belongs to. <fields> section in form XML.
 * @var   boolean  $hidden          Is this field hidden in the form?
 * @var   string   $hint            Placeholder for the field.
 * @var   string   $id              DOM id of the field.
 * @var   string   $label           Label of the field.
 * @var   string   $labelclass      Classes to apply to the label.
 * @var   boolean  $multiple        Does this field support multiple values?
 * @var   string   $name            Name of the input field.
 * @var   string   $onchange        Onchange attribute for the field.
 * @var   string   $onclick         Onclick attribute for the field.
 * @var   string   $pattern         Pattern (Reg Ex) of value of the form field.
 * @var   boolean  $readonly        Is this field read only?
 * @var   boolean  $repeat          Allows extensions to duplicate elements.
 * @var   boolean  $required        Is this field required?
 * @var   integer  $size            Size attribute of the input.
 * @var   boolean  $spellchec       Spellcheck state for the form field.
 * @var   string   $validate        Validation rules to apply.
 * @var   string   $value           Value attribute of the field.
 * @var   array    $checkedOptions  Options that will be set as checked.
 * @var   boolean  $hasValue        Has this field a value assigned?
 * @var   array    $options         Options available for this field.
 * @var   array    $checked         Is this field checked?
 * @var   array    $position        Is this field checked?
 * @var   array    $control         Is this field checked?
 */

if (in_array($format, array('rgb', 'rgba')) && $validate != 'color')
{
	$alpha = ($format === 'rgba');
	$placeholder = $alpha ? 'rgba(0, 0, 0, 0.5)' : 'rgb(0, 0, 0)';
}
else
{
	$placeholder = '#rrggbb';
}

$inputclass   = ($keywords && ! in_array($format, array('rgb', 'rgba'))) ? ' keywords' : ' ' . $format;
$class        = ' class="form-control ' . trim('minicolors ' . $class) . ($validate == 'color' ? 'form-control ' : $inputclass) . '"';
$control      = $control ? ' data-control="' . $control . '"' : '';
$format       = $format ? ' data-format="' . $format . '"' : '';
$keywords     = $keywords ? ' data-keywords="' . $keywords . '"' : '';
$validate     = $validate ? ' data-validate="' . $validate . '"' : '';
$disabled     = $disabled ? ' disabled' : '';
$readonly     = $readonly ? ' readonly' : '';
$hint         = strlen($hint) ? ' placeholder="' . htmlspecialchars($hint, ENT_COMPAT, 'UTF-8') . '"' : ' placeholder="' . $placeholder . '"';
$autocomplete = ! $autocomplete ? ' autocomplete="off"' : '';

// Force LTR input value in RTL, due to display issues with rgba/hex colors
$direction = $lang->isRTL() ? ' dir="ltr" style="text-align:right"' : '';

JHtml::_('jquery.framework');
JHtml::_('script', 'vendor/minicolors/jquery.minicolors.min.js', array('version' => 'auto', 'relative' => true));
JHtml::_('stylesheet', 'vendor/minicolors/jquery.minicolors.css', array('version' => 'auto', 'relative' => true));
JHtml::_('script', 'system/fields/color-field-adv-init.min.js', array('version' => 'auto', 'relative' => true));
?>
<<<<<<< HEAD
<input
	type="text"
	name="<?php echo $name; ?>"
	id="<?php echo $id; ?>"
	value="<?php echo htmlspecialchars($color, ENT_COMPAT, 'UTF-8'); ?>"
	<?php echo $hint; ?>
	<?php echo $class; ?>
	<?php echo $position; ?>
	<?php echo $control; ?>
	<?php echo $readonly; ?>
	<?php echo $disabled; ?>
	<?php echo $required; ?>
	<?php echo $onchange; ?>
	<?php echo $autocomplete; ?>
	<?php echo $autofocus; ?>
	<?php echo $format; ?>
	<?php echo $keywords; ?>
	<?php echo $direction; ?>
	<?php echo $validate; ?>>
=======
<input type="text" name="<?php echo $name; ?>" id="<?php echo $id; ?>" value="<?php echo htmlspecialchars($color, ENT_COMPAT, 'UTF-8'); ?>" <?php
echo $hint . $class . $position . $control . $readonly . $disabled . $required . $onchange . $autocomplete . $autofocus . $format . $keywords . $direction . $validate; ?>/>
>>>>>>> 21a9df81
<|MERGE_RESOLUTION|>--- conflicted
+++ resolved
@@ -74,7 +74,6 @@
 JHtml::_('stylesheet', 'vendor/minicolors/jquery.minicolors.css', array('version' => 'auto', 'relative' => true));
 JHtml::_('script', 'system/fields/color-field-adv-init.min.js', array('version' => 'auto', 'relative' => true));
 ?>
-<<<<<<< HEAD
 <input
 	type="text"
 	name="<?php echo $name; ?>"
@@ -93,8 +92,4 @@
 	<?php echo $format; ?>
 	<?php echo $keywords; ?>
 	<?php echo $direction; ?>
-	<?php echo $validate; ?>>
-=======
-<input type="text" name="<?php echo $name; ?>" id="<?php echo $id; ?>" value="<?php echo htmlspecialchars($color, ENT_COMPAT, 'UTF-8'); ?>" <?php
-echo $hint . $class . $position . $control . $readonly . $disabled . $required . $onchange . $autocomplete . $autofocus . $format . $keywords . $direction . $validate; ?>/>
->>>>>>> 21a9df81
+	<?php echo $validate; ?>>