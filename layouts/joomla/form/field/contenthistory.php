--- conflicted
+++ resolved
@@ -60,11 +60,6 @@
 );
 
 ?>
-<<<<<<< HEAD
 <button onclick="jQuery('#versionsModal').modal('show')" class="btn" data-toggle="modal" title="<?php echo $label; ?>">
-	<span class="icon-archive"></span><?php echo $label; ?>
-=======
-<button class="btn modal_<?php echo $item; ?>" title="<?php echo $label; ?>" href="<?php echo $link; ?>" rel="{handler: 'iframe', size: {x: 800, y: 500}}">
 	<span class="icon-archive" aria-hidden="true"></span><?php echo $label; ?>
->>>>>>> 6a0871fa
 </button>