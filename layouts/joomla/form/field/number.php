--- conflicted
+++ resolved
@@ -73,15 +73,10 @@
 	$value = (isset($min)) ? $min : $value;
 }
 
-<<<<<<< HEAD
-JHtml::_('jquery.framework');
-
-=======
->>>>>>> fd19ea71
 ?>
 <input
 	type="number"
 	name="<?php echo $name; ?>"
 	id="<?php echo $id; ?>"
 	value="<?php echo htmlspecialchars($value, ENT_COMPAT, 'UTF-8'); ?>"
-	<?php echo implode(' ', $attributes); ?> />
+	<?php echo implode(' ', $attributes); ?> />