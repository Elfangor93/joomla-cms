<?php
/**
 * @package     Joomla.Site
 * @subpackage  Layout
 *
 * @copyright   Copyright (C) 2005 - 2019 Open Source Matters, Inc. All rights reserved.
 * @license     GNU General Public License version 2 or later; see LICENSE.txt
 */

defined('JPATH_BASE') or die;

use Joomla\CMS\HTML\HTMLHelper;

extract($displayData);

/**
 * Layout variables
 * ---------------------
 * 	$options      : (array)  Optional parameters
 * 	$name         : (string) The id of the input this label is for
 * 	$label        : (string) The html code for the label
 * 	$input        : (string) The input field html code
 * 	$description  : (string) An optional description to use in a tooltip
 */

if (!empty($options['showonEnabled']))
{
	HTMLHelper::_('script', 'system/showon.min.js', array('version' => 'auto', 'relative' => true));
}
$class = empty($options['class']) ? '' : ' ' . $options['class'];
$rel   = empty($options['rel']) ? '' : ' ' . $options['rel'];
$id    = $name . '-desc';
$hide  = empty($options['hiddenLabel']) ? '' : ' sr-only';

?>
<<<<<<< HEAD
<div class="form-group<?php echo $class; ?>"<?php echo $rel; ?>>
	<?php if (empty($options['hiddenLabel'])) : ?>
		<?php echo $label; ?>
	<?php endif; ?>
    <?php echo $input; ?>

=======
<div class="control-group<?php echo $class; ?>"<?php echo $rel; ?>>
	<div class="control-label<?php echo $hide; ?>"><?php echo $label; ?></div>
	<div class="controls">
		<?php echo $input; ?>
	</div>
>>>>>>> abfaa1f8
	<?php if (!empty($description)) : ?>
		<div id="<?php echo $id; ?>">
			<small class="form-text text-muted">
				<?php echo htmlspecialchars(($description), ENT_COMPAT, 'UTF-8'); ?>
			</small>
		</div>
	<?php endif; ?>
</div><|MERGE_RESOLUTION|>--- conflicted
+++ resolved
@@ -33,20 +33,12 @@
 $hide  = empty($options['hiddenLabel']) ? '' : ' sr-only';
 
 ?>
-<<<<<<< HEAD
 <div class="form-group<?php echo $class; ?>"<?php echo $rel; ?>>
 	<?php if (empty($options['hiddenLabel'])) : ?>
 		<?php echo $label; ?>
 	<?php endif; ?>
-    <?php echo $input; ?>
+	<?php echo $input; ?>
 
-=======
-<div class="control-group<?php echo $class; ?>"<?php echo $rel; ?>>
-	<div class="control-label<?php echo $hide; ?>"><?php echo $label; ?></div>
-	<div class="controls">
-		<?php echo $input; ?>
-	</div>
->>>>>>> abfaa1f8
 	<?php if (!empty($description)) : ?>
 		<div id="<?php echo $id; ?>">
 			<small class="form-text text-muted">
