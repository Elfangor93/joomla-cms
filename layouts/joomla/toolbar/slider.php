<?php
/**
 * @package     Joomla.Site
 * @subpackage  Layout
 *
 * @copyright   Copyright (C) 2005 - 2017 Open Source Matters, Inc. All rights reserved.
 * @license     GNU General Public License version 2 or later; see LICENSE.txt
 */

defined('JPATH_BASE') or die;

JHtml::_('behavior.core');

$doTask  = $displayData['doTask'];
$class   = $displayData['class'];
$text    = $displayData['text'];
$name    = $displayData['name'];
$onClose = $displayData['onClose'];
?>
<<<<<<< HEAD
<button onclick="<?php echo $doTask; ?>" class="btn btn-sm btn-secondary" data-toggle="collapse" data-target="#collapse-<?php echo $name; ?>"<?php echo $onClose; ?>>
	<span class="icon-cog"></span>
=======
<button onclick="<?php echo $doTask; ?>" class="btn btn-small" data-toggle="collapse" data-target="#collapse-<?php echo $name; ?>"<?php echo $onClose; ?>>
	<span class="icon-cog" aria-hidden="true"></span>
>>>>>>> 6a0871fa
	<?php echo $text; ?>
</button><|MERGE_RESOLUTION|>--- conflicted
+++ resolved
@@ -17,12 +17,7 @@
 $name    = $displayData['name'];
 $onClose = $displayData['onClose'];
 ?>
-<<<<<<< HEAD
 <button onclick="<?php echo $doTask; ?>" class="btn btn-sm btn-secondary" data-toggle="collapse" data-target="#collapse-<?php echo $name; ?>"<?php echo $onClose; ?>>
-	<span class="icon-cog"></span>
-=======
-<button onclick="<?php echo $doTask; ?>" class="btn btn-small" data-toggle="collapse" data-target="#collapse-<?php echo $name; ?>"<?php echo $onClose; ?>>
 	<span class="icon-cog" aria-hidden="true"></span>
->>>>>>> 6a0871fa
 	<?php echo $text; ?>
 </button>