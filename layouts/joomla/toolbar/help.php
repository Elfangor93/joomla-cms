<?php
/**
 * @package     Joomla.Site
 * @subpackage  Layout
 *
 * @copyright   Copyright (C) 2005 - 2017 Open Source Matters, Inc. All rights reserved.
 * @license     GNU General Public License version 2 or later; see LICENSE.txt
 */

defined('JPATH_BASE') or die;

JHtml::_('behavior.core');

$doTask = $displayData['doTask'];
$text   = $displayData['text'];
?>
<<<<<<< HEAD
<button onclick="<?php echo $doTask; ?>" rel="help" class="btn btn-outline-info btn-sm">
	<span class="icon-question-sign"></span>
=======
<button onclick="<?php echo $doTask; ?>" rel="help" class="btn btn-small">
	<span class="icon-question-sign" aria-hidden="true"></span>
>>>>>>> 6a0871fa
	<?php echo $text; ?>
</button><|MERGE_RESOLUTION|>--- conflicted
+++ resolved
@@ -14,12 +14,7 @@
 $doTask = $displayData['doTask'];
 $text   = $displayData['text'];
 ?>
-<<<<<<< HEAD
 <button onclick="<?php echo $doTask; ?>" rel="help" class="btn btn-outline-info btn-sm">
-	<span class="icon-question-sign"></span>
-=======
-<button onclick="<?php echo $doTask; ?>" rel="help" class="btn btn-small">
 	<span class="icon-question-sign" aria-hidden="true"></span>
->>>>>>> 6a0871fa
 	<?php echo $text; ?>
 </button>