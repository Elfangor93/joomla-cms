--- conflicted
+++ resolved
@@ -14,12 +14,7 @@
 $text   = $displayData['text'];
 $margin = (strpos($doTask, 'index.php?option=com_config') === false) ? '' : ' ml-auto';
 ?>
-<<<<<<< HEAD
 <button onclick="location.href='<?php echo $doTask; ?>';" class="btn btn-outline-danger btn-sm<?php echo $margin; ?>">
-	<span class="<?php echo $class; ?>"></span>
-=======
-<button onclick="location.href='<?php echo $doTask; ?>';" class="btn btn-small">
 	<span class="<?php echo $class; ?>" aria-hidden="true"></span>
->>>>>>> 6a0871fa
 	<?php echo $text; ?>
 </button>