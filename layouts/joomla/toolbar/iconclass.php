--- conflicted
+++ resolved
@@ -7,8 +7,7 @@
  * @license     GNU General Public License version 2 or later; see LICENSE.txt
  */
 
-<<<<<<< HEAD
-defined('JPATH_BASE') or die;
+defined('_JEXEC') or die;
 
 // Convert icomoon to fa
 $icon = $displayData['icon'];
@@ -93,11 +92,4 @@
 {
 	$icon = 'list-ul';
 }
-
-?>fas fa-<?php echo $icon;
-=======
-defined('_JEXEC') or die;
-
-?>
-icon-<?php echo $displayData['icon']; ?>
->>>>>>> 54cf78ad
+?>fas fa-<?php echo $icon; ?>