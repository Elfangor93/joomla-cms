--- conflicted
+++ resolved
@@ -16,12 +16,7 @@
 $text   = $displayData['text'];
 $name   = $displayData['name'];
 ?>
-<<<<<<< HEAD
 <button value="<?php echo $doTask; ?>" class="btn btn-sm btn-outline-primary" data-toggle="modal" data-target="#modal-<?php echo $name; ?>">
-	<span class="<?php echo $class; ?>"></span>
-=======
-<button value="<?php echo $doTask; ?>" class="btn btn-small modal" data-toggle="modal" data-target="#modal-<?php echo $name; ?>">
 	<span class="<?php echo $class; ?>" aria-hidden="true"></span>
->>>>>>> 6a0871fa
 	<?php echo $text; ?>
 </button>