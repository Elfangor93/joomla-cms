--- conflicted
+++ resolved
@@ -15,12 +15,7 @@
 $class  = $displayData['class'];
 $text   = $displayData['text'];
 ?>
-<<<<<<< HEAD
 <button onclick="<?php echo $doTask; ?>" class="btn btn-sm btn-outline-danger">
-	<span class="<?php echo $class; ?>"></span>
-=======
-<button onclick="<?php echo $doTask; ?>" class="btn btn-small">
 	<span class="<?php echo $class; ?>" aria-hidden="true"></span>
->>>>>>> 6a0871fa
 	<?php echo $text; ?>
 </button>