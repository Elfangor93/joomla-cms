--- conflicted
+++ resolved
@@ -7,8 +7,7 @@
  * @license     GNU General Public License version 2 or later; see LICENSE.txt
  */
 
-<<<<<<< HEAD
-defined('JPATH_BASE') or die;
+defined('_JEXEC') or die;
 
 use Joomla\CMS\Factory;
 use Joomla\CMS\Language\Text;
@@ -16,9 +15,6 @@
 /** @var Joomla\CMS\WebAsset\WebAssetManager $wa */
 $wa = Factory::getApplication()->getDocument()->getWebAssetManager();
 $wa->registerAndUseScript('joomla.toolbar', 'legacy/toolbar.min.js', [], ['defer' => true], ['core']);
-=======
-defined('_JEXEC') or die;
->>>>>>> 321702ae
 
 ?>
 <nav aria-label="<?php echo Text::_('JTOOLBAR'); ?>">
