--- conflicted
+++ resolved
@@ -27,16 +27,10 @@
 	<?php if (is_array($msgList) && !empty($msgList)) : ?>
 		<div id="system-message">
 			<?php foreach ($msgList as $type => $msgs) : ?>
-<<<<<<< HEAD
 				<div class="alert <?php echo isset($alert[$type]) ? $alert[$type] : 'alert-' . $type; ?>">
 					<?php // This requires JS so we should add it trough JS. Progressive enhancement and stuff. ?>
 					<a class="close" data-dismiss="alert">&times;</a>
-=======
-				<div class="alert alert-<?php echo $type; ?>">
-					<?php // This requires JS so we should add it through JS. Progressive enhancement and stuff. ?>
-					<a class="close" data-dismiss="alert">×</a>
 
->>>>>>> cd0ee75d
 					<?php if (!empty($msgs)) : ?>
 						<h4 class="alert-heading"><?php echo JText::_($type); ?></h4>
 						<div>
