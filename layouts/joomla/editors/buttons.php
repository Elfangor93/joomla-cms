<?php
/**
 * @package     Joomla.Site
 * @subpackage  Layout
 *
 * @copyright   Copyright (C) 2005 - 2017 Open Source Matters, Inc. All rights reserved.
 * @license     GNU General Public License version 2 or later; see LICENSE.txt
 */

defined('JPATH_BASE') or die;

$buttons = $displayData;
?>
<<<<<<< HEAD
<div id="editor-xtd-buttons">
=======
<div id="editor-xtd-buttons" class="btn-toolbar pull-left" role="toolbar" aria-label="<?php echo JText::_('JTOOLBAR'); ?>">
>>>>>>> 6a0871fa
	<?php if ($buttons) : ?>
		<?php foreach ($buttons as $button) : ?>
			<?php echo $this->sublayout('button', $button); ?>
		<?php endforeach; ?>
		<?php foreach ($buttons as $button) : ?>
			<?php echo JLayoutHelper::render('joomla.editors.buttons.modal', $button); ?>
		<?php endforeach; ?>
	<?php endif; ?>
</div><|MERGE_RESOLUTION|>--- conflicted
+++ resolved
@@ -11,11 +11,7 @@
 
 $buttons = $displayData;
 ?>
-<<<<<<< HEAD
-<div id="editor-xtd-buttons">
-=======
-<div id="editor-xtd-buttons" class="btn-toolbar pull-left" role="toolbar" aria-label="<?php echo JText::_('JTOOLBAR'); ?>">
->>>>>>> 6a0871fa
+<div id="editor-xtd-buttons" role="toolbar" aria-label="<?php echo JText::_('JTOOLBAR'); ?>">
 	<?php if ($buttons) : ?>
 		<?php foreach ($buttons as $button) : ?>
 			<?php echo $this->sublayout('button', $button); ?>
