<?php
/**
 * @package     Joomla.Site
 * @subpackage  Layout
 *
 * @copyright   (C) 2013 Open Source Matters, Inc. <https://www.joomla.org>
 * @license     GNU General Public License version 2 or later; see LICENSE.txt
 */

defined('_JEXEC') or die;

use Joomla\CMS\Filter\OutputFilter;

$id      = empty($displayData['id']) ? '' : (' id="' . $displayData['id'] . '"');
$target  = empty($displayData['target']) ? '' : (' target="' . $displayData['target'] . '"');
$rel     = empty($displayData['rel']) ? '' : (' rel="' . $displayData['rel'] . '"');
$onclick = empty($displayData['onclick']) ? '' : (' onclick="' . $displayData['onclick'] . '"');
$title   = empty($displayData['title']) ? '' : (' title="' . $this->escape($displayData['title']) . '"');
$text    = empty($displayData['text']) ? '' : ('<span class="j-links-link">' . $displayData['text'] . '</span>')

?>
<li<?php echo $id; ?>>
<<<<<<< HEAD
	<a href="<?php echo OutputFilter::ampReplace($displayData['link']); ?>"<?php echo $target . $onclick . $title; ?>>
		<span class="<?php echo $displayData['image']; ?>" aria-hidden="true"></span>
		<?php echo $text; ?>
=======
	<a href="<?php echo JFilterOutput::ampReplace($displayData['link']); ?>"<?php echo $target . $rel . $onclick . $title; ?>>
		<span class="icon-<?php echo $displayData['image']; ?>" aria-hidden="true"></span> <?php echo $text; ?>
>>>>>>> 92b87984
	</a>
</li><|MERGE_RESOLUTION|>--- conflicted
+++ resolved
@@ -20,13 +20,8 @@
 
 ?>
 <li<?php echo $id; ?>>
-<<<<<<< HEAD
-	<a href="<?php echo OutputFilter::ampReplace($displayData['link']); ?>"<?php echo $target . $onclick . $title; ?>>
+	<a href="<?php echo OutputFilter::ampReplace($displayData['link']); ?>"<?php echo $target . $rel . $onclick . $title; ?>>
 		<span class="<?php echo $displayData['image']; ?>" aria-hidden="true"></span>
 		<?php echo $text; ?>
-=======
-	<a href="<?php echo JFilterOutput::ampReplace($displayData['link']); ?>"<?php echo $target . $rel . $onclick . $title; ?>>
-		<span class="icon-<?php echo $displayData['image']; ?>" aria-hidden="true"></span> <?php echo $text; ?>
->>>>>>> 92b87984
 	</a>
 </li>