--- conflicted
+++ resolved
@@ -7,11 +7,7 @@
  * @license     GNU General Public License version 2 or later; see LICENSE.txt
  */
 
-<<<<<<< HEAD
-defined('JPATH_BASE') or die;
-=======
 defined('_JEXEC') or die;
->>>>>>> 321702ae
 
 ?>
 </ul>