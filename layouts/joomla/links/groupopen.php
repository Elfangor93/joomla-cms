--- conflicted
+++ resolved
@@ -7,14 +7,10 @@
  * @license     GNU General Public License version 2 or later; see LICENSE.txt
  */
 
-<<<<<<< HEAD
-defined('JPATH_BASE') or die;
+defined('_JEXEC') or die;
 
 use Joomla\CMS\Filter\OutputFilter;
 use Joomla\CMS\Language\Text;
-=======
-defined('_JEXEC') or die;
->>>>>>> 321702ae
 
 ?>
 <h2 class="nav-header"><?php echo OutputFilter::ampReplace(Text::_($displayData)); ?></h2>
