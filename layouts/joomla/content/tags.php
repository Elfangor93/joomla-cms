--- conflicted
+++ resolved
@@ -22,13 +22,8 @@
 			<?php if (in_array($tag->access, $authorised)) : ?>
 				<?php $tagParams = new Registry($tag->params); ?>
 				<?php $link_class = $tagParams->get('tag_link_class', 'label label-info'); ?>
-<<<<<<< HEAD
 				<li class="list-inline-item tag-<?php echo $tag->tag_id; ?> tag-list<?php echo $i; ?>" itemprop="keywords">
-					<a href="<?php echo JRoute::_(TagsHelperRoute::getTagRoute($tag->tag_id . '-' . $tag->alias)); ?>" class="<?php echo $link_class; ?>">
-=======
-				<li class="tag-<?php echo $tag->tag_id; ?> tag-list<?php echo $i; ?>" itemprop="keywords">
 					<a href="<?php echo JRoute::_(TagsHelperRoute::getTagRoute($tag->tag_id . ':' . $tag->alias)); ?>" class="<?php echo $link_class; ?>">
->>>>>>> 2d1c77b7
 						<?php echo $this->escape($tag->title); ?>
 					</a>
 				</li>
