--- conflicted
+++ resolved
@@ -21,23 +21,12 @@
 <dd class="association">
 	<?php echo Text::_('JASSOCIATIONS'); ?>
 	<?php foreach ($associations as $association) : ?>
-<<<<<<< HEAD
-		<?php if ($association['language']->lang_code != JFactory::getLanguage()->getTag()) : ?>
-			<?php if ($displayData['item']->params->get('flags', 1) && $association['language']->image) : ?>
-				<?php $flag = HTMLHelper::_('image', 'mod_languages/' . $association['language']->image . '.gif', $association['language']->title_native, array('title' => $association['language']->title_native), true); ?>
-				&nbsp;<a href="<?php echo Route::_($association['item']); ?>"><?php echo $flag; ?></a>&nbsp;
-			<?php else : ?>
-				<?php $class = 'badge badge-secondary label-' . $association['language']->sef; ?>
-				&nbsp;<a class="<?php echo $class; ?>" href="<?php echo Route::_($association['item']); ?>"><?php echo strtoupper($association['language']->sef); ?></a>&nbsp;
-			<?php endif; ?>
-=======
 		<?php if ($displayData['item']->params->get('flags', 1) && $association['language']->image) : ?>
-			<?php $flag = JHtml::_('image', 'mod_languages/' . $association['language']->image . '.gif', $association['language']->title_native, array('title' => $association['language']->title_native), true); ?>
-			&nbsp;<a href="<?php echo JRoute::_($association['item']); ?>"><?php echo $flag; ?></a>&nbsp;
+			<?php $flag = HTMLHelper::_('image', 'mod_languages/' . $association['language']->image . '.gif', $association['language']->title_native, array('title' => $association['language']->title_native), true); ?>
+			&nbsp;<a href="<?php echo Route::_($association['item']); ?>"><?php echo $flag; ?></a>&nbsp;
 		<?php else : ?>
-			<?php $class = 'label label-association label-' . $association['language']->sef; ?>
-			&nbsp;<a class="<?php echo $class; ?>" href="<?php echo JRoute::_($association['item']); ?>"><?php echo strtoupper($association['language']->sef); ?></a>&nbsp;
->>>>>>> d36ffe55
+			<?php $class = 'badge badge-secondary label-' . $association['language']->sef; ?>
+			&nbsp;<a class="<?php echo $class; ?>" href="<?php echo Route::_($association['item']); ?>"><?php echo strtoupper($association['language']->sef); ?></a>&nbsp;
 		<?php endif; ?>
 	<?php endforeach; ?>
 </dd>
