--- conflicted
+++ resolved
@@ -9,18 +9,9 @@
 
 defined('JPATH_BASE') or die;
 ?>
-<<<<<<< HEAD
 <dd class="create">
-	<span class="icon-calendar"></span>
+	<span class="icon-calendar" aria-hidden="true"></span>
 	<time datetime="<?php echo JHtml::_('date', $displayData['item']->created, 'c'); ?>" itemprop="dateCreated">
 		<?php echo JText::sprintf('COM_CONTENT_CREATED_DATE_ON', JHtml::_('date', $displayData['item']->created, JText::_('DATE_FORMAT_LC3'))); ?>
 	</time>
-</dd>
-=======
-			<dd class="create">
-					<span class="icon-calendar" aria-hidden="true"></span>
-					<time datetime="<?php echo JHtml::_('date', $displayData['item']->created, 'c'); ?>" itemprop="dateCreated">
-						<?php echo JText::sprintf('COM_CONTENT_CREATED_DATE_ON', JHtml::_('date', $displayData['item']->created, JText::_('DATE_FORMAT_LC3'))); ?>
-					</time>
-			</dd>
->>>>>>> 61f8c855
+</dd>