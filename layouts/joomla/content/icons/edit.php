<?php
/**
 * @package     Joomla.Site
 * @subpackage  Layout
 *
 * @copyright   (C) 2016 Open Source Matters, Inc. <https://www.joomla.org>
 * @license     GNU General Public License version 2 or later; see LICENSE.txt
 */

defined('_JEXEC') or die;

use Joomla\CMS\Factory;
use Joomla\CMS\Language\Text;

$article = $displayData['article'];
$tooltip = $displayData['tooltip'];
$nowDate = strtotime(Factory::getDate());

$icon = $article->state ? 'edit' : 'eye-slash';

<<<<<<< HEAD
if (($article->publish_up !== null && strtotime($article->publish_up) > $nowDate)
	|| ($article->publish_down !== null && strtotime($article->publish_down) < $nowDate
		&& $article->publish_down !== Factory::getDbo()->getNullDate()))
{
	$icon = 'eye-slash';
=======
$currentDate   = JFactory::getDate()->format('Y-m-d H:i:s');
$isUnpublished = ($article->publish_up > $currentDate)
	|| ($article->publish_down < $currentDate && $article->publish_down !== JFactory::getDbo()->getNullDate());

if ($legacy)
{
	$icon = $article->state ? 'edit.png' : 'edit_unpublished.png';

	if ($isUnpublished)
	{
		$icon = 'edit_unpublished.png';
	}
}
else
{
	$icon = $article->state ? 'edit' : 'eye-close';

	if ($isUnpublished)
	{
		$icon = 'eye-close';
	}
>>>>>>> 7de52474
}
$aria_described = 'editarticle-' . (int) $article->id;

?>
<span class="icon-<?php echo $icon; ?>" aria-hidden="true"></span>
	<?php echo Text::_('JGLOBAL_EDIT'); ?>
<div role="tooltip" id="<?php echo $aria_described; ?>">
	<?php echo $tooltip; ?>
</div><|MERGE_RESOLUTION|>--- conflicted
+++ resolved
@@ -17,36 +17,13 @@
 $nowDate = strtotime(Factory::getDate());
 
 $icon = $article->state ? 'edit' : 'eye-slash';
+$currentDate   = Factory::getDate()->format('Y-m-d H:i:s');
+$isUnpublished = ($article->publish_up > $currentDate)
+	|| !is_null($article->publish_down) && ($article->publish_down < $currentDate);
 
-<<<<<<< HEAD
-if (($article->publish_up !== null && strtotime($article->publish_up) > $nowDate)
-	|| ($article->publish_down !== null && strtotime($article->publish_down) < $nowDate
-		&& $article->publish_down !== Factory::getDbo()->getNullDate()))
+if ($isUnpublished)
 {
 	$icon = 'eye-slash';
-=======
-$currentDate   = JFactory::getDate()->format('Y-m-d H:i:s');
-$isUnpublished = ($article->publish_up > $currentDate)
-	|| ($article->publish_down < $currentDate && $article->publish_down !== JFactory::getDbo()->getNullDate());
-
-if ($legacy)
-{
-	$icon = $article->state ? 'edit.png' : 'edit_unpublished.png';
-
-	if ($isUnpublished)
-	{
-		$icon = 'edit_unpublished.png';
-	}
-}
-else
-{
-	$icon = $article->state ? 'edit' : 'eye-close';
-
-	if ($isUnpublished)
-	{
-		$icon = 'eye-close';
-	}
->>>>>>> 7de52474
 }
 $aria_described = 'editarticle-' . (int) $article->id;
 
