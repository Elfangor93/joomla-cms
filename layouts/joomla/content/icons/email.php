<?php
/**
 * @package     Joomla.Site
 * @subpackage  Layout
 *
 * @copyright   Copyright (C) 2005 - 2017 Open Source Matters, Inc. All rights reserved.
 * @license     GNU General Public License version 2 or later; see LICENSE.txt
 */

defined('JPATH_BASE') or die;

$params = $displayData['params'];
$legacy = $displayData['legacy'];

?>
<?php if ($params->get('show_icons')) : ?>
	<?php if ($legacy) : ?>
		<?php echo JHtml::_('image', 'system/emailButton.png', JText::_('JGLOBAL_EMAIL'), null, true); ?>
	<?php else : ?>
<<<<<<< HEAD
		<span class="fa fa-envelope"></span>
=======
		<span class="icon-envelope" aria-hidden="true"></span>
>>>>>>> 6a0871fa
		<?php echo JText::_('JGLOBAL_EMAIL'); ?>
	<?php endif; ?>
<?php else : ?>
	<?php echo JText::_('JGLOBAL_EMAIL'); ?>
<?php endif; ?><|MERGE_RESOLUTION|>--- conflicted
+++ resolved
@@ -17,11 +17,7 @@
 	<?php if ($legacy) : ?>
 		<?php echo JHtml::_('image', 'system/emailButton.png', JText::_('JGLOBAL_EMAIL'), null, true); ?>
 	<?php else : ?>
-<<<<<<< HEAD
-		<span class="fa fa-envelope"></span>
-=======
-		<span class="icon-envelope" aria-hidden="true"></span>
->>>>>>> 6a0871fa
+		<span class="fa fa-envelope" aria-hidden="true"></span>
 		<?php echo JText::_('JGLOBAL_EMAIL'); ?>
 	<?php endif; ?>
 <?php else : ?>
