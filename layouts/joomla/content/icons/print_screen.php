--- conflicted
+++ resolved
@@ -18,11 +18,7 @@
 		<?php // Checks template image directory for image, if none found default are loaded ?>
 		<?php echo JHtml::_('image', 'system/printButton.png', JText::_('JGLOBAL_PRINT'), null, true); ?>
 	<?php else : ?>
-<<<<<<< HEAD
-		<span class="fa fa-print"></span>
-=======
-		<span class="icon-print" aria-hidden="true"></span>
->>>>>>> 6a0871fa
+		<span class="fa fa-print" aria-hidden="true"></span>
 		<?php echo JText::_('JGLOBAL_PRINT'); ?>
 	<?php endif; ?>
 <?php else : ?>
