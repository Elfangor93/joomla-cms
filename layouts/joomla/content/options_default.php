--- conflicted
+++ resolved
@@ -7,17 +7,13 @@
  * @license     GNU General Public License version 2 or later; see LICENSE.txt
  */
 
-<<<<<<< HEAD
-defined('JPATH_BASE') or die;
+defined('_JEXEC') or die;
 
 use Joomla\CMS\Factory;
 use Joomla\CMS\Form\FormHelper;
 
 /** @var Joomla\CMS\WebAsset\WebAssetManager $wa */
 $wa = Factory::getApplication()->getDocument()->getWebAssetManager();
-=======
-defined('_JEXEC') or die;
->>>>>>> 321702ae
 
 ?>
 
