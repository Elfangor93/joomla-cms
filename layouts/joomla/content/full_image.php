<?php
/**
 * @package     Joomla.Site
 * @subpackage  Layout
 *
 * @copyright   Copyright (C) 2005 - 2019 Open Source Matters, Inc. All rights reserved.
 * @license     GNU General Public License version 2 or later; see LICENSE.txt
 */

<<<<<<< HEAD
defined('JPATH_BASE') or die;

$params  = $displayData->params;
$images  = json_decode($displayData->images);
=======
defined('_JEXEC') or die;

$params = $displayData->params;
>>>>>>> 321702ae
?>
<?php if (!empty($images->image_fulltext)) : ?>
	<?php $imgfloat = empty($images->float_fulltext) ? $params->get('float_fulltext') : $images->float_fulltext; ?>
	<figure class="float-<?php echo htmlspecialchars($imgfloat, ENT_COMPAT, 'UTF-8'); ?> item-image">
		<img loading="lazy" src="<?php echo htmlspecialchars($images->image_fulltext, ENT_COMPAT, 'UTF-8'); ?>"
			 alt="<?php echo htmlspecialchars($images->image_fulltext_alt, ENT_COMPAT, 'UTF-8'); ?>"
			 itemprop="image"/>
		<?php if ($images->image_fulltext_caption !== '') : ?>
			<figcaption class="caption"><?php echo htmlspecialchars($images->image_fulltext_caption, ENT_COMPAT, 'UTF-8'); ?></figcaption>
		<?php endif; ?>
	</figure>
<?php endif; ?><|MERGE_RESOLUTION|>--- conflicted
+++ resolved
@@ -7,16 +7,10 @@
  * @license     GNU General Public License version 2 or later; see LICENSE.txt
  */
 
-<<<<<<< HEAD
-defined('JPATH_BASE') or die;
+defined('_JEXEC') or die;
 
 $params  = $displayData->params;
 $images  = json_decode($displayData->images);
-=======
-defined('_JEXEC') or die;
-
-$params = $displayData->params;
->>>>>>> 321702ae
 ?>
 <?php if (!empty($images->image_fulltext)) : ?>
 	<?php $imgfloat = empty($images->float_fulltext) ? $params->get('float_fulltext') : $images->float_fulltext; ?>
