<?php
/**
 * @package     Joomla.Site
 * @subpackage  Layout
 *
 * @copyright   Copyright (C) 2005 - 2017 Open Source Matters, Inc. All rights reserved.
 * @license     GNU General Public License version 2 or later; see LICENSE.txt
 */

defined('JPATH_BASE') or die;

$params = $displayData['params'];
$item = $displayData['item'];
$direction = JFactory::getLanguage()->isRtl() ? 'left' : 'right';
?>

<p class="readmore">
<<<<<<< HEAD
	<a class="btn btn-secondary" href="<?php echo $displayData['link']; ?>" itemprop="url">
		<span class="icon-chevron-right" aria-hidden="true"></span>
		<?php if (!$params->get('access-view')) :
			echo JText::_('COM_CONTENT_REGISTER_TO_READ_MORE');
		elseif ($readmore = $item->alternative_readmore) :
			echo $readmore;
			if ($params->get('show_readmore_title', 0) != 0) :
				echo JHtml::_('string.truncate', $item->title, $params->get('readmore_limit'));
			endif;
		elseif ($params->get('show_readmore_title', 0) == 0) :
			echo JText::sprintf('COM_CONTENT_READ_MORE_TITLE');
		else :
			echo JText::_('COM_CONTENT_READ_MORE');
			echo JHtml::_('string.truncate', $item->title, $params->get('readmore_limit'));
		endif; ?>
	</a>
=======
	<?php if (!$params->get('access-view')) : ?>
		<a class="btn" href="<?php echo $displayData['link']; ?>" itemprop="url" aria-label="<?php echo JText::_('COM_CONTENT_REGISTER_TO_READ_MORE'); ?> 
			<?php echo htmlspecialchars($item->title, ENT_QUOTES, 'UTF-8'); ?>">
			<?php echo '<span class="icon-chevron-' . $direction . '" aria-hidden="true"></span>'; ?>
			<?php echo JText::_('COM_CONTENT_REGISTER_TO_READ_MORE'); ?>
		</a>
	<?php elseif ($readmore = $item->alternative_readmore) : ?>
		<a class="btn" href="<?php echo $displayData['link']; ?>" itemprop="url" aria-label="<?php echo htmlspecialchars($item->title, ENT_QUOTES, 'UTF-8'); ?>">
			<?php echo '<span class="icon-chevron-' . $direction . '" aria-hidden="true"></span>'; ?> 
			<?php echo $readmore; ?>
			<?php if ($params->get('show_readmore_title', 0) != 0) : ?>
				<?php echo JHtml::_('string.truncate', $item->title, $params->get('readmore_limit')); ?>
			<?php endif; ?>
		</a>
	<?php elseif ($params->get('show_readmore_title', 0) == 0) : ?>
		<a class="btn" href="<?php echo $displayData['link']; ?>" itemprop="url" aria-label="<?php echo JText::_('COM_CONTENT_READ_MORE'); ?> <?php echo htmlspecialchars($item->title, ENT_QUOTES, 'UTF-8'); ?>">
			<?php echo '<span class="icon-chevron-' . $direction . '" aria-hidden="true"></span>'; ?> 
			<?php echo JText::sprintf('COM_CONTENT_READ_MORE_TITLE'); ?>
		</a>
	<?php else : ?>
		<a class="btn" href="<?php echo $displayData['link']; ?>" itemprop="url" aria-label="<?php echo JText::_('COM_CONTENT_READ_MORE'); ?> <?php echo htmlspecialchars($item->title, ENT_QUOTES, 'UTF-8'); ?>">
			<?php echo '<span class="icon-chevron-' . $direction . '" aria-hidden="true"></span>'; ?> 
			<?php echo JText::_('COM_CONTENT_READ_MORE'); ?>
			<?php echo JHtml::_('string.truncate', $item->title, $params->get('readmore_limit')); ?>
		</a>
	<?php endif; ?>
>>>>>>> f9aa3423
</p><|MERGE_RESOLUTION|>--- conflicted
+++ resolved
@@ -9,38 +9,21 @@
 
 defined('JPATH_BASE') or die;
 
+/** @var Joomla\Registry\Registry $params */
 $params = $displayData['params'];
 $item = $displayData['item'];
 $direction = JFactory::getLanguage()->isRtl() ? 'left' : 'right';
 ?>
 
 <p class="readmore">
-<<<<<<< HEAD
-	<a class="btn btn-secondary" href="<?php echo $displayData['link']; ?>" itemprop="url">
-		<span class="icon-chevron-right" aria-hidden="true"></span>
-		<?php if (!$params->get('access-view')) :
-			echo JText::_('COM_CONTENT_REGISTER_TO_READ_MORE');
-		elseif ($readmore = $item->alternative_readmore) :
-			echo $readmore;
-			if ($params->get('show_readmore_title', 0) != 0) :
-				echo JHtml::_('string.truncate', $item->title, $params->get('readmore_limit'));
-			endif;
-		elseif ($params->get('show_readmore_title', 0) == 0) :
-			echo JText::sprintf('COM_CONTENT_READ_MORE_TITLE');
-		else :
-			echo JText::_('COM_CONTENT_READ_MORE');
-			echo JHtml::_('string.truncate', $item->title, $params->get('readmore_limit'));
-		endif; ?>
-	</a>
-=======
 	<?php if (!$params->get('access-view')) : ?>
-		<a class="btn" href="<?php echo $displayData['link']; ?>" itemprop="url" aria-label="<?php echo JText::_('COM_CONTENT_REGISTER_TO_READ_MORE'); ?> 
+		<a class="btn btn-secondary" href="<?php echo $displayData['link']; ?>" itemprop="url" aria-label="<?php echo JText::_('COM_CONTENT_REGISTER_TO_READ_MORE'); ?>
 			<?php echo htmlspecialchars($item->title, ENT_QUOTES, 'UTF-8'); ?>">
 			<?php echo '<span class="icon-chevron-' . $direction . '" aria-hidden="true"></span>'; ?>
 			<?php echo JText::_('COM_CONTENT_REGISTER_TO_READ_MORE'); ?>
 		</a>
 	<?php elseif ($readmore = $item->alternative_readmore) : ?>
-		<a class="btn" href="<?php echo $displayData['link']; ?>" itemprop="url" aria-label="<?php echo htmlspecialchars($item->title, ENT_QUOTES, 'UTF-8'); ?>">
+		<a class="btn btn-secondary" href="<?php echo $displayData['link']; ?>" itemprop="url" aria-label="<?php echo htmlspecialchars($item->title, ENT_QUOTES, 'UTF-8'); ?>">
 			<?php echo '<span class="icon-chevron-' . $direction . '" aria-hidden="true"></span>'; ?> 
 			<?php echo $readmore; ?>
 			<?php if ($params->get('show_readmore_title', 0) != 0) : ?>
@@ -48,16 +31,15 @@
 			<?php endif; ?>
 		</a>
 	<?php elseif ($params->get('show_readmore_title', 0) == 0) : ?>
-		<a class="btn" href="<?php echo $displayData['link']; ?>" itemprop="url" aria-label="<?php echo JText::_('COM_CONTENT_READ_MORE'); ?> <?php echo htmlspecialchars($item->title, ENT_QUOTES, 'UTF-8'); ?>">
+		<a class="btn btn-secondary" href="<?php echo $displayData['link']; ?>" itemprop="url" aria-label="<?php echo JText::_('COM_CONTENT_READ_MORE'); ?> <?php echo htmlspecialchars($item->title, ENT_QUOTES, 'UTF-8'); ?>">
 			<?php echo '<span class="icon-chevron-' . $direction . '" aria-hidden="true"></span>'; ?> 
 			<?php echo JText::sprintf('COM_CONTENT_READ_MORE_TITLE'); ?>
 		</a>
 	<?php else : ?>
-		<a class="btn" href="<?php echo $displayData['link']; ?>" itemprop="url" aria-label="<?php echo JText::_('COM_CONTENT_READ_MORE'); ?> <?php echo htmlspecialchars($item->title, ENT_QUOTES, 'UTF-8'); ?>">
+		<a class="btn btn-secondary" href="<?php echo $displayData['link']; ?>" itemprop="url" aria-label="<?php echo JText::_('COM_CONTENT_READ_MORE'); ?> <?php echo htmlspecialchars($item->title, ENT_QUOTES, 'UTF-8'); ?>">
 			<?php echo '<span class="icon-chevron-' . $direction . '" aria-hidden="true"></span>'; ?> 
 			<?php echo JText::_('COM_CONTENT_READ_MORE'); ?>
 			<?php echo JHtml::_('string.truncate', $item->title, $params->get('readmore_limit')); ?>
 		</a>
 	<?php endif; ?>
->>>>>>> f9aa3423
 </p>