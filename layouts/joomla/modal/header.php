--- conflicted
+++ resolved
@@ -33,24 +33,11 @@
  */
 ?>
 <div class="modal-header">
-<<<<<<< HEAD
-=======
-	<?php if (!isset($params['closeButton']) || $params['closeButton']) : ?>
-		<button
-			type="button"
-			class="close novalidate"
-			data-dismiss="modal"
-			aria-label="<?php echo JText::_('JLIB_HTML_BEHAVIOR_CLOSE'); ?>"
-			>
-			<span aria-hidden="true">&times;</span>
-		</button>
-	<?php endif; ?>
->>>>>>> 937d938e
 	<?php if (isset($params['title'])) : ?>
 		<h3 class="modal-title"><?php echo $params['title']; ?></h3>
 	<?php endif; ?>
 	<?php if (!isset($params['closeButton']) || $params['closeButton']) : ?>
-		<button type="button" class="close novalidate" data-dismiss="modal" aria-label="<?php echo JText::_('JCANCEL'); ?>">
+		<button type="button" class="close novalidate" data-dismiss="modal" aria-label="<?php echo JText::_('JLIB_HTML_BEHAVIOR_CLOSE'); ?>">
 			<span aria-hidden="true">&times;</span>
 		</button>
 	<?php endif; ?>
