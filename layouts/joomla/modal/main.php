<?php
/**
 * @package     Joomla.Site
 * @subpackage  Layout
 *
 * @copyright   Copyright (C) 2005 - 2017 Open Source Matters, Inc. All rights reserved.
 * @license     GNU General Public License version 2 or later; see LICENSE.txt
 */

defined('JPATH_BASE') or die;

use Joomla\Utilities\ArrayHelper;

// Load bootstrap-tooltip-extended plugin for additional tooltip positions in modal
JHtml::_('bootstrap.tooltip');

extract($displayData);

/**
 * Layout variables
 * ------------------
 * @param   string  $selector  Unique DOM identifier for the modal. CSS id without #
 * @param   array   $params    Modal parameters. Default supported parameters:
 *                             - title        string   The modal title
 *                             - backdrop     mixed    A boolean select if a modal-backdrop element should be included (default = true)
 *                                                     The string 'static' includes a backdrop which doesn't close the modal on click.
 *                             - keyboard     boolean  Closes the modal when escape key is pressed (default = true)
 *                             - closeButton  boolean  Display modal close button (default = true)
 *                             - animation    boolean  Fade in from the top of the page (default = true)
 *                             - url          string   URL of a resource to be inserted as an <iframe> inside the modal body
 *                             - height       string   height of the <iframe> containing the remote resource
 *                             - width        string   width of the <iframe> containing the remote resource
 *                             - bodyHeight   int      Optional height of the modal body in viewport units (vh)
 *                             - modalWidth   int      Optional width of the modal in viewport units (vh)
 *                             - footer       string   Optional markup for the modal footer
 * @param   string  $body      Markup for the modal body. Appended after the <iframe> if the URL option is set
 *
 */

$modalClasses = array('modal');

if (!isset($params['animation']) || $params['animation'])
{
	$modalClasses[] = 'fade';
}

$modalWidth       = isset($params['modalWidth']) ? round((int) $params['modalWidth'], -1) : '';
$modalDialogClass = '';

if ($modalWidth && $modalWidth > 0 && $modalWidth <= 100)
{
	$modalDialogClass = ' jviewport-width' . $modalWidth;
}

$modalAttributes = array(
	'tabindex' => '-1',
	'class'    => 'joomla-modal ' .implode(' ', $modalClasses)
);

if (isset($params['backdrop']))
{
	$modalAttributes['data-backdrop'] = (is_bool($params['backdrop']) ? ($params['backdrop'] ? 'true' : 'false') : $params['backdrop']);
}

if (isset($params['keyboard']))
{
	$modalAttributes['data-keyboard'] = (is_bool($params['keyboard']) ? ($params['keyboard'] ? 'true' : 'false') : 'true');
}

if (isset($params['url']))
{
	$url = 'data-url="' . $params['url'] . '"';
	$iframeHtml = htmlspecialchars(JLayoutHelper::render('joomla.modal.iframe', $displayData), ENT_COMPAT, 'UTF-8');
}
?>
<<<<<<< HEAD
<div id="<?php echo $selector; ?>" role="dialog" <?php echo JArrayHelper::toString($modalAttributes); ?> <?php echo isset($url) ? $url : ''; ?> <?php echo isset($url) ? 'data-iframe="'.trim($iframeHtml).'"' : ''; ?>>
	<div class="modal-dialog modal-lg<?php echo $modalDialogClass; ?>" role="document">
		<div class="modal-content">
			<?php
				// Header
				if (!isset($params['closeButton']) || isset($params['title']) || $params['closeButton'])
				{
					echo JLayoutHelper::render('joomla.modal.header', $displayData);
				}

				// Body
				echo JLayoutHelper::render('joomla.modal.body', $displayData);

				// Footer
				if (isset($params['footer']))
				{
					echo JLayoutHelper::render('joomla.modal.footer', $displayData);
				}
			?>
		</div>
	</div>
=======
<div id="<?php echo $selector; ?>" <?php echo ArrayHelper::toString($modalAttributes); ?>>
	<?php
	// Header
	if (!isset($params['closeButton']) || isset($params['title']) || $params['closeButton'])
	{
		echo JLayoutHelper::render('joomla.modal.header', $displayData);
	}

	// Body
	echo JLayoutHelper::render('joomla.modal.body', $displayData);

	// Footer
	if (isset($params['footer']))
	{
		echo JLayoutHelper::render('joomla.modal.footer', $displayData);
	}
	?>
>>>>>>> 29077837
</div><|MERGE_RESOLUTION|>--- conflicted
+++ resolved
@@ -73,8 +73,7 @@
 	$iframeHtml = htmlspecialchars(JLayoutHelper::render('joomla.modal.iframe', $displayData), ENT_COMPAT, 'UTF-8');
 }
 ?>
-<<<<<<< HEAD
-<div id="<?php echo $selector; ?>" role="dialog" <?php echo JArrayHelper::toString($modalAttributes); ?> <?php echo isset($url) ? $url : ''; ?> <?php echo isset($url) ? 'data-iframe="'.trim($iframeHtml).'"' : ''; ?>>
+<div id="<?php echo $selector; ?>" role="dialog" <?php echo ArrayHelper::toString($modalAttributes); ?> <?php echo isset($url) ? $url : ''; ?> <?php echo isset($url) ? 'data-iframe="'.trim($iframeHtml).'"' : ''; ?>>
 	<div class="modal-dialog modal-lg<?php echo $modalDialogClass; ?>" role="document">
 		<div class="modal-content">
 			<?php
@@ -95,23 +94,4 @@
 			?>
 		</div>
 	</div>
-=======
-<div id="<?php echo $selector; ?>" <?php echo ArrayHelper::toString($modalAttributes); ?>>
-	<?php
-	// Header
-	if (!isset($params['closeButton']) || isset($params['title']) || $params['closeButton'])
-	{
-		echo JLayoutHelper::render('joomla.modal.header', $displayData);
-	}
-
-	// Body
-	echo JLayoutHelper::render('joomla.modal.body', $displayData);
-
-	// Footer
-	if (isset($params['footer']))
-	{
-		echo JLayoutHelper::render('joomla.modal.footer', $displayData);
-	}
-	?>
->>>>>>> 29077837
 </div>