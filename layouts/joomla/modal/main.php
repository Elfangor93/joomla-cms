--- conflicted
+++ resolved
@@ -47,11 +47,7 @@
 
 if ($modalWidth && $modalWidth > 0 && $modalWidth <= 100)
 {
-<<<<<<< HEAD
 	$modalDialogClass = ' jviewport-width' . $modalWidth;
-=======
-	$modalClasses[] = 'jviewport-width' . $modalWidth;
->>>>>>> ce7de218
 }
 
 $modalAttributes = array(
