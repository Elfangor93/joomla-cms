--- conflicted
+++ resolved
@@ -54,29 +54,21 @@
 					</button>
 				</div>
 			<?php endif; ?>
-<<<<<<< HEAD
-			<div class="btn-group">
-				<button type="button" class="btn btn-secondary hasTooltip js-stools-btn-clear" title="<?php echo JHtml::tooltipText('JSEARCH_FILTER_CLEAR'); ?>">
-					<?php echo JText::_('JSEARCH_FILTER_CLEAR'); ?>
-				</button>
-			</div>
-=======
-			<button type="submit" class="btn hasTooltip" title="<?php echo JHtml::tooltipText('JSEARCH_FILTER_SUBMIT'); ?>">
+			<button type="submit" class="btn btn-secondary hasTooltip" title="<?php echo JHtml::tooltipText('JSEARCH_FILTER_SUBMIT'); ?>">
 				<span class="icon-search"></span>
 			</button>
 		</div>
 		<?php if ($filterButton) : ?>
-			<div class="btn-wrapper hidden-phone">
-				<button type="button" class="btn hasTooltip js-stools-btn-filter" title="<?php echo JHtml::tooltipText('JSEARCH_TOOLS_DESC'); ?>">
-					<?php echo JText::_('JSEARCH_TOOLS'); ?> <span class="caret"></span>
+			<div class="btn-wrapper hidden-sm-down">
+				<button type="button" class="btn btn-secondary hasTooltip js-stools-btn-filter" title="<?php echo JHtml::tooltipText('JSEARCH_TOOLS_DESC'); ?>">
+					<?php echo JText::_('JSEARCH_TOOLS'); ?> <i class="fa fa-caret-down"></i>
 				</button>
 			</div>
 		<?php endif; ?>
 		<div class="btn-wrapper">
-			<button type="button" class="btn hasTooltip js-stools-btn-clear" title="<?php echo JHtml::tooltipText('JSEARCH_FILTER_CLEAR'); ?>">
+			<button type="button" class="btn btn-secondary hasTooltip js-stools-btn-clear" title="<?php echo JHtml::tooltipText('JSEARCH_FILTER_CLEAR'); ?>">
 				<?php echo JText::_('JSEARCH_FILTER_CLEAR'); ?>
 			</button>
->>>>>>> ce7de218
 		</div>
 	<?php endif; ?>
 <?php endif;