--- conflicted
+++ resolved
@@ -37,14 +37,13 @@
 				<?php echo JText::_('JSEARCH_FILTER'); ?>
 			<?php endif; ?>
 		</label>
-<<<<<<< HEAD
 		<div class="btn-toolbar" role="toolbar">
 			<div class="btn-group mr-2">
 				<div class="input-group">
 					<?php echo $filters['filter_search']->input; ?>
 					<span class="input-group-btn">
-						<button type="submit" class="btn btn-secondary hasTooltip" title="<?php echo JHtml::_('tooltipText', 'JSEARCH_FILTER_SUBMIT'); ?>">
-							<span class="icon-search"></span>
+						<button type="submit" class="btn btn-secondary hasTooltip" title="<?php echo JHtml::_('tooltipText', 'JSEARCH_FILTER_SUBMIT'); ?>"  aria-label="<?php echo JText::_('JSEARCH_FILTER_SUBMIT'); ?>">
+							<span class="icon-search" aria-hidden="true"></span>
 						</button>
 						<button type="button" class="btn btn-secondary hasTooltip js-stools-btn-clear" title="<?php echo JHtml::_('tooltipText', 'JSEARCH_FILTER_CLEAR'); ?>">
 							<?php echo JText::_('JSEARCH_FILTER_CLEAR'); ?>
@@ -55,21 +54,6 @@
 			<div class="btn-group">
 				<button type="button" class="btn btn-secondary hasTooltip js-stools-btn-filter">
 					<?php echo JText::_('JTABLE_OPTIONS'); ?> <span class="fa fa-caret-down"></span>
-=======
-		<div class="btn-wrapper input-append">
-			<?php echo $filters['filter_search']->input; ?>
-			<?php if ($filters['filter_search']->description) : ?>
-				<?php JHtmlBootstrap::tooltip('#filter_search', array('title' => JText::_($filters['filter_search']->description))); ?>
-			<?php endif; ?>
-			<button type="submit" class="btn hasTooltip" title="<?php echo JHtml::_('tooltipText', 'JSEARCH_FILTER_SUBMIT'); ?>" aria-label="<?php echo JText::_('JSEARCH_FILTER_SUBMIT'); ?>">
-				<span class="icon-search" aria-hidden="true"></span>
-			</button>
-		</div>
-		<?php if ($filterButton) : ?>
-			<div class="btn-wrapper hidden-phone">
-				<button type="button" class="btn hasTooltip js-stools-btn-filter" title="<?php echo JHtml::_('tooltipText', 'JSEARCH_TOOLS_DESC'); ?>">
-					<?php echo JText::_('JSEARCH_TOOLS');?> <span class="caret"></span>
->>>>>>> 2d1c77b7
 				</button>
 			</div>
 		</div>
