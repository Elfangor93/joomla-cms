--- conflicted
+++ resolved
@@ -52,27 +52,15 @@
 					</button>
 				</span>
 			</div>
-<<<<<<< HEAD
-			<div class="btn-group">
-				<button type="button" class="btn btn-primary hasTooltip js-stools-btn-filter">
-                    <?php echo Text::_('JFILTER_OPTIONS'); ?>
-					<span class="fa fa-angle-down" aria-hidden="true"></span>
-				</button>
-			</div>
-            <button type="button" class="btn btn-primary js-stools-btn-clear mr-2">
-				<?php echo Text::_('JSEARCH_FILTER_CLEAR'); ?>
-            </button>
-=======
 		</div>
 		<div class="btn-group">
 			<button type="button" class="btn btn-primary hasTooltip js-stools-btn-filter">
 				<?php echo Text::_('JFILTER_OPTIONS'); ?>
-				<span class="fa fa-caret-down" aria-hidden="true"></span>
+				<span class="fa fa-angle-down" aria-hidden="true"></span>
 			</button>
 		</div>
 		<button type="button" class="btn btn-primary js-stools-btn-clear mr-2">
 			<?php echo Text::_('JSEARCH_FILTER_CLEAR'); ?>
 		</button>
->>>>>>> 917f9602
 	<?php endif; ?>
 <?php endif;