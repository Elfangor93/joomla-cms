--- conflicted
+++ resolved
@@ -9,27 +9,11 @@
 
 defined('JPATH_BASE') or die;
 
-<<<<<<< HEAD
-use Joomla\CMS\HTML\HTMLHelper;
-=======
->>>>>>> 9ed76284
 use Joomla\CMS\Language\Text;
 
 $id      = empty($displayData['id']) ? '' : (' id="' . $displayData['id'] . '"');
 $target  = empty($displayData['target']) ? '' : (' target="' . $displayData['target'] . '"');
 $onclick = empty($displayData['onclick']) ? '' : (' onclick="' . $displayData['onclick'] . '"');
-<<<<<<< HEAD
-
-// The title for the link (a11y)
-$title   = empty($displayData['title']) ? '' : (' title="' . $this->escape($displayData['title']) . '"');
-$add	  = empty($displayData['addwhat']) ? '' : $displayData['addwhat'];
-// The information
-$text    = empty($displayData['text']) ? '' : ('<span class="j-links-link">' . $displayData['text'] . '</span>');
-
-$iconclass = isset($displayData['iconclass']) ? $displayData['iconclass'] : '';
-
-$class = '';
-=======
 
 if (isset($displayData['ajaxurl'])) {
 	$size = 'small';
@@ -56,19 +40,11 @@
 {
 	$tmp[] = 'pulse';
 }
->>>>>>> 9ed76284
 
 // Add the button class
 if (!empty($displayData['class']) && is_string($displayData['class']))
 {
-<<<<<<< HEAD
-	$class = ($displayData['id'] === 'plg_quickicon_joomlaupdate'
-		|| $displayData['id'] === 'plg_quickicon_extensionupdate'
-		|| $displayData['id'] === 'plg_quickicon_privacycheck'
-		|| $displayData['id'] === 'plg_quickicon_overridecheck') ? ' class="pulse"' : '';
-=======
 	$tmp[] = $this->escape($displayData['class']);
->>>>>>> 9ed76284
 }
 
 // Make the class string
@@ -85,32 +61,6 @@
 	$name = '';
 }
 ?>
-<<<<<<< HEAD
-<li class="col mb-3 d-flex <?php echo !empty($displayData['linkadd']) ? 'flex-column' : ''; ?>">
-	<a <?php echo $id . $class; ?> href="<?php echo $displayData['link']; ?>"<?php echo $target . $onclick . $title; ?>>
-		<?php if (isset($displayData['image'])): ?>
-			<div class="quickicon-icon d-flex align-items-end <?php isset($displayData['amount']) ? 'small' : 'big'; ?>">
-				<div class="<?php echo $displayData['image']; ?>" aria-hidden="true"></div>
-			</div>
-		<?php endif; ?>
-		<?php if (isset($displayData['amount'])): ?>
-			<div class="quickicon-amount <?php isset($displayData['image']) ? 'small' : 'big'; ?>">
-				<?php echo $displayData['amount']; ?>
-			</div>
-		<?php endif; ?>
-		<?php // Name indicates the component
-			if (isset($displayData['name'])): ?>
-			<div class="quickicon-name d-flex align-items-end"><?php echo htmlspecialchars($displayData['name']); ?></div>
-		<?php endif; ?>
-		<?php // Information or action from plugins
-			if (isset($displayData['text'])): ?>
-				<div class="quickicon-text d-flex align-items-center"><?php echo $text; ?></div>
-		<?php endif; ?>
-	</a>
-	<?php // Add the link to the edit-form
-		if (!empty($displayData['linkadd'])): ?>
-			<a class="btn-block text-center quickicon-linkadd j-links-link" href="<?php echo $displayData['linkadd']; ?>">
-=======
 
 <li class="quickicon col mb-3 d-flex <?php echo !empty($displayData['linkadd']) ? 'flex-column' : ''; ?>">
 	<a <?php echo $id . $class; ?> href="<?php echo $displayData['link']; ?>"<?php echo $target . $onclick . $title; ?>>
@@ -142,7 +92,6 @@
 	<?php // Add the link to the edit-form
 	if (!empty($displayData['linkadd'])): ?>
 			<a class="btn-block quickicon-linkadd j-links-link" href="<?php echo $displayData['linkadd']; ?>">
->>>>>>> 9ed76284
 				<span class="fa fa-plus mr-2" aria-hidden="true"></span>
 				<span class="sr-only"><?php echo Text::sprintf('MOD_QUICKICON_ADD_NEW', $add); ?></span>
 				<span aria-hidden="true"><?php echo $add; ?></span>
