<?php
/**
 * @package     Joomla.Site
 * @subpackage  Layout
 *
 * @copyright   Copyright (C) 2005 - 2017 Open Source Matters, Inc. All rights reserved.
 * @license     GNU General Public License version 2 or later; see LICENSE.txt
 */

defined('JPATH_BASE') or die;

use Joomla\CMS\Component\ComponentHelper;
use Joomla\CMS\Factory;
use Joomla\CMS\HTML\HTMLHelper;
use Joomla\CMS\Language\Text;
use Joomla\CMS\Uri\Uri;

// JLayout for standard handling of the edit modules:

$moduleHtml   = &$displayData['moduleHtml'];
$mod          = $displayData['module'];
$position     = $displayData['position'];
$menusEditing = $displayData['menusediting'];
$parameters   = ComponentHelper::getParams('com_modules');
$redirectUri  = '&return=' . urlencode(base64_encode(Uri::getInstance()->toString()));
$target       = '_blank';
$itemid       = JFactory::getApplication()->input->get('Itemid', '0', 'int');

if (preg_match('/<(?:div|span|nav|ul|ol|h\d) [^>]*class="[^"]* jmoddiv"/', $moduleHtml))
{
	// Module has already module edit button:
	return;
}

// Add css class jmoddiv and data attributes for module-editing URL and for the tooltip:
$editUrl = Uri::base() . 'administrator/index.php?option=com_modules&task=module.edit&id=' . (int) $mod->id;

if ($parameters->get('redirect_edit', 'site') === 'site')
{
<<<<<<< HEAD
	$editUrl = Uri::base() . 'index.php?option=com_config&view=modules&id=' . (int) $mod->id . $redirectUri;
=======
	$editUrl = JUri::base() . 'index.php?option=com_config&controller=config.display.modules&id=' . (int) $mod->id . '&Itemid=' . $itemid . $redirectUri;
>>>>>>> 94942465
	$target  = '_self';
}

// Add class, editing URL and tooltip, and if module of type menu, also the tooltip for editing the menu item:
$count = 0;
$moduleHtml = preg_replace(
	// Replace first tag of module with a class
	'/^(\s*<(?:div|span|nav|ul|ol|h\d|section|aside|nav|address|article) [^>]*class="[^"]*)"/',
	// By itself, adding class jmoddiv and data attributes for the URL and tooltip:
	'\\1 jmoddiv" data-jmodediturl="' . $editUrl . '" data-target="' . $target . '" data-jmodtip="'
	.	HTMLHelper::_('tooltipText', 
			Text::_('JLIB_HTML_EDIT_MODULE'),
			htmlspecialchars($mod->title, ENT_COMPAT, 'UTF-8') . '<br>' . sprintf(Text::_('JLIB_HTML_EDIT_MODULE_IN_POSITION'), htmlspecialchars($position, ENT_COMPAT, 'UTF-8')),
			0
		)
	. '"'
	// And if menu editing is enabled and allowed and it's a menu module, add data attributes for menu editing:
	.	($menusEditing && $mod->module === 'mod_menu' ?
			'" data-jmenuedittip="' . HTMLHelper::_('tooltipText', 'JLIB_HTML_EDIT_MENU_ITEM', 'JLIB_HTML_EDIT_MENU_ITEM_ID') . '"'
			:
			''
		),
	$moduleHtml,
	1,
	$count
);

if ($count)
{
	// Load stylesheet and javascript to head:
	HTMLHelper::_('bootstrap.popover');

	HTMLHelper::_('stylesheet', 'system/frontediting.css', array('version' => 'auto', 'relative' => true));
	HTMLHelper::_('script', 'system/frontediting.min.js', array('version' => 'auto', 'relative' => true));
}<|MERGE_RESOLUTION|>--- conflicted
+++ resolved
@@ -24,7 +24,7 @@
 $parameters   = ComponentHelper::getParams('com_modules');
 $redirectUri  = '&return=' . urlencode(base64_encode(Uri::getInstance()->toString()));
 $target       = '_blank';
-$itemid       = JFactory::getApplication()->input->get('Itemid', '0', 'int');
+$itemid       = Factory::getApplication()->input->get('Itemid', '0', 'int');
 
 if (preg_match('/<(?:div|span|nav|ul|ol|h\d) [^>]*class="[^"]* jmoddiv"/', $moduleHtml))
 {
@@ -37,11 +37,7 @@
 
 if ($parameters->get('redirect_edit', 'site') === 'site')
 {
-<<<<<<< HEAD
-	$editUrl = Uri::base() . 'index.php?option=com_config&view=modules&id=' . (int) $mod->id . $redirectUri;
-=======
-	$editUrl = JUri::base() . 'index.php?option=com_config&controller=config.display.modules&id=' . (int) $mod->id . '&Itemid=' . $itemid . $redirectUri;
->>>>>>> 94942465
+	$editUrl = Uri::base() . 'index.php?option=com_config&view=modules&id=' . (int) $mod->id . '&Itemid=' . $itemid . $redirectUri;
 	$target  = '_self';
 }
 
