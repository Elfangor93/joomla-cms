--- conflicted
+++ resolved
@@ -1,24 +1,14 @@
 1- What is this?
 	* This is a Joomla! 4.x installation/upgrade package.
 	* Joomla! Official site: https://www.joomla.org
-<<<<<<< HEAD
 	* Joomla! 4.0 version history - https://docs.joomla.org/Joomla_4.0_version_history
-=======
-	* Joomla! 3.7 version history - https://docs.joomla.org/Joomla_3.7_version_history
->>>>>>> 88bffd18
 	* Detailed changes in the Changelog: https://github.com/joomla/joomla-cms/commits/master
 
 2- What is Joomla?
 	* Joomla! is a Content Management System (CMS) which enables you to build Web sites and powerful online applications.
-<<<<<<< HEAD
-        * It's a free and Open Source software, distributed under the GNU General Public License version 2 or later.
-	* This is a simple and powerful web server application and it requires a server with PHP and either MySQL or PostgreSQL to run.
-	You can find full technical requirements here: https://www.joomla.org/about-joomla/technical-requirements.html.
-=======
 	* It's a free and Open Source software, distributed under the GNU General Public License version 2 or later.
 	* This is a simple and powerful web server application and it requires a server with PHP and either MySQL, PostgreSQL or SQL Server to run.
 	You can find full technical requirements here: https://downloads.joomla.org/technical-requirements.
->>>>>>> 88bffd18
 
 3- Is Joomla! for you?
 	* Joomla! is the right solution for most content web projects: https://docs.joomla.org/Portal:Learn_More
@@ -45,13 +35,8 @@
 	* Check out the template management information: https://docs.joomla.org/Portal:Template_Management
 
 8- Ready to install Joomla?
-<<<<<<< HEAD
-	* Check the minimum requirements here: https://www.joomla.org/about-joomla/technical-requirements.html
+	* Check the minimum requirements here: https://downloads.joomla.org/technical-requirements
 	* How do you install Joomla - https://docs.joomla.org/J4.x:Installing_Joomla
-=======
-	* Check the minimum requirements here: https://downloads.joomla.org/technical-requirements
-	* How do you install Joomla - https://docs.joomla.org/J3.x:Installing_Joomla
->>>>>>> 88bffd18
 	* You could start your Joomla! experience building your site on a local test server.
 	When ready it can be moved to an online hosting account of your choice.
 	See the tutorial: https://docs.joomla.org/Installing_Joomla_locally
