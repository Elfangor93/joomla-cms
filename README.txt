--- conflicted
+++ resolved
@@ -1,13 +1,8 @@
 1- What is this?
 	* This is a Joomla! installation/upgrade package to version 3.x
 	* Joomla! Official site: https://www.joomla.org
-<<<<<<< HEAD
-	* Joomla! 3.9 version history - https://docs.joomla.org/Joomla_3.9_version_history
-	* Detailed changes in the Changelog: https://github.com/joomla/joomla-cms/commits/master
-=======
-	* Joomla! 3.8 version history - https://docs.joomla.org/Special:MyLanguage/Joomla_3.8_version_history
+	* Joomla! 3.9 version history - https://docs.joomla.org/Special:MyLanguage/Joomla_3.9_version_history
 	* Detailed changes in the Changelog: https://github.com/joomla/joomla-cms/commits/staging
->>>>>>> 4af39f34
 
 2- What is Joomla?
 	* Joomla! is a Content Management System (CMS) which enables you to build Web sites and powerful online applications.
