--- conflicted
+++ resolved
@@ -37,11 +37,7 @@
     public function display($tpl = null)
     {
         $app    = Factory::getApplication();
-<<<<<<< HEAD
-        $ids    = (array) $app->getInput()->get('id', array(), 'int');
-=======
-        $ids    = (array) $app->input->get('id', [], 'int');
->>>>>>> 4c918795
+        $ids    = (array) $app->getInput()->get('id', [], 'int');
         $i      = 0;
         $tagIds = '';
 
