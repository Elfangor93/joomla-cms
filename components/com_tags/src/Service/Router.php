<?php

/**
 * @package     Joomla.Site
 * @subpackage  com_tags
 *
 * @copyright   (C) 2013 Open Source Matters, Inc. <https://www.joomla.org>
 * @license     GNU General Public License version 2 or later; see LICENSE.txt
 */

namespace Joomla\Component\Tags\Site\Service;

use Joomla\CMS\Application\SiteApplication;
use Joomla\CMS\Categories\CategoryFactoryInterface;
use Joomla\CMS\Component\ComponentHelper;
use Joomla\CMS\Component\Router\RouterBase;
use Joomla\CMS\Language\Multilanguage;
use Joomla\CMS\Menu\AbstractMenu;
use Joomla\Database\DatabaseInterface;
use Joomla\Utilities\ArrayHelper;

// phpcs:disable PSR1.Files.SideEffects
\defined('_JEXEC') or die;
// phpcs:enable PSR1.Files.SideEffects

/**
 * Routing class from com_tags
 *
 * @since  3.3
 */
class Router extends RouterBase
{
    /**
     * The db
     *
     * @var DatabaseInterface
     *
     * @since  4.0.0
     */
    private $db;

    /**
     * Lookup array of the menu items
     *
     * @var   array
     * @since 4.3.0
     */
    protected $lookup = [];

    /**
     * Tags Component router constructor
     *
     * @param   SiteApplication           $app              The application object
     * @param   AbstractMenu              $menu             The menu object to work with
     * @param   CategoryFactoryInterface  $categoryFactory  The category object
     * @param   DatabaseInterface         $db               The database object
     *
     * @since  4.0.0
     */
    public function __construct(SiteApplication $app, AbstractMenu $menu, ?CategoryFactoryInterface $categoryFactory, DatabaseInterface $db)
    {
        $this->db = $db;

        parent::__construct($app, $menu);

        $this->buildLookup();
    }


    /**
     * Preprocess com_tags URLs
     *
     * @param   array  $query  An associative array of URL arguments
     *
     * @return  array  The URL arguments to use to assemble the subsequent URL.
     *
     * @since   4.3.0
     */
    public function preprocess($query)
    {
<<<<<<< HEAD
        $active = $this->menu->getActive();

        /**
         * If the active item id is not the same as the supplied item id or we have a supplied item id and no active
         * menu item then we just use the supplied menu item and continue
         */
        if (isset($query['Itemid']) && ($active === null || $query['Itemid'] != $active->id)) {
            return $query;
        }
=======
        $segments = [];
>>>>>>> 4c918795

        // Get query language
        $language = isset($query['lang']) ? $query['lang'] : '*';

        // Set the language to the current one when multilang is enabled and item is tagged to ALL
        if (Multilanguage::isEnabled() && $language === '*') {
            $language = $this->app->get('language');
        }

        if (isset($query['view']) && $query['view'] == 'tags') {
            if (isset($query['parent_id']) && isset($this->lookup[$language]['tags'][$query['parent_id']])) {
                $query['Itemid'] = $this->lookup[$language]['tags'][$query['parent_id']];
            } elseif (isset($this->lookup[$language]['tags'][0])) {
                $query['Itemid'] = $this->lookup[$language]['tags'][0];
            }
        } elseif (isset($query['view']) && $query['view'] == 'tag') {
            if (isset($query['id'])) {
                if (!is_array($query['id'])) {
                    $query['id'] = [$query['id']];
                }

                $id = ArrayHelper::toInteger($query['id']);
                sort($id);

                if (isset($this->lookup[$language]['tag'][implode(',', $id)])) {
                    $query['Itemid'] = $this->lookup[$language]['tag'][implode(',', $id)];
                } elseif (isset($this->lookup[$language]['tags'][0])) {
                    $query['Itemid'] = $this->lookup[$language]['tags'][0];
                }
            }
        }

        // Check if the active menuitem matches the requested language
        if (
            !isset($query['Itemid']) && ($active && $active->component === 'com_tags'
            && ($language === '*' || \in_array($active->language, array('*', $language)) || !Multilanguage::isEnabled()))
        ) {
            $query['Itemid'] = $active->id;
        }

        // If not found, return language specific home link
        if (!isset($query['Itemid'])) {
            $default = $this->menu->getDefault($language);

            if (!empty($default->id)) {
                $query['Itemid'] = $default->id;
            }
        }

        return $query;
    }

    /**
     * Build the route for the com_tags component
     *
     * @param   array  &$query  An array of URL arguments
     *
     * @return  array  The URL arguments to use to assemble the subsequent URL.
     *
     * @since   3.3
     */
    public function build(&$query)
    {
        $segments = array();

        $menuItem = $this->menu->getItem($query['Itemid']);

        if ($menuItem->query['option'] == 'com_tags') {
            if ($menuItem->query['view'] == 'tags' && isset($query['id'])) {
                $ids = $query['id'];

                if (!is_array($ids)) {
                    $ids = [$ids];
                }

                foreach ($ids as $id) {
                    $segments[] = $id;
                }

                unset($query['id']);
            } elseif ($menuItem->query['view'] == 'tag') {
                $ids = $query['id'];
                $ids = ArrayHelper::toInteger($ids);
                $ids = array_diff($ids, $menuItem->query['id']);

                foreach ($ids as $id) {
                    $segments[] = $id;
                }

                unset($query['id']);
            }

            unset($query['view']);
        } else {
            $segments[] = $query['view'];
            unset($query['view']);

            if (isset($query['id']) && is_array($query['id'])) {
                foreach ($query['id'] as $id) {
                    $segments[] = $id;
                }

                unset($query['id']);
            }
        }

        unset($query['layout']);

        foreach ($segments as &$segment) {
            if (strpos($segment, ':')) {
                [$void, $segment] = explode(':', $segment, 2);
            }
        }

        return $segments;
    }

    /**
     * Parse the segments of a URL.
     *
     * @param   array  &$segments  The segments of the URL to parse.
     *
     * @return  array  The URL attributes to be used by the application.
     *
     * @since   3.3
     */
    public function parse(&$segments)
    {
<<<<<<< HEAD
        $vars = [];
=======
        $total = count($segments);
        $vars = [];

        for ($i = 0; $i < $total; $i++) {
            $segments[$i] = preg_replace('/-/', ':', $segments[$i], 1);
        }
>>>>>>> 4c918795

        // Get the active menu item.
        $item = $this->menu->getActive();

        // We don't have a menu item
        if (!$item || $item->query['option'] != 'com_tags') {
            if (!isset($segments[0])) {
                return $vars;
            }

            $vars['view'] = array_shift($segments);
        }

        $ids = [];

        if ($item && $item->query['view'] == 'tag') {
            $ids = $item->query['id'];
        }

        while (count($segments)) {
            $id = array_shift($segments);
            $ids[] = $this->fixSegment($id);
        }

        if (count($ids)) {
            $vars['id'] = $ids;
            $vars['view'] = 'tag';
        }

        return $vars;
    }

    /**
     * Method to build the lookup array
     *
     * @param   string  $language  The language that the lookup should be built up for
     *
     * @return  void
     *
     * @since   4.3.0
     */
    protected function buildLookup()
    {
        $component = ComponentHelper::getComponent('com_tags');
        $items = $this->app->getMenu()->getItems(['component_id'], [$component->id]);

        foreach ($items as $item) {
            if (!isset($this->lookup[$item->language])) {
                $this->lookup[$item->language] = ['tags' => [], 'tag' => []];
            }

            if ($item->query['view'] == 'tag') {
                $id = $item->query['id'];
                sort($id);
                $this->lookup[$item->language]['tag'][implode(',', $id)] = $item->id;
            }

            if ($item->query['view'] == 'tags') {
                $id = (int) (isset($item->query['parent_id']) ? $item->query['parent_id'] : 0);
                $this->lookup[$item->language]['tags'][$id] = $item->id;
            }
        }
    }

    /**
     * Try to add missing id to segment
     *
     * @param   string  $segment  One piece of segment of the URL to parse
     *
     * @return  string  The segment with founded id
     *
     * @since   3.7
     */
    protected function fixSegment($segment)
    {
        // Try to find tag id
        $alias = str_replace(':', '-', $segment);

        $query = $this->db->getQuery(true)
            ->select($this->db->quoteName('id'))
            ->from($this->db->quoteName('#__tags'))
            ->where($this->db->quoteName('alias') . ' = :alias')
            ->bind(':alias', $alias);

        $id = $this->db->setQuery($query)->loadResult();

        if ($id) {
            $segment = $id . ':' . $alias;
        }

        return $segment;
    }
}<|MERGE_RESOLUTION|>--- conflicted
+++ resolved
@@ -78,7 +78,6 @@
      */
     public function preprocess($query)
     {
-<<<<<<< HEAD
         $active = $this->menu->getActive();
 
         /**
@@ -88,9 +87,6 @@
         if (isset($query['Itemid']) && ($active === null || $query['Itemid'] != $active->id)) {
             return $query;
         }
-=======
-        $segments = [];
->>>>>>> 4c918795
 
         // Get query language
         $language = isset($query['lang']) ? $query['lang'] : '*';
@@ -154,7 +150,7 @@
      */
     public function build(&$query)
     {
-        $segments = array();
+        $segments = [];
 
         $menuItem = $this->menu->getItem($query['Itemid']);
 
@@ -219,16 +215,7 @@
      */
     public function parse(&$segments)
     {
-<<<<<<< HEAD
         $vars = [];
-=======
-        $total = count($segments);
-        $vars = [];
-
-        for ($i = 0; $i < $total; $i++) {
-            $segments[$i] = preg_replace('/-/', ':', $segments[$i], 1);
-        }
->>>>>>> 4c918795
 
         // Get the active menu item.
         $item = $this->menu->getActive();
