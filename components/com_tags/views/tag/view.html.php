--- conflicted
+++ resolved
@@ -92,14 +92,7 @@
 				// For some plugins.
 				!empty($itemElement->core_body)? $itemElement->text = $itemElement->core_body : $itemElement->text = null;
 
-<<<<<<< HEAD
-				JPluginHelper::importPlugin('content');
 				JFactory::getApplication()->triggerEvent('onContentPrepare', ['com_tags.tag', &$itemElement, &$itemElement->core_params, 0]);
-=======
-				$dispatcher = JEventDispatcher::getInstance();
-
-				$dispatcher->trigger('onContentPrepare', array ('com_tags.tag', &$itemElement, &$itemElement->core_params, 0));
->>>>>>> e3ecfe68
 
 				$results = JFactory::getApplication()->triggerEvent('onContentAfterTitle', ['com_tags.tag', &$itemElement, &$itemElement->core_params, 0]);
 				$itemElement->event->afterDisplayTitle = trim(implode("\n", $results));
