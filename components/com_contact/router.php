--- conflicted
+++ resolved
@@ -42,22 +42,8 @@
 		parent::__construct($app, $menu);
 
 		$this->attachRule(new JComponentRouterRulesMenu($this));
-<<<<<<< HEAD
 		$this->attachRule(new JComponentRouterRulesStandard($this));
 		$this->attachRule(new JComponentRouterRulesNomenu($this));
-=======
-
-		if ($params->get('sef_advanced', 0))
-		{
-			$this->attachRule(new JComponentRouterRulesStandard($this));
-			$this->attachRule(new JComponentRouterRulesNomenu($this));
-		}
-		else
-		{
-			JLoader::register('ContactRouterRulesLegacy', __DIR__ . '/helpers/legacyrouter.php');
-			$this->attachRule(new ContactRouterRulesLegacy($this));
-		}
->>>>>>> 61f8c855
 	}
 
 	/**
