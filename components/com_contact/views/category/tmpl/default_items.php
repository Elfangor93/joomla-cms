--- conflicted
+++ resolved
@@ -85,11 +85,7 @@
 							<?php $location[] = $item->state; ?>
 						<?php endif; ?>
 						<?php if ($this->params->get('show_country_headings') && !empty($item->country)) : ?>
-<<<<<<< HEAD
-							<?php echo $item->country; ?><br>
-=======
 							<?php $location[] = $item->country; ?>
->>>>>>> 61f8c855
 						<?php endif; ?>
 						<?php echo implode($location, ', '); ?>
 					</div>
