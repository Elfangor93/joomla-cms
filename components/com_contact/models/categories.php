--- conflicted
+++ resolved
@@ -98,12 +98,8 @@
 			$app = JFactory::getApplication();
 			$menu = $app->getMenu();
 			$active = $menu->getActive();
-<<<<<<< HEAD
 			$params = new Registry;
-=======
-			$params = new JRegistry;
 
->>>>>>> 96744b30
 			if ($active)
 			{
 				$params->loadString($active->params);
