<?php
/**
 * @package     Joomla.Site
 * @subpackage  com_contact
 *
 * @copyright   Copyright (C) 2005 - 2014 Open Source Matters, Inc. All rights reserved.
 * @license     GNU General Public License version 2 or later; see LICENSE.txt
 */

defined('_JEXEC') or die;

use Joomla\Registry\Registry;

/**
 * Single item model for a contact
 *
 * @package     Joomla.Site
 * @subpackage  com_contact
 * @since       1.5
 */
class ContactModelCategory extends JModelList
{
	/**
	 * Category items data
	 *
	 * @var array
	 */
	protected $_item = null;

	protected $_articles = null;

	protected $_siblings = null;

	protected $_children = null;

	protected $_parent = null;

	/**
	 * The category that applies.
	 *
	 * @access    protected
	 * @var        object
	 */
	protected $_category = null;

	/**
	 * The list of other contact categories.
	 *
	 * @access    protected
	 * @var       array
	 */
	protected $_categories = null;

	/**
	 * Constructor.
	 *
	 * @param   array  $config  An optional associative array of configuration settings.

	 * @since   1.6
	 */
	public function __construct($config = array())
	{
		if (empty($config['filter_fields']))
		{
			$config['filter_fields'] = array(
				'id', 'a.id',
				'name', 'a.name',
				'con_position', 'a.con_position',
				'suburb', 'a.suburb',
				'state', 'a.state',
				'country', 'a.country',
				'ordering', 'a.ordering',
				'sortname',
				'sortname1', 'a.sortname1',
				'sortname2', 'a.sortname2',
				'sortname3', 'a.sortname3'
			);
		}

		parent::__construct($config);
	}

	/**
	 * Method to get a list of items.
	 *
	 * @return  mixed  An array of objects on success, false on failure.
	 */
	public function getItems()
	{
		// Invoke the parent getItems method to get the main list
		$items = parent::getItems();

		// Convert the params field into an object, saving original in _params
		for ($i = 0, $n = count($items); $i < $n; $i++)
		{
			$item = & $items[$i];
			if (!isset($this->_params))
			{
				$params = new Registry;
				$params->loadString($item->params);
				$item->params = $params;
			}
			$this->tags = new JHelperTags;
			$this->tags->getItemTags('com_contact.contact', $item->id);
		}

		return $items;
	}

	/**
	 * Method to build an SQL query to load the list data.
	 *
	 * @return  string    An SQL query
	 * @since   1.6
	 */
	protected function getListQuery()
	{
		$user = JFactory::getUser();
		$groups = implode(',', $user->getAuthorisedViewLevels());

		// Create a new query object.
		$db = $this->getDbo();
		$query = $db->getQuery(true);

		// Select required fields from the categories.
		// Changes for sqlsrv
		$case_when = ' CASE WHEN ';
		$case_when .= $query->charLength('a.alias', '!=', '0');
		$case_when .= ' THEN ';
		$a_id = $query->castAsChar('a.id');
		$case_when .= $query->concatenate(array($a_id, 'a.alias'), ':');
		$case_when .= ' ELSE ';
		$case_when .= $a_id . ' END as slug';

		$case_when1 = ' CASE WHEN ';
		$case_when1 .= $query->charLength('c.alias', '!=', '0');
		$case_when1 .= ' THEN ';
		$c_id = $query->castAsChar('c.id');
		$case_when1 .= $query->concatenate(array($c_id, 'c.alias'), ':');
		$case_when1 .= ' ELSE ';
		$case_when1 .= $c_id . ' END as catslug';
		$query->select($this->getState('list.select', 'a.*') . ',' . $case_when . ',' . $case_when1)
		// TODO: we actually should be doing it but it's wrong this way
		//	. ' CASE WHEN CHAR_LENGTH(a.alias) THEN CONCAT_WS(\':\', a.id, a.alias) ELSE a.id END as slug, '
		//	. ' CASE WHEN CHAR_LENGTH(c.alias) THEN CONCAT_WS(\':\', c.id, c.alias) ELSE c.id END AS catslug ');
			->from($db->quoteName('#__contact_details') . ' AS a')
			->join('LEFT', '#__categories AS c ON c.id = a.catid')
			->where('a.access IN (' . $groups . ')');

		// Filter by category.
		if ($categoryId = $this->getState('category.id'))
		{
			$query->where('a.catid = ' . (int) $categoryId)
				->where('c.access IN (' . $groups . ')');
		}

		// Join over the users for the author and modified_by names.
		$query->select("CASE WHEN a.created_by_alias > ' ' THEN a.created_by_alias ELSE ua.name END AS author")
			->select("ua.email AS author_email")

			->join('LEFT', '#__users AS ua ON ua.id = a.created_by')
			->join('LEFT', '#__users AS uam ON uam.id = a.modified_by');

		// Filter by state
		$state = $this->getState('filter.published');

		if (is_numeric($state))
		{
			$query->where('a.published = ' . (int) $state);
		}
		// Filter by start and end dates.
		$nullDate = $db->quote($db->getNullDate());
		$nowDate = $db->quote(JFactory::getDate()->toSql());

		if ($this->getState('filter.publish_date'))
		{
			$query->where('(a.publish_up = ' . $nullDate . ' OR a.publish_up <= ' . $nowDate . ')')
				->where('(a.publish_down = ' . $nullDate . ' OR a.publish_down >= ' . $nowDate . ')');
		}

		// Filter by search in title
		$search = $this->getState('list.filter');
		if (!empty($search))
		{
			$search = $db->quote('%' . $db->escape($search, true) . '%');
			$query->where('(a.name LIKE ' . $search . ')');
		}

		// Filter by language
		if ($this->getState('filter.language'))
		{
			$query->where('a.language in (' . $db->quote(JFactory::getLanguage()->getTag()) . ',' . $db->quote('*') . ')');
		}

		// Set sortname ordering if selected
		if ($this->getState('list.ordering') == 'sortname')
		{
			$query->order($db->escape('a.sortname1') . ' ' . $db->escape($this->getState('list.direction', 'ASC')))
				->order($db->escape('a.sortname2') . ' ' . $db->escape($this->getState('list.direction', 'ASC')))
				->order($db->escape('a.sortname3') . ' ' . $db->escape($this->getState('list.direction', 'ASC')));
		}
		else
		{
			$query->order($db->escape($this->getState('list.ordering', 'a.ordering')) . ' ' . $db->escape($this->getState('list.direction', 'ASC')));
		}

		return $query;
	}

	/**
	 * Method to auto-populate the model state.
	 *
	 * Note. Calling getState in this method will result in recursion.
	 *
	 * @since   1.6
	 */
	protected function populateState($ordering = null, $direction = null)
	{
		$app = JFactory::getApplication();
		$params = JComponentHelper::getParams('com_contact');

		// List state information
		$format = $app->input->getWord('format');

		if ($format == 'feed')
		{
			$limit = $app->get('feed_limit');
		}
		else
		{
			$limit = $app->getUserStateFromRequest('global.list.limit', 'limit', $app->get('list_limit'), 'uint');
		}

		$this->setState('list.limit', $limit);

		$limitstart = $app->input->get('limitstart', 0, 'uint');
		$this->setState('list.start', $limitstart);

		// Optional filter text
		$this->setState('list.filter', $app->input->getString('filter-search'));

		// Get list ordering default from the parameters
<<<<<<< HEAD
		$menuParams = new Registry;
=======
		$menuParams = new JRegistry;

>>>>>>> 96744b30
		if ($menu = $app->getMenu()->getActive())
		{
			$menuParams->loadString($menu->params);
		}

		$mergedParams = clone $params;
		$mergedParams->merge($menuParams);

		$orderCol = $app->input->get('filter_order', $mergedParams->get('initial_sort', 'ordering'));
		if (!in_array($orderCol, $this->filter_fields))
		{
			$orderCol = 'ordering';
		}
		$this->setState('list.ordering', $orderCol);

		$listOrder = $app->input->get('filter_order_Dir', 'ASC');

		if (!in_array(strtoupper($listOrder), array('ASC', 'DESC', '')))
		{
			$listOrder = 'ASC';
		}

		$this->setState('list.direction', $listOrder);

		$id = $app->input->get('id', 0, 'int');
		$this->setState('category.id', $id);

		$user = JFactory::getUser();

		if ((!$user->authorise('core.edit.state', 'com_contact')) && (!$user->authorise('core.edit', 'com_contact')))
		{
			// Limit to published for people who can't edit or edit.state.
			$this->setState('filter.published', 1);

			// Filter by start and end dates.
			$this->setState('filter.publish_date', true);
		}

		$this->setState('filter.language', JLanguageMultilang::isEnabled());

		// Load the parameters.
		$this->setState('params', $params);
	}

	/**
	 * Method to get category data for the current category
	 *
	 * @return  object  The category object
	 *
	 * @since   1.5
	 */
	public function getCategory()
	{
		if (!is_object($this->_item))
		{
			$app = JFactory::getApplication();
			$menu = $app->getMenu();
			$active = $menu->getActive();
			$params = new Registry;

			if ($active)
			{
				$params->loadString($active->params);
			}

			$options = array();
			$options['countItems'] = $params->get('show_cat_items', 1) || $params->get('show_empty_categories', 0);
			$categories = JCategories::getInstance('Contact', $options);
			$this->_item = $categories->get($this->getState('category.id', 'root'));
			if (is_object($this->_item))
			{
				$this->_children = $this->_item->getChildren();
				$this->_parent = false;

				if ($this->_item->getParent())
				{
					$this->_parent = $this->_item->getParent();
				}

				$this->_rightsibling = $this->_item->getSibling();
				$this->_leftsibling = $this->_item->getSibling(false);
			}
			else
			{
				$this->_children = false;
				$this->_parent = false;
			}
		}

		return $this->_item;
	}

	/**
	 * Get the parent category.
	 *
	 * @return  mixed  An array of categories or false if an error occurs.
	 */
	public function getParent()
	{
		if (!is_object($this->_item))
		{
			$this->getCategory();
		}

		return $this->_parent;
	}

	/**
	 * Get the sibling (adjacent) categories.
	 *
	 * @return  mixed  An array of categories or false if an error occurs.
	 */
	public function &getLeftSibling()
	{
		if (!is_object($this->_item))
		{
			$this->getCategory();
		}

		return $this->_leftsibling;
	}

	/**
	 * Get the sibling (adjacent) categories.
	 *
	 * @return  mixed  An array of categories or false if an error occurs.
	 */
	public function &getRightSibling()
	{
		if (!is_object($this->_item))
		{
			$this->getCategory();
		}

		return $this->_rightsibling;
	}

	/**
	 * Get the child categories.
	 *
	 * @return  mixed  An array of categories or false if an error occurs.
	 */
	public function &getChildren()
	{
		if (!is_object($this->_item))
		{
			$this->getCategory();
		}

		return $this->_children;
	}

	/**
	 * Increment the hit counter for the category.
	 *
	 * @param   integer  $pk  Optional primary key of the category to increment.
	 *
	 * @return  boolean  True if successful; false otherwise and internal error set.
	 *
	 * @since   3.2
	 */
	public function hit($pk = 0)
	{
		$input = JFactory::getApplication()->input;
		$hitcount = $input->getInt('hitcount', 1);

		if ($hitcount)
		{
			$pk = (!empty($pk)) ? $pk : (int) $this->getState('category.id');

			$table = JTable::getInstance('Category', 'JTable');
			$table->load($pk);
			$table->hit($pk);
		}

		return true;
	}
}<|MERGE_RESOLUTION|>--- conflicted
+++ resolved
@@ -240,12 +240,8 @@
 		$this->setState('list.filter', $app->input->getString('filter-search'));
 
 		// Get list ordering default from the parameters
-<<<<<<< HEAD
 		$menuParams = new Registry;
-=======
-		$menuParams = new JRegistry;
-
->>>>>>> 96744b30
+
 		if ($menu = $app->getMenu()->getActive())
 		{
 			$menuParams->loadString($menu->params);
