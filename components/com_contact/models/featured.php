<?php
/**
 * @package     Joomla.Site
 * @subpackage  com_contact
 *
 * @copyright   Copyright (C) 2005 - 2017 Open Source Matters, Inc. All rights reserved.
 * @license     GNU General Public License version 2 or later; see LICENSE.txt
 */

defined('_JEXEC') or die;

use Joomla\Registry\Registry;

/**
 * Featured contact model class.
 *
 * @since  1.6.0
 */
class ContactModelFeatured extends JModelList
{
	/**
	 * Constructor.
	 *
	 * @param   array  $config  An optional associative array of configuration settings.
	 *
	 * @since   1.6
	 */
	public function __construct($config = array())
	{
		if (empty($config['filter_fields']))
		{
			$config['filter_fields'] = array(
				'id', 'a.id',
				'name', 'a.name',
				'con_position', 'a.con_position',
				'suburb', 'a.suburb',
				'state', 'a.state',
				'country', 'a.country',
				'ordering', 'a.ordering',
			);
		}

		parent::__construct($config);
	}

	/**
	 * Method to get a list of items.
	 *
	 * @return  mixed  An array of objects on success, false on failure.
	 */
	public function getItems()
	{
		// Invoke the parent getItems method to get the main list
		$items = parent::getItems();

		// Convert the params field into an object, saving original in _params
		for ($i = 0, $n = count($items); $i < $n; $i++)
		{
			$item = & $items[$i];
			if (!isset($this->_params))
			{
				$item->params = new Registry($item->params);
			}
		}

		return $items;
	}

	/**
	 * Method to build an SQL query to load the list data.
	 *
	 * @return  string    An SQL query
	 *
	 * @since   1.6
	 */
	protected function getListQuery()
	{
		$user = JFactory::getUser();
		$groups = implode(',', $user->getAuthorisedViewLevels());

		// Create a new query object.
		$db    = $this->getDbo();
		$query = $db->getQuery(true);

		// Select required fields from the categories.
		$query->select($this->getState('list.select', 'a.*'))
			->from($db->quoteName('#__contact_details', 'a'))
			->where('a.featured = 1')
			->where('a.access IN (' . $groups . ')')
			->innerJoin($db->quoteName('#__categories', 'c') . ' ON c.id = a.catid')
			->where('c.access IN (' . $groups . ')');

		// Filter by category.
		if ($categoryId = $this->getState('category.id'))
		{
			$query->where('a.catid = ' . (int) $categoryId);
		}

<<<<<<< HEAD
		// Join to check for category published state in parent categories up the tree
		$query->select('c.published as cat_published, CASE WHEN badcats.id is null THEN c.published ELSE 0 END AS parents_published');
		$subquery = 'SELECT cat.id as id FROM #__categories AS cat JOIN #__categories AS parent ';
		$subquery .= 'ON cat.lft BETWEEN parent.lft AND parent.rgt ';
		$subquery .= 'WHERE parent.extension = ' . $db->quote('com_contact');

		// Find any up-path categories that are not published
		// If all categories are published, badcats.id will be null, and we just use the contact state
		$subquery .= ' AND parent.published != 1 GROUP BY cat.id ';

		// Select state to unpublished if up-path category is unpublished
		$publishedWhere = 'CASE WHEN badcats.id is null THEN a.published ELSE 0 END';
		$query->join('LEFT OUTER', '(' . $subquery . ') AS badcats ON badcats.id = c.id');
=======
		// Change for sqlsrv... aliased c.published to cat_published
		$query->select('c.published as cat_published, c.published AS parents_published')
			->where('c.published = 1');
>>>>>>> 61f8c855

		// Filter by state
		$state = $this->getState('filter.published');
		if (is_numeric($state))
		{
			$query->where('a.published = ' . (int) $state);

			// Filter by start and end dates.
			$nullDate = $db->quote($db->getNullDate());
			$date = JFactory::getDate();
			$nowDate = $db->quote($date->toSql());

			$query->where('(a.publish_up = ' . $nullDate . ' OR a.publish_up <= ' . $nowDate . ')')
				->where('(a.publish_down = ' . $nullDate . ' OR a.publish_down >= ' . $nowDate . ')');
		}

		// Filter by language
		if ($this->getState('filter.language'))
		{
			$query->where('a.language in (' . $db->quote(JFactory::getLanguage()->getTag()) . ',' . $db->quote('*') . ')');
		}

		// Add the list ordering clause.
		$query->order($db->escape($this->getState('list.ordering', 'a.ordering')) . ' ' . $db->escape($this->getState('list.direction', 'ASC')));

		return $query;
	}

	/**
	 * Method to auto-populate the model state.
	 *
	 * Note. Calling getState in this method will result in recursion.
	 *
	 * @param   string  $ordering   An optional ordering field.
	 * @param   string  $direction  An optional direction (asc|desc).
	 *
	 * @return  void
	 *
	 * @since   1.6
	 */
	protected function populateState($ordering = null, $direction = null)
	{
		$app = JFactory::getApplication();
		$params = JComponentHelper::getParams('com_contact');

		// List state information
		$limit = $app->getUserStateFromRequest('global.list.limit', 'limit', $app->get('list_limit'), 'uint');
		$this->setState('list.limit', $limit);

		$limitstart = $app->input->get('limitstart', 0, 'uint');
		$this->setState('list.start', $limitstart);

		$orderCol = $app->input->get('filter_order', 'ordering');
		if (!in_array($orderCol, $this->filter_fields))
		{
			$orderCol = 'ordering';
		}
		$this->setState('list.ordering', $orderCol);

		$listOrder = $app->input->get('filter_order_Dir', 'ASC');
		if (!in_array(strtoupper($listOrder), array('ASC', 'DESC', '')))
		{
			$listOrder = 'ASC';
		}
		$this->setState('list.direction', $listOrder);

		$user = JFactory::getUser();
		if ((!$user->authorise('core.edit.state', 'com_contact')) && (!$user->authorise('core.edit', 'com_contact')))
		{
			// Limit to published for people who can't edit or edit.state.
			$this->setState('filter.published', 1);

			// Filter by start and end dates.
			$this->setState('filter.publish_date', true);
		}

		$this->setState('filter.language', JLanguageMultilang::isEnabled());

		// Load the parameters.
		$this->setState('params', $params);
	}
}<|MERGE_RESOLUTION|>--- conflicted
+++ resolved
@@ -96,25 +96,8 @@
 			$query->where('a.catid = ' . (int) $categoryId);
 		}
 
-<<<<<<< HEAD
-		// Join to check for category published state in parent categories up the tree
-		$query->select('c.published as cat_published, CASE WHEN badcats.id is null THEN c.published ELSE 0 END AS parents_published');
-		$subquery = 'SELECT cat.id as id FROM #__categories AS cat JOIN #__categories AS parent ';
-		$subquery .= 'ON cat.lft BETWEEN parent.lft AND parent.rgt ';
-		$subquery .= 'WHERE parent.extension = ' . $db->quote('com_contact');
-
-		// Find any up-path categories that are not published
-		// If all categories are published, badcats.id will be null, and we just use the contact state
-		$subquery .= ' AND parent.published != 1 GROUP BY cat.id ';
-
-		// Select state to unpublished if up-path category is unpublished
-		$publishedWhere = 'CASE WHEN badcats.id is null THEN a.published ELSE 0 END';
-		$query->join('LEFT OUTER', '(' . $subquery . ') AS badcats ON badcats.id = c.id');
-=======
-		// Change for sqlsrv... aliased c.published to cat_published
 		$query->select('c.published as cat_published, c.published AS parents_published')
 			->where('c.published = 1');
->>>>>>> 61f8c855
 
 		// Filter by state
 		$state = $this->getState('filter.published');
