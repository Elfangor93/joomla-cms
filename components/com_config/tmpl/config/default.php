--- conflicted
+++ resolved
@@ -9,15 +9,8 @@
 
 defined('_JEXEC') or die;
 
-use Joomla\CMS\HTML\HTMLHelper;
-
 // Load tooltips behavior
 JHtml::_('behavior.formvalidator');
-<<<<<<< HEAD
-
-HTMLHelper::_('script', 'com_config/config-default.js', ['relative' => true, 'version' => 'auto']);
-=======
->>>>>>> 2aafe19a
 ?>
 
 <form action="<?php echo JRoute::_('index.php?option=com_config'); ?>" id="application-form" method="post" name="adminForm" class="form-validate"  data-cancel-task="config.cancel.component">
@@ -36,7 +29,7 @@
 			</button>
 		</div>
 	</div>
-    
+
 	<hr>
 
 	<div id="page-site" class="tab-pane active">
