<?xml version="1.0" encoding="utf-8"?>
<form>
	<fieldset
		name="metadata"
		label="COM_CONFIG_METADATA_SETTINGS">
		<field
			name="MetaDesc"
			type="textarea"
			label="COM_CONFIG_FIELD_METADESC_LABEL"
			description="COM_CONFIG_FIELD_METADESC_DESC"
			filter="string"
			cols="60"
			rows="3" 
		/>

		<field
			name="MetaKeys"
			type="textarea"
			label="COM_CONFIG_FIELD_METAKEYS_LABEL"
			description="COM_CONFIG_FIELD_METAKEYS_DESC"
			filter="string"
			cols="60"
			rows="3" 
		/>

		<field
			name="MetaRights"
			type="textarea"
			label="JFIELD_META_RIGHTS_LABEL"
			description="JFIELD_META_RIGHTS_DESC"
			filter="string"
			cols="60"
			rows="2"
		/>

	</fieldset>

	<fieldset
		name="seo"
		label="CONFIG_SEO_SETTINGS_LABEL">
		<field
			name="sef"
			type="radio"
<<<<<<< HEAD
			class="switcher"
			default="1"
			label="COM_CONFIG_FIELD_SEF_URL_LABEL"
			description="COM_CONFIG_FIELD_SEF_URL_DESC"
			filter="integer">
			<option
				value="0">JNO</option>
			<option
				value="1">JYES</option>
=======
			label="COM_CONFIG_FIELD_SEF_URL_LABEL"
			description="COM_CONFIG_FIELD_SEF_URL_DESC"
			default="1"
			class="btn-group"
			filter="integer"
			>
			<option value="1">JYES</option>
			<option value="0">JNO</option>
>>>>>>> 6a0871fa
		</field>

		<field
			name="sitename_pagetitles"
			type="list"
			label="COM_CONFIG_FIELD_SITENAME_PAGETITLES_LABEL"
			description="COM_CONFIG_FIELD_SITENAME_PAGETITLES_DESC"
			default="0"
			filter="integer"
			>
			<option value="2">COM_CONFIG_FIELD_VALUE_AFTER</option>
			<option value="1">COM_CONFIG_FIELD_VALUE_BEFORE</option>
			<option value="0">JNO</option>
		</field>

	</fieldset>	

	<fieldset
		name="site"
		label="CONFIG_SITE_SETTINGS_LABEL">

		<field
			name="sitename"
			type="text"
			label="COM_CONFIG_FIELD_SITE_NAME_LABEL"
			description="COM_CONFIG_FIELD_SITE_NAME_DESC"
			required="true"
			filter="string"
			size="50" 
		/>

		<field
			name="offline"
			type="radio"
<<<<<<< HEAD
			class="switcher"
			default="0"
			label="COM_CONFIG_FIELD_SITE_OFFLINE_LABEL"
			description="COM_CONFIG_FIELD_SITE_OFFLINE_DESC"
			filter="integer">
			<option
				value="0">JNO</option>
			<option
				value="1">JYES</option>
=======
			label="COM_CONFIG_FIELD_SITE_OFFLINE_LABEL"
			description="COM_CONFIG_FIELD_SITE_OFFLINE_DESC"
			default="0"
			class="btn-group"
			filter="integer"
			>
			<option value="1">JYES</option>
			<option value="0">JNO</option>
>>>>>>> 6a0871fa
		</field>

		<field
			name="access"
			type="accesslevel"
			label="COM_CONFIG_FIELD_DEFAULT_ACCESS_LEVEL_LABEL"
			description="COM_CONFIG_FIELD_DEFAULT_ACCESS_LEVEL_DESC"
			default="1"
			required="true"
			filter="integer" 
		/>

		<field
			name="list_limit"
			type="list"
			label="COM_CONFIG_FIELD_DEFAULT_LIST_LIMIT_LABEL"
			description="COM_CONFIG_FIELD_DEFAULT_LIST_LIMIT_DESC"
			default="20"
			filter="integer"
			>
			<option value="5">J5</option>
			<option value="10">J10</option>
			<option value="15">J15</option>
			<option value="20">J20</option>
			<option value="25">J25</option>
			<option value="30">J30</option>
			<option value="50">J50</option>
			<option value="100">J100</option>
		</field>
		
	</fieldset>

	<fieldset>
		<field
			name="asset_id"
			type="hidden" 
		/>
	</fieldset>
</form><|MERGE_RESOLUTION|>--- conflicted
+++ resolved
@@ -41,26 +41,14 @@
 		<field
 			name="sef"
 			type="radio"
-<<<<<<< HEAD
-			class="switcher"
-			default="1"
-			label="COM_CONFIG_FIELD_SEF_URL_LABEL"
-			description="COM_CONFIG_FIELD_SEF_URL_DESC"
-			filter="integer">
-			<option
-				value="0">JNO</option>
-			<option
-				value="1">JYES</option>
-=======
 			label="COM_CONFIG_FIELD_SEF_URL_LABEL"
 			description="COM_CONFIG_FIELD_SEF_URL_DESC"
 			default="1"
-			class="btn-group"
+			class="switcher"
 			filter="integer"
 			>
+			<option value="0">JNO</option>
 			<option value="1">JYES</option>
-			<option value="0">JNO</option>
->>>>>>> 6a0871fa
 		</field>
 
 		<field
@@ -95,26 +83,14 @@
 		<field
 			name="offline"
 			type="radio"
-<<<<<<< HEAD
-			class="switcher"
-			default="0"
-			label="COM_CONFIG_FIELD_SITE_OFFLINE_LABEL"
-			description="COM_CONFIG_FIELD_SITE_OFFLINE_DESC"
-			filter="integer">
-			<option
-				value="0">JNO</option>
-			<option
-				value="1">JYES</option>
-=======
 			label="COM_CONFIG_FIELD_SITE_OFFLINE_LABEL"
 			description="COM_CONFIG_FIELD_SITE_OFFLINE_DESC"
 			default="0"
-			class="btn-group"
+			class="switcher"
 			filter="integer"
 			>
+			<option value="0">JNO</option>
 			<option value="1">JYES</option>
-			<option value="0">JNO</option>
->>>>>>> 6a0871fa
 		</field>
 
 		<field
