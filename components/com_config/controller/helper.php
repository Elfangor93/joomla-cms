<?php
/**
 * @package     Joomla.Site
 * @subpackage  com_config
 *
 * @copyright   Copyright (C) 2005 - 2016 Open Source Matters, Inc. All rights reserved.
 * @license     GNU General Public License version 2 or later; see LICENSE.txt
 */

defined('_JEXEC') or die;

/**
 * Helper class for controllers
 *
 * @since  3.2
 */
class ConfigControllerHelper
{
	/**
	 * Method to parse a controller from a url
	 * Defaults to the base controllers and passes an array of options.
	 * $options[0] is the location of the controller which defaults to the core libraries (referenced as 'j'
	 * and then the named folder within the component entry point file.
	 * $options[1] is the name of the controller file,
	 * $options[2] is the name of the folder found in the component controller folder for controllers
	 * not prefixed with Config.
	 * Additional options maybe added to parameterise the controller.
	 *
	 * @param   JApplicationBase  $app  An application object
	 *
	 * @return  JController  A JController object
	 *
	 * @since   3.2
	 */
	public function parseController($app)
	{
		$tasks = array();

		if ($task = $app->input->get('task'))
		{
			// Toolbar expects old style but we are using new style
			// Remove when toolbar can handle either directly
			if (strpos($task, '/') !== false)
			{
				$tasks = explode('/', $task);
			}
			else
			{
				$tasks = explode('.', $task);
			}
		}
		elseif ($controllerTask = $app->input->get('controller'))
		{
			// Temporary solution
			if (strpos($controllerTask, '/') !== false)
			{
				$tasks = explode('/', $controllerTask);
			}
			else
			{
				$tasks = explode('.', $controllerTask);
			}
		}

		if (empty($tasks[0]) || $tasks[0] === 'Config')
		{
			$location = 'Config';
		}
		else
		{
			$location = ucfirst(strtolower($tasks[0]));
		}

		if (empty($tasks[1]))
		{
			$activity = 'Display';
		}
		else
		{
			$activity = ucfirst(strtolower($tasks[1]));
		}

		$view = '';

		if (!empty($tasks[2]))
		{
			$view = ucfirst(strtolower($tasks[2]));
		}

		// Some special handling for com_config administrator
		$option = $app->input->get('option');

<<<<<<< HEAD
		if ($app->isClient('administrator') && $option == 'com_config')
=======
		if ($option === 'com_config' && $app->isAdmin())
>>>>>>> bd007e9e
		{
			$component = $app->input->get('component');

			if (!empty($component))
			{
				$view = 'Component';
			}
			elseif ($option === 'com_config')
			{
				$view = 'Application';
			}
		}

		$controllerName = $location . 'Controller' . $view . $activity;

		if (!class_exists($controllerName))
		{
			return false;
		}

		$controller = new $controllerName;
		$controller->options = array();
		$controller->options = $tasks;

		return $controller;
	}
}<|MERGE_RESOLUTION|>--- conflicted
+++ resolved
@@ -90,11 +90,7 @@
 		// Some special handling for com_config administrator
 		$option = $app->input->get('option');
 
-<<<<<<< HEAD
 		if ($app->isClient('administrator') && $option == 'com_config')
-=======
-		if ($option === 'com_config' && $app->isAdmin())
->>>>>>> bd007e9e
 		{
 			$component = $app->input->get('component');
 
