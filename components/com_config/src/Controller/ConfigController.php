--- conflicted
+++ resolved
@@ -83,11 +83,7 @@
         $model = $this->getModel();
 
         $form  = $model->getForm();
-<<<<<<< HEAD
-        $data  = $this->app->getInput()->post->get('jform', array(), 'array');
-=======
-        $data  = $this->app->input->post->get('jform', [], 'array');
->>>>>>> 4c918795
+        $data  = $this->app->getInput()->post->get('jform', [], 'array');
 
         // Validate the posted data.
         $return = $model->validate($form, $data);
