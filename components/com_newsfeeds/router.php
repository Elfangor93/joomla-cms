<?php
/**
 * @package     Joomla.Site
 * @subpackage  com_newsfeeds
 *
 * @copyright   Copyright (C) 2005 - 2017 Open Source Matters, Inc. All rights reserved.
 * @license     GNU General Public License version 2 or later; see LICENSE.txt
 */

defined('_JEXEC') or die;

use Joomla\CMS\Application\CMSApplication;
use Joomla\CMS\Component\ComponentHelper;
use Joomla\CMS\Component\Router\RouterView;
use Joomla\CMS\Component\Router\RouterViewConfiguration;
use Joomla\CMS\Component\Router\Rules\MenuRules;
use Joomla\CMS\Component\Router\Rules\NomenuRules;
use Joomla\CMS\Component\Router\Rules\StandardRules;
use Joomla\CMS\Menu\AbstractMenu;


/**
 * Routing class from com_newsfeeds
 *
 * @since  3.3
 */
class NewsfeedsRouter extends RouterView
{
	protected $noIDs = false;

	/**
	 * Newsfeeds Component router constructor
	 *
	 * @param   CMSApplication  $app   The application object
	 * @param   AbstractMenu    $menu  The menu object to work with
	 */
	public function __construct($app = null, $menu = null)
	{
		$params = ComponentHelper::getParams('com_newsfeeds');
		$this->noIDs = (bool) $params->get('sef_ids');
		$categories = new RouterViewConfiguration('categories');
		$categories->setKey('id');
		$this->registerView($categories);
		$category = new RouterViewConfiguration('category');
		$category->setKey('id')->setParent($categories, 'catid')->setNestable();
		$this->registerView($category);
		$newsfeed = new RouterViewConfiguration('newsfeed');
		$newsfeed->setKey('id')->setParent($category, 'catid');
		$this->registerView($newsfeed);

		parent::__construct($app, $menu);

		$this->attachRule(new MenuRules($this));
		$this->attachRule(new StandardRules($this));
		$this->attachRule(new NomenuRules($this));
	}

	/**
	 * Method to get the segment(s) for a category
	 *
	 * @param   string  $id     ID of the category to retrieve the segments for
	 * @param   array   $query  The request that is built right now
	 *
	 * @return  array|string  The segments of this item
	 */
	public function getCategorySegment($id, $query)
	{
<<<<<<< HEAD
		$category = \JCategories::getInstance($this->getName())->get($id);
=======
		$category = JCategories::getInstance($this->getName())->get($id);

>>>>>>> 9be1fb0f
		if ($category)
		{
			$path = array_reverse($category->getPath(), true);
			$path[0] = '1:root';

			if ($this->noIDs)
			{
				foreach ($path as &$segment)
				{
					list($id, $segment) = explode(':', $segment, 2);
				}
			}

			return $path;
		}

		return array();
	}

	/**
	 * Method to get the segment(s) for a category
	 *
	 * @param   string  $id     ID of the category to retrieve the segments for
	 * @param   array   $query  The request that is built right now
	 *
	 * @return  array|string  The segments of this item
	 */
	public function getCategoriesSegment($id, $query)
	{
		return $this->getCategorySegment($id, $query);
	}

	/**
	 * Method to get the segment(s) for a newsfeed
	 *
	 * @param   string  $id     ID of the newsfeed to retrieve the segments for
	 * @param   array   $query  The request that is built right now
	 *
	 * @return  array|string  The segments of this item
	 */
	public function getNewsfeedSegment($id, $query)
	{
		if (!strpos($id, ':'))
		{
			$db = \JFactory::getDbo();
			$dbquery = $db->getQuery(true);
			$dbquery->select($dbquery->qn('alias'))
				->from($dbquery->qn('#__newsfeeds'))
				->where('id = ' . $dbquery->q((int) $id));
			$db->setQuery($dbquery);

			$id .= ':' . $db->loadResult();
		}

		if ($this->noIDs)
		{
			list($void, $segment) = explode(':', $id, 2);

			return array($void => $segment);
		}

		return array((int) $id => $id);
	}

	/**
	 * Method to get the id for a category
	 *
	 * @param   string  $segment  Segment to retrieve the ID for
	 * @param   array   $query    The request that is parsed right now
	 *
	 * @return  mixed   The id of this item or false
	 */
	public function getCategoryId($segment, $query)
	{
		if (isset($query['id']))
		{
			$category = \JCategories::getInstance($this->getName(), array('access' => false))->get($query['id']);

			if ($category)
			{
				foreach ($category->getChildren() as $child)
				{
					if ($this->noIDs)
					{
						if ($child->alias === $segment)
						{
							return $child->id;
						}
					}
					else
					{
						if ($child->id == (int) $segment)
						{
							return $child->id;
						}
					}
				}
			}
		}

		return false;
	}

	/**
	 * Method to get the segment(s) for a category
	 *
	 * @param   string  $segment  Segment to retrieve the ID for
	 * @param   array   $query    The request that is parsed right now
	 *
	 * @return  mixed   The id of this item or false
	 */
	public function getCategoriesId($segment, $query)
	{
		return $this->getCategoryId($segment, $query);
	}

	/**
	 * Method to get the segment(s) for a newsfeed
	 *
	 * @param   string  $segment  Segment of the newsfeed to retrieve the ID for
	 * @param   array   $query    The request that is parsed right now
	 *
	 * @return  mixed   The id of this item or false
	 */
	public function getNewsfeedId($segment, $query)
	{
		if ($this->noIDs)
		{
			$db = \JFactory::getDbo();
			$dbquery = $db->getQuery(true);
			$dbquery->select($dbquery->qn('id'))
				->from($dbquery->qn('#__newsfeeds'))
				->where('alias = ' . $dbquery->q($segment))
				->where('catid = ' . $dbquery->q($query['id']));
			$db->setQuery($dbquery);

			return (int) $db->loadResult();
		}

		return (int) $segment;
	}
}<|MERGE_RESOLUTION|>--- conflicted
+++ resolved
@@ -65,12 +65,8 @@
 	 */
 	public function getCategorySegment($id, $query)
 	{
-<<<<<<< HEAD
 		$category = \JCategories::getInstance($this->getName())->get($id);
-=======
-		$category = JCategories::getInstance($this->getName())->get($id);
-
->>>>>>> 9be1fb0f
+
 		if ($category)
 		{
 			$path = array_reverse($category->getPath(), true);
