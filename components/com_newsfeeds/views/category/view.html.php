<?php
/**
 * @package     Joomla.Site
 * @subpackage  com_newsfeeds
 *
 * @copyright   Copyright (C) 2005 - 2014 Open Source Matters, Inc. All rights reserved.
 * @license     GNU General Public License version 2 or later; see LICENSE.txt
 */

defined('_JEXEC') or die;

use Joomla\Registry\Registry;

/**
 * HTML View class for the Newsfeeds component
 *
 * @since  1.0
 */
class NewsfeedsViewCategory extends JViewCategory
{
	/**
	 * @var    string  Default title to use for page title
	 * @since  3.2
	 */
	protected $defaultPageTitle = 'COM_NEWSFEEDS_DEFAULT_PAGE_TITLE';

	/**
	 * @var    string  The name of the extension for the category
	 * @since  3.2
	 */
	protected $extension = 'com_newsfeeds';

	/**
	 * @var    string  The name of the view to link individual items to
	 * @since  3.2
	 */
	protected $viewName = 'newsfeed';

	/**
	 * Execute and display a template script.
	 *
	 * @param   string  $tpl  The name of the template file to parse; automatically searches through the template paths.
	 *
	 * @return  mixed  A string if successful, otherwise a Error object.
	 */
	public function display($tpl = null)
	{
		parent::commonCategoryDisplay();

		// Prepare the data.
		// Compute the newsfeed slug.
		foreach ($this->items as $item)
		{
<<<<<<< HEAD
			$item->slug	= $item->alias ? ($item->id.':'.$item->alias) : $item->id;
			$temp		= new Registry;
=======
			$item->slug = $item->alias ? ($item->id . ':' . $item->alias) : $item->id;
			$temp		= new JRegistry;
>>>>>>> 96744b30
			$temp->loadString($item->params);
			$item->params = clone $this->params;
			$item->params->merge($temp);
		}

		return parent::display($tpl);
	}

	/**
	 * Prepares the document
	 *
	 * @return  void
	 */
	protected function prepareDocument()
	{
		parent::prepareDocument();
		$id = (int) @$menu->query['id'];

		$menu = $this->menu;

		if ($menu && ($menu->query['option'] != 'com_newsfeeds' || $menu->query['view'] == 'newsfeed' || $id != $this->category->id))
		{
			$path = array(array('title' => $this->category->title, 'link' => ''));
			$category = $this->category->getParent();

			while (($menu->query['option'] != 'com_newsfeeds' || $menu->query['view'] == 'newsfeed' || $id != $category->id) && $category->id > 1)
			{
				$path[] = array('title' => $category->title, 'link' => NewsfeedsHelperRoute::getCategoryRoute($category->id));
				$category = $category->getParent();
			}

			$path = array_reverse($path);

			foreach ($path as $item)
			{
				$this->pathway->addItem($item['title'], $item['link']);
			}
		}

		parent::addFeed();
	}
}<|MERGE_RESOLUTION|>--- conflicted
+++ resolved
@@ -51,13 +51,8 @@
 		// Compute the newsfeed slug.
 		foreach ($this->items as $item)
 		{
-<<<<<<< HEAD
-			$item->slug	= $item->alias ? ($item->id.':'.$item->alias) : $item->id;
+			$item->slug = $item->alias ? ($item->id . ':' . $item->alias) : $item->id;
 			$temp		= new Registry;
-=======
-			$item->slug = $item->alias ? ($item->id . ':' . $item->alias) : $item->id;
-			$temp		= new JRegistry;
->>>>>>> 96744b30
 			$temp->loadString($item->params);
 			$item->params = clone $this->params;
 			$item->params->merge($temp);
