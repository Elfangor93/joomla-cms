<?php
/**
 * @package     Joomla.Site
 * @subpackage  com_newsfeeds
 *
 * @copyright   Copyright (C) 2005 - 2017 Open Source Matters, Inc. All rights reserved.
 * @license     GNU General Public License version 2 or later; see LICENSE.txt
 */

defined('_JEXEC') or die;

/**
 * Newsfeeds Component Route Helper
 *
 * @since  1.5
 */
abstract class NewsfeedsHelperRoute extends \Joomla\Component\Newsfeeds\Site\Helper\Route
{

<<<<<<< HEAD
=======
		if ((int) $catid > 1)
		{
			$link .= '&catid=' . $catid;
		}

		if ($language && $language !== '*' && JLanguageMultilang::isEnabled())
		{
			$link .= '&lang=' . $language;
		}

		return $link;
	}

	/**
	 * getCategoryRoute
	 *
	 * @param   int  $catid     category id
	 * @param   int  $language  language
	 *
	 * @return string
	 */
	public static function getCategoryRoute($catid, $language = 0)
	{
		if ($catid instanceof JCategoryNode)
		{
			$id = $catid->id;
		}
		else
		{
			$id = (int) $catid;
		}

		if ($id < 1)
		{
			$link = '';
		}
		else
		{
			// Create the link
			$link = 'index.php?option=com_newsfeeds&view=category&id=' . $id;

			if ($language && $language !== '*' && JLanguageMultilang::isEnabled())
			{
				$link .= '&lang=' . $language;
			}
		}

		return $link;
	}
>>>>>>> 29077837
}<|MERGE_RESOLUTION|>--- conflicted
+++ resolved
@@ -16,57 +16,4 @@
  */
 abstract class NewsfeedsHelperRoute extends \Joomla\Component\Newsfeeds\Site\Helper\Route
 {
-
-<<<<<<< HEAD
-=======
-		if ((int) $catid > 1)
-		{
-			$link .= '&catid=' . $catid;
-		}
-
-		if ($language && $language !== '*' && JLanguageMultilang::isEnabled())
-		{
-			$link .= '&lang=' . $language;
-		}
-
-		return $link;
-	}
-
-	/**
-	 * getCategoryRoute
-	 *
-	 * @param   int  $catid     category id
-	 * @param   int  $language  language
-	 *
-	 * @return string
-	 */
-	public static function getCategoryRoute($catid, $language = 0)
-	{
-		if ($catid instanceof JCategoryNode)
-		{
-			$id = $catid->id;
-		}
-		else
-		{
-			$id = (int) $catid;
-		}
-
-		if ($id < 1)
-		{
-			$link = '';
-		}
-		else
-		{
-			// Create the link
-			$link = 'index.php?option=com_newsfeeds&view=category&id=' . $id;
-
-			if ($language && $language !== '*' && JLanguageMultilang::isEnabled())
-			{
-				$link .= '&lang=' . $language;
-			}
-		}
-
-		return $link;
-	}
->>>>>>> 29077837
 }