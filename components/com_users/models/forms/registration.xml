--- conflicted
+++ resolved
@@ -76,22 +76,6 @@
 		/>
 
 		<field
-<<<<<<< HEAD
-			name="email2"
-			type="email"
-			label="COM_USERS_REGISTER_EMAIL2_LABEL"
-			description="COM_USERS_REGISTER_EMAIL2_DESC"
-			field="email1"
-			filter="string"
-			message="COM_USERS_REGISTER_EMAIL2_MESSAGE"
-			required="true"
-			size="30"
-			validate="equals"
-		/>
-
-		<field
-=======
->>>>>>> bb752555
 			name="captcha"
 			type="captcha"
 			label="COM_USERS_CAPTCHA_LABEL"
