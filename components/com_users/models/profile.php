<?php
/**
 * @package     Joomla.Site
 * @subpackage  com_users
 *
 * @copyright   Copyright (C) 2005 - 2017 Open Source Matters, Inc. All rights reserved.
 * @license     GNU General Public License version 2 or later; see LICENSE.txt
 */

defined('_JEXEC') or die;

use Joomla\Registry\Registry;

/**
 * Profile model class for Users.
 *
 * @since  1.6
 */
class UsersModelProfile extends JModelForm
{
	/**
	 * @var		object	The user profile data.
	 * @since   1.6
	 */
	protected $data;

	/**
	 * Constructor
	 *
	 * @param   array  $config  An array of configuration options (name, state, dbo, table_path, ignore_request).
	 *
	 * @since   3.2
	 *
	 * @throws  Exception
	 */
	public function __construct($config = array())
	{
		$config = array_merge(
			array(
				'events_map' => array('validate' => 'user')
			), $config
		);

		parent::__construct($config);

		// Load the helper and model used for two factor authentication
		JLoader::register('UsersModelUser', JPATH_ADMINISTRATOR . '/components/com_users/models/user.php');
		JLoader::register('UsersHelper', JPATH_ADMINISTRATOR . '/components/com_users/helpers/users.php');
	}

	/**
	 * Method to check in a user.
	 *
	 * @param   integer  $userId  The id of the row to check out.
	 *
	 * @return  boolean  True on success, false on failure.
	 *
	 * @since   1.6
	 */
	public function checkin($userId = null)
	{
		// Get the user id.
		$userId = (!empty($userId)) ? $userId : (int) $this->getState('user.id');

		if ($userId)
		{
			// Initialise the table with JUser.
			$table = JTable::getInstance('User');

			// Attempt to check the row in.
			if (!$table->checkin($userId))
			{
				$this->setError($table->getError());

				return false;
			}
		}

		return true;
	}

	/**
	 * Method to check out a user for editing.
	 *
	 * @param   integer  $userId  The id of the row to check out.
	 *
	 * @return  boolean  True on success, false on failure.
	 *
	 * @since   1.6
	 */
	public function checkout($userId = null)
	{
		// Get the user id.
		$userId = (!empty($userId)) ? $userId : (int) $this->getState('user.id');

		if ($userId)
		{
			// Initialise the table with JUser.
			$table = JTable::getInstance('User');

			// Get the current user object.
			$user = JFactory::getUser();

			// Attempt to check the row out.
			if (!$table->checkout($user->get('id'), $userId))
			{
				$this->setError($table->getError());

				return false;
			}
		}

		return true;
	}

	/**
	 * Method to get the profile form data.
	 *
	 * The base form data is loaded and then an event is fired
	 * for users plugins to extend the data.
	 *
	 * @return  JUser
	 *
	 * @since   1.6
	 */
	public function getData()
	{
		if ($this->data === null)
		{
			$userId = $this->getState('user.id');

			// Initialise the table with JUser.
			$this->data = new JUser($userId);

			// Set the base user data.
			$this->data->email1 = $this->data->get('email');
			$this->data->email2 = $this->data->get('email');

			// Override the base user data with any data in the session.
			$temp = (array) JFactory::getApplication()->getUserState('com_users.edit.profile.data', array());

			foreach ($temp as $k => $v)
			{
				$this->data->$k = $v;
			}

			// Unset the passwords.
			unset($this->data->password1, $this->data->password2);

			$registry           = new Registry($this->data->params);
			$this->data->params = $registry->toArray();
<<<<<<< HEAD

			// Get the dispatcher and load the users plugins.
			JPluginHelper::importPlugin('user');

			// Trigger the data preparation event.
			$results = JFactory::getApplication()->triggerEvent('onContentPrepareData', array('com_users.profile', $this->data));
=======
>>>>>>> 426c0ea9
		}

		return $this->data;
	}

	/**
	 * Method to get the profile form.
	 *
	 * The base form is loaded from XML and then an event is fired
	 * for users plugins to extend the form with extra fields.
	 *
	 * @param   array    $data      An optional array of data for the form to interogate.
	 * @param   boolean  $loadData  True if the form is to load its own data (default case), false if not.
	 *
	 * @return  JForm  A JForm object on success, false on failure
	 *
	 * @since   1.6
	 */
	public function getForm($data = array(), $loadData = true)
	{
		// Get the form.
		$form = $this->loadForm('com_users.profile', 'profile', array('control' => 'jform', 'load_data' => $loadData));

		if (empty($form))
		{
			return false;
		}

		// For com_fields the context is com_users.user
		JLoader::import('components.com_fields.helpers.fields', JPATH_ADMINISTRATOR);
		FieldsHelper::prepareForm('com_users.user', $form, $data);

		// Check for username compliance and parameter set
		$isUsernameCompliant = true;
		$username = $loadData ? $form->getValue('username') : $this->loadFormData()->username;

		if ($username)
		{
			$isUsernameCompliant  = !(preg_match('#[<>"\'%;()&\\\\]|\\.\\./#', $username) || strlen(utf8_decode($username)) < 2
				|| trim($username) != $username);
		}

		$this->setState('user.username.compliant', $isUsernameCompliant);

		if (!JComponentHelper::getParams('com_users')->get('change_login_name') && $isUsernameCompliant)
		{
			$form->setFieldAttribute('username', 'class', '');
			$form->setFieldAttribute('username', 'filter', '');
			$form->setFieldAttribute('username', 'description', 'COM_USERS_PROFILE_NOCHANGE_USERNAME_DESC');
			$form->setFieldAttribute('username', 'validate', '');
			$form->setFieldAttribute('username', 'message', '');
			$form->setFieldAttribute('username', 'readonly', 'true');
			$form->setFieldAttribute('username', 'required', 'false');
		}

		// When multilanguage is set, a user's default site language should also be a Content Language
		if (JLanguageMultilang::isEnabled())
		{
			$form->setFieldAttribute('language', 'type', 'frontend_language', 'params');
		}

		// If the user needs to change their password, mark the password fields as required
		if (JFactory::getUser()->requireReset)
		{
			$form->setFieldAttribute('password1', 'required', 'true');
			$form->setFieldAttribute('password2', 'required', 'true');
		}

		return $form;
	}

	/**
	 * Method to get the data that should be injected in the form.
	 *
	 * @return  mixed  The data for the form.
	 *
	 * @since   1.6
	 */
	protected function loadFormData()
	{
		$data = $this->getData();

		$this->preprocessData('com_users.profile', $data, 'user');

		return $data;
	}

	/**
	 * Override preprocessForm to load the user plugin group instead of content.
	 *
	 * @param   JForm   $form   A JForm object.
	 * @param   mixed   $data   The data expected for the form.
	 * @param   string  $group  The name of the plugin group to import (defaults to "content").
	 *
	 * @return  void
	 *
	 * @throws	Exception if there is an error in the form event.
	 *
	 * @since   1.6
	 */
	protected function preprocessForm(JForm $form, $data, $group = 'user')
	{
		if (JComponentHelper::getParams('com_users')->get('frontend_userparams'))
		{
			$form->loadFile('frontend', false);

			if (JFactory::getUser()->authorise('core.login.admin'))
			{
				$form->loadFile('frontend_admin', false);
			}
		}

		parent::preprocessForm($form, $data, $group);
	}

	/**
	 * Method to auto-populate the model state.
	 *
	 * Note. Calling getState in this method will result in recursion.
	 *
	 * @return  void
	 *
	 * @since   1.6
	 */
	protected function populateState()
	{
		// Get the application object.
		$params = JFactory::getApplication()->getParams('com_users');

		// Get the user id.
		$userId = JFactory::getApplication()->getUserState('com_users.edit.profile.id');
		$userId = !empty($userId) ? $userId : (int) JFactory::getUser()->get('id');

		// Set the user id.
		$this->setState('user.id', $userId);

		// Load the parameters.
		$this->setState('params', $params);
	}

	/**
	 * Method to save the form data.
	 *
	 * @param   array  $data  The form data.
	 *
	 * @return  mixed  The user id on success, false on failure.
	 *
	 * @since   1.6
	 */
	public function save($data)
	{
		$userId = (!empty($data['id'])) ? $data['id'] : (int) $this->getState('user.id');

		$user = new JUser($userId);

		// Prepare the data for the user object.
		$data['email']    = JStringPunycode::emailToPunycode($data['email1']);
		$data['password'] = $data['password1'];

		// Unset the username if it should not be overwritten
		$isUsernameCompliant = $this->getState('user.username.compliant');

		if (!JComponentHelper::getParams('com_users')->get('change_login_name') && $isUsernameCompliant)
		{
			unset($data['username']);
		}

		// Unset block and sendEmail so they do not get overwritten
		unset($data['block'], $data['sendEmail']);

		// Handle the two factor authentication setup
		if (array_key_exists('twofactor', $data))
		{
			$model = new UsersModelUser;

			$twoFactorMethod = $data['twofactor']['method'];

			// Get the current One Time Password (two factor auth) configuration
			$otpConfig = $model->getOtpConfig($userId);

			if ($twoFactorMethod != 'none')
			{
				// Run the plugins
				FOFPlatform::getInstance()->importPlugin('twofactorauth');
				$otpConfigReplies = FOFPlatform::getInstance()->runPlugins('onUserTwofactorApplyConfiguration', array($twoFactorMethod));

				// Look for a valid reply
				foreach ($otpConfigReplies as $reply)
				{
					if (!is_object($reply) || empty($reply->method) || ($reply->method != $twoFactorMethod))
					{
						continue;
					}

					$otpConfig->method = $reply->method;
					$otpConfig->config = $reply->config;

					break;
				}

				// Save OTP configuration.
				$model->setOtpConfig($userId, $otpConfig);

				// Generate one time emergency passwords if required (depleted or not set)
				if (empty($otpConfig->otep))
				{
					$model->generateOteps($userId);
				}
			}
			else
			{
				$otpConfig->method = 'none';
				$otpConfig->config = array();
				$model->setOtpConfig($userId, $otpConfig);
			}

			// Unset the raw data
			unset($data['twofactor']);

			// Reload the user record with the updated OTP configuration
			$user->load($userId);
		}

		// Bind the data.
		if (!$user->bind($data))
		{
			$this->setError(JText::sprintf('COM_USERS_PROFILE_BIND_FAILED', $user->getError()));

			return false;
		}

		// Load the users plugin group.
		JPluginHelper::importPlugin('user');

		// Retrieve the user groups so they don't get overwritten
		unset ($user->groups);
		$user->groups = JAccess::getGroupsByUser($user->id, false);

		// Store the data.
		if (!$user->save())
		{
			$this->setError($user->getError());

			return false;
		}

		$user->tags = new JHelperTags;
		$user->tags->getTagIds($user->id, 'com_users.user');

		return $user->id;
	}

	/**
	 * Gets the configuration forms for all two-factor authentication methods
	 * in an array.
	 *
	 * @param   integer  $user_id  The user ID to load the forms for (optional)
	 *
	 * @return  array
	 *
	 * @since   3.2
	 */
	public function getTwofactorform($user_id = null)
	{
		$user_id = (!empty($user_id)) ? $user_id : (int) $this->getState('user.id');

		$model = new UsersModelUser;

		$otpConfig = $model->getOtpConfig($user_id);

		FOFPlatform::getInstance()->importPlugin('twofactorauth');

		return FOFPlatform::getInstance()->runPlugins('onUserTwofactorShowConfiguration', array($otpConfig, $user_id));
	}

	/**
	 * Returns the one time password (OTP) – a.k.a. two factor authentication –
	 * configuration for a particular user.
	 *
	 * @param   integer  $user_id  The numeric ID of the user
	 *
	 * @return  stdClass  An object holding the OTP configuration for this user
	 *
	 * @since   3.2
	 */
	public function getOtpConfig($user_id = null)
	{
		$user_id = (!empty($user_id)) ? $user_id : (int) $this->getState('user.id');

		$model = new UsersModelUser;

		return $model->getOtpConfig($user_id);
	}
}<|MERGE_RESOLUTION|>--- conflicted
+++ resolved
@@ -149,15 +149,6 @@
 
 			$registry           = new Registry($this->data->params);
 			$this->data->params = $registry->toArray();
-<<<<<<< HEAD
-
-			// Get the dispatcher and load the users plugins.
-			JPluginHelper::importPlugin('user');
-
-			// Trigger the data preparation event.
-			$results = JFactory::getApplication()->triggerEvent('onContentPrepareData', array('com_users.profile', $this->data));
-=======
->>>>>>> 426c0ea9
 		}
 
 		return $this->data;
