--- conflicted
+++ resolved
@@ -256,16 +256,6 @@
 
 			return false;
 		}
-<<<<<<< HEAD
-=======
-		else
-		{
-			// Complete succeeded.
-			// Get the route to the next page.
-			$itemid = UsersHelperRoute::getLoginRoute();
-			$itemid = $itemid !== null ? '&Itemid=' . $itemid : '';
-			$route  = 'index.php?option=com_users&view=login' . $itemid;
->>>>>>> c9019cca
 
 		// Complete succeeded.
 		// Get the route to the next page.
