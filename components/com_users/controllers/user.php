--- conflicted
+++ resolved
@@ -36,16 +36,11 @@
 
 		// Populate the data array:
 		$data = array();
-<<<<<<< HEAD
+
 		$data['return'] = base64_decode($app->input->post->get('return', '', 'BASE64'));
-		$data['username'] = $input->$method->get('username', '', 'BASE64');
-		$data['password'] = $input->$method->get('password', '', 'BASE64');
-=======
-		$data['return']    = base64_decode($app->input->post->get('return', '', 'BASE64'));
-		$data['username']  = JRequest::getVar('username', '', 'method', 'username');
-		$data['password']  = JRequest::getString('password', '', 'post', JREQUEST_ALLOWRAW);
-		$data['secretkey'] = JRequest::getString('secretkey', '');
->>>>>>> dac8a08d
+		$data['username'] = $input->$method->get('username', '', 'USERNAME');
+		$data['password'] = $input->$method->get('password', '', 'RAW');
+		$data['secretkey'] = $input->$method->get('secretkey', '');
 
 		// Set the return URL if empty.
 		if (empty($data['return']))
