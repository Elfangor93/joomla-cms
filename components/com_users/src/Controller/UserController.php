<?php

/**
 * @package     Joomla.Site
 * @subpackage  com_users
 *
 * @copyright   (C) 2009 Open Source Matters, Inc. <https://www.joomla.org>
 * @license     GNU General Public License version 2 or later; see LICENSE.txt
 */

namespace Joomla\Component\Users\Site\Controller;

use Joomla\CMS\Application\ApplicationHelper;
use Joomla\CMS\Language\Multilanguage;
use Joomla\CMS\Language\Text;
use Joomla\CMS\MVC\Controller\BaseController;
use Joomla\CMS\Router\Route;
use Joomla\CMS\Session\Session;
use Joomla\CMS\Uri\Uri;

// phpcs:disable PSR1.Files.SideEffects
\defined('_JEXEC') or die;
// phpcs:enable PSR1.Files.SideEffects

/**
 * Registration controller class for Users.
 *
 * @since  1.6
 */
class UserController extends BaseController
{
    /**
     * Method to log in a user.
     *
     * @return  void
     *
     * @since   1.6
     */
    public function login()
    {
        $this->checkToken('post');

        $input = $this->input->getInputForRequestMethod();

        // Populate the data array:
        $data = [];

        $data['return']    = base64_decode($input->get('return', '', 'BASE64'));
        $data['username']  = $input->get('username', '', 'USERNAME');
        $data['password']  = $input->get('password', '', 'RAW');
        $data['secretkey'] = $input->get('secretkey', '', 'RAW');

        // Check for a simple menu item id
        if (is_numeric($data['return'])) {
            $itemId = (int) $data['return'];
            $data['return'] = 'index.php?Itemid=' . $itemId;

            if (Multilanguage::isEnabled()) {
                $language = $this->getModel('Login', 'Site')->getMenuLanguage($itemId);

                if ($language !== '*') {
                    $data['return'] .= '&lang=' . $language;
                }
            }
        } elseif (!Uri::isInternal($data['return'])) {
            // Don't redirect to an external URL.
            $data['return'] = '';
        }

        // Set the return URL if empty.
        if (empty($data['return'])) {
            $data['return'] = 'index.php?option=com_users&view=profile';
        }

        // Set the return URL in the user state to allow modification by plugins
        $this->app->setUserState('users.login.form.return', $data['return']);

        // Get the log in options.
        $options = [];
        $options['remember'] = $this->input->getBool('remember', false);
        $options['return']   = $data['return'];

        // Get the log in credentials.
        $credentials = [];
        $credentials['username']  = $data['username'];
        $credentials['password']  = $data['password'];
        $credentials['secretkey'] = $data['secretkey'];

        // Perform the log in.
        if (true !== $this->app->login($credentials, $options)) {
            // Login failed !
            // Clear user name, password and secret key before sending the login form back to the user.
            $data['remember'] = (int) $options['remember'];
            $data['username'] = '';
            $data['password'] = '';
            $data['secretkey'] = '';
            $this->app->setUserState('users.login.form.data', $data);
            $this->app->redirect(Route::_('index.php?option=com_users&view=login', false));
        }

        // Success
        if ($options['remember'] == true) {
            $this->app->setUserState('rememberLogin', true);
        }

<<<<<<< HEAD
        $this->app->setUserState('users.login.form.data', array());

        // Show a message when a user is logged in.
        $this->app->enqueueMessage(Text::_('COM_USERS_FRONTEND_LOGIN_SUCCESS'), 'message');

=======
        $this->app->setUserState('users.login.form.data', []);
>>>>>>> 4c918795
        $this->app->redirect(Route::_($this->app->getUserState('users.login.form.return'), false));
    }

    /**
     * Method to log out a user.
     *
     * @return  void
     *
     * @since   1.6
     */
    public function logout()
    {
        $this->checkToken('request');

        $app = $this->app;

        // Prepare the logout options.
        $options = [
            'clientid' => $app->get('shared_session', '0') ? null : 0,
        ];

        // Perform the log out.
        $error = $app->logout(null, $options);
        $input = $app->getInput()->getInputForRequestMethod();

        // Check if the log out succeeded.
        if ($error instanceof \Exception) {
            $app->redirect(Route::_('index.php?option=com_users&view=login', false));
        }

        // Get the return URL from the request and validate that it is internal.
        $return = $input->get('return', '', 'BASE64');
        $return = base64_decode($return);

        // Check for a simple menu item id
        if (is_numeric($return)) {
            $itemId = (int) $return;
            $return = 'index.php?Itemid=' . $itemId;

            if (Multilanguage::isEnabled()) {
                $language = $this->getModel('Login', 'Site')->getMenuLanguage($itemId);

                if ($language !== '*') {
                    $return .= '&lang=' . $language;
                }
            }
        } elseif (!Uri::isInternal($return)) {
            $return = '';
        }

        // In case redirect url is not set, redirect user to homepage
        if (empty($return)) {
            $return = Uri::root();
        }

        // Show a message when a user is logged out.
        $app->enqueueMessage(Text::_('COM_USERS_FRONTEND_LOGOUT_SUCCESS'), 'message');

        // Redirect the user.
        $app->redirect(Route::_($return, false));
    }

    /**
     * Method to logout directly and redirect to page.
     *
     * @return  void
     *
     * @since   3.5
     */
    public function menulogout()
    {
        // Get the ItemID of the page to redirect after logout
        $app    = $this->app;
        $active = $app->getMenu()->getActive();
        $itemid = $active ? $active->getParams()->get('logout') : 0;

        // Get the language of the page when multilang is on
        if (Multilanguage::isEnabled()) {
            if ($itemid) {
                $language = $this->getModel('Login', 'Site')->getMenuLanguage($itemid);

                // URL to redirect after logout
                $url = 'index.php?Itemid=' . $itemid . ($language !== '*' ? '&lang=' . $language : '');
            } else {
                // Logout is set to default. Get the home page ItemID
                $lang_code = $app->getInput()->cookie->getString(ApplicationHelper::getHash('language'));
                $item      = $app->getMenu()->getDefault($lang_code);
                $itemid    = $item->id;

                // Redirect to Home page after logout
                $url = 'index.php?Itemid=' . $itemid;
            }
        } else {
            // URL to redirect after logout, default page if no ItemID is set
            $url = $itemid ? 'index.php?Itemid=' . $itemid : Uri::root();
        }

        // Logout and redirect
        $this->setRedirect('index.php?option=com_users&task=user.logout&' . Session::getFormToken() . '=1&return=' . base64_encode($url));
    }

    /**
     * Method to request a username reminder.
     *
     * @return  boolean
     *
     * @since   1.6
     */
    public function remind()
    {
        // Check the request token.
        $this->checkToken('post');

        $app   = $this->app;

        /** @var \Joomla\Component\Users\Site\Model\RemindModel $model */
        $model = $this->getModel('Remind', 'Site');
        $data  = $this->input->post->get('jform', [], 'array');

        // Submit the username remind request.
        $return = $model->processRemindRequest($data);

        // Check for a hard error.
        if ($return instanceof \Exception) {
            // Get the error message to display.
            $message = $app->get('error_reporting')
                ? $return->getMessage()
                : Text::_('COM_USERS_REMIND_REQUEST_ERROR');

            // Go back to the complete form.
            $this->setRedirect(Route::_('index.php?option=com_users&view=remind', false), $message, 'error');

            return false;
        }

        if ($return === false) {
            // Go back to the complete form.
            $message = Text::sprintf('COM_USERS_REMIND_REQUEST_FAILED', $model->getError());
            $this->setRedirect(Route::_('index.php?option=com_users&view=remind', false), $message, 'notice');

            return false;
        }

        // Proceed to the login form.
        $message = Text::_('COM_USERS_REMIND_REQUEST_SUCCESS');
        $this->setRedirect(Route::_('index.php?option=com_users&view=login', false), $message);

        return true;
    }

    /**
     * Method to resend a user.
     *
     * @return  void
     *
     * @since   1.6
     */
    public function resend()
    {
        // Check for request forgeries
        // $this->checkToken('post');
    }
}<|MERGE_RESOLUTION|>--- conflicted
+++ resolved
@@ -103,15 +103,11 @@
             $this->app->setUserState('rememberLogin', true);
         }
 
-<<<<<<< HEAD
-        $this->app->setUserState('users.login.form.data', array());
+        $this->app->setUserState('users.login.form.data', []);
 
         // Show a message when a user is logged in.
         $this->app->enqueueMessage(Text::_('COM_USERS_FRONTEND_LOGIN_SUCCESS'), 'message');
 
-=======
-        $this->app->setUserState('users.login.form.data', []);
->>>>>>> 4c918795
         $this->app->redirect(Route::_($this->app->getUserState('users.login.form.return'), false));
     }
 
