<?php
/**
 * @package     Joomla.Site
 * @subpackage  com_services
 *
 * @copyright   Copyright (C) 2005 - 2013 Open Source Matters, Inc. All rights reserved.
 * @license     GNU General Public License version 2 or later; see LICENSE.txt
 */

defined('_JEXEC') or die('Restricted access');

/**
 * Display Controller for global configuration
 *
 * @package     Joomla.Site
 * @subpackage  com_services
 * @since       3.2
*/
class ServicesControllerConfigDisplay extends JControllerDisplay
{
	/**
	 * Method to display global configuration.
	 *
<<<<<<< HEAD
	 * @return  boolean  True on success, false on failure.
=======
	 * @return  boolean	True on success, false on failure.
>>>>>>> c978a275
	 *
	 * @since   3.2
	 */
	public function execute()
	{

		// Get the application
		$app = $this->getApplication();

		// Get the document object.
		$document     = JFactory::getDocument();

		$viewName     = $this->input->getWord('view', 'config');
		$viewFormat   = $document->getType();
		$layoutName   = $this->input->getWord('layout', 'default');

		// Access back-end com_config
		JLoader::registerPrefix(ucfirst($viewName), JPATH_ADMINISTRATOR . '/components/com_config');
		$displayClass = new ConfigControllerApplicationDisplay;

		// Set back-end required params
		$document->setType('json');
		$app->input->set('view', 'application');

		// Execute back-end controller
		$serviceData = json_decode($displayClass->execute(), true);

		// Reset params back after requesting from service
		$document->setType('html');
		$app->input->set('view', $viewName);

		// Register the layout paths for the view
		$paths = new SplPriorityQueue;
		$paths->insert(JPATH_COMPONENT . '/view/' . $viewName . '/tmpl', 'normal');

		$viewClass  = 'ServicesView' . ucfirst($viewName) . ucfirst($viewFormat);
		$modelClass = 'ServicesModel' . ucfirst($viewName);

		if (class_exists($viewClass))
		{

			if ($viewName != 'close')
			{
				$model = new $modelClass;

				// Access check.
				if (!JFactory::getUser()->authorise('core.admin', $model->getState('component.option')))
				{
					$app->enqueueMessage(JText::_('JERROR_ALERTNOAUTHOR'), 'error');

					return;

				}

			}

			$view = new $viewClass($model, $paths);

			$view->setLayout($layoutName);

			// Push document object into the view.
			$view->document = $document;

			// Load form and bind data
			$form = $model->getForm();

			if ($form)
			{
				$form->bind($serviceData);
			}

			// Set form and data to the view
			$view->form = &$form;
			$view->data = &$serviceData;

			// Render view.
			echo $view->render();
		}
		return true;
	}

}<|MERGE_RESOLUTION|>--- conflicted
+++ resolved
@@ -21,11 +21,7 @@
 	/**
 	 * Method to display global configuration.
 	 *
-<<<<<<< HEAD
-	 * @return  boolean  True on success, false on failure.
-=======
 	 * @return  boolean	True on success, false on failure.
->>>>>>> c978a275
 	 *
 	 * @since   3.2
 	 */
