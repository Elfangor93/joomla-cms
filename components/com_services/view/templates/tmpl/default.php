--- conflicted
+++ resolved
@@ -33,11 +33,7 @@
 
 			<div class="btn-toolbar">
 				<div class="btn-group">
-<<<<<<< HEAD
-					<button type="button" class="btn btn-primary" onclick="Joomla.submitbutton('templates.save.templates.apply')">
-=======
 					<button type="button" class="btn btn-primary" onclick="Joomla.submitbutton('services.save.templates.apply')">
->>>>>>> c978a275
 						<i class="icon-ok"></i> <?php echo JText::_('JSAVE') ?>
 					</button>
 				</div>
