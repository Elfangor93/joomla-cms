--- conflicted
+++ resolved
@@ -14,56 +14,8 @@
 */
 if ($this->params->get('show_autosuggest', 1))
 {
-<<<<<<< HEAD
-	JHtml::_('script', 'vendor/awesomplete/awesomplete.min.js', false, true);
+	JHtml::_('script', 'vendor/awesomplete/awesomplete.min.js', array('version' => 'auto', 'relative' => true));
 	JFactory::getDocument()->addScriptOptions('finder-search', array('url' => JRoute::_('index.php?option=com_finder&task=suggestions.suggest&format=json&tmpl=component')));
-=======
-	JHtml::_('jquery.framework');
-
-	$script = "
-jQuery(function() {";
-	if ($this->params->get('show_advanced', 1))
-	{
-		/*
-		* This segment of code disables select boxes that have no value when the
-		* form is submitted so that the URL doesn't get blown up with null values.
-		*/
-		$script .= "
-	jQuery('#finder-search').on('submit', function(e){
-		e.stopPropagation();
-		// Disable select boxes with no value selected.
-		jQuery('#advancedSearch').find('select').each(function(index, el) {
-			var el = jQuery(el);
-			if(!el.val()){
-				el.attr('disabled', 'disabled');
-			}
-		});
-	});";
-	}
-	/*
-	* This segment of code sets up the autocompleter.
-	*/
-	if ($this->params->get('show_autosuggest', 1))
-	{
-		JHtml::_('script', 'jui/jquery.autocomplete.min.js', array('version' => 'auto', 'relative' => true));
-
-		$script .= "
-	var suggest = jQuery('#q').autocomplete({
-		serviceUrl: '" . JRoute::_('index.php?option=com_finder&task=suggestions.suggest&format=json&tmpl=component') . "',
-		paramName: 'q',
-		minChars: 1,
-		maxHeight: 400,
-		width: 300,
-		zIndex: 9999,
-		deferRequestBy: 500
-	});";
-	}
-
-	$script .= "
-});";
-
-	JFactory::getDocument()->addScriptDeclaration($script);
->>>>>>> 05d5fb34
 }
 ?>
 
@@ -95,12 +47,12 @@
 
 	<?php if ($this->params->get('show_advanced', 1)) : ?>
 		<div class="js-finder-advanced collapse<?php if ($this->params->get('expand_advanced', 0)) echo ' in'?>">
-			<hr />
+			<hr>
 			<?php if ($this->params->get('show_advanced_tips', 1)) : ?>
 				<div class="advanced-search-tip">
 					<?php echo JText::_('COM_FINDER_ADVANCED_TIPS'); ?>
 				</div>
-				<hr />
+				<hr>
 			<?php endif; ?>
 			<div id="finder-filter-window">
 				<?php echo JHtml::_('filter.select', $this->query, $this->params); ?>
