--- conflicted
+++ resolved
@@ -53,12 +53,8 @@
 					<div class="advanced-search-tip">
 						<?php echo JText::_('COM_FINDER_ADVANCED_TIPS'); ?>
 					</div>
-					<hr />
+					<hr>
 				</div>
-<<<<<<< HEAD
-				<hr>
-=======
->>>>>>> 21a9df81
 			<?php endif; ?>
 			<div id="finder-filter-window">
 				<?php echo JHtml::_('filter.select', $this->query, $this->params); ?>
