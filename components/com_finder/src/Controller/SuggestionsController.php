--- conflicted
+++ resolved
@@ -58,13 +58,8 @@
     {
         $app = $this->app;
         $app->mimeType = 'application/json';
-<<<<<<< HEAD
-        $result = array();
+        $result = [];
         $result[] = $app->getInput()->request->get('q', '', 'string');
-=======
-        $result = [];
-        $result[] = $app->input->request->get('q', '', 'string');
->>>>>>> 4c918795
 
         $result[] = $this->getSuggestions();
 
