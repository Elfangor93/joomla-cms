--- conflicted
+++ resolved
@@ -185,20 +185,10 @@
 				$checked = in_array($nk, $activeNodes) ? ' checked="checked"' : '';
 
 				// Build a node.
-<<<<<<< HEAD
 				$html .= '<div class="form-check">';
-				$html .= '<label class="form-check-label" for="tax-' . $bk . '">';
+				$html .= '<label class="form-check-label" for="tax-' . $nk . '">';
 				$html .= '<input type="checkbox" class="form-check-input selector filter-node' . $classSuffix . '" value="' . $nk . '" name="t[]" id="tax-'
-					. $bk . '"' . $checked . '> ' . $nv->title;
-=======
-				$html .= '<div class="control-group">';
-				$html .= '<div class="controls">';
-				$html .= '<label class="checkbox" for="tax-'
-					. $nk . '">';
-				$html .= '<input type="checkbox" class="selector filter-node' . $classSuffix . '" value="' . $nk . '" name="t[]" id="tax-'
-					. $nk . '"' . $checked . ' />';
-				$html .= $nv->title;
->>>>>>> 7f0d8190
+					. $nk . '"' . $checked . '> ' . $nv->title;
 				$html .= '</label>';
 				$html .= '</div>';
 			}
