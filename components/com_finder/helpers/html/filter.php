<?php
/**
 * @package     Joomla.Site
 * @subpackage  com_finder
 *
 * @copyright   Copyright (C) 2005 - 2017 Open Source Matters, Inc. All rights reserved.
 * @license     GNU General Public License version 2 or later; see LICENSE.txt
 */

defined('_JEXEC') or die;

use Joomla\Registry\Registry;

JLoader::register('FinderHelperLanguage', JPATH_ADMINISTRATOR . '/components/com_finder/helpers/language.php');

/**
 * Filter HTML Behaviors for Finder.
 *
 * @since  2.5
 */
abstract class JHtmlFilter
{
	/**
	 * Method to generate filters using the slider widget and decorated
	 * with the FinderFilter JavaScript behaviors.
	 *
	 * @param   array  $options  An array of configuration options. [optional]
	 *
	 * @return  mixed  A rendered HTML widget on success, null otherwise.
	 *
	 * @since   2.5
	 */
	public static function slider($options = array())
	{
		$db     = JFactory::getDbo();
		$query  = $db->getQuery(true);
		$user   = JFactory::getUser();
		$groups = implode(',', $user->getAuthorisedViewLevels());
		$html   = '';
		$filter = null;

		// Get the configuration options.
		$filterId    = array_key_exists('filter_id', $options) ? $options['filter_id'] : null;
		$activeNodes = array_key_exists('selected_nodes', $options) ? $options['selected_nodes'] : array();
		$classSuffix = array_key_exists('class_suffix', $options) ? $options['class_suffix'] : '';

		// Load the predefined filter if specified.
		if (!empty($filterId))
		{
			$query->select('f.data, f.params')
				->from($db->quoteName('#__finder_filters') . ' AS f')
				->where('f.filter_id = ' . (int) $filterId);

			// Load the filter data.
			$db->setQuery($query);

			try
			{
				$filter = $db->loadObject();
			}
			catch (RuntimeException $e)
			{
				return null;
			}

			// Initialize the filter parameters.
			if ($filter)
			{
				$filter->params = new Registry($filter->params);
			}
		}

		// Build the query to get the branch data and the number of child nodes.
		$query->clear()
			->select('t.*, count(c.id) AS children')
			->from($db->quoteName('#__finder_taxonomy') . ' AS t')
			->join('INNER', $db->quoteName('#__finder_taxonomy') . ' AS c ON c.parent_id = t.id')
			->where('t.parent_id = 1')
			->where('t.state = 1')
			->where('t.access IN (' . $groups . ')')
			->group('t.id, t.parent_id, t.state, t.access, t.ordering, t.title, c.parent_id')
			->order('t.ordering, t.title');

		// Limit the branch children to a predefined filter.
		if ($filter)
		{
			$query->where('c.id IN(' . $filter->data . ')');
		}

		// Load the branches.
		$db->setQuery($query);

		try
		{
			$branches = $db->loadObjectList('id');
		}
		catch (RuntimeException $e)
		{
			return null;
		}

		// Check that we have at least one branch.
		if (count($branches) === 0)
		{
			return null;
		}

		$branch_keys = array_keys($branches);
		$html .= JHtml::_('bootstrap.startAccordion', 'accordion', array('parent' => true, 'active' => 'accordion-' . $branch_keys[0])
		);

		// Load plugin language files.
		FinderHelperLanguage::loadPluginLanguage();

		// Iterate through the branches and build the branch groups.
		foreach ($branches as $bk => $bv)
		{
			// If the multi-lang plugin is enabled then drop the language branch.
			if ($bv->title === 'Language' && JLanguageMultilang::isEnabled())
			{
				continue;
			}

			// Build the query to get the child nodes for this branch.
			$query->clear()
				->select('t.*')
				->from($db->quoteName('#__finder_taxonomy') . ' AS t')
				->where('t.parent_id = ' . (int) $bk)
				->where('t.state = 1')
				->where('t.access IN (' . $groups . ')')
				->order('t.ordering, t.title');

			// Self-join to get the parent title.
			$query->select('e.title AS parent_title')
				->join('LEFT', $db->quoteName('#__finder_taxonomy', 'e') . ' ON ' . $db->quoteName('e.id') . ' = ' . $db->quoteName('t.parent_id'));

			// Load the branches.
			$db->setQuery($query);

			try
			{
				$nodes = $db->loadObjectList('id');
			}
			catch (RuntimeException $e)
			{
				return null;
			}

			// Translate node titles if possible.
			$lang = JFactory::getLanguage();
			foreach ($nodes as $nk => $nv)
			{
				if (trim($nv->parent_title, '**') === 'Language')
				{
					$title = FinderHelperLanguage::branchLanguageTitle($nv->title);
				}
				else
				{
					$key = FinderHelperLanguage::branchPlural($nv->title);
					$title = $lang->hasKey($key) ? JText::_($key) : $nv->title;
				}
				$nodes[$nk]->title = $title;
			}

			// Adding slides
			$html .= JHtml::_('bootstrap.addSlide',
				'accordion',
				JText::sprintf('COM_FINDER_FILTER_BRANCH_LABEL',
					JText::_(FinderHelperLanguage::branchSingular($bv->title)) . ' - ' . count($nodes)
				),
				'accordion-' . $bk
			);

			// Populate the toggle button.
			$html .= '<button class="btn btn-secondary" type="button" onclick="jQuery(\'[id=&quot;tax-'
				. $bk . '&quot;]\').each(function(){this.click();});"><span class="fa fa-square" aria-hidden="true"></span> '
				. JText::_('JGLOBAL_SELECTION_INVERT') . '</button><hr>';

			// Populate the group with nodes.
			foreach ($nodes as $nk => $nv)
			{
				// Determine if the node should be checked.
				$checked = in_array($nk, $activeNodes) ? ' checked="checked"' : '';

				// Build a node.
				$html .= '<div class="form-check">';
				$html .= '<label class="form-check-label" tax-' . $bk . '>';
				$html .= '<input type="checkbox" class="form-check-input selector filter-node' . $classSuffix . '" value="' . $nk . '" name="t[]" id="tax-'
					. $bk . '"' . $checked . '> ' . $nv->title;
				$html .= '</label>';
				$html .= '</div>';
			}
			$html .= JHtml::_('bootstrap.endSlide');
		}
		$html .= JHtml::_('bootstrap.endAccordion');

		return $html;
	}

	/**
	 * Method to generate filters using select box dropdown controls.
	 *
	 * @param   FinderIndexerQuery  $idxQuery  A FinderIndexerQuery object.
	 * @param   array               $options   An array of options.
	 *
	 * @return  mixed  A rendered HTML widget on success, null otherwise.
	 *
	 * @since   2.5
	 */
	public static function select($idxQuery, $options)
	{
		$user   = JFactory::getUser();
		$groups = implode(',', $user->getAuthorisedViewLevels());
		$filter = null;

		// Get the configuration options.
		$classSuffix = $options->get('class_suffix', null);
		$showDates   = $options->get('show_date_filters', false);

		// Try to load the results from cache.
		$cache   = JFactory::getCache('com_finder', '');
		$cacheId = 'filter_select_' . serialize(array($idxQuery->filter, $options, $groups, JFactory::getLanguage()->getTag()));

		// Check the cached results.
		if ($cache->contains($cacheId))
		{
			$branches = $cache->get($cacheId);
		}
		else
		{
			$db    = JFactory::getDbo();
			$query = $db->getQuery(true);

			// Load the predefined filter if specified.
			if (!empty($idxQuery->filter))
			{
				$query->select('f.data, ' . $db->quoteName('f.params'))
					->from($db->quoteName('#__finder_filters') . ' AS f')
					->where('f.filter_id = ' . (int) $idxQuery->filter);

				// Load the filter data.
				$db->setQuery($query);

				try
				{
					$filter = $db->loadObject();
				}
				catch (RuntimeException $e)
				{
					return null;
				}

				// Initialize the filter parameters.
				if ($filter)
				{
					$filter->params = new Registry($filter->params);
				}
			}

			// Build the query to get the branch data and the number of child nodes.
			$query->clear()
				->select('t.*, count(c.id) AS children')
				->from($db->quoteName('#__finder_taxonomy') . ' AS t')
				->join('INNER', $db->quoteName('#__finder_taxonomy') . ' AS c ON c.parent_id = t.id')
				->where('t.parent_id = 1')
				->where('t.state = 1')
				->where('t.access IN (' . $groups . ')')
				->where('c.state = 1')
				->where('c.access IN (' . $groups . ')')
				->group($db->quoteName('t.id'))
				->order('t.ordering, t.title');

			// Limit the branch children to a predefined filter.
			if (!empty($filter->data))
			{
				$query->where('c.id IN(' . $filter->data . ')');
			}

			// Load the branches.
			$db->setQuery($query);

			try
			{
				$branches = $db->loadObjectList('id');
			}
			catch (RuntimeException $e)
			{
				return null;
			}

			// Check that we have at least one branch.
			if (count($branches) === 0)
			{
				return null;
			}

			// Iterate through the branches and build the branch groups.
			foreach ($branches as $bk => $bv)
			{
				// If the multi-lang plugin is enabled then drop the language branch.
				if ($bv->title === 'Language' && JLanguageMultilang::isEnabled())
				{
					continue;
				}

				// Build the query to get the child nodes for this branch.
				$query->clear()
					->select('t.*')
					->from($db->quoteName('#__finder_taxonomy') . ' AS t')
					->where('t.parent_id = ' . (int) $bk)
					->where('t.state = 1')
					->where('t.access IN (' . $groups . ')')
					->order('t.ordering, t.title');

				// Self-join to get the parent title.
				$query->select('e.title AS parent_title')
					->join('LEFT', $db->quoteName('#__finder_taxonomy', 'e') . ' ON ' . $db->quoteName('e.id') . ' = ' . $db->quoteName('t.parent_id'));

				// Limit the nodes to a predefined filter.
				if (!empty($filter->data))
				{
					$query->where('t.id IN(' . $filter->data . ')');
				}

				// Load the branches.
				$db->setQuery($query);

				try
				{
					$branches[$bk]->nodes = $db->loadObjectList('id');
				}
				catch (RuntimeException $e)
				{
					return null;
				}

				// Translate branch nodes if possible.
				$language = JFactory::getLanguage();
				foreach ($branches[$bk]->nodes as $node_id => $node)
				{
					if (trim($node->parent_title, '**') === 'Language')
					{
						$title = FinderHelperLanguage::branchLanguageTitle($node->title);
					}
					else
					{
						$key = FinderHelperLanguage::branchPlural($node->title);
						$title = $language->hasKey($key) ? JText::_($key) : $node->title;
					}
					$branches[$bk]->nodes[$node_id]->title = $title;
				}

				// Add the Search All option to the branch.
				array_unshift($branches[$bk]->nodes, array('id' => null, 'title' => JText::_('COM_FINDER_FILTER_SELECT_ALL_LABEL')));
			}

			// Store the data in cache.
			$cache->store($branches, $cacheId);
		}
		$html = '';

		// Add the dates if enabled.
		if ($showDates)
		{
			$html .= JHtml::_('filter.dates', $idxQuery, $options);
		}

		$html .= '<div class="filter-branch' . $classSuffix . '">';

		// Iterate through all branches and build code.
		foreach ($branches as $bk => $bv)
		{
			// If the multi-lang plugin is enabled then drop the language branch.
			if ($bv->title === 'Language' && JLanguageMultilang::isEnabled())
			{
				continue;
			}
			$active = null;

			// Check if the branch is in the filter.
			if (array_key_exists($bv->title, $idxQuery->filters))
			{
				// Get the request filters.
				$temp   = JFactory::getApplication()->input->request->get('t', array(), 'array');

				// Search for active nodes in the branch and get the active node.
				$active = array_intersect($temp, $idxQuery->filters[$bv->title]);
				$active = count($active) === 1 ? array_shift($active) : null;
			}

			// Build a node.
<<<<<<< HEAD
			$html .= '<div class="control-group">';
			$html .= '<div class="control-label">';
			$html .= '<label for="tax-' . JFilterOutput::stringUrlSafe($bv->title) . '">';
=======
			$html .= '<div class="controls finder-selects">';
			$html .= '<label for="tax-' . JFilterOutput::stringURLSafe($bv->title) . '" class="control-label">';
>>>>>>> cb79438f
			$html .= JText::sprintf('COM_FINDER_FILTER_BRANCH_LABEL', JText::_(FinderHelperLanguage::branchSingular($bv->title)));
			$html .= '</label>';
			$html .= '</div>';
			$html .= '<div class="controls">';
			$html .= JHtml::_(
				'select.genericlist',
<<<<<<< HEAD
				$branches[$bk]->nodes, 't[]', 'class="custom-select advancedSelect"', 'id', 'title', $active,
				'tax-' . JFilterOutput::stringUrlSafe($bv->title)
=======
				$branches[$bk]->nodes, 't[]', 'class="inputbox advancedSelect"', 'id', 'title', $active,
				'tax-' . JFilterOutput::stringURLSafe($bv->title)
>>>>>>> cb79438f
			);
			$html .= '</div>';
			$html .= '</div>';
		}

		$html .= '</div>';

		return $html;
	}

	/**
	 * Method to generate fields for filtering dates
	 *
	 * @param   FinderIndexerQuery  $idxQuery  A FinderIndexerQuery object.
	 * @param   array               $options   An array of options.
	 *
	 * @return  mixed  A rendered HTML widget on success, null otherwise.
	 *
	 * @since   2.5
	 */
	public static function dates($idxQuery, $options)
	{
		$html = '';

		// Get the configuration options.
		$classSuffix = $options->get('class_suffix', null);
		$loadMedia   = $options->get('load_media', true);
		$showDates   = $options->get('show_date_filters', false);

		if (!empty($showDates))
		{
			// Build the date operators options.
			$operators   = array();
			$operators[] = JHtml::_('select.option', 'before', JText::_('COM_FINDER_FILTER_DATE_BEFORE'));
			$operators[] = JHtml::_('select.option', 'exact', JText::_('COM_FINDER_FILTER_DATE_EXACTLY'));
			$operators[] = JHtml::_('select.option', 'after', JText::_('COM_FINDER_FILTER_DATE_AFTER'));

			// Load the CSS/JS resources.
			if ($loadMedia)
			{
				JHtml::_('stylesheet', 'com_finder/dates.css', array('version' => 'auto', 'relative' => true));
			}

			// Open the widget.
			$html .= '<ul id="finder-filter-select-dates">';

			// Start date filter.
			$attribs['class'] = 'input-medium';
			$html .= '<li class="filter-date' . $classSuffix . '">';
			$html .= '<label for="filter_date1" class="hasTooltip" title ="' . JText::_('COM_FINDER_FILTER_DATE1_DESC') . '">';
			$html .= JText::_('COM_FINDER_FILTER_DATE1');
			$html .= '</label>';
			$html .= '<br>';
			$html .= JHtml::_(
				'select.genericlist',
				$operators, 'w1', 'class="inputbox filter-date-operator advancedSelect"', 'value', 'text', $idxQuery->when1, 'finder-filter-w1'
			);
			$html .= JHtml::_('calendar', $idxQuery->date1, 'd1', 'filter_date1', '%Y-%m-%d', $attribs);
			$html .= '</li>';

			// End date filter.
			$html .= '<li class="filter-date' . $classSuffix . '">';
			$html .= '<label for="filter_date2" class="hasTooltip" title ="' . JText::_('COM_FINDER_FILTER_DATE2_DESC') . '">';
			$html .= JText::_('COM_FINDER_FILTER_DATE2');
			$html .= '</label>';
			$html .= '<br>';
			$html .= JHtml::_(
				'select.genericlist',
				$operators, 'w2', 'class="inputbox filter-date-operator advancedSelect"', 'value', 'text', $idxQuery->when2, 'finder-filter-w2'
			);
			$html .= JHtml::_('calendar', $idxQuery->date2, 'd2', 'filter_date2', '%Y-%m-%d', $attribs);
			$html .= '</li>';

			// Close the widget.
			$html .= '</ul>';
		}

		return $html;
	}
}<|MERGE_RESOLUTION|>--- conflicted
+++ resolved
@@ -389,27 +389,17 @@
 			}
 
 			// Build a node.
-<<<<<<< HEAD
 			$html .= '<div class="control-group">';
 			$html .= '<div class="control-label">';
-			$html .= '<label for="tax-' . JFilterOutput::stringUrlSafe($bv->title) . '">';
-=======
-			$html .= '<div class="controls finder-selects">';
-			$html .= '<label for="tax-' . JFilterOutput::stringURLSafe($bv->title) . '" class="control-label">';
->>>>>>> cb79438f
+			$html .= '<label for="tax-' . JFilterOutput::stringURLSafe($bv->title) . '">';
 			$html .= JText::sprintf('COM_FINDER_FILTER_BRANCH_LABEL', JText::_(FinderHelperLanguage::branchSingular($bv->title)));
 			$html .= '</label>';
 			$html .= '</div>';
 			$html .= '<div class="controls">';
 			$html .= JHtml::_(
 				'select.genericlist',
-<<<<<<< HEAD
 				$branches[$bk]->nodes, 't[]', 'class="custom-select advancedSelect"', 'id', 'title', $active,
-				'tax-' . JFilterOutput::stringUrlSafe($bv->title)
-=======
-				$branches[$bk]->nodes, 't[]', 'class="inputbox advancedSelect"', 'id', 'title', $active,
 				'tax-' . JFilterOutput::stringURLSafe($bv->title)
->>>>>>> cb79438f
 			);
 			$html .= '</div>';
 			$html .= '</div>';
