<?php
/**
 * @package     Joomla.Site
 * @subpackage  com_finder
 *
 * @copyright   Copyright (C) 2005 - 2017 Open Source Matters, Inc. All rights reserved.
 * @license     GNU General Public License version 2 or later; see LICENSE.txt
 */

defined('_JEXEC') or die;

use Joomla\Registry\Registry;

JLoader::register('FinderHelperLanguage', JPATH_ADMINISTRATOR . '/components/com_finder/helpers/language.php');

/**
 * Filter HTML Behaviors for Finder.
 *
 * @since  2.5
 */
abstract class JHtmlFilter
{
	/**
	 * Method to generate filters using the slider widget and decorated
	 * with the FinderFilter JavaScript behaviors.
	 *
	 * @param   array  $options  An array of configuration options. [optional]
	 *
	 * @return  mixed  A rendered HTML widget on success, null otherwise.
	 *
	 * @since   2.5
	 */
	public static function slider($options = array())
	{
		$db     = JFactory::getDbo();
		$query  = $db->getQuery(true);
		$user   = JFactory::getUser();
		$groups = implode(',', $user->getAuthorisedViewLevels());
		$html   = '';
		$filter = null;

		// Get the configuration options.
		$filterId    = $options['filter_id'] ?? null;
		$activeNodes = array_key_exists('selected_nodes', $options) ? $options['selected_nodes'] : array();
		$classSuffix = array_key_exists('class_suffix', $options) ? $options['class_suffix'] : '';

		// Load the predefined filter if specified.
		if (!empty($filterId))
		{
			$query->select('f.data, f.params')
				->from($db->quoteName('#__finder_filters') . ' AS f')
				->where('f.filter_id = ' . (int) $filterId);

			// Load the filter data.
			$db->setQuery($query);

			try
			{
				$filter = $db->loadObject();
			}
			catch (RuntimeException $e)
			{
				return null;
			}

			// Initialize the filter parameters.
			if ($filter)
			{
				$filter->params = new Registry($filter->params);
			}
		}

		// Build the query to get the branch data and the number of child nodes.
		$query->clear()
			->select('t.*, count(c.id) AS children')
			->from($db->quoteName('#__finder_taxonomy') . ' AS t')
			->join('INNER', $db->quoteName('#__finder_taxonomy') . ' AS c ON c.parent_id = t.id')
			->where('t.parent_id = 1')
			->where('t.state = 1')
			->where('t.access IN (' . $groups . ')')
			->group('t.id, t.parent_id, t.state, t.access, t.ordering, t.title, c.parent_id')
			->order('t.ordering, t.title');

		// Limit the branch children to a predefined filter.
		if ($filter)
		{
			$query->where('c.id IN(' . $filter->data . ')');
		}

		// Load the branches.
		$db->setQuery($query);

		try
		{
			$branches = $db->loadObjectList('id');
		}
		catch (RuntimeException $e)
		{
			return null;
		}

		// Check that we have at least one branch.
		if (count($branches) === 0)
		{
			return null;
		}

		$branch_keys = array_keys($branches);
		$html .= JHtml::_('bootstrap.startAccordion', 'accordion', array('parent' => true, 'active' => 'accordion-' . $branch_keys[0])
		);

		// Load plugin language files.
		FinderHelperLanguage::loadPluginLanguage();

		// Iterate through the branches and build the branch groups.
		foreach ($branches as $bk => $bv)
		{
			// If the multi-lang plugin is enabled then drop the language branch.
			if ($bv->title === 'Language' && JLanguageMultilang::isEnabled())
			{
				continue;
			}

			// Build the query to get the child nodes for this branch.
			$query->clear()
				->select('t.*')
				->from($db->quoteName('#__finder_taxonomy') . ' AS t')
				->where('t.parent_id = ' . (int) $bk)
				->where('t.state = 1')
				->where('t.access IN (' . $groups . ')')
				->order('t.ordering, t.title');

			// Self-join to get the parent title.
			$query->select('e.title AS parent_title')
				->join('LEFT', $db->quoteName('#__finder_taxonomy', 'e') . ' ON ' . $db->quoteName('e.id') . ' = ' . $db->quoteName('t.parent_id'));

			// Load the branches.
			$db->setQuery($query);

			try
			{
				$nodes = $db->loadObjectList('id');
			}
			catch (RuntimeException $e)
			{
				return null;
			}

			// Translate node titles if possible.
			$lang = JFactory::getLanguage();
			foreach ($nodes as $nk => $nv)
			{
				if (trim($nv->parent_title, '**') === 'Language')
				{
					$title = FinderHelperLanguage::branchLanguageTitle($nv->title);
				}
				else
				{
					$key = FinderHelperLanguage::branchPlural($nv->title);
					$title = $lang->hasKey($key) ? JText::_($key) : $nv->title;
				}
				$nodes[$nk]->title = $title;
			}

			// Adding slides
			$html .= JHtml::_('bootstrap.addSlide',
				'accordion',
				JText::sprintf('COM_FINDER_FILTER_BRANCH_LABEL',
					JText::_(FinderHelperLanguage::branchSingular($bv->title)) . ' - ' . count($nodes)
				),
				'accordion-' . $bk
			);

			// Populate the toggle button.
			$html .= '<button class="btn btn-secondary" type="button" onclick="jQuery(\'[id=&quot;tax-'
				. $bk . '&quot;]\').each(function(){this.click();});"><span class="fa fa-square" aria-hidden="true"></span> '
				. JText::_('JGLOBAL_SELECTION_INVERT') . '</button><hr>';

			// Populate the group with nodes.
			foreach ($nodes as $nk => $nv)
			{
				// Determine if the node should be checked.
				$checked = in_array($nk, $activeNodes) ? ' checked="checked"' : '';

				// Build a node.
<<<<<<< HEAD
				$html .= '<div class="form-check">';
				$html .= '<label class="form-check-label" tax-' . $bk . '>';
				$html .= '<input type="checkbox" class="form-check-input selector filter-node' . $classSuffix . '" value="' . $nk . '" name="t[]" id="tax-'
					. $bk . '"' . $checked . '> ' . $nv->title;
=======
				$html .= '<div class="control-group">';
				$html .= '<div class="controls">';
				$html .= '<label class="checkbox" for="tax-'
					. $bk . '">';
				$html .= '<input type="checkbox" class="selector filter-node' . $classSuffix . '" value="' . $nk . '" name="t[]" id="tax-'
					. $bk . '"' . $checked . ' />';
				$html .= $nv->title;
>>>>>>> 2d1c77b7
				$html .= '</label>';
				$html .= '</div>';
			}
			$html .= JHtml::_('bootstrap.endSlide');
		}
		$html .= JHtml::_('bootstrap.endAccordion');

		return $html;
	}

	/**
	 * Method to generate filters using select box dropdown controls.
	 *
	 * @param   FinderIndexerQuery  $idxQuery  A FinderIndexerQuery object.
	 * @param   array               $options   An array of options.
	 *
	 * @return  mixed  A rendered HTML widget on success, null otherwise.
	 *
	 * @since   2.5
	 */
	public static function select($idxQuery, $options)
	{
		$user   = JFactory::getUser();
		$groups = implode(',', $user->getAuthorisedViewLevels());
		$filter = null;

		// Get the configuration options.
		$classSuffix = $options->get('class_suffix', null);
		$showDates   = $options->get('show_date_filters', false);

		// Try to load the results from cache.
		$cache   = JFactory::getCache('com_finder', '');
		$cacheId = 'filter_select_' . serialize(array($idxQuery->filter, $options, $groups, JFactory::getLanguage()->getTag()));

		// Check the cached results.
		if ($cache->contains($cacheId))
		{
			$branches = $cache->get($cacheId);
		}
		else
		{
			$db    = JFactory::getDbo();
			$query = $db->getQuery(true);

			// Load the predefined filter if specified.
			if (!empty($idxQuery->filter))
			{
				$query->select('f.data, ' . $db->quoteName('f.params'))
					->from($db->quoteName('#__finder_filters') . ' AS f')
					->where('f.filter_id = ' . (int) $idxQuery->filter);

				// Load the filter data.
				$db->setQuery($query);

				try
				{
					$filter = $db->loadObject();
				}
				catch (RuntimeException $e)
				{
					return null;
				}

				// Initialize the filter parameters.
				if ($filter)
				{
					$filter->params = new Registry($filter->params);
				}
			}

			// Build the query to get the branch data and the number of child nodes.
			$query->clear()
				->select('t.*, count(c.id) AS children')
				->from($db->quoteName('#__finder_taxonomy') . ' AS t')
				->join('INNER', $db->quoteName('#__finder_taxonomy') . ' AS c ON c.parent_id = t.id')
				->where('t.parent_id = 1')
				->where('t.state = 1')
				->where('t.access IN (' . $groups . ')')
				->where('c.state = 1')
				->where('c.access IN (' . $groups . ')')
				->group($db->quoteName('t.id'))
				->order('t.ordering, t.title');

			// Limit the branch children to a predefined filter.
			if (!empty($filter->data))
			{
				$query->where('c.id IN(' . $filter->data . ')');
			}

			// Load the branches.
			$db->setQuery($query);

			try
			{
				$branches = $db->loadObjectList('id');
			}
			catch (RuntimeException $e)
			{
				return null;
			}

			// Check that we have at least one branch.
			if (count($branches) === 0)
			{
				return null;
			}

			// Iterate through the branches and build the branch groups.
			foreach ($branches as $bk => $bv)
			{
				// If the multi-lang plugin is enabled then drop the language branch.
				if ($bv->title === 'Language' && JLanguageMultilang::isEnabled())
				{
					continue;
				}

				// Build the query to get the child nodes for this branch.
				$query->clear()
					->select('t.*')
					->from($db->quoteName('#__finder_taxonomy') . ' AS t')
					->where('t.parent_id = ' . (int) $bk)
					->where('t.state = 1')
					->where('t.access IN (' . $groups . ')')
					->order('t.ordering, t.title');

				// Self-join to get the parent title.
				$query->select('e.title AS parent_title')
					->join('LEFT', $db->quoteName('#__finder_taxonomy', 'e') . ' ON ' . $db->quoteName('e.id') . ' = ' . $db->quoteName('t.parent_id'));

				// Limit the nodes to a predefined filter.
				if (!empty($filter->data))
				{
					$query->where('t.id IN(' . $filter->data . ')');
				}

				// Load the branches.
				$db->setQuery($query);

				try
				{
					$branches[$bk]->nodes = $db->loadObjectList('id');
				}
				catch (RuntimeException $e)
				{
					return null;
				}

				// Translate branch nodes if possible.
				$language = JFactory::getLanguage();
				foreach ($branches[$bk]->nodes as $node_id => $node)
				{
					if (trim($node->parent_title, '**') === 'Language')
					{
						$title = FinderHelperLanguage::branchLanguageTitle($node->title);
					}
					else
					{
						$key = FinderHelperLanguage::branchPlural($node->title);
						$title = $language->hasKey($key) ? JText::_($key) : $node->title;
					}
					$branches[$bk]->nodes[$node_id]->title = $title;
				}

				// Add the Search All option to the branch.
				array_unshift($branches[$bk]->nodes, array('id' => null, 'title' => JText::_('COM_FINDER_FILTER_SELECT_ALL_LABEL')));
			}

			// Store the data in cache.
			$cache->store($branches, $cacheId);
		}
		$html = '';

		// Add the dates if enabled.
		if ($showDates)
		{
			$html .= JHtml::_('filter.dates', $idxQuery, $options);
		}

		$html .= '<div class="filter-branch' . $classSuffix . '">';

		// Iterate through all branches and build code.
		foreach ($branches as $bk => $bv)
		{
			// If the multi-lang plugin is enabled then drop the language branch.
			if ($bv->title === 'Language' && JLanguageMultilang::isEnabled())
			{
				continue;
			}
			$active = null;

			// Check if the branch is in the filter.
			if (array_key_exists($bv->title, $idxQuery->filters))
			{
				// Get the request filters.
				$temp   = JFactory::getApplication()->input->request->get('t', array(), 'array');

				// Search for active nodes in the branch and get the active node.
				$active = array_intersect($temp, $idxQuery->filters[$bv->title]);
				$active = count($active) === 1 ? array_shift($active) : null;
			}

			// Build a node.
			$html .= '<div class="control-group">';
			$html .= '<div class="control-label">';
			$html .= '<label for="tax-' . JFilterOutput::stringURLSafe($bv->title) . '">';
			$html .= JText::sprintf('COM_FINDER_FILTER_BRANCH_LABEL', JText::_(FinderHelperLanguage::branchSingular($bv->title)));
			$html .= '</label>';
			$html .= '</div>';
			$html .= '<div class="controls">';
			$html .= JHtml::_(
				'select.genericlist',
				$branches[$bk]->nodes, 't[]', 'class="custom-select advancedSelect"', 'id', 'title', $active,
				'tax-' . JFilterOutput::stringURLSafe($bv->title)
			);
			$html .= '</div>';
			$html .= '</div>';
		}

		$html .= '</div>';

		return $html;
	}

	/**
	 * Method to generate fields for filtering dates
	 *
	 * @param   FinderIndexerQuery  $idxQuery  A FinderIndexerQuery object.
	 * @param   array               $options   An array of options.
	 *
	 * @return  mixed  A rendered HTML widget on success, null otherwise.
	 *
	 * @since   2.5
	 */
	public static function dates($idxQuery, $options)
	{
		$html = '';

		// Get the configuration options.
		$classSuffix = $options->get('class_suffix', null);
		$loadMedia   = $options->get('load_media', true);
		$showDates   = $options->get('show_date_filters', false);

		if (!empty($showDates))
		{
			// Build the date operators options.
			$operators   = array();
			$operators[] = JHtml::_('select.option', 'before', JText::_('COM_FINDER_FILTER_DATE_BEFORE'));
			$operators[] = JHtml::_('select.option', 'exact', JText::_('COM_FINDER_FILTER_DATE_EXACTLY'));
			$operators[] = JHtml::_('select.option', 'after', JText::_('COM_FINDER_FILTER_DATE_AFTER'));

			// Load the CSS/JS resources.
			if ($loadMedia)
			{
				JHtml::_('stylesheet', 'com_finder/dates.css', array('version' => 'auto', 'relative' => true));
			}

			// Open the widget.
			$html .= '<ul id="finder-filter-select-dates">';

			// Start date filter.
			$attribs['class'] = 'input-medium';
			$html .= '<li class="filter-date' . $classSuffix . '">';
			$html .= '<label for="filter_date1" class="hasTooltip" title ="' . JText::_('COM_FINDER_FILTER_DATE1_DESC') . '">';
			$html .= JText::_('COM_FINDER_FILTER_DATE1');
			$html .= '</label>';
			$html .= '<br>';
			$html .= JHtml::_(
				'select.genericlist',
				$operators, 'w1', 'class="inputbox filter-date-operator advancedSelect"', 'value', 'text', $idxQuery->when1, 'finder-filter-w1'
			);
			$html .= JHtml::_('calendar', $idxQuery->date1, 'd1', 'filter_date1', '%Y-%m-%d', $attribs);
			$html .= '</li>';

			// End date filter.
			$html .= '<li class="filter-date' . $classSuffix . '">';
			$html .= '<label for="filter_date2" class="hasTooltip" title ="' . JText::_('COM_FINDER_FILTER_DATE2_DESC') . '">';
			$html .= JText::_('COM_FINDER_FILTER_DATE2');
			$html .= '</label>';
			$html .= '<br>';
			$html .= JHtml::_(
				'select.genericlist',
				$operators, 'w2', 'class="inputbox filter-date-operator advancedSelect"', 'value', 'text', $idxQuery->when2, 'finder-filter-w2'
			);
			$html .= JHtml::_('calendar', $idxQuery->date2, 'd2', 'filter_date2', '%Y-%m-%d', $attribs);
			$html .= '</li>';

			// Close the widget.
			$html .= '</ul>';
		}

		return $html;
	}
}<|MERGE_RESOLUTION|>--- conflicted
+++ resolved
@@ -183,20 +183,10 @@
 				$checked = in_array($nk, $activeNodes) ? ' checked="checked"' : '';
 
 				// Build a node.
-<<<<<<< HEAD
 				$html .= '<div class="form-check">';
-				$html .= '<label class="form-check-label" tax-' . $bk . '>';
+				$html .= '<label class="form-check-label" for="tax-' . $bk . '">';
 				$html .= '<input type="checkbox" class="form-check-input selector filter-node' . $classSuffix . '" value="' . $nk . '" name="t[]" id="tax-'
 					. $bk . '"' . $checked . '> ' . $nv->title;
-=======
-				$html .= '<div class="control-group">';
-				$html .= '<div class="controls">';
-				$html .= '<label class="checkbox" for="tax-'
-					. $bk . '">';
-				$html .= '<input type="checkbox" class="selector filter-node' . $classSuffix . '" value="' . $nk . '" name="t[]" id="tax-'
-					. $bk . '"' . $checked . ' />';
-				$html .= $nv->title;
->>>>>>> 2d1c77b7
 				$html .= '</label>';
 				$html .= '</div>';
 			}
