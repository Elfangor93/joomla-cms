--- conflicted
+++ resolved
@@ -92,13 +92,8 @@
     {
         $params           = $this->state->params;
         $app              = Factory::getApplication();
-<<<<<<< HEAD
-        $catids           = $app->getInput()->get('catid', array(), 'array');
-        $catids           = array_values(array_diff($catids, array('')));
-=======
-        $catids           = $app->input->get('catid', [], 'array');
+        $catids           = $app->getInput()->get('catid', [], 'array');
         $catids           = array_values(array_diff($catids, ['']));
->>>>>>> 4c918795
 
         $articleOrderDate = $params->get('order_date');
 
