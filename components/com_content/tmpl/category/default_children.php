<?php

/**
 * @package     Joomla.Site
 * @subpackage  com_content
 *
 * @copyright   (C) 2009 Open Source Matters, Inc. <https://www.joomla.org>
 * @license     GNU General Public License version 2 or later; see LICENSE.txt
 */

defined('_JEXEC') or die;

use Joomla\CMS\Factory;
use Joomla\CMS\HTML\HTMLHelper;
use Joomla\CMS\Language\Text;
use Joomla\CMS\Router\Route;
use Joomla\Component\Content\Site\Helper\RouteHelper;

<<<<<<< HEAD
$lang   = Factory::getLanguage();
$user   = $this->getCurrentUser();
=======
$lang   = $this->getLanguage();
$user   = Factory::getUser();
>>>>>>> 87c7b1ab
$groups = $user->getAuthorisedViewLevels();
?>

<?php if (count($this->children[$this->category->id]) > 0) : ?>
    <?php foreach ($this->children[$this->category->id] as $id => $child) : ?>
        <?php // Check whether category access level allows access to subcategories. ?>
        <?php if (in_array($child->access, $groups)) : ?>
            <?php if ($this->params->get('show_empty_categories') || $child->getNumItems(true) || count($child->getChildren())) : ?>
            <div class="com-content-category__children">
                <?php if ($lang->isRtl()) : ?>
                <h3 class="page-header item-title">
                    <?php if ($this->params->get('show_cat_num_articles', 1)) : ?>
                        <span class="badge bg-info tip hasTooltip" title="<?php echo HTMLHelper::_('tooltipText', 'COM_CONTENT_NUM_ITEMS'); ?>">
                            <?php echo $child->getNumItems(true); ?>
                        </span>
                    <?php endif; ?>
                    <a href="<?php echo Route::_(RouteHelper::getCategoryRoute($child->id, $child->language)); ?>">
                    <?php echo $this->escape($child->title); ?></a>

                    <?php if (count($child->getChildren()) > 0 && $this->maxLevel > 1) : ?>
                        <a href="#category-<?php echo $child->id; ?>" data-bs-toggle="collapse" class="btn btn-sm float-end" aria-label="<?php echo Text::_('JGLOBAL_EXPAND_CATEGORIES'); ?>"><span class="icon-plus" aria-hidden="true"></span></a>
                    <?php endif; ?>
                </h3>
                <?php else : ?>
                <h3 class="page-header item-title"><a href="<?php echo Route::_(RouteHelper::getCategoryRoute($child->id, $child->language)); ?>">
                    <?php echo $this->escape($child->title); ?></a>
                    <?php if ($this->params->get('show_cat_num_articles', 1)) : ?>
                        <span class="badge bg-info tip hasTooltip" title="<?php echo HTMLHelper::_('tooltipText', 'COM_CONTENT_NUM_ITEMS'); ?>">
                            <?php echo $child->getNumItems(true); ?>
                        </span>
                    <?php endif; ?>

                    <?php if (count($child->getChildren()) > 0 && $this->maxLevel > 1) : ?>
                        <a href="#category-<?php echo $child->id; ?>" data-bs-toggle="collapse" class="btn btn-sm float-end" aria-label="<?php echo Text::_('JGLOBAL_EXPAND_CATEGORIES'); ?>"><span class="icon-plus" aria-hidden="true"></span></a>
                    <?php endif; ?>
                </h3>
                <?php endif; ?>
                <?php if ($this->params->get('show_subcat_desc') == 1) : ?>
                    <?php if ($child->description) : ?>
                        <div class="category-desc">
                            <?php echo HTMLHelper::_('content.prepare', $child->description, '', 'com_content.category'); ?>
                        </div>
                    <?php endif; ?>
                <?php endif; ?>

                <?php if (count($child->getChildren()) > 0 && $this->maxLevel > 1) : ?>
                <div class="collapse fade" id="category-<?php echo $child->id; ?>">
                    <?php
                    $this->children[$child->id] = $child->getChildren();
                    $this->category = $child;
                    $this->maxLevel--;
                    echo $this->loadTemplate('children');
                    $this->category = $child->getParent();
                    $this->maxLevel++;
                    ?>
                </div>
                <?php endif; ?>

            </div>
            <?php endif; ?>
        <?php endif; ?>
    <?php endforeach; ?>
<?php endif; ?><|MERGE_RESOLUTION|>--- conflicted
+++ resolved
@@ -16,13 +16,8 @@
 use Joomla\CMS\Router\Route;
 use Joomla\Component\Content\Site\Helper\RouteHelper;
 
-<<<<<<< HEAD
-$lang   = Factory::getLanguage();
+$lang   = $this->getLanguage();
 $user   = $this->getCurrentUser();
-=======
-$lang   = $this->getLanguage();
-$user   = Factory::getUser();
->>>>>>> 87c7b1ab
 $groups = $user->getAuthorisedViewLevels();
 ?>
 
