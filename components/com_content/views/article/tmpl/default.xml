<?xml version="1.0" encoding="utf-8"?>
<metadata>
	<layout title="com_content_article_view_default_title" option="com_content_article_view_default_option">
		<help
			key = "JHELP_MENUS_MENU_ITEM_ARTICLE_SINGLE_ARTICLE"
		/>
		<message>
			<![CDATA[com_content_article_view_default_desc]]>
		</message>
	</layout>

	<!-- Add fields to the request variables for the layout. -->
	<fields name="request">
		<fieldset name="request"
			addfieldpath="/administrator/components/com_content/models/fields">

			<field name="id" type="modal_article"
				label="COM_CONTENT_FIELD_SELECT_ARTICLE_LABEL"
				required="true"
				select="true"
				new="true"
				edit="true"
				clear="true"
				description="COM_CONTENT_FIELD_SELECT_ARTICLE_DESC"
			/>
		</fieldset>
	</fields>

	<!-- Add fields to the parameters object for the layout. -->
	<fields name="params">

		<!-- Basic options. -->
		<fieldset name="basic"
			label="COM_CONTENT_ATTRIBS_ARTICLE_SETTINGS_LABEL">

		<field
			name="show_title"
			type="list"
			label="JGLOBAL_SHOW_TITLE_LABEL"
			description="JGLOBAL_SHOW_TITLE_DESC"
			useglobal="true"
			>
			<option value="1">JSHOW</option>
			<option value="0">JHIDE</option>
		</field>

		<field
			name="link_titles"
			type="list"
			label="JGLOBAL_LINKED_TITLES_LABEL"
			description="JGLOBAL_LINKED_TITLES_DESC"
			useglobal="true"
			>
			<option value="1">JYES</option>
			<option value="0">JNO</option>
		</field>

		<field 
			name="show_intro" 
			type="list"
			description="JGLOBAL_SHOW_INTRO_DESC"
			label="JGLOBAL_SHOW_INTRO_LABEL"
			useglobal="true"
			>
			<option value="1">JSHOW</option>
			<option value="0">JHIDE</option>
		</field>

		<field
			name="info_block_position"
			type="list"
			label="COM_CONTENT_FIELD_INFOBLOCK_POSITION_LABEL"
			description="COM_CONTENT_FIELD_INFOBLOCK_POSITION_DESC"
			useglobal="true"
			>
			<option value="0">COM_CONTENT_FIELD_OPTION_ABOVE</option>
			<option value="1">COM_CONTENT_FIELD_OPTION_BELOW</option>
			<option value="2">COM_CONTENT_FIELD_OPTION_SPLIT</option>
		</field>

		<field
			name="info_block_show_title"
			type="list"
			label="COM_CONTENT_FIELD_INFOBLOCK_TITLE_LABEL"
			description="COM_CONTENT_FIELD_INFOBLOCK_TITLE_DESC"
			useglobal="true"
			>
			<option	value="1">JSHOW</option>
			<option	value="0">JHIDE</option>
		</field>

		<field
			name="show_category"
			type="list"
			label="JGLOBAL_SHOW_CATEGORY_LABEL"
			description="JGLOBAL_SHOW_CATEGORY_DESC"
			useglobal="true"
			>
			<option value="1">JSHOW</option>
			<option value="0">JHIDE</option>
		</field>

		<field
			name="link_category"
			type="list"
			label="JGLOBAL_LINK_CATEGORY_LABEL"
			description="JGLOBAL_LINK_CATEGORY_DESC"
			useglobal="true"
			>
			<option value="1">JYES</option>
			<option value="0">JNO</option>
		</field>

		<field
			name="show_parent_category"
			type="list"
			label="JGLOBAL_SHOW_PARENT_CATEGORY_LABEL"
			description="JGLOBAL_SHOW_PARENT_CATEGORY_DESC"
			useglobal="true"
			>
			<option value="1">JSHOW</option>
			<option value="0">JHIDE</option>
		</field>

		<field
			name="link_parent_category"
			type="list"
			label="JGLOBAL_LINK_PARENT_CATEGORY_LABEL"
			description="JGLOBAL_LINK_PARENT_CATEGORY_DESC"
			useglobal="true"
			>
			<option value="1">JYES</option>
			<option value="0">JNO</option>
		</field>

		<field
			name="show_associations"
<<<<<<< HEAD
			type="radio"
			class="btn-group"
			label="JGLOBAL_SHOW_ASSOCIATIONS_LABEL"
			description="JGLOBAL_SHOW_ASSOCIATIONS_DESC">
			<option	value="">JGLOBAL_USE_GLOBAL</option>
=======
			type="list"
			label="JGLOBAL_SHOW_ASSOCIATIONS_LABEL"
			description="JGLOBAL_SHOW_ASSOCIATIONS_DESC"
			useglobal="true"
			>
>>>>>>> 88bffd18
			<option value="1">JSHOW</option>
			<option value="0">JHIDE</option>
		</field>

		<field
			name="show_author"
			type="list"
			label="JGLOBAL_SHOW_AUTHOR_LABEL"
			description="JGLOBAL_SHOW_AUTHOR_DESC"
			useglobal="true"
			>
			<option value="1">JSHOW</option>
			<option value="0">JHIDE</option>
		</field>

		<field
			name="link_author"
			type="list"
			label="JGLOBAL_LINK_AUTHOR_LABEL"
			description="JGLOBAL_LINK_AUTHOR_DESC"
			useglobal="true"
			>
			<option value="1">JYES</option>
			<option value="0">JNO</option>
		</field>

		<field
			name="show_create_date"
			type="list"
			label="JGLOBAL_SHOW_CREATE_DATE_LABEL"
			description="JGLOBAL_SHOW_CREATE_DATE_DESC"
			useglobal="true"
			>
			<option value="1">JSHOW</option>
			<option value="0">JHIDE</option>
		</field>

		<field
			name="show_modify_date"
			type="list"
			label="JGLOBAL_SHOW_MODIFY_DATE_LABEL"
			description="JGLOBAL_SHOW_MODIFY_DATE_DESC"
			useglobal="true"
			>
			<option value="1">JSHOW</option>
			<option value="0">JHIDE</option>
		</field>

		<field
			name="show_publish_date"
			type="list"
			label="JGLOBAL_SHOW_PUBLISH_DATE_LABEL"
			description="JGLOBAL_SHOW_PUBLISH_DATE_DESC"
			useglobal="true"
			>
			<option value="1">JSHOW</option>
			<option value="0">JHIDE</option>
		</field>

		<field
			name="show_item_navigation"
			type="list"
			label="JGLOBAL_SHOW_NAVIGATION_LABEL"
			description="JGLOBAL_SHOW_NAVIGATION_DESC"
			useglobal="true"
			>
			<option value="1">JSHOW</option>
			<option value="0">JHIDE</option>
		</field>

		<field
			name="show_vote"
			type="list"
			label="JGLOBAL_SHOW_VOTE_LABEL"
			description="JGLOBAL_SHOW_VOTE_DESC"
			useglobal="true"
			>
			<option value="1">JSHOW</option>
			<option value="0">JHIDE</option>
		</field>

		<field
			name="show_icons"
			type="list"
			label="JGLOBAL_SHOW_ICONS_LABEL"
			description="JGLOBAL_SHOW_ICONS_DESC"
			useglobal="true"
			>
			<option value="1">JSHOW</option>
			<option value="0">JHIDE</option>
		</field>

		<field
			name="show_print_icon"
			type="list"
			label="JGLOBAL_SHOW_PRINT_ICON_LABEL"
			description="JGLOBAL_SHOW_PRINT_ICON_DESC"
			useglobal="true"
			>
			<option value="1">JSHOW</option>
			<option value="0">JHIDE</option>
		</field>

		<field
			name="show_email_icon"
			type="list"
			label="JGLOBAL_SHOW_EMAIL_ICON_LABEL"
			description="JGLOBAL_SHOW_EMAIL_ICON_DESC"
			useglobal="true"
			>
			<option value="1">JSHOW</option>
			<option value="0">JHIDE</option>
		</field>

		<field
			name="show_hits"
			type="list"
			label="JGLOBAL_SHOW_HITS_LABEL"
			description="JGLOBAL_SHOW_HITS_DESC"
			useglobal="true"
			>
			<option value="1">JSHOW</option>
			<option value="0">JHIDE</option>
		</field>

		<field
			name="show_tags"
			type="list"
			label="JGLOBAL_SHOW_TAGS_LABEL"
			description="JGLOBAL_SHOW_TAGS_DESC"
			useglobal="true"
			>
			<option value="1">JSHOW</option>
			<option value="0">JHIDE</option>
		</field>

		<field
			name="show_noauth"
			type="list"
			label="JGLOBAL_SHOW_UNAUTH_LINKS_LABEL"
			description="JGLOBAL_SHOW_UNAUTH_LINKS_DESC"
			useglobal="true"
			>
			<option value="1">JYES</option>
			<option value="0">JNO</option>
		</field>
		<field
			name="urls_position"
			type="list"
			label="COM_CONTENT_FIELD_URLSPOSITION_LABEL"
			description="COM_CONTENT_FIELD_URLSPOSITION_DESC"
			useglobal="true"
			>
			<option value="0">COM_CONTENT_FIELD_OPTION_ABOVE</option>
			<option value="1">COM_CONTENT_FIELD_OPTION_BELOW</option>
		</field>
		</fieldset>
	</fields>
</metadata><|MERGE_RESOLUTION|>--- conflicted
+++ resolved
@@ -55,8 +55,8 @@
 			<option value="0">JNO</option>
 		</field>
 
-		<field 
-			name="show_intro" 
+		<field
+			name="show_intro"
 			type="list"
 			description="JGLOBAL_SHOW_INTRO_DESC"
 			label="JGLOBAL_SHOW_INTRO_LABEL"
@@ -135,19 +135,11 @@
 
 		<field
 			name="show_associations"
-<<<<<<< HEAD
-			type="radio"
-			class="btn-group"
-			label="JGLOBAL_SHOW_ASSOCIATIONS_LABEL"
-			description="JGLOBAL_SHOW_ASSOCIATIONS_DESC">
-			<option	value="">JGLOBAL_USE_GLOBAL</option>
-=======
 			type="list"
 			label="JGLOBAL_SHOW_ASSOCIATIONS_LABEL"
 			description="JGLOBAL_SHOW_ASSOCIATIONS_DESC"
 			useglobal="true"
 			>
->>>>>>> 88bffd18
 			<option value="1">JSHOW</option>
 			<option value="0">JHIDE</option>
 		</field>
