<?php
/**
 * @package     Joomla.Site
 * @subpackage  com_content
 *
 * @copyright   Copyright (C) 2005 - 2016 Open Source Matters, Inc. All rights reserved.
 * @license     GNU General Public License version 2 or later; see LICENSE.txt
 */

defined('_JEXEC') or die;

use Joomla\Registry\Registry;

/**
 * HTML View class for the Content component
 *
 * @since  1.5
 */
class ContentViewCategory extends JViewCategory
{
	/**
	 * @var    array  Array of leading items for blog display
	 * @since  3.2
	 */
	protected $lead_items = array();

	/**
	 * @var    array  Array of intro (multicolumn display) items for blog display
	 * @since  3.2
	 */
	protected $intro_items = array();

	/**
	 * @var    array  Array of links in blog display
	 * @since  3.2
	 */
	protected $link_items = array();

	/**
	 * @var    integer  Number of columns in a multi column display
	 * @since  3.2
	 */
	protected $columns = 1;

	/**
	 * @var    string  The name of the extension for the category
	 * @since  3.2
	 */
	protected $extension = 'com_content';

	/**
	 * @var    string  Default title to use for page title
	 * @since  3.2
	 */
	protected $defaultPageTitle = 'JGLOBAL_ARTICLES';

	/**
	 * @var    string  The name of the view to link individual items to
	 * @since  3.2
	 */
	protected $viewName = 'article';

	/**
	 * Execute and display a template script.
	 *
	 * @param   string  $tpl  The name of the template file to parse; automatically searches through the template paths.
	 *
	 * @return  mixed  A string if successful, otherwise an Error object.
	 */
	public function display($tpl = null)
	{
		parent::commonCategoryDisplay();

		// Prepare the data
		// Get the metrics for the structural page layout.
		$params     = $this->params;
		$numLeading = $params->def('num_leading_articles', 1);
		$numIntro   = $params->def('num_intro_articles', 4);
		$numLinks   = $params->def('num_links', 4);
		$this->vote = JPluginHelper::isEnabled('content', 'vote');

		JPluginHelper::importPlugin('content');

		// Compute the article slugs and prepare introtext (runs content plugins).
		foreach ($this->items as $item)
		{
			$item->slug = $item->alias ? ($item->id . ':' . $item->alias) : $item->id;

			$item->parent_slug = $item->parent_alias ? ($item->parent_id . ':' . $item->parent_alias) : $item->parent_id;

			// No link for ROOT category
			if ($item->parent_alias === 'root')
			{
				$item->parent_slug = null;
			}

			$item->catslug = $item->category_alias ? ($item->catid . ':' . $item->category_alias) : $item->catid;
			$item->event   = new stdClass;

			// Old plugins: Ensure that text property is available
			if (!isset($item->text))
			{
				$item->text = $item->introtext;
			}

<<<<<<< HEAD
			JPluginHelper::importPlugin('content');
			JFactory::getApplication()->triggerEvent('onContentPrepare', array ('com_content.category', &$item, &$item->params, 0));
=======
			$dispatcher->trigger('onContentPrepare', array ('com_content.category', &$item, &$item->params, 0));
>>>>>>> e3ecfe68

			// Old plugins: Use processed text as introtext
			$item->introtext = $item->text;

			$results = JFactory::getApplication()->triggerEvent('onContentAfterTitle', array('com_content.category', &$item, &$item->params, 0));
			$item->event->afterDisplayTitle = trim(implode("\n", $results));

			$results = JFactory::getApplication()->triggerEvent('onContentBeforeDisplay', array('com_content.category', &$item, &$item->params, 0));
			$item->event->beforeDisplayContent = trim(implode("\n", $results));

			$results = JFactory::getApplication()->triggerEvent('onContentAfterDisplay', array('com_content.category', &$item, &$item->params, 0));
			$item->event->afterDisplayContent = trim(implode("\n", $results));
		}

		// Check for layout override only if this is not the active menu item
		// If it is the active menu item, then the view and category id will match
		$app     = JFactory::getApplication();
		$active  = $app->getMenu()->getActive();
		$menus   = $app->getMenu();
		$pathway = $app->getPathway();
		$title   = null;

		if ((!$active) || ((strpos($active->link, 'view=category') === false) || (strpos($active->link, '&id=' . (string) $this->category->id) === false)))
		{
			// Get the layout from the merged category params
			if ($layout = $this->category->params->get('category_layout'))
			{
				$this->setLayout($layout);
			}
		}
		// At this point, we are in a menu item, so we don't override the layout
		elseif (isset($active->query['layout']))
		{
			// We need to set the layout from the query in case this is an alternative menu item (with an alternative layout)
			$this->setLayout($active->query['layout']);
		}

		// For blog layouts, preprocess the breakdown of leading, intro and linked articles.
		// This makes it much easier for the designer to just interrogate the arrays.
		if ($params->get('layout_type') === 'blog' || $this->getLayout() === 'blog')
		{
			foreach ($this->items as $i => $item)
			{
				if ($i < $numLeading)
				{
					$this->lead_items[] = $item;
				}

				elseif ($i >= $numLeading && $i < $numLeading + $numIntro)
				{
					$this->intro_items[] = $item;
				}

				elseif ($i < $numLeading + $numIntro + $numLinks)
				{
					$this->link_items[] = $item;
				}
				else
				{
					continue;
				}
			}

			$this->columns = max(1, $params->def('num_columns', 1));

			$order = $params->def('multi_column_order', 1);

			if ($order == 0 && $this->columns > 1)
			{
				// Call order down helper
				$this->intro_items = ContentHelperQuery::orderDownColumns($this->intro_items, $this->columns);
			}
		}

		// Because the application sets a default page title,
		// we need to get it from the menu item itself
		$menu = $menus->getActive();

		if ($menu)
		{
			$this->params->def('page_heading', $this->params->get('page_title', $menu->title));
		}

		$title = $this->params->get('page_title', '');

		$id = (int) @$menu->query['id'];

		// Check for empty title and add site name if param is set
		if (empty($title))
		{
			$title = $app->get('sitename');
		}
		elseif ($app->get('sitename_pagetitles', 0) == 1)
		{
			$title = JText::sprintf('JPAGETITLE', $app->get('sitename'), $title);
		}
		elseif ($app->get('sitename_pagetitles', 0) == 2)
		{
			$title = JText::sprintf('JPAGETITLE', $title, $app->get('sitename'));
		}

		if (empty($title))
		{
			$title = $this->category->title;
		}

		$this->document->setTitle($title);

		if ($this->category->metadesc)
		{
			$this->document->setDescription($this->category->metadesc);
		}
		elseif ($this->params->get('menu-meta_description'))
		{
			$this->document->setDescription($this->params->get('menu-meta_description'));
		}

		if ($this->category->metakey)
		{
			$this->document->setMetadata('keywords', $this->category->metakey);
		}
		elseif ($this->params->get('menu-meta_keywords'))
		{
			$this->document->setMetadata('keywords', $this->params->get('menu-meta_keywords'));
		}

		if ($this->params->get('robots'))
		{
			$this->document->setMetadata('robots', $this->params->get('robots'));
		}

		if (!is_object($this->category->metadata))
		{
			$this->category->metadata = new Registry($this->category->metadata);
		}

		if (($app->get('MetaAuthor') == '1') && $this->category->get('author', ''))
		{
			$this->document->setMetaData('author', $this->category->get('author', ''));
		}

		$mdata = $this->category->metadata->toArray();

		foreach ($mdata as $k => $v)
		{
			if ($v)
			{
				$this->document->setMetadata($k, $v);
			}
		}

		return parent::display($tpl);
	}

	/**
	 * Prepares the document
	 *
	 * @return  void
	 */
	protected function prepareDocument()
	{
		parent::prepareDocument();
		$menu = $this->menu;
		$id = (int) @$menu->query['id'];

		if ($menu && ($menu->query['option'] !== 'com_content' || $menu->query['view'] === 'article' || $id != $this->category->id))
		{
			$path = array(array('title' => $this->category->title, 'link' => ''));
			$category = $this->category->getParent();

			while (($menu->query['option'] !== 'com_content' || $menu->query['view'] === 'article' || $id != $category->id) && $category->id > 1)
			{
				$path[] = array('title' => $category->title, 'link' => ContentHelperRoute::getCategoryRoute($category->id));
				$category = $category->getParent();
			}

			$path = array_reverse($path);

			foreach ($path as $item)
			{
				$this->pathway->addItem($item['title'], $item['link']);
			}
		}

		parent::addFeed();
	}
}<|MERGE_RESOLUTION|>--- conflicted
+++ resolved
@@ -103,12 +103,7 @@
 				$item->text = $item->introtext;
 			}
 
-<<<<<<< HEAD
-			JPluginHelper::importPlugin('content');
-			JFactory::getApplication()->triggerEvent('onContentPrepare', array ('com_content.category', &$item, &$item->params, 0));
-=======
-			$dispatcher->trigger('onContentPrepare', array ('com_content.category', &$item, &$item->params, 0));
->>>>>>> e3ecfe68
+			JFactory::getApplication()->triggerEvent('onContentPrepare', array('com_content.category', &$item, &$item->params, 0));
 
 			// Old plugins: Use processed text as introtext
 			$item->introtext = $item->text;
