--- conflicted
+++ resolved
@@ -14,7 +14,7 @@
 		<fieldset name="request"
 			addfieldpath="/administrator/components/com_categories/models/fields">
 		>
-			<field 
+			<field
 				name="id"
 				type="modal_category"
 				label="JGLOBAL_CHOOSE_CATEGORY_LABEL"
@@ -207,13 +207,8 @@
 				default="0"
 				label="JGLOBAL_LIST_VOTES_LABEL"
 				description="JGLOBAL_LIST_VOTES_DESC"
-<<<<<<< HEAD
+				useglobal="true"
 			>
-				<option value="" requires="vote">JGLOBAL_USE_GLOBAL</option>
-=======
-				useglobal="true"
-			>
->>>>>>> 88bffd18
 				<option value="1" requires="vote">JSHOW</option>
 				<option value="0" requires="vote">JHIDE</option>
 			</field>
@@ -224,13 +219,8 @@
 				default="0"
 				label="JGLOBAL_LIST_RATINGS_LABEL"
 				description="JGLOBAL_LIST_RATINGS_DESC"
-<<<<<<< HEAD
+				useglobal="true"
 			>
-				<option value="" requires="vote">JGLOBAL_USE_GLOBAL</option>
-=======
-				useglobal="true"
-			>
->>>>>>> 88bffd18
 				<option value="1" requires="vote">JSHOW</option>
 				<option value="0" requires="vote">JHIDE</option>
 			</field>
@@ -391,19 +381,14 @@
 				<option value="0">JNO</option>
 				<option value="1">JYES</option>
 			</field>
-			
+
 			<field
 				name="show_associations"
 				type="list"
 				label="JGLOBAL_SHOW_ASSOCIATIONS_LABEL"
 				description="JGLOBAL_SHOW_ASSOCIATIONS_DESC"
-<<<<<<< HEAD
+				useglobal="true"
 			>
-				<option value="">JGLOBAL_USE_GLOBAL</option>
-=======
-				useglobal="true"
-			>
->>>>>>> 88bffd18
 				<option value="1">JSHOW</option>
 				<option value="0">JHIDE</option>
 			</field>
