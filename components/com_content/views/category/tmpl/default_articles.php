<?php
/**
 * @package     Joomla.Site
 * @subpackage  com_content
 *
 * @copyright   Copyright (C) 2005 - 2016 Open Source Matters, Inc. All rights reserved.
 * @license     GNU General Public License version 2 or later; see LICENSE.txt
 */

defined('_JEXEC') or die;

JHtml::addIncludePath(JPATH_COMPONENT . '/helpers/html');

// Create some shortcuts.
$params    = &$this->item->params;
$n         = count($this->items);
$listOrder = $this->escape($this->state->get('list.ordering'));
$listDirn  = $this->escape($this->state->get('list.direction'));

// Check for at least one editable article
$isEditable = false;

if (!empty($this->items))
{
	foreach ($this->items as $article)
	{
		if ($article->params->get('access-edit'))
		{
			$isEditable = true;
			break;
		}
	}
}

// For B/C we also add the css classes inline. This will be removed in 4.0.
JFactory::getDocument()->addStyleDeclaration('
.hide { display: none; }
.table-noheader { border-collapse: collapse; }
.table-noheader thead { display: none; }
');

$tableClass = $this->params->get('show_headings') != 1 ? ' table-noheader' : '';
?>
<form action="<?php echo htmlspecialchars(JUri::getInstance()->toString()); ?>" method="post" name="adminForm" id="adminForm" class="form-inline">
<?php if ($this->params->get('filter_field') !== 'hide' || $this->params->get('show_pagination_limit')) : ?>
	<fieldset class="filters btn-toolbar clearfix">
		<legend class="hide"><?php echo JText::_('COM_CONTENT_FORM_FILTER_LEGEND'); ?></legend>
		<?php if ($this->params->get('filter_field') !== 'hide') : ?>
			<div class="btn-group">
				<?php if ($this->params->get('filter_field') !== 'tag') : ?>
					<label class="filter-search-lbl element-invisible" for="filter-search">
						<?php echo JText::_('COM_CONTENT_' . $this->params->get('filter_field') . '_FILTER_LABEL') . '&#160;'; ?>
					</label>
					<input type="text" name="filter-search" id="filter-search" value="<?php echo $this->escape($this->state->get('list.filter')); ?>" class="inputbox" onchange="document.adminForm.submit();" title="<?php echo JText::_('COM_CONTENT_FILTER_SEARCH_DESC'); ?>" placeholder="<?php echo JText::_('COM_CONTENT_' . $this->params->get('filter_field') . '_FILTER_LABEL'); ?>" />
				<?php else : ?>
					<select name="filter_tag" id="filter_tag" onchange="document.adminForm.submit();" >
						<option value=""><?php echo JText::_('JOPTION_SELECT_TAG'); ?></option>
						<?php echo JHtml::_('select.options', JHtml::_('tag.options', true, true), 'value', 'text', $this->state->get('filter.tag')); ?>
					</select>
				<?php endif; ?>
			</div>
		<?php endif; ?>
		<?php if ($this->params->get('show_pagination_limit')) : ?>
			<div class="btn-group pull-right">
				<label for="limit" class="element-invisible">
					<?php echo JText::_('JGLOBAL_DISPLAY_NUM'); ?>
				</label>
				<?php echo $this->pagination->getLimitBox(); ?>
			</div>
		<?php endif; ?>

		<input type="hidden" name="filter_order" value="" />
		<input type="hidden" name="filter_order_Dir" value="" />
		<input type="hidden" name="limitstart" value="" />
		<input type="hidden" name="task" value="" />
	</fieldset>

	<div class="control-group hide pull-right">
		<div class="controls">
			<button type="submit" name="filter_submit" class="btn btn-primary"><?php echo JText::_('COM_CONTENT_FORM_FILTER_SUBMIT'); ?></button>
		</div>
	</div>

<?php endif; ?>

<?php if (empty($this->items)) : ?>
	<?php if ($this->params->get('show_no_articles', 1)) : ?>
		<p><?php echo JText::_('COM_CONTENT_NO_ARTICLES'); ?></p>
	<?php endif; ?>
<?php else : ?>

	<table class="category table table-striped table-bordered table-hover">
		<?php
		$headerTitle    = '';
		$headerDate     = '';
		$headerAuthor   = '';
		$headerHits     = '';
		$headerVotes    = '';
		$headerRatings  = '';
		$headerEdit     = '';
		?>
		<?php if ($this->params->get('show_headings')) : ?>
			<?php
			$headerTitle    = 'headers="categorylist_header_title"';
			$headerDate     = 'headers="categorylist_header_date"';
			$headerAuthor   = 'headers="categorylist_header_author"';
			$headerHits     = 'headers="categorylist_header_hits"';
			$headerVotes    = 'headers="categorylist_header_votes"';
			$headerRatings  = 'headers="categorylist_header_ratings"';
			$headerEdit     = 'headers="categorylist_header_edit"';
			?>
			<thead>
			<tr>
				<th scope="col" id="categorylist_header_title">
					<?php echo JHtml::_('grid.sort', 'JGLOBAL_TITLE', 'a.title', $listDirn, $listOrder); ?>
				</th>
				<?php if ($date = $this->params->get('list_show_date')) : ?>
					<th scope="col" id="categorylist_header_date">
						<?php if ($date === 'created') : ?>
							<?php echo JHtml::_('grid.sort', 'COM_CONTENT_' . $date . '_DATE', 'a.created', $listDirn, $listOrder); ?>
						<?php elseif ($date === 'modified') : ?>
							<?php echo JHtml::_('grid.sort', 'COM_CONTENT_' . $date . '_DATE', 'a.modified', $listDirn, $listOrder); ?>
						<?php elseif ($date === 'published') : ?>
							<?php echo JHtml::_('grid.sort', 'COM_CONTENT_' . $date . '_DATE', 'a.publish_up', $listDirn, $listOrder); ?>
						<?php endif; ?>
					</th>
				<?php endif; ?>
				<?php if ($this->params->get('list_show_author')) : ?>
					<th scope="col" id="categorylist_header_author">
						<?php echo JHtml::_('grid.sort', 'JAUTHOR', 'author', $listDirn, $listOrder); ?>
					</th>
				<?php endif; ?>
				<?php if ($this->params->get('list_show_hits')) : ?>
					<th scope="col" id="categorylist_header_hits">
						<?php echo JHtml::_('grid.sort', 'JGLOBAL_HITS', 'a.hits', $listDirn, $listOrder); ?>
					</th>
				<?php endif; ?>
				<?php if ($this->params->get('list_show_votes', 0) && $this->vote) : ?>
					<th scope="col" id="categorylist_header_votes">
						<?php echo JHtml::_('grid.sort', 'COM_CONTENT_VOTES', 'rating_count', $listDirn, $listOrder); ?>
					</th>
				<?php endif; ?>
				<?php if ($this->params->get('list_show_ratings', 0) && $this->vote) : ?>
					<th scope="col" id="categorylist_header_ratings">
						<?php echo JHtml::_('grid.sort', 'COM_CONTENT_RATINGS', 'rating', $listDirn, $listOrder); ?>
					</th>
				<?php endif; ?>
				<?php if ($isEditable) : ?>
					<th scope="col" id="categorylist_header_edit"><?php echo JText::_('COM_CONTENT_EDIT_ITEM'); ?></th>
				<?php endif; ?>
			</tr>
			</thead>
		<?php endif; ?>
		<tbody>
		<?php foreach ($this->items as $i => $article) : ?>
			<?php if ($this->items[$i]->state == 0) : ?>
				<tr class="system-unpublished cat-list-row<?php echo $i % 2; ?>">
			<?php else : ?>
				<tr class="cat-list-row<?php echo $i % 2; ?>" >
			<?php endif; ?>
			<td headers="categorylist_header_title" class="list-title">
				<?php if (in_array($article->access, $this->user->getAuthorisedViewLevels())) : ?>
					<a href="<?php echo JRoute::_(ContentHelperRoute::getArticleRoute($article->slug, $article->catid, $article->language)); ?>">
						<?php echo $this->escape($article->title); ?>
					</a>
					<?php if (JLanguageAssociations::isEnabled() && $this->params->get('show_associations')) : ?>
						<?php $associations = ContentHelperAssociation::displayAssociations($article->id); ?>
						<?php foreach ($associations as $association) : ?>
							<?php if ($this->params->get('flags', 1)) : ?>
								<?php $flag = JHtml::_('image', 'mod_languages/' . $association['language']->image . '.gif', $association['language']->title_native, array('title' => $association['language']->title_native), true); ?>
								&nbsp;<a href="<?php echo JRoute::_($association['item']); ?>"><?php echo $flag; ?></a>&nbsp;
							<?php else : ?>
								<?php $class = 'label label-association label-' . $association['language']->sef; ?>
								&nbsp;<a class="' . <?php echo $class; ?> . '" href="<?php echo JRoute::_($association['item']); ?>"><?php echo strtoupper($association['language']->sef); ?></a>&nbsp;
							<?php endif; ?>
						<?php endforeach; ?>
					<?php endif; ?>
				<?php else : ?>
					<?php
					echo $this->escape($article->title) . ' : ';
					$menu   = JFactory::getApplication()->getMenu();
					$active = $menu->getActive();
					$itemId = $active->id;
					$link   = new JUri(JRoute::_('index.php?option=com_users&view=login&Itemid=' . $itemId, false));
					$link->setVar('return', base64_encode(ContentHelperRoute::getArticleRoute($article->slug, $article->catid, $article->language)));
					?>
					<a href="<?php echo $link; ?>" class="register">
						<?php echo JText::_('COM_CONTENT_REGISTER_TO_READ_MORE'); ?>
					</a>
					<?php if (JLanguageAssociations::isEnabled() && $this->params->get('show_associations')) : ?>
						<?php $associations = ContentHelperAssociation::displayAssociations($article->id); ?>
						<?php foreach ($associations as $association) : ?>
							<?php if ($this->params->get('flags', 1)) : ?>
								<?php $flag = JHtml::_('image', 'mod_languages/' . $association['language']->image . '.gif', $association['language']->title_native, array('title' => $association['language']->title_native), true); ?>
								&nbsp;<a href="<?php echo JRoute::_($association['item']); ?>"><?php echo $flag; ?></a>&nbsp;
							<?php else : ?>
								<?php $class = 'label label-association label-' . $association['language']->sef; ?>
								&nbsp;<a class="' . <?php echo $class; ?> . '" href="<?php echo JRoute::_($association['item']); ?>"><?php echo strtoupper($association['language']->sef); ?></a>&nbsp;
							<?php endif; ?>
						<?php endforeach; ?>
					<?php endif; ?>
				<?php endif; ?>
				<?php if ($article->state == 0) : ?>
					<span class="list-published label label-warning">
								<?php echo JText::_('JUNPUBLISHED'); ?>
							</span>
				<?php endif; ?>
				<?php if (strtotime($article->publish_up) > strtotime(JFactory::getDate())) : ?>
					<span class="list-published label label-warning">
								<?php echo JText::_('JNOTPUBLISHEDYET'); ?>
							</span>
				<?php endif; ?>
				<?php if ((strtotime($article->publish_down) < strtotime(JFactory::getDate())) && $article->publish_down != JFactory::getDbo()->getNullDate()) : ?>
					<span class="list-published label label-warning">
								<?php echo JText::_('JEXPIRED'); ?>
							</span>
				<?php endif; ?>
			</td>
			<?php if ($this->params->get('list_show_date')) : ?>
				<td headers="categorylist_header_date" class="list-date small">
					<?php
					echo JHtml::_(
						'date', $article->displayDate,
						$this->escape($this->params->get('date_format', JText::_('DATE_FORMAT_LC3')))
					); ?>
				</td>
			<?php endif; ?>
			<?php if ($this->params->get('list_show_author', 1)) : ?>
				<td headers="categorylist_header_author" class="list-author">
					<?php if (!empty($article->author) || !empty($article->created_by_alias)) : ?>
						<?php $author = $article->author ?>
						<?php $author = $article->created_by_alias ?: $author; ?>
						<?php if (!empty($article->contact_link) && $this->params->get('link_author') == true) : ?>
							<?php echo JText::sprintf('COM_CONTENT_WRITTEN_BY', JHtml::_('link', $article->contact_link, $author)); ?>
						<?php else : ?>
							<?php echo JText::sprintf('COM_CONTENT_WRITTEN_BY', $author); ?>
						<?php endif; ?>
					<?php endif; ?>
				</td>
			<?php endif; ?>
			<?php if ($this->params->get('list_show_hits', 1)) : ?>
				<td headers="categorylist_header_hits" class="list-hits">
							<span class="badge badge-info">
								<?php echo JText::sprintf('JGLOBAL_HITS_COUNT', $article->hits); ?>
							</span>
						</td>
			<?php endif; ?>
<<<<<<< HEAD
			<?php if (($this->params->get('list_show_votes', 0)) && ($this->vote)) : ?>
				<td <?php echo $headerVotes; ?> class="list-votes">
=======
			<?php if ($this->params->get('list_show_votes', 0) && $this->vote) : ?>
				<td headers="categorylist_header_votes" class="list-votes">
>>>>>>> e3ecfe68
					<span class="badge badge-success">
						<?php echo JText::sprintf('COM_CONTENT_VOTES_COUNT', $article->rating_count); ?>
					</span>
				</td>
			<?php endif; ?>
<<<<<<< HEAD
			<?php if (($this->params->get('list_show_ratings', 0)) && ($this->vote)) : ?>
				<td <?php echo $headerRatings; ?> class="list-ratings">
=======
			<?php if ($this->params->get('list_show_ratings', 0) && $this->vote) : ?>
				<td headers="categorylist_header_ratings" class="list-ratings">
>>>>>>> e3ecfe68
					<span class="badge badge-warning">
						<?php echo JText::sprintf('COM_CONTENT_RATINGS_COUNT', $article->rating); ?>
					</span>
				</td>
			<?php endif; ?>
			<?php if ($isEditable) : ?>
				<td headers="categorylist_header_edit" class="list-edit">
					<?php if ($article->params->get('access-edit')) : ?>
						<?php echo JHtml::_('icon.edit', $article, $params); ?>
					<?php endif; ?>
				</td>
			<?php endif; ?>
			</tr>
		<?php endforeach; ?>
		</tbody>
	</table>
<?php endif; ?>

<?php // Code to add a link to submit an article. ?>
<?php if ($this->category->getParams()->get('access-create')) : ?>
	<?php echo JHtml::_('icon.create', $this->category, $this->category->params); ?>
<?php endif; ?>

<?php // Add pagination links ?>
<?php if (!empty($this->items)) : ?>
	<?php if (($this->params->def('show_pagination', 2) == 1  || ($this->params->get('show_pagination') == 2)) && ($this->pagination->pagesTotal > 1)) : ?>
		<div class="pagination">

			<?php if ($this->params->def('show_pagination_results', 1)) : ?>
				<p class="counter pull-right">
					<?php echo $this->pagination->getPagesCounter(); ?>
				</p>
			<?php endif; ?>

			<?php echo $this->pagination->getPagesLinks(); ?>
		</div>
	<?php endif; ?>
<?php endif; ?>
</form><|MERGE_RESOLUTION|>--- conflicted
+++ resolved
@@ -245,25 +245,15 @@
 							</span>
 						</td>
 			<?php endif; ?>
-<<<<<<< HEAD
-			<?php if (($this->params->get('list_show_votes', 0)) && ($this->vote)) : ?>
-				<td <?php echo $headerVotes; ?> class="list-votes">
-=======
 			<?php if ($this->params->get('list_show_votes', 0) && $this->vote) : ?>
 				<td headers="categorylist_header_votes" class="list-votes">
->>>>>>> e3ecfe68
 					<span class="badge badge-success">
 						<?php echo JText::sprintf('COM_CONTENT_VOTES_COUNT', $article->rating_count); ?>
 					</span>
 				</td>
 			<?php endif; ?>
-<<<<<<< HEAD
-			<?php if (($this->params->get('list_show_ratings', 0)) && ($this->vote)) : ?>
-				<td <?php echo $headerRatings; ?> class="list-ratings">
-=======
 			<?php if ($this->params->get('list_show_ratings', 0) && $this->vote) : ?>
 				<td headers="categorylist_header_ratings" class="list-ratings">
->>>>>>> e3ecfe68
 					<span class="badge badge-warning">
 						<?php echo JText::sprintf('COM_CONTENT_RATINGS_COUNT', $article->rating); ?>
 					</span>
