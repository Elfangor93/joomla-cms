<?php
/**
 * @package     Joomla.Site
 * @subpackage  com_content
 *
 * @copyright   Copyright (C) 2005 - 2016 Open Source Matters, Inc. All rights reserved.
 * @license     GNU General Public License version 2 or later; see LICENSE.txt
 */

defined('_JEXEC') or die;

JHtml::addIncludePath(JPATH_COMPONENT . '/helpers/html');

// Create some shortcuts.
$params    = &$this->item->params;
$n         = count($this->items);
$listOrder = $this->escape($this->state->get('list.ordering'));
$listDirn  = $this->escape($this->state->get('list.direction'));

// Check for at least one editable article
$isEditable = false;

if (!empty($this->items))
{
	foreach ($this->items as $article)
	{
		if ($article->params->get('access-edit'))
		{
			$isEditable = true;
			break;
		}
	}
}

// For B/C we also add the css classes inline. This will be removed in 4.0.
JFactory::getDocument()->addStyleDeclaration("
.hide { display: none; }
.table-noheader { border-collapse: collapse; }
.table-noheader thead { display: none; }
");

$tableClass = $this->params->get('show_headings') != 1 ? ' table-noheader' : '';
?>
<form action="<?php echo htmlspecialchars(JUri::getInstance()->toString()); ?>" method="post" name="adminForm" id="adminForm" class="form-inline">
<?php if ($this->params->get('filter_field') != 'hide' || $this->params->get('show_pagination_limit')) : ?>
	<fieldset class="filters btn-toolbar clearfix">
		<legend class="hide"><?php echo JText::_('COM_CONTENT_FORM_FILTER_LEGEND'); ?></legend>
		<?php if ($this->params->get('filter_field') != 'hide') :?>
			<div class="btn-group">
				<?php if ($this->params->get('filter_field') != 'tag') :?>
					<label class="filter-search-lbl element-invisible" for="filter-search">
						<?php echo JText::_('COM_CONTENT_' . $this->params->get('filter_field') . '_FILTER_LABEL') . '&#160;'; ?>
					</label>
					<input type="text" name="filter-search" id="filter-search" value="<?php echo $this->escape($this->state->get('list.filter')); ?>" class="inputbox" onchange="document.adminForm.submit();" title="<?php echo JText::_('COM_CONTENT_FILTER_SEARCH_DESC'); ?>" placeholder="<?php echo JText::_('COM_CONTENT_' . $this->params->get('filter_field') . '_FILTER_LABEL'); ?>" />
				<?php else :?>
					<select name="filter_tag" id="filter_tag" onchange="document.adminForm.submit();" >
						<option value=""><?php echo JText::_('JOPTION_SELECT_TAG'); ?></option>
						<?php echo JHtml::_('select.options', JHtml::_('tag.options', true, true), 'value', 'text', $this->state->get('filter.tag')); ?>
					</select>
				<?php endif; ?>
			</div>
		<?php endif; ?>
		<?php if ($this->params->get('show_pagination_limit')) : ?>
			<div class="btn-group pull-right">
				<label for="limit" class="element-invisible">
					<?php echo JText::_('JGLOBAL_DISPLAY_NUM'); ?>
				</label>
				<?php echo $this->pagination->getLimitBox(); ?>
			</div>
		<?php endif; ?>

		<input type="hidden" name="filter_order" value="" />
		<input type="hidden" name="filter_order_Dir" value="" />
		<input type="hidden" name="limitstart" value="" />
		<input type="hidden" name="task" value="" />
	</fieldset>

	<div class="control-group hide pull-right">
		<div class="controls">
			<button type="submit" name="filter_submit" class="btn btn-primary"><?php echo JText::_('COM_CONTENT_FORM_FILTER_SUBMIT'); ?></button>
		</div>
	</div>

<?php endif; ?>

<?php if (empty($this->items)) : ?>
	<?php if ($this->params->get('show_no_articles', 1)) : ?>
		<p><?php echo JText::_('COM_CONTENT_NO_ARTICLES'); ?></p>
	<?php endif; ?>
<?php else : ?>
<<<<<<< HEAD

	<table class="category table table-striped table-bordered table-hover">
		<?php
		$headerTitle    = '';
		$headerDate     = '';
		$headerAuthor   = '';
		$headerHits     = '';
		$headerVotes    = '';
		$headerRatings  = '';
		$headerEdit     = '';
		?>
		<?php if ($this->params->get('show_headings')) : ?>
			<?php
			$headerTitle    = 'headers="categorylist_header_title"';
			$headerDate     = 'headers="categorylist_header_date"';
			$headerAuthor   = 'headers="categorylist_header_author"';
			$headerHits     = 'headers="categorylist_header_hits"';
			$headerVotes    = 'headers="categorylist_header_votes"';
			$headerRatings  = 'headers="categorylist_header_ratings"';
			$headerEdit     = 'headers="categorylist_header_edit"';
			?>
			<thead>
=======
	<table class="category table table-striped table-bordered table-hover<?php echo $tableClass; ?>">
		<caption class="hide"><?php echo JText::sprintf('COM_CONTENT_CATEGORY_LIST_TABLE_CAPTION', $this->category->title); ?></caption>
		<thead>
>>>>>>> 88bffd18
			<tr>
				<th scope="col" id="categorylist_header_title">
					<?php echo JHtml::_('grid.sort', 'JGLOBAL_TITLE', 'a.title', $listDirn, $listOrder); ?>
				</th>
				<?php if ($date = $this->params->get('list_show_date')) : ?>
					<th scope="col" id="categorylist_header_date">
						<?php if ($date == "created") : ?>
							<?php echo JHtml::_('grid.sort', 'COM_CONTENT_' . $date . '_DATE', 'a.created', $listDirn, $listOrder); ?>
						<?php elseif ($date == "modified") : ?>
							<?php echo JHtml::_('grid.sort', 'COM_CONTENT_' . $date . '_DATE', 'a.modified', $listDirn, $listOrder); ?>
						<?php elseif ($date == "published") : ?>
							<?php echo JHtml::_('grid.sort', 'COM_CONTENT_' . $date . '_DATE', 'a.publish_up', $listDirn, $listOrder); ?>
						<?php endif; ?>
					</th>
				<?php endif; ?>
				<?php if ($this->params->get('list_show_author')) : ?>
					<th scope="col" id="categorylist_header_author">
						<?php echo JHtml::_('grid.sort', 'JAUTHOR', 'author', $listDirn, $listOrder); ?>
					</th>
				<?php endif; ?>
				<?php if ($this->params->get('list_show_hits')) : ?>
					<th scope="col" id="categorylist_header_hits">
						<?php echo JHtml::_('grid.sort', 'JGLOBAL_HITS', 'a.hits', $listDirn, $listOrder); ?>
					</th>
				<?php endif; ?>
				<?php if (($this->params->get('list_show_votes', 0)) && ($this->vote)) : ?>
<<<<<<< HEAD
					<th id="categorylist_header_votes">
=======
					<th scope="col" id="categorylist_header_votes">
>>>>>>> 88bffd18
						<?php echo JHtml::_('grid.sort', 'COM_CONTENT_VOTES', 'rating_count', $listDirn, $listOrder); ?>
					</th>
				<?php endif; ?>
				<?php if (($this->params->get('list_show_ratings', 0)) && ($this->vote)) : ?>
<<<<<<< HEAD
					<th id="categorylist_header_ratings">
=======
					<th scope="col" id="categorylist_header_ratings">
>>>>>>> 88bffd18
						<?php echo JHtml::_('grid.sort', 'COM_CONTENT_RATINGS', 'rating', $listDirn, $listOrder); ?>
					</th>
				<?php endif; ?>
				<?php if ($isEditable) : ?>
					<th scope="col" id="categorylist_header_edit"><?php echo JText::_('COM_CONTENT_EDIT_ITEM'); ?></th>
				<?php endif; ?>
			</tr>
		</thead>
		<tbody>
		<?php foreach ($this->items as $i => $article) : ?>
			<?php if ($this->items[$i]->state == 0) : ?>
				<tr class="system-unpublished cat-list-row<?php echo $i % 2; ?>">
			<?php else: ?>
				<tr class="cat-list-row<?php echo $i % 2; ?>" >
			<?php endif; ?>
			<td headers="categorylist_header_title" class="list-title">
				<?php if (in_array($article->access, $this->user->getAuthorisedViewLevels())) : ?>
					<a href="<?php echo JRoute::_(ContentHelperRoute::getArticleRoute($article->slug, $article->catid, $article->language)); ?>">
						<?php echo $this->escape($article->title); ?>
					</a>
					<?php if (JLanguageAssociations::isEnabled() && $this->params->get('show_associations')) : ?>
						<?php $associations = ContentHelperAssociation::displayAssociations($article->id); ?>
						<?php foreach ($associations as $association) : ?>
							<?php if ($this->params->get('flags', 1)) : ?>
								<?php $flag = JHtml::_('image', 'mod_languages/' . $association['language']->image . '.gif', $association['language']->title_native, array('title' => $association['language']->title_native), true); ?>
								&nbsp;<a href="<?php echo JRoute::_($association['item']); ?>"><?php echo $flag; ?></a>&nbsp;
							<?php else : ?>
								<?php $class = 'label label-association label-' . $association['language']->sef; ?>
								&nbsp;<a class="' . <?php echo $class; ?> . '" href="<?php echo JRoute::_($association['item']); ?>"><?php echo strtoupper($association['language']->sef); ?></a>&nbsp;
							<?php endif; ?>
						<?php endforeach; ?>
					<?php endif; ?>
				<?php else: ?>
					<?php
					echo $this->escape($article->title) . ' : ';
					$menu   = JFactory::getApplication()->getMenu();
					$active = $menu->getActive();
					$itemId = $active->id;
					$link   = new JUri(JRoute::_('index.php?option=com_users&view=login&Itemid=' . $itemId, false));
					$link->setVar('return', base64_encode(ContentHelperRoute::getArticleRoute($article->slug, $article->catid, $article->language)));
					?>
					<a href="<?php echo $link; ?>" class="register">
						<?php echo JText::_('COM_CONTENT_REGISTER_TO_READ_MORE'); ?>
					</a>
					<?php if (JLanguageAssociations::isEnabled() && $this->params->get('show_associations')) : ?>
						<?php $associations = ContentHelperAssociation::displayAssociations($article->id); ?>
						<?php foreach ($associations as $association) : ?>
							<?php if ($this->params->get('flags', 1)) : ?>
								<?php $flag = JHtml::_('image', 'mod_languages/' . $association['language']->image . '.gif', $association['language']->title_native, array('title' => $association['language']->title_native), true); ?>
								&nbsp;<a href="<?php echo JRoute::_($association['item']); ?>"><?php echo $flag; ?></a>&nbsp;
							<?php else : ?>
								<?php $class = 'label label-association label-' . $association['language']->sef; ?>
								&nbsp;<a class="' . <?php echo $class; ?> . '" href="<?php echo JRoute::_($association['item']); ?>"><?php echo strtoupper($association['language']->sef); ?></a>&nbsp;
							<?php endif; ?>
						<?php endforeach; ?>
					<?php endif; ?>
				<?php endif; ?>
				<?php if ($article->state == 0) : ?>
					<span class="list-published label label-warning">
								<?php echo JText::_('JUNPUBLISHED'); ?>
							</span>
				<?php endif; ?>
				<?php if (strtotime($article->publish_up) > strtotime(JFactory::getDate())) : ?>
					<span class="list-published label label-warning">
								<?php echo JText::_('JNOTPUBLISHEDYET'); ?>
							</span>
				<?php endif; ?>
				<?php if ((strtotime($article->publish_down) < strtotime(JFactory::getDate())) && $article->publish_down != JFactory::getDbo()->getNullDate()) : ?>
					<span class="list-published label label-warning">
								<?php echo JText::_('JEXPIRED'); ?>
							</span>
				<?php endif; ?>
			</td>
			<?php if ($this->params->get('list_show_date')) : ?>
				<td headers="categorylist_header_date" class="list-date small">
					<?php
					echo JHtml::_(
						'date', $article->displayDate,
						$this->escape($this->params->get('date_format', JText::_('DATE_FORMAT_LC3')))
					); ?>
				</td>
			<?php endif; ?>
			<?php if ($this->params->get('list_show_author', 1)) : ?>
				<td headers="categorylist_header_author" class="list-author">
					<?php if (!empty($article->author) || !empty($article->created_by_alias)) : ?>
						<?php $author = $article->author ?>
						<?php $author = ($article->created_by_alias ? $article->created_by_alias : $author); ?>
						<?php if (!empty($article->contact_link) && $this->params->get('link_author') == true) : ?>
							<?php echo JText::sprintf('COM_CONTENT_WRITTEN_BY', JHtml::_('link', $article->contact_link, $author)); ?>
						<?php else: ?>
							<?php echo JText::sprintf('COM_CONTENT_WRITTEN_BY', $author); ?>
						<?php endif; ?>
					<?php endif; ?>
				</td>
			<?php endif; ?>
			<?php if ($this->params->get('list_show_hits', 1)) : ?>
				<td headers="categorylist_header_hits" class="list-hits">
							<span class="badge badge-info">
								<?php echo JText::sprintf('JGLOBAL_HITS_COUNT', $article->hits); ?>
							</span>
						</td>
			<?php endif; ?>
			<?php if (($this->params->get('list_show_votes', 0)) && ($this->vote)) : ?>
<<<<<<< HEAD
				<td <?php echo $headerVotes; ?> class="list-votes">
=======
				<td headers="categorylist_header_votes" class="list-votes">
>>>>>>> 88bffd18
					<span class="badge badge-success">
						<?php echo JText::sprintf('COM_CONTENT_VOTES_COUNT', $article->rating_count); ?>
					</span>
				</td>
			<?php endif; ?>
			<?php if (($this->params->get('list_show_ratings', 0)) && ($this->vote)) : ?>
<<<<<<< HEAD
				<td <?php echo $headerRatings; ?> class="list-ratings">
=======
				<td headers="categorylist_header_ratings" class="list-ratings">
>>>>>>> 88bffd18
					<span class="badge badge-warning">
						<?php echo JText::sprintf('COM_CONTENT_RATINGS_COUNT', $article->rating); ?>
					</span>
				</td>
			<?php endif; ?>
			<?php if ($isEditable) : ?>
				<td headers="categorylist_header_edit" class="list-edit">
					<?php if ($article->params->get('access-edit')) : ?>
						<?php echo JHtml::_('icon.edit', $article, $params); ?>
					<?php endif; ?>
				</td>
			<?php endif; ?>
			</tr>
		<?php endforeach; ?>
		</tbody>
	</table>
<?php endif; ?>

<?php // Code to add a link to submit an article. ?>
<?php if ($this->category->getParams()->get('access-create')) : ?>
	<?php echo JHtml::_('icon.create', $this->category, $this->category->params); ?>
<?php  endif; ?>

<?php // Add pagination links ?>
<?php if (!empty($this->items)) : ?>
	<?php if (($this->params->def('show_pagination', 2) == 1  || ($this->params->get('show_pagination') == 2)) && ($this->pagination->pagesTotal > 1)) : ?>
		<div class="pagination">

			<?php if ($this->params->def('show_pagination_results', 1)) : ?>
				<p class="counter pull-right">
					<?php echo $this->pagination->getPagesCounter(); ?>
				</p>
			<?php endif; ?>

			<?php echo $this->pagination->getPagesLinks(); ?>
		</div>
	<?php endif; ?>
<?php endif; ?>
</form><|MERGE_RESOLUTION|>--- conflicted
+++ resolved
@@ -88,7 +88,6 @@
 		<p><?php echo JText::_('COM_CONTENT_NO_ARTICLES'); ?></p>
 	<?php endif; ?>
 <?php else : ?>
-<<<<<<< HEAD
 
 	<table class="category table table-striped table-bordered table-hover">
 		<?php
@@ -111,11 +110,6 @@
 			$headerEdit     = 'headers="categorylist_header_edit"';
 			?>
 			<thead>
-=======
-	<table class="category table table-striped table-bordered table-hover<?php echo $tableClass; ?>">
-		<caption class="hide"><?php echo JText::sprintf('COM_CONTENT_CATEGORY_LIST_TABLE_CAPTION', $this->category->title); ?></caption>
-		<thead>
->>>>>>> 88bffd18
 			<tr>
 				<th scope="col" id="categorylist_header_title">
 					<?php echo JHtml::_('grid.sort', 'JGLOBAL_TITLE', 'a.title', $listDirn, $listOrder); ?>
@@ -142,20 +136,12 @@
 					</th>
 				<?php endif; ?>
 				<?php if (($this->params->get('list_show_votes', 0)) && ($this->vote)) : ?>
-<<<<<<< HEAD
-					<th id="categorylist_header_votes">
-=======
 					<th scope="col" id="categorylist_header_votes">
->>>>>>> 88bffd18
 						<?php echo JHtml::_('grid.sort', 'COM_CONTENT_VOTES', 'rating_count', $listDirn, $listOrder); ?>
 					</th>
 				<?php endif; ?>
 				<?php if (($this->params->get('list_show_ratings', 0)) && ($this->vote)) : ?>
-<<<<<<< HEAD
-					<th id="categorylist_header_ratings">
-=======
 					<th scope="col" id="categorylist_header_ratings">
->>>>>>> 88bffd18
 						<?php echo JHtml::_('grid.sort', 'COM_CONTENT_RATINGS', 'rating', $listDirn, $listOrder); ?>
 					</th>
 				<?php endif; ?>
@@ -163,7 +149,8 @@
 					<th scope="col" id="categorylist_header_edit"><?php echo JText::_('COM_CONTENT_EDIT_ITEM'); ?></th>
 				<?php endif; ?>
 			</tr>
-		</thead>
+			</thead>
+		<?php endif; ?>
 		<tbody>
 		<?php foreach ($this->items as $i => $article) : ?>
 			<?php if ($this->items[$i]->state == 0) : ?>
@@ -259,22 +246,14 @@
 						</td>
 			<?php endif; ?>
 			<?php if (($this->params->get('list_show_votes', 0)) && ($this->vote)) : ?>
-<<<<<<< HEAD
 				<td <?php echo $headerVotes; ?> class="list-votes">
-=======
-				<td headers="categorylist_header_votes" class="list-votes">
->>>>>>> 88bffd18
 					<span class="badge badge-success">
 						<?php echo JText::sprintf('COM_CONTENT_VOTES_COUNT', $article->rating_count); ?>
 					</span>
 				</td>
 			<?php endif; ?>
 			<?php if (($this->params->get('list_show_ratings', 0)) && ($this->vote)) : ?>
-<<<<<<< HEAD
 				<td <?php echo $headerRatings; ?> class="list-ratings">
-=======
-				<td headers="categorylist_header_ratings" class="list-ratings">
->>>>>>> 88bffd18
 					<span class="badge badge-warning">
 						<?php echo JText::sprintf('COM_CONTENT_RATINGS_COUNT', $article->rating); ?>
 					</span>
