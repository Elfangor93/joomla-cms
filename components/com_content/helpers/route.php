--- conflicted
+++ resolved
@@ -81,15 +81,9 @@
 			return '';
 		}
 
-<<<<<<< HEAD
-			if ($language && $language !== '*' && Multilanguage::isEnabled())
-			{
-				$link .= '&lang=' . $language;
-			}
-=======
 		$link = 'index.php?option=com_content&view=category&id=' . $id;
 
-		if ($language && $language !== '*' && JLanguageMultilang::isEnabled())
+		if ($language && $language !== '*' && Multilanguage::isEnabled())
 		{
 			$link .= '&lang=' . $language;
 		}
@@ -97,7 +91,6 @@
 		if ($layout)
 		{
 			$link .= '&layout=' . $layout;
->>>>>>> adb7651f
 		}
 
 		return $link;
