<?php
/**
 * @package     Joomla.Site
 * @subpackage  com_content
 *
 * @copyright   Copyright (C) 2005 - 2017 Open Source Matters, Inc. All rights reserved.
 * @license     GNU General Public License version 2 or later; see LICENSE.txt
 */

defined('_JEXEC') or die;

/**
 * Routing class of com_content
 *
 * @since  3.3
 */
class ContentRouter extends JComponentRouterView
{
	protected $noIDs = false;

	/**
	 * Content Component router constructor
	 *
	 * @param   JApplicationCms  $app   The application object
	 * @param   JMenu            $menu  The menu object to work with
	 */
	public function __construct($app = null, $menu = null)
	{
		$params = JComponentHelper::getParams('com_content');
		$this->noIDs = (bool) $params->get('sef_ids');
		$categories = new JComponentRouterViewconfiguration('categories');
		$categories->setKey('id');
		$this->registerView($categories);
		$category = new JComponentRouterViewconfiguration('category');
		$category->setKey('id')->setParent($categories, 'catid')->setNestable()->addLayout('blog');
		$this->registerView($category);
		$article = new JComponentRouterViewconfiguration('article');
		$article->setKey('id')->setParent($category, 'catid');
		$this->registerView($article);
		$this->registerView(new JComponentRouterViewconfiguration('archive'));
		$this->registerView(new JComponentRouterViewconfiguration('featured'));
		$this->registerView(new JComponentRouterViewconfiguration('form'));

		parent::__construct($app, $menu);

		$this->attachRule(new JComponentRouterRulesMenu($this));
<<<<<<< HEAD
		$this->attachRule(new JComponentRouterRulesStandard($this));
		$this->attachRule(new JComponentRouterRulesNomenu($this));
=======

		if ($params->get('sef_advanced', 0))
		{
			$this->attachRule(new JComponentRouterRulesStandard($this));
			$this->attachRule(new JComponentRouterRulesNomenu($this));
		}
		else
		{
			JLoader::register('ContentRouterRulesLegacy', __DIR__ . '/helpers/legacyrouter.php');
			$this->attachRule(new ContentRouterRulesLegacy($this));
		}
>>>>>>> 61f8c855
	}

	/**
	 * Method to get the segment(s) for a category
	 *
	 * @param   string  $id     ID of the category to retrieve the segments for
	 * @param   array   $query  The request that is built right now
	 *
	 * @return  array|string  The segments of this item
	 */
	public function getCategorySegment($id, $query)
	{
		$category = JCategories::getInstance($this->getName())->get($id);

		if ($category)
		{
			$path = array_reverse($category->getPath(), true);
			$path[0] = '1:root';

			if ($this->noIDs)
			{
				foreach ($path as &$segment)
				{
					list($id, $segment) = explode(':', $segment, 2);
				}
			}

			return $path;
		}

		return array();
	}

	/**
	 * Method to get the segment(s) for a category
	 *
	 * @param   string  $id     ID of the category to retrieve the segments for
	 * @param   array   $query  The request that is built right now
	 *
	 * @return  array|string  The segments of this item
	 */
	public function getCategoriesSegment($id, $query)
	{
		return $this->getCategorySegment($id, $query);
	}

	/**
	 * Method to get the segment(s) for an article
	 *
	 * @param   string  $id     ID of the article to retrieve the segments for
	 * @param   array   $query  The request that is built right now
	 *
	 * @return  array|string  The segments of this item
	 */
	public function getArticleSegment($id, $query)
	{
		if (!strpos($id, ':'))
		{
			$db = JFactory::getDbo();
			$dbquery = $db->getQuery(true);
			$dbquery->select($dbquery->qn('alias'))
				->from($dbquery->qn('#__content'))
				->where('id = ' . $dbquery->q($id));
			$db->setQuery($dbquery);

			$id .= ':' . $db->loadResult();
		}

		if ($this->noIDs)
		{
			list($void, $segment) = explode(':', $id, 2);

			return array($void => $segment);
		}

		return array((int) $id => $id);
	}

	/**
	 * Method to get the id for a category
	 *
	 * @param   string  $segment  Segment to retrieve the ID for
	 * @param   array   $query    The request that is parsed right now
	 *
	 * @return  mixed   The id of this item or false
	 */
	public function getCategoryId($segment, $query)
	{
		if (isset($query['id']))
		{
			$category = JCategories::getInstance($this->getName())->get($query['id']);

			foreach ($category->getChildren() as $child)
			{
				if ($this->noIDs)
				{
					if ($child->alias == $segment)
					{
						return $child->id;
					}
				}
				else
				{
					if ($child->id == (int) $segment)
					{
						return $child->id;
					}
				}
			}
		}

		return false;
	}

	/**
	 * Method to get the segment(s) for a category
	 *
	 * @param   string  $segment  Segment to retrieve the ID for
	 * @param   array   $query    The request that is parsed right now
	 *
	 * @return  mixed   The id of this item or false
	 */
	public function getCategoriesId($segment, $query)
	{
		return $this->getCategoryId($segment, $query);
	}

	/**
	 * Method to get the segment(s) for an article
	 *
	 * @param   string  $segment  Segment of the article to retrieve the ID for
	 * @param   array   $query    The request that is parsed right now
	 *
	 * @return  mixed   The id of this item or false
	 */
	public function getArticleId($segment, $query)
	{
		if ($this->noIDs)
		{
			$db = JFactory::getDbo();
			$dbquery = $db->getQuery(true);
			$dbquery->select($dbquery->qn('id'))
				->from($dbquery->qn('#__content'))
				->where('alias = ' . $dbquery->q($segment))
				->where('catid = ' . $dbquery->q($query['id']));
			$db->setQuery($dbquery);

			return (int) $db->loadResult();
		}

		return (int) $segment;
	}
}<|MERGE_RESOLUTION|>--- conflicted
+++ resolved
@@ -44,22 +44,8 @@
 		parent::__construct($app, $menu);
 
 		$this->attachRule(new JComponentRouterRulesMenu($this));
-<<<<<<< HEAD
 		$this->attachRule(new JComponentRouterRulesStandard($this));
 		$this->attachRule(new JComponentRouterRulesNomenu($this));
-=======
-
-		if ($params->get('sef_advanced', 0))
-		{
-			$this->attachRule(new JComponentRouterRulesStandard($this));
-			$this->attachRule(new JComponentRouterRulesNomenu($this));
-		}
-		else
-		{
-			JLoader::register('ContentRouterRulesLegacy', __DIR__ . '/helpers/legacyrouter.php');
-			$this->attachRule(new ContentRouterRulesLegacy($this));
-		}
->>>>>>> 61f8c855
 	}
 
 	/**
