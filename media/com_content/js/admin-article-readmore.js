/**
 * @copyright  Copyright (C) 2005 - 2017 Open Source Matters, Inc. All rights reserved.
 * @license    GNU General Public License version 2 or later; see LICENSE.txt
 */

window.insertReadmore = function(editor) {
	"use strict";
	if (!Joomla.getOptions('xtd-readmore')) {
		// Something went wrong!
		return false;
	}

	var content, options = window.Joomla.getOptions('xtd-readmore');

	if (window.Joomla && window.Joomla.editors && window.Joomla.editors.instances && window.Joomla.editors.instances.hasOwnProperty(editor)) {
		content = window.Joomla.editors.instances[editor].getValue();
	} else {
		content = (new Function('return ' + options.editor))();
	}

	if (content.match(/<hr\s+id=("|')system-readmore("|')\s*\/*>/i)) {
		alert(options.exists);
		return false;
	} else {
<<<<<<< HEAD
		Joomla.editors.instances[editor].replaceSelection('<hr id="system-readmore" />');
=======
		/** Use the API, if editor supports it **/
		if (window.Joomla && window.Joomla.editors && window.Joomla.editors.instances && window.Joomla.editors.instances.hasOwnProperty(editor)) {
			window.Joomla.editors.instances[editor].replaceSelection('<hr id="system-readmore" />');
		} else {
			window.jInsertEditorText('<hr id="system-readmore" />', editor);
		}
>>>>>>> aa91b5c7
	}
};<|MERGE_RESOLUTION|>--- conflicted
+++ resolved
@@ -22,15 +22,6 @@
 		alert(options.exists);
 		return false;
 	} else {
-<<<<<<< HEAD
 		Joomla.editors.instances[editor].replaceSelection('<hr id="system-readmore" />');
-=======
-		/** Use the API, if editor supports it **/
-		if (window.Joomla && window.Joomla.editors && window.Joomla.editors.instances && window.Joomla.editors.instances.hasOwnProperty(editor)) {
-			window.Joomla.editors.instances[editor].replaceSelection('<hr id="system-readmore" />');
-		} else {
-			window.jInsertEditorText('<hr id="system-readmore" />', editor);
-		}
->>>>>>> aa91b5c7
 	}
 };