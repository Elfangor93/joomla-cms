/**
 * @copyright  Copyright (C) 2005 - 2017 Open Source Matters, Inc. All rights reserved.
 * @license    GNU General Public License version 2 or later; see LICENSE.txt
 */

window.insertReadmore = function(editor) {
	"use strict";
	if (!Joomla.getOptions('xtd-readmore')) {
		// Something went wrong!
		return false;
	}

	var content, options = window.parent.Joomla.getOptions('xtd-readmore');

	if (window.parent.Joomla && window.parent.Joomla.editors && window.parent.Joomla.editors.instances && window.parent.Joomla.editors.instances.hasOwnProperty(editor)) {
		content = window.parent.Joomla.editors.instances[editor].getValue();
	} else {
		content = (new Function('return ' + options.editor))();
	}

	if (content.match(/<hr\s+id=("|')system-readmore("|')\s*\/*>/i)) {
		alert(options.exists);
		return false;
	} else {
<<<<<<< HEAD
		Joomla.editors.instances[editor].replaceSelection('<hr id="system-readmore" />');
=======
		/** Use the API, if editor supports it **/
		if (window.parent.Joomla && window.parent.Joomla.editors && window.parent.Joomla.editors.instances && window.parent.Joomla.editors.instances.hasOwnProperty(editor)) {
			window.parent.Joomla.editors.instances[editor].replaceSelection('<hr id="system-readmore" />');
		} else {
			window.parent.jInsertEditorText('<hr id="system-readmore" />', editor);
		}
>>>>>>> 6180bc9b
	}
};<|MERGE_RESOLUTION|>--- conflicted
+++ resolved
@@ -22,15 +22,6 @@
 		alert(options.exists);
 		return false;
 	} else {
-<<<<<<< HEAD
 		Joomla.editors.instances[editor].replaceSelection('<hr id="system-readmore" />');
-=======
-		/** Use the API, if editor supports it **/
-		if (window.parent.Joomla && window.parent.Joomla.editors && window.parent.Joomla.editors.instances && window.parent.Joomla.editors.instances.hasOwnProperty(editor)) {
-			window.parent.Joomla.editors.instances[editor].replaceSelection('<hr id="system-readmore" />');
-		} else {
-			window.parent.jInsertEditorText('<hr id="system-readmore" />', editor);
-		}
->>>>>>> 6180bc9b
 	}
 };