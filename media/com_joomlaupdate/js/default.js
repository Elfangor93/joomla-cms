/**
 * @copyright   Copyright (C) 2005 - 2017 Open Source Matters, Inc. All rights reserved.
 * @license     GNU General Public License version 2 or later; see LICENSE.txt
 */

Joomla = window.Joomla || {};

(function() {
	'use strict';

	Joomla.extractionMethodHandler = function(element, prefix) {
		var displayStyle = element.value === 'direct' ? 'none' : 'table-row';

		document.getElementById(prefix + '_hostname').style.display = displayStyle;
		document.getElementById(prefix + '_port').style.display = displayStyle;
		document.getElementById(prefix + '_username').style.display = displayStyle;
		document.getElementById(prefix + '_password').style.display = displayStyle;
		document.getElementById(prefix + '_directory').style.display = displayStyle;
	}

	Joomla.submitbuttonUpload = function() {
		var form = document.getElementById('uploadForm');

		// do field validation
		if (form.install_package.value == '') {
			alert(Joomla.JText._('COM_INSTALLER_MSG_INSTALL_PLEASE_SELECT_A_PACKAGE'), true);
		}
		else {
			form.submit();
		}
	};

	document.addEventListener('DOMContentLoaded', function() {

		var extractionMethod = document.getElementById('extraction_method'),
		    uploadMethod     = document.getElementById('upload_method'),
		    uploadButton     = document.getElementById('uploadButton'),
		    downloadMsg      = document.getElementById('downloadMessage');

		if (extractionMethod) {
			extractionMethod.addEventListener('change', function(event) {
				Joomla.extractionMethodHandler(extractionMethod, 'row_ftp');
			});
		}

		if (uploadMethod) {
			uploadMethod.addEventListener('change', function(event) {
				Joomla.extractionMethodHandler(uploadMethod, 'upload_ftp');
			});
		}

		if (uploadButton) {
			uploadButton.addEventListener('click', function(event) {
				if (downloadMsg) {
					downloadMsg.style.display = 'block';
				}
			});
		}

	});
<<<<<<< HEAD

})();
=======
}

(function($, document, window) {
    /**
     * PreUpdateChecker
     *
     * @type {Object}
     */
    var PreUpdateChecker = {};

    /**
     * Config object
     *
     * @type {{serverUrl: string, selector: string}}
     */
    PreUpdateChecker.config = {
        serverUrl: 'index.php?option=com_joomlaupdate&task=update.fetchextensioncompatibility',
        selector: '.extension-check'
    };

    /**
     * Extension compatibility states returned by the server.
     *
     * @type {{INCOMPATIBLE: number, COMPATIBLE: number, MISSING_COMPATIBILITY_TAG: number, SERVER_ERROR: number}}
     */
    PreUpdateChecker.STATE = {
        INCOMPATIBLE: 0,
        COMPATIBLE: 1,
        MISSING_COMPATIBILITY_TAG: 2,
        SERVER_ERROR: 3
    };

    /**
     * Run the PreUpdateChecker.
     * Called by document ready, setup below.
     */
    PreUpdateChecker.run = function () {
        // Get version of the available joomla update
        PreUpdateChecker.joomlaTargetVersion = window.joomlaTargetVersion;

        // Grab all extensions based on the selector set in the config object
        var $extensions = $(PreUpdateChecker.config.selector);
        $extensions.each(function () {
            // Check compatibility for each extension, pass jQuery object and a callback
            // function after completing the request
            PreUpdateChecker.checkCompatibility($(this), PreUpdateChecker.setResultView);
        });
    }

    /**
     * Check the compatibility for a single extension.
     * Requests the server checking the compatibility based on the data set in the element's data attributes.
     *
     * @param {Object} $extension
     * @param {callable} callback
     */
    PreUpdateChecker.checkCompatibility = function ($extension, callback) {
        // Result object passed to the callback
        // Set to server error by default
        var extension = {
            $element: $extension,
            state: PreUpdateChecker.STATE.SERVER_ERROR,
            compatibleVersion: 0
        };

        // Request the server to check the compatiblity for the passed extension and joomla version
        $.getJSON(PreUpdateChecker.config.serverUrl, {
            'joomla-target-version': PreUpdateChecker.joomlaTargetVersion,
            'extension-id': $extension.data('extensionId')
        }).done(function(response) {
            // Extract the data from the JResponseJson object
            extension.state = response.data.state;
            extension.compatibleVersion = response.data.compatibleVersion;
            extension.currentVersion = $extension.data('extensionCurrentVersion')
        }).always(function(e) {
            // Pass the retrieved data to the callback
            callback(extension);
        });
    }

    /**
     * Set the result for a passed extensionData object containing state, jQuery object and compatible version
     *
     * @param {Object} extensionData
     */
    PreUpdateChecker.setResultView = function (extensionData) {
        var html = '';
        
        // Switch the compatibility state
        switch (extensionData.state) {
            case PreUpdateChecker.STATE.COMPATIBLE:
                if (extensionData.compatibleVersion == extensionData.currentVersion) {
                    // The compatible version matches the current version -> diplay success label.
                    html = '<span class="label label-success">' + Joomla.JText._('JYES') + '</span>';
                } else {
                    // The compatible version does not match the current version => display warning label.
                    html = '<span class="label label-warning">' + Joomla.JText._('JYES')
                        + ' (' + extensionData.compatibleVersion + ')</span>';
                }
                break;
            case PreUpdateChecker.STATE.INCOMPATIBLE:
                // No compatible version found -> display error label
                html = '<span class="label label-important">' + Joomla.JText._('JNO') + '</span>';
                break;
            case PreUpdateChecker.STATE.MISSING_COMPATIBILITY_TAG:
                // Could not check compatibility state -> display warning
                html = '<span class="label">' + Joomla.JText._('COM_JOOMLAUPDATE_VIEW_DEFAULT_EXTENSION_VERSION_MISSING') + '</span>';
                break;
            default:
                // An error occured -> show unknown error note
                html = '<span class="label">' + Joomla.JText._('COM_JOOMLAUPDATE_VIEW_DEFAULT_EXTENSION_WARNING_UNKNOWN') + '</span>';
        }
        // Insert the generated html
        extensionData.$element.html(html);
    }
    // Run PreUpdateChecker on document ready
    $(PreUpdateChecker.run);
})(jQuery, document, window);
>>>>>>> a77b00bc
<|MERGE_RESOLUTION|>--- conflicted
+++ resolved
@@ -58,11 +58,8 @@
 		}
 
 	});
-<<<<<<< HEAD
 
 })();
-=======
-}
 
 (function($, document, window) {
     /**
@@ -149,7 +146,7 @@
      */
     PreUpdateChecker.setResultView = function (extensionData) {
         var html = '';
-        
+
         // Switch the compatibility state
         switch (extensionData.state) {
             case PreUpdateChecker.STATE.COMPATIBLE:
@@ -179,5 +176,4 @@
     }
     // Run PreUpdateChecker on document ready
     $(PreUpdateChecker.run);
-})(jQuery, document, window);
->>>>>>> a77b00bc
+})(jQuery, document, window);