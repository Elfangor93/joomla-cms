/* Extending Bootstrap */
/* Typography */
.small {
	font-size: 11px;
}
/* Max Width */
iframe,
svg {
	max-width: 100%;
}
/* Nowrap */
.nowrap {
	white-space: nowrap;
}
/* Center */
.center,
.table td.center,
.table th.center {
	text-align: center;
}
/* Disabled Link */
a.disabled,
a.disabled:hover {
  color: #999999;
  background-color: transparent;
  cursor: default;
  text-decoration: none;
}
/* Hero Banner */
.hero-unit {
	text-align: center;
}
.hero-unit .lead {
	margin-bottom: 18px;
	font-size: 20px;
	font-weight: 200;
	line-height: 27px;
}
.btn .caret {
	margin-bottom: 7px;
}
.btn.btn-micro .caret {
	margin: 5px 0;
}
.blog-row-rule,
.blog-item-rule {
	border: 0;
}

/* Modal */
body.modal {
	padding-top: 0;
}

/* Alternating Rows */
.row-even,.row-odd {
	padding: 5px;
	width: 99%;
	border-bottom: 1px solid @tableBorder;
}
.row-odd {
	background-color: @tableBackground;
}
.row-even {
	background-color: @tableBackgroundAccent;
}

.blog-row-rule,
.blog-item-rule {
	border: 0;
}

/* Row reveal */
.row-fluid .row-reveal {
	visibility: hidden;
}
.row-fluid:hover .row-reveal {
	visibility: visible;
}

/* Buttons */
.btn-wide {
	width: 80%;
}

/* Nav List Offset */
.nav-list > li.offset > a {
	padding-left: 30px;
	font-size: 12px;
}
.blog-row-rule,
.blog-item-rule {
	border: 0;
}

.row-fluid .offset1 {
  margin-left: 8.382978723%;
}
.row-fluid .offset2 {
  margin-left: 16.89361702%;
}
.row-fluid .offset3 {
  margin-left: 25.404255317%;
}
.row-fluid .offset4 {
  margin-left: 33.914893614%;
}
.row-fluid .offset5 {
  margin-left: 42.425531911%;
}
.row-fluid .offset6 {
  margin-left: 50.93617020799999%;
}
.row-fluid .offset7 {
  margin-left: 59.446808505%;
}
.row-fluid .offset8 {
  margin-left: 67.95744680199999%;
}
.row-fluid .offset9 {
  margin-left: 76.468085099%;
}
.row-fluid .offset10 {
  margin-left: 84.97872339599999%;
}
.row-fluid .offset11 {
  margin-left: 91.489361693%;
}

/* Navbar Buttons */
.navbar .nav > li > a.btn {
	padding: 4px 10px;
	line-height: 18px;
}

/* Nav Tabs Dark */
.nav-tabs.nav-dark {
	border-bottom: 1px solid #333;
	text-shadow: 1px 1px 1px #000;
}
.nav-tabs.nav-dark > li > a {
	color: #F8F8F8;
}
.nav-tabs.nav-dark > li > a:hover {
  border-color: #333 #333 #111;
  background-color: #777777;
}
.nav-tabs.nav-dark > .active > a, .nav-tabs.nav-dark > .active > a:hover {
  color: #ffffff;
  background-color: #555555;
  border: 1px solid #222;
  border-bottom-color: transparent;
}

/* Inline Thumbnails */
.thumbnail.pull-left {
	margin: 0 10px 10px 0;
}
.thumbnail.pull-right {
	margin: 0 0 10px 10px;
}

/* Specific Widths */
.width-10 {
	width: 10px;
}
.width-20 {
	width: 20px;
}
.width-30 {
	width: 30px;
}
.width-40 {
	width: 40px;
}
.width-50 {
	width: 50px;
}
.width-60 {
	width: 60px;
}
.width-70 {
	width: 70px;
}
.width-80 {
	width: 80px;
}
.width-90 {
	width: 90px;
}
.width-100 {
	width: 100px;
}

/* Specific Heights */
.height-10 {
	height: 10px;
}
.height-20 {
	height: 20px;
}
.height-30 {
	height: 30px;
}
.height-40 {
	height: 40px;
}
.height-50 {
	height: 50px;
}
.height-60 {
	height: 60px;
}
.height-70 {
	height: 70px;
}
.height-80 {
	height: 80px;
}
.height-90 {
	height: 90px;
}
.height-100 {
	height: 100px;
}

/* Horizontal Row (hr) */
hr.hr-condensed {
	margin: 10px 0;
}

/* Striped */
.list-striped,
.row-striped {
	list-style: none;
	line-height: 18px;
	text-align: left;
	vertical-align: middle;
	border-top: 1px solid @tableBorder;
	margin-left: 0;
}

.list-striped li,
.list-striped dd,
.row-striped .row,
.row-striped .row-fluid {
	border-bottom: 1px solid @tableBorder;
	padding: 8px;
}

.list-striped li:nth-child(odd),
.list-striped dd:nth-child(odd),
.row-striped .row:nth-child(odd),
.row-striped .row-fluid:nth-child(odd) {
	background-color: @tableBackgroundAccent;
}

.list-striped li:hover,
.list-striped dd:hover,
.row-striped .row:hover,
.row-striped .row-fluid:hover {
	background-color: @tableBackgroundHover;
}

.row-striped .row-fluid {
	width: 100%;
	box-sizing: border-box; // box-sizing since we don't care about padding
}
.row-striped .row-fluid [class*="span"] {
	min-height: 10px;
}
.row-striped .row-fluid [class*="span"] {
	margin-left: 8px;
}
.row-striped .row-fluid [class*="span"]:first-child {
	margin-left: 0;
}

/* Condensed */
.list-condensed {
  li {
    padding: 4px 5px;
  }
}
.row-condensed {
  .row, .row-fluid {
    padding: 4px 5px;
  }
}

/* Bordered */
.list-bordered,
.row-bordered{
	list-style: none;
	line-height: 18px;
	text-align: left;
	vertical-align: middle;
	margin-left: 0;
	border: 1px solid @tableBorder;
	.border-radius(4px);
}

/* Radio Button Groups */
.radio.btn-group input[type=radio] {
    display: none;
}
.radio.btn-group > label:first-of-type {
	margin-left: 0;
	-webkit-border-bottom-left-radius: 4px;
	border-bottom-left-radius: 4px;
	-webkit-border-top-left-radius: 4px;
	border-top-left-radius: 4px;
	-moz-border-radius-bottomleft: 4px;
	-moz-border-radius-topleft: 4px;
}
fieldset.radio.btn-group {
	padding-left: 0;
}

/* iFrames */
.iframe-bordered {
	border: 1px solid @tableBorder;
}

/* Tabbed Content */
.tab-content{
	overflow: visible;
}
.tabs-left .tab-content{
	overflow: auto;
}
/* Non-linkable nav-tabs */
.nav-tabs > li > span {
    display: block;
    margin-right: 2px;
    padding-right: 12px;
    padding-left: 12px;
    padding-top: 8px;
    padding-bottom: 8px;
    line-height: 18px;
    border: 1px solid transparent;
    -webkit-border-radius: 4px 4px 0 0;
    -moz-border-radius: 4px 4px 0 0;
    border-radius: 4px 4px 0 0;
}

/* Extended Joomla Button Classes */
.btn-micro {
	padding: 1px 4px;
	font-size: 10px;
	line-height: 8px;
}
.btn-group > .btn-micro {
	font-size: 10px;
}

/* Joomla => Bootstrap Tooltip */
.tip-wrap {
	max-width: 200px;
	padding: 3px 8px;
	color: @white;
	text-align: center;
	text-decoration: none;
	background-color: @black;
	-webkit-border-radius: 4px;
	-moz-border-radius: 4px;
	border-radius: 4px;
	z-index: 100;
}

/* Page Header */
.page-header{
	margin: 2px 0px 10px 0px;
	padding-bottom: 5px;
}
/* Input Prepend Chosen Select Boxes */
/* Common styling for Chosen Select Boxes with Input Prepend/Append */
<<<<<<< HEAD
.input-prepend .chzn-container-single .chzn-single,
.input-append .chzn-container-single .chzn-single {
}
.input-prepend .chzn-container-single .chzn-drop,
.input-append .chzn-container-single .chzn-drop {
}
=======
>>>>>>> 88bffd18
.input-prepend > .add-on,
.input-append > .add-on {
	vertical-align: top;
}
/* Styles specific to Input Prepend Chosen Select Boxes */
.input-prepend .chzn-container-single .chzn-single {
	-webkit-border-radius: 0 3px 3px 0;
	-moz-border-radius: 0 3px 3px 0;
	border-radius: 0 3px 3px 0;
}
.input-prepend .chzn-container-single .chzn-single-with-drop {
	-webkit-border-radius: 0 3px 0 0;
	-moz-border-radius: 0 3px 0 0;
	border-radius: 0 3px 0 0;
}
/* Styles specific to Input Append Chosen Select Boxes */
.input-append .chzn-container-single .chzn-single {
	-webkit-border-radius: 3px 0 0 3px;
	-moz-border-radius: 3px 0 0 3px;
	border-radius: 3px 0 0 3px;
}
.input-append .chzn-container-single .chzn-single-with-drop {
	-webkit-border-radius: 3px 0 0 0;
	-moz-border-radius: 3px 0 0 0;
	border-radius: 3px 0 0 0;
}
/* Styles specific to combined Input Prepend and Append Chosen Select Boxes */
.input-prepend.input-append .chzn-container-single .chzn-single,
.input-prepend.input-append .chzn-container-single .chzn-single-with-drop {
	-webkit-border-radius: 0;
	-moz-border-radius: 0;
	border-radius: 0;
}

/* Accessible Hidden Elements (good for hidden labels and such) */
.element-invisible {
	position: absolute;
	padding: 0;
	margin: 0;
	border: 0;
	height: 1px;
	width: 1px;
	overflow: hidden;
}

/* Make Accessible Hidden Elements visible on focus */
.element-invisible:focus {
	width:auto;
	height:auto;
	overflow:auto;
	background:#eee;
	color:#000;
	padding:1em;
}

/* Form Vertical Overrides Form Horizontal */
.form-vertical {
	.control-label {
		float: none;
		width: auto;
		padding-right: 0;
		padding-top: 0;
		text-align: left;
	}
	.controls{
		margin-left: 0;
	}
}

/* Auto Width */
.width-auto {
	width: auto;
}

/* Chosen proper wrapping in Bootstrap btn-group */
.btn-group .chzn-results {
	white-space: normal;
}

/* Accordion overflow fix */
.accordion-body.in:hover {
	overflow:visible;
}

/* Invalid indicators */
.invalid {
	color: @red;
	font-weight: bold;
}
input.invalid {
	border: 1px solid @red;
}
select.chzn-done.invalid + .chzn-container.chzn-container-single > a.chzn-single,
select.chzn-done.invalid + .chzn-container.chzn-container-multi > ul.chzn-choices {
	border-color: @red;
	color: @red;
}

/* Tweaking of tooltips */
.tooltip {
	max-width: 400px;
}
.tooltip-inner {
	max-width: none;
	text-align: left;
	text-shadow: none;
}
th .tooltip-inner {
	font-weight: normal;
}
.tooltip.hasimage {
	opacity: 1;
}

/* Align tip text to left (old mootools tip) */
.tip-text {
	text-align:left;
}

// Fix for bug when dropdown-backdrop element is created
.btn-group > .btn + .dropdown-backdrop + .btn {
	margin-left: -1px;
}
.btn-group > .btn + .dropdown-backdrop + .dropdown-toggle {
	padding-left: 8px;
	padding-right: 8px;
	.box-shadow(~"inset 1px 0 0 rgba(255,255,255,.125), inset 0 1px 0 rgba(255,255,255,.2), 0 1px 2px rgba(0,0,0,.05)");
	*padding-top: 5px;
	*padding-bottom: 5px;
}
.btn-group > .btn-mini + .dropdown-backdrop + .dropdown-toggle {
	padding-left: 5px;
	padding-right: 5px;
	*padding-top: 2px;
	*padding-bottom: 2px;
}
.btn-group > .btn-small + .dropdown-backdrop + .dropdown-toggle {
	*padding-top: 5px;
	*padding-bottom: 4px;
}
.btn-group > .btn-large + .dropdown-backdrop + .dropdown-toggle {
	padding-left: 12px;
	padding-right: 12px;
	*padding-top: 7px;
	*padding-bottom: 7px;
}
.dropdown-menu {
	text-align: left;
}

// Add Bootstrap 3 .alert-link
.alert-link {
  font-weight: bold;
}

.alert .alert-link {
  color: darken(@warningText, 10%);
}

.alert-success .alert-link {
  color: darken(@successText, 10%);
}

.alert-danger .alert-link,
.alert-error .alert-link {
  color: darken(@errorText, 10%);
}

.alert-info .alert-link {
  color: darken(@infoText, 10%);
}<|MERGE_RESOLUTION|>--- conflicted
+++ resolved
@@ -375,15 +375,6 @@
 }
 /* Input Prepend Chosen Select Boxes */
 /* Common styling for Chosen Select Boxes with Input Prepend/Append */
-<<<<<<< HEAD
-.input-prepend .chzn-container-single .chzn-single,
-.input-append .chzn-container-single .chzn-single {
-}
-.input-prepend .chzn-container-single .chzn-drop,
-.input-append .chzn-container-single .chzn-drop {
-}
-=======
->>>>>>> 88bffd18
 .input-prepend > .add-on,
 .input-append > .add-on {
 	vertical-align: top;
