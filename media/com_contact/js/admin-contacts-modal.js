/**
 * @copyright  Copyright (C) 2005 - 2017 Open Source Matters, Inc. All rights reserved.
 * @license    GNU General Public License version 2 or later; see LICENSE.txt
 */
(function() {
	"use strict";
	/**
	 * Javascript to insert the link
	 * View element calls jSelectContact when a contact is clicked
	 * jSelectContact creates the link tag, sends it to the editor,
	 * and closes the select frame.
	 */

	window.jSelectContact = function(id, title, catid, object, link, lang)
	{
		var hreflang = '', tag, editor;

		if (!Joomla.getOptions('xtd-contacts')) {
			// Something went wrong!
			window.parent.jModalClose();
			return false;
		}

		editor = Joomla.getOptions('xtd-contacts').editor;

		if (lang !== '') {
			hreflang = ' hreflang = "' + lang + '"';
		}

		tag = '<a' + hreflang + ' href="' + link + '">' + title + '</a>';

<<<<<<< HEAD
		window.parent.Joomla.editors.instances[editor].replaceSelection(tag);
=======
		/** Use the API, if editor supports it **/
		if (window.parent.Joomla && window.parent.Joomla.editors && window.parent.Joomla.editors.instances && window.parent.Joomla.editors.instances.hasOwnProperty(editor)) {
			window.parent.Joomla.editors.instances[editor].replaceSelection(tag)
		} else {
			window.parent.jInsertEditorText(tag, editor);
		}

>>>>>>> 61f8c855
		window.parent.jModalClose();
	};

	document.addEventListener('DOMContentLoaded', function(){
		// Get the elements
		var elements = document.querySelectorAll('.select-link');

		for(var i = 0, l = elements.length; l>i; i++) {
			// Listen for click event
			elements[i].addEventListener('click', function (event) {
				event.preventDefault();
				var functionName = event.target.getAttribute('data-function');

				if (functionName === 'jSelectContact') {
					// Used in xtd_contacts
					window[functionName](event.target.getAttribute('data-id'), event.target.getAttribute('data-title'), null, null, event.target.getAttribute('data-uri'), event.target.getAttribute('data-language'), null);
				} else {
					// Used in com_menus
					window.parent[functionName](event.target.getAttribute('data-id'), event.target.getAttribute('data-title'), null, null, event.target.getAttribute('data-uri'), event.target.getAttribute('data-language'), null);
				}
			})
		}
	});
})();<|MERGE_RESOLUTION|>--- conflicted
+++ resolved
@@ -29,17 +29,7 @@
 
 		tag = '<a' + hreflang + ' href="' + link + '">' + title + '</a>';
 
-<<<<<<< HEAD
 		window.parent.Joomla.editors.instances[editor].replaceSelection(tag);
-=======
-		/** Use the API, if editor supports it **/
-		if (window.parent.Joomla && window.parent.Joomla.editors && window.parent.Joomla.editors.instances && window.parent.Joomla.editors.instances.hasOwnProperty(editor)) {
-			window.parent.Joomla.editors.instances[editor].replaceSelection(tag)
-		} else {
-			window.parent.jInsertEditorText(tag, editor);
-		}
-
->>>>>>> 61f8c855
 		window.parent.jModalClose();
 	};
 
