!(function() {
	jQuery(document).ready(function($) {
		var $field = $('.module-ajax-ordering'),
			$url = $field.data('url'),
			$clientId = $field.data('client-id'),
			$element = document.getElementById($field.data('element')),
			$linkedField = $field.data('linked-field') ? $field.data('linked-field') : 'jform_position',
			$linkedFieldEl = $('#' + $linkedField),
			$originalOrder = $field.data('ordering'),
			$originalPos = $linkedFieldEl.val(),
			$name = $field.data('name'),
			$attr = $field.data('client-attr') ? $field.data('client-attr') : '',
			$id = $field.attr('id') + '_1',
			$orders = new Array(),
			getNewOrder = function() {
				$.ajax({
					type: "GET",
					dataType: "json",
					url: $url,
					data: {
						"client_id": $clientId,
						"position" : $originalPos
					}
					})
					.fail(function (jqXHR, textStatus, error) {
						Joomla.renderMessages(Joomla.ajaxErrorsMessages(jqXHR, textStatus, error));

						window.scrollTo(0, 0);
					})
					.done(function (response) {
						if (response.data)
						{
							// Check if everything is OK
							if (response.data.length > 0)
							{
								var i;
								for (i = 0; i < response.data.length; ++i) {
									$orders[i] = response.data[i].split(',');
								}
								writeDynaList('name="' + $name + '" id="' + $id +'"' + $attr, $orders, $originalPos, $originalPos, $originalOrder, $element);

								// Add chosen to the element
								var $el = $("#" + $id);
<<<<<<< HEAD
								if ($el) {
=======
								if ($el.length && $el.data('chosen') && $.fn.chosen) {
>>>>>>> 88bffd18
									$el.chosen('destroy');
									$el.chosen();
								}
							}
						}

						// Render messages, if any. There are only message in case of errors.
						if (typeof response.messages == 'object' && response.messages !== null)
						{
							Joomla.renderMessages(response.messages);
							window.scrollTo(0, 0);
						}
					});
			};

		// Initialize the field on document ready
		getNewOrder();

		// Event listener for the linked field
		$linkedFieldEl.change( function() {
			$originalPos = $('#' + $linkedField).val();
			getNewOrder();
		});
	});
})();<|MERGE_RESOLUTION|>--- conflicted
+++ resolved
@@ -41,11 +41,7 @@
 
 								// Add chosen to the element
 								var $el = $("#" + $id);
-<<<<<<< HEAD
-								if ($el) {
-=======
 								if ($el.length && $el.data('chosen') && $.fn.chosen) {
->>>>>>> 88bffd18
 									$el.chosen('destroy');
 									$el.chosen();
 								}
