/**
 * @copyright  Copyright (C) 2005 - 2018 Open Source Matters, Inc. All rights reserved.
 * @license    GNU General Public License version 2 or later; see LICENSE.txt
 */

// Only define the Joomla namespace if not defined.
Joomla = window.Joomla || {};

// Only define editors if not defined
Joomla.editors = Joomla.editors || {};

// An object to hold each editor instance on page, only define if not defined.
Joomla.editors.instances = Joomla.editors.instances || {
	/**
	 * *****************************************************************
	 * All Editors MUST register, per instance, the following callbacks:
	 * *****************************************************************
	 *
	 * getValue         Type  Function  Should return the complete data from the editor
	 *                                  Example: function () { return this.element.value; }
	 * setValue         Type  Function  Should replace the complete data of the editor
	 *                                  Example: function (text) { return this.element.value = text; }
	 * replaceSelection Type  Function  Should replace the selected text of the editor
	 *                                  If nothing selected, will insert the data at the cursor
	 *                                  Example: function (text) { return insertAtCursor(this.element, text); }
	 *
	 * USAGE (assuming that jform_articletext is the textarea id)
	 * {
	 *   To get the current editor value:
	 *      Joomla.editors.instances['jform_articletext'].getValue();
	 *   To set the current editor value:
	 *      Joomla.editors.instances['jform_articletext'].setValue('Joomla! rocks');
	 *   To replace(selection) or insert a value at  the current editor cursor:
	 *      replaceSelection: Joomla.editors.instances['jform_articletext'].replaceSelection('Joomla! rocks')
	 * }
	 *
	 * *********************************************************
	 * ANY INTERACTION WITH THE EDITORS SHOULD USE THE ABOVE API
	 * *********************************************************
	 *
	 * jInsertEditorText() @deprecated 4.0
	 */
};

(function( Joomla, document ) {
	"use strict";

	/**
	 * Generic submit form
	 *
	 * @param  {String}  task      The given task
	 * @param  {node}    form      The form element
	 * @param  {bool}    validate  The form element
	 *
	 * @returns  {void}
	 */
	Joomla.submitform = function(task, form, validate) {

		if (!form) {
			form = document.getElementById('adminForm');
		}

		if (task) {
			form.task.value = task;
		}

		// Toggle HTML5 validation
		form.noValidate = !validate;

		if (!validate) {
			form.setAttribute('novalidate', '');
		} else if ( form.hasAttribute('novalidate') ) {
			form.removeAttribute('novalidate');
		}

		// Submit the form.
		// Create the input type="submit"
		var button = document.createElement('input');
		button.style.display = 'none';
		button.type = 'submit';

		// Append it and click it
		form.appendChild(button).click();

		// If "submit" was prevented, make sure we don't get a build up of buttons
		form.removeChild(button);
	};

	/**
	 * Default function. Can be overriden by the component to add custom logic
	 *
	 * @param  {bool}  task  The given task
	 *
	 * @returns {void}
	 */
	Joomla.submitbutton = function( pressbutton ) {
		Joomla.submitform( pressbutton );
	};

	/**
	 * Custom behavior for JavaScript I18N
	 *
	 * @type {{}}
	 *
	 * Allows you to call Joomla.Text._() to get a translated JavaScript string pushed in with Text::script() in Joomla.
	 */
	Joomla.Text = {
		strings:   {},

		/**
		 * Translates a string into the current language.
		 *
		 * @param {String} key   The string to translate
		 * @param {String} def   Default string
		 *
		 * @returns {String}
		 */
		'_': function( key, def ) {

			// Check for new strings in the optionsStorage, and load them
			var newStrings = Joomla.getOptions('joomla.jtext');
			if ( newStrings ) {
				this.load(newStrings);

				// Clean up the optionsStorage from useless data
				Joomla.loadOptions({'joomla.jtext': null});
			}

			def = def === undefined ? '' : def;
			key = key.toUpperCase();

			return this.strings[ key ] !== undefined ? this.strings[ key ] : def;
		},

		/**
		 * Load new strings in to Joomla.JText
		 *
		 * @param {Object} object  Object with new strings
		 * @returns {Joomla.JText}
		 */
		load: function( object ) {
			for ( var key in object ) {
				if (!object.hasOwnProperty(key)) continue;
				this.strings[ key.toUpperCase() ] = object[ key ];
			}

			return this;
		}
	};

	/**
	 * Proxy old Joomla.JText to Joomla.Text
	 *
	 * @deprecated 5.0 Use Joomla.Text
	 */
	Joomla.JText = Joomla.Text;

	/**
	 * Joomla options storage
	 *
	 * @type {{}}
	 *
	 * @since 3.7.0
	 */
	Joomla.optionsStorage = Joomla.optionsStorage || null;

	/**
	 * Get script(s) options
	 *
	 * @param  {String}  key  Name in Storage
	 * @param  {mixed}   def  Default value if nothing found
	 *
	 * @return {mixed}
	 *
	 * @since 3.7.0
	 */
	Joomla.getOptions = function( key, def ) {
		// Load options if they not exists
		if (!Joomla.optionsStorage) {
			Joomla.loadOptions();
		}

		return Joomla.optionsStorage[key] !== undefined ? Joomla.optionsStorage[key] : def;
	};

	/**
	 * Load new options from given options object or from Element
	 *
	 * @param  {Object|undefined}  options  The options object to load. Eg {"com_foobar" : {"option1": 1, "option2": 2}}
	 *
	 * @since 3.7.0
	 */
	Joomla.loadOptions = function( options ) {
		// Load form the script container
		if (!options) {
			var elements = document.querySelectorAll('.joomla-script-options.new'),
			    str, element, option, counter = 0;

			for (var i = 0, l = elements.length; i < l; i++) {
				element = elements[i];
				str     = element.text || element.textContent;
				option  = JSON.parse(str);

				if (option) {
					Joomla.loadOptions(option);
					counter++;
				}

				element.className = element.className.replace(' new', ' loaded');
			}

			if (counter) {
				return;
			}
		}

		// Initial loading
		if (!Joomla.optionsStorage) {
			Joomla.optionsStorage = options || {};
		}
		// Merge with existing
		else if ( options ) {
			for (var p in options) {
				if (options.hasOwnProperty(p)) {
					Joomla.optionsStorage[p] = options[p];
				}
			}
		}
	};

	/**
	 * Method to replace all request tokens on the page with a new one.
	 *
	 * @param {String}  newToken  The token
	 *
	 * Used in Joomla Installation
	 */
	Joomla.replaceTokens = function( newToken ) {
		if (!/^[0-9A-F]{32}$/i.test(newToken)) { return; }

		var els = document.getElementsByTagName( 'input' ),
		    i, el, n;

		for ( i = 0, n = els.length; i < n; i++ ) {
			el = els[i];

			if ( el.type == 'hidden' && el.value == '1' && el.name.length == 32 ) {
				el.name = newToken;
			}
		}
	};

	/**
	 * USED IN: administrator/components/com_banners/views/client/tmpl/default.php
	 * Actually, probably not used anywhere. Can we deprecate in favor of <input type="email">?
	 *
	 * Verifies if the string is in a valid email format
	 *
	 * @param  {string}  text  The text for validation
	 *
	 * @return {boolean}
	 *
	 * @deprecated  4.0 No replacement. Use formvalidator
	 */
	Joomla.isEmail = function( text ) {
		console.warn('Joomla.isEmail() is deprecated, use the formvalidator instead');

		var regex = /^[\w.!#$%&‚Äô*+\/=?^`{|}~-]+@[a-z0-9-]+(?:\.[a-z0-9-]{2,})+$/i;
		return regex.test( text );
	};

	/**
	 * USED IN: all list forms.
	 *
	 * Toggles the check state of a group of boxes
	 *
	 * Checkboxes must have an id attribute in the form cb0, cb1...
	 *
	 * @param   {mixed}   checkbox  The number of box to 'check', for a checkbox element
	 * @param   {string}  stub      An alternative field name
	 *
	 * @return  {boolean}
	 */
	Joomla.checkAll = function( checkbox, stub ) {
		if (!checkbox.form) return false;

		stub = stub ? stub : 'cb';

		var c = 0,
		    i, e, n;

		for ( i = 0, n = checkbox.form.elements.length; i < n; i++ ) {
			e = checkbox.form.elements[ i ];

			if ( e.type == checkbox.type && e.id.indexOf( stub ) === 0 ) {
				e.checked = checkbox.checked;
				c += e.checked ? 1 : 0;
			}
		}

		if ( checkbox.form.boxchecked ) {
			checkbox.form.boxchecked.value = c;
		}

		return true;
	};

	/**
	 * Render messages send via JSON
	 * Used by some javascripts such as validate.js
	 *
	 * @param   {object}  messages    JavaScript object containing the messages to render. Example:
	 *                              var messages = {
	 *                                  "message": ["Message one", "Message two"],
	 *                                  "error": ["Error one", "Error two"]
	 *                              };
	 * @return  {void}
	 */
	Joomla.renderMessages = function( messages ) {
		Joomla.removeMessages();

		var messageContainer = document.getElementById( 'system-message-container' ),
		    type, typeMessages, messagesBox, title, titleWrapper, i, messageWrapper, alertClass;

		for ( type in messages ) {
			if ( !messages.hasOwnProperty( type ) ) { continue; }
			// Array of messages of this type
			typeMessages = messages[ type ];

			// Create the alert box
			messagesBox = document.createElement( 'div' );

			// Message class
			alertClass = (type == 'notice') ? 'alert-info' : 'alert-' + type;
			alertClass = (type == 'message') ? 'alert-success' : alertClass;

			messagesBox.className = 'alert ' + alertClass;

			// Close button
			var buttonWrapper = document.createElement( 'button' );
			buttonWrapper.setAttribute('type', 'button');
			buttonWrapper.setAttribute('data-dismiss', 'alert');
			buttonWrapper.className = 'close';
			buttonWrapper.innerHTML = '×';
			messagesBox.appendChild( buttonWrapper );

			// Title
			title = Joomla.JText._( type );

			// Skip titles with untranslated strings
			if ( typeof title != 'undefined' ) {
				titleWrapper = document.createElement( 'h4' );
				titleWrapper.className = 'alert-heading';
				titleWrapper.innerHTML = Joomla.JText._( type );
				messagesBox.appendChild( titleWrapper );
			}

			// Add messages to the message box
			for ( i = typeMessages.length - 1; i >= 0; i-- ) {
				messageWrapper = document.createElement( 'div' );
				messageWrapper.innerHTML = typeMessages[ i ];
				messagesBox.appendChild( messageWrapper );
			}

			messageContainer.appendChild( messagesBox );
		}
	};

	/**
	 * Remove messages
	 *
	 * @return  {void}
	 */
	Joomla.removeMessages = function() {
		var messageContainer = document.getElementById( 'system-message-container' );

		// Empty container with a while for Chrome performance issues
		while ( messageContainer.firstChild ) messageContainer.removeChild( messageContainer.firstChild );

		// Fix Chrome bug not updating element height
		messageContainer.style.display = 'none';
		messageContainer.offsetHeight;
		messageContainer.style.display = '';
	};

	/**
	 * Treat AJAX errors.
	 * Used by some javascripts such as sendtestmail.js and permissions.js
	 *
	 * @param   {object}  xhr         XHR object.
	 * @param   {string}  textStatus  Type of error that occurred.
	 * @param   {string}  error       Textual portion of the HTTP status.
	 *
	 * @return  {object}  JavaScript object containing the system error message.
	 *
	 * @since  3.6.0
	 */
	Joomla.ajaxErrorsMessages = function( xhr, textStatus, error ) {
		var msg = {};

		// For jQuery jqXHR
		if (textStatus === 'parsererror')
		{
			// Html entity encode.
			var encodedJson = xhr.responseText.trim();

			var buf = [];
			for (var i = encodedJson.length-1; i >= 0; i--) {
				buf.unshift( [ '&#', encodedJson[i].charCodeAt(), ';' ].join('') );
			}

			encodedJson = buf.join('');

			msg.error = [ Joomla.JText._('JLIB_JS_AJAX_ERROR_PARSE').replace('%s', encodedJson) ];
		}
		else if (textStatus === 'nocontent')
		{
			msg.error = [ Joomla.JText._('JLIB_JS_AJAX_ERROR_NO_CONTENT') ];
		}
		else if (textStatus === 'timeout')
		{
			msg.error = [ Joomla.JText._('JLIB_JS_AJAX_ERROR_TIMEOUT') ];
		}
		else if (textStatus === 'abort')
		{
			msg.error = [ Joomla.JText._('JLIB_JS_AJAX_ERROR_CONNECTION_ABORT') ];
		}
		// For vannila XHR
		else if (xhr.responseJSON && xhr.responseJSON.message)
		{
			msg.error = [ Joomla.JText._('JLIB_JS_AJAX_ERROR_OTHER').replace('%s', xhr.status) + ' <em>' + xhr.responseJSON.message + '</em>' ];
		}
		else if (xhr.statusText)
		{
			msg.error = [ Joomla.JText._('JLIB_JS_AJAX_ERROR_OTHER').replace('%s', xhr.status) + ' <em>' + xhr.statusText + '</em>' ];
		}
		else
		{
			msg.error = [ Joomla.JText._('JLIB_JS_AJAX_ERROR_OTHER').replace('%s', xhr.status) ];
		}

		return msg;
	};

	/**
	 * USED IN: administrator/components/com_cache/views/cache/tmpl/default.php
	 * administrator/components/com_installer/views/discover/tmpl/default_item.php
	 * administrator/components/com_installer/views/update/tmpl/default_item.php
	 * administrator/components/com_languages/helpers/html/languages.php
	 * libraries/joomla/html/html/grid.php
	 *
	 * @param  {boolean}  isitchecked  Flag for checked
	 * @param  {node}     form         The form
	 *
	 * @return  {void}
	 */
	Joomla.isChecked = function( isitchecked, form ) {
		if ( typeof form  === 'undefined' ) {
			form = document.getElementById( 'adminForm' );
		}

		form.boxchecked.value = isitchecked ? parseInt(form.boxchecked.value) + 1 : parseInt(form.boxchecked.value) - 1;

		// If we don't have a checkall-toggle, done.
		if ( !form.elements[ 'checkall-toggle' ] ) return;

		// Toggle main toggle checkbox depending on checkbox selection
		var c = true, i, e, n;

		for ( i = 0, n = form.elements.length; i < n; i++ ) {
			e = form.elements[ i ];

			if ( e.type == 'checkbox' && e.name != 'checkall-toggle' && !e.checked ) {
				c = false;
				break;
			}
		}

		form.elements[ 'checkall-toggle' ].checked = c;
	};

	/**
	 * USED IN: libraries/joomla/html/toolbar/button/help.php
	 *
	 * Pops up a new window in the middle of the screen
	 *
	 * @deprecated  4.0 No replacement
	 */
	Joomla.popupWindow = function( mypage, myname, w, h, scroll ) {
		console.warn('Joomla.popupWindow() is deprecated without a replacement!');

		var winl = ( screen.width - w ) / 2,
		    wint = ( screen.height - h ) / 2,
		    winprops = 'height=' + h +
			    ',width=' + w +
			    ',top=' + wint +
			    ',left=' + winl +
			    ',scrollbars=' + scroll +
			    ',resizable';

		window.open( mypage, myname, winprops )
			.window.focus();
	};

	/**
	 * USED IN: libraries/joomla/html/html/grid.php
	 * In other words, on any reorderable table
	 *
	 * @param  {string}  order  The order value
	 * @param  {string}  dir    The direction
	 * @param  {string}  task   The task
	 * @param  {node}    form   The form
	 *
	 * return  {void}
	 */
	Joomla.tableOrdering = function( order, dir, task, form ) {
		if ( typeof form  === 'undefined' ) {
			form = document.getElementById( 'adminForm' );
		}

		form.filter_order.value = order;
		form.filter_order_Dir.value = dir;
		Joomla.submitform( task, form );
	};

	/**
	 * USED IN: administrator/components/com_modules/views/module/tmpl/default.php
	 *
	 * Writes a dynamically generated list
	 *
	 * @param string
	 *          The parameters to insert into the <select> tag
	 * @param array
	 *          A javascript array of list options in the form [key,value,text]
	 * @param string
	 *          The key to display for the initial state of the list
	 * @param string
	 *          The original key that was selected
	 * @param string
	 *          The original item value that was selected
	 * @param string
	 *          The elem where the list will be written
	 *
	 * @deprecated  4.0 No replacement
	 */
	window.writeDynaList = function ( selectParams, source, key, orig_key, orig_val, element ) {
		console.warn('window.writeDynaList() is deprecated without a replacement!');

		var html = '<select ' + selectParams + '>',
<<<<<<< HEAD
		    hasSelection = key == orig_key,
		    i = 0,
		    selected, x, item;
=======
			hasSelection = key == orig_key, i, selected, item;
>>>>>>> 9780ed3d

		for (i = 0 ; i < source.length; i++) {
			item = source[ i ];

			if ( item[ 0 ] != key ) { continue; }

			selected = hasSelection ? orig_val == item[ 1 ] : i === 0;

			html += '<option value="' + item[ 1 ] + '"' + (selected ? ' selected="selected"' : '') + '>'
				+ item[ 2 ] + '</option>';
		}

		html += '</select>';

		if (element) {
			element.innerHTML = html;
		} else {
			document.writeln( html );
		}
	};

	/**
	 * USED IN: administrator/components/com_content/views/article/view.html.php
	 * actually, probably not used anywhere.
	 *
	 * Changes a dynamically generated list
	 *
	 * @param string
	 *          The name of the list to change
	 * @param array
	 *          A javascript array of list options in the form [key,value,text]
	 * @param string
	 *          The key to display
	 * @param string
	 *          The original key that was selected
	 * @param string
	 *          The original item value that was selected
	 *
	 * @deprecated  4.0 No replacement
	 */
	window.changeDynaList = function ( listname, source, key, orig_key, orig_val ) {
		console.warn('window.changeDynaList() is deprecated without a replacement!');

		var list = document.adminForm[ listname ],
		    hasSelection = key == orig_key,
		    i, x, item, opt;

		// empty the list
		while ( list.firstChild ) list.removeChild( list.firstChild );

		i = 0;

		for ( x in source ) {
			if (!source.hasOwnProperty(x)) { continue; }

			item = source[x];

			if ( item[ 0 ] != key ) { continue; }

			opt = new Option();
			opt.value = item[ 1 ];
			opt.text = item[ 2 ];

			if ( ( hasSelection && orig_val == opt.value ) || (!hasSelection && i === 0) ) {
				opt.selected = true;
			}

			list.options[ i++ ] = opt;
		}

		list.length = i;
	};

	/**
	 * USED IN: administrator/components/com_menus/views/menus/tmpl/default.php
	 * Probably not used at all
	 *
	 * @param radioObj
	 * @return
	 *
	 * @deprecated  4.0 No replacement
	 */
	// return the value of the radio button that is checked
	// return an empty string if none are checked, or
	// there are no radio buttons
	window.radioGetCheckedValue = function ( radioObj ) {
		console.warn('window.radioGetCheckedValue() is deprecated without a replacement!');

		if ( !radioObj ) { return ''; }

		var n = radioObj.length,
		    i;

		if ( n === undefined ) {
			return radioObj.checked ? radioObj.value : '';
		}

		for ( i = 0; i < n; i++ ) {
			if ( radioObj[ i ].checked ) {
				return radioObj[ i ].value;
			}
		}

		return '';
	};

	/**
	 * USED IN: administrator/components/com_users/views/mail/tmpl/default.php
	 * Let's get rid of this and kill it
	 *
	 * @param frmName
	 * @param srcListName
	 * @return
	 *
	 * @deprecated  4.0 No replacement
	 */
	window.getSelectedValue = function ( frmName, srcListName ) {
		console.warn('window.getSelectedValue() is deprecated without a replacement!');

		var srcList = document[ frmName ][ srcListName ],
		    i = srcList.selectedIndex;

		if ( i !== null && i > -1 ) {
			return srcList.options[ i ].value;
		} else {
			return null;
		}
	};

	/**
	 * USED IN: all over :)
	 *
	 * @param id
	 * @param task
	 * @return
	 *
	 * @deprecated 4.0  Use Joomla.listItemTask() instead
	 */
	window.listItemTask = function ( id, task ) {
		console.warn('window.listItemTask() is deprecated use Joomla.listItemTask() instead');

		return Joomla.listItemTask( id, task );
	};

	/**
	 * USED IN: all over :)
	 *
	 * @param  {string}  id    The id
	 * @param  {string}  task  The task
	 *
	 * @return {boolean}
	 */
	Joomla.listItemTask = function ( id, task ) {
		var f = document.adminForm,
		    i = 0, cbx,
		    cb = f[ id ];

		if ( !cb ) return false;

		while ( true ) {
			cbx = f[ 'cb' + i ];

			if ( !cbx ) break;

			cbx.checked = false;

			i++;
		}

		cb.checked = true;
		f.boxchecked.value = 1;
		window.submitform( task );

		return false;
	};

	/**
	 * Default function. Usually would be overriden by the component
	 *
	 * @deprecated 4.0  Use Joomla.submitbutton() instead.
	 */
	window.submitbutton = function ( pressbutton ) {
		console.warn('window.submitbutton() is deprecated use Joomla.submitbutton() instead');

		Joomla.submitbutton( pressbutton );
	};

	/**
	 * Submit the admin form
	 *
	 * @deprecated 4.0  Use Joomla.submitform() instead.
	 */
	window.submitform = function ( pressbutton ) {
		console.warn('window.submitform() is deprecated use Joomla.submitform() instead');

		Joomla.submitform(pressbutton);
	};

	// needed for Table Column ordering
	/**
	 * USED IN: libraries/joomla/html/html/grid.php
	 * There's a better way to do this now, can we try to kill it?
	 *
	 * @deprecated 4.0  No replacement
	 */
	window.saveorder = function ( n, task ) {
		console.warn('window.saveorder() is deprecated without a replacement!');

		window.checkAll_button( n, task );
	};

	/**
	 * Checks all the boxes unless one is missing then it assumes it's checked out.
	 * Weird. Probably only used by ^saveorder
	 *
	 * @param   integer  n     The total number of checkboxes expected
	 * @param   string   task  The task to perform
	 *
	 * @return  void
	 *
	 * @deprecated 4.0  No replacement
	 */
	window.checkAll_button = function ( n, task ) {
		console.warn('window.checkAll_button() is deprecated without a replacement!');

		task = task ? task : 'saveorder';

		var j, box;

		for ( j = 0; j <= n; j++ ) {
			box = document.adminForm[ 'cb' + j ];

			if ( box ) {
				box.checked = true;
			} else {
				alert( "You cannot change the order of items, as an item in the list is `Checked Out`" );
				return;
			}
		}

		Joomla.submitform( task );
	};

	/**
	 * Add Joomla! loading image layer.
	 *
	 * Used in: /administrator/components/com_installer/views/languages/tmpl/default.php
	 *          /installation/template/js/installation.js
	 *
	 * @param   {String}       task           The task to do [load, show, hide] (defaults to show).
	 * @param   {HTMLElement}  parentElement  The HTML element where we are appending the layer (defaults to body).
	 *
	 * @return  {HTMLElement}  The HTML loading layer element.
	 *
	 * @since  3.6.0
	 */
	Joomla.loadingLayer = function(task, parentElement) {
		// Set default values.
		task          = task || 'show';
		parentElement = parentElement || document.body;

		// Create the loading layer (hidden by default).
		if (task === 'load')
		{
			// Gets the site base path
			var systemPaths = Joomla.getOptions('system.paths') || {},
			    basePath    = systemPaths.root || '';

			var loadingDiv = document.createElement('div');

			loadingDiv.id = 'loading-logo';

			// The loading layer CSS styles are JS hardcoded so they can be used without adding CSS.

			// Loading layer style and positioning.
			loadingDiv.style['position']              = 'fixed';
			loadingDiv.style['top']                   = '0';
			loadingDiv.style['left']                  = '0';
			loadingDiv.style['width']                 = '100%';
			loadingDiv.style['height']                = '100%';
			loadingDiv.style['opacity']               = '0.8';
			loadingDiv.style['filter']                = 'alpha(opacity=80)';
			loadingDiv.style['overflow']              = 'hidden';
			loadingDiv.style['z-index']               = '10000';
			loadingDiv.style['display']               = 'none';
			loadingDiv.style['background-color']      = '#fff';

			// Loading logo positioning.
			loadingDiv.style['background-image']      = 'url("' + basePath + '/media/jui/images/ajax-loader.gif")';
			loadingDiv.style['background-position']   = 'center';
			loadingDiv.style['background-repeat']     = 'no-repeat';
			loadingDiv.style['background-attachment'] = 'fixed';

			parentElement.appendChild(loadingDiv);
		}
		// Show or hide the layer.
		else
		{
			if (!document.getElementById('loading-logo'))
			{
				Joomla.loadingLayer('load', parentElement);
			}

			document.getElementById('loading-logo').style['display'] = (task == 'show') ? 'block' : 'none';
		}

		return document.getElementById('loading-logo');
	};

	/**
	 * Method to Extend Objects
	 *
	 * @param  {Object}  destination
	 * @param  {Object}  source
	 *
	 * @return Object
	 */
	Joomla.extend = function (destination, source) {
		for (var p in source) {
			if (source.hasOwnProperty(p)) {
				destination[p] = source[p];
			}
		}

		return destination;
	};

	/**
	 * Method to perform AJAX request
	 *
	 * @param {Object} options   Request options:
	 * {
	 *    url:       'index.php',  // Request URL
	 *    method:    'GET',        // Request method GET (default), POST
	 *    data:      null,         // Data to be sent, see https://developer.mozilla.org/docs/Web/API/XMLHttpRequest/send
	 *    perform:   true,         // Perform the request immediately, or return XMLHttpRequest instance and perform it later
	 *    headers:   null,         // Object of custom headers, eg {'X-Foo': 'Bar', 'X-Bar': 'Foo'}
	 *
	 *    onBefore:  function(xhr){}            // Callback on before the request
	 *    onSuccess: function(response, xhr){}, // Callback on the request success
	 *    onError:   function(xhr){},           // Callback on the request error
	 * }
	 *
	 * @return XMLHttpRequest|Boolean
	 *
	 * @example
	 *
	 * 	Joomla.request({
	 *		url: 'index.php?option=com_example&view=example',
	 *		onSuccess: function(response, xhr){
	 *			console.log(response);
	 *		}
	 * 	})
	 *
	 * @see    https://developer.mozilla.org/docs/Web/API/XMLHttpRequest
	 */
	Joomla.request = function (options) {

		// Prepare the options
		options = Joomla.extend({
			url:    '',
			method: 'GET',
			data:    null,
			perform: true
		}, options);

		// Use POST for send the data
		options.method = options.data ? 'POST' : options.method.toUpperCase();

		// Set up XMLHttpRequest instance
		try{
			var xhr = window.XMLHttpRequest ? new XMLHttpRequest() : new ActiveXObject('MSXML2.XMLHTTP.3.0');

			xhr.open(options.method, options.url, true);

			// Set the headers
			xhr.setRequestHeader('X-Requested-With', 'XMLHttpRequest');
			xhr.setRequestHeader('X-Ajax-Engine', 'Joomla!');

			if (options.method === 'POST') {
				var token = Joomla.getOptions('csrf.token', '');

				if (token) {
					xhr.setRequestHeader('X-CSRF-Token', token);
				}

				if (!options.headers || !options.headers['Content-Type']) {
					xhr.setRequestHeader('Content-Type', 'application/x-www-form-urlencoded');
				}
			}

			// Custom headers
			if (options.headers){
				for (var p in options.headers) {
					if (options.headers.hasOwnProperty(p)) {
						xhr.setRequestHeader(p, options.headers[p]);
					}
				}
			}

			xhr.onreadystatechange = function () {
				// Request not finished
				if (xhr.readyState !== 4) return;

				// Request finished and response is ready
				if (xhr.status === 200) {
					if(options.onSuccess) {
						options.onSuccess.call(window, xhr.responseText, xhr);
					}
				} else if(options.onError) {
					options.onError.call(window, xhr);
				}
			};

			// Do request
			if (options.perform) {
				if (options.onBefore && options.onBefore.call(window, xhr) === false) {
					// Request interrupted
					return xhr;
				}

				xhr.send(options.data);
			}

		} catch (error) {
			window.console ? console.log(error) : null;
			return false;
		}

		return xhr;
	};

}( Joomla, document ));<|MERGE_RESOLUTION|>--- conflicted
+++ resolved
@@ -547,13 +547,7 @@
 		console.warn('window.writeDynaList() is deprecated without a replacement!');
 
 		var html = '<select ' + selectParams + '>',
-<<<<<<< HEAD
-		    hasSelection = key == orig_key,
-		    i = 0,
-		    selected, x, item;
-=======
 			hasSelection = key == orig_key, i, selected, item;
->>>>>>> 9780ed3d
 
 		for (i = 0 ; i < source.length; i++) {
 			item = source[ i ];
