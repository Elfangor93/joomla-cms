--- conflicted
+++ resolved
@@ -1,4 +1,3 @@
-<<<<<<< HEAD
 /**
  * @copyright  Copyright (C) 2005 - 2016 Open Source Matters, Inc. All rights reserved.
  * @license    GNU General Public License version 2 or later; see LICENSE.txt
@@ -318,10 +317,10 @@
 	};
 
 	/**
-	 * Treat AJAX jQuery errors.
+	 * Treat AJAX errors.
 	 * Used by some javascripts such as sendtestmail.js and permissions.js
 	 *
-	 * @param   object  jqXHR        jQuery XHR object. See http://api.jquery.com/jQuery.ajax/#jqXHR
+	 * @param   object  xhr          XHR object.
 	 * @param   string  textStatus   Type of error that occurred.
 	 * @param   string  error        Textual portion of the HTTP status.
 	 *
@@ -329,13 +328,14 @@
 	 *
 	 * @since  3.6.0
 	 */
-	Joomla.ajaxErrorsMessages = function( jqXHR, textStatus, error ) {
+	Joomla.ajaxErrorsMessages = function( xhr, textStatus, error ) {
 		var msg = {};
 
-		if (textStatus == 'parsererror')
+		// For jQuery jqXHR
+		if (textStatus === 'parsererror')
 		{
 			// Html entity encode.
-			var encodedJson = jqXHR.responseText.trim();
+			var encodedJson = xhr.responseText.trim();
 
 			var buf = [];
 			for (var i = encodedJson.length-1; i >= 0; i--) {
@@ -346,25 +346,34 @@
 
 			msg.error = [ Joomla.JText._('JLIB_JS_AJAX_ERROR_PARSE').replace('%s', encodedJson) ];
 		}
-		else if (textStatus == 'nocontent')
+		else if (textStatus === 'nocontent')
 		{
 			msg.error = [ Joomla.JText._('JLIB_JS_AJAX_ERROR_NO_CONTENT') ];
 		}
-		else if (textStatus == 'timeout')
+		else if (textStatus === 'timeout')
 		{
 			msg.error = [ Joomla.JText._('JLIB_JS_AJAX_ERROR_TIMEOUT') ];
 		}
-		else if (textStatus == 'abort')
+		else if (textStatus === 'abort')
 		{
 			msg.error = [ Joomla.JText._('JLIB_JS_AJAX_ERROR_CONNECTION_ABORT') ];
 		}
+		// For vannila XHR
+		else if (xhr.responseJSON && xhr.responseJSON.message)
+		{
+			msg.error = [ Joomla.JText._('JLIB_JS_AJAX_ERROR_OTHER').replace('%s', xhr.status) + ' <em>' + xhr.responseJSON.message + '</em>' ];
+		}
+		else if (xhr.statusText)
+		{
+			msg.error = [ Joomla.JText._('JLIB_JS_AJAX_ERROR_OTHER').replace('%s', xhr.status) + ' <em>' + xhr.statusText + '</em>' ];
+		}
 		else
 		{
-			msg.error = [ Joomla.JText._('JLIB_JS_AJAX_ERROR_OTHER').replace('%s', jqXHR.status) ];
+			msg.error = [ Joomla.JText._('JLIB_JS_AJAX_ERROR_OTHER').replace('%s', xhr.status) ];
 		}
 
 		return msg;
-	}
+	};
 
 	/**
 	 * USED IN: administrator/components/com_cache/views/cache/tmpl/default.php
@@ -434,6 +443,104 @@
 		form.filter_order.value = order;
 		form.filter_order_Dir.value = dir;
 		Joomla.submitform( task, form );
+	};
+
+	/**
+	 * USED IN: administrator/components/com_modules/views/module/tmpl/default.php
+	 *
+	 * Writes a dynamically generated list
+	 *
+	 * @param string
+	 *          The parameters to insert into the <select> tag
+	 * @param array
+	 *          A javascript array of list options in the form [key,value,text]
+	 * @param string
+	 *          The key to display for the initial state of the list
+	 * @param string
+	 *          The original key that was selected
+	 * @param string
+	 *          The original item value that was selected
+	 * @param string
+	 *          The elem where the list will be written
+	 */
+	window.writeDynaList = function ( selectParams, source, key, orig_key, orig_val, element ) {
+		var html = '<select ' + selectParams + '>',
+			hasSelection = key == orig_key,
+			i = 0,
+			selected, x, item;
+
+		for ( x in source ) {
+			if (!source.hasOwnProperty(x)) { continue; }
+
+			item = source[ x ];
+
+			if ( item[ 0 ] != key ) { continue; }
+
+			selected = '';
+
+			if ( ( hasSelection && orig_val == item[ 1 ] ) || ( !hasSelection && i === 0 ) ) {
+				selected = 'selected="selected"';
+			}
+
+			html += '<option value="' + item[ 1 ] + '" ' + selected + '>' + item[ 2 ] + '</option>';
+
+			i++;
+		}
+		html += '</select>';
+
+		if (element) {
+			element.innerHTML = html;
+		} else {
+			document.writeln( html );
+		}
+	};
+
+	/**
+	 * USED IN: administrator/components/com_content/views/article/view.html.php
+	 * actually, probably not used anywhere.
+	 *
+	 * Changes a dynamically generated list
+	 *
+	 * @param string
+	 *          The name of the list to change
+	 * @param array
+	 *          A javascript array of list options in the form [key,value,text]
+	 * @param string
+	 *          The key to display
+	 * @param string
+	 *          The original key that was selected
+	 * @param string
+	 *          The original item value that was selected
+	 */
+	window.changeDynaList = function ( listname, source, key, orig_key, orig_val ) {
+		var list = document.adminForm[ listname ],
+			hasSelection = key == orig_key,
+			i, x, item, opt;
+
+		// empty the list
+		while ( list.firstChild ) list.removeChild( list.firstChild );
+
+		i = 0;
+
+		for ( x in source ) {
+			if (!source.hasOwnProperty(x)) { continue; }
+
+			item = source[x];
+
+			if ( item[ 0 ] != key ) { continue; }
+
+			opt = new Option();
+			opt.value = item[ 1 ];
+			opt.text = item[ 2 ];
+
+			if ( ( hasSelection && orig_val == opt.value ) || (!hasSelection && i === 0) ) {
+				opt.selected = true;
+			}
+
+			list.options[ i++ ] = opt;
+		}
+
+		list.length = i;
 	};
 
 	/**
@@ -749,22 +856,4 @@
 		return xhr;
 	};
 
-	/**
-	 * Listener for control+s. Maps it to apply/save button
-	 */
-	// Initiate the listener for the combo key
-	document.addEventListener( 'DOMContentLoaded', function() {
-		if (Joomla.getOptions( 'keySave' ) ) {
-			document.addEventListener("keydown", function(e) {
-				if (e.keyCode == 83 && (navigator.platform.match("Mac") ? e.metaKey : e.ctrlKey)) {
-					e.preventDefault();
-					Joomla.submitbutton( Joomla.getOptions( 'keySave' ).task );
-				}
-			}, false);
-		}
-	});
-
-}( Joomla, document ));
-=======
-Joomla=window.Joomla||{},Joomla.editors=Joomla.editors||{},Joomla.editors.instances=Joomla.editors.instances||{},function(e,t){"use strict";e.submitform=function(e,o,n){o||(o=t.getElementById("adminForm")),e&&(o.task.value=e),o.noValidate=!n,o.setAttribute("novalidate",!n);var r=t.createElement("input");r.style.display="none",r.type="submit",o.appendChild(r).click(),o.removeChild(r)},e.submitbutton=function(t){e.submitform(t)},e.JText={strings:{},_:function(t,o){var n=e.getOptions("joomla.jtext");return n&&(this.load(n),e.loadOptions({"joomla.jtext":null})),o=void 0===o?"":o,t=t.toUpperCase(),void 0!==this.strings[t]?this.strings[t]:o},load:function(e){for(var t in e)e.hasOwnProperty(t)&&(this.strings[t.toUpperCase()]=e[t]);return this}},e.optionsStorage=e.optionsStorage||null,e.getOptions=function(t,o){return e.optionsStorage||e.loadOptions(),void 0!==e.optionsStorage[t]?e.optionsStorage[t]:o},e.loadOptions=function(o){if(o)if(e.optionsStorage)for(var n in o)o.hasOwnProperty(n)&&(e.optionsStorage[n]=o[n]);else e.optionsStorage=o;else for(var r,a,i,s=t.querySelectorAll(".joomla-script-options.new"),l=0,d=s.length;d>l;l++)a=s[l],r=a.text||a.textContent,i=JSON.parse(r),i?e.loadOptions(i):null,a.className=a.className.replace(" new"," loaded")},e.replaceTokens=function(e){if(/^[0-9A-F]{32}$/i.test(e)){var o,n,r,a=t.getElementsByTagName("input");for(o=0,r=a.length;r>o;o++)n=a[o],"hidden"==n.type&&"1"==n.value&&32==n.name.length&&(n.name=e)}},e.isEmail=function(e){var t=/^[\w.!#$%&‚Äô*+\/=?^`{|}~-]+@[a-z0-9-]+(?:\.[a-z0-9-]{2,})+$/i;return t.test(e)},e.checkAll=function(e,t){if(!e.form)return!1;t=t?t:"cb";var o,n,r,a=0;for(o=0,r=e.form.elements.length;r>o;o++)n=e.form.elements[o],n.type==e.type&&0===n.id.indexOf(t)&&(n.checked=e.checked,a+=n.checked?1:0);return e.form.boxchecked&&(e.form.boxchecked.value=a),!0},e.renderMessages=function(o){e.removeMessages();var n,r,a,i,s,l,d,c,u=t.getElementById("system-message-container");for(n in o)if(o.hasOwnProperty(n)){r=o[n],a=t.createElement("div"),c="notice"==n?"alert-info":"alert-"+n,c="message"==n?"alert-success":c,a.className="alert "+c;var m=t.createElement("button");for(m.setAttribute("type","button"),m.setAttribute("data-dismiss","alert"),m.className="close",m.innerHTML="×",a.appendChild(m),i=e.JText._(n),"undefined"!=typeof i&&(s=t.createElement("h4"),s.className="alert-heading",s.innerHTML=e.JText._(n),a.appendChild(s)),l=r.length-1;l>=0;l--)d=t.createElement("div"),d.innerHTML=r[l],a.appendChild(d);u.appendChild(a)}},e.removeMessages=function(){for(var e=t.getElementById("system-message-container");e.firstChild;)e.removeChild(e.firstChild);e.style.display="none",e.offsetHeight,e.style.display=""},e.ajaxErrorsMessages=function(t,o){var n={};if("parsererror"===o){for(var r=t.responseText.trim(),a=[],i=r.length-1;i>=0;i--)a.unshift(["&#",r[i].charCodeAt(),";"].join(""));r=a.join(""),n.error=[e.JText._("JLIB_JS_AJAX_ERROR_PARSE").replace("%s",r)]}else"nocontent"===o?n.error=[e.JText._("JLIB_JS_AJAX_ERROR_NO_CONTENT")]:"timeout"===o?n.error=[e.JText._("JLIB_JS_AJAX_ERROR_TIMEOUT")]:"abort"===o?n.error=[e.JText._("JLIB_JS_AJAX_ERROR_CONNECTION_ABORT")]:t.responseJSON&&t.responseJSON.message?n.error=[e.JText._("JLIB_JS_AJAX_ERROR_OTHER").replace("%s",t.status)+" <em>"+t.responseJSON.message+"</em>"]:t.statusText?n.error=[e.JText._("JLIB_JS_AJAX_ERROR_OTHER").replace("%s",t.status)+" <em>"+t.statusText+"</em>"]:n.error=[e.JText._("JLIB_JS_AJAX_ERROR_OTHER").replace("%s",t.status)];return n},e.isChecked=function(e,o){if("undefined"==typeof o&&(o=t.getElementById("adminForm")),o.boxchecked.value=e?parseInt(o.boxchecked.value)+1:parseInt(o.boxchecked.value)-1,o.elements["checkall-toggle"]){var n,r,a,i=!0;for(n=0,a=o.elements.length;a>n;n++)if(r=o.elements[n],"checkbox"==r.type&&"checkall-toggle"!=r.name&&!r.checked){i=!1;break}o.elements["checkall-toggle"].checked=i}},e.popupWindow=function(e,t,o,n,r){var a=(screen.width-o)/2,i=(screen.height-n)/2,s="height="+n+",width="+o+",top="+i+",left="+a+",scrollbars="+r+",resizable";window.open(e,t,s).window.focus()},e.tableOrdering=function(o,n,r,a){"undefined"==typeof a&&(a=t.getElementById("adminForm")),a.filter_order.value=o,a.filter_order_Dir.value=n,e.submitform(r,a)},window.writeDynaList=function(e,o,n,r,a,i){var s,l,d,c="<select "+e+">",u=n==r,m=0;for(l in o)o.hasOwnProperty(l)&&(d=o[l],d[0]==n&&(s="",(u&&a==d[1]||!u&&0===m)&&(s='selected="selected"'),c+='<option value="'+d[1]+'" '+s+">"+d[2]+"</option>",m++));c+="</select>",i?i.innerHTML=c:t.writeln(c)},window.changeDynaList=function(e,o,n,r,a){for(var i,s,l,d,c=t.adminForm[e],u=n==r;c.firstChild;)c.removeChild(c.firstChild);i=0;for(s in o)o.hasOwnProperty(s)&&(l=o[s],l[0]==n&&(d=new Option,d.value=l[1],d.text=l[2],(u&&a==d.value||!u&&0===i)&&(d.selected=!0),c.options[i++]=d));c.length=i},window.radioGetCheckedValue=function(e){if(!e)return"";var t,o=e.length;if(void 0===o)return e.checked?e.value:"";for(t=0;o>t;t++)if(e[t].checked)return e[t].value;return""},window.getSelectedValue=function(e,o){var n=t[e][o],r=n.selectedIndex;return null!==r&&r>-1?n.options[r].value:null},window.listItemTask=function(e,o){var n,r=t.adminForm,a=0,i=r[e];if(!i)return!1;for(;;){if(n=r["cb"+a],!n)break;n.checked=!1,a++}return i.checked=!0,r.boxchecked.value=1,window.submitform(o),!1},window.submitbutton=function(t){e.submitbutton(t)},window.submitform=function(t){e.submitform(t)},window.saveorder=function(e,t){window.checkAll_button(e,t)},window.checkAll_button=function(o,n){n=n?n:"saveorder";var r,a;for(r=0;o>=r;r++){if(a=t.adminForm["cb"+r],!a)return void alert("You cannot change the order of items, as an item in the list is `Checked Out`");a.checked=!0}e.submitform(n)},e.loadingLayer=function(o,n){if(o=o||"show",n=n||t.body,"load"==o){var r=t.getElementsByTagName("body")[0].getAttribute("data-basepath")||"",a=t.createElement("div");a.id="loading-logo",a.style.position="fixed",a.style.top="0",a.style.left="0",a.style.width="100%",a.style.height="100%",a.style.opacity="0.8",a.style.filter="alpha(opacity=80)",a.style.overflow="hidden",a.style["z-index"]="10000",a.style.display="none",a.style["background-color"]="#fff",a.style["background-image"]='url("'+r+'/media/jui/images/ajax-loader.gif")',a.style["background-position"]="center",a.style["background-repeat"]="no-repeat",a.style["background-attachment"]="fixed",n.appendChild(a)}else t.getElementById("loading-logo")||e.loadingLayer("load",n),t.getElementById("loading-logo").style.display="show"==o?"block":"none";return t.getElementById("loading-logo")},e.extend=function(e,t){for(var o in t)t.hasOwnProperty(o)&&(e[o]=t[o]);return e},e.request=function(t){t=e.extend({url:"",method:"GET",data:null,perform:!0},t),t.method=t.data?"POST":t.method;try{var o=window.XMLHttpRequest?new XMLHttpRequest:new ActiveXObject("MSXML2.XMLHTTP.3.0");if(o.open(t.method,t.url,!0),o.setRequestHeader("X-Requested-With","XMLHttpRequest"),o.setRequestHeader("X-Ajax-Engine","Joomla!"),"POST"!==t.method||t.headers&&t.headers["Content-Type"]||o.setRequestHeader("Content-Type","application/x-www-form-urlencoded"),t.headers)for(var n in t.headers)t.headers.hasOwnProperty(n)&&o.setRequestHeader(n,t.headers[n]);if(o.onreadystatechange=function(){4===o.readyState&&(200===o.status?t.onSuccess&&t.onSuccess.call(window,o.responseText,o):t.onError&&t.onError.call(window,o))},t.perform){if(t.onBefore&&t.onBefore.call(window,o)===!1)return o;o.send(t.data)}}catch(r){return window.console?console.log(r):null,!1}return o}}(Joomla,document);
->>>>>>> 05d5fb34
+}( Joomla, document ));