<<<<<<< HEAD
/**
 * @copyright   Copyright (C) 2005 - 2016 Open Source Matters, Inc. All rights reserved.
 * @license     GNU General Public License version 2 or later; see LICENSE.txt
 */

/**
 * Keepalive javascript behavior
 *
 * Used for keeping the session alive
 *
 * @package  Joomla
 * @since    __DEPLOY_VERSION__
 */
!(function(){
	'use strict';

	document.addEventListener('DOMContentLoaded', function() {

		var keepaliveOptions  = Joomla.getOptions('system.keepalive'),
		    keepaliveUri      = keepaliveOptions.uri ? keepaliveOptions.uri.replace(/&amp;/g, '&') : window.location.pathname,
		    keepaliveInterval = keepaliveOptions.interval ? keepaliveOptions.interval : 45 * 1000;

		window.setInterval(function() {
			Joomla.request({
				url:    keepaliveUri,
				onSuccess: function(response, xhr)
				{
					// Do nothing
				},
				onError: function(xhr)
				{
					Joomla.renderMessages(Joomla.ajaxErrorsMessages(xhr));
				}
			});
		}, keepaliveInterval);

	});

})(window, document, Joomla);
=======
!function(){"use strict";document.addEventListener("DOMContentLoaded",function(){var n=Joomla.getOptions("system.keepalive"),e=n.uri?n.uri.replace(/&amp;/g,"&"):window.location.pathname,o=n.interval?n.interval:45e3;window.setInterval(function(){Joomla.request({url:e,onSuccess:function(){},onError:function(){}})},o)})}(window,document,Joomla);
>>>>>>> 05d5fb34
<|MERGE_RESOLUTION|>--- conflicted
+++ resolved
@@ -1,4 +1,3 @@
-<<<<<<< HEAD
 /**
  * @copyright   Copyright (C) 2005 - 2016 Open Source Matters, Inc. All rights reserved.
  * @license     GNU General Public License version 2 or later; see LICENSE.txt
@@ -30,14 +29,11 @@
 				},
 				onError: function(xhr)
 				{
-					Joomla.renderMessages(Joomla.ajaxErrorsMessages(xhr));
+					// Do nothing
 				}
 			});
 		}, keepaliveInterval);
 
 	});
 
-})(window, document, Joomla);
-=======
-!function(){"use strict";document.addEventListener("DOMContentLoaded",function(){var n=Joomla.getOptions("system.keepalive"),e=n.uri?n.uri.replace(/&amp;/g,"&"):window.location.pathname,o=n.interval?n.interval:45e3;window.setInterval(function(){Joomla.request({url:e,onSuccess:function(){},onError:function(){}})},o)})}(window,document,Joomla);
->>>>>>> 05d5fb34
+})(window, document, Joomla);