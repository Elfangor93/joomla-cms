--- conflicted
+++ resolved
@@ -1,47 +1,18 @@
-/**
-* PLEASE DO NOT MODIFY THIS FILE. WORK ON THE ES6 VERSION.
-* OTHERWISE YOUR CHANGES WILL BE REPLACED ON THE NEXT BUILD.
-**/
-var _this = this;
-
 /**
  * @copyright  Copyright (C) 2005 - 2017 Open Source Matters, Inc. All rights reserved.
  * @license    GNU General Public License version 2 or later; see LICENSE.txt
  */
-
-/* global Cropper */
-
 Joomla = window.Joomla || {};
 
 Joomla.MediaManager = Joomla.MediaManager || {};
 Joomla.MediaManager.Edit = Joomla.MediaManager.Edit || {};
 
 (function () {
-  'use strict';
+	"use strict";
 
-  var initCrop = function initCrop() {
-    var image = document.getElementById('image-preview');
+	var initCrop = function (mediaData) {
+		var image = document.getElementById('image-preview');
 
-<<<<<<< HEAD
-    // Initiate the cropper
-    Joomla.MediaManager.Edit.crop.cropper = new Cropper(image, {
-      // viewMode: 1,
-      responsive: true,
-      restore: true,
-      autoCrop: true,
-      movable: false,
-      zoomable: false,
-      rotatable: false,
-      autoCropArea: 1,
-      // scalable: false,
-      minContainerWidth: image.offsetWidth,
-      minContainerHeight: image.offsetHeight,
-      crop: function crop(e) {
-        document.getElementById('jform_crop_x').value = Math.round(e.detail.x);
-        document.getElementById('jform_crop_y').value = Math.round(e.detail.y);
-        document.getElementById('jform_crop_width').value = Math.round(e.detail.width);
-        document.getElementById('jform_crop_height').value = Math.round(e.detail.height);
-=======
 		// Initiate the cropper
 		Joomla.MediaManager.Edit.crop.cropper = new Cropper(image, {
 			viewMode: 1,
@@ -60,43 +31,19 @@
 				document.getElementById('jform_crop_y').value = Math.round(e.detail.y);
 				document.getElementById('jform_crop_width').value = Math.round(e.detail.width);
 				document.getElementById('jform_crop_height').value = Math.round(e.detail.height);
->>>>>>> eb43f5a9
 
-        var format = Joomla.MediaManager.Edit.original.extension === 'jpg' ? 'jpeg' : Joomla.MediaManager.Edit.original.extension;
+				var format = Joomla.MediaManager.Edit.original.extension === 'jpg' ? 'jpeg' : Joomla.MediaManager.Edit.original.extension;
 
-        var quality = document.getElementById('jform_crop_quality').value;
+				var quality = document.getElementById('jform_crop_quality').value;
 
-        // Update the store
-        Joomla.MediaManager.Edit.current.contents = this.cropper.getCroppedCanvas().toDataURL('image/' + format, quality);
+				// Update the store
+				Joomla.MediaManager.Edit.current.contents = this.cropper.getCroppedCanvas().toDataURL("image/" + format, quality);
 
-        // Notify the app that a change has been made
-        window.dispatchEvent(new Event('mediaManager.history.point'));
-      }
-    });
+				// Notify the app that a change has been made
+				window.dispatchEvent(new Event('mediaManager.history.point'));
+			}
+		});
 
-<<<<<<< HEAD
-    document.getElementById('jform_crop_x').addEventListener('change', function (event) {
-      Joomla.MediaManager.Edit.crop.cropper.setData({ x: parseInt(event.target.value, 10) });
-    });
-    document.getElementById('jform_crop_y').addEventListener('change', function (event) {
-      Joomla.MediaManager.Edit.crop.cropper.setData({ y: parseInt(event.target.value, 10) });
-    });
-    document.getElementById('jform_crop_width').addEventListener('change', function (event) {
-      Joomla.MediaManager.Edit.crop.cropper.setData({ width: parseInt(event.target.value, 10) });
-    });
-    document.getElementById('jform_crop_height').addEventListener('change', function (event) {
-      Joomla.MediaManager.Edit.crop.cropper.setData({ height: parseInt(event.target.value, 10) });
-    });
-
-    var elements = document.querySelectorAll('#jform_aspectRatio input');
-    var clickFunc = function clickFunc() {
-      Joomla.MediaManager.Edit.crop.cropper.setAspectRatio(_this.value);
-    };
-    for (var i = 0; i < elements.length; i += 1) {
-      elements[i].addEventListener('click', clickFunc);
-    }
-  };
-=======
 		document.getElementById('jform_crop_x').addEventListener('change', function (e) {
 			Joomla.MediaManager.Edit.crop.cropper.setData({x: parseInt(this.value)});
 		});
@@ -128,20 +75,19 @@
 
 		});
 	};
->>>>>>> eb43f5a9
 
-  // Register the Events
-  Joomla.MediaManager.Edit.crop = {
-    Activate: function Activate(mediaData) {
-      // Initialize
-      initCrop(mediaData);
-    },
-    Deactivate: function Deactivate() {
-      if (!Joomla.MediaManager.Edit.crop.cropper) {
-        return;
-      }
-      // Destroy the instance
-      Joomla.MediaManager.Edit.crop.cropper.destroy();
-    }
-  };
+	// Register the Events
+	Joomla.MediaManager.Edit.crop = {
+		Activate: function (mediaData) {
+			// Initialize
+			initCrop(mediaData);
+		},
+		Deactivate: function () {
+			if (!Joomla.MediaManager.Edit.crop.cropper) {
+				return;
+			}
+			// Destroy the instance
+			Joomla.MediaManager.Edit.crop.cropper.destroy();
+		}
+	};
 })();