--- conflicted
+++ resolved
@@ -8924,871 +8924,7 @@
         off(window, "mouseup", mouseup)
         setTimeout(rehide, 20)
       }
-<<<<<<< HEAD
-      if (right && ch == part.to && ch > part.from) return get(ch - 1);
-      return get(ch, right);
-    }
-    var order = getOrder(lineObj), ch = pos.ch;
-    if (!order) return get(ch);
-    var partPos = getBidiPartAt(order, ch);
-    var val = getBidi(ch, partPos);
-    if (bidiOther != null) val.other = getBidi(ch, bidiOther);
-    return val;
-  }
-
-  // Used to cheaply estimate the coordinates for a position. Used for
-  // intermediate scroll updates.
-  function estimateCoords(cm, pos) {
-    var left = 0, pos = clipPos(cm.doc, pos);
-    if (!cm.options.lineWrapping) left = charWidth(cm.display) * pos.ch;
-    var lineObj = getLine(cm.doc, pos.line);
-    var top = heightAtLine(lineObj) + paddingTop(cm.display);
-    return {left: left, right: left, top: top, bottom: top + lineObj.height};
-  }
-
-  // Positions returned by coordsChar contain some extra information.
-  // xRel is the relative x position of the input coordinates compared
-  // to the found position (so xRel > 0 means the coordinates are to
-  // the right of the character position, for example). When outside
-  // is true, that means the coordinates lie outside the line's
-  // vertical range.
-  function PosWithInfo(line, ch, outside, xRel) {
-    var pos = Pos(line, ch);
-    pos.xRel = xRel;
-    if (outside) pos.outside = true;
-    return pos;
-  }
-
-  // Compute the character position closest to the given coordinates.
-  // Input must be lineSpace-local ("div" coordinate system).
-  function coordsChar(cm, x, y) {
-    var doc = cm.doc;
-    y += cm.display.viewOffset;
-    if (y < 0) return PosWithInfo(doc.first, 0, true, -1);
-    var lineN = lineAtHeight(doc, y), last = doc.first + doc.size - 1;
-    if (lineN > last)
-      return PosWithInfo(doc.first + doc.size - 1, getLine(doc, last).text.length, true, 1);
-    if (x < 0) x = 0;
-
-    var lineObj = getLine(doc, lineN);
-    for (;;) {
-      var found = coordsCharInner(cm, lineObj, lineN, x, y);
-      var merged = collapsedSpanAtEnd(lineObj);
-      var mergedPos = merged && merged.find(0, true);
-      if (merged && (found.ch > mergedPos.from.ch || found.ch == mergedPos.from.ch && found.xRel > 0))
-        lineN = lineNo(lineObj = mergedPos.to.line);
-      else
-        return found;
-    }
-  }
-
-  function coordsCharInner(cm, lineObj, lineNo, x, y) {
-    var innerOff = y - heightAtLine(lineObj);
-    var wrongLine = false, adjust = 2 * cm.display.wrapper.clientWidth;
-    var preparedMeasure = prepareMeasureForLine(cm, lineObj);
-
-    function getX(ch) {
-      var sp = cursorCoords(cm, Pos(lineNo, ch), "line", lineObj, preparedMeasure);
-      wrongLine = true;
-      if (innerOff > sp.bottom) return sp.left - adjust;
-      else if (innerOff < sp.top) return sp.left + adjust;
-      else wrongLine = false;
-      return sp.left;
-    }
-
-    var bidi = getOrder(lineObj), dist = lineObj.text.length;
-    var from = lineLeft(lineObj), to = lineRight(lineObj);
-    var fromX = getX(from), fromOutside = wrongLine, toX = getX(to), toOutside = wrongLine;
-
-    if (x > toX) return PosWithInfo(lineNo, to, toOutside, 1);
-    // Do a binary search between these bounds.
-    for (;;) {
-      if (bidi ? to == from || to == moveVisually(lineObj, from, 1) : to - from <= 1) {
-        var ch = x < fromX || x - fromX <= toX - x ? from : to;
-        var outside = ch == from ? fromOutside : toOutside
-        var xDiff = x - (ch == from ? fromX : toX);
-        // This is a kludge to handle the case where the coordinates
-        // are after a line-wrapped line. We should replace it with a
-        // more general handling of cursor positions around line
-        // breaks. (Issue #4078)
-        if (toOutside && !bidi && !/\s/.test(lineObj.text.charAt(ch)) && xDiff > 0 &&
-            ch < lineObj.text.length && preparedMeasure.view.measure.heights.length > 1) {
-          var charSize = measureCharPrepared(cm, preparedMeasure, ch, "right");
-          if (innerOff <= charSize.bottom && innerOff >= charSize.top && Math.abs(x - charSize.right) < xDiff) {
-            outside = false
-            ch++
-            xDiff = x - charSize.right
-          }
-        }
-        while (isExtendingChar(lineObj.text.charAt(ch))) ++ch;
-        var pos = PosWithInfo(lineNo, ch, outside, xDiff < -1 ? -1 : xDiff > 1 ? 1 : 0);
-        return pos;
-      }
-      var step = Math.ceil(dist / 2), middle = from + step;
-      if (bidi) {
-        middle = from;
-        for (var i = 0; i < step; ++i) middle = moveVisually(lineObj, middle, 1);
-      }
-      var middleX = getX(middle);
-      if (middleX > x) {to = middle; toX = middleX; if (toOutside = wrongLine) toX += 1000; dist = step;}
-      else {from = middle; fromX = middleX; fromOutside = wrongLine; dist -= step;}
-    }
-  }
-
-  var measureText;
-  // Compute the default text height.
-  function textHeight(display) {
-    if (display.cachedTextHeight != null) return display.cachedTextHeight;
-    if (measureText == null) {
-      measureText = elt("pre");
-      // Measure a bunch of lines, for browsers that compute
-      // fractional heights.
-      for (var i = 0; i < 49; ++i) {
-        measureText.appendChild(document.createTextNode("x"));
-        measureText.appendChild(elt("br"));
-      }
-      measureText.appendChild(document.createTextNode("x"));
-    }
-    removeChildrenAndAdd(display.measure, measureText);
-    var height = measureText.offsetHeight / 50;
-    if (height > 3) display.cachedTextHeight = height;
-    removeChildren(display.measure);
-    return height || 1;
-  }
-
-  // Compute the default character width.
-  function charWidth(display) {
-    if (display.cachedCharWidth != null) return display.cachedCharWidth;
-    var anchor = elt("span", "xxxxxxxxxx");
-    var pre = elt("pre", [anchor]);
-    removeChildrenAndAdd(display.measure, pre);
-    var rect = anchor.getBoundingClientRect(), width = (rect.right - rect.left) / 10;
-    if (width > 2) display.cachedCharWidth = width;
-    return width || 10;
-  }
-
-  // OPERATIONS
-
-  // Operations are used to wrap a series of changes to the editor
-  // state in such a way that each change won't have to update the
-  // cursor and display (which would be awkward, slow, and
-  // error-prone). Instead, display updates are batched and then all
-  // combined and executed at once.
-
-  var operationGroup = null;
-
-  var nextOpId = 0;
-  // Start a new operation.
-  function startOperation(cm) {
-    cm.curOp = {
-      cm: cm,
-      viewChanged: false,      // Flag that indicates that lines might need to be redrawn
-      startHeight: cm.doc.height, // Used to detect need to update scrollbar
-      forceUpdate: false,      // Used to force a redraw
-      updateInput: null,       // Whether to reset the input textarea
-      typing: false,           // Whether this reset should be careful to leave existing text (for compositing)
-      changeObjs: null,        // Accumulated changes, for firing change events
-      cursorActivityHandlers: null, // Set of handlers to fire cursorActivity on
-      cursorActivityCalled: 0, // Tracks which cursorActivity handlers have been called already
-      selectionChanged: false, // Whether the selection needs to be redrawn
-      updateMaxLine: false,    // Set when the widest line needs to be determined anew
-      scrollLeft: null, scrollTop: null, // Intermediate scroll position, not pushed to DOM yet
-      scrollToPos: null,       // Used to scroll to a specific position
-      focus: false,
-      id: ++nextOpId           // Unique ID
-    };
-    if (operationGroup) {
-      operationGroup.ops.push(cm.curOp);
-    } else {
-      cm.curOp.ownsGroup = operationGroup = {
-        ops: [cm.curOp],
-        delayedCallbacks: []
-      };
-    }
-  }
-
-  function fireCallbacksForOps(group) {
-    // Calls delayed callbacks and cursorActivity handlers until no
-    // new ones appear
-    var callbacks = group.delayedCallbacks, i = 0;
-    do {
-      for (; i < callbacks.length; i++)
-        callbacks[i].call(null);
-      for (var j = 0; j < group.ops.length; j++) {
-        var op = group.ops[j];
-        if (op.cursorActivityHandlers)
-          while (op.cursorActivityCalled < op.cursorActivityHandlers.length)
-            op.cursorActivityHandlers[op.cursorActivityCalled++].call(null, op.cm);
-      }
-    } while (i < callbacks.length);
-  }
-
-  // Finish an operation, updating the display and signalling delayed events
-  function endOperation(cm) {
-    var op = cm.curOp, group = op.ownsGroup;
-    if (!group) return;
-
-    try { fireCallbacksForOps(group); }
-    finally {
-      operationGroup = null;
-      for (var i = 0; i < group.ops.length; i++)
-        group.ops[i].cm.curOp = null;
-      endOperations(group);
-    }
-  }
-
-  // The DOM updates done when an operation finishes are batched so
-  // that the minimum number of relayouts are required.
-  function endOperations(group) {
-    var ops = group.ops;
-    for (var i = 0; i < ops.length; i++) // Read DOM
-      endOperation_R1(ops[i]);
-    for (var i = 0; i < ops.length; i++) // Write DOM (maybe)
-      endOperation_W1(ops[i]);
-    for (var i = 0; i < ops.length; i++) // Read DOM
-      endOperation_R2(ops[i]);
-    for (var i = 0; i < ops.length; i++) // Write DOM (maybe)
-      endOperation_W2(ops[i]);
-    for (var i = 0; i < ops.length; i++) // Read DOM
-      endOperation_finish(ops[i]);
-  }
-
-  function endOperation_R1(op) {
-    var cm = op.cm, display = cm.display;
-    maybeClipScrollbars(cm);
-    if (op.updateMaxLine) findMaxLine(cm);
-
-    op.mustUpdate = op.viewChanged || op.forceUpdate || op.scrollTop != null ||
-      op.scrollToPos && (op.scrollToPos.from.line < display.viewFrom ||
-                         op.scrollToPos.to.line >= display.viewTo) ||
-      display.maxLineChanged && cm.options.lineWrapping;
-    op.update = op.mustUpdate &&
-      new DisplayUpdate(cm, op.mustUpdate && {top: op.scrollTop, ensure: op.scrollToPos}, op.forceUpdate);
-  }
-
-  function endOperation_W1(op) {
-    op.updatedDisplay = op.mustUpdate && updateDisplayIfNeeded(op.cm, op.update);
-  }
-
-  function endOperation_R2(op) {
-    var cm = op.cm, display = cm.display;
-    if (op.updatedDisplay) updateHeightsInViewport(cm);
-
-    op.barMeasure = measureForScrollbars(cm);
-
-    // If the max line changed since it was last measured, measure it,
-    // and ensure the document's width matches it.
-    // updateDisplay_W2 will use these properties to do the actual resizing
-    if (display.maxLineChanged && !cm.options.lineWrapping) {
-      op.adjustWidthTo = measureChar(cm, display.maxLine, display.maxLine.text.length).left + 3;
-      cm.display.sizerWidth = op.adjustWidthTo;
-      op.barMeasure.scrollWidth =
-        Math.max(display.scroller.clientWidth, display.sizer.offsetLeft + op.adjustWidthTo + scrollGap(cm) + cm.display.barWidth);
-      op.maxScrollLeft = Math.max(0, display.sizer.offsetLeft + op.adjustWidthTo - displayWidth(cm));
-    }
-
-    if (op.updatedDisplay || op.selectionChanged)
-      op.preparedSelection = display.input.prepareSelection(op.focus);
-  }
-
-  function endOperation_W2(op) {
-    var cm = op.cm;
-
-    if (op.adjustWidthTo != null) {
-      cm.display.sizer.style.minWidth = op.adjustWidthTo + "px";
-      if (op.maxScrollLeft < cm.doc.scrollLeft)
-        setScrollLeft(cm, Math.min(cm.display.scroller.scrollLeft, op.maxScrollLeft), true);
-      cm.display.maxLineChanged = false;
-    }
-
-    var takeFocus = op.focus && op.focus == activeElt() && (!document.hasFocus || document.hasFocus())
-    if (op.preparedSelection)
-      cm.display.input.showSelection(op.preparedSelection, takeFocus);
-    if (op.updatedDisplay || op.startHeight != cm.doc.height)
-      updateScrollbars(cm, op.barMeasure);
-    if (op.updatedDisplay)
-      setDocumentHeight(cm, op.barMeasure);
-
-    if (op.selectionChanged) restartBlink(cm);
-
-    if (cm.state.focused && op.updateInput)
-      cm.display.input.reset(op.typing);
-    if (takeFocus) ensureFocus(op.cm);
-  }
-
-  function endOperation_finish(op) {
-    var cm = op.cm, display = cm.display, doc = cm.doc;
-
-    if (op.updatedDisplay) postUpdateDisplay(cm, op.update);
-
-    // Abort mouse wheel delta measurement, when scrolling explicitly
-    if (display.wheelStartX != null && (op.scrollTop != null || op.scrollLeft != null || op.scrollToPos))
-      display.wheelStartX = display.wheelStartY = null;
-
-    // Propagate the scroll position to the actual DOM scroller
-    if (op.scrollTop != null && (display.scroller.scrollTop != op.scrollTop || op.forceScroll)) {
-      doc.scrollTop = Math.max(0, Math.min(display.scroller.scrollHeight - display.scroller.clientHeight, op.scrollTop));
-      display.scrollbars.setScrollTop(doc.scrollTop);
-      display.scroller.scrollTop = doc.scrollTop;
-    }
-    if (op.scrollLeft != null && (display.scroller.scrollLeft != op.scrollLeft || op.forceScroll)) {
-      doc.scrollLeft = Math.max(0, Math.min(display.scroller.scrollWidth - display.scroller.clientWidth, op.scrollLeft));
-      display.scrollbars.setScrollLeft(doc.scrollLeft);
-      display.scroller.scrollLeft = doc.scrollLeft;
-      alignHorizontally(cm);
-    }
-    // If we need to scroll a specific position into view, do so.
-    if (op.scrollToPos) {
-      var coords = scrollPosIntoView(cm, clipPos(doc, op.scrollToPos.from),
-                                     clipPos(doc, op.scrollToPos.to), op.scrollToPos.margin);
-      if (op.scrollToPos.isCursor && cm.state.focused) maybeScrollWindow(cm, coords);
-    }
-
-    // Fire events for markers that are hidden/unidden by editing or
-    // undoing
-    var hidden = op.maybeHiddenMarkers, unhidden = op.maybeUnhiddenMarkers;
-    if (hidden) for (var i = 0; i < hidden.length; ++i)
-      if (!hidden[i].lines.length) signal(hidden[i], "hide");
-    if (unhidden) for (var i = 0; i < unhidden.length; ++i)
-      if (unhidden[i].lines.length) signal(unhidden[i], "unhide");
-
-    if (display.wrapper.offsetHeight)
-      doc.scrollTop = cm.display.scroller.scrollTop;
-
-    // Fire change events, and delayed event handlers
-    if (op.changeObjs)
-      signal(cm, "changes", cm, op.changeObjs);
-    if (op.update)
-      op.update.finish();
-  }
-
-  // Run the given function in an operation
-  function runInOp(cm, f) {
-    if (cm.curOp) return f();
-    startOperation(cm);
-    try { return f(); }
-    finally { endOperation(cm); }
-  }
-  // Wraps a function in an operation. Returns the wrapped function.
-  function operation(cm, f) {
-    return function() {
-      if (cm.curOp) return f.apply(cm, arguments);
-      startOperation(cm);
-      try { return f.apply(cm, arguments); }
-      finally { endOperation(cm); }
-    };
-  }
-  // Used to add methods to editor and doc instances, wrapping them in
-  // operations.
-  function methodOp(f) {
-    return function() {
-      if (this.curOp) return f.apply(this, arguments);
-      startOperation(this);
-      try { return f.apply(this, arguments); }
-      finally { endOperation(this); }
-    };
-  }
-  function docMethodOp(f) {
-    return function() {
-      var cm = this.cm;
-      if (!cm || cm.curOp) return f.apply(this, arguments);
-      startOperation(cm);
-      try { return f.apply(this, arguments); }
-      finally { endOperation(cm); }
-    };
-  }
-
-  // VIEW TRACKING
-
-  // These objects are used to represent the visible (currently drawn)
-  // part of the document. A LineView may correspond to multiple
-  // logical lines, if those are connected by collapsed ranges.
-  function LineView(doc, line, lineN) {
-    // The starting line
-    this.line = line;
-    // Continuing lines, if any
-    this.rest = visualLineContinued(line);
-    // Number of logical lines in this visual line
-    this.size = this.rest ? lineNo(lst(this.rest)) - lineN + 1 : 1;
-    this.node = this.text = null;
-    this.hidden = lineIsHidden(doc, line);
-  }
-
-  // Create a range of LineView objects for the given lines.
-  function buildViewArray(cm, from, to) {
-    var array = [], nextPos;
-    for (var pos = from; pos < to; pos = nextPos) {
-      var view = new LineView(cm.doc, getLine(cm.doc, pos), pos);
-      nextPos = pos + view.size;
-      array.push(view);
-    }
-    return array;
-  }
-
-  // Updates the display.view data structure for a given change to the
-  // document. From and to are in pre-change coordinates. Lendiff is
-  // the amount of lines added or subtracted by the change. This is
-  // used for changes that span multiple lines, or change the way
-  // lines are divided into visual lines. regLineChange (below)
-  // registers single-line changes.
-  function regChange(cm, from, to, lendiff) {
-    if (from == null) from = cm.doc.first;
-    if (to == null) to = cm.doc.first + cm.doc.size;
-    if (!lendiff) lendiff = 0;
-
-    var display = cm.display;
-    if (lendiff && to < display.viewTo &&
-        (display.updateLineNumbers == null || display.updateLineNumbers > from))
-      display.updateLineNumbers = from;
-
-    cm.curOp.viewChanged = true;
-
-    if (from >= display.viewTo) { // Change after
-      if (sawCollapsedSpans && visualLineNo(cm.doc, from) < display.viewTo)
-        resetView(cm);
-    } else if (to <= display.viewFrom) { // Change before
-      if (sawCollapsedSpans && visualLineEndNo(cm.doc, to + lendiff) > display.viewFrom) {
-        resetView(cm);
-      } else {
-        display.viewFrom += lendiff;
-        display.viewTo += lendiff;
-      }
-    } else if (from <= display.viewFrom && to >= display.viewTo) { // Full overlap
-      resetView(cm);
-    } else if (from <= display.viewFrom) { // Top overlap
-      var cut = viewCuttingPoint(cm, to, to + lendiff, 1);
-      if (cut) {
-        display.view = display.view.slice(cut.index);
-        display.viewFrom = cut.lineN;
-        display.viewTo += lendiff;
-      } else {
-        resetView(cm);
-      }
-    } else if (to >= display.viewTo) { // Bottom overlap
-      var cut = viewCuttingPoint(cm, from, from, -1);
-      if (cut) {
-        display.view = display.view.slice(0, cut.index);
-        display.viewTo = cut.lineN;
-      } else {
-        resetView(cm);
-      }
-    } else { // Gap in the middle
-      var cutTop = viewCuttingPoint(cm, from, from, -1);
-      var cutBot = viewCuttingPoint(cm, to, to + lendiff, 1);
-      if (cutTop && cutBot) {
-        display.view = display.view.slice(0, cutTop.index)
-          .concat(buildViewArray(cm, cutTop.lineN, cutBot.lineN))
-          .concat(display.view.slice(cutBot.index));
-        display.viewTo += lendiff;
-      } else {
-        resetView(cm);
-      }
-    }
-
-    var ext = display.externalMeasured;
-    if (ext) {
-      if (to < ext.lineN)
-        ext.lineN += lendiff;
-      else if (from < ext.lineN + ext.size)
-        display.externalMeasured = null;
-    }
-  }
-
-  // Register a change to a single line. Type must be one of "text",
-  // "gutter", "class", "widget"
-  function regLineChange(cm, line, type) {
-    cm.curOp.viewChanged = true;
-    var display = cm.display, ext = cm.display.externalMeasured;
-    if (ext && line >= ext.lineN && line < ext.lineN + ext.size)
-      display.externalMeasured = null;
-
-    if (line < display.viewFrom || line >= display.viewTo) return;
-    var lineView = display.view[findViewIndex(cm, line)];
-    if (lineView.node == null) return;
-    var arr = lineView.changes || (lineView.changes = []);
-    if (indexOf(arr, type) == -1) arr.push(type);
-  }
-
-  // Clear the view.
-  function resetView(cm) {
-    cm.display.viewFrom = cm.display.viewTo = cm.doc.first;
-    cm.display.view = [];
-    cm.display.viewOffset = 0;
-  }
-
-  // Find the view element corresponding to a given line. Return null
-  // when the line isn't visible.
-  function findViewIndex(cm, n) {
-    if (n >= cm.display.viewTo) return null;
-    n -= cm.display.viewFrom;
-    if (n < 0) return null;
-    var view = cm.display.view;
-    for (var i = 0; i < view.length; i++) {
-      n -= view[i].size;
-      if (n < 0) return i;
-    }
-  }
-
-  function viewCuttingPoint(cm, oldN, newN, dir) {
-    var index = findViewIndex(cm, oldN), diff, view = cm.display.view;
-    if (!sawCollapsedSpans || newN == cm.doc.first + cm.doc.size)
-      return {index: index, lineN: newN};
-    for (var i = 0, n = cm.display.viewFrom; i < index; i++)
-      n += view[i].size;
-    if (n != oldN) {
-      if (dir > 0) {
-        if (index == view.length - 1) return null;
-        diff = (n + view[index].size) - oldN;
-        index++;
-      } else {
-        diff = n - oldN;
-      }
-      oldN += diff; newN += diff;
-    }
-    while (visualLineNo(cm.doc, newN) != newN) {
-      if (index == (dir < 0 ? 0 : view.length - 1)) return null;
-      newN += dir * view[index - (dir < 0 ? 1 : 0)].size;
-      index += dir;
-    }
-    return {index: index, lineN: newN};
-  }
-
-  // Force the view to cover a given range, adding empty view element
-  // or clipping off existing ones as needed.
-  function adjustView(cm, from, to) {
-    var display = cm.display, view = display.view;
-    if (view.length == 0 || from >= display.viewTo || to <= display.viewFrom) {
-      display.view = buildViewArray(cm, from, to);
-      display.viewFrom = from;
-    } else {
-      if (display.viewFrom > from)
-        display.view = buildViewArray(cm, from, display.viewFrom).concat(display.view);
-      else if (display.viewFrom < from)
-        display.view = display.view.slice(findViewIndex(cm, from));
-      display.viewFrom = from;
-      if (display.viewTo < to)
-        display.view = display.view.concat(buildViewArray(cm, display.viewTo, to));
-      else if (display.viewTo > to)
-        display.view = display.view.slice(0, findViewIndex(cm, to));
-    }
-    display.viewTo = to;
-  }
-
-  // Count the number of lines in the view whose DOM representation is
-  // out of date (or nonexistent).
-  function countDirtyView(cm) {
-    var view = cm.display.view, dirty = 0;
-    for (var i = 0; i < view.length; i++) {
-      var lineView = view[i];
-      if (!lineView.hidden && (!lineView.node || lineView.changes)) ++dirty;
-    }
-    return dirty;
-  }
-
-  // EVENT HANDLERS
-
-  // Attach the necessary event handlers when initializing the editor
-  function registerEventHandlers(cm) {
-    var d = cm.display;
-    on(d.scroller, "mousedown", operation(cm, onMouseDown));
-    // Older IE's will not fire a second mousedown for a double click
-    if (ie && ie_version < 11)
-      on(d.scroller, "dblclick", operation(cm, function(e) {
-        if (signalDOMEvent(cm, e)) return;
-        var pos = posFromMouse(cm, e);
-        if (!pos || clickInGutter(cm, e) || eventInWidget(cm.display, e)) return;
-        e_preventDefault(e);
-        var word = cm.findWordAt(pos);
-        extendSelection(cm.doc, word.anchor, word.head);
-      }));
-    else
-      on(d.scroller, "dblclick", function(e) { signalDOMEvent(cm, e) || e_preventDefault(e); });
-    // Some browsers fire contextmenu *after* opening the menu, at
-    // which point we can't mess with it anymore. Context menu is
-    // handled in onMouseDown for these browsers.
-    if (!captureRightClick) on(d.scroller, "contextmenu", function(e) {onContextMenu(cm, e);});
-
-    // Used to suppress mouse event handling when a touch happens
-    var touchFinished, prevTouch = {end: 0};
-    function finishTouch() {
-      if (d.activeTouch) {
-        touchFinished = setTimeout(function() {d.activeTouch = null;}, 1000);
-        prevTouch = d.activeTouch;
-        prevTouch.end = +new Date;
-      }
-    };
-    function isMouseLikeTouchEvent(e) {
-      if (e.touches.length != 1) return false;
-      var touch = e.touches[0];
-      return touch.radiusX <= 1 && touch.radiusY <= 1;
-    }
-    function farAway(touch, other) {
-      if (other.left == null) return true;
-      var dx = other.left - touch.left, dy = other.top - touch.top;
-      return dx * dx + dy * dy > 20 * 20;
-    }
-    on(d.scroller, "touchstart", function(e) {
-      if (!signalDOMEvent(cm, e) && !isMouseLikeTouchEvent(e)) {
-        clearTimeout(touchFinished);
-        var now = +new Date;
-        d.activeTouch = {start: now, moved: false,
-                         prev: now - prevTouch.end <= 300 ? prevTouch : null};
-        if (e.touches.length == 1) {
-          d.activeTouch.left = e.touches[0].pageX;
-          d.activeTouch.top = e.touches[0].pageY;
-        }
-      }
-    });
-    on(d.scroller, "touchmove", function() {
-      if (d.activeTouch) d.activeTouch.moved = true;
-    });
-    on(d.scroller, "touchend", function(e) {
-      var touch = d.activeTouch;
-      if (touch && !eventInWidget(d, e) && touch.left != null &&
-          !touch.moved && new Date - touch.start < 300) {
-        var pos = cm.coordsChar(d.activeTouch, "page"), range;
-        if (!touch.prev || farAway(touch, touch.prev)) // Single tap
-          range = new Range(pos, pos);
-        else if (!touch.prev.prev || farAway(touch, touch.prev.prev)) // Double tap
-          range = cm.findWordAt(pos);
-        else // Triple tap
-          range = new Range(Pos(pos.line, 0), clipPos(cm.doc, Pos(pos.line + 1, 0)));
-        cm.setSelection(range.anchor, range.head);
-        cm.focus();
-        e_preventDefault(e);
-      }
-      finishTouch();
-    });
-    on(d.scroller, "touchcancel", finishTouch);
-
-    // Sync scrolling between fake scrollbars and real scrollable
-    // area, ensure viewport is updated when scrolling.
-    on(d.scroller, "scroll", function() {
-      if (d.scroller.clientHeight) {
-        setScrollTop(cm, d.scroller.scrollTop);
-        setScrollLeft(cm, d.scroller.scrollLeft, true);
-        signal(cm, "scroll", cm);
-      }
-    });
-
-    // Listen to wheel events in order to try and update the viewport on time.
-    on(d.scroller, "mousewheel", function(e){onScrollWheel(cm, e);});
-    on(d.scroller, "DOMMouseScroll", function(e){onScrollWheel(cm, e);});
-
-    // Prevent wrapper from ever scrolling
-    on(d.wrapper, "scroll", function() { d.wrapper.scrollTop = d.wrapper.scrollLeft = 0; });
-
-    d.dragFunctions = {
-      enter: function(e) {if (!signalDOMEvent(cm, e)) e_stop(e);},
-      over: function(e) {if (!signalDOMEvent(cm, e)) { onDragOver(cm, e); e_stop(e); }},
-      start: function(e){onDragStart(cm, e);},
-      drop: operation(cm, onDrop),
-      leave: function(e) {if (!signalDOMEvent(cm, e)) { clearDragCursor(cm); }}
-    };
-
-    var inp = d.input.getField();
-    on(inp, "keyup", function(e) { onKeyUp.call(cm, e); });
-    on(inp, "keydown", operation(cm, onKeyDown));
-    on(inp, "keypress", operation(cm, onKeyPress));
-    on(inp, "focus", function (e) { onFocus(cm, e); });
-    on(inp, "blur", function (e) { onBlur(cm, e); });
-  }
-
-  function dragDropChanged(cm, value, old) {
-    var wasOn = old && old != CodeMirror.Init;
-    if (!value != !wasOn) {
-      var funcs = cm.display.dragFunctions;
-      var toggle = value ? on : off;
-      toggle(cm.display.scroller, "dragstart", funcs.start);
-      toggle(cm.display.scroller, "dragenter", funcs.enter);
-      toggle(cm.display.scroller, "dragover", funcs.over);
-      toggle(cm.display.scroller, "dragleave", funcs.leave);
-      toggle(cm.display.scroller, "drop", funcs.drop);
-    }
-  }
-
-  // Called when the window resizes
-  function onResize(cm) {
-    var d = cm.display;
-    if (d.lastWrapHeight == d.wrapper.clientHeight && d.lastWrapWidth == d.wrapper.clientWidth)
-      return;
-    // Might be a text scaling operation, clear size caches.
-    d.cachedCharWidth = d.cachedTextHeight = d.cachedPaddingH = null;
-    d.scrollbarsClipped = false;
-    cm.setSize();
-  }
-
-  // MOUSE EVENTS
-
-  // Return true when the given mouse event happened in a widget
-  function eventInWidget(display, e) {
-    for (var n = e_target(e); n != display.wrapper; n = n.parentNode) {
-      if (!n || (n.nodeType == 1 && n.getAttribute("cm-ignore-events") == "true") ||
-          (n.parentNode == display.sizer && n != display.mover))
-        return true;
-    }
-  }
-
-  // Given a mouse event, find the corresponding position. If liberal
-  // is false, it checks whether a gutter or scrollbar was clicked,
-  // and returns null if it was. forRect is used by rectangular
-  // selections, and tries to estimate a character position even for
-  // coordinates beyond the right of the text.
-  function posFromMouse(cm, e, liberal, forRect) {
-    var display = cm.display;
-    if (!liberal && e_target(e).getAttribute("cm-not-content") == "true") return null;
-
-    var x, y, space = display.lineSpace.getBoundingClientRect();
-    // Fails unpredictably on IE[67] when mouse is dragged around quickly.
-    try { x = e.clientX - space.left; y = e.clientY - space.top; }
-    catch (e) { return null; }
-    var coords = coordsChar(cm, x, y), line;
-    if (forRect && coords.xRel == 1 && (line = getLine(cm.doc, coords.line).text).length == coords.ch) {
-      var colDiff = countColumn(line, line.length, cm.options.tabSize) - line.length;
-      coords = Pos(coords.line, Math.max(0, Math.round((x - paddingH(cm.display).left) / charWidth(cm.display)) - colDiff));
-    }
-    return coords;
-  }
-
-  // A mouse down can be a single click, double click, triple click,
-  // start of selection drag, start of text drag, new cursor
-  // (ctrl-click), rectangle drag (alt-drag), or xwin
-  // middle-click-paste. Or it might be a click on something we should
-  // not interfere with, such as a scrollbar or widget.
-  function onMouseDown(e) {
-    var cm = this, display = cm.display;
-    if (signalDOMEvent(cm, e) || display.activeTouch && display.input.supportsTouch()) return;
-    display.shift = e.shiftKey;
-
-    if (eventInWidget(display, e)) {
-      if (!webkit) {
-        // Briefly turn off draggability, to allow widgets to do
-        // normal dragging things.
-        display.scroller.draggable = false;
-        setTimeout(function(){display.scroller.draggable = true;}, 100);
-      }
-      return;
-    }
-    if (clickInGutter(cm, e)) return;
-    var start = posFromMouse(cm, e);
-    window.focus();
-
-    switch (e_button(e)) {
-    case 1:
-      // #3261: make sure, that we're not starting a second selection
-      if (cm.state.selectingText)
-        cm.state.selectingText(e);
-      else if (start)
-        leftButtonDown(cm, e, start);
-      else if (e_target(e) == display.scroller)
-        e_preventDefault(e);
-      break;
-    case 2:
-      if (webkit) cm.state.lastMiddleDown = +new Date;
-      if (start) extendSelection(cm.doc, start);
-      setTimeout(function() {display.input.focus();}, 20);
-      e_preventDefault(e);
-      break;
-    case 3:
-      if (captureRightClick) onContextMenu(cm, e);
-      else delayBlurEvent(cm);
-      break;
-    }
-  }
-
-  var lastClick, lastDoubleClick;
-  function leftButtonDown(cm, e, start) {
-    if (ie) setTimeout(bind(ensureFocus, cm), 0);
-    else cm.curOp.focus = activeElt();
-
-    var now = +new Date, type;
-    if (lastDoubleClick && lastDoubleClick.time > now - 400 && cmp(lastDoubleClick.pos, start) == 0) {
-      type = "triple";
-    } else if (lastClick && lastClick.time > now - 400 && cmp(lastClick.pos, start) == 0) {
-      type = "double";
-      lastDoubleClick = {time: now, pos: start};
-    } else {
-      type = "single";
-      lastClick = {time: now, pos: start};
-    }
-
-    var sel = cm.doc.sel, modifier = mac ? e.metaKey : e.ctrlKey, contained;
-    if (cm.options.dragDrop && dragAndDrop && !cm.isReadOnly() &&
-        type == "single" && (contained = sel.contains(start)) > -1 &&
-        (cmp((contained = sel.ranges[contained]).from(), start) < 0 || start.xRel > 0) &&
-        (cmp(contained.to(), start) > 0 || start.xRel < 0))
-      leftButtonStartDrag(cm, e, start, modifier);
-    else
-      leftButtonSelect(cm, e, start, type, modifier);
-  }
-
-  // Start a text drag. When it ends, see if any dragging actually
-  // happen, and treat as a click if it didn't.
-  function leftButtonStartDrag(cm, e, start, modifier) {
-    var display = cm.display, startTime = +new Date;
-    var dragEnd = operation(cm, function(e2) {
-      if (webkit) display.scroller.draggable = false;
-      cm.state.draggingText = false;
-      off(document, "mouseup", dragEnd);
-      off(display.scroller, "drop", dragEnd);
-      if (Math.abs(e.clientX - e2.clientX) + Math.abs(e.clientY - e2.clientY) < 10) {
-        e_preventDefault(e2);
-        if (!modifier && +new Date - 200 < startTime)
-          extendSelection(cm.doc, start);
-        // Work around unexplainable focus problem in IE9 (#2127) and Chrome (#3081)
-        if (webkit || ie && ie_version == 9)
-          setTimeout(function() {document.body.focus(); display.input.focus();}, 20);
-        else
-          display.input.focus();
-      }
-    });
-    // Let the drag handler handle this.
-    if (webkit) display.scroller.draggable = true;
-    cm.state.draggingText = dragEnd;
-    dragEnd.copy = mac ? e.altKey : e.ctrlKey
-    // IE's approach to draggable
-    if (display.scroller.dragDrop) display.scroller.dragDrop();
-    on(document, "mouseup", dragEnd);
-    on(display.scroller, "drop", dragEnd);
-  }
-
-  // Normal selection, as opposed to text dragging.
-  function leftButtonSelect(cm, e, start, type, addNew) {
-    var display = cm.display, doc = cm.doc;
-    e_preventDefault(e);
-
-    var ourRange, ourIndex, startSel = doc.sel, ranges = startSel.ranges;
-    if (addNew && !e.shiftKey) {
-      ourIndex = doc.sel.contains(start);
-      if (ourIndex > -1)
-        ourRange = ranges[ourIndex];
-      else
-        ourRange = new Range(start, start);
-    } else {
-      ourRange = doc.sel.primary();
-      ourIndex = doc.sel.primIndex;
-    }
-
-    if (chromeOS ? e.shiftKey && e.metaKey : e.altKey) {
-      type = "rect";
-      if (!addNew) ourRange = new Range(start, start);
-      start = posFromMouse(cm, e, true, true);
-      ourIndex = -1;
-    } else if (type == "double") {
-      var word = cm.findWordAt(start);
-      if (cm.display.shift || doc.extend)
-        ourRange = extendRange(doc, ourRange, word.anchor, word.head);
-      else
-        ourRange = word;
-    } else if (type == "triple") {
-      var line = new Range(Pos(start.line, 0), clipPos(doc, Pos(start.line + 1, 0)));
-      if (cm.display.shift || doc.extend)
-        ourRange = extendRange(doc, ourRange, line.anchor, line.head);
-      else
-        ourRange = line;
-=======
       on(window, "mouseup", mouseup)
->>>>>>> 88bffd18
     } else {
       setTimeout(rehide, 50)
     }
@@ -9828,5053 +8964,6 @@
       var form = textarea.form
       realSubmit = form.submit
       try {
-<<<<<<< HEAD
-        var text = e.dataTransfer.getData("Text");
-        if (text) {
-          if (cm.state.draggingText && !cm.state.draggingText.copy)
-            var selected = cm.listSelections();
-          setSelectionNoUndo(cm.doc, simpleSelection(pos, pos));
-          if (selected) for (var i = 0; i < selected.length; ++i)
-            replaceRange(cm.doc, "", selected[i].anchor, selected[i].head, "drag");
-          cm.replaceSelection(text, "around", "paste");
-          cm.display.input.focus();
-        }
-      }
-      catch(e){}
-    }
-  }
-
-  function onDragStart(cm, e) {
-    if (ie && (!cm.state.draggingText || +new Date - lastDrop < 100)) { e_stop(e); return; }
-    if (signalDOMEvent(cm, e) || eventInWidget(cm.display, e)) return;
-
-    e.dataTransfer.setData("Text", cm.getSelection());
-    e.dataTransfer.effectAllowed = "copyMove"
-
-    // Use dummy image instead of default browsers image.
-    // Recent Safari (~6.0.2) have a tendency to segfault when this happens, so we don't do it there.
-    if (e.dataTransfer.setDragImage && !safari) {
-      var img = elt("img", null, null, "position: fixed; left: 0; top: 0;");
-      img.src = "data:image/gif;base64,R0lGODlhAQABAAAAACH5BAEKAAEALAAAAAABAAEAAAICTAEAOw==";
-      if (presto) {
-        img.width = img.height = 1;
-        cm.display.wrapper.appendChild(img);
-        // Force a relayout, or Opera won't use our image for some obscure reason
-        img._top = img.offsetTop;
-      }
-      e.dataTransfer.setDragImage(img, 0, 0);
-      if (presto) img.parentNode.removeChild(img);
-    }
-  }
-
-  function onDragOver(cm, e) {
-    var pos = posFromMouse(cm, e);
-    if (!pos) return;
-    var frag = document.createDocumentFragment();
-    drawSelectionCursor(cm, pos, frag);
-    if (!cm.display.dragCursor) {
-      cm.display.dragCursor = elt("div", null, "CodeMirror-cursors CodeMirror-dragcursors");
-      cm.display.lineSpace.insertBefore(cm.display.dragCursor, cm.display.cursorDiv);
-    }
-    removeChildrenAndAdd(cm.display.dragCursor, frag);
-  }
-
-  function clearDragCursor(cm) {
-    if (cm.display.dragCursor) {
-      cm.display.lineSpace.removeChild(cm.display.dragCursor);
-      cm.display.dragCursor = null;
-    }
-  }
-
-  // SCROLL EVENTS
-
-  // Sync the scrollable area and scrollbars, ensure the viewport
-  // covers the visible area.
-  function setScrollTop(cm, val) {
-    if (Math.abs(cm.doc.scrollTop - val) < 2) return;
-    cm.doc.scrollTop = val;
-    if (!gecko) updateDisplaySimple(cm, {top: val});
-    if (cm.display.scroller.scrollTop != val) cm.display.scroller.scrollTop = val;
-    cm.display.scrollbars.setScrollTop(val);
-    if (gecko) updateDisplaySimple(cm);
-    startWorker(cm, 100);
-  }
-  // Sync scroller and scrollbar, ensure the gutter elements are
-  // aligned.
-  function setScrollLeft(cm, val, isScroller) {
-    if (isScroller ? val == cm.doc.scrollLeft : Math.abs(cm.doc.scrollLeft - val) < 2) return;
-    val = Math.min(val, cm.display.scroller.scrollWidth - cm.display.scroller.clientWidth);
-    cm.doc.scrollLeft = val;
-    alignHorizontally(cm);
-    if (cm.display.scroller.scrollLeft != val) cm.display.scroller.scrollLeft = val;
-    cm.display.scrollbars.setScrollLeft(val);
-  }
-
-  // Since the delta values reported on mouse wheel events are
-  // unstandardized between browsers and even browser versions, and
-  // generally horribly unpredictable, this code starts by measuring
-  // the scroll effect that the first few mouse wheel events have,
-  // and, from that, detects the way it can convert deltas to pixel
-  // offsets afterwards.
-  //
-  // The reason we want to know the amount a wheel event will scroll
-  // is that it gives us a chance to update the display before the
-  // actual scrolling happens, reducing flickering.
-
-  var wheelSamples = 0, wheelPixelsPerUnit = null;
-  // Fill in a browser-detected starting value on browsers where we
-  // know one. These don't have to be accurate -- the result of them
-  // being wrong would just be a slight flicker on the first wheel
-  // scroll (if it is large enough).
-  if (ie) wheelPixelsPerUnit = -.53;
-  else if (gecko) wheelPixelsPerUnit = 15;
-  else if (chrome) wheelPixelsPerUnit = -.7;
-  else if (safari) wheelPixelsPerUnit = -1/3;
-
-  var wheelEventDelta = function(e) {
-    var dx = e.wheelDeltaX, dy = e.wheelDeltaY;
-    if (dx == null && e.detail && e.axis == e.HORIZONTAL_AXIS) dx = e.detail;
-    if (dy == null && e.detail && e.axis == e.VERTICAL_AXIS) dy = e.detail;
-    else if (dy == null) dy = e.wheelDelta;
-    return {x: dx, y: dy};
-  };
-  CodeMirror.wheelEventPixels = function(e) {
-    var delta = wheelEventDelta(e);
-    delta.x *= wheelPixelsPerUnit;
-    delta.y *= wheelPixelsPerUnit;
-    return delta;
-  };
-
-  function onScrollWheel(cm, e) {
-    var delta = wheelEventDelta(e), dx = delta.x, dy = delta.y;
-
-    var display = cm.display, scroll = display.scroller;
-    // Quit if there's nothing to scroll here
-    var canScrollX = scroll.scrollWidth > scroll.clientWidth;
-    var canScrollY = scroll.scrollHeight > scroll.clientHeight;
-    if (!(dx && canScrollX || dy && canScrollY)) return;
-
-    // Webkit browsers on OS X abort momentum scrolls when the target
-    // of the scroll event is removed from the scrollable element.
-    // This hack (see related code in patchDisplay) makes sure the
-    // element is kept around.
-    if (dy && mac && webkit) {
-      outer: for (var cur = e.target, view = display.view; cur != scroll; cur = cur.parentNode) {
-        for (var i = 0; i < view.length; i++) {
-          if (view[i].node == cur) {
-            cm.display.currentWheelTarget = cur;
-            break outer;
-          }
-        }
-      }
-    }
-
-    // On some browsers, horizontal scrolling will cause redraws to
-    // happen before the gutter has been realigned, causing it to
-    // wriggle around in a most unseemly way. When we have an
-    // estimated pixels/delta value, we just handle horizontal
-    // scrolling entirely here. It'll be slightly off from native, but
-    // better than glitching out.
-    if (dx && !gecko && !presto && wheelPixelsPerUnit != null) {
-      if (dy && canScrollY)
-        setScrollTop(cm, Math.max(0, Math.min(scroll.scrollTop + dy * wheelPixelsPerUnit, scroll.scrollHeight - scroll.clientHeight)));
-      setScrollLeft(cm, Math.max(0, Math.min(scroll.scrollLeft + dx * wheelPixelsPerUnit, scroll.scrollWidth - scroll.clientWidth)));
-      // Only prevent default scrolling if vertical scrolling is
-      // actually possible. Otherwise, it causes vertical scroll
-      // jitter on OSX trackpads when deltaX is small and deltaY
-      // is large (issue #3579)
-      if (!dy || (dy && canScrollY))
-        e_preventDefault(e);
-      display.wheelStartX = null; // Abort measurement, if in progress
-      return;
-    }
-
-    // 'Project' the visible viewport to cover the area that is being
-    // scrolled into view (if we know enough to estimate it).
-    if (dy && wheelPixelsPerUnit != null) {
-      var pixels = dy * wheelPixelsPerUnit;
-      var top = cm.doc.scrollTop, bot = top + display.wrapper.clientHeight;
-      if (pixels < 0) top = Math.max(0, top + pixels - 50);
-      else bot = Math.min(cm.doc.height, bot + pixels + 50);
-      updateDisplaySimple(cm, {top: top, bottom: bot});
-    }
-
-    if (wheelSamples < 20) {
-      if (display.wheelStartX == null) {
-        display.wheelStartX = scroll.scrollLeft; display.wheelStartY = scroll.scrollTop;
-        display.wheelDX = dx; display.wheelDY = dy;
-        setTimeout(function() {
-          if (display.wheelStartX == null) return;
-          var movedX = scroll.scrollLeft - display.wheelStartX;
-          var movedY = scroll.scrollTop - display.wheelStartY;
-          var sample = (movedY && display.wheelDY && movedY / display.wheelDY) ||
-            (movedX && display.wheelDX && movedX / display.wheelDX);
-          display.wheelStartX = display.wheelStartY = null;
-          if (!sample) return;
-          wheelPixelsPerUnit = (wheelPixelsPerUnit * wheelSamples + sample) / (wheelSamples + 1);
-          ++wheelSamples;
-        }, 200);
-      } else {
-        display.wheelDX += dx; display.wheelDY += dy;
-      }
-    }
-  }
-
-  // KEY EVENTS
-
-  // Run a handler that was bound to a key.
-  function doHandleBinding(cm, bound, dropShift) {
-    if (typeof bound == "string") {
-      bound = commands[bound];
-      if (!bound) return false;
-    }
-    // Ensure previous input has been read, so that the handler sees a
-    // consistent view of the document
-    cm.display.input.ensurePolled();
-    var prevShift = cm.display.shift, done = false;
-    try {
-      if (cm.isReadOnly()) cm.state.suppressEdits = true;
-      if (dropShift) cm.display.shift = false;
-      done = bound(cm) != Pass;
-    } finally {
-      cm.display.shift = prevShift;
-      cm.state.suppressEdits = false;
-    }
-    return done;
-  }
-
-  function lookupKeyForEditor(cm, name, handle) {
-    for (var i = 0; i < cm.state.keyMaps.length; i++) {
-      var result = lookupKey(name, cm.state.keyMaps[i], handle, cm);
-      if (result) return result;
-    }
-    return (cm.options.extraKeys && lookupKey(name, cm.options.extraKeys, handle, cm))
-      || lookupKey(name, cm.options.keyMap, handle, cm);
-  }
-
-  var stopSeq = new Delayed;
-  function dispatchKey(cm, name, e, handle) {
-    var seq = cm.state.keySeq;
-    if (seq) {
-      if (isModifierKey(name)) return "handled";
-      stopSeq.set(50, function() {
-        if (cm.state.keySeq == seq) {
-          cm.state.keySeq = null;
-          cm.display.input.reset();
-        }
-      });
-      name = seq + " " + name;
-    }
-    var result = lookupKeyForEditor(cm, name, handle);
-
-    if (result == "multi")
-      cm.state.keySeq = name;
-    if (result == "handled")
-      signalLater(cm, "keyHandled", cm, name, e);
-
-    if (result == "handled" || result == "multi") {
-      e_preventDefault(e);
-      restartBlink(cm);
-    }
-
-    if (seq && !result && /\'$/.test(name)) {
-      e_preventDefault(e);
-      return true;
-    }
-    return !!result;
-  }
-
-  // Handle a key from the keydown event.
-  function handleKeyBinding(cm, e) {
-    var name = keyName(e, true);
-    if (!name) return false;
-
-    if (e.shiftKey && !cm.state.keySeq) {
-      // First try to resolve full name (including 'Shift-'). Failing
-      // that, see if there is a cursor-motion command (starting with
-      // 'go') bound to the keyname without 'Shift-'.
-      return dispatchKey(cm, "Shift-" + name, e, function(b) {return doHandleBinding(cm, b, true);})
-          || dispatchKey(cm, name, e, function(b) {
-               if (typeof b == "string" ? /^go[A-Z]/.test(b) : b.motion)
-                 return doHandleBinding(cm, b);
-             });
-    } else {
-      return dispatchKey(cm, name, e, function(b) { return doHandleBinding(cm, b); });
-    }
-  }
-
-  // Handle a key from the keypress event
-  function handleCharBinding(cm, e, ch) {
-    return dispatchKey(cm, "'" + ch + "'", e,
-                       function(b) { return doHandleBinding(cm, b, true); });
-  }
-
-  var lastStoppedKey = null;
-  function onKeyDown(e) {
-    var cm = this;
-    cm.curOp.focus = activeElt();
-    if (signalDOMEvent(cm, e)) return;
-    // IE does strange things with escape.
-    if (ie && ie_version < 11 && e.keyCode == 27) e.returnValue = false;
-    var code = e.keyCode;
-    cm.display.shift = code == 16 || e.shiftKey;
-    var handled = handleKeyBinding(cm, e);
-    if (presto) {
-      lastStoppedKey = handled ? code : null;
-      // Opera has no cut event... we try to at least catch the key combo
-      if (!handled && code == 88 && !hasCopyEvent && (mac ? e.metaKey : e.ctrlKey))
-        cm.replaceSelection("", null, "cut");
-    }
-
-    // Turn mouse into crosshair when Alt is held on Mac.
-    if (code == 18 && !/\bCodeMirror-crosshair\b/.test(cm.display.lineDiv.className))
-      showCrossHair(cm);
-  }
-
-  function showCrossHair(cm) {
-    var lineDiv = cm.display.lineDiv;
-    addClass(lineDiv, "CodeMirror-crosshair");
-
-    function up(e) {
-      if (e.keyCode == 18 || !e.altKey) {
-        rmClass(lineDiv, "CodeMirror-crosshair");
-        off(document, "keyup", up);
-        off(document, "mouseover", up);
-      }
-    }
-    on(document, "keyup", up);
-    on(document, "mouseover", up);
-  }
-
-  function onKeyUp(e) {
-    if (e.keyCode == 16) this.doc.sel.shift = false;
-    signalDOMEvent(this, e);
-  }
-
-  function onKeyPress(e) {
-    var cm = this;
-    if (eventInWidget(cm.display, e) || signalDOMEvent(cm, e) || e.ctrlKey && !e.altKey || mac && e.metaKey) return;
-    var keyCode = e.keyCode, charCode = e.charCode;
-    if (presto && keyCode == lastStoppedKey) {lastStoppedKey = null; e_preventDefault(e); return;}
-    if ((presto && (!e.which || e.which < 10)) && handleKeyBinding(cm, e)) return;
-    var ch = String.fromCharCode(charCode == null ? keyCode : charCode);
-    if (handleCharBinding(cm, e, ch)) return;
-    cm.display.input.onKeyPress(e);
-  }
-
-  // FOCUS/BLUR EVENTS
-
-  function delayBlurEvent(cm) {
-    cm.state.delayingBlurEvent = true;
-    setTimeout(function() {
-      if (cm.state.delayingBlurEvent) {
-        cm.state.delayingBlurEvent = false;
-        onBlur(cm);
-      }
-    }, 100);
-  }
-
-  function onFocus(cm, e) {
-    if (cm.state.delayingBlurEvent) cm.state.delayingBlurEvent = false;
-
-    if (cm.options.readOnly == "nocursor") return;
-    if (!cm.state.focused) {
-      signal(cm, "focus", cm, e);
-      cm.state.focused = true;
-      addClass(cm.display.wrapper, "CodeMirror-focused");
-      // This test prevents this from firing when a context
-      // menu is closed (since the input reset would kill the
-      // select-all detection hack)
-      if (!cm.curOp && cm.display.selForContextMenu != cm.doc.sel) {
-        cm.display.input.reset();
-        if (webkit) setTimeout(function() { cm.display.input.reset(true); }, 20); // Issue #1730
-      }
-      cm.display.input.receivedFocus();
-    }
-    restartBlink(cm);
-  }
-  function onBlur(cm, e) {
-    if (cm.state.delayingBlurEvent) return;
-
-    if (cm.state.focused) {
-      signal(cm, "blur", cm, e);
-      cm.state.focused = false;
-      rmClass(cm.display.wrapper, "CodeMirror-focused");
-    }
-    clearInterval(cm.display.blinker);
-    setTimeout(function() {if (!cm.state.focused) cm.display.shift = false;}, 150);
-  }
-
-  // CONTEXT MENU HANDLING
-
-  // To make the context menu work, we need to briefly unhide the
-  // textarea (making it as unobtrusive as possible) to let the
-  // right-click take effect on it.
-  function onContextMenu(cm, e) {
-    if (eventInWidget(cm.display, e) || contextMenuInGutter(cm, e)) return;
-    if (signalDOMEvent(cm, e, "contextmenu")) return;
-    cm.display.input.onContextMenu(e);
-  }
-
-  function contextMenuInGutter(cm, e) {
-    if (!hasHandler(cm, "gutterContextMenu")) return false;
-    return gutterEvent(cm, e, "gutterContextMenu", false);
-  }
-
-  // UPDATING
-
-  // Compute the position of the end of a change (its 'to' property
-  // refers to the pre-change end).
-  var changeEnd = CodeMirror.changeEnd = function(change) {
-    if (!change.text) return change.to;
-    return Pos(change.from.line + change.text.length - 1,
-               lst(change.text).length + (change.text.length == 1 ? change.from.ch : 0));
-  };
-
-  // Adjust a position to refer to the post-change position of the
-  // same text, or the end of the change if the change covers it.
-  function adjustForChange(pos, change) {
-    if (cmp(pos, change.from) < 0) return pos;
-    if (cmp(pos, change.to) <= 0) return changeEnd(change);
-
-    var line = pos.line + change.text.length - (change.to.line - change.from.line) - 1, ch = pos.ch;
-    if (pos.line == change.to.line) ch += changeEnd(change).ch - change.to.ch;
-    return Pos(line, ch);
-  }
-
-  function computeSelAfterChange(doc, change) {
-    var out = [];
-    for (var i = 0; i < doc.sel.ranges.length; i++) {
-      var range = doc.sel.ranges[i];
-      out.push(new Range(adjustForChange(range.anchor, change),
-                         adjustForChange(range.head, change)));
-    }
-    return normalizeSelection(out, doc.sel.primIndex);
-  }
-
-  function offsetPos(pos, old, nw) {
-    if (pos.line == old.line)
-      return Pos(nw.line, pos.ch - old.ch + nw.ch);
-    else
-      return Pos(nw.line + (pos.line - old.line), pos.ch);
-  }
-
-  // Used by replaceSelections to allow moving the selection to the
-  // start or around the replaced test. Hint may be "start" or "around".
-  function computeReplacedSel(doc, changes, hint) {
-    var out = [];
-    var oldPrev = Pos(doc.first, 0), newPrev = oldPrev;
-    for (var i = 0; i < changes.length; i++) {
-      var change = changes[i];
-      var from = offsetPos(change.from, oldPrev, newPrev);
-      var to = offsetPos(changeEnd(change), oldPrev, newPrev);
-      oldPrev = change.to;
-      newPrev = to;
-      if (hint == "around") {
-        var range = doc.sel.ranges[i], inv = cmp(range.head, range.anchor) < 0;
-        out[i] = new Range(inv ? to : from, inv ? from : to);
-      } else {
-        out[i] = new Range(from, from);
-      }
-    }
-    return new Selection(out, doc.sel.primIndex);
-  }
-
-  // Allow "beforeChange" event handlers to influence a change
-  function filterChange(doc, change, update) {
-    var obj = {
-      canceled: false,
-      from: change.from,
-      to: change.to,
-      text: change.text,
-      origin: change.origin,
-      cancel: function() { this.canceled = true; }
-    };
-    if (update) obj.update = function(from, to, text, origin) {
-      if (from) this.from = clipPos(doc, from);
-      if (to) this.to = clipPos(doc, to);
-      if (text) this.text = text;
-      if (origin !== undefined) this.origin = origin;
-    };
-    signal(doc, "beforeChange", doc, obj);
-    if (doc.cm) signal(doc.cm, "beforeChange", doc.cm, obj);
-
-    if (obj.canceled) return null;
-    return {from: obj.from, to: obj.to, text: obj.text, origin: obj.origin};
-  }
-
-  // Apply a change to a document, and add it to the document's
-  // history, and propagating it to all linked documents.
-  function makeChange(doc, change, ignoreReadOnly) {
-    if (doc.cm) {
-      if (!doc.cm.curOp) return operation(doc.cm, makeChange)(doc, change, ignoreReadOnly);
-      if (doc.cm.state.suppressEdits) return;
-    }
-
-    if (hasHandler(doc, "beforeChange") || doc.cm && hasHandler(doc.cm, "beforeChange")) {
-      change = filterChange(doc, change, true);
-      if (!change) return;
-    }
-
-    // Possibly split or suppress the update based on the presence
-    // of read-only spans in its range.
-    var split = sawReadOnlySpans && !ignoreReadOnly && removeReadOnlyRanges(doc, change.from, change.to);
-    if (split) {
-      for (var i = split.length - 1; i >= 0; --i)
-        makeChangeInner(doc, {from: split[i].from, to: split[i].to, text: i ? [""] : change.text});
-    } else {
-      makeChangeInner(doc, change);
-    }
-  }
-
-  function makeChangeInner(doc, change) {
-    if (change.text.length == 1 && change.text[0] == "" && cmp(change.from, change.to) == 0) return;
-    var selAfter = computeSelAfterChange(doc, change);
-    addChangeToHistory(doc, change, selAfter, doc.cm ? doc.cm.curOp.id : NaN);
-
-    makeChangeSingleDoc(doc, change, selAfter, stretchSpansOverChange(doc, change));
-    var rebased = [];
-
-    linkedDocs(doc, function(doc, sharedHist) {
-      if (!sharedHist && indexOf(rebased, doc.history) == -1) {
-        rebaseHist(doc.history, change);
-        rebased.push(doc.history);
-      }
-      makeChangeSingleDoc(doc, change, null, stretchSpansOverChange(doc, change));
-    });
-  }
-
-  // Revert a change stored in a document's history.
-  function makeChangeFromHistory(doc, type, allowSelectionOnly) {
-    if (doc.cm && doc.cm.state.suppressEdits && !allowSelectionOnly) return;
-
-    var hist = doc.history, event, selAfter = doc.sel;
-    var source = type == "undo" ? hist.done : hist.undone, dest = type == "undo" ? hist.undone : hist.done;
-
-    // Verify that there is a useable event (so that ctrl-z won't
-    // needlessly clear selection events)
-    for (var i = 0; i < source.length; i++) {
-      event = source[i];
-      if (allowSelectionOnly ? event.ranges && !event.equals(doc.sel) : !event.ranges)
-        break;
-    }
-    if (i == source.length) return;
-    hist.lastOrigin = hist.lastSelOrigin = null;
-
-    for (;;) {
-      event = source.pop();
-      if (event.ranges) {
-        pushSelectionToHistory(event, dest);
-        if (allowSelectionOnly && !event.equals(doc.sel)) {
-          setSelection(doc, event, {clearRedo: false});
-          return;
-        }
-        selAfter = event;
-      }
-      else break;
-    }
-
-    // Build up a reverse change object to add to the opposite history
-    // stack (redo when undoing, and vice versa).
-    var antiChanges = [];
-    pushSelectionToHistory(selAfter, dest);
-    dest.push({changes: antiChanges, generation: hist.generation});
-    hist.generation = event.generation || ++hist.maxGeneration;
-
-    var filter = hasHandler(doc, "beforeChange") || doc.cm && hasHandler(doc.cm, "beforeChange");
-
-    for (var i = event.changes.length - 1; i >= 0; --i) {
-      var change = event.changes[i];
-      change.origin = type;
-      if (filter && !filterChange(doc, change, false)) {
-        source.length = 0;
-        return;
-      }
-
-      antiChanges.push(historyChangeFromChange(doc, change));
-
-      var after = i ? computeSelAfterChange(doc, change) : lst(source);
-      makeChangeSingleDoc(doc, change, after, mergeOldSpans(doc, change));
-      if (!i && doc.cm) doc.cm.scrollIntoView({from: change.from, to: changeEnd(change)});
-      var rebased = [];
-
-      // Propagate to the linked documents
-      linkedDocs(doc, function(doc, sharedHist) {
-        if (!sharedHist && indexOf(rebased, doc.history) == -1) {
-          rebaseHist(doc.history, change);
-          rebased.push(doc.history);
-        }
-        makeChangeSingleDoc(doc, change, null, mergeOldSpans(doc, change));
-      });
-    }
-  }
-
-  // Sub-views need their line numbers shifted when text is added
-  // above or below them in the parent document.
-  function shiftDoc(doc, distance) {
-    if (distance == 0) return;
-    doc.first += distance;
-    doc.sel = new Selection(map(doc.sel.ranges, function(range) {
-      return new Range(Pos(range.anchor.line + distance, range.anchor.ch),
-                       Pos(range.head.line + distance, range.head.ch));
-    }), doc.sel.primIndex);
-    if (doc.cm) {
-      regChange(doc.cm, doc.first, doc.first - distance, distance);
-      for (var d = doc.cm.display, l = d.viewFrom; l < d.viewTo; l++)
-        regLineChange(doc.cm, l, "gutter");
-    }
-  }
-
-  // More lower-level change function, handling only a single document
-  // (not linked ones).
-  function makeChangeSingleDoc(doc, change, selAfter, spans) {
-    if (doc.cm && !doc.cm.curOp)
-      return operation(doc.cm, makeChangeSingleDoc)(doc, change, selAfter, spans);
-
-    if (change.to.line < doc.first) {
-      shiftDoc(doc, change.text.length - 1 - (change.to.line - change.from.line));
-      return;
-    }
-    if (change.from.line > doc.lastLine()) return;
-
-    // Clip the change to the size of this doc
-    if (change.from.line < doc.first) {
-      var shift = change.text.length - 1 - (doc.first - change.from.line);
-      shiftDoc(doc, shift);
-      change = {from: Pos(doc.first, 0), to: Pos(change.to.line + shift, change.to.ch),
-                text: [lst(change.text)], origin: change.origin};
-    }
-    var last = doc.lastLine();
-    if (change.to.line > last) {
-      change = {from: change.from, to: Pos(last, getLine(doc, last).text.length),
-                text: [change.text[0]], origin: change.origin};
-    }
-
-    change.removed = getBetween(doc, change.from, change.to);
-
-    if (!selAfter) selAfter = computeSelAfterChange(doc, change);
-    if (doc.cm) makeChangeSingleDocInEditor(doc.cm, change, spans);
-    else updateDoc(doc, change, spans);
-    setSelectionNoUndo(doc, selAfter, sel_dontScroll);
-  }
-
-  // Handle the interaction of a change to a document with the editor
-  // that this document is part of.
-  function makeChangeSingleDocInEditor(cm, change, spans) {
-    var doc = cm.doc, display = cm.display, from = change.from, to = change.to;
-
-    var recomputeMaxLength = false, checkWidthStart = from.line;
-    if (!cm.options.lineWrapping) {
-      checkWidthStart = lineNo(visualLine(getLine(doc, from.line)));
-      doc.iter(checkWidthStart, to.line + 1, function(line) {
-        if (line == display.maxLine) {
-          recomputeMaxLength = true;
-          return true;
-        }
-      });
-    }
-
-    if (doc.sel.contains(change.from, change.to) > -1)
-      signalCursorActivity(cm);
-
-    updateDoc(doc, change, spans, estimateHeight(cm));
-
-    if (!cm.options.lineWrapping) {
-      doc.iter(checkWidthStart, from.line + change.text.length, function(line) {
-        var len = lineLength(line);
-        if (len > display.maxLineLength) {
-          display.maxLine = line;
-          display.maxLineLength = len;
-          display.maxLineChanged = true;
-          recomputeMaxLength = false;
-        }
-      });
-      if (recomputeMaxLength) cm.curOp.updateMaxLine = true;
-    }
-
-    // Adjust frontier, schedule worker
-    doc.frontier = Math.min(doc.frontier, from.line);
-    startWorker(cm, 400);
-
-    var lendiff = change.text.length - (to.line - from.line) - 1;
-    // Remember that these lines changed, for updating the display
-    if (change.full)
-      regChange(cm);
-    else if (from.line == to.line && change.text.length == 1 && !isWholeLineUpdate(cm.doc, change))
-      regLineChange(cm, from.line, "text");
-    else
-      regChange(cm, from.line, to.line + 1, lendiff);
-
-    var changesHandler = hasHandler(cm, "changes"), changeHandler = hasHandler(cm, "change");
-    if (changeHandler || changesHandler) {
-      var obj = {
-        from: from, to: to,
-        text: change.text,
-        removed: change.removed,
-        origin: change.origin
-      };
-      if (changeHandler) signalLater(cm, "change", cm, obj);
-      if (changesHandler) (cm.curOp.changeObjs || (cm.curOp.changeObjs = [])).push(obj);
-    }
-    cm.display.selForContextMenu = null;
-  }
-
-  function replaceRange(doc, code, from, to, origin) {
-    if (!to) to = from;
-    if (cmp(to, from) < 0) { var tmp = to; to = from; from = tmp; }
-    if (typeof code == "string") code = doc.splitLines(code);
-    makeChange(doc, {from: from, to: to, text: code, origin: origin});
-  }
-
-  // SCROLLING THINGS INTO VIEW
-
-  // If an editor sits on the top or bottom of the window, partially
-  // scrolled out of view, this ensures that the cursor is visible.
-  function maybeScrollWindow(cm, coords) {
-    if (signalDOMEvent(cm, "scrollCursorIntoView")) return;
-
-    var display = cm.display, box = display.sizer.getBoundingClientRect(), doScroll = null;
-    if (coords.top + box.top < 0) doScroll = true;
-    else if (coords.bottom + box.top > (window.innerHeight || document.documentElement.clientHeight)) doScroll = false;
-    if (doScroll != null && !phantom) {
-      var scrollNode = elt("div", "\u200b", null, "position: absolute; top: " +
-                           (coords.top - display.viewOffset - paddingTop(cm.display)) + "px; height: " +
-                           (coords.bottom - coords.top + scrollGap(cm) + display.barHeight) + "px; left: " +
-                           coords.left + "px; width: 2px;");
-      cm.display.lineSpace.appendChild(scrollNode);
-      scrollNode.scrollIntoView(doScroll);
-      cm.display.lineSpace.removeChild(scrollNode);
-    }
-  }
-
-  // Scroll a given position into view (immediately), verifying that
-  // it actually became visible (as line heights are accurately
-  // measured, the position of something may 'drift' during drawing).
-  function scrollPosIntoView(cm, pos, end, margin) {
-    if (margin == null) margin = 0;
-    for (var limit = 0; limit < 5; limit++) {
-      var changed = false, coords = cursorCoords(cm, pos);
-      var endCoords = !end || end == pos ? coords : cursorCoords(cm, end);
-      var scrollPos = calculateScrollPos(cm, Math.min(coords.left, endCoords.left),
-                                         Math.min(coords.top, endCoords.top) - margin,
-                                         Math.max(coords.left, endCoords.left),
-                                         Math.max(coords.bottom, endCoords.bottom) + margin);
-      var startTop = cm.doc.scrollTop, startLeft = cm.doc.scrollLeft;
-      if (scrollPos.scrollTop != null) {
-        setScrollTop(cm, scrollPos.scrollTop);
-        if (Math.abs(cm.doc.scrollTop - startTop) > 1) changed = true;
-      }
-      if (scrollPos.scrollLeft != null) {
-        setScrollLeft(cm, scrollPos.scrollLeft);
-        if (Math.abs(cm.doc.scrollLeft - startLeft) > 1) changed = true;
-      }
-      if (!changed) break;
-    }
-    return coords;
-  }
-
-  // Scroll a given set of coordinates into view (immediately).
-  function scrollIntoView(cm, x1, y1, x2, y2) {
-    var scrollPos = calculateScrollPos(cm, x1, y1, x2, y2);
-    if (scrollPos.scrollTop != null) setScrollTop(cm, scrollPos.scrollTop);
-    if (scrollPos.scrollLeft != null) setScrollLeft(cm, scrollPos.scrollLeft);
-  }
-
-  // Calculate a new scroll position needed to scroll the given
-  // rectangle into view. Returns an object with scrollTop and
-  // scrollLeft properties. When these are undefined, the
-  // vertical/horizontal position does not need to be adjusted.
-  function calculateScrollPos(cm, x1, y1, x2, y2) {
-    var display = cm.display, snapMargin = textHeight(cm.display);
-    if (y1 < 0) y1 = 0;
-    var screentop = cm.curOp && cm.curOp.scrollTop != null ? cm.curOp.scrollTop : display.scroller.scrollTop;
-    var screen = displayHeight(cm), result = {};
-    if (y2 - y1 > screen) y2 = y1 + screen;
-    var docBottom = cm.doc.height + paddingVert(display);
-    var atTop = y1 < snapMargin, atBottom = y2 > docBottom - snapMargin;
-    if (y1 < screentop) {
-      result.scrollTop = atTop ? 0 : y1;
-    } else if (y2 > screentop + screen) {
-      var newTop = Math.min(y1, (atBottom ? docBottom : y2) - screen);
-      if (newTop != screentop) result.scrollTop = newTop;
-    }
-
-    var screenleft = cm.curOp && cm.curOp.scrollLeft != null ? cm.curOp.scrollLeft : display.scroller.scrollLeft;
-    var screenw = displayWidth(cm) - (cm.options.fixedGutter ? display.gutters.offsetWidth : 0);
-    var tooWide = x2 - x1 > screenw;
-    if (tooWide) x2 = x1 + screenw;
-    if (x1 < 10)
-      result.scrollLeft = 0;
-    else if (x1 < screenleft)
-      result.scrollLeft = Math.max(0, x1 - (tooWide ? 0 : 10));
-    else if (x2 > screenw + screenleft - 3)
-      result.scrollLeft = x2 + (tooWide ? 0 : 10) - screenw;
-    return result;
-  }
-
-  // Store a relative adjustment to the scroll position in the current
-  // operation (to be applied when the operation finishes).
-  function addToScrollPos(cm, left, top) {
-    if (left != null || top != null) resolveScrollToPos(cm);
-    if (left != null)
-      cm.curOp.scrollLeft = (cm.curOp.scrollLeft == null ? cm.doc.scrollLeft : cm.curOp.scrollLeft) + left;
-    if (top != null)
-      cm.curOp.scrollTop = (cm.curOp.scrollTop == null ? cm.doc.scrollTop : cm.curOp.scrollTop) + top;
-  }
-
-  // Make sure that at the end of the operation the current cursor is
-  // shown.
-  function ensureCursorVisible(cm) {
-    resolveScrollToPos(cm);
-    var cur = cm.getCursor(), from = cur, to = cur;
-    if (!cm.options.lineWrapping) {
-      from = cur.ch ? Pos(cur.line, cur.ch - 1) : cur;
-      to = Pos(cur.line, cur.ch + 1);
-    }
-    cm.curOp.scrollToPos = {from: from, to: to, margin: cm.options.cursorScrollMargin, isCursor: true};
-  }
-
-  // When an operation has its scrollToPos property set, and another
-  // scroll action is applied before the end of the operation, this
-  // 'simulates' scrolling that position into view in a cheap way, so
-  // that the effect of intermediate scroll commands is not ignored.
-  function resolveScrollToPos(cm) {
-    var range = cm.curOp.scrollToPos;
-    if (range) {
-      cm.curOp.scrollToPos = null;
-      var from = estimateCoords(cm, range.from), to = estimateCoords(cm, range.to);
-      var sPos = calculateScrollPos(cm, Math.min(from.left, to.left),
-                                    Math.min(from.top, to.top) - range.margin,
-                                    Math.max(from.right, to.right),
-                                    Math.max(from.bottom, to.bottom) + range.margin);
-      cm.scrollTo(sPos.scrollLeft, sPos.scrollTop);
-    }
-  }
-
-  // API UTILITIES
-
-  // Indent the given line. The how parameter can be "smart",
-  // "add"/null, "subtract", or "prev". When aggressive is false
-  // (typically set to true for forced single-line indents), empty
-  // lines are not indented, and places where the mode returns Pass
-  // are left alone.
-  function indentLine(cm, n, how, aggressive) {
-    var doc = cm.doc, state;
-    if (how == null) how = "add";
-    if (how == "smart") {
-      // Fall back to "prev" when the mode doesn't have an indentation
-      // method.
-      if (!doc.mode.indent) how = "prev";
-      else state = getStateBefore(cm, n);
-    }
-
-    var tabSize = cm.options.tabSize;
-    var line = getLine(doc, n), curSpace = countColumn(line.text, null, tabSize);
-    if (line.stateAfter) line.stateAfter = null;
-    var curSpaceString = line.text.match(/^\s*/)[0], indentation;
-    if (!aggressive && !/\S/.test(line.text)) {
-      indentation = 0;
-      how = "not";
-    } else if (how == "smart") {
-      indentation = doc.mode.indent(state, line.text.slice(curSpaceString.length), line.text);
-      if (indentation == Pass || indentation > 150) {
-        if (!aggressive) return;
-        how = "prev";
-      }
-    }
-    if (how == "prev") {
-      if (n > doc.first) indentation = countColumn(getLine(doc, n-1).text, null, tabSize);
-      else indentation = 0;
-    } else if (how == "add") {
-      indentation = curSpace + cm.options.indentUnit;
-    } else if (how == "subtract") {
-      indentation = curSpace - cm.options.indentUnit;
-    } else if (typeof how == "number") {
-      indentation = curSpace + how;
-    }
-    indentation = Math.max(0, indentation);
-
-    var indentString = "", pos = 0;
-    if (cm.options.indentWithTabs)
-      for (var i = Math.floor(indentation / tabSize); i; --i) {pos += tabSize; indentString += "\t";}
-    if (pos < indentation) indentString += spaceStr(indentation - pos);
-
-    if (indentString != curSpaceString) {
-      replaceRange(doc, indentString, Pos(n, 0), Pos(n, curSpaceString.length), "+input");
-      line.stateAfter = null;
-      return true;
-    } else {
-      // Ensure that, if the cursor was in the whitespace at the start
-      // of the line, it is moved to the end of that space.
-      for (var i = 0; i < doc.sel.ranges.length; i++) {
-        var range = doc.sel.ranges[i];
-        if (range.head.line == n && range.head.ch < curSpaceString.length) {
-          var pos = Pos(n, curSpaceString.length);
-          replaceOneSelection(doc, i, new Range(pos, pos));
-          break;
-        }
-      }
-    }
-  }
-
-  // Utility for applying a change to a line by handle or number,
-  // returning the number and optionally registering the line as
-  // changed.
-  function changeLine(doc, handle, changeType, op) {
-    var no = handle, line = handle;
-    if (typeof handle == "number") line = getLine(doc, clipLine(doc, handle));
-    else no = lineNo(handle);
-    if (no == null) return null;
-    if (op(line, no) && doc.cm) regLineChange(doc.cm, no, changeType);
-    return line;
-  }
-
-  // Helper for deleting text near the selection(s), used to implement
-  // backspace, delete, and similar functionality.
-  function deleteNearSelection(cm, compute) {
-    var ranges = cm.doc.sel.ranges, kill = [];
-    // Build up a set of ranges to kill first, merging overlapping
-    // ranges.
-    for (var i = 0; i < ranges.length; i++) {
-      var toKill = compute(ranges[i]);
-      while (kill.length && cmp(toKill.from, lst(kill).to) <= 0) {
-        var replaced = kill.pop();
-        if (cmp(replaced.from, toKill.from) < 0) {
-          toKill.from = replaced.from;
-          break;
-        }
-      }
-      kill.push(toKill);
-    }
-    // Next, remove those actual ranges.
-    runInOp(cm, function() {
-      for (var i = kill.length - 1; i >= 0; i--)
-        replaceRange(cm.doc, "", kill[i].from, kill[i].to, "+delete");
-      ensureCursorVisible(cm);
-    });
-  }
-
-  // Used for horizontal relative motion. Dir is -1 or 1 (left or
-  // right), unit can be "char", "column" (like char, but doesn't
-  // cross line boundaries), "word" (across next word), or "group" (to
-  // the start of next group of word or non-word-non-whitespace
-  // chars). The visually param controls whether, in right-to-left
-  // text, direction 1 means to move towards the next index in the
-  // string, or towards the character to the right of the current
-  // position. The resulting position will have a hitSide=true
-  // property if it reached the end of the document.
-  function findPosH(doc, pos, dir, unit, visually) {
-    var line = pos.line, ch = pos.ch, origDir = dir;
-    var lineObj = getLine(doc, line);
-    function findNextLine() {
-      var l = line + dir;
-      if (l < doc.first || l >= doc.first + doc.size) return false
-      line = l;
-      return lineObj = getLine(doc, l);
-    }
-    function moveOnce(boundToLine) {
-      var next = (visually ? moveVisually : moveLogically)(lineObj, ch, dir, true);
-      if (next == null) {
-        if (!boundToLine && findNextLine()) {
-          if (visually) ch = (dir < 0 ? lineRight : lineLeft)(lineObj);
-          else ch = dir < 0 ? lineObj.text.length : 0;
-        } else return false
-      } else ch = next;
-      return true;
-    }
-
-    if (unit == "char") {
-      moveOnce()
-    } else if (unit == "column") {
-      moveOnce(true)
-    } else if (unit == "word" || unit == "group") {
-      var sawType = null, group = unit == "group";
-      var helper = doc.cm && doc.cm.getHelper(pos, "wordChars");
-      for (var first = true;; first = false) {
-        if (dir < 0 && !moveOnce(!first)) break;
-        var cur = lineObj.text.charAt(ch) || "\n";
-        var type = isWordChar(cur, helper) ? "w"
-          : group && cur == "\n" ? "n"
-          : !group || /\s/.test(cur) ? null
-          : "p";
-        if (group && !first && !type) type = "s";
-        if (sawType && sawType != type) {
-          if (dir < 0) {dir = 1; moveOnce();}
-          break;
-        }
-
-        if (type) sawType = type;
-        if (dir > 0 && !moveOnce(!first)) break;
-      }
-    }
-    var result = skipAtomic(doc, Pos(line, ch), pos, origDir, true);
-    if (!cmp(pos, result)) result.hitSide = true;
-    return result;
-  }
-
-  // For relative vertical movement. Dir may be -1 or 1. Unit can be
-  // "page" or "line". The resulting position will have a hitSide=true
-  // property if it reached the end of the document.
-  function findPosV(cm, pos, dir, unit) {
-    var doc = cm.doc, x = pos.left, y;
-    if (unit == "page") {
-      var pageSize = Math.min(cm.display.wrapper.clientHeight, window.innerHeight || document.documentElement.clientHeight);
-      var moveAmount = Math.max(pageSize - .5 * textHeight(cm.display), 3);
-      y = (dir > 0 ? pos.bottom : pos.top) + dir * moveAmount;
-    } else if (unit == "line") {
-      y = dir > 0 ? pos.bottom + 3 : pos.top - 3;
-    }
-    for (;;) {
-      var target = coordsChar(cm, x, y);
-      if (!target.outside) break;
-      if (dir < 0 ? y <= 0 : y >= doc.height) { target.hitSide = true; break; }
-      y += dir * 5;
-    }
-    return target;
-  }
-
-  // EDITOR METHODS
-
-  // The publicly visible API. Note that methodOp(f) means
-  // 'wrap f in an operation, performed on its `this` parameter'.
-
-  // This is not the complete set of editor methods. Most of the
-  // methods defined on the Doc type are also injected into
-  // CodeMirror.prototype, for backwards compatibility and
-  // convenience.
-
-  CodeMirror.prototype = {
-    constructor: CodeMirror,
-    focus: function(){window.focus(); this.display.input.focus();},
-
-    setOption: function(option, value) {
-      var options = this.options, old = options[option];
-      if (options[option] == value && option != "mode") return;
-      options[option] = value;
-      if (optionHandlers.hasOwnProperty(option))
-        operation(this, optionHandlers[option])(this, value, old);
-    },
-
-    getOption: function(option) {return this.options[option];},
-    getDoc: function() {return this.doc;},
-
-    addKeyMap: function(map, bottom) {
-      this.state.keyMaps[bottom ? "push" : "unshift"](getKeyMap(map));
-    },
-    removeKeyMap: function(map) {
-      var maps = this.state.keyMaps;
-      for (var i = 0; i < maps.length; ++i)
-        if (maps[i] == map || maps[i].name == map) {
-          maps.splice(i, 1);
-          return true;
-        }
-    },
-
-    addOverlay: methodOp(function(spec, options) {
-      var mode = spec.token ? spec : CodeMirror.getMode(this.options, spec);
-      if (mode.startState) throw new Error("Overlays may not be stateful.");
-      insertSorted(this.state.overlays,
-                   {mode: mode, modeSpec: spec, opaque: options && options.opaque,
-                    priority: (options && options.priority) || 0},
-                   function(overlay) { return overlay.priority })
-      this.state.modeGen++;
-      regChange(this);
-    }),
-    removeOverlay: methodOp(function(spec) {
-      var overlays = this.state.overlays;
-      for (var i = 0; i < overlays.length; ++i) {
-        var cur = overlays[i].modeSpec;
-        if (cur == spec || typeof spec == "string" && cur.name == spec) {
-          overlays.splice(i, 1);
-          this.state.modeGen++;
-          regChange(this);
-          return;
-        }
-      }
-    }),
-
-    indentLine: methodOp(function(n, dir, aggressive) {
-      if (typeof dir != "string" && typeof dir != "number") {
-        if (dir == null) dir = this.options.smartIndent ? "smart" : "prev";
-        else dir = dir ? "add" : "subtract";
-      }
-      if (isLine(this.doc, n)) indentLine(this, n, dir, aggressive);
-    }),
-    indentSelection: methodOp(function(how) {
-      var ranges = this.doc.sel.ranges, end = -1;
-      for (var i = 0; i < ranges.length; i++) {
-        var range = ranges[i];
-        if (!range.empty()) {
-          var from = range.from(), to = range.to();
-          var start = Math.max(end, from.line);
-          end = Math.min(this.lastLine(), to.line - (to.ch ? 0 : 1)) + 1;
-          for (var j = start; j < end; ++j)
-            indentLine(this, j, how);
-          var newRanges = this.doc.sel.ranges;
-          if (from.ch == 0 && ranges.length == newRanges.length && newRanges[i].from().ch > 0)
-            replaceOneSelection(this.doc, i, new Range(from, newRanges[i].to()), sel_dontScroll);
-        } else if (range.head.line > end) {
-          indentLine(this, range.head.line, how, true);
-          end = range.head.line;
-          if (i == this.doc.sel.primIndex) ensureCursorVisible(this);
-        }
-      }
-    }),
-
-    // Fetch the parser token for a given character. Useful for hacks
-    // that want to inspect the mode state (say, for completion).
-    getTokenAt: function(pos, precise) {
-      return takeToken(this, pos, precise);
-    },
-
-    getLineTokens: function(line, precise) {
-      return takeToken(this, Pos(line), precise, true);
-    },
-
-    getTokenTypeAt: function(pos) {
-      pos = clipPos(this.doc, pos);
-      var styles = getLineStyles(this, getLine(this.doc, pos.line));
-      var before = 0, after = (styles.length - 1) / 2, ch = pos.ch;
-      var type;
-      if (ch == 0) type = styles[2];
-      else for (;;) {
-        var mid = (before + after) >> 1;
-        if ((mid ? styles[mid * 2 - 1] : 0) >= ch) after = mid;
-        else if (styles[mid * 2 + 1] < ch) before = mid + 1;
-        else { type = styles[mid * 2 + 2]; break; }
-      }
-      var cut = type ? type.indexOf("cm-overlay ") : -1;
-      return cut < 0 ? type : cut == 0 ? null : type.slice(0, cut - 1);
-    },
-
-    getModeAt: function(pos) {
-      var mode = this.doc.mode;
-      if (!mode.innerMode) return mode;
-      return CodeMirror.innerMode(mode, this.getTokenAt(pos).state).mode;
-    },
-
-    getHelper: function(pos, type) {
-      return this.getHelpers(pos, type)[0];
-    },
-
-    getHelpers: function(pos, type) {
-      var found = [];
-      if (!helpers.hasOwnProperty(type)) return found;
-      var help = helpers[type], mode = this.getModeAt(pos);
-      if (typeof mode[type] == "string") {
-        if (help[mode[type]]) found.push(help[mode[type]]);
-      } else if (mode[type]) {
-        for (var i = 0; i < mode[type].length; i++) {
-          var val = help[mode[type][i]];
-          if (val) found.push(val);
-        }
-      } else if (mode.helperType && help[mode.helperType]) {
-        found.push(help[mode.helperType]);
-      } else if (help[mode.name]) {
-        found.push(help[mode.name]);
-      }
-      for (var i = 0; i < help._global.length; i++) {
-        var cur = help._global[i];
-        if (cur.pred(mode, this) && indexOf(found, cur.val) == -1)
-          found.push(cur.val);
-      }
-      return found;
-    },
-
-    getStateAfter: function(line, precise) {
-      var doc = this.doc;
-      line = clipLine(doc, line == null ? doc.first + doc.size - 1: line);
-      return getStateBefore(this, line + 1, precise);
-    },
-
-    cursorCoords: function(start, mode) {
-      var pos, range = this.doc.sel.primary();
-      if (start == null) pos = range.head;
-      else if (typeof start == "object") pos = clipPos(this.doc, start);
-      else pos = start ? range.from() : range.to();
-      return cursorCoords(this, pos, mode || "page");
-    },
-
-    charCoords: function(pos, mode) {
-      return charCoords(this, clipPos(this.doc, pos), mode || "page");
-    },
-
-    coordsChar: function(coords, mode) {
-      coords = fromCoordSystem(this, coords, mode || "page");
-      return coordsChar(this, coords.left, coords.top);
-    },
-
-    lineAtHeight: function(height, mode) {
-      height = fromCoordSystem(this, {top: height, left: 0}, mode || "page").top;
-      return lineAtHeight(this.doc, height + this.display.viewOffset);
-    },
-    heightAtLine: function(line, mode) {
-      var end = false, lineObj;
-      if (typeof line == "number") {
-        var last = this.doc.first + this.doc.size - 1;
-        if (line < this.doc.first) line = this.doc.first;
-        else if (line > last) { line = last; end = true; }
-        lineObj = getLine(this.doc, line);
-      } else {
-        lineObj = line;
-      }
-      return intoCoordSystem(this, lineObj, {top: 0, left: 0}, mode || "page").top +
-        (end ? this.doc.height - heightAtLine(lineObj) : 0);
-    },
-
-    defaultTextHeight: function() { return textHeight(this.display); },
-    defaultCharWidth: function() { return charWidth(this.display); },
-
-    setGutterMarker: methodOp(function(line, gutterID, value) {
-      return changeLine(this.doc, line, "gutter", function(line) {
-        var markers = line.gutterMarkers || (line.gutterMarkers = {});
-        markers[gutterID] = value;
-        if (!value && isEmpty(markers)) line.gutterMarkers = null;
-        return true;
-      });
-    }),
-
-    clearGutter: methodOp(function(gutterID) {
-      var cm = this, doc = cm.doc, i = doc.first;
-      doc.iter(function(line) {
-        if (line.gutterMarkers && line.gutterMarkers[gutterID]) {
-          line.gutterMarkers[gutterID] = null;
-          regLineChange(cm, i, "gutter");
-          if (isEmpty(line.gutterMarkers)) line.gutterMarkers = null;
-        }
-        ++i;
-      });
-    }),
-
-    lineInfo: function(line) {
-      if (typeof line == "number") {
-        if (!isLine(this.doc, line)) return null;
-        var n = line;
-        line = getLine(this.doc, line);
-        if (!line) return null;
-      } else {
-        var n = lineNo(line);
-        if (n == null) return null;
-      }
-      return {line: n, handle: line, text: line.text, gutterMarkers: line.gutterMarkers,
-              textClass: line.textClass, bgClass: line.bgClass, wrapClass: line.wrapClass,
-              widgets: line.widgets};
-    },
-
-    getViewport: function() { return {from: this.display.viewFrom, to: this.display.viewTo};},
-
-    addWidget: function(pos, node, scroll, vert, horiz) {
-      var display = this.display;
-      pos = cursorCoords(this, clipPos(this.doc, pos));
-      var top = pos.bottom, left = pos.left;
-      node.style.position = "absolute";
-      node.setAttribute("cm-ignore-events", "true");
-      this.display.input.setUneditable(node);
-      display.sizer.appendChild(node);
-      if (vert == "over") {
-        top = pos.top;
-      } else if (vert == "above" || vert == "near") {
-        var vspace = Math.max(display.wrapper.clientHeight, this.doc.height),
-        hspace = Math.max(display.sizer.clientWidth, display.lineSpace.clientWidth);
-        // Default to positioning above (if specified and possible); otherwise default to positioning below
-        if ((vert == 'above' || pos.bottom + node.offsetHeight > vspace) && pos.top > node.offsetHeight)
-          top = pos.top - node.offsetHeight;
-        else if (pos.bottom + node.offsetHeight <= vspace)
-          top = pos.bottom;
-        if (left + node.offsetWidth > hspace)
-          left = hspace - node.offsetWidth;
-      }
-      node.style.top = top + "px";
-      node.style.left = node.style.right = "";
-      if (horiz == "right") {
-        left = display.sizer.clientWidth - node.offsetWidth;
-        node.style.right = "0px";
-      } else {
-        if (horiz == "left") left = 0;
-        else if (horiz == "middle") left = (display.sizer.clientWidth - node.offsetWidth) / 2;
-        node.style.left = left + "px";
-      }
-      if (scroll)
-        scrollIntoView(this, left, top, left + node.offsetWidth, top + node.offsetHeight);
-    },
-
-    triggerOnKeyDown: methodOp(onKeyDown),
-    triggerOnKeyPress: methodOp(onKeyPress),
-    triggerOnKeyUp: onKeyUp,
-
-    execCommand: function(cmd) {
-      if (commands.hasOwnProperty(cmd))
-        return commands[cmd].call(null, this);
-    },
-
-    triggerElectric: methodOp(function(text) { triggerElectric(this, text); }),
-
-    findPosH: function(from, amount, unit, visually) {
-      var dir = 1;
-      if (amount < 0) { dir = -1; amount = -amount; }
-      for (var i = 0, cur = clipPos(this.doc, from); i < amount; ++i) {
-        cur = findPosH(this.doc, cur, dir, unit, visually);
-        if (cur.hitSide) break;
-      }
-      return cur;
-    },
-
-    moveH: methodOp(function(dir, unit) {
-      var cm = this;
-      cm.extendSelectionsBy(function(range) {
-        if (cm.display.shift || cm.doc.extend || range.empty())
-          return findPosH(cm.doc, range.head, dir, unit, cm.options.rtlMoveVisually);
-        else
-          return dir < 0 ? range.from() : range.to();
-      }, sel_move);
-    }),
-
-    deleteH: methodOp(function(dir, unit) {
-      var sel = this.doc.sel, doc = this.doc;
-      if (sel.somethingSelected())
-        doc.replaceSelection("", null, "+delete");
-      else
-        deleteNearSelection(this, function(range) {
-          var other = findPosH(doc, range.head, dir, unit, false);
-          return dir < 0 ? {from: other, to: range.head} : {from: range.head, to: other};
-        });
-    }),
-
-    findPosV: function(from, amount, unit, goalColumn) {
-      var dir = 1, x = goalColumn;
-      if (amount < 0) { dir = -1; amount = -amount; }
-      for (var i = 0, cur = clipPos(this.doc, from); i < amount; ++i) {
-        var coords = cursorCoords(this, cur, "div");
-        if (x == null) x = coords.left;
-        else coords.left = x;
-        cur = findPosV(this, coords, dir, unit);
-        if (cur.hitSide) break;
-      }
-      return cur;
-    },
-
-    moveV: methodOp(function(dir, unit) {
-      var cm = this, doc = this.doc, goals = [];
-      var collapse = !cm.display.shift && !doc.extend && doc.sel.somethingSelected();
-      doc.extendSelectionsBy(function(range) {
-        if (collapse)
-          return dir < 0 ? range.from() : range.to();
-        var headPos = cursorCoords(cm, range.head, "div");
-        if (range.goalColumn != null) headPos.left = range.goalColumn;
-        goals.push(headPos.left);
-        var pos = findPosV(cm, headPos, dir, unit);
-        if (unit == "page" && range == doc.sel.primary())
-          addToScrollPos(cm, null, charCoords(cm, pos, "div").top - headPos.top);
-        return pos;
-      }, sel_move);
-      if (goals.length) for (var i = 0; i < doc.sel.ranges.length; i++)
-        doc.sel.ranges[i].goalColumn = goals[i];
-    }),
-
-    // Find the word at the given position (as returned by coordsChar).
-    findWordAt: function(pos) {
-      var doc = this.doc, line = getLine(doc, pos.line).text;
-      var start = pos.ch, end = pos.ch;
-      if (line) {
-        var helper = this.getHelper(pos, "wordChars");
-        if ((pos.xRel < 0 || end == line.length) && start) --start; else ++end;
-        var startChar = line.charAt(start);
-        var check = isWordChar(startChar, helper)
-          ? function(ch) { return isWordChar(ch, helper); }
-          : /\s/.test(startChar) ? function(ch) {return /\s/.test(ch);}
-          : function(ch) {return !/\s/.test(ch) && !isWordChar(ch);};
-        while (start > 0 && check(line.charAt(start - 1))) --start;
-        while (end < line.length && check(line.charAt(end))) ++end;
-      }
-      return new Range(Pos(pos.line, start), Pos(pos.line, end));
-    },
-
-    toggleOverwrite: function(value) {
-      if (value != null && value == this.state.overwrite) return;
-      if (this.state.overwrite = !this.state.overwrite)
-        addClass(this.display.cursorDiv, "CodeMirror-overwrite");
-      else
-        rmClass(this.display.cursorDiv, "CodeMirror-overwrite");
-
-      signal(this, "overwriteToggle", this, this.state.overwrite);
-    },
-    hasFocus: function() { return this.display.input.getField() == activeElt(); },
-    isReadOnly: function() { return !!(this.options.readOnly || this.doc.cantEdit); },
-
-    scrollTo: methodOp(function(x, y) {
-      if (x != null || y != null) resolveScrollToPos(this);
-      if (x != null) this.curOp.scrollLeft = x;
-      if (y != null) this.curOp.scrollTop = y;
-    }),
-    getScrollInfo: function() {
-      var scroller = this.display.scroller;
-      return {left: scroller.scrollLeft, top: scroller.scrollTop,
-              height: scroller.scrollHeight - scrollGap(this) - this.display.barHeight,
-              width: scroller.scrollWidth - scrollGap(this) - this.display.barWidth,
-              clientHeight: displayHeight(this), clientWidth: displayWidth(this)};
-    },
-
-    scrollIntoView: methodOp(function(range, margin) {
-      if (range == null) {
-        range = {from: this.doc.sel.primary().head, to: null};
-        if (margin == null) margin = this.options.cursorScrollMargin;
-      } else if (typeof range == "number") {
-        range = {from: Pos(range, 0), to: null};
-      } else if (range.from == null) {
-        range = {from: range, to: null};
-      }
-      if (!range.to) range.to = range.from;
-      range.margin = margin || 0;
-
-      if (range.from.line != null) {
-        resolveScrollToPos(this);
-        this.curOp.scrollToPos = range;
-      } else {
-        var sPos = calculateScrollPos(this, Math.min(range.from.left, range.to.left),
-                                      Math.min(range.from.top, range.to.top) - range.margin,
-                                      Math.max(range.from.right, range.to.right),
-                                      Math.max(range.from.bottom, range.to.bottom) + range.margin);
-        this.scrollTo(sPos.scrollLeft, sPos.scrollTop);
-      }
-    }),
-
-    setSize: methodOp(function(width, height) {
-      var cm = this;
-      function interpret(val) {
-        return typeof val == "number" || /^\d+$/.test(String(val)) ? val + "px" : val;
-      }
-      if (width != null) cm.display.wrapper.style.width = interpret(width);
-      if (height != null) cm.display.wrapper.style.height = interpret(height);
-      if (cm.options.lineWrapping) clearLineMeasurementCache(this);
-      var lineNo = cm.display.viewFrom;
-      cm.doc.iter(lineNo, cm.display.viewTo, function(line) {
-        if (line.widgets) for (var i = 0; i < line.widgets.length; i++)
-          if (line.widgets[i].noHScroll) { regLineChange(cm, lineNo, "widget"); break; }
-        ++lineNo;
-      });
-      cm.curOp.forceUpdate = true;
-      signal(cm, "refresh", this);
-    }),
-
-    operation: function(f){return runInOp(this, f);},
-
-    refresh: methodOp(function() {
-      var oldHeight = this.display.cachedTextHeight;
-      regChange(this);
-      this.curOp.forceUpdate = true;
-      clearCaches(this);
-      this.scrollTo(this.doc.scrollLeft, this.doc.scrollTop);
-      updateGutterSpace(this);
-      if (oldHeight == null || Math.abs(oldHeight - textHeight(this.display)) > .5)
-        estimateLineHeights(this);
-      signal(this, "refresh", this);
-    }),
-
-    swapDoc: methodOp(function(doc) {
-      var old = this.doc;
-      old.cm = null;
-      attachDoc(this, doc);
-      clearCaches(this);
-      this.display.input.reset();
-      this.scrollTo(doc.scrollLeft, doc.scrollTop);
-      this.curOp.forceScroll = true;
-      signalLater(this, "swapDoc", this, old);
-      return old;
-    }),
-
-    getInputField: function(){return this.display.input.getField();},
-    getWrapperElement: function(){return this.display.wrapper;},
-    getScrollerElement: function(){return this.display.scroller;},
-    getGutterElement: function(){return this.display.gutters;}
-  };
-  eventMixin(CodeMirror);
-
-  // OPTION DEFAULTS
-
-  // The default configuration options.
-  var defaults = CodeMirror.defaults = {};
-  // Functions to run when options are changed.
-  var optionHandlers = CodeMirror.optionHandlers = {};
-
-  function option(name, deflt, handle, notOnInit) {
-    CodeMirror.defaults[name] = deflt;
-    if (handle) optionHandlers[name] =
-      notOnInit ? function(cm, val, old) {if (old != Init) handle(cm, val, old);} : handle;
-  }
-
-  // Passed to option handlers when there is no old value.
-  var Init = CodeMirror.Init = {toString: function(){return "CodeMirror.Init";}};
-
-  // These two are, on init, called from the constructor because they
-  // have to be initialized before the editor can start at all.
-  option("value", "", function(cm, val) {
-    cm.setValue(val);
-  }, true);
-  option("mode", null, function(cm, val) {
-    cm.doc.modeOption = val;
-    loadMode(cm);
-  }, true);
-
-  option("indentUnit", 2, loadMode, true);
-  option("indentWithTabs", false);
-  option("smartIndent", true);
-  option("tabSize", 4, function(cm) {
-    resetModeState(cm);
-    clearCaches(cm);
-    regChange(cm);
-  }, true);
-  option("lineSeparator", null, function(cm, val) {
-    cm.doc.lineSep = val;
-    if (!val) return;
-    var newBreaks = [], lineNo = cm.doc.first;
-    cm.doc.iter(function(line) {
-      for (var pos = 0;;) {
-        var found = line.text.indexOf(val, pos);
-        if (found == -1) break;
-        pos = found + val.length;
-        newBreaks.push(Pos(lineNo, found));
-      }
-      lineNo++;
-    });
-    for (var i = newBreaks.length - 1; i >= 0; i--)
-      replaceRange(cm.doc, val, newBreaks[i], Pos(newBreaks[i].line, newBreaks[i].ch + val.length))
-  });
-  option("specialChars", /[\u0000-\u001f\u007f\u00ad\u200b-\u200f\u2028\u2029\ufeff]/g, function(cm, val, old) {
-    cm.state.specialChars = new RegExp(val.source + (val.test("\t") ? "" : "|\t"), "g");
-    if (old != CodeMirror.Init) cm.refresh();
-  });
-  option("specialCharPlaceholder", defaultSpecialCharPlaceholder, function(cm) {cm.refresh();}, true);
-  option("electricChars", true);
-  option("inputStyle", mobile ? "contenteditable" : "textarea", function() {
-    throw new Error("inputStyle can not (yet) be changed in a running editor"); // FIXME
-  }, true);
-  option("spellcheck", false, function(cm, val) {
-    cm.getInputField().spellcheck = val
-  }, true);
-  option("rtlMoveVisually", !windows);
-  option("wholeLineUpdateBefore", true);
-
-  option("theme", "default", function(cm) {
-    themeChanged(cm);
-    guttersChanged(cm);
-  }, true);
-  option("keyMap", "default", function(cm, val, old) {
-    var next = getKeyMap(val);
-    var prev = old != CodeMirror.Init && getKeyMap(old);
-    if (prev && prev.detach) prev.detach(cm, next);
-    if (next.attach) next.attach(cm, prev || null);
-  });
-  option("extraKeys", null);
-
-  option("lineWrapping", false, wrappingChanged, true);
-  option("gutters", [], function(cm) {
-    setGuttersForLineNumbers(cm.options);
-    guttersChanged(cm);
-  }, true);
-  option("fixedGutter", true, function(cm, val) {
-    cm.display.gutters.style.left = val ? compensateForHScroll(cm.display) + "px" : "0";
-    cm.refresh();
-  }, true);
-  option("coverGutterNextToScrollbar", false, function(cm) {updateScrollbars(cm);}, true);
-  option("scrollbarStyle", "native", function(cm) {
-    initScrollbars(cm);
-    updateScrollbars(cm);
-    cm.display.scrollbars.setScrollTop(cm.doc.scrollTop);
-    cm.display.scrollbars.setScrollLeft(cm.doc.scrollLeft);
-  }, true);
-  option("lineNumbers", false, function(cm) {
-    setGuttersForLineNumbers(cm.options);
-    guttersChanged(cm);
-  }, true);
-  option("firstLineNumber", 1, guttersChanged, true);
-  option("lineNumberFormatter", function(integer) {return integer;}, guttersChanged, true);
-  option("showCursorWhenSelecting", false, updateSelection, true);
-
-  option("resetSelectionOnContextMenu", true);
-  option("lineWiseCopyCut", true);
-
-  option("readOnly", false, function(cm, val) {
-    if (val == "nocursor") {
-      onBlur(cm);
-      cm.display.input.blur();
-      cm.display.disabled = true;
-    } else {
-      cm.display.disabled = false;
-    }
-    cm.display.input.readOnlyChanged(val)
-  });
-  option("disableInput", false, function(cm, val) {if (!val) cm.display.input.reset();}, true);
-  option("dragDrop", true, dragDropChanged);
-  option("allowDropFileTypes", null);
-
-  option("cursorBlinkRate", 530);
-  option("cursorScrollMargin", 0);
-  option("cursorHeight", 1, updateSelection, true);
-  option("singleCursorHeightPerLine", true, updateSelection, true);
-  option("workTime", 100);
-  option("workDelay", 100);
-  option("flattenSpans", true, resetModeState, true);
-  option("addModeClass", false, resetModeState, true);
-  option("pollInterval", 100);
-  option("undoDepth", 200, function(cm, val){cm.doc.history.undoDepth = val;});
-  option("historyEventDelay", 1250);
-  option("viewportMargin", 10, function(cm){cm.refresh();}, true);
-  option("maxHighlightLength", 10000, resetModeState, true);
-  option("moveInputWithCursor", true, function(cm, val) {
-    if (!val) cm.display.input.resetPosition();
-  });
-
-  option("tabindex", null, function(cm, val) {
-    cm.display.input.getField().tabIndex = val || "";
-  });
-  option("autofocus", null);
-
-  // MODE DEFINITION AND QUERYING
-
-  // Known modes, by name and by MIME
-  var modes = CodeMirror.modes = {}, mimeModes = CodeMirror.mimeModes = {};
-
-  // Extra arguments are stored as the mode's dependencies, which is
-  // used by (legacy) mechanisms like loadmode.js to automatically
-  // load a mode. (Preferred mechanism is the require/define calls.)
-  CodeMirror.defineMode = function(name, mode) {
-    if (!CodeMirror.defaults.mode && name != "null") CodeMirror.defaults.mode = name;
-    if (arguments.length > 2)
-      mode.dependencies = Array.prototype.slice.call(arguments, 2);
-    modes[name] = mode;
-  };
-
-  CodeMirror.defineMIME = function(mime, spec) {
-    mimeModes[mime] = spec;
-  };
-
-  // Given a MIME type, a {name, ...options} config object, or a name
-  // string, return a mode config object.
-  CodeMirror.resolveMode = function(spec) {
-    if (typeof spec == "string" && mimeModes.hasOwnProperty(spec)) {
-      spec = mimeModes[spec];
-    } else if (spec && typeof spec.name == "string" && mimeModes.hasOwnProperty(spec.name)) {
-      var found = mimeModes[spec.name];
-      if (typeof found == "string") found = {name: found};
-      spec = createObj(found, spec);
-      spec.name = found.name;
-    } else if (typeof spec == "string" && /^[\w\-]+\/[\w\-]+\+xml$/.test(spec)) {
-      return CodeMirror.resolveMode("application/xml");
-    } else if (typeof spec == "string" && /^[\w\-]+\/[\w\-]+\+json$/.test(spec)) {
-      return CodeMirror.resolveMode("application/json");
-    }
-    if (typeof spec == "string") return {name: spec};
-    else return spec || {name: "null"};
-  };
-
-  // Given a mode spec (anything that resolveMode accepts), find and
-  // initialize an actual mode object.
-  CodeMirror.getMode = function(options, spec) {
-    var spec = CodeMirror.resolveMode(spec);
-    var mfactory = modes[spec.name];
-    if (!mfactory) return CodeMirror.getMode(options, "text/plain");
-    var modeObj = mfactory(options, spec);
-    if (modeExtensions.hasOwnProperty(spec.name)) {
-      var exts = modeExtensions[spec.name];
-      for (var prop in exts) {
-        if (!exts.hasOwnProperty(prop)) continue;
-        if (modeObj.hasOwnProperty(prop)) modeObj["_" + prop] = modeObj[prop];
-        modeObj[prop] = exts[prop];
-      }
-    }
-    modeObj.name = spec.name;
-    if (spec.helperType) modeObj.helperType = spec.helperType;
-    if (spec.modeProps) for (var prop in spec.modeProps)
-      modeObj[prop] = spec.modeProps[prop];
-
-    return modeObj;
-  };
-
-  // Minimal default mode.
-  CodeMirror.defineMode("null", function() {
-    return {token: function(stream) {stream.skipToEnd();}};
-  });
-  CodeMirror.defineMIME("text/plain", "null");
-
-  // This can be used to attach properties to mode objects from
-  // outside the actual mode definition.
-  var modeExtensions = CodeMirror.modeExtensions = {};
-  CodeMirror.extendMode = function(mode, properties) {
-    var exts = modeExtensions.hasOwnProperty(mode) ? modeExtensions[mode] : (modeExtensions[mode] = {});
-    copyObj(properties, exts);
-  };
-
-  // EXTENSIONS
-
-  CodeMirror.defineExtension = function(name, func) {
-    CodeMirror.prototype[name] = func;
-  };
-  CodeMirror.defineDocExtension = function(name, func) {
-    Doc.prototype[name] = func;
-  };
-  CodeMirror.defineOption = option;
-
-  var initHooks = [];
-  CodeMirror.defineInitHook = function(f) {initHooks.push(f);};
-
-  var helpers = CodeMirror.helpers = {};
-  CodeMirror.registerHelper = function(type, name, value) {
-    if (!helpers.hasOwnProperty(type)) helpers[type] = CodeMirror[type] = {_global: []};
-    helpers[type][name] = value;
-  };
-  CodeMirror.registerGlobalHelper = function(type, name, predicate, value) {
-    CodeMirror.registerHelper(type, name, value);
-    helpers[type]._global.push({pred: predicate, val: value});
-  };
-
-  // MODE STATE HANDLING
-
-  // Utility functions for working with state. Exported because nested
-  // modes need to do this for their inner modes.
-
-  var copyState = CodeMirror.copyState = function(mode, state) {
-    if (state === true) return state;
-    if (mode.copyState) return mode.copyState(state);
-    var nstate = {};
-    for (var n in state) {
-      var val = state[n];
-      if (val instanceof Array) val = val.concat([]);
-      nstate[n] = val;
-    }
-    return nstate;
-  };
-
-  var startState = CodeMirror.startState = function(mode, a1, a2) {
-    return mode.startState ? mode.startState(a1, a2) : true;
-  };
-
-  // Given a mode and a state (for that mode), find the inner mode and
-  // state at the position that the state refers to.
-  CodeMirror.innerMode = function(mode, state) {
-    while (mode.innerMode) {
-      var info = mode.innerMode(state);
-      if (!info || info.mode == mode) break;
-      state = info.state;
-      mode = info.mode;
-    }
-    return info || {mode: mode, state: state};
-  };
-
-  // STANDARD COMMANDS
-
-  // Commands are parameter-less actions that can be performed on an
-  // editor, mostly used for keybindings.
-  var commands = CodeMirror.commands = {
-    selectAll: function(cm) {cm.setSelection(Pos(cm.firstLine(), 0), Pos(cm.lastLine()), sel_dontScroll);},
-    singleSelection: function(cm) {
-      cm.setSelection(cm.getCursor("anchor"), cm.getCursor("head"), sel_dontScroll);
-    },
-    killLine: function(cm) {
-      deleteNearSelection(cm, function(range) {
-        if (range.empty()) {
-          var len = getLine(cm.doc, range.head.line).text.length;
-          if (range.head.ch == len && range.head.line < cm.lastLine())
-            return {from: range.head, to: Pos(range.head.line + 1, 0)};
-          else
-            return {from: range.head, to: Pos(range.head.line, len)};
-        } else {
-          return {from: range.from(), to: range.to()};
-        }
-      });
-    },
-    deleteLine: function(cm) {
-      deleteNearSelection(cm, function(range) {
-        return {from: Pos(range.from().line, 0),
-                to: clipPos(cm.doc, Pos(range.to().line + 1, 0))};
-      });
-    },
-    delLineLeft: function(cm) {
-      deleteNearSelection(cm, function(range) {
-        return {from: Pos(range.from().line, 0), to: range.from()};
-      });
-    },
-    delWrappedLineLeft: function(cm) {
-      deleteNearSelection(cm, function(range) {
-        var top = cm.charCoords(range.head, "div").top + 5;
-        var leftPos = cm.coordsChar({left: 0, top: top}, "div");
-        return {from: leftPos, to: range.from()};
-      });
-    },
-    delWrappedLineRight: function(cm) {
-      deleteNearSelection(cm, function(range) {
-        var top = cm.charCoords(range.head, "div").top + 5;
-        var rightPos = cm.coordsChar({left: cm.display.lineDiv.offsetWidth + 100, top: top}, "div");
-        return {from: range.from(), to: rightPos };
-      });
-    },
-    undo: function(cm) {cm.undo();},
-    redo: function(cm) {cm.redo();},
-    undoSelection: function(cm) {cm.undoSelection();},
-    redoSelection: function(cm) {cm.redoSelection();},
-    goDocStart: function(cm) {cm.extendSelection(Pos(cm.firstLine(), 0));},
-    goDocEnd: function(cm) {cm.extendSelection(Pos(cm.lastLine()));},
-    goLineStart: function(cm) {
-      cm.extendSelectionsBy(function(range) { return lineStart(cm, range.head.line); },
-                            {origin: "+move", bias: 1});
-    },
-    goLineStartSmart: function(cm) {
-      cm.extendSelectionsBy(function(range) {
-        return lineStartSmart(cm, range.head);
-      }, {origin: "+move", bias: 1});
-    },
-    goLineEnd: function(cm) {
-      cm.extendSelectionsBy(function(range) { return lineEnd(cm, range.head.line); },
-                            {origin: "+move", bias: -1});
-    },
-    goLineRight: function(cm) {
-      cm.extendSelectionsBy(function(range) {
-        var top = cm.charCoords(range.head, "div").top + 5;
-        return cm.coordsChar({left: cm.display.lineDiv.offsetWidth + 100, top: top}, "div");
-      }, sel_move);
-    },
-    goLineLeft: function(cm) {
-      cm.extendSelectionsBy(function(range) {
-        var top = cm.charCoords(range.head, "div").top + 5;
-        return cm.coordsChar({left: 0, top: top}, "div");
-      }, sel_move);
-    },
-    goLineLeftSmart: function(cm) {
-      cm.extendSelectionsBy(function(range) {
-        var top = cm.charCoords(range.head, "div").top + 5;
-        var pos = cm.coordsChar({left: 0, top: top}, "div");
-        if (pos.ch < cm.getLine(pos.line).search(/\S/)) return lineStartSmart(cm, range.head);
-        return pos;
-      }, sel_move);
-    },
-    goLineUp: function(cm) {cm.moveV(-1, "line");},
-    goLineDown: function(cm) {cm.moveV(1, "line");},
-    goPageUp: function(cm) {cm.moveV(-1, "page");},
-    goPageDown: function(cm) {cm.moveV(1, "page");},
-    goCharLeft: function(cm) {cm.moveH(-1, "char");},
-    goCharRight: function(cm) {cm.moveH(1, "char");},
-    goColumnLeft: function(cm) {cm.moveH(-1, "column");},
-    goColumnRight: function(cm) {cm.moveH(1, "column");},
-    goWordLeft: function(cm) {cm.moveH(-1, "word");},
-    goGroupRight: function(cm) {cm.moveH(1, "group");},
-    goGroupLeft: function(cm) {cm.moveH(-1, "group");},
-    goWordRight: function(cm) {cm.moveH(1, "word");},
-    delCharBefore: function(cm) {cm.deleteH(-1, "char");},
-    delCharAfter: function(cm) {cm.deleteH(1, "char");},
-    delWordBefore: function(cm) {cm.deleteH(-1, "word");},
-    delWordAfter: function(cm) {cm.deleteH(1, "word");},
-    delGroupBefore: function(cm) {cm.deleteH(-1, "group");},
-    delGroupAfter: function(cm) {cm.deleteH(1, "group");},
-    indentAuto: function(cm) {cm.indentSelection("smart");},
-    indentMore: function(cm) {cm.indentSelection("add");},
-    indentLess: function(cm) {cm.indentSelection("subtract");},
-    insertTab: function(cm) {cm.replaceSelection("\t");},
-    insertSoftTab: function(cm) {
-      var spaces = [], ranges = cm.listSelections(), tabSize = cm.options.tabSize;
-      for (var i = 0; i < ranges.length; i++) {
-        var pos = ranges[i].from();
-        var col = countColumn(cm.getLine(pos.line), pos.ch, tabSize);
-        spaces.push(spaceStr(tabSize - col % tabSize));
-      }
-      cm.replaceSelections(spaces);
-    },
-    defaultTab: function(cm) {
-      if (cm.somethingSelected()) cm.indentSelection("add");
-      else cm.execCommand("insertTab");
-    },
-    transposeChars: function(cm) {
-      runInOp(cm, function() {
-        var ranges = cm.listSelections(), newSel = [];
-        for (var i = 0; i < ranges.length; i++) {
-          var cur = ranges[i].head, line = getLine(cm.doc, cur.line).text;
-          if (line) {
-            if (cur.ch == line.length) cur = new Pos(cur.line, cur.ch - 1);
-            if (cur.ch > 0) {
-              cur = new Pos(cur.line, cur.ch + 1);
-              cm.replaceRange(line.charAt(cur.ch - 1) + line.charAt(cur.ch - 2),
-                              Pos(cur.line, cur.ch - 2), cur, "+transpose");
-            } else if (cur.line > cm.doc.first) {
-              var prev = getLine(cm.doc, cur.line - 1).text;
-              if (prev)
-                cm.replaceRange(line.charAt(0) + cm.doc.lineSeparator() +
-                                prev.charAt(prev.length - 1),
-                                Pos(cur.line - 1, prev.length - 1), Pos(cur.line, 1), "+transpose");
-            }
-          }
-          newSel.push(new Range(cur, cur));
-        }
-        cm.setSelections(newSel);
-      });
-    },
-    newlineAndIndent: function(cm) {
-      runInOp(cm, function() {
-        var len = cm.listSelections().length;
-        for (var i = 0; i < len; i++) {
-          var range = cm.listSelections()[i];
-          cm.replaceRange(cm.doc.lineSeparator(), range.anchor, range.head, "+input");
-          cm.indentLine(range.from().line + 1, null, true);
-        }
-        ensureCursorVisible(cm);
-      });
-    },
-    openLine: function(cm) {cm.replaceSelection("\n", "start")},
-    toggleOverwrite: function(cm) {cm.toggleOverwrite();}
-  };
-
-
-  // STANDARD KEYMAPS
-
-  var keyMap = CodeMirror.keyMap = {};
-
-  keyMap.basic = {
-    "Left": "goCharLeft", "Right": "goCharRight", "Up": "goLineUp", "Down": "goLineDown",
-    "End": "goLineEnd", "Home": "goLineStartSmart", "PageUp": "goPageUp", "PageDown": "goPageDown",
-    "Delete": "delCharAfter", "Backspace": "delCharBefore", "Shift-Backspace": "delCharBefore",
-    "Tab": "defaultTab", "Shift-Tab": "indentAuto",
-    "Enter": "newlineAndIndent", "Insert": "toggleOverwrite",
-    "Esc": "singleSelection"
-  };
-  // Note that the save and find-related commands aren't defined by
-  // default. User code or addons can define them. Unknown commands
-  // are simply ignored.
-  keyMap.pcDefault = {
-    "Ctrl-A": "selectAll", "Ctrl-D": "deleteLine", "Ctrl-Z": "undo", "Shift-Ctrl-Z": "redo", "Ctrl-Y": "redo",
-    "Ctrl-Home": "goDocStart", "Ctrl-End": "goDocEnd", "Ctrl-Up": "goLineUp", "Ctrl-Down": "goLineDown",
-    "Ctrl-Left": "goGroupLeft", "Ctrl-Right": "goGroupRight", "Alt-Left": "goLineStart", "Alt-Right": "goLineEnd",
-    "Ctrl-Backspace": "delGroupBefore", "Ctrl-Delete": "delGroupAfter", "Ctrl-S": "save", "Ctrl-F": "find",
-    "Ctrl-G": "findNext", "Shift-Ctrl-G": "findPrev", "Shift-Ctrl-F": "replace", "Shift-Ctrl-R": "replaceAll",
-    "Ctrl-[": "indentLess", "Ctrl-]": "indentMore",
-    "Ctrl-U": "undoSelection", "Shift-Ctrl-U": "redoSelection", "Alt-U": "redoSelection",
-    fallthrough: "basic"
-  };
-  // Very basic readline/emacs-style bindings, which are standard on Mac.
-  keyMap.emacsy = {
-    "Ctrl-F": "goCharRight", "Ctrl-B": "goCharLeft", "Ctrl-P": "goLineUp", "Ctrl-N": "goLineDown",
-    "Alt-F": "goWordRight", "Alt-B": "goWordLeft", "Ctrl-A": "goLineStart", "Ctrl-E": "goLineEnd",
-    "Ctrl-V": "goPageDown", "Shift-Ctrl-V": "goPageUp", "Ctrl-D": "delCharAfter", "Ctrl-H": "delCharBefore",
-    "Alt-D": "delWordAfter", "Alt-Backspace": "delWordBefore", "Ctrl-K": "killLine", "Ctrl-T": "transposeChars",
-    "Ctrl-O": "openLine"
-  };
-  keyMap.macDefault = {
-    "Cmd-A": "selectAll", "Cmd-D": "deleteLine", "Cmd-Z": "undo", "Shift-Cmd-Z": "redo", "Cmd-Y": "redo",
-    "Cmd-Home": "goDocStart", "Cmd-Up": "goDocStart", "Cmd-End": "goDocEnd", "Cmd-Down": "goDocEnd", "Alt-Left": "goGroupLeft",
-    "Alt-Right": "goGroupRight", "Cmd-Left": "goLineLeft", "Cmd-Right": "goLineRight", "Alt-Backspace": "delGroupBefore",
-    "Ctrl-Alt-Backspace": "delGroupAfter", "Alt-Delete": "delGroupAfter", "Cmd-S": "save", "Cmd-F": "find",
-    "Cmd-G": "findNext", "Shift-Cmd-G": "findPrev", "Cmd-Alt-F": "replace", "Shift-Cmd-Alt-F": "replaceAll",
-    "Cmd-[": "indentLess", "Cmd-]": "indentMore", "Cmd-Backspace": "delWrappedLineLeft", "Cmd-Delete": "delWrappedLineRight",
-    "Cmd-U": "undoSelection", "Shift-Cmd-U": "redoSelection", "Ctrl-Up": "goDocStart", "Ctrl-Down": "goDocEnd",
-    fallthrough: ["basic", "emacsy"]
-  };
-  keyMap["default"] = mac ? keyMap.macDefault : keyMap.pcDefault;
-
-  // KEYMAP DISPATCH
-
-  function normalizeKeyName(name) {
-    var parts = name.split(/-(?!$)/), name = parts[parts.length - 1];
-    var alt, ctrl, shift, cmd;
-    for (var i = 0; i < parts.length - 1; i++) {
-      var mod = parts[i];
-      if (/^(cmd|meta|m)$/i.test(mod)) cmd = true;
-      else if (/^a(lt)?$/i.test(mod)) alt = true;
-      else if (/^(c|ctrl|control)$/i.test(mod)) ctrl = true;
-      else if (/^s(hift)$/i.test(mod)) shift = true;
-      else throw new Error("Unrecognized modifier name: " + mod);
-    }
-    if (alt) name = "Alt-" + name;
-    if (ctrl) name = "Ctrl-" + name;
-    if (cmd) name = "Cmd-" + name;
-    if (shift) name = "Shift-" + name;
-    return name;
-  }
-
-  // This is a kludge to keep keymaps mostly working as raw objects
-  // (backwards compatibility) while at the same time support features
-  // like normalization and multi-stroke key bindings. It compiles a
-  // new normalized keymap, and then updates the old object to reflect
-  // this.
-  CodeMirror.normalizeKeyMap = function(keymap) {
-    var copy = {};
-    for (var keyname in keymap) if (keymap.hasOwnProperty(keyname)) {
-      var value = keymap[keyname];
-      if (/^(name|fallthrough|(de|at)tach)$/.test(keyname)) continue;
-      if (value == "...") { delete keymap[keyname]; continue; }
-
-      var keys = map(keyname.split(" "), normalizeKeyName);
-      for (var i = 0; i < keys.length; i++) {
-        var val, name;
-        if (i == keys.length - 1) {
-          name = keys.join(" ");
-          val = value;
-        } else {
-          name = keys.slice(0, i + 1).join(" ");
-          val = "...";
-        }
-        var prev = copy[name];
-        if (!prev) copy[name] = val;
-        else if (prev != val) throw new Error("Inconsistent bindings for " + name);
-      }
-      delete keymap[keyname];
-    }
-    for (var prop in copy) keymap[prop] = copy[prop];
-    return keymap;
-  };
-
-  var lookupKey = CodeMirror.lookupKey = function(key, map, handle, context) {
-    map = getKeyMap(map);
-    var found = map.call ? map.call(key, context) : map[key];
-    if (found === false) return "nothing";
-    if (found === "...") return "multi";
-    if (found != null && handle(found)) return "handled";
-
-    if (map.fallthrough) {
-      if (Object.prototype.toString.call(map.fallthrough) != "[object Array]")
-        return lookupKey(key, map.fallthrough, handle, context);
-      for (var i = 0; i < map.fallthrough.length; i++) {
-        var result = lookupKey(key, map.fallthrough[i], handle, context);
-        if (result) return result;
-      }
-    }
-  };
-
-  // Modifier key presses don't count as 'real' key presses for the
-  // purpose of keymap fallthrough.
-  var isModifierKey = CodeMirror.isModifierKey = function(value) {
-    var name = typeof value == "string" ? value : keyNames[value.keyCode];
-    return name == "Ctrl" || name == "Alt" || name == "Shift" || name == "Mod";
-  };
-
-  // Look up the name of a key as indicated by an event object.
-  var keyName = CodeMirror.keyName = function(event, noShift) {
-    if (presto && event.keyCode == 34 && event["char"]) return false;
-    var base = keyNames[event.keyCode], name = base;
-    if (name == null || event.altGraphKey) return false;
-    if (event.altKey && base != "Alt") name = "Alt-" + name;
-    if ((flipCtrlCmd ? event.metaKey : event.ctrlKey) && base != "Ctrl") name = "Ctrl-" + name;
-    if ((flipCtrlCmd ? event.ctrlKey : event.metaKey) && base != "Cmd") name = "Cmd-" + name;
-    if (!noShift && event.shiftKey && base != "Shift") name = "Shift-" + name;
-    return name;
-  };
-
-  function getKeyMap(val) {
-    return typeof val == "string" ? keyMap[val] : val;
-  }
-
-  // FROMTEXTAREA
-
-  CodeMirror.fromTextArea = function(textarea, options) {
-    options = options ? copyObj(options) : {};
-    options.value = textarea.value;
-    if (!options.tabindex && textarea.tabIndex)
-      options.tabindex = textarea.tabIndex;
-    if (!options.placeholder && textarea.placeholder)
-      options.placeholder = textarea.placeholder;
-    // Set autofocus to true if this textarea is focused, or if it has
-    // autofocus and no other element is focused.
-    if (options.autofocus == null) {
-      var hasFocus = activeElt();
-      options.autofocus = hasFocus == textarea ||
-        textarea.getAttribute("autofocus") != null && hasFocus == document.body;
-    }
-
-    function save() {textarea.value = cm.getValue();}
-    if (textarea.form) {
-      on(textarea.form, "submit", save);
-      // Deplorable hack to make the submit method do the right thing.
-      if (!options.leaveSubmitMethodAlone) {
-        var form = textarea.form, realSubmit = form.submit;
-        try {
-          var wrappedSubmit = form.submit = function() {
-            save();
-            form.submit = realSubmit;
-            form.submit();
-            form.submit = wrappedSubmit;
-          };
-        } catch(e) {}
-      }
-    }
-
-    options.finishInit = function(cm) {
-      cm.save = save;
-      cm.getTextArea = function() { return textarea; };
-      cm.toTextArea = function() {
-        cm.toTextArea = isNaN; // Prevent this from being ran twice
-        save();
-        textarea.parentNode.removeChild(cm.getWrapperElement());
-        textarea.style.display = "";
-        if (textarea.form) {
-          off(textarea.form, "submit", save);
-          if (typeof textarea.form.submit == "function")
-            textarea.form.submit = realSubmit;
-        }
-      };
-    };
-
-    textarea.style.display = "none";
-    var cm = CodeMirror(function(node) {
-      textarea.parentNode.insertBefore(node, textarea.nextSibling);
-    }, options);
-    return cm;
-  };
-
-  // STRING STREAM
-
-  // Fed to the mode parsers, provides helper functions to make
-  // parsers more succinct.
-
-  var StringStream = CodeMirror.StringStream = function(string, tabSize) {
-    this.pos = this.start = 0;
-    this.string = string;
-    this.tabSize = tabSize || 8;
-    this.lastColumnPos = this.lastColumnValue = 0;
-    this.lineStart = 0;
-  };
-
-  StringStream.prototype = {
-    eol: function() {return this.pos >= this.string.length;},
-    sol: function() {return this.pos == this.lineStart;},
-    peek: function() {return this.string.charAt(this.pos) || undefined;},
-    next: function() {
-      if (this.pos < this.string.length)
-        return this.string.charAt(this.pos++);
-    },
-    eat: function(match) {
-      var ch = this.string.charAt(this.pos);
-      if (typeof match == "string") var ok = ch == match;
-      else var ok = ch && (match.test ? match.test(ch) : match(ch));
-      if (ok) {++this.pos; return ch;}
-    },
-    eatWhile: function(match) {
-      var start = this.pos;
-      while (this.eat(match)){}
-      return this.pos > start;
-    },
-    eatSpace: function() {
-      var start = this.pos;
-      while (/[\s\u00a0]/.test(this.string.charAt(this.pos))) ++this.pos;
-      return this.pos > start;
-    },
-    skipToEnd: function() {this.pos = this.string.length;},
-    skipTo: function(ch) {
-      var found = this.string.indexOf(ch, this.pos);
-      if (found > -1) {this.pos = found; return true;}
-    },
-    backUp: function(n) {this.pos -= n;},
-    column: function() {
-      if (this.lastColumnPos < this.start) {
-        this.lastColumnValue = countColumn(this.string, this.start, this.tabSize, this.lastColumnPos, this.lastColumnValue);
-        this.lastColumnPos = this.start;
-      }
-      return this.lastColumnValue - (this.lineStart ? countColumn(this.string, this.lineStart, this.tabSize) : 0);
-    },
-    indentation: function() {
-      return countColumn(this.string, null, this.tabSize) -
-        (this.lineStart ? countColumn(this.string, this.lineStart, this.tabSize) : 0);
-    },
-    match: function(pattern, consume, caseInsensitive) {
-      if (typeof pattern == "string") {
-        var cased = function(str) {return caseInsensitive ? str.toLowerCase() : str;};
-        var substr = this.string.substr(this.pos, pattern.length);
-        if (cased(substr) == cased(pattern)) {
-          if (consume !== false) this.pos += pattern.length;
-          return true;
-        }
-      } else {
-        var match = this.string.slice(this.pos).match(pattern);
-        if (match && match.index > 0) return null;
-        if (match && consume !== false) this.pos += match[0].length;
-        return match;
-      }
-    },
-    current: function(){return this.string.slice(this.start, this.pos);},
-    hideFirstChars: function(n, inner) {
-      this.lineStart += n;
-      try { return inner(); }
-      finally { this.lineStart -= n; }
-    }
-  };
-
-  // TEXTMARKERS
-
-  // Created with markText and setBookmark methods. A TextMarker is a
-  // handle that can be used to clear or find a marked position in the
-  // document. Line objects hold arrays (markedSpans) containing
-  // {from, to, marker} object pointing to such marker objects, and
-  // indicating that such a marker is present on that line. Multiple
-  // lines may point to the same marker when it spans across lines.
-  // The spans will have null for their from/to properties when the
-  // marker continues beyond the start/end of the line. Markers have
-  // links back to the lines they currently touch.
-
-  var nextMarkerId = 0;
-
-  var TextMarker = CodeMirror.TextMarker = function(doc, type) {
-    this.lines = [];
-    this.type = type;
-    this.doc = doc;
-    this.id = ++nextMarkerId;
-  };
-  eventMixin(TextMarker);
-
-  // Clear the marker.
-  TextMarker.prototype.clear = function() {
-    if (this.explicitlyCleared) return;
-    var cm = this.doc.cm, withOp = cm && !cm.curOp;
-    if (withOp) startOperation(cm);
-    if (hasHandler(this, "clear")) {
-      var found = this.find();
-      if (found) signalLater(this, "clear", found.from, found.to);
-    }
-    var min = null, max = null;
-    for (var i = 0; i < this.lines.length; ++i) {
-      var line = this.lines[i];
-      var span = getMarkedSpanFor(line.markedSpans, this);
-      if (cm && !this.collapsed) regLineChange(cm, lineNo(line), "text");
-      else if (cm) {
-        if (span.to != null) max = lineNo(line);
-        if (span.from != null) min = lineNo(line);
-      }
-      line.markedSpans = removeMarkedSpan(line.markedSpans, span);
-      if (span.from == null && this.collapsed && !lineIsHidden(this.doc, line) && cm)
-        updateLineHeight(line, textHeight(cm.display));
-    }
-    if (cm && this.collapsed && !cm.options.lineWrapping) for (var i = 0; i < this.lines.length; ++i) {
-      var visual = visualLine(this.lines[i]), len = lineLength(visual);
-      if (len > cm.display.maxLineLength) {
-        cm.display.maxLine = visual;
-        cm.display.maxLineLength = len;
-        cm.display.maxLineChanged = true;
-      }
-    }
-
-    if (min != null && cm && this.collapsed) regChange(cm, min, max + 1);
-    this.lines.length = 0;
-    this.explicitlyCleared = true;
-    if (this.atomic && this.doc.cantEdit) {
-      this.doc.cantEdit = false;
-      if (cm) reCheckSelection(cm.doc);
-    }
-    if (cm) signalLater(cm, "markerCleared", cm, this);
-    if (withOp) endOperation(cm);
-    if (this.parent) this.parent.clear();
-  };
-
-  // Find the position of the marker in the document. Returns a {from,
-  // to} object by default. Side can be passed to get a specific side
-  // -- 0 (both), -1 (left), or 1 (right). When lineObj is true, the
-  // Pos objects returned contain a line object, rather than a line
-  // number (used to prevent looking up the same line twice).
-  TextMarker.prototype.find = function(side, lineObj) {
-    if (side == null && this.type == "bookmark") side = 1;
-    var from, to;
-    for (var i = 0; i < this.lines.length; ++i) {
-      var line = this.lines[i];
-      var span = getMarkedSpanFor(line.markedSpans, this);
-      if (span.from != null) {
-        from = Pos(lineObj ? line : lineNo(line), span.from);
-        if (side == -1) return from;
-      }
-      if (span.to != null) {
-        to = Pos(lineObj ? line : lineNo(line), span.to);
-        if (side == 1) return to;
-      }
-    }
-    return from && {from: from, to: to};
-  };
-
-  // Signals that the marker's widget changed, and surrounding layout
-  // should be recomputed.
-  TextMarker.prototype.changed = function() {
-    var pos = this.find(-1, true), widget = this, cm = this.doc.cm;
-    if (!pos || !cm) return;
-    runInOp(cm, function() {
-      var line = pos.line, lineN = lineNo(pos.line);
-      var view = findViewForLine(cm, lineN);
-      if (view) {
-        clearLineMeasurementCacheFor(view);
-        cm.curOp.selectionChanged = cm.curOp.forceUpdate = true;
-      }
-      cm.curOp.updateMaxLine = true;
-      if (!lineIsHidden(widget.doc, line) && widget.height != null) {
-        var oldHeight = widget.height;
-        widget.height = null;
-        var dHeight = widgetHeight(widget) - oldHeight;
-        if (dHeight)
-          updateLineHeight(line, line.height + dHeight);
-      }
-    });
-  };
-
-  TextMarker.prototype.attachLine = function(line) {
-    if (!this.lines.length && this.doc.cm) {
-      var op = this.doc.cm.curOp;
-      if (!op.maybeHiddenMarkers || indexOf(op.maybeHiddenMarkers, this) == -1)
-        (op.maybeUnhiddenMarkers || (op.maybeUnhiddenMarkers = [])).push(this);
-    }
-    this.lines.push(line);
-  };
-  TextMarker.prototype.detachLine = function(line) {
-    this.lines.splice(indexOf(this.lines, line), 1);
-    if (!this.lines.length && this.doc.cm) {
-      var op = this.doc.cm.curOp;
-      (op.maybeHiddenMarkers || (op.maybeHiddenMarkers = [])).push(this);
-    }
-  };
-
-  // Collapsed markers have unique ids, in order to be able to order
-  // them, which is needed for uniquely determining an outer marker
-  // when they overlap (they may nest, but not partially overlap).
-  var nextMarkerId = 0;
-
-  // Create a marker, wire it up to the right lines, and
-  function markText(doc, from, to, options, type) {
-    // Shared markers (across linked documents) are handled separately
-    // (markTextShared will call out to this again, once per
-    // document).
-    if (options && options.shared) return markTextShared(doc, from, to, options, type);
-    // Ensure we are in an operation.
-    if (doc.cm && !doc.cm.curOp) return operation(doc.cm, markText)(doc, from, to, options, type);
-
-    var marker = new TextMarker(doc, type), diff = cmp(from, to);
-    if (options) copyObj(options, marker, false);
-    // Don't connect empty markers unless clearWhenEmpty is false
-    if (diff > 0 || diff == 0 && marker.clearWhenEmpty !== false)
-      return marker;
-    if (marker.replacedWith) {
-      // Showing up as a widget implies collapsed (widget replaces text)
-      marker.collapsed = true;
-      marker.widgetNode = elt("span", [marker.replacedWith], "CodeMirror-widget");
-      if (!options.handleMouseEvents) marker.widgetNode.setAttribute("cm-ignore-events", "true");
-      if (options.insertLeft) marker.widgetNode.insertLeft = true;
-    }
-    if (marker.collapsed) {
-      if (conflictingCollapsedRange(doc, from.line, from, to, marker) ||
-          from.line != to.line && conflictingCollapsedRange(doc, to.line, from, to, marker))
-        throw new Error("Inserting collapsed marker partially overlapping an existing one");
-      sawCollapsedSpans = true;
-    }
-
-    if (marker.addToHistory)
-      addChangeToHistory(doc, {from: from, to: to, origin: "markText"}, doc.sel, NaN);
-
-    var curLine = from.line, cm = doc.cm, updateMaxLine;
-    doc.iter(curLine, to.line + 1, function(line) {
-      if (cm && marker.collapsed && !cm.options.lineWrapping && visualLine(line) == cm.display.maxLine)
-        updateMaxLine = true;
-      if (marker.collapsed && curLine != from.line) updateLineHeight(line, 0);
-      addMarkedSpan(line, new MarkedSpan(marker,
-                                         curLine == from.line ? from.ch : null,
-                                         curLine == to.line ? to.ch : null));
-      ++curLine;
-    });
-    // lineIsHidden depends on the presence of the spans, so needs a second pass
-    if (marker.collapsed) doc.iter(from.line, to.line + 1, function(line) {
-      if (lineIsHidden(doc, line)) updateLineHeight(line, 0);
-    });
-
-    if (marker.clearOnEnter) on(marker, "beforeCursorEnter", function() { marker.clear(); });
-
-    if (marker.readOnly) {
-      sawReadOnlySpans = true;
-      if (doc.history.done.length || doc.history.undone.length)
-        doc.clearHistory();
-    }
-    if (marker.collapsed) {
-      marker.id = ++nextMarkerId;
-      marker.atomic = true;
-    }
-    if (cm) {
-      // Sync editor state
-      if (updateMaxLine) cm.curOp.updateMaxLine = true;
-      if (marker.collapsed)
-        regChange(cm, from.line, to.line + 1);
-      else if (marker.className || marker.title || marker.startStyle || marker.endStyle || marker.css)
-        for (var i = from.line; i <= to.line; i++) regLineChange(cm, i, "text");
-      if (marker.atomic) reCheckSelection(cm.doc);
-      signalLater(cm, "markerAdded", cm, marker);
-    }
-    return marker;
-  }
-
-  // SHARED TEXTMARKERS
-
-  // A shared marker spans multiple linked documents. It is
-  // implemented as a meta-marker-object controlling multiple normal
-  // markers.
-  var SharedTextMarker = CodeMirror.SharedTextMarker = function(markers, primary) {
-    this.markers = markers;
-    this.primary = primary;
-    for (var i = 0; i < markers.length; ++i)
-      markers[i].parent = this;
-  };
-  eventMixin(SharedTextMarker);
-
-  SharedTextMarker.prototype.clear = function() {
-    if (this.explicitlyCleared) return;
-    this.explicitlyCleared = true;
-    for (var i = 0; i < this.markers.length; ++i)
-      this.markers[i].clear();
-    signalLater(this, "clear");
-  };
-  SharedTextMarker.prototype.find = function(side, lineObj) {
-    return this.primary.find(side, lineObj);
-  };
-
-  function markTextShared(doc, from, to, options, type) {
-    options = copyObj(options);
-    options.shared = false;
-    var markers = [markText(doc, from, to, options, type)], primary = markers[0];
-    var widget = options.widgetNode;
-    linkedDocs(doc, function(doc) {
-      if (widget) options.widgetNode = widget.cloneNode(true);
-      markers.push(markText(doc, clipPos(doc, from), clipPos(doc, to), options, type));
-      for (var i = 0; i < doc.linked.length; ++i)
-        if (doc.linked[i].isParent) return;
-      primary = lst(markers);
-    });
-    return new SharedTextMarker(markers, primary);
-  }
-
-  function findSharedMarkers(doc) {
-    return doc.findMarks(Pos(doc.first, 0), doc.clipPos(Pos(doc.lastLine())),
-                         function(m) { return m.parent; });
-  }
-
-  function copySharedMarkers(doc, markers) {
-    for (var i = 0; i < markers.length; i++) {
-      var marker = markers[i], pos = marker.find();
-      var mFrom = doc.clipPos(pos.from), mTo = doc.clipPos(pos.to);
-      if (cmp(mFrom, mTo)) {
-        var subMark = markText(doc, mFrom, mTo, marker.primary, marker.primary.type);
-        marker.markers.push(subMark);
-        subMark.parent = marker;
-      }
-    }
-  }
-
-  function detachSharedMarkers(markers) {
-    for (var i = 0; i < markers.length; i++) {
-      var marker = markers[i], linked = [marker.primary.doc];;
-      linkedDocs(marker.primary.doc, function(d) { linked.push(d); });
-      for (var j = 0; j < marker.markers.length; j++) {
-        var subMarker = marker.markers[j];
-        if (indexOf(linked, subMarker.doc) == -1) {
-          subMarker.parent = null;
-          marker.markers.splice(j--, 1);
-        }
-      }
-    }
-  }
-
-  // TEXTMARKER SPANS
-
-  function MarkedSpan(marker, from, to) {
-    this.marker = marker;
-    this.from = from; this.to = to;
-  }
-
-  // Search an array of spans for a span matching the given marker.
-  function getMarkedSpanFor(spans, marker) {
-    if (spans) for (var i = 0; i < spans.length; ++i) {
-      var span = spans[i];
-      if (span.marker == marker) return span;
-    }
-  }
-  // Remove a span from an array, returning undefined if no spans are
-  // left (we don't store arrays for lines without spans).
-  function removeMarkedSpan(spans, span) {
-    for (var r, i = 0; i < spans.length; ++i)
-      if (spans[i] != span) (r || (r = [])).push(spans[i]);
-    return r;
-  }
-  // Add a span to a line.
-  function addMarkedSpan(line, span) {
-    line.markedSpans = line.markedSpans ? line.markedSpans.concat([span]) : [span];
-    span.marker.attachLine(line);
-  }
-
-  // Used for the algorithm that adjusts markers for a change in the
-  // document. These functions cut an array of spans at a given
-  // character position, returning an array of remaining chunks (or
-  // undefined if nothing remains).
-  function markedSpansBefore(old, startCh, isInsert) {
-    if (old) for (var i = 0, nw; i < old.length; ++i) {
-      var span = old[i], marker = span.marker;
-      var startsBefore = span.from == null || (marker.inclusiveLeft ? span.from <= startCh : span.from < startCh);
-      if (startsBefore || span.from == startCh && marker.type == "bookmark" && (!isInsert || !span.marker.insertLeft)) {
-        var endsAfter = span.to == null || (marker.inclusiveRight ? span.to >= startCh : span.to > startCh);
-        (nw || (nw = [])).push(new MarkedSpan(marker, span.from, endsAfter ? null : span.to));
-      }
-    }
-    return nw;
-  }
-  function markedSpansAfter(old, endCh, isInsert) {
-    if (old) for (var i = 0, nw; i < old.length; ++i) {
-      var span = old[i], marker = span.marker;
-      var endsAfter = span.to == null || (marker.inclusiveRight ? span.to >= endCh : span.to > endCh);
-      if (endsAfter || span.from == endCh && marker.type == "bookmark" && (!isInsert || span.marker.insertLeft)) {
-        var startsBefore = span.from == null || (marker.inclusiveLeft ? span.from <= endCh : span.from < endCh);
-        (nw || (nw = [])).push(new MarkedSpan(marker, startsBefore ? null : span.from - endCh,
-                                              span.to == null ? null : span.to - endCh));
-      }
-    }
-    return nw;
-  }
-
-  // Given a change object, compute the new set of marker spans that
-  // cover the line in which the change took place. Removes spans
-  // entirely within the change, reconnects spans belonging to the
-  // same marker that appear on both sides of the change, and cuts off
-  // spans partially within the change. Returns an array of span
-  // arrays with one element for each line in (after) the change.
-  function stretchSpansOverChange(doc, change) {
-    if (change.full) return null;
-    var oldFirst = isLine(doc, change.from.line) && getLine(doc, change.from.line).markedSpans;
-    var oldLast = isLine(doc, change.to.line) && getLine(doc, change.to.line).markedSpans;
-    if (!oldFirst && !oldLast) return null;
-
-    var startCh = change.from.ch, endCh = change.to.ch, isInsert = cmp(change.from, change.to) == 0;
-    // Get the spans that 'stick out' on both sides
-    var first = markedSpansBefore(oldFirst, startCh, isInsert);
-    var last = markedSpansAfter(oldLast, endCh, isInsert);
-
-    // Next, merge those two ends
-    var sameLine = change.text.length == 1, offset = lst(change.text).length + (sameLine ? startCh : 0);
-    if (first) {
-      // Fix up .to properties of first
-      for (var i = 0; i < first.length; ++i) {
-        var span = first[i];
-        if (span.to == null) {
-          var found = getMarkedSpanFor(last, span.marker);
-          if (!found) span.to = startCh;
-          else if (sameLine) span.to = found.to == null ? null : found.to + offset;
-        }
-      }
-    }
-    if (last) {
-      // Fix up .from in last (or move them into first in case of sameLine)
-      for (var i = 0; i < last.length; ++i) {
-        var span = last[i];
-        if (span.to != null) span.to += offset;
-        if (span.from == null) {
-          var found = getMarkedSpanFor(first, span.marker);
-          if (!found) {
-            span.from = offset;
-            if (sameLine) (first || (first = [])).push(span);
-          }
-        } else {
-          span.from += offset;
-          if (sameLine) (first || (first = [])).push(span);
-        }
-      }
-    }
-    // Make sure we didn't create any zero-length spans
-    if (first) first = clearEmptySpans(first);
-    if (last && last != first) last = clearEmptySpans(last);
-
-    var newMarkers = [first];
-    if (!sameLine) {
-      // Fill gap with whole-line-spans
-      var gap = change.text.length - 2, gapMarkers;
-      if (gap > 0 && first)
-        for (var i = 0; i < first.length; ++i)
-          if (first[i].to == null)
-            (gapMarkers || (gapMarkers = [])).push(new MarkedSpan(first[i].marker, null, null));
-      for (var i = 0; i < gap; ++i)
-        newMarkers.push(gapMarkers);
-      newMarkers.push(last);
-    }
-    return newMarkers;
-  }
-
-  // Remove spans that are empty and don't have a clearWhenEmpty
-  // option of false.
-  function clearEmptySpans(spans) {
-    for (var i = 0; i < spans.length; ++i) {
-      var span = spans[i];
-      if (span.from != null && span.from == span.to && span.marker.clearWhenEmpty !== false)
-        spans.splice(i--, 1);
-    }
-    if (!spans.length) return null;
-    return spans;
-  }
-
-  // Used for un/re-doing changes from the history. Combines the
-  // result of computing the existing spans with the set of spans that
-  // existed in the history (so that deleting around a span and then
-  // undoing brings back the span).
-  function mergeOldSpans(doc, change) {
-    var old = getOldSpans(doc, change);
-    var stretched = stretchSpansOverChange(doc, change);
-    if (!old) return stretched;
-    if (!stretched) return old;
-
-    for (var i = 0; i < old.length; ++i) {
-      var oldCur = old[i], stretchCur = stretched[i];
-      if (oldCur && stretchCur) {
-        spans: for (var j = 0; j < stretchCur.length; ++j) {
-          var span = stretchCur[j];
-          for (var k = 0; k < oldCur.length; ++k)
-            if (oldCur[k].marker == span.marker) continue spans;
-          oldCur.push(span);
-        }
-      } else if (stretchCur) {
-        old[i] = stretchCur;
-      }
-    }
-    return old;
-  }
-
-  // Used to 'clip' out readOnly ranges when making a change.
-  function removeReadOnlyRanges(doc, from, to) {
-    var markers = null;
-    doc.iter(from.line, to.line + 1, function(line) {
-      if (line.markedSpans) for (var i = 0; i < line.markedSpans.length; ++i) {
-        var mark = line.markedSpans[i].marker;
-        if (mark.readOnly && (!markers || indexOf(markers, mark) == -1))
-          (markers || (markers = [])).push(mark);
-      }
-    });
-    if (!markers) return null;
-    var parts = [{from: from, to: to}];
-    for (var i = 0; i < markers.length; ++i) {
-      var mk = markers[i], m = mk.find(0);
-      for (var j = 0; j < parts.length; ++j) {
-        var p = parts[j];
-        if (cmp(p.to, m.from) < 0 || cmp(p.from, m.to) > 0) continue;
-        var newParts = [j, 1], dfrom = cmp(p.from, m.from), dto = cmp(p.to, m.to);
-        if (dfrom < 0 || !mk.inclusiveLeft && !dfrom)
-          newParts.push({from: p.from, to: m.from});
-        if (dto > 0 || !mk.inclusiveRight && !dto)
-          newParts.push({from: m.to, to: p.to});
-        parts.splice.apply(parts, newParts);
-        j += newParts.length - 1;
-      }
-    }
-    return parts;
-  }
-
-  // Connect or disconnect spans from a line.
-  function detachMarkedSpans(line) {
-    var spans = line.markedSpans;
-    if (!spans) return;
-    for (var i = 0; i < spans.length; ++i)
-      spans[i].marker.detachLine(line);
-    line.markedSpans = null;
-  }
-  function attachMarkedSpans(line, spans) {
-    if (!spans) return;
-    for (var i = 0; i < spans.length; ++i)
-      spans[i].marker.attachLine(line);
-    line.markedSpans = spans;
-  }
-
-  // Helpers used when computing which overlapping collapsed span
-  // counts as the larger one.
-  function extraLeft(marker) { return marker.inclusiveLeft ? -1 : 0; }
-  function extraRight(marker) { return marker.inclusiveRight ? 1 : 0; }
-
-  // Returns a number indicating which of two overlapping collapsed
-  // spans is larger (and thus includes the other). Falls back to
-  // comparing ids when the spans cover exactly the same range.
-  function compareCollapsedMarkers(a, b) {
-    var lenDiff = a.lines.length - b.lines.length;
-    if (lenDiff != 0) return lenDiff;
-    var aPos = a.find(), bPos = b.find();
-    var fromCmp = cmp(aPos.from, bPos.from) || extraLeft(a) - extraLeft(b);
-    if (fromCmp) return -fromCmp;
-    var toCmp = cmp(aPos.to, bPos.to) || extraRight(a) - extraRight(b);
-    if (toCmp) return toCmp;
-    return b.id - a.id;
-  }
-
-  // Find out whether a line ends or starts in a collapsed span. If
-  // so, return the marker for that span.
-  function collapsedSpanAtSide(line, start) {
-    var sps = sawCollapsedSpans && line.markedSpans, found;
-    if (sps) for (var sp, i = 0; i < sps.length; ++i) {
-      sp = sps[i];
-      if (sp.marker.collapsed && (start ? sp.from : sp.to) == null &&
-          (!found || compareCollapsedMarkers(found, sp.marker) < 0))
-        found = sp.marker;
-    }
-    return found;
-  }
-  function collapsedSpanAtStart(line) { return collapsedSpanAtSide(line, true); }
-  function collapsedSpanAtEnd(line) { return collapsedSpanAtSide(line, false); }
-
-  // Test whether there exists a collapsed span that partially
-  // overlaps (covers the start or end, but not both) of a new span.
-  // Such overlap is not allowed.
-  function conflictingCollapsedRange(doc, lineNo, from, to, marker) {
-    var line = getLine(doc, lineNo);
-    var sps = sawCollapsedSpans && line.markedSpans;
-    if (sps) for (var i = 0; i < sps.length; ++i) {
-      var sp = sps[i];
-      if (!sp.marker.collapsed) continue;
-      var found = sp.marker.find(0);
-      var fromCmp = cmp(found.from, from) || extraLeft(sp.marker) - extraLeft(marker);
-      var toCmp = cmp(found.to, to) || extraRight(sp.marker) - extraRight(marker);
-      if (fromCmp >= 0 && toCmp <= 0 || fromCmp <= 0 && toCmp >= 0) continue;
-      if (fromCmp <= 0 && (sp.marker.inclusiveRight && marker.inclusiveLeft ? cmp(found.to, from) >= 0 : cmp(found.to, from) > 0) ||
-          fromCmp >= 0 && (sp.marker.inclusiveRight && marker.inclusiveLeft ? cmp(found.from, to) <= 0 : cmp(found.from, to) < 0))
-        return true;
-    }
-  }
-
-  // A visual line is a line as drawn on the screen. Folding, for
-  // example, can cause multiple logical lines to appear on the same
-  // visual line. This finds the start of the visual line that the
-  // given line is part of (usually that is the line itself).
-  function visualLine(line) {
-    var merged;
-    while (merged = collapsedSpanAtStart(line))
-      line = merged.find(-1, true).line;
-    return line;
-  }
-
-  // Returns an array of logical lines that continue the visual line
-  // started by the argument, or undefined if there are no such lines.
-  function visualLineContinued(line) {
-    var merged, lines;
-    while (merged = collapsedSpanAtEnd(line)) {
-      line = merged.find(1, true).line;
-      (lines || (lines = [])).push(line);
-    }
-    return lines;
-  }
-
-  // Get the line number of the start of the visual line that the
-  // given line number is part of.
-  function visualLineNo(doc, lineN) {
-    var line = getLine(doc, lineN), vis = visualLine(line);
-    if (line == vis) return lineN;
-    return lineNo(vis);
-  }
-  // Get the line number of the start of the next visual line after
-  // the given line.
-  function visualLineEndNo(doc, lineN) {
-    if (lineN > doc.lastLine()) return lineN;
-    var line = getLine(doc, lineN), merged;
-    if (!lineIsHidden(doc, line)) return lineN;
-    while (merged = collapsedSpanAtEnd(line))
-      line = merged.find(1, true).line;
-    return lineNo(line) + 1;
-  }
-
-  // Compute whether a line is hidden. Lines count as hidden when they
-  // are part of a visual line that starts with another line, or when
-  // they are entirely covered by collapsed, non-widget span.
-  function lineIsHidden(doc, line) {
-    var sps = sawCollapsedSpans && line.markedSpans;
-    if (sps) for (var sp, i = 0; i < sps.length; ++i) {
-      sp = sps[i];
-      if (!sp.marker.collapsed) continue;
-      if (sp.from == null) return true;
-      if (sp.marker.widgetNode) continue;
-      if (sp.from == 0 && sp.marker.inclusiveLeft && lineIsHiddenInner(doc, line, sp))
-        return true;
-    }
-  }
-  function lineIsHiddenInner(doc, line, span) {
-    if (span.to == null) {
-      var end = span.marker.find(1, true);
-      return lineIsHiddenInner(doc, end.line, getMarkedSpanFor(end.line.markedSpans, span.marker));
-    }
-    if (span.marker.inclusiveRight && span.to == line.text.length)
-      return true;
-    for (var sp, i = 0; i < line.markedSpans.length; ++i) {
-      sp = line.markedSpans[i];
-      if (sp.marker.collapsed && !sp.marker.widgetNode && sp.from == span.to &&
-          (sp.to == null || sp.to != span.from) &&
-          (sp.marker.inclusiveLeft || span.marker.inclusiveRight) &&
-          lineIsHiddenInner(doc, line, sp)) return true;
-    }
-  }
-
-  // LINE WIDGETS
-
-  // Line widgets are block elements displayed above or below a line.
-
-  var LineWidget = CodeMirror.LineWidget = function(doc, node, options) {
-    if (options) for (var opt in options) if (options.hasOwnProperty(opt))
-      this[opt] = options[opt];
-    this.doc = doc;
-    this.node = node;
-  };
-  eventMixin(LineWidget);
-
-  function adjustScrollWhenAboveVisible(cm, line, diff) {
-    if (heightAtLine(line) < ((cm.curOp && cm.curOp.scrollTop) || cm.doc.scrollTop))
-      addToScrollPos(cm, null, diff);
-  }
-
-  LineWidget.prototype.clear = function() {
-    var cm = this.doc.cm, ws = this.line.widgets, line = this.line, no = lineNo(line);
-    if (no == null || !ws) return;
-    for (var i = 0; i < ws.length; ++i) if (ws[i] == this) ws.splice(i--, 1);
-    if (!ws.length) line.widgets = null;
-    var height = widgetHeight(this);
-    updateLineHeight(line, Math.max(0, line.height - height));
-    if (cm) runInOp(cm, function() {
-      adjustScrollWhenAboveVisible(cm, line, -height);
-      regLineChange(cm, no, "widget");
-    });
-  };
-  LineWidget.prototype.changed = function() {
-    var oldH = this.height, cm = this.doc.cm, line = this.line;
-    this.height = null;
-    var diff = widgetHeight(this) - oldH;
-    if (!diff) return;
-    updateLineHeight(line, line.height + diff);
-    if (cm) runInOp(cm, function() {
-      cm.curOp.forceUpdate = true;
-      adjustScrollWhenAboveVisible(cm, line, diff);
-    });
-  };
-
-  function widgetHeight(widget) {
-    if (widget.height != null) return widget.height;
-    var cm = widget.doc.cm;
-    if (!cm) return 0;
-    if (!contains(document.body, widget.node)) {
-      var parentStyle = "position: relative;";
-      if (widget.coverGutter)
-        parentStyle += "margin-left: -" + cm.display.gutters.offsetWidth + "px;";
-      if (widget.noHScroll)
-        parentStyle += "width: " + cm.display.wrapper.clientWidth + "px;";
-      removeChildrenAndAdd(cm.display.measure, elt("div", [widget.node], null, parentStyle));
-    }
-    return widget.height = widget.node.parentNode.offsetHeight;
-  }
-
-  function addLineWidget(doc, handle, node, options) {
-    var widget = new LineWidget(doc, node, options);
-    var cm = doc.cm;
-    if (cm && widget.noHScroll) cm.display.alignWidgets = true;
-    changeLine(doc, handle, "widget", function(line) {
-      var widgets = line.widgets || (line.widgets = []);
-      if (widget.insertAt == null) widgets.push(widget);
-      else widgets.splice(Math.min(widgets.length - 1, Math.max(0, widget.insertAt)), 0, widget);
-      widget.line = line;
-      if (cm && !lineIsHidden(doc, line)) {
-        var aboveVisible = heightAtLine(line) < doc.scrollTop;
-        updateLineHeight(line, line.height + widgetHeight(widget));
-        if (aboveVisible) addToScrollPos(cm, null, widget.height);
-        cm.curOp.forceUpdate = true;
-      }
-      return true;
-    });
-    return widget;
-  }
-
-  // LINE DATA STRUCTURE
-
-  // Line objects. These hold state related to a line, including
-  // highlighting info (the styles array).
-  var Line = CodeMirror.Line = function(text, markedSpans, estimateHeight) {
-    this.text = text;
-    attachMarkedSpans(this, markedSpans);
-    this.height = estimateHeight ? estimateHeight(this) : 1;
-  };
-  eventMixin(Line);
-  Line.prototype.lineNo = function() { return lineNo(this); };
-
-  // Change the content (text, markers) of a line. Automatically
-  // invalidates cached information and tries to re-estimate the
-  // line's height.
-  function updateLine(line, text, markedSpans, estimateHeight) {
-    line.text = text;
-    if (line.stateAfter) line.stateAfter = null;
-    if (line.styles) line.styles = null;
-    if (line.order != null) line.order = null;
-    detachMarkedSpans(line);
-    attachMarkedSpans(line, markedSpans);
-    var estHeight = estimateHeight ? estimateHeight(line) : 1;
-    if (estHeight != line.height) updateLineHeight(line, estHeight);
-  }
-
-  // Detach a line from the document tree and its markers.
-  function cleanUpLine(line) {
-    line.parent = null;
-    detachMarkedSpans(line);
-  }
-
-  function extractLineClasses(type, output) {
-    if (type) for (;;) {
-      var lineClass = type.match(/(?:^|\s+)line-(background-)?(\S+)/);
-      if (!lineClass) break;
-      type = type.slice(0, lineClass.index) + type.slice(lineClass.index + lineClass[0].length);
-      var prop = lineClass[1] ? "bgClass" : "textClass";
-      if (output[prop] == null)
-        output[prop] = lineClass[2];
-      else if (!(new RegExp("(?:^|\s)" + lineClass[2] + "(?:$|\s)")).test(output[prop]))
-        output[prop] += " " + lineClass[2];
-    }
-    return type;
-  }
-
-  function callBlankLine(mode, state) {
-    if (mode.blankLine) return mode.blankLine(state);
-    if (!mode.innerMode) return;
-    var inner = CodeMirror.innerMode(mode, state);
-    if (inner.mode.blankLine) return inner.mode.blankLine(inner.state);
-  }
-
-  function readToken(mode, stream, state, inner) {
-    for (var i = 0; i < 10; i++) {
-      if (inner) inner[0] = CodeMirror.innerMode(mode, state).mode;
-      var style = mode.token(stream, state);
-      if (stream.pos > stream.start) return style;
-    }
-    throw new Error("Mode " + mode.name + " failed to advance stream.");
-  }
-
-  // Utility for getTokenAt and getLineTokens
-  function takeToken(cm, pos, precise, asArray) {
-    function getObj(copy) {
-      return {start: stream.start, end: stream.pos,
-              string: stream.current(),
-              type: style || null,
-              state: copy ? copyState(doc.mode, state) : state};
-    }
-
-    var doc = cm.doc, mode = doc.mode, style;
-    pos = clipPos(doc, pos);
-    var line = getLine(doc, pos.line), state = getStateBefore(cm, pos.line, precise);
-    var stream = new StringStream(line.text, cm.options.tabSize), tokens;
-    if (asArray) tokens = [];
-    while ((asArray || stream.pos < pos.ch) && !stream.eol()) {
-      stream.start = stream.pos;
-      style = readToken(mode, stream, state);
-      if (asArray) tokens.push(getObj(true));
-    }
-    return asArray ? tokens : getObj();
-  }
-
-  // Run the given mode's parser over a line, calling f for each token.
-  function runMode(cm, text, mode, state, f, lineClasses, forceToEnd) {
-    var flattenSpans = mode.flattenSpans;
-    if (flattenSpans == null) flattenSpans = cm.options.flattenSpans;
-    var curStart = 0, curStyle = null;
-    var stream = new StringStream(text, cm.options.tabSize), style;
-    var inner = cm.options.addModeClass && [null];
-    if (text == "") extractLineClasses(callBlankLine(mode, state), lineClasses);
-    while (!stream.eol()) {
-      if (stream.pos > cm.options.maxHighlightLength) {
-        flattenSpans = false;
-        if (forceToEnd) processLine(cm, text, state, stream.pos);
-        stream.pos = text.length;
-        style = null;
-      } else {
-        style = extractLineClasses(readToken(mode, stream, state, inner), lineClasses);
-      }
-      if (inner) {
-        var mName = inner[0].name;
-        if (mName) style = "m-" + (style ? mName + " " + style : mName);
-      }
-      if (!flattenSpans || curStyle != style) {
-        while (curStart < stream.start) {
-          curStart = Math.min(stream.start, curStart + 5000);
-          f(curStart, curStyle);
-        }
-        curStyle = style;
-      }
-      stream.start = stream.pos;
-    }
-    while (curStart < stream.pos) {
-      // Webkit seems to refuse to render text nodes longer than 57444
-      // characters, and returns inaccurate measurements in nodes
-      // starting around 5000 chars.
-      var pos = Math.min(stream.pos, curStart + 5000);
-      f(pos, curStyle);
-      curStart = pos;
-    }
-  }
-
-  // Compute a style array (an array starting with a mode generation
-  // -- for invalidation -- followed by pairs of end positions and
-  // style strings), which is used to highlight the tokens on the
-  // line.
-  function highlightLine(cm, line, state, forceToEnd) {
-    // A styles array always starts with a number identifying the
-    // mode/overlays that it is based on (for easy invalidation).
-    var st = [cm.state.modeGen], lineClasses = {};
-    // Compute the base array of styles
-    runMode(cm, line.text, cm.doc.mode, state, function(end, style) {
-      st.push(end, style);
-    }, lineClasses, forceToEnd);
-
-    // Run overlays, adjust style array.
-    for (var o = 0; o < cm.state.overlays.length; ++o) {
-      var overlay = cm.state.overlays[o], i = 1, at = 0;
-      runMode(cm, line.text, overlay.mode, true, function(end, style) {
-        var start = i;
-        // Ensure there's a token end at the current position, and that i points at it
-        while (at < end) {
-          var i_end = st[i];
-          if (i_end > end)
-            st.splice(i, 1, end, st[i+1], i_end);
-          i += 2;
-          at = Math.min(end, i_end);
-        }
-        if (!style) return;
-        if (overlay.opaque) {
-          st.splice(start, i - start, end, "cm-overlay " + style);
-          i = start + 2;
-        } else {
-          for (; start < i; start += 2) {
-            var cur = st[start+1];
-            st[start+1] = (cur ? cur + " " : "") + "cm-overlay " + style;
-          }
-        }
-      }, lineClasses);
-    }
-
-    return {styles: st, classes: lineClasses.bgClass || lineClasses.textClass ? lineClasses : null};
-  }
-
-  function getLineStyles(cm, line, updateFrontier) {
-    if (!line.styles || line.styles[0] != cm.state.modeGen) {
-      var state = getStateBefore(cm, lineNo(line));
-      var result = highlightLine(cm, line, line.text.length > cm.options.maxHighlightLength ? copyState(cm.doc.mode, state) : state);
-      line.stateAfter = state;
-      line.styles = result.styles;
-      if (result.classes) line.styleClasses = result.classes;
-      else if (line.styleClasses) line.styleClasses = null;
-      if (updateFrontier === cm.doc.frontier) cm.doc.frontier++;
-    }
-    return line.styles;
-  }
-
-  // Lightweight form of highlight -- proceed over this line and
-  // update state, but don't save a style array. Used for lines that
-  // aren't currently visible.
-  function processLine(cm, text, state, startAt) {
-    var mode = cm.doc.mode;
-    var stream = new StringStream(text, cm.options.tabSize);
-    stream.start = stream.pos = startAt || 0;
-    if (text == "") callBlankLine(mode, state);
-    while (!stream.eol()) {
-      readToken(mode, stream, state);
-      stream.start = stream.pos;
-    }
-  }
-
-  // Convert a style as returned by a mode (either null, or a string
-  // containing one or more styles) to a CSS style. This is cached,
-  // and also looks for line-wide styles.
-  var styleToClassCache = {}, styleToClassCacheWithMode = {};
-  function interpretTokenStyle(style, options) {
-    if (!style || /^\s*$/.test(style)) return null;
-    var cache = options.addModeClass ? styleToClassCacheWithMode : styleToClassCache;
-    return cache[style] ||
-      (cache[style] = style.replace(/\S+/g, "cm-$&"));
-  }
-
-  // Render the DOM representation of the text of a line. Also builds
-  // up a 'line map', which points at the DOM nodes that represent
-  // specific stretches of text, and is used by the measuring code.
-  // The returned object contains the DOM node, this map, and
-  // information about line-wide styles that were set by the mode.
-  function buildLineContent(cm, lineView) {
-    // The padding-right forces the element to have a 'border', which
-    // is needed on Webkit to be able to get line-level bounding
-    // rectangles for it (in measureChar).
-    var content = elt("span", null, null, webkit ? "padding-right: .1px" : null);
-    var builder = {pre: elt("pre", [content], "CodeMirror-line"), content: content,
-                   col: 0, pos: 0, cm: cm,
-                   trailingSpace: false,
-                   splitSpaces: (ie || webkit) && cm.getOption("lineWrapping")};
-    lineView.measure = {};
-
-    // Iterate over the logical lines that make up this visual line.
-    for (var i = 0; i <= (lineView.rest ? lineView.rest.length : 0); i++) {
-      var line = i ? lineView.rest[i - 1] : lineView.line, order;
-      builder.pos = 0;
-      builder.addToken = buildToken;
-      // Optionally wire in some hacks into the token-rendering
-      // algorithm, to deal with browser quirks.
-      if (hasBadBidiRects(cm.display.measure) && (order = getOrder(line)))
-        builder.addToken = buildTokenBadBidi(builder.addToken, order);
-      builder.map = [];
-      var allowFrontierUpdate = lineView != cm.display.externalMeasured && lineNo(line);
-      insertLineContent(line, builder, getLineStyles(cm, line, allowFrontierUpdate));
-      if (line.styleClasses) {
-        if (line.styleClasses.bgClass)
-          builder.bgClass = joinClasses(line.styleClasses.bgClass, builder.bgClass || "");
-        if (line.styleClasses.textClass)
-          builder.textClass = joinClasses(line.styleClasses.textClass, builder.textClass || "");
-      }
-
-      // Ensure at least a single node is present, for measuring.
-      if (builder.map.length == 0)
-        builder.map.push(0, 0, builder.content.appendChild(zeroWidthElement(cm.display.measure)));
-
-      // Store the map and a cache object for the current logical line
-      if (i == 0) {
-        lineView.measure.map = builder.map;
-        lineView.measure.cache = {};
-      } else {
-        (lineView.measure.maps || (lineView.measure.maps = [])).push(builder.map);
-        (lineView.measure.caches || (lineView.measure.caches = [])).push({});
-      }
-    }
-
-    // See issue #2901
-    if (webkit) {
-      var last = builder.content.lastChild
-      if (/\bcm-tab\b/.test(last.className) || (last.querySelector && last.querySelector(".cm-tab")))
-        builder.content.className = "cm-tab-wrap-hack";
-    }
-
-    signal(cm, "renderLine", cm, lineView.line, builder.pre);
-    if (builder.pre.className)
-      builder.textClass = joinClasses(builder.pre.className, builder.textClass || "");
-
-    return builder;
-  }
-
-  function defaultSpecialCharPlaceholder(ch) {
-    var token = elt("span", "\u2022", "cm-invalidchar");
-    token.title = "\\u" + ch.charCodeAt(0).toString(16);
-    token.setAttribute("aria-label", token.title);
-    return token;
-  }
-
-  // Build up the DOM representation for a single token, and add it to
-  // the line map. Takes care to render special characters separately.
-  function buildToken(builder, text, style, startStyle, endStyle, title, css) {
-    if (!text) return;
-    var displayText = builder.splitSpaces ? splitSpaces(text, builder.trailingSpace) : text
-    var special = builder.cm.state.specialChars, mustWrap = false;
-    if (!special.test(text)) {
-      builder.col += text.length;
-      var content = document.createTextNode(displayText);
-      builder.map.push(builder.pos, builder.pos + text.length, content);
-      if (ie && ie_version < 9) mustWrap = true;
-      builder.pos += text.length;
-    } else {
-      var content = document.createDocumentFragment(), pos = 0;
-      while (true) {
-        special.lastIndex = pos;
-        var m = special.exec(text);
-        var skipped = m ? m.index - pos : text.length - pos;
-        if (skipped) {
-          var txt = document.createTextNode(displayText.slice(pos, pos + skipped));
-          if (ie && ie_version < 9) content.appendChild(elt("span", [txt]));
-          else content.appendChild(txt);
-          builder.map.push(builder.pos, builder.pos + skipped, txt);
-          builder.col += skipped;
-          builder.pos += skipped;
-        }
-        if (!m) break;
-        pos += skipped + 1;
-        if (m[0] == "\t") {
-          var tabSize = builder.cm.options.tabSize, tabWidth = tabSize - builder.col % tabSize;
-          var txt = content.appendChild(elt("span", spaceStr(tabWidth), "cm-tab"));
-          txt.setAttribute("role", "presentation");
-          txt.setAttribute("cm-text", "\t");
-          builder.col += tabWidth;
-        } else if (m[0] == "\r" || m[0] == "\n") {
-          var txt = content.appendChild(elt("span", m[0] == "\r" ? "\u240d" : "\u2424", "cm-invalidchar"));
-          txt.setAttribute("cm-text", m[0]);
-          builder.col += 1;
-        } else {
-          var txt = builder.cm.options.specialCharPlaceholder(m[0]);
-          txt.setAttribute("cm-text", m[0]);
-          if (ie && ie_version < 9) content.appendChild(elt("span", [txt]));
-          else content.appendChild(txt);
-          builder.col += 1;
-        }
-        builder.map.push(builder.pos, builder.pos + 1, txt);
-        builder.pos++;
-      }
-    }
-    builder.trailingSpace = displayText.charCodeAt(text.length - 1) == 32
-    if (style || startStyle || endStyle || mustWrap || css) {
-      var fullStyle = style || "";
-      if (startStyle) fullStyle += startStyle;
-      if (endStyle) fullStyle += endStyle;
-      var token = elt("span", [content], fullStyle, css);
-      if (title) token.title = title;
-      return builder.content.appendChild(token);
-    }
-    builder.content.appendChild(content);
-  }
-
-  function splitSpaces(text, trailingBefore) {
-    if (text.length > 1 && !/  /.test(text)) return text
-    var spaceBefore = trailingBefore, result = ""
-    for (var i = 0; i < text.length; i++) {
-      var ch = text.charAt(i)
-      if (ch == " " && spaceBefore && (i == text.length - 1 || text.charCodeAt(i + 1) == 32))
-        ch = "\u00a0"
-      result += ch
-      spaceBefore = ch == " "
-    }
-    return result
-  }
-
-  // Work around nonsense dimensions being reported for stretches of
-  // right-to-left text.
-  function buildTokenBadBidi(inner, order) {
-    return function(builder, text, style, startStyle, endStyle, title, css) {
-      style = style ? style + " cm-force-border" : "cm-force-border";
-      var start = builder.pos, end = start + text.length;
-      for (;;) {
-        // Find the part that overlaps with the start of this text
-        for (var i = 0; i < order.length; i++) {
-          var part = order[i];
-          if (part.to > start && part.from <= start) break;
-        }
-        if (part.to >= end) return inner(builder, text, style, startStyle, endStyle, title, css);
-        inner(builder, text.slice(0, part.to - start), style, startStyle, null, title, css);
-        startStyle = null;
-        text = text.slice(part.to - start);
-        start = part.to;
-      }
-    };
-  }
-
-  function buildCollapsedSpan(builder, size, marker, ignoreWidget) {
-    var widget = !ignoreWidget && marker.widgetNode;
-    if (widget) builder.map.push(builder.pos, builder.pos + size, widget);
-    if (!ignoreWidget && builder.cm.display.input.needsContentAttribute) {
-      if (!widget)
-        widget = builder.content.appendChild(document.createElement("span"));
-      widget.setAttribute("cm-marker", marker.id);
-    }
-    if (widget) {
-      builder.cm.display.input.setUneditable(widget);
-      builder.content.appendChild(widget);
-    }
-    builder.pos += size;
-    builder.trailingSpace = false
-  }
-
-  // Outputs a number of spans to make up a line, taking highlighting
-  // and marked text into account.
-  function insertLineContent(line, builder, styles) {
-    var spans = line.markedSpans, allText = line.text, at = 0;
-    if (!spans) {
-      for (var i = 1; i < styles.length; i+=2)
-        builder.addToken(builder, allText.slice(at, at = styles[i]), interpretTokenStyle(styles[i+1], builder.cm.options));
-      return;
-    }
-
-    var len = allText.length, pos = 0, i = 1, text = "", style, css;
-    var nextChange = 0, spanStyle, spanEndStyle, spanStartStyle, title, collapsed;
-    for (;;) {
-      if (nextChange == pos) { // Update current marker set
-        spanStyle = spanEndStyle = spanStartStyle = title = css = "";
-        collapsed = null; nextChange = Infinity;
-        var foundBookmarks = [], endStyles
-        for (var j = 0; j < spans.length; ++j) {
-          var sp = spans[j], m = sp.marker;
-          if (m.type == "bookmark" && sp.from == pos && m.widgetNode) {
-            foundBookmarks.push(m);
-          } else if (sp.from <= pos && (sp.to == null || sp.to > pos || m.collapsed && sp.to == pos && sp.from == pos)) {
-            if (sp.to != null && sp.to != pos && nextChange > sp.to) {
-              nextChange = sp.to;
-              spanEndStyle = "";
-            }
-            if (m.className) spanStyle += " " + m.className;
-            if (m.css) css = (css ? css + ";" : "") + m.css;
-            if (m.startStyle && sp.from == pos) spanStartStyle += " " + m.startStyle;
-            if (m.endStyle && sp.to == nextChange) (endStyles || (endStyles = [])).push(m.endStyle, sp.to)
-            if (m.title && !title) title = m.title;
-            if (m.collapsed && (!collapsed || compareCollapsedMarkers(collapsed.marker, m) < 0))
-              collapsed = sp;
-          } else if (sp.from > pos && nextChange > sp.from) {
-            nextChange = sp.from;
-          }
-        }
-        if (endStyles) for (var j = 0; j < endStyles.length; j += 2)
-          if (endStyles[j + 1] == nextChange) spanEndStyle += " " + endStyles[j]
-
-        if (!collapsed || collapsed.from == pos) for (var j = 0; j < foundBookmarks.length; ++j)
-          buildCollapsedSpan(builder, 0, foundBookmarks[j]);
-        if (collapsed && (collapsed.from || 0) == pos) {
-          buildCollapsedSpan(builder, (collapsed.to == null ? len + 1 : collapsed.to) - pos,
-                             collapsed.marker, collapsed.from == null);
-          if (collapsed.to == null) return;
-          if (collapsed.to == pos) collapsed = false;
-        }
-      }
-      if (pos >= len) break;
-
-      var upto = Math.min(len, nextChange);
-      while (true) {
-        if (text) {
-          var end = pos + text.length;
-          if (!collapsed) {
-            var tokenText = end > upto ? text.slice(0, upto - pos) : text;
-            builder.addToken(builder, tokenText, style ? style + spanStyle : spanStyle,
-                             spanStartStyle, pos + tokenText.length == nextChange ? spanEndStyle : "", title, css);
-          }
-          if (end >= upto) {text = text.slice(upto - pos); pos = upto; break;}
-          pos = end;
-          spanStartStyle = "";
-        }
-        text = allText.slice(at, at = styles[i++]);
-        style = interpretTokenStyle(styles[i++], builder.cm.options);
-      }
-    }
-  }
-
-  // DOCUMENT DATA STRUCTURE
-
-  // By default, updates that start and end at the beginning of a line
-  // are treated specially, in order to make the association of line
-  // widgets and marker elements with the text behave more intuitive.
-  function isWholeLineUpdate(doc, change) {
-    return change.from.ch == 0 && change.to.ch == 0 && lst(change.text) == "" &&
-      (!doc.cm || doc.cm.options.wholeLineUpdateBefore);
-  }
-
-  // Perform a change on the document data structure.
-  function updateDoc(doc, change, markedSpans, estimateHeight) {
-    function spansFor(n) {return markedSpans ? markedSpans[n] : null;}
-    function update(line, text, spans) {
-      updateLine(line, text, spans, estimateHeight);
-      signalLater(line, "change", line, change);
-    }
-    function linesFor(start, end) {
-      for (var i = start, result = []; i < end; ++i)
-        result.push(new Line(text[i], spansFor(i), estimateHeight));
-      return result;
-    }
-
-    var from = change.from, to = change.to, text = change.text;
-    var firstLine = getLine(doc, from.line), lastLine = getLine(doc, to.line);
-    var lastText = lst(text), lastSpans = spansFor(text.length - 1), nlines = to.line - from.line;
-
-    // Adjust the line structure
-    if (change.full) {
-      doc.insert(0, linesFor(0, text.length));
-      doc.remove(text.length, doc.size - text.length);
-    } else if (isWholeLineUpdate(doc, change)) {
-      // This is a whole-line replace. Treated specially to make
-      // sure line objects move the way they are supposed to.
-      var added = linesFor(0, text.length - 1);
-      update(lastLine, lastLine.text, lastSpans);
-      if (nlines) doc.remove(from.line, nlines);
-      if (added.length) doc.insert(from.line, added);
-    } else if (firstLine == lastLine) {
-      if (text.length == 1) {
-        update(firstLine, firstLine.text.slice(0, from.ch) + lastText + firstLine.text.slice(to.ch), lastSpans);
-      } else {
-        var added = linesFor(1, text.length - 1);
-        added.push(new Line(lastText + firstLine.text.slice(to.ch), lastSpans, estimateHeight));
-        update(firstLine, firstLine.text.slice(0, from.ch) + text[0], spansFor(0));
-        doc.insert(from.line + 1, added);
-      }
-    } else if (text.length == 1) {
-      update(firstLine, firstLine.text.slice(0, from.ch) + text[0] + lastLine.text.slice(to.ch), spansFor(0));
-      doc.remove(from.line + 1, nlines);
-    } else {
-      update(firstLine, firstLine.text.slice(0, from.ch) + text[0], spansFor(0));
-      update(lastLine, lastText + lastLine.text.slice(to.ch), lastSpans);
-      var added = linesFor(1, text.length - 1);
-      if (nlines > 1) doc.remove(from.line + 1, nlines - 1);
-      doc.insert(from.line + 1, added);
-    }
-
-    signalLater(doc, "change", doc, change);
-  }
-
-  // The document is represented as a BTree consisting of leaves, with
-  // chunk of lines in them, and branches, with up to ten leaves or
-  // other branch nodes below them. The top node is always a branch
-  // node, and is the document object itself (meaning it has
-  // additional methods and properties).
-  //
-  // All nodes have parent links. The tree is used both to go from
-  // line numbers to line objects, and to go from objects to numbers.
-  // It also indexes by height, and is used to convert between height
-  // and line object, and to find the total height of the document.
-  //
-  // See also http://marijnhaverbeke.nl/blog/codemirror-line-tree.html
-
-  function LeafChunk(lines) {
-    this.lines = lines;
-    this.parent = null;
-    for (var i = 0, height = 0; i < lines.length; ++i) {
-      lines[i].parent = this;
-      height += lines[i].height;
-    }
-    this.height = height;
-  }
-
-  LeafChunk.prototype = {
-    chunkSize: function() { return this.lines.length; },
-    // Remove the n lines at offset 'at'.
-    removeInner: function(at, n) {
-      for (var i = at, e = at + n; i < e; ++i) {
-        var line = this.lines[i];
-        this.height -= line.height;
-        cleanUpLine(line);
-        signalLater(line, "delete");
-      }
-      this.lines.splice(at, n);
-    },
-    // Helper used to collapse a small branch into a single leaf.
-    collapse: function(lines) {
-      lines.push.apply(lines, this.lines);
-    },
-    // Insert the given array of lines at offset 'at', count them as
-    // having the given height.
-    insertInner: function(at, lines, height) {
-      this.height += height;
-      this.lines = this.lines.slice(0, at).concat(lines).concat(this.lines.slice(at));
-      for (var i = 0; i < lines.length; ++i) lines[i].parent = this;
-    },
-    // Used to iterate over a part of the tree.
-    iterN: function(at, n, op) {
-      for (var e = at + n; at < e; ++at)
-        if (op(this.lines[at])) return true;
-    }
-  };
-
-  function BranchChunk(children) {
-    this.children = children;
-    var size = 0, height = 0;
-    for (var i = 0; i < children.length; ++i) {
-      var ch = children[i];
-      size += ch.chunkSize(); height += ch.height;
-      ch.parent = this;
-    }
-    this.size = size;
-    this.height = height;
-    this.parent = null;
-  }
-
-  BranchChunk.prototype = {
-    chunkSize: function() { return this.size; },
-    removeInner: function(at, n) {
-      this.size -= n;
-      for (var i = 0; i < this.children.length; ++i) {
-        var child = this.children[i], sz = child.chunkSize();
-        if (at < sz) {
-          var rm = Math.min(n, sz - at), oldHeight = child.height;
-          child.removeInner(at, rm);
-          this.height -= oldHeight - child.height;
-          if (sz == rm) { this.children.splice(i--, 1); child.parent = null; }
-          if ((n -= rm) == 0) break;
-          at = 0;
-        } else at -= sz;
-      }
-      // If the result is smaller than 25 lines, ensure that it is a
-      // single leaf node.
-      if (this.size - n < 25 &&
-          (this.children.length > 1 || !(this.children[0] instanceof LeafChunk))) {
-        var lines = [];
-        this.collapse(lines);
-        this.children = [new LeafChunk(lines)];
-        this.children[0].parent = this;
-      }
-    },
-    collapse: function(lines) {
-      for (var i = 0; i < this.children.length; ++i) this.children[i].collapse(lines);
-    },
-    insertInner: function(at, lines, height) {
-      this.size += lines.length;
-      this.height += height;
-      for (var i = 0; i < this.children.length; ++i) {
-        var child = this.children[i], sz = child.chunkSize();
-        if (at <= sz) {
-          child.insertInner(at, lines, height);
-          if (child.lines && child.lines.length > 50) {
-            // To avoid memory thrashing when child.lines is huge (e.g. first view of a large file), it's never spliced.
-            // Instead, small slices are taken. They're taken in order because sequential memory accesses are fastest.
-            var remaining = child.lines.length % 25 + 25
-            for (var pos = remaining; pos < child.lines.length;) {
-              var leaf = new LeafChunk(child.lines.slice(pos, pos += 25));
-              child.height -= leaf.height;
-              this.children.splice(++i, 0, leaf);
-              leaf.parent = this;
-            }
-            child.lines = child.lines.slice(0, remaining);
-            this.maybeSpill();
-          }
-          break;
-        }
-        at -= sz;
-      }
-    },
-    // When a node has grown, check whether it should be split.
-    maybeSpill: function() {
-      if (this.children.length <= 10) return;
-      var me = this;
-      do {
-        var spilled = me.children.splice(me.children.length - 5, 5);
-        var sibling = new BranchChunk(spilled);
-        if (!me.parent) { // Become the parent node
-          var copy = new BranchChunk(me.children);
-          copy.parent = me;
-          me.children = [copy, sibling];
-          me = copy;
-       } else {
-          me.size -= sibling.size;
-          me.height -= sibling.height;
-          var myIndex = indexOf(me.parent.children, me);
-          me.parent.children.splice(myIndex + 1, 0, sibling);
-        }
-        sibling.parent = me.parent;
-      } while (me.children.length > 10);
-      me.parent.maybeSpill();
-    },
-    iterN: function(at, n, op) {
-      for (var i = 0; i < this.children.length; ++i) {
-        var child = this.children[i], sz = child.chunkSize();
-        if (at < sz) {
-          var used = Math.min(n, sz - at);
-          if (child.iterN(at, used, op)) return true;
-          if ((n -= used) == 0) break;
-          at = 0;
-        } else at -= sz;
-      }
-    }
-  };
-
-  var nextDocId = 0;
-  var Doc = CodeMirror.Doc = function(text, mode, firstLine, lineSep) {
-    if (!(this instanceof Doc)) return new Doc(text, mode, firstLine, lineSep);
-    if (firstLine == null) firstLine = 0;
-
-    BranchChunk.call(this, [new LeafChunk([new Line("", null)])]);
-    this.first = firstLine;
-    this.scrollTop = this.scrollLeft = 0;
-    this.cantEdit = false;
-    this.cleanGeneration = 1;
-    this.frontier = firstLine;
-    var start = Pos(firstLine, 0);
-    this.sel = simpleSelection(start);
-    this.history = new History(null);
-    this.id = ++nextDocId;
-    this.modeOption = mode;
-    this.lineSep = lineSep;
-    this.extend = false;
-
-    if (typeof text == "string") text = this.splitLines(text);
-    updateDoc(this, {from: start, to: start, text: text});
-    setSelection(this, simpleSelection(start), sel_dontScroll);
-  };
-
-  Doc.prototype = createObj(BranchChunk.prototype, {
-    constructor: Doc,
-    // Iterate over the document. Supports two forms -- with only one
-    // argument, it calls that for each line in the document. With
-    // three, it iterates over the range given by the first two (with
-    // the second being non-inclusive).
-    iter: function(from, to, op) {
-      if (op) this.iterN(from - this.first, to - from, op);
-      else this.iterN(this.first, this.first + this.size, from);
-    },
-
-    // Non-public interface for adding and removing lines.
-    insert: function(at, lines) {
-      var height = 0;
-      for (var i = 0; i < lines.length; ++i) height += lines[i].height;
-      this.insertInner(at - this.first, lines, height);
-    },
-    remove: function(at, n) { this.removeInner(at - this.first, n); },
-
-    // From here, the methods are part of the public interface. Most
-    // are also available from CodeMirror (editor) instances.
-
-    getValue: function(lineSep) {
-      var lines = getLines(this, this.first, this.first + this.size);
-      if (lineSep === false) return lines;
-      return lines.join(lineSep || this.lineSeparator());
-    },
-    setValue: docMethodOp(function(code) {
-      var top = Pos(this.first, 0), last = this.first + this.size - 1;
-      makeChange(this, {from: top, to: Pos(last, getLine(this, last).text.length),
-                        text: this.splitLines(code), origin: "setValue", full: true}, true);
-      setSelection(this, simpleSelection(top));
-    }),
-    replaceRange: function(code, from, to, origin) {
-      from = clipPos(this, from);
-      to = to ? clipPos(this, to) : from;
-      replaceRange(this, code, from, to, origin);
-    },
-    getRange: function(from, to, lineSep) {
-      var lines = getBetween(this, clipPos(this, from), clipPos(this, to));
-      if (lineSep === false) return lines;
-      return lines.join(lineSep || this.lineSeparator());
-    },
-
-    getLine: function(line) {var l = this.getLineHandle(line); return l && l.text;},
-
-    getLineHandle: function(line) {if (isLine(this, line)) return getLine(this, line);},
-    getLineNumber: function(line) {return lineNo(line);},
-
-    getLineHandleVisualStart: function(line) {
-      if (typeof line == "number") line = getLine(this, line);
-      return visualLine(line);
-    },
-
-    lineCount: function() {return this.size;},
-    firstLine: function() {return this.first;},
-    lastLine: function() {return this.first + this.size - 1;},
-
-    clipPos: function(pos) {return clipPos(this, pos);},
-
-    getCursor: function(start) {
-      var range = this.sel.primary(), pos;
-      if (start == null || start == "head") pos = range.head;
-      else if (start == "anchor") pos = range.anchor;
-      else if (start == "end" || start == "to" || start === false) pos = range.to();
-      else pos = range.from();
-      return pos;
-    },
-    listSelections: function() { return this.sel.ranges; },
-    somethingSelected: function() {return this.sel.somethingSelected();},
-
-    setCursor: docMethodOp(function(line, ch, options) {
-      setSimpleSelection(this, clipPos(this, typeof line == "number" ? Pos(line, ch || 0) : line), null, options);
-    }),
-    setSelection: docMethodOp(function(anchor, head, options) {
-      setSimpleSelection(this, clipPos(this, anchor), clipPos(this, head || anchor), options);
-    }),
-    extendSelection: docMethodOp(function(head, other, options) {
-      extendSelection(this, clipPos(this, head), other && clipPos(this, other), options);
-    }),
-    extendSelections: docMethodOp(function(heads, options) {
-      extendSelections(this, clipPosArray(this, heads), options);
-    }),
-    extendSelectionsBy: docMethodOp(function(f, options) {
-      var heads = map(this.sel.ranges, f);
-      extendSelections(this, clipPosArray(this, heads), options);
-    }),
-    setSelections: docMethodOp(function(ranges, primary, options) {
-      if (!ranges.length) return;
-      for (var i = 0, out = []; i < ranges.length; i++)
-        out[i] = new Range(clipPos(this, ranges[i].anchor),
-                           clipPos(this, ranges[i].head));
-      if (primary == null) primary = Math.min(ranges.length - 1, this.sel.primIndex);
-      setSelection(this, normalizeSelection(out, primary), options);
-    }),
-    addSelection: docMethodOp(function(anchor, head, options) {
-      var ranges = this.sel.ranges.slice(0);
-      ranges.push(new Range(clipPos(this, anchor), clipPos(this, head || anchor)));
-      setSelection(this, normalizeSelection(ranges, ranges.length - 1), options);
-    }),
-
-    getSelection: function(lineSep) {
-      var ranges = this.sel.ranges, lines;
-      for (var i = 0; i < ranges.length; i++) {
-        var sel = getBetween(this, ranges[i].from(), ranges[i].to());
-        lines = lines ? lines.concat(sel) : sel;
-      }
-      if (lineSep === false) return lines;
-      else return lines.join(lineSep || this.lineSeparator());
-    },
-    getSelections: function(lineSep) {
-      var parts = [], ranges = this.sel.ranges;
-      for (var i = 0; i < ranges.length; i++) {
-        var sel = getBetween(this, ranges[i].from(), ranges[i].to());
-        if (lineSep !== false) sel = sel.join(lineSep || this.lineSeparator());
-        parts[i] = sel;
-      }
-      return parts;
-    },
-    replaceSelection: function(code, collapse, origin) {
-      var dup = [];
-      for (var i = 0; i < this.sel.ranges.length; i++)
-        dup[i] = code;
-      this.replaceSelections(dup, collapse, origin || "+input");
-    },
-    replaceSelections: docMethodOp(function(code, collapse, origin) {
-      var changes = [], sel = this.sel;
-      for (var i = 0; i < sel.ranges.length; i++) {
-        var range = sel.ranges[i];
-        changes[i] = {from: range.from(), to: range.to(), text: this.splitLines(code[i]), origin: origin};
-      }
-      var newSel = collapse && collapse != "end" && computeReplacedSel(this, changes, collapse);
-      for (var i = changes.length - 1; i >= 0; i--)
-        makeChange(this, changes[i]);
-      if (newSel) setSelectionReplaceHistory(this, newSel);
-      else if (this.cm) ensureCursorVisible(this.cm);
-    }),
-    undo: docMethodOp(function() {makeChangeFromHistory(this, "undo");}),
-    redo: docMethodOp(function() {makeChangeFromHistory(this, "redo");}),
-    undoSelection: docMethodOp(function() {makeChangeFromHistory(this, "undo", true);}),
-    redoSelection: docMethodOp(function() {makeChangeFromHistory(this, "redo", true);}),
-
-    setExtending: function(val) {this.extend = val;},
-    getExtending: function() {return this.extend;},
-
-    historySize: function() {
-      var hist = this.history, done = 0, undone = 0;
-      for (var i = 0; i < hist.done.length; i++) if (!hist.done[i].ranges) ++done;
-      for (var i = 0; i < hist.undone.length; i++) if (!hist.undone[i].ranges) ++undone;
-      return {undo: done, redo: undone};
-    },
-    clearHistory: function() {this.history = new History(this.history.maxGeneration);},
-
-    markClean: function() {
-      this.cleanGeneration = this.changeGeneration(true);
-    },
-    changeGeneration: function(forceSplit) {
-      if (forceSplit)
-        this.history.lastOp = this.history.lastSelOp = this.history.lastOrigin = null;
-      return this.history.generation;
-    },
-    isClean: function (gen) {
-      return this.history.generation == (gen || this.cleanGeneration);
-    },
-
-    getHistory: function() {
-      return {done: copyHistoryArray(this.history.done),
-              undone: copyHistoryArray(this.history.undone)};
-    },
-    setHistory: function(histData) {
-      var hist = this.history = new History(this.history.maxGeneration);
-      hist.done = copyHistoryArray(histData.done.slice(0), null, true);
-      hist.undone = copyHistoryArray(histData.undone.slice(0), null, true);
-    },
-
-    addLineClass: docMethodOp(function(handle, where, cls) {
-      return changeLine(this, handle, where == "gutter" ? "gutter" : "class", function(line) {
-        var prop = where == "text" ? "textClass"
-                 : where == "background" ? "bgClass"
-                 : where == "gutter" ? "gutterClass" : "wrapClass";
-        if (!line[prop]) line[prop] = cls;
-        else if (classTest(cls).test(line[prop])) return false;
-        else line[prop] += " " + cls;
-        return true;
-      });
-    }),
-    removeLineClass: docMethodOp(function(handle, where, cls) {
-      return changeLine(this, handle, where == "gutter" ? "gutter" : "class", function(line) {
-        var prop = where == "text" ? "textClass"
-                 : where == "background" ? "bgClass"
-                 : where == "gutter" ? "gutterClass" : "wrapClass";
-        var cur = line[prop];
-        if (!cur) return false;
-        else if (cls == null) line[prop] = null;
-        else {
-          var found = cur.match(classTest(cls));
-          if (!found) return false;
-          var end = found.index + found[0].length;
-          line[prop] = cur.slice(0, found.index) + (!found.index || end == cur.length ? "" : " ") + cur.slice(end) || null;
-        }
-        return true;
-      });
-    }),
-
-    addLineWidget: docMethodOp(function(handle, node, options) {
-      return addLineWidget(this, handle, node, options);
-    }),
-    removeLineWidget: function(widget) { widget.clear(); },
-
-    markText: function(from, to, options) {
-      return markText(this, clipPos(this, from), clipPos(this, to), options, options && options.type || "range");
-    },
-    setBookmark: function(pos, options) {
-      var realOpts = {replacedWith: options && (options.nodeType == null ? options.widget : options),
-                      insertLeft: options && options.insertLeft,
-                      clearWhenEmpty: false, shared: options && options.shared,
-                      handleMouseEvents: options && options.handleMouseEvents};
-      pos = clipPos(this, pos);
-      return markText(this, pos, pos, realOpts, "bookmark");
-    },
-    findMarksAt: function(pos) {
-      pos = clipPos(this, pos);
-      var markers = [], spans = getLine(this, pos.line).markedSpans;
-      if (spans) for (var i = 0; i < spans.length; ++i) {
-        var span = spans[i];
-        if ((span.from == null || span.from <= pos.ch) &&
-            (span.to == null || span.to >= pos.ch))
-          markers.push(span.marker.parent || span.marker);
-      }
-      return markers;
-    },
-    findMarks: function(from, to, filter) {
-      from = clipPos(this, from); to = clipPos(this, to);
-      var found = [], lineNo = from.line;
-      this.iter(from.line, to.line + 1, function(line) {
-        var spans = line.markedSpans;
-        if (spans) for (var i = 0; i < spans.length; i++) {
-          var span = spans[i];
-          if (!(span.to != null && lineNo == from.line && from.ch >= span.to ||
-                span.from == null && lineNo != from.line ||
-                span.from != null && lineNo == to.line && span.from >= to.ch) &&
-              (!filter || filter(span.marker)))
-            found.push(span.marker.parent || span.marker);
-        }
-        ++lineNo;
-      });
-      return found;
-    },
-    getAllMarks: function() {
-      var markers = [];
-      this.iter(function(line) {
-        var sps = line.markedSpans;
-        if (sps) for (var i = 0; i < sps.length; ++i)
-          if (sps[i].from != null) markers.push(sps[i].marker);
-      });
-      return markers;
-    },
-
-    posFromIndex: function(off) {
-      var ch, lineNo = this.first, sepSize = this.lineSeparator().length;
-      this.iter(function(line) {
-        var sz = line.text.length + sepSize;
-        if (sz > off) { ch = off; return true; }
-        off -= sz;
-        ++lineNo;
-      });
-      return clipPos(this, Pos(lineNo, ch));
-    },
-    indexFromPos: function (coords) {
-      coords = clipPos(this, coords);
-      var index = coords.ch;
-      if (coords.line < this.first || coords.ch < 0) return 0;
-      var sepSize = this.lineSeparator().length;
-      this.iter(this.first, coords.line, function (line) {
-        index += line.text.length + sepSize;
-      });
-      return index;
-    },
-
-    copy: function(copyHistory) {
-      var doc = new Doc(getLines(this, this.first, this.first + this.size),
-                        this.modeOption, this.first, this.lineSep);
-      doc.scrollTop = this.scrollTop; doc.scrollLeft = this.scrollLeft;
-      doc.sel = this.sel;
-      doc.extend = false;
-      if (copyHistory) {
-        doc.history.undoDepth = this.history.undoDepth;
-        doc.setHistory(this.getHistory());
-      }
-      return doc;
-    },
-
-    linkedDoc: function(options) {
-      if (!options) options = {};
-      var from = this.first, to = this.first + this.size;
-      if (options.from != null && options.from > from) from = options.from;
-      if (options.to != null && options.to < to) to = options.to;
-      var copy = new Doc(getLines(this, from, to), options.mode || this.modeOption, from, this.lineSep);
-      if (options.sharedHist) copy.history = this.history;
-      (this.linked || (this.linked = [])).push({doc: copy, sharedHist: options.sharedHist});
-      copy.linked = [{doc: this, isParent: true, sharedHist: options.sharedHist}];
-      copySharedMarkers(copy, findSharedMarkers(this));
-      return copy;
-    },
-    unlinkDoc: function(other) {
-      if (other instanceof CodeMirror) other = other.doc;
-      if (this.linked) for (var i = 0; i < this.linked.length; ++i) {
-        var link = this.linked[i];
-        if (link.doc != other) continue;
-        this.linked.splice(i, 1);
-        other.unlinkDoc(this);
-        detachSharedMarkers(findSharedMarkers(this));
-        break;
-      }
-      // If the histories were shared, split them again
-      if (other.history == this.history) {
-        var splitIds = [other.id];
-        linkedDocs(other, function(doc) {splitIds.push(doc.id);}, true);
-        other.history = new History(null);
-        other.history.done = copyHistoryArray(this.history.done, splitIds);
-        other.history.undone = copyHistoryArray(this.history.undone, splitIds);
-      }
-    },
-    iterLinkedDocs: function(f) {linkedDocs(this, f);},
-
-    getMode: function() {return this.mode;},
-    getEditor: function() {return this.cm;},
-
-    splitLines: function(str) {
-      if (this.lineSep) return str.split(this.lineSep);
-      return splitLinesAuto(str);
-    },
-    lineSeparator: function() { return this.lineSep || "\n"; }
-  });
-
-  // Public alias.
-  Doc.prototype.eachLine = Doc.prototype.iter;
-
-  // Set up methods on CodeMirror's prototype to redirect to the editor's document.
-  var dontDelegate = "iter insert remove copy getEditor constructor".split(" ");
-  for (var prop in Doc.prototype) if (Doc.prototype.hasOwnProperty(prop) && indexOf(dontDelegate, prop) < 0)
-    CodeMirror.prototype[prop] = (function(method) {
-      return function() {return method.apply(this.doc, arguments);};
-    })(Doc.prototype[prop]);
-
-  eventMixin(Doc);
-
-  // Call f for all linked documents.
-  function linkedDocs(doc, f, sharedHistOnly) {
-    function propagate(doc, skip, sharedHist) {
-      if (doc.linked) for (var i = 0; i < doc.linked.length; ++i) {
-        var rel = doc.linked[i];
-        if (rel.doc == skip) continue;
-        var shared = sharedHist && rel.sharedHist;
-        if (sharedHistOnly && !shared) continue;
-        f(rel.doc, shared);
-        propagate(rel.doc, doc, shared);
-      }
-    }
-    propagate(doc, null, true);
-  }
-
-  // Attach a document to an editor.
-  function attachDoc(cm, doc) {
-    if (doc.cm) throw new Error("This document is already in use.");
-    cm.doc = doc;
-    doc.cm = cm;
-    estimateLineHeights(cm);
-    loadMode(cm);
-    if (!cm.options.lineWrapping) findMaxLine(cm);
-    cm.options.mode = doc.modeOption;
-    regChange(cm);
-  }
-
-  // LINE UTILITIES
-
-  // Find the line object corresponding to the given line number.
-  function getLine(doc, n) {
-    n -= doc.first;
-    if (n < 0 || n >= doc.size) throw new Error("There is no line " + (n + doc.first) + " in the document.");
-    for (var chunk = doc; !chunk.lines;) {
-      for (var i = 0;; ++i) {
-        var child = chunk.children[i], sz = child.chunkSize();
-        if (n < sz) { chunk = child; break; }
-        n -= sz;
-      }
-    }
-    return chunk.lines[n];
-  }
-
-  // Get the part of a document between two positions, as an array of
-  // strings.
-  function getBetween(doc, start, end) {
-    var out = [], n = start.line;
-    doc.iter(start.line, end.line + 1, function(line) {
-      var text = line.text;
-      if (n == end.line) text = text.slice(0, end.ch);
-      if (n == start.line) text = text.slice(start.ch);
-      out.push(text);
-      ++n;
-    });
-    return out;
-  }
-  // Get the lines between from and to, as array of strings.
-  function getLines(doc, from, to) {
-    var out = [];
-    doc.iter(from, to, function(line) { out.push(line.text); });
-    return out;
-  }
-
-  // Update the height of a line, propagating the height change
-  // upwards to parent nodes.
-  function updateLineHeight(line, height) {
-    var diff = height - line.height;
-    if (diff) for (var n = line; n; n = n.parent) n.height += diff;
-  }
-
-  // Given a line object, find its line number by walking up through
-  // its parent links.
-  function lineNo(line) {
-    if (line.parent == null) return null;
-    var cur = line.parent, no = indexOf(cur.lines, line);
-    for (var chunk = cur.parent; chunk; cur = chunk, chunk = chunk.parent) {
-      for (var i = 0;; ++i) {
-        if (chunk.children[i] == cur) break;
-        no += chunk.children[i].chunkSize();
-      }
-    }
-    return no + cur.first;
-  }
-
-  // Find the line at the given vertical position, using the height
-  // information in the document tree.
-  function lineAtHeight(chunk, h) {
-    var n = chunk.first;
-    outer: do {
-      for (var i = 0; i < chunk.children.length; ++i) {
-        var child = chunk.children[i], ch = child.height;
-        if (h < ch) { chunk = child; continue outer; }
-        h -= ch;
-        n += child.chunkSize();
-      }
-      return n;
-    } while (!chunk.lines);
-    for (var i = 0; i < chunk.lines.length; ++i) {
-      var line = chunk.lines[i], lh = line.height;
-      if (h < lh) break;
-      h -= lh;
-    }
-    return n + i;
-  }
-
-
-  // Find the height above the given line.
-  function heightAtLine(lineObj) {
-    lineObj = visualLine(lineObj);
-
-    var h = 0, chunk = lineObj.parent;
-    for (var i = 0; i < chunk.lines.length; ++i) {
-      var line = chunk.lines[i];
-      if (line == lineObj) break;
-      else h += line.height;
-    }
-    for (var p = chunk.parent; p; chunk = p, p = chunk.parent) {
-      for (var i = 0; i < p.children.length; ++i) {
-        var cur = p.children[i];
-        if (cur == chunk) break;
-        else h += cur.height;
-      }
-    }
-    return h;
-  }
-
-  // Get the bidi ordering for the given line (and cache it). Returns
-  // false for lines that are fully left-to-right, and an array of
-  // BidiSpan objects otherwise.
-  function getOrder(line) {
-    var order = line.order;
-    if (order == null) order = line.order = bidiOrdering(line.text);
-    return order;
-  }
-
-  // HISTORY
-
-  function History(startGen) {
-    // Arrays of change events and selections. Doing something adds an
-    // event to done and clears undo. Undoing moves events from done
-    // to undone, redoing moves them in the other direction.
-    this.done = []; this.undone = [];
-    this.undoDepth = Infinity;
-    // Used to track when changes can be merged into a single undo
-    // event
-    this.lastModTime = this.lastSelTime = 0;
-    this.lastOp = this.lastSelOp = null;
-    this.lastOrigin = this.lastSelOrigin = null;
-    // Used by the isClean() method
-    this.generation = this.maxGeneration = startGen || 1;
-  }
-
-  // Create a history change event from an updateDoc-style change
-  // object.
-  function historyChangeFromChange(doc, change) {
-    var histChange = {from: copyPos(change.from), to: changeEnd(change), text: getBetween(doc, change.from, change.to)};
-    attachLocalSpans(doc, histChange, change.from.line, change.to.line + 1);
-    linkedDocs(doc, function(doc) {attachLocalSpans(doc, histChange, change.from.line, change.to.line + 1);}, true);
-    return histChange;
-  }
-
-  // Pop all selection events off the end of a history array. Stop at
-  // a change event.
-  function clearSelectionEvents(array) {
-    while (array.length) {
-      var last = lst(array);
-      if (last.ranges) array.pop();
-      else break;
-    }
-  }
-
-  // Find the top change event in the history. Pop off selection
-  // events that are in the way.
-  function lastChangeEvent(hist, force) {
-    if (force) {
-      clearSelectionEvents(hist.done);
-      return lst(hist.done);
-    } else if (hist.done.length && !lst(hist.done).ranges) {
-      return lst(hist.done);
-    } else if (hist.done.length > 1 && !hist.done[hist.done.length - 2].ranges) {
-      hist.done.pop();
-      return lst(hist.done);
-    }
-  }
-
-  // Register a change in the history. Merges changes that are within
-  // a single operation, or are close together with an origin that
-  // allows merging (starting with "+") into a single event.
-  function addChangeToHistory(doc, change, selAfter, opId) {
-    var hist = doc.history;
-    hist.undone.length = 0;
-    var time = +new Date, cur;
-
-    if ((hist.lastOp == opId ||
-         hist.lastOrigin == change.origin && change.origin &&
-         ((change.origin.charAt(0) == "+" && doc.cm && hist.lastModTime > time - doc.cm.options.historyEventDelay) ||
-          change.origin.charAt(0) == "*")) &&
-        (cur = lastChangeEvent(hist, hist.lastOp == opId))) {
-      // Merge this change into the last event
-      var last = lst(cur.changes);
-      if (cmp(change.from, change.to) == 0 && cmp(change.from, last.to) == 0) {
-        // Optimized case for simple insertion -- don't want to add
-        // new changesets for every character typed
-        last.to = changeEnd(change);
-      } else {
-        // Add new sub-event
-        cur.changes.push(historyChangeFromChange(doc, change));
-      }
-    } else {
-      // Can not be merged, start a new event.
-      var before = lst(hist.done);
-      if (!before || !before.ranges)
-        pushSelectionToHistory(doc.sel, hist.done);
-      cur = {changes: [historyChangeFromChange(doc, change)],
-             generation: hist.generation};
-      hist.done.push(cur);
-      while (hist.done.length > hist.undoDepth) {
-        hist.done.shift();
-        if (!hist.done[0].ranges) hist.done.shift();
-      }
-    }
-    hist.done.push(selAfter);
-    hist.generation = ++hist.maxGeneration;
-    hist.lastModTime = hist.lastSelTime = time;
-    hist.lastOp = hist.lastSelOp = opId;
-    hist.lastOrigin = hist.lastSelOrigin = change.origin;
-
-    if (!last) signal(doc, "historyAdded");
-  }
-
-  function selectionEventCanBeMerged(doc, origin, prev, sel) {
-    var ch = origin.charAt(0);
-    return ch == "*" ||
-      ch == "+" &&
-      prev.ranges.length == sel.ranges.length &&
-      prev.somethingSelected() == sel.somethingSelected() &&
-      new Date - doc.history.lastSelTime <= (doc.cm ? doc.cm.options.historyEventDelay : 500);
-  }
-
-  // Called whenever the selection changes, sets the new selection as
-  // the pending selection in the history, and pushes the old pending
-  // selection into the 'done' array when it was significantly
-  // different (in number of selected ranges, emptiness, or time).
-  function addSelectionToHistory(doc, sel, opId, options) {
-    var hist = doc.history, origin = options && options.origin;
-
-    // A new event is started when the previous origin does not match
-    // the current, or the origins don't allow matching. Origins
-    // starting with * are always merged, those starting with + are
-    // merged when similar and close together in time.
-    if (opId == hist.lastSelOp ||
-        (origin && hist.lastSelOrigin == origin &&
-         (hist.lastModTime == hist.lastSelTime && hist.lastOrigin == origin ||
-          selectionEventCanBeMerged(doc, origin, lst(hist.done), sel))))
-      hist.done[hist.done.length - 1] = sel;
-    else
-      pushSelectionToHistory(sel, hist.done);
-
-    hist.lastSelTime = +new Date;
-    hist.lastSelOrigin = origin;
-    hist.lastSelOp = opId;
-    if (options && options.clearRedo !== false)
-      clearSelectionEvents(hist.undone);
-  }
-
-  function pushSelectionToHistory(sel, dest) {
-    var top = lst(dest);
-    if (!(top && top.ranges && top.equals(sel)))
-      dest.push(sel);
-  }
-
-  // Used to store marked span information in the history.
-  function attachLocalSpans(doc, change, from, to) {
-    var existing = change["spans_" + doc.id], n = 0;
-    doc.iter(Math.max(doc.first, from), Math.min(doc.first + doc.size, to), function(line) {
-      if (line.markedSpans)
-        (existing || (existing = change["spans_" + doc.id] = {}))[n] = line.markedSpans;
-      ++n;
-    });
-  }
-
-  // When un/re-doing restores text containing marked spans, those
-  // that have been explicitly cleared should not be restored.
-  function removeClearedSpans(spans) {
-    if (!spans) return null;
-    for (var i = 0, out; i < spans.length; ++i) {
-      if (spans[i].marker.explicitlyCleared) { if (!out) out = spans.slice(0, i); }
-      else if (out) out.push(spans[i]);
-    }
-    return !out ? spans : out.length ? out : null;
-  }
-
-  // Retrieve and filter the old marked spans stored in a change event.
-  function getOldSpans(doc, change) {
-    var found = change["spans_" + doc.id];
-    if (!found) return null;
-    for (var i = 0, nw = []; i < change.text.length; ++i)
-      nw.push(removeClearedSpans(found[i]));
-    return nw;
-  }
-
-  // Used both to provide a JSON-safe object in .getHistory, and, when
-  // detaching a document, to split the history in two
-  function copyHistoryArray(events, newGroup, instantiateSel) {
-    for (var i = 0, copy = []; i < events.length; ++i) {
-      var event = events[i];
-      if (event.ranges) {
-        copy.push(instantiateSel ? Selection.prototype.deepCopy.call(event) : event);
-        continue;
-      }
-      var changes = event.changes, newChanges = [];
-      copy.push({changes: newChanges});
-      for (var j = 0; j < changes.length; ++j) {
-        var change = changes[j], m;
-        newChanges.push({from: change.from, to: change.to, text: change.text});
-        if (newGroup) for (var prop in change) if (m = prop.match(/^spans_(\d+)$/)) {
-          if (indexOf(newGroup, Number(m[1])) > -1) {
-            lst(newChanges)[prop] = change[prop];
-            delete change[prop];
-          }
-        }
-      }
-    }
-    return copy;
-  }
-
-  // Rebasing/resetting history to deal with externally-sourced changes
-
-  function rebaseHistSelSingle(pos, from, to, diff) {
-    if (to < pos.line) {
-      pos.line += diff;
-    } else if (from < pos.line) {
-      pos.line = from;
-      pos.ch = 0;
-    }
-  }
-
-  // Tries to rebase an array of history events given a change in the
-  // document. If the change touches the same lines as the event, the
-  // event, and everything 'behind' it, is discarded. If the change is
-  // before the event, the event's positions are updated. Uses a
-  // copy-on-write scheme for the positions, to avoid having to
-  // reallocate them all on every rebase, but also avoid problems with
-  // shared position objects being unsafely updated.
-  function rebaseHistArray(array, from, to, diff) {
-    for (var i = 0; i < array.length; ++i) {
-      var sub = array[i], ok = true;
-      if (sub.ranges) {
-        if (!sub.copied) { sub = array[i] = sub.deepCopy(); sub.copied = true; }
-        for (var j = 0; j < sub.ranges.length; j++) {
-          rebaseHistSelSingle(sub.ranges[j].anchor, from, to, diff);
-          rebaseHistSelSingle(sub.ranges[j].head, from, to, diff);
-        }
-        continue;
-      }
-      for (var j = 0; j < sub.changes.length; ++j) {
-        var cur = sub.changes[j];
-        if (to < cur.from.line) {
-          cur.from = Pos(cur.from.line + diff, cur.from.ch);
-          cur.to = Pos(cur.to.line + diff, cur.to.ch);
-        } else if (from <= cur.to.line) {
-          ok = false;
-          break;
-        }
-      }
-      if (!ok) {
-        array.splice(0, i + 1);
-        i = 0;
-      }
-    }
-  }
-
-  function rebaseHist(hist, change) {
-    var from = change.from.line, to = change.to.line, diff = change.text.length - (to - from) - 1;
-    rebaseHistArray(hist.done, from, to, diff);
-    rebaseHistArray(hist.undone, from, to, diff);
-  }
-
-  // EVENT UTILITIES
-
-  // Due to the fact that we still support jurassic IE versions, some
-  // compatibility wrappers are needed.
-
-  var e_preventDefault = CodeMirror.e_preventDefault = function(e) {
-    if (e.preventDefault) e.preventDefault();
-    else e.returnValue = false;
-  };
-  var e_stopPropagation = CodeMirror.e_stopPropagation = function(e) {
-    if (e.stopPropagation) e.stopPropagation();
-    else e.cancelBubble = true;
-  };
-  function e_defaultPrevented(e) {
-    return e.defaultPrevented != null ? e.defaultPrevented : e.returnValue == false;
-  }
-  var e_stop = CodeMirror.e_stop = function(e) {e_preventDefault(e); e_stopPropagation(e);};
-
-  function e_target(e) {return e.target || e.srcElement;}
-  function e_button(e) {
-    var b = e.which;
-    if (b == null) {
-      if (e.button & 1) b = 1;
-      else if (e.button & 2) b = 3;
-      else if (e.button & 4) b = 2;
-    }
-    if (mac && e.ctrlKey && b == 1) b = 3;
-    return b;
-  }
-
-  // EVENT HANDLING
-
-  // Lightweight event framework. on/off also work on DOM nodes,
-  // registering native DOM handlers.
-
-  var on = CodeMirror.on = function(emitter, type, f) {
-    if (emitter.addEventListener)
-      emitter.addEventListener(type, f, false);
-    else if (emitter.attachEvent)
-      emitter.attachEvent("on" + type, f);
-    else {
-      var map = emitter._handlers || (emitter._handlers = {});
-      var arr = map[type] || (map[type] = []);
-      arr.push(f);
-    }
-  };
-
-  var noHandlers = []
-  function getHandlers(emitter, type, copy) {
-    var arr = emitter._handlers && emitter._handlers[type]
-    if (copy) return arr && arr.length > 0 ? arr.slice() : noHandlers
-    else return arr || noHandlers
-  }
-
-  var off = CodeMirror.off = function(emitter, type, f) {
-    if (emitter.removeEventListener)
-      emitter.removeEventListener(type, f, false);
-    else if (emitter.detachEvent)
-      emitter.detachEvent("on" + type, f);
-    else {
-      var handlers = getHandlers(emitter, type, false)
-      for (var i = 0; i < handlers.length; ++i)
-        if (handlers[i] == f) { handlers.splice(i, 1); break; }
-    }
-  };
-
-  var signal = CodeMirror.signal = function(emitter, type /*, values...*/) {
-    var handlers = getHandlers(emitter, type, true)
-    if (!handlers.length) return;
-    var args = Array.prototype.slice.call(arguments, 2);
-    for (var i = 0; i < handlers.length; ++i) handlers[i].apply(null, args);
-  };
-
-  var orphanDelayedCallbacks = null;
-
-  // Often, we want to signal events at a point where we are in the
-  // middle of some work, but don't want the handler to start calling
-  // other methods on the editor, which might be in an inconsistent
-  // state or simply not expect any other events to happen.
-  // signalLater looks whether there are any handlers, and schedules
-  // them to be executed when the last operation ends, or, if no
-  // operation is active, when a timeout fires.
-  function signalLater(emitter, type /*, values...*/) {
-    var arr = getHandlers(emitter, type, false)
-    if (!arr.length) return;
-    var args = Array.prototype.slice.call(arguments, 2), list;
-    if (operationGroup) {
-      list = operationGroup.delayedCallbacks;
-    } else if (orphanDelayedCallbacks) {
-      list = orphanDelayedCallbacks;
-    } else {
-      list = orphanDelayedCallbacks = [];
-      setTimeout(fireOrphanDelayed, 0);
-    }
-    function bnd(f) {return function(){f.apply(null, args);};};
-    for (var i = 0; i < arr.length; ++i)
-      list.push(bnd(arr[i]));
-  }
-
-  function fireOrphanDelayed() {
-    var delayed = orphanDelayedCallbacks;
-    orphanDelayedCallbacks = null;
-    for (var i = 0; i < delayed.length; ++i) delayed[i]();
-  }
-
-  // The DOM events that CodeMirror handles can be overridden by
-  // registering a (non-DOM) handler on the editor for the event name,
-  // and preventDefault-ing the event in that handler.
-  function signalDOMEvent(cm, e, override) {
-    if (typeof e == "string")
-      e = {type: e, preventDefault: function() { this.defaultPrevented = true; }};
-    signal(cm, override || e.type, cm, e);
-    return e_defaultPrevented(e) || e.codemirrorIgnore;
-  }
-
-  function signalCursorActivity(cm) {
-    var arr = cm._handlers && cm._handlers.cursorActivity;
-    if (!arr) return;
-    var set = cm.curOp.cursorActivityHandlers || (cm.curOp.cursorActivityHandlers = []);
-    for (var i = 0; i < arr.length; ++i) if (indexOf(set, arr[i]) == -1)
-      set.push(arr[i]);
-  }
-
-  function hasHandler(emitter, type) {
-    return getHandlers(emitter, type).length > 0
-  }
-
-  // Add on and off methods to a constructor's prototype, to make
-  // registering events on such objects more convenient.
-  function eventMixin(ctor) {
-    ctor.prototype.on = function(type, f) {on(this, type, f);};
-    ctor.prototype.off = function(type, f) {off(this, type, f);};
-  }
-
-  // MISC UTILITIES
-
-  // Number of pixels added to scroller and sizer to hide scrollbar
-  var scrollerGap = 30;
-
-  // Returned or thrown by various protocols to signal 'I'm not
-  // handling this'.
-  var Pass = CodeMirror.Pass = {toString: function(){return "CodeMirror.Pass";}};
-
-  // Reused option objects for setSelection & friends
-  var sel_dontScroll = {scroll: false}, sel_mouse = {origin: "*mouse"}, sel_move = {origin: "+move"};
-
-  function Delayed() {this.id = null;}
-  Delayed.prototype.set = function(ms, f) {
-    clearTimeout(this.id);
-    this.id = setTimeout(f, ms);
-  };
-
-  // Counts the column offset in a string, taking tabs into account.
-  // Used mostly to find indentation.
-  var countColumn = CodeMirror.countColumn = function(string, end, tabSize, startIndex, startValue) {
-    if (end == null) {
-      end = string.search(/[^\s\u00a0]/);
-      if (end == -1) end = string.length;
-    }
-    for (var i = startIndex || 0, n = startValue || 0;;) {
-      var nextTab = string.indexOf("\t", i);
-      if (nextTab < 0 || nextTab >= end)
-        return n + (end - i);
-      n += nextTab - i;
-      n += tabSize - (n % tabSize);
-      i = nextTab + 1;
-    }
-  };
-
-  // The inverse of countColumn -- find the offset that corresponds to
-  // a particular column.
-  var findColumn = CodeMirror.findColumn = function(string, goal, tabSize) {
-    for (var pos = 0, col = 0;;) {
-      var nextTab = string.indexOf("\t", pos);
-      if (nextTab == -1) nextTab = string.length;
-      var skipped = nextTab - pos;
-      if (nextTab == string.length || col + skipped >= goal)
-        return pos + Math.min(skipped, goal - col);
-      col += nextTab - pos;
-      col += tabSize - (col % tabSize);
-      pos = nextTab + 1;
-      if (col >= goal) return pos;
-    }
-  }
-
-  var spaceStrs = [""];
-  function spaceStr(n) {
-    while (spaceStrs.length <= n)
-      spaceStrs.push(lst(spaceStrs) + " ");
-    return spaceStrs[n];
-  }
-
-  function lst(arr) { return arr[arr.length-1]; }
-
-  var selectInput = function(node) { node.select(); };
-  if (ios) // Mobile Safari apparently has a bug where select() is broken.
-    selectInput = function(node) { node.selectionStart = 0; node.selectionEnd = node.value.length; };
-  else if (ie) // Suppress mysterious IE10 errors
-    selectInput = function(node) { try { node.select(); } catch(_e) {} };
-
-  function indexOf(array, elt) {
-    for (var i = 0; i < array.length; ++i)
-      if (array[i] == elt) return i;
-    return -1;
-  }
-  function map(array, f) {
-    var out = [];
-    for (var i = 0; i < array.length; i++) out[i] = f(array[i], i);
-    return out;
-  }
-
-  function insertSorted(array, value, score) {
-    var pos = 0, priority = score(value)
-    while (pos < array.length && score(array[pos]) <= priority) pos++
-    array.splice(pos, 0, value)
-  }
-
-  function nothing() {}
-
-  function createObj(base, props) {
-    var inst;
-    if (Object.create) {
-      inst = Object.create(base);
-    } else {
-      nothing.prototype = base;
-      inst = new nothing();
-    }
-    if (props) copyObj(props, inst);
-    return inst;
-  };
-
-  function copyObj(obj, target, overwrite) {
-    if (!target) target = {};
-    for (var prop in obj)
-      if (obj.hasOwnProperty(prop) && (overwrite !== false || !target.hasOwnProperty(prop)))
-        target[prop] = obj[prop];
-    return target;
-  }
-
-  function bind(f) {
-    var args = Array.prototype.slice.call(arguments, 1);
-    return function(){return f.apply(null, args);};
-  }
-
-  var nonASCIISingleCaseWordChar = /[\u00df\u0587\u0590-\u05f4\u0600-\u06ff\u3040-\u309f\u30a0-\u30ff\u3400-\u4db5\u4e00-\u9fcc\uac00-\ud7af]/;
-  var isWordCharBasic = CodeMirror.isWordChar = function(ch) {
-    return /\w/.test(ch) || ch > "\x80" &&
-      (ch.toUpperCase() != ch.toLowerCase() || nonASCIISingleCaseWordChar.test(ch));
-  };
-  function isWordChar(ch, helper) {
-    if (!helper) return isWordCharBasic(ch);
-    if (helper.source.indexOf("\\w") > -1 && isWordCharBasic(ch)) return true;
-    return helper.test(ch);
-  }
-
-  function isEmpty(obj) {
-    for (var n in obj) if (obj.hasOwnProperty(n) && obj[n]) return false;
-    return true;
-  }
-
-  // Extending unicode characters. A series of a non-extending char +
-  // any number of extending chars is treated as a single unit as far
-  // as editing and measuring is concerned. This is not fully correct,
-  // since some scripts/fonts/browsers also treat other configurations
-  // of code points as a group.
-  var extendingChars = /[\u0300-\u036f\u0483-\u0489\u0591-\u05bd\u05bf\u05c1\u05c2\u05c4\u05c5\u05c7\u0610-\u061a\u064b-\u065e\u0670\u06d6-\u06dc\u06de-\u06e4\u06e7\u06e8\u06ea-\u06ed\u0711\u0730-\u074a\u07a6-\u07b0\u07eb-\u07f3\u0816-\u0819\u081b-\u0823\u0825-\u0827\u0829-\u082d\u0900-\u0902\u093c\u0941-\u0948\u094d\u0951-\u0955\u0962\u0963\u0981\u09bc\u09be\u09c1-\u09c4\u09cd\u09d7\u09e2\u09e3\u0a01\u0a02\u0a3c\u0a41\u0a42\u0a47\u0a48\u0a4b-\u0a4d\u0a51\u0a70\u0a71\u0a75\u0a81\u0a82\u0abc\u0ac1-\u0ac5\u0ac7\u0ac8\u0acd\u0ae2\u0ae3\u0b01\u0b3c\u0b3e\u0b3f\u0b41-\u0b44\u0b4d\u0b56\u0b57\u0b62\u0b63\u0b82\u0bbe\u0bc0\u0bcd\u0bd7\u0c3e-\u0c40\u0c46-\u0c48\u0c4a-\u0c4d\u0c55\u0c56\u0c62\u0c63\u0cbc\u0cbf\u0cc2\u0cc6\u0ccc\u0ccd\u0cd5\u0cd6\u0ce2\u0ce3\u0d3e\u0d41-\u0d44\u0d4d\u0d57\u0d62\u0d63\u0dca\u0dcf\u0dd2-\u0dd4\u0dd6\u0ddf\u0e31\u0e34-\u0e3a\u0e47-\u0e4e\u0eb1\u0eb4-\u0eb9\u0ebb\u0ebc\u0ec8-\u0ecd\u0f18\u0f19\u0f35\u0f37\u0f39\u0f71-\u0f7e\u0f80-\u0f84\u0f86\u0f87\u0f90-\u0f97\u0f99-\u0fbc\u0fc6\u102d-\u1030\u1032-\u1037\u1039\u103a\u103d\u103e\u1058\u1059\u105e-\u1060\u1071-\u1074\u1082\u1085\u1086\u108d\u109d\u135f\u1712-\u1714\u1732-\u1734\u1752\u1753\u1772\u1773\u17b7-\u17bd\u17c6\u17c9-\u17d3\u17dd\u180b-\u180d\u18a9\u1920-\u1922\u1927\u1928\u1932\u1939-\u193b\u1a17\u1a18\u1a56\u1a58-\u1a5e\u1a60\u1a62\u1a65-\u1a6c\u1a73-\u1a7c\u1a7f\u1b00-\u1b03\u1b34\u1b36-\u1b3a\u1b3c\u1b42\u1b6b-\u1b73\u1b80\u1b81\u1ba2-\u1ba5\u1ba8\u1ba9\u1c2c-\u1c33\u1c36\u1c37\u1cd0-\u1cd2\u1cd4-\u1ce0\u1ce2-\u1ce8\u1ced\u1dc0-\u1de6\u1dfd-\u1dff\u200c\u200d\u20d0-\u20f0\u2cef-\u2cf1\u2de0-\u2dff\u302a-\u302f\u3099\u309a\ua66f-\ua672\ua67c\ua67d\ua6f0\ua6f1\ua802\ua806\ua80b\ua825\ua826\ua8c4\ua8e0-\ua8f1\ua926-\ua92d\ua947-\ua951\ua980-\ua982\ua9b3\ua9b6-\ua9b9\ua9bc\uaa29-\uaa2e\uaa31\uaa32\uaa35\uaa36\uaa43\uaa4c\uaab0\uaab2-\uaab4\uaab7\uaab8\uaabe\uaabf\uaac1\uabe5\uabe8\uabed\udc00-\udfff\ufb1e\ufe00-\ufe0f\ufe20-\ufe26\uff9e\uff9f]/;
-  function isExtendingChar(ch) { return ch.charCodeAt(0) >= 768 && extendingChars.test(ch); }
-
-  // DOM UTILITIES
-
-  function elt(tag, content, className, style) {
-    var e = document.createElement(tag);
-    if (className) e.className = className;
-    if (style) e.style.cssText = style;
-    if (typeof content == "string") e.appendChild(document.createTextNode(content));
-    else if (content) for (var i = 0; i < content.length; ++i) e.appendChild(content[i]);
-    return e;
-  }
-
-  var range;
-  if (document.createRange) range = function(node, start, end, endNode) {
-    var r = document.createRange();
-    r.setEnd(endNode || node, end);
-    r.setStart(node, start);
-    return r;
-  };
-  else range = function(node, start, end) {
-    var r = document.body.createTextRange();
-    try { r.moveToElementText(node.parentNode); }
-    catch(e) { return r; }
-    r.collapse(true);
-    r.moveEnd("character", end);
-    r.moveStart("character", start);
-    return r;
-  };
-
-  function removeChildren(e) {
-    for (var count = e.childNodes.length; count > 0; --count)
-      e.removeChild(e.firstChild);
-    return e;
-  }
-
-  function removeChildrenAndAdd(parent, e) {
-    return removeChildren(parent).appendChild(e);
-  }
-
-  var contains = CodeMirror.contains = function(parent, child) {
-    if (child.nodeType == 3) // Android browser always returns false when child is a textnode
-      child = child.parentNode;
-    if (parent.contains)
-      return parent.contains(child);
-    do {
-      if (child.nodeType == 11) child = child.host;
-      if (child == parent) return true;
-    } while (child = child.parentNode);
-  };
-
-  function activeElt() {
-    var activeElement = document.activeElement;
-    while (activeElement && activeElement.root && activeElement.root.activeElement)
-      activeElement = activeElement.root.activeElement;
-    return activeElement;
-  }
-  // Older versions of IE throws unspecified error when touching
-  // document.activeElement in some cases (during loading, in iframe)
-  if (ie && ie_version < 11) activeElt = function() {
-    try { return document.activeElement; }
-    catch(e) { return document.body; }
-  };
-
-  function classTest(cls) { return new RegExp("(^|\\s)" + cls + "(?:$|\\s)\\s*"); }
-  var rmClass = CodeMirror.rmClass = function(node, cls) {
-    var current = node.className;
-    var match = classTest(cls).exec(current);
-    if (match) {
-      var after = current.slice(match.index + match[0].length);
-      node.className = current.slice(0, match.index) + (after ? match[1] + after : "");
-    }
-  };
-  var addClass = CodeMirror.addClass = function(node, cls) {
-    var current = node.className;
-    if (!classTest(cls).test(current)) node.className += (current ? " " : "") + cls;
-  };
-  function joinClasses(a, b) {
-    var as = a.split(" ");
-    for (var i = 0; i < as.length; i++)
-      if (as[i] && !classTest(as[i]).test(b)) b += " " + as[i];
-    return b;
-  }
-
-  // WINDOW-WIDE EVENTS
-
-  // These must be handled carefully, because naively registering a
-  // handler for each editor will cause the editors to never be
-  // garbage collected.
-
-  function forEachCodeMirror(f) {
-    if (!document.body.getElementsByClassName) return;
-    var byClass = document.body.getElementsByClassName("CodeMirror");
-    for (var i = 0; i < byClass.length; i++) {
-      var cm = byClass[i].CodeMirror;
-      if (cm) f(cm);
-    }
-  }
-
-  var globalsRegistered = false;
-  function ensureGlobalHandlers() {
-    if (globalsRegistered) return;
-    registerGlobalHandlers();
-    globalsRegistered = true;
-  }
-  function registerGlobalHandlers() {
-    // When the window resizes, we need to refresh active editors.
-    var resizeTimer;
-    on(window, "resize", function() {
-      if (resizeTimer == null) resizeTimer = setTimeout(function() {
-        resizeTimer = null;
-        forEachCodeMirror(onResize);
-      }, 100);
-    });
-    // When the window loses focus, we want to show the editor as blurred
-    on(window, "blur", function() {
-      forEachCodeMirror(onBlur);
-    });
-  }
-
-  // FEATURE DETECTION
-
-  // Detect drag-and-drop
-  var dragAndDrop = function() {
-    // There is *some* kind of drag-and-drop support in IE6-8, but I
-    // couldn't get it to work yet.
-    if (ie && ie_version < 9) return false;
-    var div = elt('div');
-    return "draggable" in div || "dragDrop" in div;
-  }();
-
-  var zwspSupported;
-  function zeroWidthElement(measure) {
-    if (zwspSupported == null) {
-      var test = elt("span", "\u200b");
-      removeChildrenAndAdd(measure, elt("span", [test, document.createTextNode("x")]));
-      if (measure.firstChild.offsetHeight != 0)
-        zwspSupported = test.offsetWidth <= 1 && test.offsetHeight > 2 && !(ie && ie_version < 8);
-    }
-    var node = zwspSupported ? elt("span", "\u200b") :
-      elt("span", "\u00a0", null, "display: inline-block; width: 1px; margin-right: -1px");
-    node.setAttribute("cm-text", "");
-    return node;
-  }
-
-  // Feature-detect IE's crummy client rect reporting for bidi text
-  var badBidiRects;
-  function hasBadBidiRects(measure) {
-    if (badBidiRects != null) return badBidiRects;
-    var txt = removeChildrenAndAdd(measure, document.createTextNode("A\u062eA"));
-    var r0 = range(txt, 0, 1).getBoundingClientRect();
-    var r1 = range(txt, 1, 2).getBoundingClientRect();
-    removeChildren(measure);
-    if (!r0 || r0.left == r0.right) return false; // Safari returns null in some cases (#2780)
-    return badBidiRects = (r1.right - r0.right < 3);
-  }
-
-  // See if "".split is the broken IE version, if so, provide an
-  // alternative way to split lines.
-  var splitLinesAuto = CodeMirror.splitLines = "\n\nb".split(/\n/).length != 3 ? function(string) {
-    var pos = 0, result = [], l = string.length;
-    while (pos <= l) {
-      var nl = string.indexOf("\n", pos);
-      if (nl == -1) nl = string.length;
-      var line = string.slice(pos, string.charAt(nl - 1) == "\r" ? nl - 1 : nl);
-      var rt = line.indexOf("\r");
-      if (rt != -1) {
-        result.push(line.slice(0, rt));
-        pos += rt + 1;
-      } else {
-        result.push(line);
-        pos = nl + 1;
-      }
-    }
-    return result;
-  } : function(string){return string.split(/\r\n?|\n/);};
-
-  var hasSelection = window.getSelection ? function(te) {
-    try { return te.selectionStart != te.selectionEnd; }
-    catch(e) { return false; }
-  } : function(te) {
-    try {var range = te.ownerDocument.selection.createRange();}
-    catch(e) {}
-    if (!range || range.parentElement() != te) return false;
-    return range.compareEndPoints("StartToEnd", range) != 0;
-  };
-
-  var hasCopyEvent = (function() {
-    var e = elt("div");
-    if ("oncopy" in e) return true;
-    e.setAttribute("oncopy", "return;");
-    return typeof e.oncopy == "function";
-  })();
-
-  var badZoomedRects = null;
-  function hasBadZoomedRects(measure) {
-    if (badZoomedRects != null) return badZoomedRects;
-    var node = removeChildrenAndAdd(measure, elt("span", "x"));
-    var normal = node.getBoundingClientRect();
-    var fromRange = range(node, 0, 1).getBoundingClientRect();
-    return badZoomedRects = Math.abs(normal.left - fromRange.left) > 1;
-  }
-
-  // KEY NAMES
-
-  var keyNames = CodeMirror.keyNames = {
-    3: "Enter", 8: "Backspace", 9: "Tab", 13: "Enter", 16: "Shift", 17: "Ctrl", 18: "Alt",
-    19: "Pause", 20: "CapsLock", 27: "Esc", 32: "Space", 33: "PageUp", 34: "PageDown", 35: "End",
-    36: "Home", 37: "Left", 38: "Up", 39: "Right", 40: "Down", 44: "PrintScrn", 45: "Insert",
-    46: "Delete", 59: ";", 61: "=", 91: "Mod", 92: "Mod", 93: "Mod",
-    106: "*", 107: "=", 109: "-", 110: ".", 111: "/", 127: "Delete",
-    173: "-", 186: ";", 187: "=", 188: ",", 189: "-", 190: ".", 191: "/", 192: "`", 219: "[", 220: "\\",
-    221: "]", 222: "'", 63232: "Up", 63233: "Down", 63234: "Left", 63235: "Right", 63272: "Delete",
-    63273: "Home", 63275: "End", 63276: "PageUp", 63277: "PageDown", 63302: "Insert"
-  };
-  (function() {
-    // Number keys
-    for (var i = 0; i < 10; i++) keyNames[i + 48] = keyNames[i + 96] = String(i);
-    // Alphabetic keys
-    for (var i = 65; i <= 90; i++) keyNames[i] = String.fromCharCode(i);
-    // Function keys
-    for (var i = 1; i <= 12; i++) keyNames[i + 111] = keyNames[i + 63235] = "F" + i;
-  })();
-
-  // BIDI HELPERS
-
-  function iterateBidiSections(order, from, to, f) {
-    if (!order) return f(from, to, "ltr");
-    var found = false;
-    for (var i = 0; i < order.length; ++i) {
-      var part = order[i];
-      if (part.from < to && part.to > from || from == to && part.to == from) {
-        f(Math.max(part.from, from), Math.min(part.to, to), part.level == 1 ? "rtl" : "ltr");
-        found = true;
-      }
-    }
-    if (!found) f(from, to, "ltr");
-  }
-
-  function bidiLeft(part) { return part.level % 2 ? part.to : part.from; }
-  function bidiRight(part) { return part.level % 2 ? part.from : part.to; }
-
-  function lineLeft(line) { var order = getOrder(line); return order ? bidiLeft(order[0]) : 0; }
-  function lineRight(line) {
-    var order = getOrder(line);
-    if (!order) return line.text.length;
-    return bidiRight(lst(order));
-  }
-
-  function lineStart(cm, lineN) {
-    var line = getLine(cm.doc, lineN);
-    var visual = visualLine(line);
-    if (visual != line) lineN = lineNo(visual);
-    var order = getOrder(visual);
-    var ch = !order ? 0 : order[0].level % 2 ? lineRight(visual) : lineLeft(visual);
-    return Pos(lineN, ch);
-  }
-  function lineEnd(cm, lineN) {
-    var merged, line = getLine(cm.doc, lineN);
-    while (merged = collapsedSpanAtEnd(line)) {
-      line = merged.find(1, true).line;
-      lineN = null;
-    }
-    var order = getOrder(line);
-    var ch = !order ? line.text.length : order[0].level % 2 ? lineLeft(line) : lineRight(line);
-    return Pos(lineN == null ? lineNo(line) : lineN, ch);
-  }
-  function lineStartSmart(cm, pos) {
-    var start = lineStart(cm, pos.line);
-    var line = getLine(cm.doc, start.line);
-    var order = getOrder(line);
-    if (!order || order[0].level == 0) {
-      var firstNonWS = Math.max(0, line.text.search(/\S/));
-      var inWS = pos.line == start.line && pos.ch <= firstNonWS && pos.ch;
-      return Pos(start.line, inWS ? 0 : firstNonWS);
-    }
-    return start;
-  }
-
-  function compareBidiLevel(order, a, b) {
-    var linedir = order[0].level;
-    if (a == linedir) return true;
-    if (b == linedir) return false;
-    return a < b;
-  }
-  var bidiOther;
-  function getBidiPartAt(order, pos) {
-    bidiOther = null;
-    for (var i = 0, found; i < order.length; ++i) {
-      var cur = order[i];
-      if (cur.from < pos && cur.to > pos) return i;
-      if ((cur.from == pos || cur.to == pos)) {
-        if (found == null) {
-          found = i;
-        } else if (compareBidiLevel(order, cur.level, order[found].level)) {
-          if (cur.from != cur.to) bidiOther = found;
-          return i;
-        } else {
-          if (cur.from != cur.to) bidiOther = i;
-          return found;
-        }
-      }
-    }
-    return found;
-  }
-
-  function moveInLine(line, pos, dir, byUnit) {
-    if (!byUnit) return pos + dir;
-    do pos += dir;
-    while (pos > 0 && isExtendingChar(line.text.charAt(pos)));
-    return pos;
-  }
-
-  // This is needed in order to move 'visually' through bi-directional
-  // text -- i.e., pressing left should make the cursor go left, even
-  // when in RTL text. The tricky part is the 'jumps', where RTL and
-  // LTR text touch each other. This often requires the cursor offset
-  // to move more than one unit, in order to visually move one unit.
-  function moveVisually(line, start, dir, byUnit) {
-    var bidi = getOrder(line);
-    if (!bidi) return moveLogically(line, start, dir, byUnit);
-    var pos = getBidiPartAt(bidi, start), part = bidi[pos];
-    var target = moveInLine(line, start, part.level % 2 ? -dir : dir, byUnit);
-
-    for (;;) {
-      if (target > part.from && target < part.to) return target;
-      if (target == part.from || target == part.to) {
-        if (getBidiPartAt(bidi, target) == pos) return target;
-        part = bidi[pos += dir];
-        return (dir > 0) == part.level % 2 ? part.to : part.from;
-      } else {
-        part = bidi[pos += dir];
-        if (!part) return null;
-        if ((dir > 0) == part.level % 2)
-          target = moveInLine(line, part.to, -1, byUnit);
-        else
-          target = moveInLine(line, part.from, 1, byUnit);
-      }
-    }
-  }
-
-  function moveLogically(line, start, dir, byUnit) {
-    var target = start + dir;
-    if (byUnit) while (target > 0 && isExtendingChar(line.text.charAt(target))) target += dir;
-    return target < 0 || target > line.text.length ? null : target;
-  }
-
-  // Bidirectional ordering algorithm
-  // See http://unicode.org/reports/tr9/tr9-13.html for the algorithm
-  // that this (partially) implements.
-
-  // One-char codes used for character types:
-  // L (L):   Left-to-Right
-  // R (R):   Right-to-Left
-  // r (AL):  Right-to-Left Arabic
-  // 1 (EN):  European Number
-  // + (ES):  European Number Separator
-  // % (ET):  European Number Terminator
-  // n (AN):  Arabic Number
-  // , (CS):  Common Number Separator
-  // m (NSM): Non-Spacing Mark
-  // b (BN):  Boundary Neutral
-  // s (B):   Paragraph Separator
-  // t (S):   Segment Separator
-  // w (WS):  Whitespace
-  // N (ON):  Other Neutrals
-
-  // Returns null if characters are ordered as they appear
-  // (left-to-right), or an array of sections ({from, to, level}
-  // objects) in the order in which they occur visually.
-  var bidiOrdering = (function() {
-    // Character types for codepoints 0 to 0xff
-    var lowTypes = "bbbbbbbbbtstwsbbbbbbbbbbbbbbssstwNN%%%NNNNNN,N,N1111111111NNNNNNNLLLLLLLLLLLLLLLLLLLLLLLLLLNNNNNNLLLLLLLLLLLLLLLLLLLLLLLLLLNNNNbbbbbbsbbbbbbbbbbbbbbbbbbbbbbbbbb,N%%%%NNNNLNNNNN%%11NLNNN1LNNNNNLLLLLLLLLLLLLLLLLLLLLLLNLLLLLLLLLLLLLLLLLLLLLLLLLLLLLLLN";
-    // Character types for codepoints 0x600 to 0x6ff
-    var arabicTypes = "rrrrrrrrrrrr,rNNmmmmmmrrrrrrrrrrrrrrrrrrrrrrrrrrrrrrrrrrrrrrrrrrrrrrrrrrrrrmmmmmmmmmmmmmmrrrrrrrnnnnnnnnnn%nnrrrmrrrrrrrrrrrrrrrrrrrrrrrrrrrrrrrrrrrrrrrrrrrrrrrrrrrrrrrrrrrrrrrrrrrrrrrrrrrrrrrrrrrrrrrrrrrrrrrrrrrrrmmmmmmmmmmmmmmmmmmmNmmmm";
-    function charType(code) {
-      if (code <= 0xf7) return lowTypes.charAt(code);
-      else if (0x590 <= code && code <= 0x5f4) return "R";
-      else if (0x600 <= code && code <= 0x6ed) return arabicTypes.charAt(code - 0x600);
-      else if (0x6ee <= code && code <= 0x8ac) return "r";
-      else if (0x2000 <= code && code <= 0x200b) return "w";
-      else if (code == 0x200c) return "b";
-      else return "L";
-    }
-
-    var bidiRE = /[\u0590-\u05f4\u0600-\u06ff\u0700-\u08ac]/;
-    var isNeutral = /[stwN]/, isStrong = /[LRr]/, countsAsLeft = /[Lb1n]/, countsAsNum = /[1n]/;
-    // Browsers seem to always treat the boundaries of block elements as being L.
-    var outerType = "L";
-
-    function BidiSpan(level, from, to) {
-      this.level = level;
-      this.from = from; this.to = to;
-    }
-
-    return function(str) {
-      if (!bidiRE.test(str)) return false;
-      var len = str.length, types = [];
-      for (var i = 0, type; i < len; ++i)
-        types.push(type = charType(str.charCodeAt(i)));
-
-      // W1. Examine each non-spacing mark (NSM) in the level run, and
-      // change the type of the NSM to the type of the previous
-      // character. If the NSM is at the start of the level run, it will
-      // get the type of sor.
-      for (var i = 0, prev = outerType; i < len; ++i) {
-        var type = types[i];
-        if (type == "m") types[i] = prev;
-        else prev = type;
-      }
-
-      // W2. Search backwards from each instance of a European number
-      // until the first strong type (R, L, AL, or sor) is found. If an
-      // AL is found, change the type of the European number to Arabic
-      // number.
-      // W3. Change all ALs to R.
-      for (var i = 0, cur = outerType; i < len; ++i) {
-        var type = types[i];
-        if (type == "1" && cur == "r") types[i] = "n";
-        else if (isStrong.test(type)) { cur = type; if (type == "r") types[i] = "R"; }
-      }
-
-      // W4. A single European separator between two European numbers
-      // changes to a European number. A single common separator between
-      // two numbers of the same type changes to that type.
-      for (var i = 1, prev = types[0]; i < len - 1; ++i) {
-        var type = types[i];
-        if (type == "+" && prev == "1" && types[i+1] == "1") types[i] = "1";
-        else if (type == "," && prev == types[i+1] &&
-                 (prev == "1" || prev == "n")) types[i] = prev;
-        prev = type;
-      }
-
-      // W5. A sequence of European terminators adjacent to European
-      // numbers changes to all European numbers.
-      // W6. Otherwise, separators and terminators change to Other
-      // Neutral.
-      for (var i = 0; i < len; ++i) {
-        var type = types[i];
-        if (type == ",") types[i] = "N";
-        else if (type == "%") {
-          for (var end = i + 1; end < len && types[end] == "%"; ++end) {}
-          var replace = (i && types[i-1] == "!") || (end < len && types[end] == "1") ? "1" : "N";
-          for (var j = i; j < end; ++j) types[j] = replace;
-          i = end - 1;
-        }
-      }
-
-      // W7. Search backwards from each instance of a European number
-      // until the first strong type (R, L, or sor) is found. If an L is
-      // found, then change the type of the European number to L.
-      for (var i = 0, cur = outerType; i < len; ++i) {
-        var type = types[i];
-        if (cur == "L" && type == "1") types[i] = "L";
-        else if (isStrong.test(type)) cur = type;
-      }
-
-      // N1. A sequence of neutrals takes the direction of the
-      // surrounding strong text if the text on both sides has the same
-      // direction. European and Arabic numbers act as if they were R in
-      // terms of their influence on neutrals. Start-of-level-run (sor)
-      // and end-of-level-run (eor) are used at level run boundaries.
-      // N2. Any remaining neutrals take the embedding direction.
-      for (var i = 0; i < len; ++i) {
-        if (isNeutral.test(types[i])) {
-          for (var end = i + 1; end < len && isNeutral.test(types[end]); ++end) {}
-          var before = (i ? types[i-1] : outerType) == "L";
-          var after = (end < len ? types[end] : outerType) == "L";
-          var replace = before || after ? "L" : "R";
-          for (var j = i; j < end; ++j) types[j] = replace;
-          i = end - 1;
-        }
-      }
-
-      // Here we depart from the documented algorithm, in order to avoid
-      // building up an actual levels array. Since there are only three
-      // levels (0, 1, 2) in an implementation that doesn't take
-      // explicit embedding into account, we can build up the order on
-      // the fly, without following the level-based algorithm.
-      var order = [], m;
-      for (var i = 0; i < len;) {
-        if (countsAsLeft.test(types[i])) {
-          var start = i;
-          for (++i; i < len && countsAsLeft.test(types[i]); ++i) {}
-          order.push(new BidiSpan(0, start, i));
-        } else {
-          var pos = i, at = order.length;
-          for (++i; i < len && types[i] != "L"; ++i) {}
-          for (var j = pos; j < i;) {
-            if (countsAsNum.test(types[j])) {
-              if (pos < j) order.splice(at, 0, new BidiSpan(1, pos, j));
-              var nstart = j;
-              for (++j; j < i && countsAsNum.test(types[j]); ++j) {}
-              order.splice(at, 0, new BidiSpan(2, nstart, j));
-              pos = j;
-            } else ++j;
-          }
-          if (pos < i) order.splice(at, 0, new BidiSpan(1, pos, i));
-        }
-      }
-      if (order[0].level == 1 && (m = str.match(/^\s+/))) {
-        order[0].from = m[0].length;
-        order.unshift(new BidiSpan(0, 0, m[0].length));
-      }
-      if (lst(order).level == 1 && (m = str.match(/\s+$/))) {
-        lst(order).to -= m[0].length;
-        order.push(new BidiSpan(0, len - m[0].length, len));
-      }
-      if (order[0].level == 2)
-        order.unshift(new BidiSpan(1, order[0].to, order[0].to));
-      if (order[0].level != lst(order).level)
-        order.push(new BidiSpan(order[0].level, len, len));
-
-      return order;
-    };
-  })();
-
-  // THE END
-
-  CodeMirror.version = "5.19.0";
-
-  return CodeMirror;
-});
-=======
         var wrappedSubmit = form.submit = function () {
           save()
           form.submit = realSubmit
@@ -15003,5 +9092,4 @@
 
 return CodeMirror;
 
-})));
->>>>>>> 88bffd18
+})));