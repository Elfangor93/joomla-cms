<?xml version="1.0" encoding="utf-8"?>
<appendix xml:id="app1">
	<title>Changelog</title>

	<sect1>
		<title>Version 11.3</title>

		<para>Version 11.3 is currently under development.</para>

		<itemizedlist>

			<listitem>
				<para>Fixed the login routine to return the error message set by authentication plugin.</para>
			</listitem>
			<listitem>
				<para>Moved JString from Utilites package to String package.
					Added JStringNormalize.
					Renamed DatabaseException to JDatabaseException.
					Fixed several instances of database exceptions being thrown without error
					messages or codes.
					Removed old CHANGELOG.</para>
			</listitem>
			<listitem>
				<para>This manual was added.</para>
			</listitem>
			<listitem>
				<para>The coding standards document was added.</para>
			</listitem>
			<listitem>
				<para>Numerous DocBlock and coding standard improvements.</para>
			</listitem>
			<listitem>
				<para>The Joomla codesniffer was added to the tree and the build process.</para>
			</listitem>
			<listitem>
				<para>Fixed bug where $offset would not be honoured in the sub-call to utf8_strrpos.</para>
			</listitem>
			<listitem>
				<para>Implemented a color field for JForm. This uses the native color picker in Opera 11 and
					falls back to MooRainbow in all other browsers. Also adds the corresponding JFormRule for
					validation.</para>
			</listitem>
			<listitem>
				<para>Implemented graceful failure when update manifest is not available</para>
			</listitem>
			<listitem>
				<para>Allow components to remove the admin menu entry in their postflight script, and not
				throw errors during uninstall if the menu entries are not there.</para>
			</listitem>
			<listitem>
				<para>Implemented fluid interface for setter and mutator methods in document package.
					JDocument: parse(), addScript(), addScriptDeclaration(), addStyleSheet(),
						addStyleDeclaration(), setBase(), setBuffer(), setCharset(), setDescription(),
						setDirection(), setGenerator(), setLanguage(), setLineEnd(), setLink(), setMetaData(),
						setMimeEncoding(), setModifiedDate(), setTab(), setTitle(), setType().
					JDocumentFeed: addItem(), setEnclosure().
					JDocumentHTML: addCustomTag(), addFavicon(), addHeadLink(), mergeHeadData(),
						setBuffer(), setHeadData(), _fetchTemplate(), _parseTemplate().
					JDocumentJSON: setName().
					JDocumentOpensearch: addImage(), addUrl(), setShortName().
					JDocumentXml: setName().</para>
			</listitem>
			<listitem>
<<<<<<< HEAD
				<para>Fixed bug in JHtml: stream_set_timeout was misspelled as stream_settimeout, throwing a Fatal Error each time the class was used</para>
=======
				<para>Fixed 'Call to a member function qn() on a non-object in 
					libraries/joomla/form/fields/rules.php on line 304'.</para>
>>>>>>> 407a94f1
			</listitem>
			<listitem>
				<para></para>
			</listitem>
			<listitem>
				<para></para>
			</listitem>
		</itemizedlist>
	</sect1>

	<sect1>
		<title>Version 11.2</title>

		<para>Version 11.2 was tagged on 26 July 2011.</para>

		<itemizedlist>
			<listitem>
				<para>Numerous DocBlock and coding standard improvements.</para>
			</listitem>
			<listitem>
				<para>Numerous minor bug fixes.</para>
			</listitem>
			<listitem>
				<para>Merged in PHP platform made in the Joomla CMS trunk
					repository.
				</para>
			</listitem>
			<listitem>
				<para>Fixed up @deprecated tags to include the version in which the
					feature/API will be removed
					(generally all current @deprecated code
					will be removed in the first release of 2012, that is,
					version 12.1
					of the platform).
				</para>
			</listitem>
			<listitem>
				<para>Converted usage of DS (directory separator) to forward slash.</para>
			</listitem>
			<listitem>
				<para>Fixed static call bug in JApplication::stringURLSafe.</para>
			</listitem>
			<listitem>
				<para>Added exclusions to JCacheFile for additional system files
					(.svn, CVS, .DS_Store and
					__MACOSX).
				</para>
			</listitem>
			<listitem>
				<para>Fixed backward compatibility issue when using tables in
					extensions, the default
					JModel::getTable() method does not
					automatically include the extension name, instead it uses the
					prefix 'Table' to for the table to automatically load using
					getTable it has to be named
					TableHelloworld and not
					HelloworldTableHelloworld.
				</para>
			</listitem>
			<listitem>
				<para>Fixed problem in JApplication::redirect by using phputf8
					library instead of multibyte
					extension to check for IE browsers.
				</para>
			</listitem>
			<listitem>
				<para>Added an optional context to JHtmlContent::prepare so that in
					all instances where this
					method is used to run the onContentPrepare
					event, a non-generic context can be passed to the
					event. This will
					allow developers to better check the data their plugin's event has
					received to
					verify they are not accidentally processing data they
					do not intend to handle. There are no
					backward compatibility issues
					as this variable is optional and defaults to the already hard
					coded
					context.
				</para>
			</listitem>
			<listitem>
				<para>Fixed PHP strict issues in JMail&apos; addRecipient, addCC,
					addBCC, addAttachment and
					addReplyTo methods.
				</para>
			</listitem>
			<listitem>
				<para>Added more logging of deprecated methods.</para>
			</listitem>
			<listitem>
				<para>Updated JAuthentication to block logins and use class
					constants.
				</para>
				<para>For a while people have wanted to cancel login from
					authentication plugins. This
					complicates the authentication system
					by providing functionality that isn't true - the user may
					or may
					not have successfully been authenticated but this doesn't mean they
					are authorised to
					login which is what many want to achieve via the
					JAUTHENTICATE_STATUS_CANCEL.
				</para>
				<para>This updates to provide a new plugin trigger called
					"onUserAuthorisation". This trigger can
					be used from either a user
					plugin or authentication plugin as both are loaded at the same
					time.
					This trigger provides the ability to return the following
					responses:
				</para>
				<itemizedlist>
					<listitem>
						<para>JAuthentication::STATUS_SUCCESS
						</para>
						<para>JAuthentication::STATUS_EXPIRED</para>
						<para>JAuthentication::STATUS_DENIED</para>
						<para>JAuthentication::STATUS_UNKNOWN</para>
					</listitem>
				</itemizedlist>
				<para>Both success and unknown do not prevent login. Returning
					expired or denied will halt the
					login process.
				</para>
				<para>Additionally the constants have been shifted into the class
					and the prefix "JAUTHENTICATE_"
					removed from them. The old
					constants remain for backwards compatibility.
				</para>
			</listitem>
			<listitem>
				<para>Added JAuthentication::STATUS_SUCCESS constant (use instead of
					deprecated
					JAUTHENTICATE_STATUS_SUCCESS).
				</para>
			</listitem>
			<listitem>
				<para>Added JAuthentication::STATUS_CANCEL constant (use instead of
					deprecated
					JAUTHENTICATE_STATUS_CANCEL).
				</para>
			</listitem>
			<listitem>
				<para>Added JAuthentication::STATUS_FAILURE constant (use instead of
					deprecated
					JAUTHENTICATE_STATUS_FAILURE).
				</para>
			</listitem>
			<listitem>
				<para>Replaced constant JAUTHENTICATE_STATUS_UNKNOWN with
					JAuthentication::STATUS_UNKNOWN
					constant.
				</para>
			</listitem>
			<listitem>
				<para>Replaced constant JAUTHENTICATE_STATUS_DENIED with
					JAuthentication::STATUS_DENIED constant.
				</para>
			</listitem>
			<listitem>
				<para>Replaced constant JAUTHENTICATE_STATUS_EXPIRED with
					JAuthentication::STATUS_EXPIRED
					constant.
				</para>
			</listitem>
			<listitem>
				<para>JAuthenticate::authorise method now also loads the user plugin
					group.
				</para>
			</listitem>
			<listitem>
				<para>Fix fatal error in JCategories when a category id of 0 is
					passed in. This was exposed as a
					problem with system test failurs
					on the CMS whem there was a failure to get the module params
					correctly. With this hange fall back to default works.
				</para>
			</listitem>
			<listitem>
				<para>Allow the infourl in an extension manifest to be stored.
				</para>
			</listitem>
			<listitem>
				<para>Added input property to the JApplication class (to hold a
					JInput object).
				</para>
			</listitem>
			<listitem>
				<para>Removed hard-coded references to bluestork in JHtmlList.
				</para>
			</listitem>
			<listitem>
				<para>The Joomla codesniffer was added to the tree and the build
					process.
				</para>
			</listitem>
			<listitem>
				<para>Allow the updater use a regular expression for the
					targetplatform.
				</para>
			</listitem>
			<listitem>
				<para>Fix PHP strict problem in JDatabase::test (added interface).
				</para>
			</listitem>
			<listitem>
				<para>Fix bug in the name of client_id column name in
					JUpdaterCollection.
				</para>
			</listitem>
		</itemizedlist>
	</sect1>

	<sect1>
		<title>Version 11.1</title>

		<para>Version 11.1 was tagged on DD July 2011. This was the inaugral
			release of the platform
			following its separation from the Joomla CMS
			trunk. It includes the following significant
			changes:
		</para>

		<itemizedlist>
			<listitem>
				<para>New JDaemon class.</para>
			</listitem>
			<listitem>
				<para>New application/input sub-package that includes JInputCli,
					JInputCookie and JInputFiles
					(extended from JInput).
				</para>
			</listitem>
			<listitem>
				<para>New ApplicationException class.</para>
			</listitem>
			<listitem>
				<para>New JCli class.</para>
			</listitem>
			<listitem>
				<para>New JInput class.</para>
			</listitem>
			<listitem>
				<para>JApplication::getUserState now takes a second 'default'
					argument that is returned if the
					'key' is not found.
				</para>
			</listitem>
			<listitem>
				<para>New JHttp class.</para>
			</listitem>
			<listitem>
				<para>More JavaScript functions have been moved to the Joomla namespaced and updated.</para>
			</listitem>
			<listitem>
				<para></para>
			</listitem>
			<listitem>
				<para></para>
			</listitem>
			<listitem>
				<para></para>
			</listitem>
			<listitem>
				<para></para>
			</listitem>
			<listitem>
				<para></para>
			</listitem>
		</itemizedlist>
	</sect1>
</appendix><|MERGE_RESOLUTION|>--- conflicted
+++ resolved
@@ -61,12 +61,11 @@
 					JDocumentXml: setName().</para>
 			</listitem>
 			<listitem>
-<<<<<<< HEAD
-				<para>Fixed bug in JHtml: stream_set_timeout was misspelled as stream_settimeout, throwing a Fatal Error each time the class was used</para>
-=======
 				<para>Fixed 'Call to a member function qn() on a non-object in 
 					libraries/joomla/form/fields/rules.php on line 304'.</para>
->>>>>>> 407a94f1
+			</listitem>
+			<listitem>
+				<para>Fixed bug in JHtml: stream_set_timeout was misspelled as stream_settimeout, throwing a Fatal Error each time the class was used</para>
 			</listitem>
 			<listitem>
 				<para></para>
