<?xml version="1.0" encoding="utf-8"?>
<appendix xml:id="app1">
	<title>Changelog</title>

	<sect1>
		<title>Version 11.3</title>

		<para>Version 11.3 is currently under development.</para>

		<itemizedlist>

			<listitem>
				<para>Fixed the login routine to return the error message set by authentication plugin.</para>
			</listitem>
			<listitem>
				<para>Moved JString from Utilites package to String package.
					Added JStringNormalize.
					Renamed
					DatabaseException to JDatabaseException.
					Fixed several instances of database exceptions being
					thrown without error
					messages or codes.
					Removed old CHANGELOG.
				</para>
			</listitem>
			<listitem>
				<para>This manual was added.</para>
			</listitem>
			<listitem>
				<para>The coding standards document was added.</para>
			</listitem>
			<listitem>
				<para>Numerous DocBlock and coding standard improvements.</para>
			</listitem>
			<listitem>
				<para>The Joomla codesniffer was added to the tree and the build process.</para>
			</listitem>
			<listitem>
				<para>Fixed bug where $offset would not be honoured in the sub-call to utf8_strrpos.</para>
			</listitem>
			<listitem>
				<para>Implemented a color field for JForm. This uses the native color picker in Opera 11 and
					falls back to MooRainbow in all other browsers. Also adds the corresponding JFormRule for
					validation.
				</para>
			</listitem>
			<listitem>
				<para>Implemented graceful failure when update manifest is not available</para>
			</listitem>
			<listitem>
				<para>Allow components to remove the admin menu entry in their postflight script, and not
					throw errors during uninstall if the menu entries are not there.
				</para>
			</listitem>
			<listitem>
				<para>Implemented fluid interface for setter and mutator methods in document package.
					JDocument:
					parse(), addScript(), addScriptDeclaration(), addStyleSheet(),
					addStyleDeclaration(), setBase(), setBuffer(), setCharset(), setDescription(),
					setDirection(), setGenerator(), setLanguage(), setLineEnd(), setLink(), setMetaData(),
					setMimeEncoding(), setModifiedDate(), setTab(), setTitle(), setType().
					JDocumentFeed: addItem(), setEnclosure().
					JDocumentHTML: addCustomTag(), addFavicon(), addHeadLink(), mergeHeadData(),
					setBuffer(), setHeadData(), _fetchTemplate(), _parseTemplate().
					JDocumentJSON: setName().
					JDocumentOpensearch: addImage(), addUrl(), setShortName().
					JDocumentXml: setName().
				</para>
			</listitem>
			<listitem>
				<para>Fixed 'Call to a member function qn() on a non-object in
					libraries/joomla/form/fields/rules.php'.
				</para>
			</listitem>
			<listitem>
<<<<<<< HEAD
				<para>Added new static JDate::getInstance method as a proxy for new JDate().
					Allows for inline
					construction, for example:
				</para>
				<programlisting><![CDATA[
echo JDate::getInstance()->format('Y-m-d H:i:s');
			]]>
				</programlisting>
				<para>Added tests for JDate class</para>
				<para>Added universal mock support in JoomlaTestCase for JApplication, JConfig, JDatabase and JSession.</para>
				<para>Added getSetUpOperation and getTearDownOperation to support InnoDB tables with foreign key constraints.</para>
				<para>Improved setup and teardown of rules field test.</para>
=======
				<para>Fixed bug in JHtml: stream_set_timeout was misspelled as stream_settimeout, throwing a Fatal Error each time the class was used</para>
			</listitem>
			<listitem>
				<para></para>
>>>>>>> f3192d37
			</listitem>
			<listitem>
				<para></para>
			</listitem>
		</itemizedlist>
	</sect1>

	<sect1>
		<title>Version 11.2</title>

		<para>Version 11.2 was tagged on 26 July 2011.</para>

		<itemizedlist>
			<listitem>
				<para>Numerous DocBlock and coding standard improvements.</para>
			</listitem>
			<listitem>
				<para>Numerous minor bug fixes.</para>
			</listitem>
			<listitem>
				<para>Merged in PHP platform made in the Joomla CMS trunk
					repository.
				</para>
			</listitem>
			<listitem>
				<para>Fixed up @deprecated tags to include the version in which the
					feature/API will be removed
					(generally all current @deprecated code
					will be removed in the first release of 2012, that is,
					version 12.1
					of the platform).
				</para>
			</listitem>
			<listitem>
				<para>Converted usage of DS (directory separator) to forward slash.</para>
			</listitem>
			<listitem>
				<para>Fixed static call bug in JApplication::stringURLSafe.</para>
			</listitem>
			<listitem>
				<para>Added exclusions to JCacheFile for additional system files
					(.svn, CVS, .DS_Store and
					__MACOSX).
				</para>
			</listitem>
			<listitem>
				<para>Fixed backward compatibility issue when using tables in
					extensions, the default
					JModel::getTable() method does not
					automatically include the extension name, instead it uses the
					prefix 'Table' to for the table to automatically load using
					getTable it has to be named
					TableHelloworld and not
					HelloworldTableHelloworld.
				</para>
			</listitem>
			<listitem>
				<para>Fixed problem in JApplication::redirect by using phputf8
					library instead of multibyte
					extension to check for IE browsers.
				</para>
			</listitem>
			<listitem>
				<para>Added an optional context to JHtmlContent::prepare so that in
					all instances where this
					method is used to run the onContentPrepare
					event, a non-generic context can be passed to the
					event. This will
					allow developers to better check the data their plugin's event has
					received to
					verify they are not accidentally processing data they
					do not intend to handle. There are no
					backward compatibility issues
					as this variable is optional and defaults to the already hard
					coded
					context.
				</para>
			</listitem>
			<listitem>
				<para>Fixed PHP strict issues in JMail&apos; addRecipient, addCC,
					addBCC, addAttachment and
					addReplyTo methods.
				</para>
			</listitem>
			<listitem>
				<para>Added more logging of deprecated methods.</para>
			</listitem>
			<listitem>
				<para>Updated JAuthentication to block logins and use class
					constants.
				</para>
				<para>For a while people have wanted to cancel login from
					authentication plugins. This
					complicates the authentication system
					by providing functionality that isn't true - the user may
					or may
					not have successfully been authenticated but this doesn't mean they
					are authorised to
					login which is what many want to achieve via the
					JAUTHENTICATE_STATUS_CANCEL.
				</para>
				<para>This updates to provide a new plugin trigger called
					"onUserAuthorisation". This trigger can
					be used from either a user
					plugin or authentication plugin as both are loaded at the same
					time.
					This trigger provides the ability to return the following
					responses:
				</para>
				<itemizedlist>
					<listitem>
						<para>JAuthentication::STATUS_SUCCESS
						</para>
						<para>JAuthentication::STATUS_EXPIRED</para>
						<para>JAuthentication::STATUS_DENIED</para>
						<para>JAuthentication::STATUS_UNKNOWN</para>
					</listitem>
				</itemizedlist>
				<para>Both success and unknown do not prevent login. Returning
					expired or denied will halt the
					login process.
				</para>
				<para>Additionally the constants have been shifted into the class
					and the prefix "JAUTHENTICATE_"
					removed from them. The old
					constants remain for backwards compatibility.
				</para>
			</listitem>
			<listitem>
				<para>Added JAuthentication::STATUS_SUCCESS constant (use instead of
					deprecated
					JAUTHENTICATE_STATUS_SUCCESS).
				</para>
			</listitem>
			<listitem>
				<para>Added JAuthentication::STATUS_CANCEL constant (use instead of
					deprecated
					JAUTHENTICATE_STATUS_CANCEL).
				</para>
			</listitem>
			<listitem>
				<para>Added JAuthentication::STATUS_FAILURE constant (use instead of
					deprecated
					JAUTHENTICATE_STATUS_FAILURE).
				</para>
			</listitem>
			<listitem>
				<para>Replaced constant JAUTHENTICATE_STATUS_UNKNOWN with
					JAuthentication::STATUS_UNKNOWN
					constant.
				</para>
			</listitem>
			<listitem>
				<para>Replaced constant JAUTHENTICATE_STATUS_DENIED with
					JAuthentication::STATUS_DENIED constant.
				</para>
			</listitem>
			<listitem>
				<para>Replaced constant JAUTHENTICATE_STATUS_EXPIRED with
					JAuthentication::STATUS_EXPIRED
					constant.
				</para>
			</listitem>
			<listitem>
				<para>JAuthenticate::authorise method now also loads the user plugin
					group.
				</para>
			</listitem>
			<listitem>
				<para>Fix fatal error in JCategories when a category id of 0 is
					passed in. This was exposed as a
					problem with system test failurs
					on the CMS whem there was a failure to get the module params
					correctly. With this hange fall back to default works.
				</para>
			</listitem>
			<listitem>
				<para>Allow the infourl in an extension manifest to be stored.
				</para>
			</listitem>
			<listitem>
				<para>Added input property to the JApplication class (to hold a
					JInput object).
				</para>
			</listitem>
			<listitem>
				<para>Removed hard-coded references to bluestork in JHtmlList.
				</para>
			</listitem>
			<listitem>
				<para>The Joomla codesniffer was added to the tree and the build
					process.
				</para>
			</listitem>
			<listitem>
				<para>Allow the updater use a regular expression for the
					targetplatform.
				</para>
			</listitem>
			<listitem>
				<para>Fix PHP strict problem in JDatabase::test (added interface).
				</para>
			</listitem>
			<listitem>
				<para>Fix bug in the name of client_id column name in
					JUpdaterCollection.
				</para>
			</listitem>
		</itemizedlist>
	</sect1>

	<sect1>
		<title>Version 11.1</title>

		<para>Version 11.1 was tagged on DD July 2011. This was the inaugral
			release of the platform
			following its separation from the Joomla CMS
			trunk. It includes the following significant
			changes:
		</para>

		<itemizedlist>
			<listitem>
				<para>New JDaemon class.</para>
			</listitem>
			<listitem>
				<para>New application/input sub-package that includes JInputCli,
					JInputCookie and JInputFiles
					(extended from JInput).
				</para>
			</listitem>
			<listitem>
				<para>New ApplicationException class.</para>
			</listitem>
			<listitem>
				<para>New JCli class.</para>
			</listitem>
			<listitem>
				<para>New JInput class.</para>
			</listitem>
			<listitem>
				<para>JApplication::getUserState now takes a second 'default'
					argument that is returned if the
					'key' is not found.
				</para>
			</listitem>
			<listitem>
				<para>New JHttp class.</para>
			</listitem>
			<listitem>
				<para>More JavaScript functions have been moved to the Joomla namespaced and updated.</para>
			</listitem>
			<listitem>
				<para></para>
			</listitem>
			<listitem>
				<para></para>
			</listitem>
			<listitem>
				<para></para>
			</listitem>
			<listitem>
				<para></para>
			</listitem>
			<listitem>
				<para></para>
			</listitem>
		</itemizedlist>
	</sect1>
</appendix><|MERGE_RESOLUTION|>--- conflicted
+++ resolved
@@ -15,13 +15,10 @@
 			<listitem>
 				<para>Moved JString from Utilites package to String package.
 					Added JStringNormalize.
-					Renamed
-					DatabaseException to JDatabaseException.
-					Fixed several instances of database exceptions being
-					thrown without error
+					Renamed DatabaseException to JDatabaseException.
+					Fixed several instances of database exceptions being thrown without error
 					messages or codes.
-					Removed old CHANGELOG.
-				</para>
+					Removed old CHANGELOG.</para>
 			</listitem>
 			<listitem>
 				<para>This manual was added.</para>
@@ -41,39 +38,36 @@
 			<listitem>
 				<para>Implemented a color field for JForm. This uses the native color picker in Opera 11 and
 					falls back to MooRainbow in all other browsers. Also adds the corresponding JFormRule for
-					validation.
-				</para>
+					validation.</para>
 			</listitem>
 			<listitem>
 				<para>Implemented graceful failure when update manifest is not available</para>
 			</listitem>
 			<listitem>
 				<para>Allow components to remove the admin menu entry in their postflight script, and not
-					throw errors during uninstall if the menu entries are not there.
-				</para>
+				throw errors during uninstall if the menu entries are not there.</para>
 			</listitem>
 			<listitem>
 				<para>Implemented fluid interface for setter and mutator methods in document package.
-					JDocument:
-					parse(), addScript(), addScriptDeclaration(), addStyleSheet(),
-					addStyleDeclaration(), setBase(), setBuffer(), setCharset(), setDescription(),
-					setDirection(), setGenerator(), setLanguage(), setLineEnd(), setLink(), setMetaData(),
-					setMimeEncoding(), setModifiedDate(), setTab(), setTitle(), setType().
+					JDocument: parse(), addScript(), addScriptDeclaration(), addStyleSheet(),
+						addStyleDeclaration(), setBase(), setBuffer(), setCharset(), setDescription(),
+						setDirection(), setGenerator(), setLanguage(), setLineEnd(), setLink(), setMetaData(),
+						setMimeEncoding(), setModifiedDate(), setTab(), setTitle(), setType().
 					JDocumentFeed: addItem(), setEnclosure().
 					JDocumentHTML: addCustomTag(), addFavicon(), addHeadLink(), mergeHeadData(),
-					setBuffer(), setHeadData(), _fetchTemplate(), _parseTemplate().
+						setBuffer(), setHeadData(), _fetchTemplate(), _parseTemplate().
 					JDocumentJSON: setName().
 					JDocumentOpensearch: addImage(), addUrl(), setShortName().
-					JDocumentXml: setName().
-				</para>
-			</listitem>
-			<listitem>
-				<para>Fixed 'Call to a member function qn() on a non-object in
-					libraries/joomla/form/fields/rules.php'.
-				</para>
-			</listitem>
-			<listitem>
-<<<<<<< HEAD
+					JDocumentXml: setName().</para>
+			</listitem>
+			<listitem>
+				<para>Fixed 'Call to a member function qn() on a non-object in 
+					libraries/joomla/form/fields/rules.php on line 304'.</para>
+			</listitem>
+			<listitem>
+				<para>Fixed bug in JHtml: stream_set_timeout was misspelled as stream_settimeout, throwing a Fatal Error each time the class was used</para>
+			</listitem>
+			<listitem>
 				<para>Added new static JDate::getInstance method as a proxy for new JDate().
 					Allows for inline
 					construction, for example:
@@ -86,15 +80,6 @@
 				<para>Added universal mock support in JoomlaTestCase for JApplication, JConfig, JDatabase and JSession.</para>
 				<para>Added getSetUpOperation and getTearDownOperation to support InnoDB tables with foreign key constraints.</para>
 				<para>Improved setup and teardown of rules field test.</para>
-=======
-				<para>Fixed bug in JHtml: stream_set_timeout was misspelled as stream_settimeout, throwing a Fatal Error each time the class was used</para>
-			</listitem>
-			<listitem>
-				<para></para>
->>>>>>> f3192d37
-			</listitem>
-			<listitem>
-				<para></para>
 			</listitem>
 		</itemizedlist>
 	</sect1>
