--- conflicted
+++ resolved
@@ -24,11 +24,7 @@
 					type="number"
 					label="PLG_SEARCH_CONTENT_FIELD_SEARCHLIMIT_LABEL"
 					default="50"
-<<<<<<< HEAD
-=======
 					filter="integer"
-					size="5"
->>>>>>> ff7addcb
 				/>
 
 				<field
