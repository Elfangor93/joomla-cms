--- conflicted
+++ resolved
@@ -31,13 +31,7 @@
 					type="radio"
 					class="switcher"
 					label="PLG_SEARCH_CONTENT_FIELD_CONTENT_LABEL"
-<<<<<<< HEAD
-					default="0"
-=======
-					description="PLG_SEARCH_CONTENT_FIELD_CONTENT_DESC"
-					class="btn-group btn-group-yesno"
 					default="1"
->>>>>>> e9ba23ba
 					>
 					<option value="1">JYES</option>
 					<option value="0">JNO</option>
@@ -48,13 +42,7 @@
 					type="radio"
 					class="switcher"
 					label="PLG_SEARCH_CONTENT_FIELD_ARCHIVED_LABEL"
-<<<<<<< HEAD
-					default="0"
-=======
-					description="PLG_SEARCH_CONTENT_FIELD_ARCHIVED_DESC"
-					class="btn-group btn-group-yesno"
 					default="1"
->>>>>>> e9ba23ba
 					>
 					<option value="1">JYES</option>
 					<option value="0">JNO</option>
