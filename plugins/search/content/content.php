--- conflicted
+++ resolved
@@ -112,10 +112,7 @@
 					$wheres2[] = 'LOWER(a.metakey) LIKE LOWER(' . $word . ')';
 					$wheres2[] = 'LOWER(a.metadesc) LIKE LOWER(' . $word . ')';
 					$wheres2[] = 'LOWER(fv.value) LIKE LOWER(' . $word . ')';
-<<<<<<< HEAD
-=======
 					$wheres[]  = implode(' OR ', $wheres2);
->>>>>>> 88bffd18
 				}
 
 				$where = '(' . implode(($phrase == 'all' ? ') AND (' : ') OR ('), $wheres) . ')';
