<?php
/**
 * @package     Joomla.Plugin
 * @subpackage  Quickicon.phpversioncheck
 *
 * @copyright   Copyright (C) 2005 - 2017 Open Source Matters, Inc. All rights reserved.
 * @license     GNU General Public License version 2 or later; see LICENSE.txt
 */

defined('_JEXEC') or die;

use Joomla\CMS\Factory;
use Joomla\CMS\Date\Date;
use Joomla\CMS\Language\Text;
use Joomla\CMS\Plugin\CMSPlugin;

/**
 * Plugin to check the PHP version and display a warning about its support status
 *
 * @since  3.7.0
 */
class PlgQuickiconPhpVersionCheck extends CMSPlugin
{
	/**
	 * Constant representing the active PHP version being fully supported
	 *
	 * @var    integer
	 * @since  3.7.0
	 */
	const PHP_SUPPORTED = 0;

	/**
	 * Constant representing the active PHP version receiving security support only
	 *
	 * @var    integer
	 * @since  3.7.0
	 */
	const PHP_SECURITY_ONLY = 1;

	/**
	 * Constant representing the active PHP version being unsupported
	 *
	 * @var    integer
	 * @since  3.7.0
	 */
	const PHP_UNSUPPORTED = 2;

	/**
	 * Application object.
	 *
	 * @var    JApplicationCms
	 * @since  3.7.0
	 */
	protected $app;

	/**
	 * Load plugin language files automatically
	 *
	 * @var    boolean
	 * @since  3.7.0
	 */
	protected $autoloadLanguage = true;

	/**
	 * Check the PHP version after the admin component has been dispatched.
	 *
	 * @param   string  $context  The calling context
	 *
	 * @return  array
	 *
	 * @since   3.7.0
	 */
	public function onGetIcons($context)
	{
		if (!$this->shouldDisplayMessage())
		{
			return [];
		}

		$supportStatus = $this->getPhpSupport();

		if ($supportStatus['status'] !== self::PHP_SUPPORTED)
		{
			// Enqueue the notification message; set a warning if receiving security support or "error" if unsupported
			switch ($supportStatus['status'])
			{
				case self::PHP_SECURITY_ONLY:
					$this->app->enqueueMessage($supportStatus['message'], 'warning');

					break;

				case self::PHP_UNSUPPORTED:
					$this->app->enqueueMessage($supportStatus['message'], 'danger');

					break;
			}
		}

		return [];
	}

	/**
	 * Gets PHP support status.
	 *
	 * @return  array  Array of PHP support data
	 *
	 * @since   3.7.0
	 * @note    The dates used in this method should correspond to the dates given on PHP.net
	 * @link    https://secure.php.net/supported-versions.php
	 * @link    https://secure.php.net/eol.php
	 */
	private function getPhpSupport()
	{
		$phpSupportData = array(
<<<<<<< HEAD
=======
			'5.3' => array(
				'security' => '2013-07-11',
				'eos'      => '2014-08-14',
			),
			'5.4' => array(
				'security' => '2014-09-14',
				'eos'      => '2015-09-14',
			),
			'5.5' => array(
				'security' => '2015-07-10',
				'eos'      => '2016-07-21'
			),
			'5.6' => array(
				'security' => '2017-01-19',
				'eos'      => '2018-12-31'
			),
>>>>>>> 9fc7677d
			'7.0' => array(
				'security' => '2017-12-03',
				'eos'      => '2018-12-03'
			),
			'7.1' => array(
				'security' => '2018-12-01',
				'eos'      => '2019-12-01'
			),
			'7.2' => array(
				'security' => '2019-11-30',
				'eos'      => '2020-11-30'
			),
		);

		// Fill our return array with default values
		$supportStatus = array(
			'status'  => self::PHP_SUPPORTED,
			'message' => null,
		);

		// Check the PHP version's support status using the minor version
		$activePhpVersion = PHP_MAJOR_VERSION . '.' . PHP_MINOR_VERSION;

		// Do we have the PHP version's data?
		if (isset($phpSupportData[$activePhpVersion]))
		{
			// First check if the version has reached end of support
			$today           = new Date;
			$phpEndOfSupport = new Date($phpSupportData[$activePhpVersion]['eos']);

			if ($phpNotSupported = $today > $phpEndOfSupport)
			{
				/*
				 * Find the oldest PHP version still supported that is newer than the current version,
				 * this is our recommendation for users on unsupported platforms
				 */
				foreach ($phpSupportData as $version => $versionData)
				{
					$versionEndOfSupport = new Date($versionData['eos']);

					if (version_compare($version, $activePhpVersion, 'ge') && ($today < $versionEndOfSupport))
					{
						$recommendedVersion             = $version;
						$recommendedVersionEndOfSupport = $versionEndOfSupport;

						break;
					}
				}

				$supportStatus['status']  = self::PHP_UNSUPPORTED;
				$supportStatus['message'] = Text::sprintf(
					'PLG_QUICKICON_PHPVERSIONCHECK_UNSUPPORTED',
					PHP_VERSION,
					$recommendedVersion,
					$recommendedVersionEndOfSupport->format(Text::_('DATE_FORMAT_LC4'))
				);
			}

			// If the version is still supported, check if it has reached eol minus 3 month
			$interval = new DateInterval('P3M');
			$phpEndOfSupport->sub($interval);

			if (!$phpNotSupported && $today > $phpEndOfSupport)
			{
				$supportStatus['status']  = self::PHP_SECURITY_ONLY;
				$supportStatus['message'] = Text::sprintf(
					'PLG_QUICKICON_PHPVERSIONCHECK_SECURITY_ONLY', PHP_VERSION, $phpEndOfSupport->format(Text::_('DATE_FORMAT_LC4'))
				);
			}
		}

		return $supportStatus;
	}

	/**
	 * Determines if the message should be displayed
	 *
	 * @return  boolean
	 *
	 * @since   3.7.0
	 */
	private function shouldDisplayMessage()
	{
		// Only on admin app
		if (!$this->app->isClient('administrator'))
		{
			return false;
		}

		// Only if authenticated
		if (Factory::getUser()->guest)
		{
			return false;
		}

		// Only on HTML documents
		if ($this->app->getDocument()->getType() !== 'html')
		{
			return false;
		}

		// Only on full page requests
		if ($this->app->input->getCmd('tmpl', 'index') === 'component')
		{
			return false;
		}

		// Only to com_cpanel
		if ($this->app->input->get('option') !== 'com_cpanel')
		{
			return false;
		}

		return true;
	}
}<|MERGE_RESOLUTION|>--- conflicted
+++ resolved
@@ -112,25 +112,6 @@
 	private function getPhpSupport()
 	{
 		$phpSupportData = array(
-<<<<<<< HEAD
-=======
-			'5.3' => array(
-				'security' => '2013-07-11',
-				'eos'      => '2014-08-14',
-			),
-			'5.4' => array(
-				'security' => '2014-09-14',
-				'eos'      => '2015-09-14',
-			),
-			'5.5' => array(
-				'security' => '2015-07-10',
-				'eos'      => '2016-07-21'
-			),
-			'5.6' => array(
-				'security' => '2017-01-19',
-				'eos'      => '2018-12-31'
-			),
->>>>>>> 9fc7677d
 			'7.0' => array(
 				'security' => '2017-12-03',
 				'eos'      => '2018-12-03'
