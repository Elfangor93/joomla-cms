<?php

/**
 * @package     Joomla.Plugin
 * @subpackage  Quickicon.eos
 *
 * @copyright   (C) 2023 Open Source Matters, Inc. <https://www.joomla.org>
 * @license     GNU General Public License version 2 or later; see LICENSE.txt
 */

namespace Joomla\Plugin\Quickicon\Eos\Extension;

use Exception;
use Joomla\CMS\Access\Exception\NotAllowed;
use Joomla\CMS\Application\CMSWebApplicationInterface;
use Joomla\CMS\Factory;
use Joomla\CMS\HTML\HTMLHelper;
use Joomla\CMS\Plugin\CMSPlugin;
use Joomla\Database\DatabaseAwareTrait;
use Joomla\Event\SubscriberInterface;
use Joomla\Module\Quickicon\Administrator\Event\QuickIconsEvent;

// phpcs:disable PSR1.Files.SideEffects
\defined('_JEXEC') or die;
// phpcs:enable PSR1.Files.SideEffects

/**
 * Joomla! end of support notification plugin
 *
<<<<<<< HEAD
 * @since 5.0.0
=======
 * @since 4.4.0
>>>>>>> 6c05d600
 */
final class Eos extends CMSPlugin implements SubscriberInterface
{
    use DatabaseAwareTrait;

    /**
     * The EOS date for 4.4.
     *
     * @var    string
<<<<<<< HEAD
     * @since 5.0.0
=======
     * @since 4.4.0
>>>>>>> 6c05d600
     */
    private const EOS_DATE = '2025-10-17';

    /**
     * Load the language file on instantiation.
     *
     * @var    bool
<<<<<<< HEAD
     * @since  5.0.0
=======
     * @since  4.4.0
>>>>>>> 6c05d600
     */
    protected $autoloadLanguage = false;

    /**
     * Holding the current valid message to be shown.
     *
     * @var    array
<<<<<<< HEAD
     * @since 5.0.0
=======
     * @since 4.4.0
>>>>>>> 6c05d600
     */
    private $currentMessage = [];

    /**
     * Are the messages initialized.
     *
     * @var    bool
<<<<<<< HEAD
     * @since 5.0.0
=======
     * @since 4.4.0
>>>>>>> 6c05d600
     */

    private $messagesInitialized = false;

    /**
     * Returns an array of events this subscriber will listen to.
     *
     * @return  array
     *
<<<<<<< HEAD
     * @since 5.0.0
=======
     * @since 4.4.0
>>>>>>> 6c05d600
     */
    public static function getSubscribedEvents(): array
    {
        return [
            'onGetIcons' => 'getEndOfServiceNotification',
            'onAjaxEos'  => 'onAjaxEos',
        ];
    }

    /**
     * Check and show the the alert and quickicon message.
     *
     * This method is called when the Quick Icons module is constructing its set
     * of icons. You can return an array which defines a single icon and it will
     * be rendered right after the stock Quick Icons.
     *
     * @param   QuickIconsEvent  $event  The event object
     *
     * @return  void
     *
<<<<<<< HEAD
     * @since 5.0.0
=======
     * @since 4.4.0
>>>>>>> 6c05d600
     *
     * @throws Exception
     */
    public function getEndOfServiceNotification(QuickIconsEvent $event): void
    {
        $app = $this->getApplication();

        if (
            $event->getContext() !== $this->params->get('context', 'update_quickicon')
            || !$this->shouldDisplayMessage()
            || (!$this->messagesInitialized && $this->setMessage() == [])
            || !$app instanceof CMSWebApplicationInterface
        ) {
            return;
        }

        $this->loadLanguage();

        // Show this only when not snoozed
        if ($this->params->get('last_snoozed_id', 0) < $this->currentMessage['id']) {
            // Build the  message to be displayed in the cpanel
            $messageText = sprintf(
                $app->getLanguage()->_($this->currentMessage['messageText']),
                HTMLHelper::_('date', Eos::EOS_DATE, $app->getLanguage()->_('DATE_FORMAT_LC3')),
                $this->currentMessage['messageLink']
            );
            if ($this->currentMessage['snoozable']) {
                $messageText .= '<p><button class="btn btn-warning eosnotify-snooze-btn" type="button" >';
                $messageText .= $app->getLanguage()->_('PLG_QUICKICON_EOS_SNOOZE_BUTTON') . '</button></p>';
            }
            $app->enqueueMessage($messageText, $this->currentMessage['messageType']);
        }

        $app->getDocument()->getWebAssetManager()
            ->registerAndUseScript('plg_quickicon_eos.script', 'plg_quickicon_eos/snooze.js', [], ['type' => 'module']);

        $result               = $event->getArgument('result', []);
        $messageTextQuickIcon = sprintf(
            $app->getLanguage()->_($this->currentMessage['quickiconText']),
            HTMLHelper::_('date', Eos::EOS_DATE, $app->getLanguage()->_('DATE_FORMAT_LC3'))
        );

        // The message as quickicon

        $result[] = [
            [
                'link'  => $this->currentMessage['messageLink'],
                'image' => $this->currentMessage['image'],
                'text'  => $messageTextQuickIcon,
                'id'    => 'plg_quickicon_eos',
                'group' => $this->currentMessage['groupText'],
                'class' => $this->currentMessage['messageType'],
            ],
        ];

        $event->setArgument('result', $result);
    }

    /**
     * Save the plugin parameters.
     *
     * @return  bool
     *
<<<<<<< HEAD
     * @since 5.0.0
=======
     * @since 4.4.0
>>>>>>> 6c05d600
     */
    private function saveParams(): bool
    {
        $params = $this->params->toString('JSON');
        $db     = $this->getDatabase();
        $query  = $db->getQuery(true)
            ->update($db->quoteName('#__extensions'))
            ->set($db->quoteName('params') . ' = :params')
            ->where($db->quoteName('type') . ' = ' . $db->quote('plugin'))
            ->where($db->quoteName('folder') . ' = ' . $db->quote('quickicon'))
            ->where($db->quoteName('element') . ' = ' . $db->quote('eos'))
            ->bind(':params', $params);

        return $db->setQuery($query)->execute();
    }

    /**
     * Determines if the message and quickicon should be displayed.
     *
     * @return  bool
     *
<<<<<<< HEAD
     * @since 5.0.0
=======
     * @since 4.4.0
>>>>>>> 6c05d600
     *
     * @throws Exception
     */
    private function shouldDisplayMessage(): bool
    {
        // Show only on administration part
        return $this->getApplication()->isClient('administrator')
            // Only show for HTML requests
            && $this->getApplication()->getDocument()->getType() === 'html'
            // Don't show in modal
            && $this->getApplication()->getInput()->getCmd('tmpl', 'index') !== 'component'
            // Only show in cpanel
            && $this->getApplication()->getInput()->get('option') === 'com_cpanel';
    }

    /**
     * Return the texts to be displayed based on the time until we reach EOS.
     *
     * @param   int  $monthsUntilEOS  The months until we reach EOS
     * @param   int  $inverted        Have we surpassed the EOS date
     *
     * @return  array  An array with the message to be displayed or false
     *
<<<<<<< HEAD
     * @since 5.0.0
=======
     * @since 4.4.0
>>>>>>> 6c05d600
     */
    private function getMessageInfo(int $monthsUntilEOS, int $inverted): array
    {
        // The EOS date has passed - Support has ended
        if ($inverted === 1) {
            return [
                'id'            => 5,
                'messageText'   => 'PLG_QUICKICON_EOS_MESSAGE_ERROR_SUPPORT_ENDED',
                'quickiconText' => 'PLG_QUICKICON_EOS_MESSAGE_ERROR_SUPPORT_ENDED_SHORT',
                'messageType'   => 'error',
                'image'         => 'fa fa-life-ring',
                'messageLink'   => 'https://docs.joomla.org/Special:MyLanguage/Planning_for_Mini-Migration_-_Joomla_3.10.x_to_4.x',
                'groupText'     => 'PLG_QUICKICON_EOS_GROUPNAME_EOS',
                'snoozable'     => false,
            ];
        }

        // The security support is ending in 6 months
        if ($monthsUntilEOS < 6) {
            return [
                'id'            => 4,
                'messageText'   => 'PLG_QUICKICON_EOS_MESSAGE_WARNING_SUPPORT_ENDING',
                'quickiconText' => 'PLG_QUICKICON_EOS_MESSAGE_WARNING_SUPPORT_ENDING_SHORT',
                'messageType'   => 'warning',
                'image'         => 'fa fa-life-ring',
                'messageLink'   => 'https://docs.joomla.org/Special:MyLanguage/Planning_for_Mini-Migration_-_Joomla_3.10.x_to_4.x',
                'groupText'     => 'PLG_QUICKICON_EOS_GROUPNAME_WARNING',
                'snoozable'     => true,
            ];
        }

        // We are in security only mode now, 12 month to go from now on
        if ($monthsUntilEOS < 12) {
            return [
                'id'            => 3,
                'messageText'   => 'PLG_QUICKICON_EOS_MESSAGE_WARNING_SECURITY_ONLY',
                'quickiconText' => 'PLG_QUICKICON_EOS_MESSAGE_WARNING_SECURITY_ONLY_SHORT',
                'messageType'   => 'warning',
                'image'         => 'fa fa-life-ring',
                'messageLink'   => 'https://docs.joomla.org/Special:MyLanguage/Planning_for_Mini-Migration_-_Joomla_3.10.x_to_4.x',
                'groupText'     => 'PLG_QUICKICON_EOS_GROUPNAME_WARNING',
                'snoozable'     => true,
            ];
        }

        // We still have 16 month to go, lets remind our users about the pre upgrade checker
        if ($monthsUntilEOS < 16) {
            return [
                'id'            => 2,
                'messageText'   => 'PLG_QUICKICON_EOS_MESSAGE_INFO_02',
                'quickiconText' => 'PLG_QUICKICON_EOS_MESSAGE_INFO_02_SHORT',
                'messageType'   => 'info',
                'image'         => 'fa fa-life-ring',
                'messageLink'   => 'https://docs.joomla.org/Special:MyLanguage/Pre-Update_Check',
                'groupText'     => 'PLG_QUICKICON_EOS_GROUPNAME_INFO',
                'snoozable'     => true,
            ];
        }

        // Lets start our messages 2 month after the initial release, still 22 month to go
        if ($monthsUntilEOS < 22) {
            return [
                'id'            => 1,
                'messageText'   => 'PLG_QUICKICON_EOS_MESSAGE_INFO_01',
                'quickiconText' => 'PLG_QUICKICON_EOS_MESSAGE_INFO_01_SHORT',
                'messageType'   => 'info',
                'image'         => 'fa fa-life-ring',
                'messageLink'   => 'https://www.joomla.org/4/#features',
                'groupText'     => 'PLG_QUICKICON_EOS_GROUPNAME_INFO',
                'snoozable'     => true,
            ];
        }

        return [];
    }

    /**
     * Check if current user is allowed to send the data.
     *
     * @return  bool
     *
<<<<<<< HEAD
     * @since 5.0.0
=======
     * @since 4.4.0
>>>>>>> 6c05d600
     *
     * @throws Exception
     */
    private function isAllowedUser(): bool
    {
        return $this->getApplication()->getIdentity()->authorise('core.login.admin');
    }

    /**
     * User hit the snooze button.
     *
     * @return  string
     *
<<<<<<< HEAD
     * @since 5.0.0
=======
     * @since 4.4.0
>>>>>>> 6c05d600
     *
     * @throws  Notallowed  If user is not allowed
     *
     * @throws Exception
     */
    public function onAjaxEos(): string
    {
        // No messages yet so nothing to snooze
        if (!$this->messagesInitialized && $this->setMessage() == []) {
            return '';
        }

        if (!$this->isAllowedUser()) {
            throw new Notallowed($this->getApplication()->getLanguage()->_('JGLOBAL_AUTH_ACCESS_DENIED'), 403);
        }

        // Make sure only snoozable messages can be snoozed
        if ($this->currentMessage['snoozable']) {
            $this->params->set('last_snoozed_id', $this->currentMessage['id']);
            $this->saveParams();
        }

        return '';
    }

    /**
     * Calculates how many days and selects correct message.
     *
     * @return array
     *
<<<<<<< HEAD
     * @since  5.0.0
=======
     * @since  4.4.0
>>>>>>> 6c05d600
     */
    private function setMessage(): array
    {
        $diff                      = Factory::getDate()->diff(Factory::getDate(Eos::EOS_DATE));
        $message                   = $this->getMessageInfo(floor($diff->days / 30.417), $diff->invert);
        $this->currentMessage      = $message;
        $this->messagesInitialized = true;

        return $message;
    }
}<|MERGE_RESOLUTION|>--- conflicted
+++ resolved
@@ -27,11 +27,7 @@
 /**
  * Joomla! end of support notification plugin
  *
-<<<<<<< HEAD
- * @since 5.0.0
-=======
  * @since 4.4.0
->>>>>>> 6c05d600
  */
 final class Eos extends CMSPlugin implements SubscriberInterface
 {
@@ -41,11 +37,7 @@
      * The EOS date for 4.4.
      *
      * @var    string
-<<<<<<< HEAD
-     * @since 5.0.0
-=======
-     * @since 4.4.0
->>>>>>> 6c05d600
+     * @since 4.4.0
      */
     private const EOS_DATE = '2025-10-17';
 
@@ -53,11 +45,7 @@
      * Load the language file on instantiation.
      *
      * @var    bool
-<<<<<<< HEAD
-     * @since  5.0.0
-=======
      * @since  4.4.0
->>>>>>> 6c05d600
      */
     protected $autoloadLanguage = false;
 
@@ -65,11 +53,7 @@
      * Holding the current valid message to be shown.
      *
      * @var    array
-<<<<<<< HEAD
-     * @since 5.0.0
-=======
-     * @since 4.4.0
->>>>>>> 6c05d600
+     * @since 4.4.0
      */
     private $currentMessage = [];
 
@@ -77,11 +61,7 @@
      * Are the messages initialized.
      *
      * @var    bool
-<<<<<<< HEAD
-     * @since 5.0.0
-=======
-     * @since 4.4.0
->>>>>>> 6c05d600
+     * @since 4.4.0
      */
 
     private $messagesInitialized = false;
@@ -91,11 +71,7 @@
      *
      * @return  array
      *
-<<<<<<< HEAD
-     * @since 5.0.0
-=======
-     * @since 4.4.0
->>>>>>> 6c05d600
+     * @since 4.4.0
      */
     public static function getSubscribedEvents(): array
     {
@@ -116,11 +92,7 @@
      *
      * @return  void
      *
-<<<<<<< HEAD
-     * @since 5.0.0
-=======
-     * @since 4.4.0
->>>>>>> 6c05d600
+     * @since 4.4.0
      *
      * @throws Exception
      */
@@ -184,11 +156,7 @@
      *
      * @return  bool
      *
-<<<<<<< HEAD
-     * @since 5.0.0
-=======
-     * @since 4.4.0
->>>>>>> 6c05d600
+     * @since 4.4.0
      */
     private function saveParams(): bool
     {
@@ -210,11 +178,7 @@
      *
      * @return  bool
      *
-<<<<<<< HEAD
-     * @since 5.0.0
-=======
-     * @since 4.4.0
->>>>>>> 6c05d600
+     * @since 4.4.0
      *
      * @throws Exception
      */
@@ -238,11 +202,7 @@
      *
      * @return  array  An array with the message to be displayed or false
      *
-<<<<<<< HEAD
-     * @since 5.0.0
-=======
-     * @since 4.4.0
->>>>>>> 6c05d600
+     * @since 4.4.0
      */
     private function getMessageInfo(int $monthsUntilEOS, int $inverted): array
     {
@@ -324,11 +284,7 @@
      *
      * @return  bool
      *
-<<<<<<< HEAD
-     * @since 5.0.0
-=======
-     * @since 4.4.0
->>>>>>> 6c05d600
+     * @since 4.4.0
      *
      * @throws Exception
      */
@@ -342,11 +298,7 @@
      *
      * @return  string
      *
-<<<<<<< HEAD
-     * @since 5.0.0
-=======
-     * @since 4.4.0
->>>>>>> 6c05d600
+     * @since 4.4.0
      *
      * @throws  Notallowed  If user is not allowed
      *
@@ -377,11 +329,7 @@
      *
      * @return array
      *
-<<<<<<< HEAD
-     * @since  5.0.0
-=======
      * @since  4.4.0
->>>>>>> 6c05d600
      */
     private function setMessage(): array
     {
