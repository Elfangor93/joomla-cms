<?php
/**
 * @package     Joomla.Plugin
 * @subpackage  Sampledata.Blog
 *
 * @copyright   Copyright (C) 2005 - 2020 Open Source Matters, Inc. All rights reserved.
 * @license     GNU General Public License version 2 or later; see LICENSE.txt
 */

defined('_JEXEC') or die;

use Joomla\CMS\Application\ApplicationHelper;
use Joomla\CMS\Component\ComponentHelper;
use Joomla\CMS\Extension\ExtensionHelper;
use Joomla\CMS\Factory;
use Joomla\CMS\HTML\HTMLHelper;
use Joomla\CMS\Language\Multilanguage;
use Joomla\CMS\Language\Text;
use Joomla\CMS\Plugin\CMSPlugin;
use Joomla\CMS\Session\Session;
use Joomla\Database\ParameterType;

/**
 * Sampledata - Blog Plugin
 *
 * @since  3.8.0
 */
class PlgSampledataBlog extends CMSPlugin
{
	/**
	 * Database object
	 *
	 * @var    JDatabaseDriver
	 *
	 * @since  3.8.0
	 */
	protected $db;

	/**
	 * Application object
	 *
	 * @var    JApplicationCms
	 *
	 * @since  3.8.0
	 */
	protected $app;

	/**
	 * Affects constructor behavior. If true, language files will be loaded automatically.
	 *
	 * @var    boolean
	 *
	 * @since  3.8.0
	 */
	protected $autoloadLanguage = true;

	/**
	 * Holds the menuitem model
	 *
	 * @var    MenusModelItem
	 *
	 * @since  3.8.0
	 */
	private $menuItemModel;

	/**
	 * Get an overview of the proposed sampledata.
	 *
	 * @return  boolean  True on success.
	 *
	 * @since  3.8.0
	 */
	public function onSampledataGetOverview()
	{
		if (!Factory::getUser()->authorise('core.create', 'com_content'))
		{
			return;
		}

		$data              = new stdClass;
		$data->name        = $this->_name;
		$data->title       = Text::_('PLG_SAMPLEDATA_BLOG_OVERVIEW_TITLE');
		$data->description = Text::_('PLG_SAMPLEDATA_BLOG_OVERVIEW_DESC');
		$data->icon        = 'wifi';
		$data->steps       = 4;

		return $data;
	}

	/**
	 * First step to enter the sampledata. Content.
	 *
	 * @return  array or void  Will be converted into the JSON response to the module.
	 *
	 * @since  3.8.0
	 */
	public function onAjaxSampledataApplyStep1()
	{
		if (!Session::checkToken('get') || $this->app->input->get('type') != $this->_name)
		{
			return;
		}

		if (!ComponentHelper::isEnabled('com_content') || !Factory::getUser()->authorise('core.create', 'com_content')
			|| !ComponentHelper::isEnabled('com_workflow') || !Factory::getUser()->authorise('core.create', 'com_workflow'))
		{
			$response            = array();
			$response['success'] = true;
			$response['message'] = Text::sprintf('PLG_SAMPLEDATA_BLOG_STEP_SKIPPED', 1, 'com_content');

			return $response;
		}

		// Get some metadata.
		$access = (int) $this->app->get('access', 1);
		$user   = Factory::getUser();

		// Detect language to be used.
		$language   = Multilanguage::isEnabled() ? Factory::getLanguage()->getTag() : '*';
		$langSuffix = ($language !== '*') ? ' (' . $language . ')' : '';

		// Create workflow
		$workflowTable = new \Joomla\Component\Workflow\Administrator\Table\WorkflowTable($this->db);

		$workflowTable->default = 0;
		$workflowTable->title = Text::_('PLG_SAMPLEDATA_BLOG_SAMPLEDATA_CONTENT_WORKFLOW_SAMPLE_TITLE');
		$workflowTable->description = Text::_('PLG_SAMPLEDATA_BLOG_SAMPLEDATA_CONTENT_WORKFLOW_SAMPLE_DESCRIPTION');
		$workflowTable->published = 1;
		$workflowTable->access = $access;
		$workflowTable->created_user_id = $user->id;
		$workflowTable->extension = 'com_content.article';

		if (!$workflowTable->store())
		{
			Factory::getLanguage()->load('com_content');
			$response            = array();
			$response['success'] = false;
			$response['message'] = Text::sprintf('PLG_SAMPLEDATA_BLOG_STEP_FAILED', 1, Text::_($stageTable->getError()));

			return $response;
		}

		// Get ID from workflow we just added
		$workflowId = $workflowTable->id;

		// Create Stages.
		for ($i = 1; $i <= 9; $i++)
		{
			$stageTable = new \Joomla\Component\Workflow\Administrator\Table\StageTable($this->db);

			// Set values from language strings.
			$stageTable->title  = Text::_('PLG_SAMPLEDATA_BLOG_SAMPLEDATA_CONTENT_WORKFLOW_STAGE' . $i . '_TITLE');
			$stageTable->description = Text::_('PLG_SAMPLEDATA_BLOG_SAMPLEDATA_CONTENT_WORKFLOW_STAGE' . $i . '_DESCRIPTION');

			// Set values which are always the same.
			$stageTable->id = 0;
			$stageTable->published = 1;
			$stageTable->ordering = 0;
			$stageTable->default = $i == 1 ? 1 : 0;
			$stageTable->workflow_id = $workflowId;

			if (!$stageTable->store())
			{
				Factory::getLanguage()->load('com_content');
				$response            = array();
				$response['success'] = false;
				$response['message'] = Text::sprintf('PLG_SAMPLEDATA_BLOG_STEP_FAILED', 1, Text::_($stageTable->getError()));

				return $response;
			}
		}

		// Get the stage Ids of the new stages
		$query = $this->db->getQuery(true);

		$query->select([$this->db->quoteName('title'), $this->db->quoteName('id')])
			->from($this->db->quoteName('#__workflow_stages'))
			->where($this->db->quoteName('workflow_id') . ' = :workflow_id')
			->bind(':workflow_id', $workflowId, ParameterType::INTEGER);

		$stages = $this->db->setQuery($query)->loadAssocList('title', 'id');

		// Prepare Transitions

		$defaultOptions = json_encode(
			[
				'publishing' => 0,
				'featuring' => 0,
				'notification_send_mail' => false,
			]
		);

		$fromTo = array(
			array(
				// Idea to Copywriting
				'from_stage_id' => $stages[Text::_('PLG_SAMPLEDATA_BLOG_SAMPLEDATA_CONTENT_WORKFLOW_STAGE1_TITLE')],
				'to_stage_id' 	=> $stages[Text::_('PLG_SAMPLEDATA_BLOG_SAMPLEDATA_CONTENT_WORKFLOW_STAGE2_TITLE')],
				'options' => $defaultOptions,
			),
			array(
				// Copywriting to Graphic Design
				'from_stage_id'	=> $stages[Text::_('PLG_SAMPLEDATA_BLOG_SAMPLEDATA_CONTENT_WORKFLOW_STAGE2_TITLE')],
				'to_stage_id'	=> $stages[Text::_('PLG_SAMPLEDATA_BLOG_SAMPLEDATA_CONTENT_WORKFLOW_STAGE3_TITLE')],
				'options' => $defaultOptions,
			),
			array(
				// Graphic Design to Fact Check
				'from_stage_id'	=> $stages[Text::_('PLG_SAMPLEDATA_BLOG_SAMPLEDATA_CONTENT_WORKFLOW_STAGE3_TITLE')],
				'to_stage_id'	=> $stages[Text::_('PLG_SAMPLEDATA_BLOG_SAMPLEDATA_CONTENT_WORKFLOW_STAGE4_TITLE')],
				'options' => $defaultOptions,
			),
			array(
				// Fact Check to Review
				'from_stage_id'	=> $stages[Text::_('PLG_SAMPLEDATA_BLOG_SAMPLEDATA_CONTENT_WORKFLOW_STAGE4_TITLE')],
				'to_stage_id'	=> $stages[Text::_('PLG_SAMPLEDATA_BLOG_SAMPLEDATA_CONTENT_WORKFLOW_STAGE5_TITLE')],
				'options' => $defaultOptions,
			),
			array(
				// Edit article - revision to copy writer
				'from_stage_id'	=> $stages[Text::_('PLG_SAMPLEDATA_BLOG_SAMPLEDATA_CONTENT_WORKFLOW_STAGE5_TITLE')],
				'to_stage_id'	=> $stages[Text::_('PLG_SAMPLEDATA_BLOG_SAMPLEDATA_CONTENT_WORKFLOW_STAGE2_TITLE')],
				'options' => $defaultOptions,
			),
			array(
				// Revision to published and featured
				'from_stage_id'	=> $stages[Text::_('PLG_SAMPLEDATA_BLOG_SAMPLEDATA_CONTENT_WORKFLOW_STAGE5_TITLE')],
				'to_stage_id'	=> $stages[Text::_('PLG_SAMPLEDATA_BLOG_SAMPLEDATA_CONTENT_WORKFLOW_STAGE6_TITLE')],
				'options' => json_encode(
					array(
						'publishing'  => 1,
						'featuring' => 1,
						'notification_send_mail' => true,
						'notification_text' => Text::_('PLG_SAMPLEDATA_BLOG_SAMPLEDATA_CONTENT_WORKFLOW_STAGE6_TEXT'),
						'notification_groups' => ["7"]
					)
				),
			),
			array(
				// All to on Hold
				'from_stage_id'	=> -1,
				'to_stage_id'	=> $stages[Text::_('PLG_SAMPLEDATA_BLOG_SAMPLEDATA_CONTENT_WORKFLOW_STAGE7_TITLE')],
				'options' => json_encode(
					array(
						'publishing'  => 2,
						'featuring' => 0,
						'notification_send_mail' => false,
					)
				),
			),
			array(
				// Idea to trash
				'from_stage_id'	=> $stages[Text::_('PLG_SAMPLEDATA_BLOG_SAMPLEDATA_CONTENT_WORKFLOW_STAGE1_TITLE')],
				'to_stage_id'	=> $stages[Text::_('PLG_SAMPLEDATA_BLOG_SAMPLEDATA_CONTENT_WORKFLOW_STAGE8_TITLE')],
				'options' => json_encode(
					array(
						'publishing'  => -2,
						'featuring' => 0,
						'notification_send_mail' => false,
					)
				),
			),
			array(
				// On Hold to Idea (Re-activate an idea)
				'from_stage_id'	=> $stages[Text::_('PLG_SAMPLEDATA_BLOG_SAMPLEDATA_CONTENT_WORKFLOW_STAGE7_TITLE')],
				'to_stage_id'	=> $stages[Text::_('PLG_SAMPLEDATA_BLOG_SAMPLEDATA_CONTENT_WORKFLOW_STAGE1_TITLE')],
				'options' => $defaultOptions,
			),
			array(
				// Unpublish a published article
				'from_stage_id'	=> $stages[Text::_('PLG_SAMPLEDATA_BLOG_SAMPLEDATA_CONTENT_WORKFLOW_STAGE6_TITLE')],
				'to_stage_id'	=> $stages[Text::_('PLG_SAMPLEDATA_BLOG_SAMPLEDATA_CONTENT_WORKFLOW_STAGE9_TITLE')],
				'options' => $defaultOptions,
			),
			array(
				// Trash a published article
				'from_stage_id'	=> $stages[Text::_('PLG_SAMPLEDATA_BLOG_SAMPLEDATA_CONTENT_WORKFLOW_STAGE6_TITLE')],
				'to_stage_id'	=> $stages[Text::_('PLG_SAMPLEDATA_BLOG_SAMPLEDATA_CONTENT_WORKFLOW_STAGE8_TITLE')],
				'options' => $defaultOptions,
			),
			array(
				// From unpublished back to published
				'from_stage_id'	=> $stages[Text::_('PLG_SAMPLEDATA_BLOG_SAMPLEDATA_CONTENT_WORKFLOW_STAGE9_TITLE')],
				'to_stage_id'	=> $stages[Text::_('PLG_SAMPLEDATA_BLOG_SAMPLEDATA_CONTENT_WORKFLOW_STAGE6_TITLE')],
				'options' => json_encode(
					array(
						'publishing'  => 1,
						'featuring' => 0,
						'notification_send_mail' => true,
						'notification_text' => Text::_('PLG_SAMPLEDATA_BLOG_SAMPLEDATA_CONTENT_WORKFLOW_STAGE6_TEXT'),
						'notification_groups' => ["7"]
					)
				),
			),
		);

		// Create Transitions.
		for ($i = 0; $i < count($fromTo); $i++)
		{
			$trTable = new \Joomla\Component\Workflow\Administrator\Table\TransitionTable($this->db);

			$trTable->from_stage_id = $fromTo[$i]['from_stage_id'];
			$trTable->to_stage_id = $fromTo[$i]['to_stage_id'];
			$trTable->options = $fromTo[$i]['options'];

			// Set values from language strings.
			$trTable->title = Text::_('PLG_SAMPLEDATA_BLOG_SAMPLEDATA_CONTENT_WORKFLOW_TRANSITION' . ($i + 1) . '_TITLE');
			$trTable->description = Text::_('PLG_SAMPLEDATA_BLOG_SAMPLEDATA_CONTENT_WORKFLOW_TRANSITION' . ($i + 1) . '_DESCRIPTION');

			// Set values which are always the same.
			$trTable->id = 0;
			$trTable->published = 1;
			$trTable->ordering = 0;
			$trTable->workflow_id = $workflowId;

			if (!$trTable->store())
			{
				Factory::getLanguage()->load('com_content');
				$response            = array();
				$response['success'] = false;
				$response['message'] = Text::sprintf('PLG_SAMPLEDATA_BLOG_STEP_FAILED', 1, Text::_($trTable->getError()));

				return $response;
			}
		}

		// Create "blog" category.
		$categoryModel = $this->app->bootComponent('com_categories')
			->getMVCFactory()->createModel('Category', 'Administrator');
		$catIds        = array();
		$categoryTitle = Text::_('PLG_SAMPLEDATA_BLOG_SAMPLEDATA_CONTENT_CATEGORY_0_TITLE');
		$alias         = ApplicationHelper::stringURLSafe($categoryTitle);

		// Set unicodeslugs if alias is empty
		if (trim(str_replace('-', '', $alias) == ''))
		{
			$unicode = $this->app->set('unicodeslugs', 1);
			$alias = ApplicationHelper::stringURLSafe($categoryTitle);
			$this->app->set('unicodeslugs', $unicode);
		}

		$category      = array(
			'title'           => $categoryTitle . $langSuffix,
			'parent_id'       => 1,
			'id'              => 0,
			'published'       => 1,
			'access'          => $access,
			'created_user_id' => $user->id,
			'extension'       => 'com_content',
			'level'           => 1,
			'alias'           => $alias . $langSuffix,
			'associations'    => array(),
			'description'     => '',
			'language'        => $language,
			'params'          => '{"workflow_id":"' . $workflowId . '"}',
		);

		try
		{
			if (!$categoryModel->save($category))
			{
				throw new Exception($categoryModel->getError());
			}
		}
		catch (Exception $e)
		{
			$response            = array();
			$response['success'] = false;
			$response['message'] = Text::sprintf('PLG_SAMPLEDATA_BLOG_STEP_FAILED', 1, $e->getMessage());

			return $response;
		}

		// Get ID from category we just added
		$catIds[] = $categoryModel->getItem()->id;

		// Create "help" category.
		$categoryTitle = Text::_('PLG_SAMPLEDATA_BLOG_SAMPLEDATA_CONTENT_CATEGORY_1_TITLE');
		$alias         = ApplicationHelper::stringURLSafe($categoryTitle);

		// Set unicodeslugs if alias is empty
		if (trim(str_replace('-', '', $alias) == ''))
		{
			$unicode = $this->app->set('unicodeslugs', 1);
			$alias = ApplicationHelper::stringURLSafe($categoryTitle);
			$this->app->set('unicodeslugs', $unicode);
		}

		$category      = array(
			'title'           => $categoryTitle . $langSuffix,
			'parent_id'       => 1,
			'id'              => 0,
			'published'       => 1,
			'access'          => $access,
			'created_user_id' => $user->id,
			'extension'       => 'com_content',
			'level'           => 1,
			'alias'           => $alias . $langSuffix,
			'associations'    => array(),
			'description'     => '',
			'language'        => $language,
			'params'          => '{}',
		);

		try
		{
			if (!$categoryModel->save($category))
			{
				throw new Exception($categoryModel->getError());
			}
		}
		catch (Exception $e)
		{
			$response            = array();
			$response['success'] = false;
			$response['message'] = Text::sprintf('PLG_SAMPLEDATA_BLOG_STEP_FAILED', 1, $e->getMessage());

			return $response;
		}

		// Get ID from category we just added
		$catIds[] = $categoryModel->getItem()->id;

		// Create "template" category.
		$categoryTitle = Text::_('PLG_SAMPLEDATA_BLOG_SAMPLEDATA_CONTENT_CATEGORY_2_TITLE');
		$alias         = ApplicationHelper::stringURLSafe($categoryTitle);

		// Set unicodeslugs if alias is empty
		if (trim(str_replace('-', '', $alias) == ''))
		{
			$unicode = $this->app->set('unicodeslugs', 1);
			$alias = ApplicationHelper::stringURLSafe($categoryTitle);
			$this->app->set('unicodeslugs', $unicode);
		}

		$category      = array(
			'title'           => $categoryTitle . $langSuffix,
			'parent_id'       => 1,
			'id'              => 0,
			'published'       => 1,
			'access'          => $access,
			'created_user_id' => $user->id,
			'extension'       => 'com_content',
			'level'           => 1,
			'alias'           => $alias . $langSuffix,
			'associations'    => array(),
			'description'     => '',
			'language'        => $language,
			'params'          => '{}',
		);

		try
		{
			if (!$categoryModel->save($category))
			{
				throw new Exception($categoryModel->getError());
			}
		}
		catch (Exception $e)
		{
			$response            = array();
			$response['success'] = false;
			$response['message'] = Text::sprintf('PLG_SAMPLEDATA_BLOG_STEP_FAILED', 1, $e->getMessage());

			return $response;
		}

		// Get ID from category we just added
		$catIds[] = $categoryModel->getItem()->id;

		// Create Articles.
		$articles     = array(
			array(
				'catid'    => $catIds[1],
				'featured' => 0,
				'ordering' => 2,
				'state'    => 1,
			),
			array(
				'catid'    => $catIds[1],
				'ordering' => 1,
				'featured' => 0,
				'access'   => 3,
				'state'    => 1,
			),
			array(
				'catid'    => $catIds[0],
				'featured' => 1,
				'ordering' => 2,
<<<<<<< HEAD
				'images'   => array(
					'image_intro'            =>  'images/banners/banner.jpg',
					'float_intro'            => 'left',
					'image_intro_alt'        => '',
					'image_intro_caption'    => '',
					'image_fulltext'         => '',
					'float_fulltext'         => '',
					'image_fulltext_alt'     => '',
					'image_fulltext_caption' => ''
				)
=======
				'state'    => 0,
>>>>>>> dde8310e
			),
			array(
				'catid'    => $catIds[0],
				'featured' => 1,
				'ordering' => 1,
<<<<<<< HEAD
				'images'   => array(
					'image_intro'            =>  'images/banners/banner.jpg',
					'float_intro'            => 'right',
					'image_intro_alt'        => '',
					'image_intro_caption'    => '',
					'image_fulltext'         => '',
					'float_fulltext'         => '',
					'image_fulltext_alt'     => '',
					'image_fulltext_caption' => ''
				)
=======
				'state'    => 0,
>>>>>>> dde8310e
			),
			array(
				'catid'    => $catIds[0],
				'featured' => 1,
				'ordering' => 0,
<<<<<<< HEAD
				'images'   => array(
					'image_intro'            =>  'images/banners/banner.jpg',
					'float_intro'            => 'left',
					'image_intro_alt'        => '',
					'image_intro_caption'    => '',
					'image_fulltext'         => '',
					'float_fulltext'         => '',
					'image_fulltext_alt'     => '',
					'image_fulltext_caption' => ''
				)
=======
				'state'    => 0,
>>>>>>> dde8310e
			),
			array(
				'catid'    => $catIds[0],
				'featured' => 0,
				'ordering' => 0,
			),
			array(
				'catid'    => $catIds[2],
				'featured' => 0,
				'ordering' => 0,
<<<<<<< HEAD
				'images'   => array(
					'image_intro'            =>  'images/banners/banner.jpg',
					'float_intro'            => '',
					'image_intro_alt'        => '',
					'image_intro_caption'    => '',
					'image_fulltext'         => '',
					'float_fulltext'         => '',
					'image_fulltext_alt'     => '',
					'image_fulltext_caption' => ''
				)
			),
			array(
				'catid'    => $catIds[2],
				'featured' => 0,
				'ordering' => 0,
				'images'   => array(
					'image_intro'            =>  'images/banners/banner.jpg',
					'float_intro'            => '',
					'image_intro_alt'        => '',
					'image_intro_caption'    => '',
					'image_fulltext'         => '',
					'float_fulltext'         => '',
					'image_fulltext_alt'     => '',
					'image_fulltext_caption' => ''
				)
			),
			array(
				'catid'    => $catIds[2],
				'featured' => 0,
				'ordering' => 0,
				'images'   => array(
					'image_intro'            =>  'images/banners/banner.jpg',
					'float_intro'            => '',
					'image_intro_alt'        => '',
					'image_intro_caption'    => '',
					'image_fulltext'         => '',
					'float_fulltext'         => '',
					'image_fulltext_alt'     => '',
					'image_fulltext_caption' => ''
				)
=======
				'state'    => 0,
>>>>>>> dde8310e
			),
		);

		$mvcFactory = $this->app->bootComponent('com_content')->getMVCFactory();

		// Set com_workflow enabled for com_content
		$params = ComponentHelper::getParams('com_content');
		$params->set('workflow_enabled', '1');

		$query = $this->db->getQuery(true);

		$query->update($this->db->quoteName('#__extensions'))
			->set($this->db->quoteName('params') . '=' . $this->db->quote(json_encode($params)))
			->where($this->db->quoteName('name') . '=' . $this->db->quote('com_content'));

		$this->db->setQuery($query)->execute();

		// Store the articles
		foreach ($articles as $i => $article)
		{
			$articleModel = $mvcFactory->createModel('Article', 'Administrator', ['ignore_request' => true]);

			// Set values from language strings.
			$title                = Text::_('PLG_SAMPLEDATA_BLOG_SAMPLEDATA_CONTENT_ARTICLE_' . $i . '_TITLE');
			$alias                = ApplicationHelper::stringURLSafe($title);
			$article['title']     = $title . $langSuffix;
			$article['introtext'] = Text::_('PLG_SAMPLEDATA_BLOG_SAMPLEDATA_CONTENT_ARTICLE_' . $i . '_INTROTEXT');
			$article['fulltext']  = Text::_('PLG_SAMPLEDATA_BLOG_SAMPLEDATA_CONTENT_ARTICLE_' . $i . '_FULLTEXT');

			// Set values which are always the same.
			$article['id']              = 0;
			$article['created_user_id'] = $user->id;
			$article['alias']           = ApplicationHelper::stringURLSafe($article['title']);

			// Set unicodeslugs if alias is empty
			if (trim(str_replace('-', '', $alias) == ''))
			{
				$unicode = $this->app->set('unicodeslugs', 1);
				$article['alias'] = ApplicationHelper::stringURLSafe($article['title']);
				$this->app->set('unicodeslugs', $unicode);
			}

			$article['language']        = $language;
			$article['associations']    = array();
<<<<<<< HEAD
			$article['state']           = 1;
=======
			$article['featured']        = 0;
			$article['images']          = '';
>>>>>>> dde8310e
			$article['metakey']         = '';
			$article['metadesc']        = '';

			if (!isset($article['images']))
			{
				$article['images']  = '';
			}

			if (!isset($article['access']))
			{
				$article['access'] = $access;
			}

			if (!$articleModel->save($article))
			{
				Factory::getLanguage()->load('com_content');
				$response            = array();
				$response['success'] = false;
				$response['message'] = Text::sprintf('PLG_SAMPLEDATA_BLOG_STEP_FAILED', 1, Text::_($articleModel->getError()));

				return $response;
			}

			// Get ID from article we just added
			$ids[] = $articleModel->getItem()->id;
		}

		$this->app->setUserState('sampledata.blog.articles', $ids);
		$this->app->setUserState('sampledata.blog.articles.catids', $catIds);

		$response          = new stdClass;
		$response->success = true;
		$response->message = Text::_('PLG_SAMPLEDATA_BLOG_STEP1_SUCCESS');

		return $response;
	}

	/**
	 * Second step to enter the sampledata. Menus.
	 *
	 * @return  array or void  Will be converted into the JSON response to the module.
	 *
	 * @since  3.8.0
	 */
	public function onAjaxSampledataApplyStep2()
	{
		if (!Session::checkToken('get') || $this->app->input->get('type') != $this->_name)
		{
			return;
		}

		if (!ComponentHelper::isEnabled('com_menus') || !Factory::getUser()->authorise('core.create', 'com_menus'))
		{
			$response            = array();
			$response['success'] = true;
			$response['message'] = Text::sprintf('PLG_SAMPLEDATA_BLOG_STEP_SKIPPED', 2, 'com_menus');

			return $response;
		}

		// Detect language to be used.
		$language   = Multilanguage::isEnabled() ? Factory::getLanguage()->getTag() : '*';
		$langSuffix = ($language !== '*') ? ' (' . $language . ')' : '';

		// Create the menu types.
		$menuTable = new \Joomla\Component\Menus\Administrator\Table\MenuTypeTable($this->db);
		$menuTypes = array();

		for ($i = 0; $i <= 2; $i++)
		{
			$menu = array(
				'id'          => 0,
				'title'       => Text::_('PLG_SAMPLEDATA_BLOG_SAMPLEDATA_MENUS_MENU_' . $i . '_TITLE') . $langSuffix,
				'description' => Text::_('PLG_SAMPLEDATA_BLOG_SAMPLEDATA_MENUS_MENU_' . $i . '_DESCRIPTION'),
			);

			// Calculate menutype. The number of characters allowed is 24.
			$type = HTMLHelper::_('string.truncate', $menu['title'], 23, true, false);

			$menu['menutype'] = $i . $type;

			try
			{
				$menuTable->load();
				$menuTable->bind($menu);

				if (!$menuTable->check())
				{
					throw new Exception($menuTable->getError());
				}

				$menuTable->store();
			}
			catch (Exception $e)
			{
				Factory::getLanguage()->load('com_menus');
				$response            = array();
				$response['success'] = false;
				$response['message'] = Text::sprintf('PLG_SAMPLEDATA_BLOG_STEP_FAILED', 2, $e->getMessage());

				return $response;
			}

			$menuTypes[] = $menuTable->menutype;
		}

		// Storing IDs in UserState for later usage.
		$this->app->setUserState('sampledata.blog.menutypes', $menuTypes);

		// Get previously entered Data from UserStates.
		$articleIds = $this->app->getUserState('sampledata.blog.articles');

		// Get MenuItemModel.
		$this->menuItemModel = new \Joomla\Component\Menus\Administrator\Model\ItemModel;

		// Get previously entered categories ids
		$catids = $this->app->getUserState('sampledata.blog.articles.catids');

		// Insert menuitems level 1.
		$menuItems = array(
			array(
				// Blog
				'menutype'     => $menuTypes[0],
				'title'        => Text::_('PLG_SAMPLEDATA_BLOG_SAMPLEDATA_MENUS_ITEM_0_TITLE'),
				'link'         => 'index.php?option=com_content&view=category&layout=blog&id=' . $catids[0],
				'component_id' => ExtensionHelper::getExtensionRecord('com_content', 'component')->extension_id,
				'params'       => array(
					'layout_type'             => 'blog',
					'show_category_title'     => 0,
					'num_leading_articles'    => 4,
					'num_intro_articles'      => 0,
					'num_links'               => 2,
					'orderby_sec'             => 'rdate',
					'order_date'              => 'published',
					'blog_class_leading'      => 'boxed columns-1',
					'show_pagination'         => 2,
					'show_pagination_results' => 1,
					'show_category'           => 0,
					'info_bloc_position'      => 0,
					'show_publish_date'       => 0,
					'show_hits'               => 0,
					'show_feed_link'          => 1,
					'menu_text'               => 1,
					'show_page_heading'       => 0,
					'secure'                  => 0,
				),
			),
			array(
				// About
				'menutype'     => $menuTypes[0],
				'title'        => Text::_('PLG_SAMPLEDATA_BLOG_SAMPLEDATA_MENUS_ITEM_1_TITLE'),
				'link'         => 'index.php?option=com_content&view=article&id=' . $articleIds[0],
				'component_id' => ExtensionHelper::getExtensionRecord('com_content', 'component')->extension_id,
				'params'       => array(
					'info_block_position' => 0,
					'show_category'       => 0,
					'link_category'       => 0,
					'show_author'         => 0,
					'show_create_date'    => 0,
					'show_publish_date'   => 0,
					'show_hits'           => 0,
					'menu_text'           => 1,
					'show_page_heading'   => 0,
					'secure'              => 0,
				),
			),
			array(
				// Author Login
				'menutype'     => $menuTypes[0],
				'title'        => Text::_('PLG_SAMPLEDATA_BLOG_SAMPLEDATA_MENUS_ITEM_2_TITLE'),
				'link'         => 'index.php?option=com_users&view=login',
				'component_id' => ExtensionHelper::getExtensionRecord('com_users', 'component')->extension_id,
				'params'       => array(
					'logindescription_show'  => 1,
					'logoutdescription_show' => 1,
					'menu_text'              => 1,
					'show_page_heading'      => 0,
					'secure'                 => 0,
				),
			),
			array(
				// Sample metismenu (heading)
				'menutype'     => $menuTypes[0],
				'title'        => Text::_('PLG_SAMPLEDATA_BLOG_SAMPLEDATA_MENUS_ITEM_11_TITLE'),
				'type'         => 'heading',
				'link'         => '',
				'component_id' => 0,
				'params'       => array(
					'layout_type'             => 'heading',
					'menu_text'               => 1,
					'show_page_heading'       => 0,
					'secure'                  => 0,
				),
			),
			array(
				'menutype'     => $menuTypes[1],
				'title'        => Text::_('PLG_SAMPLEDATA_BLOG_SAMPLEDATA_MENUS_ITEM_3_TITLE'),
				'link'         => 'index.php?option=com_content&view=form&layout=edit',
				'component_id' => ExtensionHelper::getExtensionRecord('com_content', 'component')->extension_id,
				'access'       => 3,
				'params'       => array(
					'enable_category'   => 1,
					'catid'             => $catids[0],
					'menu_text'         => 1,
					'show_page_heading' => 0,
					'secure'            => 0,
				),
			),
			array(
				'menutype'     => $menuTypes[1],
				'title'        => Text::_('PLG_SAMPLEDATA_BLOG_SAMPLEDATA_MENUS_ITEM_4_TITLE'),
				'link'         => 'index.php?option=com_content&view=article&id=' . $articleIds[1],
				'component_id' => ExtensionHelper::getExtensionRecord('com_content', 'component')->extension_id,
				'params'       => array(
					'menu_text'         => 1,
					'show_page_heading' => 0,
					'secure'            => 0,
				),
			),
			array(
				'menutype'     => $menuTypes[1],
				'title'        => Text::_('PLG_SAMPLEDATA_BLOG_SAMPLEDATA_MENUS_ITEM_5_TITLE'),
				'link'         => 'administrator',
				'type'         => 'url',
				'component_id' => 0,
				'browserNav'   => 1,
				'access'       => 3,
				'params'       => array(
					'menu_text' => 1,
				),
			),
			array(
				'menutype'     => $menuTypes[1],
				'title'        => Text::_('PLG_SAMPLEDATA_BLOG_SAMPLEDATA_MENUS_ITEM_6_TITLE'),
				'link'         => 'index.php?option=com_users&view=profile&layout=edit',
				'component_id' => ExtensionHelper::getExtensionRecord('com_users', 'component')->extension_id,
				'access'       => 2,
				'params'       => array(
					'menu_text'         => 1,
					'show_page_heading' => 0,
					'secure'            => 0,
				),
			),
			array(
				'menutype'     => $menuTypes[1],
				'title'        => Text::_('PLG_SAMPLEDATA_BLOG_SAMPLEDATA_MENUS_ITEM_7_TITLE'),
				'link'         => 'index.php?option=com_users&view=login',
				'component_id' => ExtensionHelper::getExtensionRecord('com_users', 'component')->extension_id,
				'params'       => array(
					'logindescription_show'  => 1,
					'logoutdescription_show' => 1,
					'menu_text'              => 1,
					'show_page_heading'      => 0,
					'secure'                 => 0,
				),
			),
		);

		try
		{
			$menuIdsLevel1 = $this->addMenuItems($menuItems, 1);
		}
		catch (Exception $e)
		{
			$response            = array();
			$response['success'] = false;
			$response['message'] = Text::sprintf('PLG_SAMPLEDATA_BLOG_STEP_FAILED', 2, $e->getMessage());

			return $response;
		}

		// Insert level 1 (Link in the footer as alias)
		$menuItems = array(
			array(
				'menutype'     => $menuTypes[2],
				'title'        => Text::_('PLG_SAMPLEDATA_BLOG_SAMPLEDATA_MENUS_ITEM_8_TITLE'),
				'link'         => 'index.php?Itemid=',
				'type'         => 'alias',
				'params'       => array(
					'aliasoptions'      => $menuIdsLevel1[2],
					'alias_redirect'    => 0,
					'menu-anchor_title' => '',
					'menu-anchor_css'   => '',
					'menu_image'        => '',
					'menu_image_css'    => '',
					'menu_text'         => 1,
					'menu_show'         => 1,
					'secure'            => 0,
				),
			),
		);

		try
		{
			$menuIdsLevel1 = array_merge($menuIdsLevel1, $this->addMenuItems($menuItems, 1));
		}
		catch (Exception $e)
		{
			$response            = array();
			$response['success'] = false;
			$response['message'] = Text::sprintf('PLG_SAMPLEDATA_BLOG_STEP_FAILED', 2, $e->getMessage());

			return $response;
		}

		// Insert menuitems level 2.
		$menuItems = array(
			array(
				'menutype'     => $menuTypes[1],
				'title'        => Text::_('PLG_SAMPLEDATA_BLOG_SAMPLEDATA_MENUS_ITEM_9_TITLE'),
				'link'         => 'index.php?option=com_config&view=config',
				'parent_id'    => $menuIdsLevel1[5],
				'component_id' => ExtensionHelper::getExtensionRecord('com_config', 'component')->extension_id,
				'access'       => 6,
				'params'       => array(
					'menu_text'         => 1,
					'show_page_heading' => 0,
					'secure'            => 0,
				),
			),
			array(
				'menutype'     => $menuTypes[1],
				'title'        => Text::_('PLG_SAMPLEDATA_BLOG_SAMPLEDATA_MENUS_ITEM_10_TITLE'),
				'link'         => 'index.php?option=com_config&view=templates',
				'parent_id'    => $menuIdsLevel1[5],
				'component_id' => ExtensionHelper::getExtensionRecord('com_config', 'component')->extension_id,
				'params'       => array(
					'menu_text'         => 1,
					'show_page_heading' => 0,
					'secure'            => 0,
				),
			),
			array(
				// Blog
				'menutype'     => $menuTypes[0],
				'title'        => Text::_('PLG_SAMPLEDATA_BLOG_SAMPLEDATA_MENUS_ITEM_0_TITLE'),
				'link'         => 'index.php?option=com_content&view=category&layout=blog&id=' . $catids[0],
				'parent_id'    => $menuIdsLevel1[3],
				'component_id' => ExtensionHelper::getExtensionRecord('com_content', 'component')->extension_id,
				'params'       => array(
					'layout_type'             => 'blog',
					'show_category_title'     => 0,
					'num_leading_articles'    => 1,
					'num_intro_articles'      => 2,
					'num_links'               => 2,
					'orderby_sec'             => 'front',
					'order_date'              => 'published',
					'blog_class_leading'      => 'boxed columns-1',
					'blog_class'              => 'columns-2',
					'show_pagination'         => 2,
					'show_pagination_results' => 1,
					'show_category'           => 0,
					'info_bloc_position'      => 0,
					'show_publish_date'       => 0,
					'show_hits'               => 0,
					'show_feed_link'          => 0,
					'menu_text'               => 1,
					'show_page_heading'       => 0,
					'secure'                  => 0,
				),
			),
			array(
				// Category List
				'menutype'     => $menuTypes[0],
				'title'        => Text::_('PLG_SAMPLEDATA_BLOG_SAMPLEDATA_MENUS_ITEM_12_TITLE'),
				'link'         => 'index.php?option=com_content&view=category&layout=list&id=' . $catids[0],
				'parent_id'    => $menuIdsLevel1[3],
				'component_id' => ExtensionHelper::getExtensionRecord('com_content', 'component')->extension_id,
				'params'       => array(
					'page_subheading'	=> 'Subheading of List',
					'menu_text'         => 1,
					'show_page_heading' => 1,
					'secure'            => 0,
				),
			),
			array(
				// Articles (menu header)
				'menutype'     => $menuTypes[0],
				'title'        => Text::_('PLG_SAMPLEDATA_BLOG_SAMPLEDATA_MENUS_ITEM_13_TITLE'),
				'link'         => 'index.php?option=com_content&view=category&layout=blog&id=' . $catids[2],
				'parent_id'    => $menuIdsLevel1[3],
				'component_id' => ExtensionHelper::getExtensionRecord('com_content', 'component')->extension_id,
				'params'       => array(
					'layout_type'             => 'blog',
					'show_category_title'     => 0,
					'num_leading_articles'    => 3,
					'num_intro_articles'      => 0,
					'num_links'               => 2,
					'orderby_sec'             => 'front',
					'order_date'              => 'published',
					'blog_class_leading'      => 'boxed columns-3',
					'blog_class'              => '',
					'show_pagination'         => 2,
					'show_pagination_results' => 1,
					'show_category'           => 0,
					'info_bloc_position'      => 0,
					'show_publish_date'       => 0,
					'show_hits'               => 0,
					'show_feed_link'          => 0,
					'menu_text'               => 1,
					'show_page_heading'       => 0,
					'secure'                  => 0,
				),
			)
		);

		try
		{
			$menuIdsLevel2 = $this->addMenuItems($menuItems, 2);
		}
		catch (Exception $e)
		{
			$response            = array();
			$response['success'] = false;
			$response['message'] = Text::sprintf('PLG_SAMPLEDATA_BLOG_STEP_FAILED', 2, $e->getMessage());

			return $response;
		}

		// Add a third level of menuItems - use article title also for menuItem title
		$menuItems = array(
			array(
				'menutype'     => $menuTypes[0],
				'title'        => Text::_('PLG_SAMPLEDATA_BLOG_SAMPLEDATA_CONTENT_ARTICLE_6_TITLE'),
				'link'         => 'index.php?option=com_content&view=article&id=&id=' . (int) $articleIds[6],
				'parent_id'    => $menuIdsLevel2[4],
				'component_id' => ExtensionHelper::getExtensionRecord('com_content', 'component')->extension_id,
				'params'       => array(
					'menu_show' => 1,
					'secure'    => 0,
				),
			),
			array(
				'menutype'     => $menuTypes[0],
				'title'        => Text::_('PLG_SAMPLEDATA_BLOG_SAMPLEDATA_CONTENT_ARTICLE_7_TITLE'),
				'link'         => 'index.php?option=com_content&view=article&id=&id=' . (int) $articleIds[7],
				'parent_id'    => $menuIdsLevel2[4],
				'component_id' => ExtensionHelper::getExtensionRecord('com_content', 'component')->extension_id,
				'params'       => array(
					'menu_show' => 1,
					'secure'    => 0,
				),
			),
			array(
				'menutype'     => $menuTypes[0],
				'title'        => Text::_('PLG_SAMPLEDATA_BLOG_SAMPLEDATA_CONTENT_ARTICLE_8_TITLE'),
				'link'         => 'index.php?option=com_content&view=article&id=' . (int) $articleIds[8],
				'parent_id'    => $menuIdsLevel2[4],
				'component_id' => ExtensionHelper::getExtensionRecord('com_content', 'component')->extension_id,
				'params'       => array(
					'menu_show' => 1,
					'secure'    => 0,
				),
			),
		);

		try
		{
			$this->addMenuItems($menuItems, 3);
		}
		catch (Exception $e)
		{
			$response            = array();
			$response['success'] = false;
			$response['message'] = Text::sprintf('PLG_SAMPLEDATA_BLOG_STEP_FAILED', 2, $e->getMessage());

			return $response;
		}

		$response            = array();
		$response['success'] = true;
		$response['message'] = Text::_('PLG_SAMPLEDATA_BLOG_STEP2_SUCCESS');

		return $response;
	}

	/**
	 * Third step to enter the sampledata. Modules.
	 *
	 * @return  array or void  Will be converted into the JSON response to the module.
	 *
	 * @since  3.8.0
	 */
	public function onAjaxSampledataApplyStep3()
	{
		$app = Factory::getApplication();

		if (!Session::checkToken('get') || $this->app->input->get('type') != $this->_name)
		{
			return;
		}

		if (!ComponentHelper::isEnabled('com_modules') || !Factory::getUser()->authorise('core.create', 'com_modules'))
		{
			$response            = array();
			$response['success'] = true;
			$response['message'] = Text::sprintf('PLG_SAMPLEDATA_BLOG_STEP_SKIPPED', 3, 'com_modules');

			return $response;
		}

		// Detect language to be used.
		$language   = Multilanguage::isEnabled() ? Factory::getLanguage()->getTag() : '*';
		$langSuffix = ($language !== '*') ? ' (' . $language . ')' : '';

		// Add Include Paths.
		$model  = new \Joomla\Component\Modules\Administrator\Model\ModuleModel;
		$access = (int) $this->app->get('access', 1);

		// Get previously entered Data from UserStates
		$menuTypes = $this->app->getUserState('sampledata.blog.menutypes');

		$catids = $this->app->getUserState('sampledata.blog.articles.catids');

		$modules = array(
			// The main menu Blog
			array(
				'title'     => Text::_('PLG_SAMPLEDATA_BLOG_SAMPLEDATA_MODULES_MODULE_0_TITLE'),
				'ordering'  => 1,
				'position'  => 'menu',
				'module'    => 'mod_menu',
				'showtitle' => 0,
				'params'    => array(
					'menutype'        => $menuTypes[0],
					'layout'          => 'cassiopeia:metismenu',
					'startLevel'      => 1,
					'endLevel'        => 3,
					'showAllChildren' => 1,
					'class_sfx'       => '',
					'cache'           => 1,
					'cache_time'      => 900,
					'cachemode'       => 'itemid',
					'module_tag'      => 'nav',
					'bootstrap_size'  => 0,
					'header_tag'      => 'h3',
					'style'           => 0,
				),
			),
			array(
				// The author Menu, for registered users
				'title'     => Text::_('PLG_SAMPLEDATA_BLOG_SAMPLEDATA_MODULES_MODULE_1_TITLE'),
				'ordering'  => 1,
				'position'  => 'sidebar-right',
				'module'    => 'mod_menu',
				'access'    => 3,
				'showtitle' => 0,
				'params'    => array(
					'menutype'        => $menuTypes[1],
					'startLevel'      => 1,
					'endLevel'        => 0,
					'showAllChildren' => 1,
					'class_sfx'       => '',
					'layout'          => '_:default',
					'cache'           => 1,
					'cache_time'      => 900,
					'cachemode'       => 'itemid',
					'module_tag'      => 'aside',
					'bootstrap_size'  => 0,
					'header_tag'      => 'h3',
					'style'           => 0,
				),
			),
			array(
				'title'     => Text::_('PLG_SAMPLEDATA_BLOG_SAMPLEDATA_MODULES_MODULE_2_TITLE'),
				'ordering'  => 6,
				'position'  => 'sidebar-right',
				'module'    => 'mod_syndicate',
				'showtitle' => 0,
				'params'    => array(
					'display_text' => 1,
					'text'         => 'My Blog',
					'format'       => 'rss',
					'layout'       => '_:default',
					'cache'        => 0,
					'module_tag'   => 'section',
				),
			),
			array(
				'title'    => Text::_('PLG_SAMPLEDATA_BLOG_SAMPLEDATA_MODULES_MODULE_3_TITLE'),
				'ordering' => 4,
				'position' => 'sidebar-right',
				'module'   => 'mod_articles_archive',
				'params'   => array(
					'count'      => 10,
					'layout'     => '_:default',
					'cache'      => 1,
					'cache_time' => 900,
					'module_tag' => 'div',
					'cachemode'  => 'static',
				),
			),
			array(
				'title'      => Text::_('PLG_SAMPLEDATA_BLOG_SAMPLEDATA_MODULES_MODULE_4_TITLE'),
				'ordering'   => 6,
				'position'   => 'top-a',
				'module'     => 'mod_articles_news',
				// Assignment 1 means here - only on the homepage
				'assignment' => 1,
				'showtitle'  => 0,
				'params'   => array(
					'catid'             => $catids[2],
					'image'             => 1,
					'img_intro_full'    => 'intro',
					'item_title'        => 0,
					'link_titles'       => '',
					'item_heading'      => 'h4',
					'triggerevents'     => 1,
					'showLastSeparator' => 1,
					'show_introtext'    => 1,
					'readmore'          => 1,
					'count'             => 3,
					'show_featured'     => '',
					'exclude_current'   => 0,
					'ordering'          => 'a.publish_up',
					'direction'         => 1,
					'layout'            => '_:horizontal',
					'moduleclass_sfx'   => '',
					'cache'             => 1,
					'cache_time'        => 900,
					'cachemode'         => 'itemid',
					'style'             => 'Cassiopeia-noCard',
					'module_tag'        => 'div',
					'bootstrap_size'    => '0',
					'header_tag'        => 'h3',
					'header_class'      => ''
				),
			),
			array(
				'title'    => Text::_('PLG_SAMPLEDATA_BLOG_SAMPLEDATA_MODULES_MODULE_5_TITLE'),
				'ordering' => 2,
				'position' => 'sidebar-right',
				'module'   => 'mod_articles_category',
				'params'   => array(
					'mode'                         => 'normal',
					'show_on_article_page'         => 0,
					'show_front'                   => 'show',
					'count'                        => 6,
					'category_filtering_type'      => 1,
					'catid'                        => $catids[0],
					'show_child_category_articles' => 0,
					'levels'                       => 1,
					'author_filtering_type'        => 1,
					'author_alias_filtering_type'  => 1,
					'date_filtering'               => 'off',
					'date_field'                   => 'a.created',
					'relative_date'                => 30,
					'article_ordering'             => 'a.created',
					'article_ordering_direction'   => 'DESC',
					'article_grouping'             => 'none',
					'article_grouping_direction'   => 'krsort',
					'month_year_format'            => 'F Y',
					'item_heading'                 => 5,
					'link_titles'                  => 1,
					'show_date'                    => 0,
					'show_date_field'              => 'created',
					'show_date_format'             => Text::_('DATE_FORMAT_LC5'),
					'show_category'                => 0,
					'show_hits'                    => 0,
					'show_author'                  => 0,
					'show_introtext'               => 0,
					'introtext_limit'              => 100,
					'show_readmore'                => 0,
					'show_readmore_title'          => 1,
					'readmore_limit'               => 15,
					'layout'                       => '_:default',
					'owncache'                     => 1,
					'cache_time'                   => 900,
					'module_tag'                   => 'div',
					'bootstrap_size'               => 0,
					'header_tag'                   => 'h3',
					'style'                        => 0,
				),
			),
			array(
				'title'     => Text::_('PLG_SAMPLEDATA_BLOG_SAMPLEDATA_MODULES_MODULE_6_TITLE'),
				'ordering'  => 1,
				'position'  => 'footer',
				'module'    => 'mod_menu',
				'showtitle' => 0,
				'params'    => array(
					'menutype'        => $menuTypes[2],
					'startLevel'      => 1,
					'endLevel'        => 0,
					'showAllChildren' => 0,
					'layout'          => '_:default',
					'cache'           => 1,
					'cache_time'      => 900,
					'cachemode'       => 'itemid',
					'module_tag'      => 'div',
					'bootstrap_size'  => 0,
					'header_tag'      => 'h3',
					'style'           => 0,
				),
			),
			array(
				'title'    => Text::_('PLG_SAMPLEDATA_BLOG_SAMPLEDATA_MODULES_MODULE_7_TITLE'),
				'ordering' => 1,
				'position' => 'search',
				'module'   => 'mod_finder',
				'params'   => array(
					'searchfilter'     => '',
					'show_autosuggest' => 1,
					'show_advanced'    => 0,
					'show_label'       => 0,
					'alt_label'        => Text::_('PLG_SAMPLEDATA_BLOG_SAMPLEDATA_MODULES_MODULE_7_TITLE'),
					'show_button'      => 1,
					'opensearch'       => 1,
					'opensearch_name'  => '',
					'set_itemid'       => 0,
					'layout'           => '_:default',
					'module_tag'       => 'search',
				),
			),
			array(
				// Headder image
				'title'      => Text::_('PLG_SAMPLEDATA_BLOG_SAMPLEDATA_MODULES_MODULE_8_TITLE'),
				'content'    => '<p>' . Text::_('PLG_SAMPLEDATA_BLOG_SAMPLEDATA_MODULES_MODULE_8_CONTENT') . '</p>',
				'ordering'   => 1,
				'position'   => 'banner',
				'module'     => 'mod_custom',
				// Assignment 1 means here - only on the homepage
				'assignment' => 1,
				'showtitle'  => 0,
				'params'     => array(
					'prepare_content' => 0,
					'backgroundimage' => 'images/banners/banner.jpg',
					'layout'          => 'cassiopeia:banner',
					'moduleclass_sfx' => '',
					'cache'           => 1,
					'cache_time'      => 900,
					'cachemode'       => 'static',
					'style'           => '0',
					'module_tag'      => 'div',
					'bootstrap_size'  => '0',
					'header_tag'      => 'h3',
					'header_class'    => ''
				),
			),
			array(
				'title'    => Text::_('PLG_SAMPLEDATA_BLOG_SAMPLEDATA_MODULES_MODULE_9_TITLE'),
				'ordering' => 1,
				'position' => 'sidebar-right',
				'module'   => 'mod_tags_popular',
				'params'   => array(
					'maximum'         => 8,
					'timeframe'       => 'alltime',
					'order_value'     => 'count',
					'order_direction' => 1,
					'display_count'   => 0,
					'no_results_text' => 0,
					'minsize'         => 1,
					'maxsize'         => 2,
					'layout'          => '_:default',
					'owncache'        => 1,
					'module_tag'      => 'aside',
					'bootstrap_size'  => 0,
					'header_tag'      => 'h3',
					'style'           => 0,
				),
			),
			array(
				'title'    => Text::_('PLG_SAMPLEDATA_BLOG_SAMPLEDATA_MODULES_MODULE_10_TITLE'),
				'ordering' => 0,
				'position' => '',
				'module'   => 'mod_tags_similar',
				'params'   => array(
					'maximum'        => 5,
					'matchtype'      => 'any',
					'layout'         => '_:default',
					'owncache'       => 1,
					'module_tag'     => 'div',
					'bootstrap_size' => 0,
					'header_tag'     => 'h3',
					'style'          => 0,
				),
			),
			array(
				'title'     => Text::_('PLG_SAMPLEDATA_BLOG_SAMPLEDATA_MODULES_MODULE_11_TITLE'),
				'ordering'  => 4,
				'position'  => 'cpanel',
				'module'    => 'mod_stats_admin',
				'access'    => 6,
				'client_id' => 1,
				'params'    => array(
					'serverinfo'     => 1,
					'siteinfo'       => 1,
					'counter'        => 0,
					'increase'       => 0,
					'layout'         => '_:default',
					'cache'          => 1,
					'cache_time'     => 900,
					'cachemode'      => 'static',
					'module_tag'     => 'div',
					'bootstrap_size' => 6,
					'header_tag'     => 'h3',
					'style'          => 0,
				),
			),
			array(
				'title'     => Text::_('PLG_SAMPLEDATA_BLOG_SAMPLEDATA_MODULES_MODULE_12_TITLE'),
				'ordering'  => 1,
				'position'  => 'postinstall',
				'module'    => 'mod_feed',
				'client_id' => 1,
				'params'    => array(
					'rssurl'         => 'https://www.joomla.org/announcements/release-news.feed',
					'rssrtl'         => 0,
					'rsstitle'       => 1,
					'rssdesc'        => 1,
					'rssimage'       => 1,
					'rssitems'       => 3,
					'rssitemdesc'    => 1,
					'word_count'     => 0,
					'layout'         => '_:default',
					'cache'          => 1,
					'cache_time'     => 900,
					'module_tag'     => 'div',
					'bootstrap_size' => 0,
					'header_tag'     => 'h3',
					'style'          => 0,
				),
			),
		);

		foreach ($modules as $module)
		{
			// Append language suffix to title.
			$module['title'] .= $langSuffix;

			// Set values which are always the same.
			$module['id']         = 0;
			$module['asset_id']   = 0;
			$module['language']   = $language;
			$module['note']       = '';
			$module['published']  = 1;

			if (!isset($module['assignment']))
			{
				$module['assignment'] = 0;
			}
			else
			{
				// Assignment means always "only on the homepage".
				if (Multilanguage::isEnabled())
				{
					$homes = Multilanguage::getSiteHomePages();

					if (isset($homes[$language]))
					{
						$home = $homes[$language]->id;
					}
				}

				if (!isset($home))
				{
					$home = $app->getMenu('site')->getDefault()->id;
				}

				$module['assigned'] = [$home];
			}

			if (!isset($module['content']))
			{
				$module['content'] = '';
			}

			if (!isset($module['access']))
			{
				$module['access'] = $access;
			}

			if (!isset($module['showtitle']))
			{
				$module['showtitle'] = 1;
			}

			if (!isset($module['client_id']))
			{
				$module['client_id'] = 0;
			}

			if (!$model->save($module))
			{
				Factory::getLanguage()->load('com_modules');
				$response            = array();
				$response['success'] = false;
				$response['message'] = Text::sprintf('PLG_SAMPLEDATA_BLOG_STEP_FAILED', 3, Text::_($model->getError()));

				return $response;
			}
		}

		$response            = array();
		$response['success'] = true;
		$response['message'] = Text::_('PLG_SAMPLEDATA_BLOG_STEP3_SUCCESS');

		return $response;
	}

	/**
	 * Final step to show completion of sampledata.
	 *
	 * @return  array or void  Will be converted into the JSON response to the module.
	 *
	 * @since  4.0.0
	 */
	public function onAjaxSampledataApplyStep4()
	{
		if ($this->app->input->get('type') != $this->_name)
		{
			return;
		}

		$response['success'] = true;
		$response['message'] = Text::_('PLG_SAMPLEDATA_BLOG_STEP4_SUCCESS');

		return $response;
	}

	/**
	 * Adds menuitems.
	 *
	 * @param   array    $menuItems  Array holding the menuitems arrays.
	 * @param   integer  $level      Level in the category tree.
	 *
	 * @return  array  IDs of the inserted menuitems.
	 *
	 * @since  3.8.0
	 *
	 * @throws  Exception
	 */
	private function addMenuItems(array $menuItems, $level)
	{
		$itemIds = array();
		$access  = (int) $this->app->get('access', 1);
		$user    = Factory::getUser();
		$app     = Factory::getApplication();

		// Detect language to be used.
		$language   = Multilanguage::isEnabled() ? Factory::getLanguage()->getTag() : '*';
		$langSuffix = ($language !== '*') ? ' (' . $language . ')' : '';

		foreach ($menuItems as $menuItem)
		{
			// Reset item.id in model state.
			$this->menuItemModel->setState('item.id', 0);

			// Set values which are always the same.
			$menuItem['id']              = 0;
			$menuItem['created_user_id'] = $user->id;
			$menuItem['alias']           = ApplicationHelper::stringURLSafe($menuItem['title']);

			// Set unicodeslugs if alias is empty
			if (trim(str_replace('-', '', $menuItem['alias']) == ''))
			{
				$unicode = $app->set('unicodeslugs', 1);
				$menuItem['alias'] = ApplicationHelper::stringURLSafe($menuItem['title']);
				$app->set('unicodeslugs', $unicode);
			}

			// Append language suffix to title.
			$menuItem['title'] .= $langSuffix;

			$menuItem['published']       = 1;
			$menuItem['language']        = $language;
			$menuItem['note']            = '';
			$menuItem['img']             = '';
			$menuItem['associations']    = array();
			$menuItem['client_id']       = 0;
			$menuItem['level']           = $level;
			$menuItem['home']            = 0;

			// Set browserNav to default if not set
			if (!isset($menuItem['browserNav']))
			{
				$menuItem['browserNav'] = 0;
			}

			// Set access to default if not set
			if (!isset($menuItem['access']))
			{
				$menuItem['access'] = $access;
			}

			// Set type to 'component' if not set
			if (!isset($menuItem['type']))
			{
				$menuItem['type'] = 'component';
			}

			// Set template_style_id to global if not set
			if (!isset($menuItem['template_style_id']))
			{
				$menuItem['template_style_id'] = 0;
			}

			// Set parent_id to root (1) if not set
			if (!isset($menuItem['parent_id']))
			{
				$menuItem['parent_id'] = 1;
			}

			if (!$this->menuItemModel->save($menuItem))
			{
				// Try two times with another alias (-1 and -2).
				$menuItem['alias'] .= '-1';

				if (!$this->menuItemModel->save($menuItem))
				{
					$menuItem['alias'] = substr_replace($menuItem['alias'], '2', -1);

					if (!$this->menuItemModel->save($menuItem))
					{
						throw new Exception($menuItem['title'] . ' => ' . $menuItem['alias'] . ' : ' . $this->menuItemModel->getError());
					}
				}
			}

			// Get ID from menuitem we just added
			$itemIds[] = $this->menuItemModel->getstate('item.id');
		}

		return $itemIds;
	}
}<|MERGE_RESOLUTION|>--- conflicted
+++ resolved
@@ -477,8 +477,8 @@
 			),
 			array(
 				'catid'    => $catIds[1],
+				'featured' => 0,
 				'ordering' => 1,
-				'featured' => 0,
 				'access'   => 3,
 				'state'    => 1,
 			),
@@ -486,7 +486,7 @@
 				'catid'    => $catIds[0],
 				'featured' => 1,
 				'ordering' => 2,
-<<<<<<< HEAD
+				'state'    => 0,
 				'images'   => array(
 					'image_intro'            =>  'images/banners/banner.jpg',
 					'float_intro'            => 'left',
@@ -497,15 +497,12 @@
 					'image_fulltext_alt'     => '',
 					'image_fulltext_caption' => ''
 				)
-=======
-				'state'    => 0,
->>>>>>> dde8310e
 			),
 			array(
 				'catid'    => $catIds[0],
 				'featured' => 1,
 				'ordering' => 1,
-<<<<<<< HEAD
+				'state'    => 0,
 				'images'   => array(
 					'image_intro'            =>  'images/banners/banner.jpg',
 					'float_intro'            => 'right',
@@ -516,15 +513,12 @@
 					'image_fulltext_alt'     => '',
 					'image_fulltext_caption' => ''
 				)
-=======
-				'state'    => 0,
->>>>>>> dde8310e
 			),
 			array(
 				'catid'    => $catIds[0],
 				'featured' => 1,
 				'ordering' => 0,
-<<<<<<< HEAD
+				'state'    => 0,
 				'images'   => array(
 					'image_intro'            =>  'images/banners/banner.jpg',
 					'float_intro'            => 'left',
@@ -535,9 +529,6 @@
 					'image_fulltext_alt'     => '',
 					'image_fulltext_caption' => ''
 				)
-=======
-				'state'    => 0,
->>>>>>> dde8310e
 			),
 			array(
 				'catid'    => $catIds[0],
@@ -548,7 +539,7 @@
 				'catid'    => $catIds[2],
 				'featured' => 0,
 				'ordering' => 0,
-<<<<<<< HEAD
+				'state'    => 0,
 				'images'   => array(
 					'image_intro'            =>  'images/banners/banner.jpg',
 					'float_intro'            => '',
@@ -564,6 +555,7 @@
 				'catid'    => $catIds[2],
 				'featured' => 0,
 				'ordering' => 0,
+				'state'    => 0,
 				'images'   => array(
 					'image_intro'            =>  'images/banners/banner.jpg',
 					'float_intro'            => '',
@@ -579,6 +571,7 @@
 				'catid'    => $catIds[2],
 				'featured' => 0,
 				'ordering' => 0,
+				'state'    => 0,
 				'images'   => array(
 					'image_intro'            =>  'images/banners/banner.jpg',
 					'float_intro'            => '',
@@ -589,9 +582,6 @@
 					'image_fulltext_alt'     => '',
 					'image_fulltext_caption' => ''
 				)
-=======
-				'state'    => 0,
->>>>>>> dde8310e
 			),
 		);
 
@@ -636,14 +626,18 @@
 
 			$article['language']        = $language;
 			$article['associations']    = array();
-<<<<<<< HEAD
-			$article['state']           = 1;
-=======
-			$article['featured']        = 0;
-			$article['images']          = '';
->>>>>>> dde8310e
 			$article['metakey']         = '';
 			$article['metadesc']        = '';
+
+			if (!isset($article['state']))
+			{
+				$article['state']  = 1;
+			}
+
+			if (!isset($article['featured']))
+			{
+				$article['featured']  = 0;
+			}
 
 			if (!isset($article['images']))
 			{
