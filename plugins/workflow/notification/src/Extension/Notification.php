--- conflicted
+++ resolved
@@ -51,11 +51,7 @@
      * The language factory.
      *
      * @var    LanguageFactoryInterface
-<<<<<<< HEAD
-     * @since  5.0.0
-=======
      * @since  4.4.0
->>>>>>> 6c05d600
      */
     private $languageFactory;
 
