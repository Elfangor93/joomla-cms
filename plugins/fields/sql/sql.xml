--- conflicted
+++ resolved
@@ -36,11 +36,8 @@
 					type="radio"
 					class="switcher"
 					default="0"
-<<<<<<< HEAD
 					label="PLG_FIELDS_SQL_PARAMS_MULTIPLE_LABEL"
-=======
 					filter="integer"
->>>>>>> 56b89ced
 					>
 					<option value="0">JNO</option>
 					<option value="1">JYES</option>
