--- conflicted
+++ resolved
@@ -66,32 +66,14 @@
 			return true;
 		}
 
-<<<<<<< HEAD
-		// If we are not a super admin, don't let the user create a SQL field
+		// If we are not a super admin, don't let the user create or update a SQL field
 		if (!Access::getAssetRules(1)->allow('core.admin', $this->app->getIdentity()->getAuthorisedGroups()))
-=======
-		// If we are not a super admin, don't let the user create or update a SQL field
-		if (!JAccess::getAssetRules(1)->allow('core.admin', JFactory::getUser()->getAuthorisedGroups()))
->>>>>>> 26a4393b
 		{
 			$item->setError(Text::_('PLG_FIELDS_SQL_CREATE_NOT_POSSIBLE'));
 
 			return false;
 		}
 
-<<<<<<< HEAD
-		$rules = $item->getRules()->getData();
-
-		// Only change the edit rule and when it is empty
-		if (array_key_exists('core.edit', $rules) && !$rules['core.edit']->getData())
-		{
-			// Set the denied flag on the root group
-			$rules['core.edit']->mergeIdentity(1, false);
-			$this->app->enqueueMessage(Text::_('PLG_FIELDS_SQL_RULES_ADAPTED'), 'warning');
-		}
-
-=======
->>>>>>> 26a4393b
 		return true;
 	}
 }