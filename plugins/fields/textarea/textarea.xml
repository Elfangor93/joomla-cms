--- conflicted
+++ resolved
@@ -26,11 +26,7 @@
 					type="number"
 					label="PLG_FIELDS_TEXTAREA_PARAMS_ROWS_LABEL"
 					default="10"
-<<<<<<< HEAD
-=======
 					filter="integer"
-					size="5"
->>>>>>> 56b89ced
 				/>
 
 				<field
@@ -38,11 +34,7 @@
 					type="number"
 					label="PLG_FIELDS_TEXTAREA_PARAMS_COLS_LABEL"
 					default="10"
-<<<<<<< HEAD
-=======
 					filter="integer"
-					size="5"
->>>>>>> 56b89ced
 				/>
 
 				<field
