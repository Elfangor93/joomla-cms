<?xml version="1.0" encoding="utf-8"?>
<form>
	<fields name="fieldparams">
		<fieldset name="fieldparams">
			<field
				name="rows"
				type="number"
				label="PLG_FIELDS_TEXTAREA_PARAMS_ROWS_LABEL"
			/>

			<field
				name="cols"
				type="number"
				label="PLG_FIELDS_TEXTAREA_PARAMS_COLS_LABEL"
			/>

			<field
				name="maxlength"
				type="number"
				label="PLG_FIELDS_TEXTAREA_PARAMS_MAXLENGTH_LABEL"
				filter="integer"
			/>

			<field
				name="filter"
				type="list"
				label="PLG_FIELDS_TEXTAREA_PARAMS_FILTER_LABEL"
<<<<<<< HEAD
				class="list"
=======
				description="PLG_FIELDS_TEXTAREA_PARAMS_FILTER_DESC"
				class="btn-group"
				validate="options"
>>>>>>> 28aef911
				>
				<option value="">COM_FIELDS_FIELD_USE_GLOBAL</option>
				<option value="0">JNO</option>
				<option value="raw">JLIB_FILTER_PARAMS_RAW</option>
				<option value="safehtml">JLIB_FILTER_PARAMS_SAFEHTML</option>
				<option value="JComponentHelper::filterText">JLIB_FILTER_PARAMS_TEXT</option>
				<option value="alnum">JLIB_FILTER_PARAMS_ALNUM</option>
				<option value="integer">JLIB_FILTER_PARAMS_INTEGER</option>
				<option value="float">JLIB_FILTER_PARAMS_FLOAT</option>
				<option value="tel">JLIB_FILTER_PARAMS_TEL</option>
			</field>
		</fieldset>
	</fields>
</form><|MERGE_RESOLUTION|>--- conflicted
+++ resolved
@@ -25,13 +25,8 @@
 				name="filter"
 				type="list"
 				label="PLG_FIELDS_TEXTAREA_PARAMS_FILTER_LABEL"
-<<<<<<< HEAD
 				class="list"
-=======
-				description="PLG_FIELDS_TEXTAREA_PARAMS_FILTER_DESC"
-				class="btn-group"
 				validate="options"
->>>>>>> 28aef911
 				>
 				<option value="">COM_FIELDS_FIELD_USE_GLOBAL</option>
 				<option value="0">JNO</option>
