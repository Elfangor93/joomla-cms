--- conflicted
+++ resolved
@@ -32,11 +32,7 @@
 	}
 
 	$buffer .= '<img src="images/' . $fieldParams->get('directory', '/')
-<<<<<<< HEAD
-				. '/' . $path . '"' . $class . '>';
-=======
-				. '/' . htmlentities($path) . '"' . $class . '/>';
->>>>>>> 6180bc9b
+				. '/' . htmlentities($path) . '"' . $class . '>';
 }
 
 echo $buffer;