<?xml version="1.0" encoding="utf-8"?>
<form>
	<fields name="fieldparams">
		<fieldset name="fieldparams">
			<field
				name="showtime"
				type="radio"
<<<<<<< HEAD
				class="switcher"
=======
>>>>>>> 6a0871fa
				label="PLG_FIELDS_CALENDAR_PARAMS_SHOWTIME_LABEL"
				description="PLG_FIELDS_CALENDAR_PARAMS_SHOWTIME_DESC"
				class="btn-group btn-group-yesno"
				size="20"
				default="0"
				>
				<option value="0">JNO</option>
				<option value="1">JYES</option>
			</field>
		</fieldset>
	</fields>
</form><|MERGE_RESOLUTION|>--- conflicted
+++ resolved
@@ -5,13 +5,9 @@
 			<field
 				name="showtime"
 				type="radio"
-<<<<<<< HEAD
-				class="switcher"
-=======
->>>>>>> 6a0871fa
 				label="PLG_FIELDS_CALENDAR_PARAMS_SHOWTIME_LABEL"
 				description="PLG_FIELDS_CALENDAR_PARAMS_SHOWTIME_DESC"
-				class="btn-group btn-group-yesno"
+				class="switcher"
 				size="20"
 				default="0"
 				>
