--- conflicted
+++ resolved
@@ -20,11 +20,7 @@
 				name="relative"
 				type="list"
 				label="PLG_FIELDS_URL_PARAMS_RELATIVE_LABEL"
-<<<<<<< HEAD
-=======
-				description="PLG_FIELDS_URL_PARAMS_RELATIVE_DESC"
 				filter="integer"
->>>>>>> 56b89ced
 				>
 				<option value="">COM_FIELDS_FIELD_USE_GLOBAL</option>
 				<option value="1">JYES</option>
