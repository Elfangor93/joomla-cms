<?xml version="1.0" encoding="utf-8" ?>
<extension type="plugin" version="3.7.0" group="fields" method="upgrade">
	<name>plg_fields_url</name>
	<author>Joomla! Project</author>
	<creationDate>March 2016</creationDate>
	<copyright>Copyright (C) 2005 - 2017 Open Source Matters. All rights reserved.</copyright>
	<license>GNU General Public License version 2 or later; see LICENSE.txt</license>
	<authorEmail>admin@joomla.org</authorEmail>
	<authorUrl>www.joomla.org</authorUrl>
	<version>3.7.0</version>
	<description>PLG_FIELDS_URL_XML_DESCRIPTION</description>
	<files>
		<filename plugin="url">url.php</filename>
		<folder>params</folder>
		<folder>tmpl</folder>
	</files>
	<languages>
		<language tag="en-GB">en-GB.plg_fields_url.ini</language>
		<language tag="en-GB">en-GB.plg_fields_url.sys.ini</language>
	</languages>
	<config>
		<fields name="params">
			<fieldset name="basic">
				<field
					name="schemes"
					type="list"
					label="PLG_FIELDS_URL_PARAMS_SCHEMES_LABEL"
					description="PLG_FIELDS_URL_PARAMS_SCHEMES_DESC"
					multiple="true"
					>
					<option value="http">HTTP</option>
					<option value="https">HTTPS</option>
					<option value="ftp">FTP</option>
					<option value="ftps">FTPS</option>
					<option value="url">URL</option>
					<option value="file">FILE</option>
					<option value="mailto">MAILTO</option>
				</field>
	
				<field
					name="relative"
					type="radio"
<<<<<<< HEAD
					class="switcher"
					default="1"
					label="PLG_FIELDS_URL_PARAMS_RELATIVE_LABEL"
					description="PLG_FIELDS_URL_PARAMS_RELATIVE_DESC"
				>
=======
					label="PLG_FIELDS_URL_PARAMS_RELATIVE_LABEL"
					description="PLG_FIELDS_URL_PARAMS_RELATIVE_DESC"
					class="btn-group btn-group-yesno"
					default="1"
					>
					<option value="1">JYES</option>
>>>>>>> 6a0871fa
					<option value="0">JNO</option>
					<option value="1">JYES</option>
				</field>
			</fieldset>
		</fields>
	</config>
</extension><|MERGE_RESOLUTION|>--- conflicted
+++ resolved
@@ -40,20 +40,11 @@
 				<field
 					name="relative"
 					type="radio"
-<<<<<<< HEAD
+					label="PLG_FIELDS_URL_PARAMS_RELATIVE_LABEL"
+					description="PLG_FIELDS_URL_PARAMS_RELATIVE_DESC"
 					class="switcher"
 					default="1"
-					label="PLG_FIELDS_URL_PARAMS_RELATIVE_LABEL"
-					description="PLG_FIELDS_URL_PARAMS_RELATIVE_DESC"
-				>
-=======
-					label="PLG_FIELDS_URL_PARAMS_RELATIVE_LABEL"
-					description="PLG_FIELDS_URL_PARAMS_RELATIVE_DESC"
-					class="btn-group btn-group-yesno"
-					default="1"
 					>
-					<option value="1">JYES</option>
->>>>>>> 6a0871fa
 					<option value="0">JNO</option>
 					<option value="1">JYES</option>
 				</field>
