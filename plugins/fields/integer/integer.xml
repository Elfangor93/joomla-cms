<?xml version="1.0" encoding="utf-8" ?>
<extension type="plugin" version="3.7.0" group="fields" method="upgrade">
	<name>plg_fields_integer</name>
	<author>Joomla! Project</author>
	<creationDate>March 2016</creationDate>
	<copyright>Copyright (C) 2005 - 2017 Open Source Matters. All rights reserved.</copyright>
	<license>GNU General Public License version 2 or later; see LICENSE.txt</license>
	<authorEmail>admin@joomla.org</authorEmail>
	<authorUrl>www.joomla.org</authorUrl>
	<version>3.7.0</version>
	<description>PLG_FIELDS_INTEGER_XML_DESCRIPTION</description>
	<files>
		<filename plugin="integer">integer.php</filename>
		<folder>params</folder>
		<folder>tmpl</folder>
	</files>
	<languages>
		<language tag="en-GB">en-GB.plg_fields_integer.ini</language>
		<language tag="en-GB">en-GB.plg_fields_integer.sys.ini</language>
	</languages>
	<config>
		<fields name="params">
			<fieldset name="basic">
				<field
					name="multiple"
					type="radio"
<<<<<<< HEAD
					class="switcher"
					default="0"
					label="PLG_FIELDS_INTEGER_PARAMS_MULTIPLE_LABEL"
					description="PLG_FIELDS_INTEGER_PARAMS_MULTIPLE_DESC"
				>
=======
					label="PLG_FIELDS_INTEGER_PARAMS_MULTIPLE_LABEL"
					description="PLG_FIELDS_INTEGER_PARAMS_MULTIPLE_DESC"
					class="btn-group btn-group-yesno"
					default="0"
					>
					<option value="1">JYES</option>
>>>>>>> 6a0871fa
					<option value="0">JNO</option>
					<option value="1">JYES</option>
				</field>
	
				<field
					name="first"
					type="number"
					label="PLG_FIELDS_INTEGER_PARAMS_FIRST_LABEL"
					description="PLG_FIELDS_INTEGER_PARAMS_FIRST_DESC"
					default="1"
					size="5"
					required="true"
				/>
	
				<field
					name="last"
					type="number"
					label="PLG_FIELDS_INTEGER_PARAMS_LAST_LABEL"
					description="PLG_FIELDS_INTEGER_PARAMS_LAST_DESC"
					default="100"
					size="5"
					required="true"
				/>
	
				<field
					name="step"
					type="number"
					label="PLG_FIELDS_INTEGER_PARAMS_STEP_LABEL"
					description="PLG_FIELDS_INTEGER_PARAMS_STEP_DESC"
					default="1"
					size="5"
					required="true"
				/>
			</fieldset>
		</fields>
	</config>
</extension><|MERGE_RESOLUTION|>--- conflicted
+++ resolved
@@ -24,20 +24,11 @@
 				<field
 					name="multiple"
 					type="radio"
-<<<<<<< HEAD
+					label="PLG_FIELDS_INTEGER_PARAMS_MULTIPLE_LABEL"
+					description="PLG_FIELDS_INTEGER_PARAMS_MULTIPLE_DESC"
 					class="switcher"
 					default="0"
-					label="PLG_FIELDS_INTEGER_PARAMS_MULTIPLE_LABEL"
-					description="PLG_FIELDS_INTEGER_PARAMS_MULTIPLE_DESC"
-				>
-=======
-					label="PLG_FIELDS_INTEGER_PARAMS_MULTIPLE_LABEL"
-					description="PLG_FIELDS_INTEGER_PARAMS_MULTIPLE_DESC"
-					class="btn-group btn-group-yesno"
-					default="0"
 					>
-					<option value="1">JYES</option>
->>>>>>> 6a0871fa
 					<option value="0">JNO</option>
 					<option value="1">JYES</option>
 				</field>
