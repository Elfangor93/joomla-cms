--- conflicted
+++ resolved
@@ -219,11 +219,7 @@
 	 *
 	 * @return  mixed
 	 *
-<<<<<<< HEAD
-	 * @since   __DEPLOY_VERSION__
-=======
 	 * @since   3.9.0
->>>>>>> bad96124
 	 */
 	protected function _loadid($id)
 	{
