<?php

/**
 * @package     Joomla.Plugin
 * @subpackage  Content.loadmodule
 *
 * @copyright   (C) 2006 Open Source Matters, Inc. <https://www.joomla.org>
 * @license     GNU General Public License version 2 or later; see LICENSE.txt

 * @phpcs:disable PSR1.Classes.ClassDeclaration.MissingNamespace
 */

use Joomla\CMS\Factory;
use Joomla\CMS\Helper\ModuleHelper;
use Joomla\CMS\Plugin\CMSPlugin;

// phpcs:disable PSR1.Files.SideEffects
\defined('_JEXEC') or die;
// phpcs:enable PSR1.Files.SideEffects

/**
 * Plugin to enable loading modules into content (e.g. articles)
 * This uses the {loadmodule} syntax
 *
 * @since  1.5
 */
class PlgContentLoadmodule extends CMSPlugin
{
    protected static $modules = [];

    protected static $mods = [];

    /**
     * Plugin that loads module positions within content
     *
     * @param   string   $context   The context of the content being passed to the plugin.
     * @param   object   &$article  The article object.  Note $article->text is also available
     * @param   mixed    &$params   The article params
     * @param   integer  $page      The 'page' number
     *
     * @return  void
     *
     * @since   1.6
     */
    public function onContentPrepare($context, &$article, &$params, $page = 0)
    {
        // Don't run this plugin when the content is being indexed
        if ($context === 'com_finder.indexer') {
            return;
        }

        // Only execute if $article is an object and has a text property
        if (!is_object($article) || !property_exists($article, 'text') || is_null($article->text)) {
            return;
        }

        $defaultStyle = $this->params->get('style', 'none');

        // Fallback xhtml (used in Joomla 3) to html5
        if ($defaultStyle === 'xhtml') {
            $defaultStyle = 'html5';
        }

        // Expression to search for (positions)
        $regex = '/{loadposition\s(.*?)}/i';

        // Expression to search for(modules)
        $regexmod = '/{loadmodule\s(.*?)}/i';

        // Expression to search for(id)
        $regexmodid = '/{loadmoduleid\s([1-9][0-9]*)}/i';

        if (str_contains($article->text, '{loadposition ')) {
            // Find all instances of plugin and put in $matches for loadposition
            // $matches[0] is full pattern match, $matches[1] is the position
            preg_match_all($regex, $article->text, $matches, PREG_SET_ORDER);

            // No matches, skip this
            if ($matches) {
                foreach ($matches as $match) {
                    $matcheslist = explode(',', $match[1]);

                    // We may not have a module style so fall back to the plugin default.
                    if (!array_key_exists(1, $matcheslist)) {
                        $matcheslist[1] = $defaultStyle;
                    }

                    $position = trim($matcheslist[0]);
                    $style = trim($matcheslist[1]);

                    $output = $this->_load($position, $style);

                    // We should replace only first occurrence in order to allow positions with the same name to regenerate their content:
                    if (($start = strpos($article->text, $match[0])) !== false) {
                        $article->text = substr_replace($article->text, $output, $start, strlen($match[0]));
                    }
                }
            }
        }

        if (str_contains($article->text, '{loadmodule ')) {
            // Find all instances of plugin and put in $matchesmod for loadmodule
            preg_match_all($regexmod, $article->text, $matchesmod, PREG_SET_ORDER);

            // If no matches, skip this
            if ($matchesmod) {
                foreach ($matchesmod as $matchmod) {
                    $matchesmodlist = explode(',', $matchmod[1]);

                    // First parameter is the module, will be prefixed with mod_ later
                    $module = trim($matchesmodlist[0]);

                    // Second parameter is the title
                    $title = '';

                    if (array_key_exists(1, $matchesmodlist)) {
                        $title = htmlspecialchars_decode(trim($matchesmodlist[1]));
                    }

                    // Third parameter is the module style, (fallback is the plugin default set earlier).
                    $stylemod = $defaultStyle;

                    if (array_key_exists(2, $matchesmodlist)) {
                        $stylemod = trim($matchesmodlist[2]);
                    }

                    $output = $this->_loadmod($module, $title, $stylemod);

                    // We should replace only first occurrence in order to allow positions with the same name to regenerate their content:
                    if (($start = strpos($article->text, $matchmod[0])) !== false) {
                        $article->text = substr_replace($article->text, $output, $start, strlen($matchmod[0]));
                    }
                }
            }
        }

        if (str_contains($article->text, '{loadmoduleid ')) {
            // Find all instances of plugin and put in $matchesmodid for loadmoduleid
            preg_match_all($regexmodid, $article->text, $matchesmodid, PREG_SET_ORDER);

            // If no matches, skip this
            if ($matchesmodid) {
                foreach ($matchesmodid as $match) {
                    $id = trim($match[1]);
                    $output = $this->_loadid($id);

                    // We should replace only first occurrence in order to allow positions with the same name to regenerate their content:
                    if (($start = strpos($article->text, $match[0])) !== false) {
                        $article->text = substr_replace($article->text, $output, $start, strlen($match[0]));
                    }
                }
            }
        }
    }

    /**
     * Loads and renders the module
     *
     * @param   string  $position  The position assigned to the module
     * @param   string  $style     The style assigned to the module
     *
     * @return  mixed
     *
     * @since   1.6
     */
    protected function _load($position, $style = 'none')
    {
<<<<<<< HEAD
        self::$modules[$position] = '';
        $document                 = Factory::getDocument();
        $renderer                 = $document->loadRenderer('module');
        $modules                  = ModuleHelper::getModules($position);
        $params                   = ['style' => $style];
=======
        $document = Factory::getDocument();
        $renderer = $document->loadRenderer('module');
        $modules  = ModuleHelper::getModules($position);
        $params   = ['style' => $style];
>>>>>>> ca74d903
        ob_start();

        foreach ($modules as $module) {
            echo $renderer->render($module, $params);
        }

        return ob_get_clean();
    }

    /**
     * This is always going to get the first instance of the module type unless
     * there is a title.
     *
     * @param   string  $module  The module title
     * @param   string  $title   The title of the module
     * @param   string  $style   The style of the module
     *
     * @return  mixed
     *
     * @since   1.6
     */
    protected function _loadmod($module, $title, $style = 'none')
    {
<<<<<<< HEAD
        self::$mods[$module] = '';
        $document            = Factory::getDocument();
        $renderer            = $document->loadRenderer('module');
        $mod                 = ModuleHelper::getModule($module, $title);
=======
        $document = Factory::getDocument();
        $renderer = $document->loadRenderer('module');
        $mod      = ModuleHelper::getModule($module, $title);
>>>>>>> ca74d903

        // If the module without the mod_ isn't found, try it with mod_.
        // This allows people to enter it either way in the content
        if (!isset($mod)) {
            $name = 'mod_' . $module;
            $mod  = ModuleHelper::getModule($name, $title);
        }

        $params = ['style' => $style];
        ob_start();

        if ($mod->id) {
            echo $renderer->render($mod, $params);
        }

        return ob_get_clean();
    }

    /**
     * Loads and renders the module
     *
     * @param   string  $id  The id of the module
     *
     * @return  mixed
     *
     * @since   3.9.0
     */
    protected function _loadid($id)
    {
<<<<<<< HEAD
        self::$modules[$id] = '';
        $document           = Factory::getDocument();
        $renderer           = $document->loadRenderer('module');
        $modules            = ModuleHelper::getModuleById($id);
        $params             = ['style' => 'none'];
=======
        $document = Factory::getDocument();
        $renderer = $document->loadRenderer('module');
        $modules  = ModuleHelper::getModuleById($id);
        $params   = ['style' => 'none'];
>>>>>>> ca74d903
        ob_start();

        if ($modules->id > 0) {
            echo $renderer->render($modules, $params);
        }

        return ob_get_clean();
    }
}<|MERGE_RESOLUTION|>--- conflicted
+++ resolved
@@ -165,18 +165,10 @@
      */
     protected function _load($position, $style = 'none')
     {
-<<<<<<< HEAD
-        self::$modules[$position] = '';
-        $document                 = Factory::getDocument();
-        $renderer                 = $document->loadRenderer('module');
-        $modules                  = ModuleHelper::getModules($position);
-        $params                   = ['style' => $style];
-=======
         $document = Factory::getDocument();
         $renderer = $document->loadRenderer('module');
         $modules  = ModuleHelper::getModules($position);
         $params   = ['style' => $style];
->>>>>>> ca74d903
         ob_start();
 
         foreach ($modules as $module) {
@@ -200,16 +192,9 @@
      */
     protected function _loadmod($module, $title, $style = 'none')
     {
-<<<<<<< HEAD
-        self::$mods[$module] = '';
-        $document            = Factory::getDocument();
-        $renderer            = $document->loadRenderer('module');
-        $mod                 = ModuleHelper::getModule($module, $title);
-=======
         $document = Factory::getDocument();
         $renderer = $document->loadRenderer('module');
         $mod      = ModuleHelper::getModule($module, $title);
->>>>>>> ca74d903
 
         // If the module without the mod_ isn't found, try it with mod_.
         // This allows people to enter it either way in the content
@@ -239,18 +224,10 @@
      */
     protected function _loadid($id)
     {
-<<<<<<< HEAD
-        self::$modules[$id] = '';
-        $document           = Factory::getDocument();
-        $renderer           = $document->loadRenderer('module');
-        $modules            = ModuleHelper::getModuleById($id);
-        $params             = ['style' => 'none'];
-=======
         $document = Factory::getDocument();
         $renderer = $document->loadRenderer('module');
         $modules  = ModuleHelper::getModuleById($id);
         $params   = ['style' => 'none'];
->>>>>>> ca74d903
         ob_start();
 
         if ($modules->id > 0) {
