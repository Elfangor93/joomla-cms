--- conflicted
+++ resolved
@@ -29,11 +29,7 @@
      *
      * @since  3.7.0
      *
-<<<<<<< HEAD
-     * @deprecated 5.0.0 will be removed in 6.0 as it is there only for layout overrides
-=======
      * @deprecated 4.4.0 will be removed in 6.0 as it is there only for layout overrides
->>>>>>> 6c05d600
      *             Use getApplication() instead
      */
     protected $app;
