--- conflicted
+++ resolved
@@ -48,11 +48,6 @@
 					name="article_index_text"
 					type="text"
 					label="PLG_CONTENT_PAGEBREAK_SITE_ARTICLEINDEXTEXT"
-<<<<<<< HEAD
-					default=""
-=======
-					description="PLG_CONTENT_PAGEBREAK_SITE_ARTICLEINDEXTEXT_DESC"
->>>>>>> ff7addcb
 					showon="article_index:1"
 				/>
 
