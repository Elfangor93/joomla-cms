--- conflicted
+++ resolved
@@ -160,11 +160,7 @@
 			// Adds heading or title to <site> Title.
 			if ($title && $page && isset($matches[$page - 1][0]))
 			{
-<<<<<<< HEAD
-				$attrs = Utility::parseAttributes($matches[$page - 1][1]);
-=======
-				$attrs = JUtility::parseAttributes($matches[$page - 1][0]);
->>>>>>> 6200ec26
+				$attrs = Utility::parseAttributes($matches[$page - 1][0]);
 
 				if (isset($attrs['title']))
 				{
