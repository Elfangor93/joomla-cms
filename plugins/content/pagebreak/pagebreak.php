--- conflicted
+++ resolved
@@ -316,18 +316,10 @@
 		}
 
 		// TOC first Page link.
-<<<<<<< HEAD
-		$list[1]         = new stdClass;
-		$list[1]->link   = RouteHelper::getArticleRoute($row->slug, $row->catid, $row->language);
-		$list[1]->title  = $heading;
-		$list[1]->active = ($limitstart === 0 && $showall === 0);
-=======
-		$this->list[1]          = new stdClass;
-		$this->list[1]->liClass = ($limitstart === 0 && $showall === 0) ? 'toclink active' : 'toclink';
-		$this->list[1]->class   = $this->list[1]->liClass;
-		$this->list[1]->link    = JRoute::_(ContentHelperRoute::getArticleRoute($row->slug, $row->catid, $row->language));
-		$this->list[1]->title   = $heading;
->>>>>>> 149e26de
+		$this->list[1]         = new stdClass;
+		$this->list[1]->link   = RouteHelper::getArticleRoute($row->slug, $row->catid, $row->language);
+		$this->list[1]->title  = $heading;
+		$this->list[1]->active = ($limitstart === 0 && $showall === 0);
 
 		$i = 2;
 
@@ -355,43 +347,24 @@
 				$title = Text::sprintf('PLG_CONTENT_PAGEBREAK_PAGE_NUM', $i);
 			}
 
-<<<<<<< HEAD
-			$list[$i]         = new stdClass;
-			$list[$i]->link   = RouteHelper::getArticleRoute($row->slug, $row->catid, $row->language) . '&limitstart=' . ($i - 1);
-			$list[$i]->title  = $title;
-			$list[$i]->active = ($limitstart === $i - 1);
-=======
-			$this->list[$i]          = new stdClass;
-			$this->list[$i]->link    = JRoute::_(ContentHelperRoute::getArticleRoute($row->slug, $row->catid, $row->language) . '&limitstart=' . ($i - 1));
-			$this->list[$i]->title   = $title;
-			$this->list[$i]->liClass = ($limitstart === $i - 1) ? 'active' : '';
-			$this->list[$i]->class   = ($limitstart === $i - 1) ? 'toclink active' : 'toclink';
->>>>>>> 149e26de
+			$this->list[$i]         = new stdClass;
+			$this->list[$i]->link   = RouteHelper::getArticleRoute($row->slug, $row->catid, $row->language) . '&limitstart=' . ($i - 1);
+			$this->list[$i]->title  = $title;
+			$this->list[$i]->active = ($limitstart === $i - 1);
 
 			$i++;
 		}
 
 		if ($this->params->get('showall'))
 		{
-<<<<<<< HEAD
-			$list[$i]         = new stdClass;
-			$list[$i]->link   = RouteHelper::getArticleRoute($row->slug, $row->catid, $row->language) . '&showall=1';
-			$list[$i]->title  = Text::_('PLG_CONTENT_PAGEBREAK_ALL_PAGES');
-			$list[$i]->active = ($limitstart === $i - 1);
-		}
-
+			$this->list[$i]         = new stdClass;
+			$this->list[$i]->link   = RouteHelper::getArticleRoute($row->slug, $row->catid, $row->language) . '&showall=1';
+			$this->list[$i]->title  = Text::_('PLG_CONTENT_PAGEBREAK_ALL_PAGES');
+			$this->list[$i]->active = ($limitstart === $i - 1);
+		}
+
+		$list = $this->list;
 		$path = PluginHelper::getLayoutPath('content', 'pagebreak', 'toc');
-=======
-			$this->list[$i]          = new stdClass;
-			$this->list[$i]->link    = JRoute::_(ContentHelperRoute::getArticleRoute($row->slug, $row->catid, $row->language) . '&showall=1');
-			$this->list[$i]->liClass = ($showall === 1) ? 'active' : '';
-			$this->list[$i]->class   = ($showall === 1) ? 'toclink active' : 'toclink';
-			$this->list[$i]->title   = JText::_('PLG_CONTENT_PAGEBREAK_ALL_PAGES');
-		}
-
-		$list = $this->list;
-		$path = JPluginHelper::getLayoutPath('content', 'pagebreak', 'toc');
->>>>>>> 149e26de
 		ob_start();
 		include $path;
 		$row->toc = ob_get_clean();
