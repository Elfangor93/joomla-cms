--- conflicted
+++ resolved
@@ -14,29 +14,17 @@
 <ul class="pagination ml-0">
 <?php if ($row->prev) :
 	$direction = $lang->isRtl() ? 'right' : 'left'; ?>
-<<<<<<< HEAD
 	<li class="previous page-item">
-		<a href="<?php echo $row->prev; ?>" class="page-link" rel="prev">
-			<?php echo '<span class="icon-chevron-' . $direction . '"></span> ' . $row->prev_label; ?>
-=======
-	<li class="previous">
-		<a class="hasTooltip" title="<?php echo htmlspecialchars($rows[$location-1]->title); ?>" aria-label="<?php echo JText::sprintf('JPREVIOUS_TITLE', htmlspecialchars($rows[$location-1]->title)); ?>" href="<?php echo $row->prev; ?>" rel="prev">
-			<?php echo '<span class="icon-chevron-' . $direction . '" aria-hidden="true"></span> <span aria-hidden="true">' . $row->prev_label . '<span>'; ?>
->>>>>>> e7581675
+		<a class="hasTooltip page-link" title="<?php echo htmlspecialchars($rows[$location-1]->title); ?>" aria-label="<?php echo JText::sprintf('JPREVIOUS_TITLE', htmlspecialchars($rows[$location-1]->title)); ?>" href="<?php echo $row->prev; ?>" rel="prev">
+			<?php echo '<span class="icon-chevron-' . $direction . '" aria-hidden="true"></span> <span aria-hidden="true">' . $row->prev_label . '</span>'; ?>
 		</a>
 	</li>
 <?php endif; ?>
 <?php if ($row->next) :
 	$direction = $lang->isRtl() ? 'left' : 'right'; ?>
-<<<<<<< HEAD
 	<li class="next page-item">
-		<a href="<?php echo $row->next; ?>" class="page-link" rel="next">
-			<?php echo $row->next_label . ' <span class="icon-chevron-' . $direction . '"></span>'; ?>
-=======
-	<li class="next">
-		<a class="hasTooltip" title="<?php echo htmlspecialchars($rows[$location+1]->title); ?>" aria-label="<?php echo JText::sprintf('JNEXT_TITLE', htmlspecialchars($rows[$location+1]->title)); ?>" href="<?php echo $row->next; ?>" rel="next">
+		<a class="hasTooltip page-link" title="<?php echo htmlspecialchars($rows[$location+1]->title); ?>" aria-label="<?php echo JText::sprintf('JNEXT_TITLE', htmlspecialchars($rows[$location+1]->title)); ?>" href="<?php echo $row->next; ?>" rel="next">
 			<?php echo '<span aria-hidden="true">' . $row->next_label . '</span> <span class="icon-chevron-' . $direction . '" aria-hidden="true"></span>'; ?>
->>>>>>> e7581675
 		</a>
 	</li>
 <?php endif; ?>
