--- conflicted
+++ resolved
@@ -146,16 +146,7 @@
 				}
 			}
 
-<<<<<<< HEAD
-			$xwhere = ' AND (a.state IN (' . ContentComponent::CONDITION_PUBLISHED . ', ' . ContentComponent::CONDITION_ARCHIVED . '))'
-				. ' AND (publish_up IS NULL OR publish_up <= ' . $db->quote($now) . ')'
-				. ' AND (publish_down IS NULL OR publish_down >= ' . $db->quote($now) . ')';
-
-			// Array of articles in same category correctly ordered.
-			$query = $db->getQuery(true);
-=======
 			$query->order($orderby);
->>>>>>> 5ec61c54
 
 			$case_when = ' CASE WHEN ' . $query->charLength($db->quoteName('a.alias'), '!=', '0')
 				. ' THEN ' . $query->concatenate([$query->castAsChar($db->quoteName('a.id')), $db->quoteName('a.alias')], ':')
@@ -165,20 +156,10 @@
 				. ' THEN ' . $query->concatenate([$query->castAsChar($db->quoteName('cc.id')), $db->quoteName('cc.alias')], ':')
 				. ' ELSE ' . $query->castAsChar('cc.id') . ' END AS ' . $db->quoteName('catslug');
 
-<<<<<<< HEAD
-			$query->select('a.id, a.title, a.catid, a.language')
-				->select($case_when)
-				->select($case_when1)
-				->from('#__content AS a')
-				->join('LEFT', '#__categories AS cc ON cc.id = a.catid');
-=======
 			$query->select($db->quoteName(['a.id', 'a.title', 'a.catid', 'a.language']))
 				->select([$case_when, $case_when1])
 				->from($db->quoteName('#__content', 'a'))
-				->join('LEFT', $db->quoteName('#__categories', 'cc'), $db->quoteName('cc.id') . ' = ' . $db->quoteName('a.catid'))
-				->join('LEFT', $db->quoteName('#__workflow_associations', 'wa'), $db->quoteName('wa.item_id') . ' = ' . $db->quoteName('a.id'))
-				->join('LEFT', $db->quoteName('#__workflow_stages', 'ws'), $db->quoteName('wa.stage_id') . ' = ' . $db->quoteName('ws.id'));
->>>>>>> 5ec61c54
+				->join('LEFT', $db->quoteName('#__categories', 'cc'), $db->quoteName('cc.id') . ' = ' . $db->quoteName('a.catid'));
 
 			if ($order_method === 'author' || $order_method === 'rauthor')
 			{
