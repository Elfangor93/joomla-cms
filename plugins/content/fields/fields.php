--- conflicted
+++ resolved
@@ -139,32 +139,7 @@
 				}
 				else
 				{
-<<<<<<< HEAD
-					if ($match[2] === '*')
-					{
-						$match[0]     = str_replace('*', '\*', $match[0]);
-						$renderFields = $fields;
-					}
-					else
-					{
-						$renderFields = $groups[$id] ?? '';
-					}
-
-					if ($renderFields)
-					{
-						$output = FieldsHelper::render(
-							$context,
-							'fields.' . $layout,
-							array(
-								'item'    => $item,
-								'context' => $context,
-								'fields'  => $renderFields
-							)
-						);
-					}
-=======
-					$renderFields = isset($groups[$id]) ? $groups[$id] : '';
->>>>>>> 20e0335f
+					$renderFields = $groups[$id] ?? '';
 				}
 
 				if ($renderFields)
