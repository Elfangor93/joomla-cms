<?xml version="1.0" encoding="utf-8"?>
<extension version="3.1" type="plugin" group="system" method="upgrade">
	<name>plg_twofactorauth_totp</name>
	<author>Joomla! Project</author>
	<creationDate>August 2013</creationDate>
	<copyright>Copyright (C) 2005 - 2018 Open Source Matters. All rights reserved.</copyright>
	<license>GNU General Public License version 2 or later; see LICENSE.txt</license>
	<authorEmail>admin@joomla.org</authorEmail>
	<authorUrl>www.joomla.org</authorUrl>
	<version>3.2.0</version>
	<description>PLG_TWOFACTORAUTH_TOTP_XML_DESCRIPTION</description>
	<files>
		<filename plugin="totp">totp.php</filename>
		<folder>postinstall</folder>
		<folder>tmpl</folder>
	</files>
	<languages>
		<language tag="en-GB">en-GB.plg_twofactorauth_totp.ini</language>
		<language tag="en-GB">en-GB.plg_twofactorauth_totp.sys.ini</language>
	</languages>
	<config>
		<fields name="params">
			<fieldset name="basic">
				<field
					name="section"
					type="list"
					label="PLG_TWOFACTORAUTH_TOTP_SECTION_LABEL"
					default="3"
<<<<<<< HEAD
=======
					filter="integer"
					class="btn-group"
>>>>>>> ff7addcb
					>
					<option value="1">PLG_TWOFACTORAUTH_TOTP_SECTION_SITE</option>
					<option value="2">PLG_TWOFACTORAUTH_TOTP_SECTION_ADMIN</option>
					<option value="3">PLG_TWOFACTORAUTH_TOTP_SECTION_BOTH</option>
				</field>
			</fieldset>
		</fields>
	</config>
</extension><|MERGE_RESOLUTION|>--- conflicted
+++ resolved
@@ -26,11 +26,7 @@
 					type="list"
 					label="PLG_TWOFACTORAUTH_TOTP_SECTION_LABEL"
 					default="3"
-<<<<<<< HEAD
-=======
 					filter="integer"
-					class="btn-group"
->>>>>>> ff7addcb
 					>
 					<option value="1">PLG_TWOFACTORAUTH_TOTP_SECTION_SITE</option>
 					<option value="2">PLG_TWOFACTORAUTH_TOTP_SECTION_ADMIN</option>
