--- conflicted
+++ resolved
@@ -85,13 +85,8 @@
 	/**
 	 * Shows the configuration page for this two factor authentication method.
 	 *
-<<<<<<< HEAD
 	 * @param   object        $otpConfig  The two factor auth configuration object
-	 * @param   integer|null  $user_id    The numeric user ID of the user whose form we'll display
-=======
-	 * @param   object   $otpConfig  The two factor auth configuration object
-	 * @param   integer  $userId     The numeric user ID of the user whose form we'll display
->>>>>>> 8758c0a3
+	 * @param   integer|null  $userId     The numeric user ID of the user whose form we'll display
 	 *
 	 * @return  array
 	 *
