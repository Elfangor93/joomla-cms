--- conflicted
+++ resolved
@@ -24,11 +24,7 @@
 /**
  * Joomla! Compat Plugin.
  *
-<<<<<<< HEAD
- * @since  5.0.0
-=======
  * @since  4.4.0
->>>>>>> 77bb5edf
  */
 final class Compat extends CMSPlugin implements SubscriberInterface
 {
@@ -37,11 +33,7 @@
      *
      * @return  array
      *
-<<<<<<< HEAD
-     * @since  5.0.0
-=======
      * @since  4.4.0
->>>>>>> 77bb5edf
      */
     public static function getSubscribedEvents(): array
     {
