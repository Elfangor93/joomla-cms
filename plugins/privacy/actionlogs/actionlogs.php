--- conflicted
+++ resolved
@@ -41,21 +41,14 @@
 
 		$domain = $this->createDomain('user_action_logs', 'joomla_user_action_logs_data');
 		$db     = $this->db;
+		$userId = (int) $user->id;
 
-<<<<<<< HEAD
 		$query = $db->getQuery(true)
 			->select(['a.*', $db->quoteName('u.name')])
 			->from($db->quoteName('#__action_logs', 'a'))
 			->join('INNER', $db->quoteName('#__users', 'u'), $db->quoteName('a.user_id') . ' = ' . $db->quoteName('u.id'))
 			->where($db->quoteName('a.user_id') . ' = :id')
-			->bind(':id', $user->id, ParameterType::INTEGER);
-=======
-		$query = $this->db->getQuery(true)
-			->select('a.*, u.name')
-			->from('#__action_logs AS a')
-			->innerJoin('#__users AS u ON a.user_id = u.id')
-			->where($this->db->quoteName('a.user_id') . ' = ' . (int) $user->id);
->>>>>>> 20615c62
+			->bind(':id', $userId, ParameterType::INTEGER);
 
 		$db->setQuery($query);
 
