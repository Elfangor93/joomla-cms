--- conflicted
+++ resolved
@@ -9,21 +9,15 @@
 
 defined('_JEXEC') or die;
 
-<<<<<<< HEAD
 use Joomla\CMS\Application\CMSApplicationInterface;
-use Joomla\CMS\Factory;
 use Joomla\CMS\Language\Text;
-use Joomla\CMS\Session\SessionManager;
-use Joomla\Database\Exception\ExecutionFailureException;
 use Joomla\CMS\Table\User as JTableUser;
 use Joomla\CMS\User\User;
+use Joomla\CMS\User\UserHelper;
 use Joomla\Component\Privacy\Administrator\Plugin\PrivacyPlugin;
 use Joomla\Component\Privacy\Administrator\Removal\Status;
 use Joomla\Component\Privacy\Administrator\Table\RequestTable;
 use Joomla\Database\ParameterType;
-=======
-use Joomla\CMS\User\UserHelper;
->>>>>>> 9405fef3
 use Joomla\Utilities\ArrayHelper;
 
 /**
@@ -128,8 +122,6 @@
 			return;
 		}
 
-		$db = $this->db;
-
 		$pseudoanonymisedData = [
 			'name'      => 'User ID ' . $user->id,
 			'username'  => bin2hex(random_bytes(12)),
@@ -141,56 +133,8 @@
 
 		$user->save();
 
-<<<<<<< HEAD
-		// Destroy all sessions for the user account if able
-		if (!$this->app->get('session_metadata', true))
-		{
-			return;
-		}
-
-		try
-		{
-			$userId = (int) $user->id;
-
-			$sessionIds = $this->db->setQuery(
-				$this->db->getQuery(true)
-					->select($this->db->quoteName('session_id'))
-					->from($this->db->quoteName('#__session'))
-					->where($this->db->quoteName('userid') . ' = :userid')
-					->bind(':userid', $userId, ParameterType::INTEGER)
-			)->loadColumn();
-		}
-		catch (ExecutionFailureException $e)
-		{
-			return;
-		}
-
-		// If there aren't any active sessions then there's nothing to do here
-		if (empty($sessionIds))
-		{
-			return;
-		}
-
-		/** @var SessionManager $sessionManager */
-		$sessionManager = Factory::getContainer()->get('session.manager');
-		$sessionManager->destroySessions($sessionIds);
-
-		try
-		{
-			$this->db->setQuery(
-				$this->db->getQuery(true)
-					->delete($this->db->quoteName('#__session'))
-					->whereIn($this->db->quoteName('session_id'), $sessionIds, ParameterType::LARGE_OBJECT)
-			)->execute();
-		}
-		catch (ExecutionFailureException $e)
-		{
-			// No issue, let things go
-		}
-=======
 		// Destroy all sessions for the user account
 		UserHelper::destroyUserSessions($user->id);
->>>>>>> 9405fef3
 	}
 
 	/**
