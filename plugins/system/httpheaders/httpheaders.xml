<?xml version="1.0" encoding="utf-8"?>
<extension type="plugin" group="system" method="upgrade">
	<name>plg_system_httpheaders</name>
	<author>Joomla! Project</author>
	<creationDate>October 2017</creationDate>
	<copyright>Copyright (C) 2005 - 2020 Open Source Matters. All rights reserved.</copyright>
	<license>GNU General Public License version 2 or later; see LICENSE.txt</license>
	<authorEmail>admin@joomla.org</authorEmail>
	<authorUrl>www.joomla.org</authorUrl>
	<version>4.0.0</version>
	<description>PLG_SYSTEM_HTTPHEADERS_XML_DESCRIPTION</description>
	<files>
		<folder>postinstall</folder>
		<filename plugin="httpheaders">httpheaders.php</filename>
	</files>
	<config>
		<fields name="params">
			<fieldset name="basic">
				<field
					name="xframeoptions"
					type="radio"
					label="PLG_SYSTEM_HTTPHEADERS_XFRAMEOPTIONS"
					layout="joomla.form.field.radio.switcher"
					default="1"
					filter="integer"
					validate="options"
					>
					<option value="0">JDISABLED</option>
					<option value="1">JENABLED</option>
				</field>
				<field
					name="referrerpolicy"
					type="list"
					label="PLG_SYSTEM_HTTPHEADERS_REFERRERPOLICY"
					default="strict-origin-when-cross-origin"
					validate="options"
					>
					<option value="disabled">JDISABLED</option>
					<option value="no-referrer">no-referrer</option>
					<option value="no-referrer-when-downgrade">no-referrer-when-downgrade</option>
					<option value="same-origin">same-origin</option>
					<option value="origin">origin</option>
					<option value="strict-origin">strict-origin</option>
					<option value="origin-when-cross-origin">origin-when-cross-origin</option>
					<option value="strict-origin-when-cross-origin">strict-origin-when-cross-origin</option>
					<option value="unsafe-url">unsafe-url</option>
				</field>
				<field
					name="coop"
					type="list"
					label="PLG_SYSTEM_HTTPHEADERS_COOP"
					default="same-origin"
					validate="options"
					>
					<option value="disabled">JDISABLED</option>
					<option value="same-origin">same-origin</option>
					<option value="same-origin-allow-popups">same-origin-allow-popups</option>
					<option value="unsafe-none">unsafe-none</option>
				</field>

				<field
					name="additional_httpheader"
					type="subform"
					label="PLG_SYSTEM_HTTPHEADERS_ADDITIONAL_HEADER"
					multiple="true"
					>
					<form>
						<field
							name="key"
							type="list"
							label="PLG_SYSTEM_HTTPHEADERS_ADDITIONAL_HEADER_KEY"
							validate="options"
							class="col-md-4"
							>
							<option value="content-security-policy">Content-Security-Policy</option>
							<option value="content-security-policy-report-only">Content-Security-Policy-Report-Only</option>
							<option value="cross-origin-opener-policy">Cross-Origin-Opener-Policy</option>
							<option value="expect-ct">Expect-CT</option>
							<option value="feature-policy">Feature-Policy</option>
<<<<<<< HEAD
							<option value="cross-origin-opener-policy">Cross-Origin-Opener-Policy</option>
 							<option value="report-to">Report-To</option>
=======
							<option value="permissions-policy">Permissions-Policy</option>
							<option value="referrer-policy">Referrer-Policy</option>
							<option value="strict-transport-security">Strict-Transport-Security</option>
							<option value="x-frame-options">X-Frame-Options</option>
>>>>>>> f1ce743b
						</field>
						<field
							name="value"
							type="text"
							label="PLG_SYSTEM_HTTPHEADERS_ADDITIONAL_HEADER_VALUE"
							class="col-md-10"
						/>
						<field
							name="client"
							type="radio"
							label="PLG_SYSTEM_HTTPHEADERS_HEADER_CLIENT"
							default="site"
							validate="options"
							class="col-md-12"
							>
							<option value="site">JSITE</option>
							<option value="administrator">JADMINISTRATOR</option>
							<option value="both">PLG_SYSTEM_HTTPHEADERS_HEADER_CLIENT_BOTH</option>
						</field>
					</form>
				</field>
			</fieldset>
			<fieldset name="hsts" label="Strict-Transport-Security (HSTS)">
				<field
					name="hsts"
					type="radio"
					label="PLG_SYSTEM_HTTPHEADERS_HSTS"
					layout="joomla.form.field.radio.switcher"
					default="0"
					filter="integer"
					validate="options"
					>
					<option value="0">JDISABLED</option>
					<option value="1">JENABLED</option>
				</field>
				<field
					name="hsts_maxage"
					type="number"
					label="PLG_SYSTEM_HTTPHEADERS_HSTS_MAXAGE"
					description="PLG_SYSTEM_HTTPHEADERS_HSTS_MAXAGE_DESC"
					default="31536000"
					filter="integer"
					validate="number"
					min="300"
					showon="hsts:1"
				/>
				<field
					name="hsts_subdomains"
					type="radio"
					label="PLG_SYSTEM_HTTPHEADERS_HSTS_SUBDOMAINS"
					description="PLG_SYSTEM_HTTPHEADERS_HSTS_SUBDOMAINS_DESC"
					layout="joomla.form.field.radio.switcher"
					default="0"
					filter="integer"
					validate="options"
					showon="hsts:1"
					>
					<option value="0">JDISABLED</option>
					<option value="1">JENABLED</option>
				</field>
				<field
					name="hsts_preload"
					type="radio"
					label="PLG_SYSTEM_HTTPHEADERS_HSTS_PRELOAD"
					description="PLG_SYSTEM_HTTPHEADERS_HSTS_PRELOAD_NOTE_DESC"
					layout="joomla.form.field.radio.switcher"
					default="0"
					filter="integer"
					validate="options"
					showon="hsts:1"
					>
					<option value="0">JDISABLED</option>
					<option value="1">JENABLED</option>
				</field>
			</fieldset>
		</fields>
	</config>
	<languages>
		<language tag="en-GB">en-GB.plg_system_httpheaders.ini</language>
		<language tag="en-GB">en-GB.plg_system_httpheaders.sys.ini</language>
	</languages>
</extension><|MERGE_RESOLUTION|>--- conflicted
+++ resolved
@@ -77,15 +77,11 @@
 							<option value="cross-origin-opener-policy">Cross-Origin-Opener-Policy</option>
 							<option value="expect-ct">Expect-CT</option>
 							<option value="feature-policy">Feature-Policy</option>
-<<<<<<< HEAD
-							<option value="cross-origin-opener-policy">Cross-Origin-Opener-Policy</option>
- 							<option value="report-to">Report-To</option>
-=======
 							<option value="permissions-policy">Permissions-Policy</option>
 							<option value="referrer-policy">Referrer-Policy</option>
+							<option value="report-to">Report-To</option>
 							<option value="strict-transport-security">Strict-Transport-Security</option>
 							<option value="x-frame-options">X-Frame-Options</option>
->>>>>>> f1ce743b
 						</field>
 						<field
 							name="value"
