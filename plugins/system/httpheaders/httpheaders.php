--- conflicted
+++ resolved
@@ -78,11 +78,8 @@
 		'referrer-policy',
 		'expect-ct',
 		'feature-policy',
-<<<<<<< HEAD
 		'report-to',
-=======
 		'cross-origin-opener-policy',
->>>>>>> 628eafdb
 	];
 
 	/**
