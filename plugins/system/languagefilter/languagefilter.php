<?php
/**
 * @package     Joomla.Plugin
 * @subpackage  System.languagefilter
 *
 * @copyright   Copyright (C) 2005 - 2016 Open Source Matters, Inc. All rights reserved.
 * @license     GNU General Public License version 2 or later; see LICENSE.txt
 */

defined('_JEXEC') or die;

use Joomla\Registry\Registry;
use Joomla\String\StringHelper;

JLoader::register('MenusHelper', JPATH_ADMINISTRATOR . '/components/com_menus/helpers/menus.php');

/**
 * Joomla! Language Filter Plugin.
 *
 * @since  1.6
 */
class PlgSystemLanguageFilter extends JPlugin
{
	/**
	 * The routing mode.
	 *
	 * @var    boolean
	 * @since  2.5
	 */
	protected $mode_sef;

	/**
	 * Available languages by sef.
	 *
	 * @var    array
	 * @since  1.6
	 */
	protected $sefs;

	/**
	 * Available languages by language codes.
	 *
	 * @var    array
	 * @since  2.5
	 */
	protected $lang_codes;

	/**
	 * The current language code.
	 *
	 * @var    string
	 * @since  3.4.2
	 */
	protected $current_lang;

	/**
	 * The default language code.
	 *
	 * @var    string
	 * @since  2.5
	 */
	protected $default_lang;

	/**
	 * The logged user language code.
	 *
	 * @var    string
	 * @since  3.3.1
	 */
	private $user_lang_code;

	/**
	 * Application object.
	 *
	 * @var    JApplicationCms
	 * @since  3.3
	 */
	protected $app;

	/**
	 * Constructor.
	 *
	 * @param   object  &$subject  The object to observe
	 * @param   array   $config    An optional associative array of configuration settings.
	 *
	 * @since   1.6
	 */
	public function __construct(&$subject, $config)
	{
		parent::__construct($subject, $config);

		$this->app = JFactory::getApplication();

		if ($this->app->isClient('site'))
		{
			// Setup language data.
			$this->mode_sef     = $this->app->get('sef', 0);
			$this->sefs         = JLanguageHelper::getLanguages('sef');
			$this->lang_codes   = JLanguageHelper::getLanguages('lang_code');
			$this->default_lang = JComponentHelper::getParams('com_languages')->get('site', 'en-GB');

			$levels = JFactory::getUser()->getAuthorisedViewLevels();

			foreach ($this->sefs as $sef => $language)
			{
				// @todo: In Joomla 2.5.4 and earlier access wasn't set. Non modified Content Languages got 0 as access value
				// we also check if frontend language exists and is enabled
				if (($language->access && !in_array($language->access, $levels))
					|| (!array_key_exists($language->lang_code, JLanguageHelper::getInstalledLanguages(0))))
				{
					unset($this->lang_codes[$language->lang_code], $this->sefs[$language->sef]);
				}
			}
		}
	}

	/**
	 * After initialise.
	 *
	 * @return  void
	 *
	 * @since   1.6
	 */
	public function onAfterInitialise()
	{
		$this->app->item_associations = $this->params->get('item_associations', 0);

		if ($this->app->isClient('site'))
		{
			$router = $this->app->getRouter();

			// Attach build rules for language SEF.
			$router->attachBuildRule(array($this, 'preprocessBuildRule'), JRouter::PROCESS_BEFORE);
			$router->attachBuildRule(array($this, 'buildRule'), JRouter::PROCESS_DURING);

			if ($this->mode_sef)
			{
				$router->attachBuildRule(array($this, 'postprocessSEFBuildRule'), JRouter::PROCESS_AFTER);
			}
			else
			{
				$router->attachBuildRule(array($this, 'postprocessNonSEFBuildRule'), JRouter::PROCESS_AFTER);
			}

			// Attach parse rules for language SEF.
			$router->attachParseRule(array($this, 'parseRule'), JRouter::PROCESS_DURING);
		}
	}

	/**
	 * After route.
	 *
	 * @return  void
	 *
	 * @since   3.4
	 */
	public function onAfterRoute()
	{
		// Add custom site name.
		if (isset($this->lang_codes[$this->current_lang]) && $this->lang_codes[$this->current_lang]->sitename)
		{
			$this->app->set('sitename', $this->lang_codes[$this->current_lang]->sitename);
		}
	}

	/**
	 * Add build preprocess rule to router.
	 *
	 * @param   JRouter  &$router  JRouter object.
	 * @param   JUri     &$uri     JUri object.
	 *
	 * @return  void
	 *
	 * @since   3.4
	 */
	public function preprocessBuildRule(&$router, &$uri)
	{
		$lang = $uri->getVar('lang', $this->current_lang);
		$uri->setVar('lang', $lang);

		if (isset($this->sefs[$lang]))
		{
			$lang = $this->sefs[$lang]->lang_code;
			$uri->setVar('lang', $lang);
		}
	}

	/**
	 * Add build rule to router.
	 *
	 * @param   JRouter  &$router  JRouter object.
	 * @param   JUri     &$uri     JUri object.
	 *
	 * @return  void
	 *
	 * @since   1.6
	 */
	public function buildRule(&$router, &$uri)
	{
		$lang = $uri->getVar('lang');

		if (isset($this->lang_codes[$lang]))
		{
			$sef = $this->lang_codes[$lang]->sef;
		}
		else
		{
			$sef = $this->lang_codes[$this->current_lang]->sef;
		}

		if ($this->mode_sef
			&& (!$this->params->get('remove_default_prefix', 0)
			|| $lang != $this->default_lang
			|| $lang != $this->current_lang))
		{
			$uri->setPath($uri->getPath() . '/' . $sef . '/');
		}
	}

	/**
	 * postprocess build rule for SEF URLs
	 *
	 * @param   JRouter  &$router  JRouter object.
	 * @param   JUri     &$uri     JUri object.
	 *
	 * @return  void
	 *
	 * @since   3.4
	 */
	public function postprocessSEFBuildRule(&$router, &$uri)
	{
		$uri->delVar('lang');
	}

	/**
	 * postprocess build rule for non-SEF URLs
	 *
	 * @param   JRouter  &$router  JRouter object.
	 * @param   JUri     &$uri     JUri object.
	 *
	 * @return  void
	 *
	 * @since   3.4
	 */
	public function postprocessNonSEFBuildRule(&$router, &$uri)
	{
		$lang = $uri->getVar('lang');

		if (isset($this->lang_codes[$lang]))
		{
			$uri->setVar('lang', $this->lang_codes[$lang]->sef);
		}
	}

	/**
	 * Add parse rule to router.
	 *
	 * @param   JRouter  &$router  JRouter object.
	 * @param   JUri     &$uri     JUri object.
	 *
	 * @return  void
	 *
	 * @since   1.6
	 */
	public function parseRule(&$router, &$uri)
	{
		// Did we find the current and existing language yet?
		$found = false;
		$lang_code = false;

		// Are we in SEF mode or not?
		if ($this->mode_sef)
		{
			$path = $uri->getPath();
			$parts = explode('/', $path);

			$sef = $parts[0];

			// Do we have a URL Language Code ?
			if (!isset($this->sefs[$sef]))
			{
				// Check if remove default url language code is set
				if ($this->params->get('remove_default_prefix', 0))
				{
					if ($parts[0])
					{
						// We load a default site language page
						$lang_code = $this->default_lang;
					}
					else
					{
						// We check for an existing language cookie
						$lang_code = $this->getLanguageCookie();
					}
				}
				else
				{
					$lang_code = $this->getLanguageCookie();
				}

				// No language code. Try using browser settings or default site language
				if (!$lang_code && $this->params->get('detect_browser', 0) == 1)
				{
					$lang_code = JLanguageHelper::detectLanguage();
				}

				if (!$lang_code)
				{
					$lang_code = $this->default_lang;
				}

				if ($this->params->get('remove_default_prefix', 0) && $lang_code == $this->default_lang)
				{
					$found = true;
				}
			}
			else
			{
				// We found our language
				$found = true;
				$lang_code = $this->sefs[$sef]->lang_code;

				// If we found our language, but its the default language and we don't want a prefix for that, we are on a wrong URL.
				// Or we try to change the language back to the default language. We need a redirect to the proper URL for the default language.
				if ($this->params->get('remove_default_prefix', 0)
					&& $lang_code == $this->default_lang)
				{
					// Create a cookie.
					$this->setLanguageCookie($lang_code);

					$found = false;
					array_shift($parts);
					$path = implode('/', $parts);
				}

				// We have found our language and the first part of our URL is the language prefix
				if ($found)
				{
					array_shift($parts);

					// Empty parts array when "index.php" is the only part left.
					if (count($parts) == 1 && $parts[0] === 'index.php')
					{
						$parts = array();
					}

					$uri->setPath(implode('/', $parts));
				}
			}
		}
		// We are not in SEF mode
		else
		{
			$lang_code = $this->getLanguageCookie();

			if ($this->params->get('detect_browser', 1) && !$lang_code)
			{
				$lang_code = JLanguageHelper::detectLanguage();
			}

			if (!isset($this->lang_codes[$lang_code]))
			{
				$lang_code = $this->default_lang;
			}
		}

		$lang = $uri->getVar('lang', $lang_code);

		if (isset($this->sefs[$lang]))
		{
			// We found our language
			$found = true;
			$lang_code = $this->sefs[$lang]->lang_code;
		}

		// We are called via POST. We don't care about the language
		// and simply set the default language as our current language.
		if ($this->app->input->getMethod() === 'POST'
			|| count($this->app->input->post) > 0
			|| count($this->app->input->files) > 0)
		{
			$found = true;

			if (!isset($lang_code))
			{
				$lang_code = $this->getLanguageCookie();
			}

			if ($this->params->get('detect_browser', 1) && !$lang_code)
			{
				$lang_code = JLanguageHelper::detectLanguage();
			}

			if (!isset($this->lang_codes[$lang_code]))
			{
				$lang_code = $this->default_lang;
			}
		}

		// We have not found the language and thus need to redirect
		if (!$found)
		{
			// Lets find the default language for this user
			if (!isset($lang_code) || !isset($this->lang_codes[$lang_code]))
			{
				$lang_code = false;

				if ($this->params->get('detect_browser', 1))
				{
					$lang_code = JLanguageHelper::detectLanguage();

					if (!isset($this->lang_codes[$lang_code]))
					{
						$lang_code = false;
					}
				}

				if (!$lang_code)
				{
					$lang_code = $this->default_lang;
				}
			}

			if ($this->mode_sef)
			{
				// Use the current language sef or the default one.
				if (!$this->params->get('remove_default_prefix', 0)
					|| $lang_code != $this->default_lang)
				{
					$path = $this->lang_codes[$lang_code]->sef . '/' . $path;
				}

				$uri->setPath($path);

				if (!$this->app->get('sef_rewrite'))
				{
					$uri->setPath('index.php/' . $uri->getPath());
				}

				$redirectUri = $uri->base() . $uri->toString(array('path', 'query', 'fragment'));
			}
			else
			{
				$uri->setVar('lang', $this->lang_codes[$lang_code]->sef);
				$redirectUri = $uri->base() . 'index.php?' . $uri->getQuery();
			}

			// Set redirect HTTP code to "302 Found".
			$redirectHttpCode = 302;

			// If selected language is the default language redirect code is "301 Moved Permanently".
			if ($lang_code === $this->default_lang)
			{
				$redirectHttpCode = 301;

				// We cannot cache this redirect in browser. 301 is cachable by default so we need to force to not cache it in browsers.
				$this->app->setHeader('Expires', 'Wed, 17 Aug 2005 00:00:00 GMT', true);
				$this->app->setHeader('Last-Modified', gmdate('D, d M Y H:i:s') . ' GMT', true);
				$this->app->setHeader('Cache-Control', 'no-store, no-cache, must-revalidate, post-check=0, pre-check=0', false);
				$this->app->setHeader('Pragma', 'no-cache');
				$this->app->sendHeaders();
			}

			// Redirect to language.
			$this->app->redirect($redirectUri, $redirectHttpCode);
		}

		// We have found our language and now need to set the cookie and the language value in our system
		$array = array('lang' => $lang_code);
		$this->current_lang = $lang_code;

		// Set the request var.
		$this->app->input->set('language', $lang_code);
		$this->app->set('language', $lang_code);
		$language = JFactory::getLanguage();

		if ($language->getTag() != $lang_code)
		{
			$newLang = JLanguage::getInstance($lang_code);

			foreach ($language->getPaths() as $extension => $files)
			{
				$newLang->load($extension);
			}

			JFactory::$language = $newLang;
			$this->app->loadLanguage($newLang);
		}

		// Create a cookie.
		if ($this->getLanguageCookie() != $lang_code)
		{
			$this->setLanguageCookie($lang_code);
		}

		return $array;
	}

	/**
	 * Before store user method.
	 *
	 * Method is called before user data is stored in the database.
	 *
	 * @param   array    $user   Holds the old user data.
	 * @param   boolean  $isnew  True if a new user is stored.
	 * @param   array    $new    Holds the new user data.
	 *
	 * @return  void
	 *
	 * @since   1.6
	 */
	public function onUserBeforeSave($user, $isnew, $new)
	{
		if ($this->params->get('automatic_change', '1') == '1' && key_exists('params', $user))
		{
			$registry = new Registry($user['params']);
			$this->user_lang_code = $registry->get('language');

			if (empty($this->user_lang_code))
			{
				$this->user_lang_code = $this->current_lang;
			}
		}
	}

	/**
	 * After store user method.
	 *
	 * Method is called after user data is stored in the database.
	 *
	 * @param   array    $user     Holds the new user data.
	 * @param   boolean  $isnew    True if a new user is stored.
	 * @param   boolean  $success  True if user was succesfully stored in the database.
	 * @param   string   $msg      Message.
	 *
	 * @return  void
	 *
	 * @since   1.6
	 */
	public function onUserAfterSave($user, $isnew, $success, $msg)
	{
		if ($this->params->get('automatic_change', '1') == '1' && key_exists('params', $user) && $success)
		{
			$registry = new Registry($user['params']);
			$lang_code = $registry->get('language');

			if (empty($lang_code))
			{
				$lang_code = $this->current_lang;
			}

			if ($lang_code == $this->user_lang_code || !isset($this->lang_codes[$lang_code]))
			{
				if ($this->app->isClient('site'))
				{
					$this->app->setUserState('com_users.edit.profile.redirect', null);
				}
			}
			else
			{
				if ($this->app->isClient('site'))
				{
					$this->app->setUserState('com_users.edit.profile.redirect', 'index.php?Itemid='
						. $this->app->getMenu()->getDefault($lang_code)->id . '&lang=' . $this->lang_codes[$lang_code]->sef
					);

					// Create a cookie.
					$this->setLanguageCookie($lang_code);
				}
			}
		}
	}

	/**
	 * Method to handle any login logic and report back to the subject.
	 *
	 * @param   array  $user     Holds the user data.
	 * @param   array  $options  Array holding options (remember, autoregister, group).
	 *
	 * @return  boolean  True on success.
	 *
	 * @since   1.5
	 */
	public function onUserLogin($user, $options = array())
	{
		$menu = $this->app->getMenu();

		if ($this->app->isClient('site'))
		{
			if ($this->params->get('automatic_change', 1))
			{
				$assoc = JLanguageAssociations::isEnabled();
				$lang_code = $user['language'];

				// If no language is specified for this user, we set it to the site default language
				if (empty($lang_code))
				{
					$lang_code = $this->default_lang;
				}

				jimport('joomla.filesystem.folder');

				// The language has been deleted/disabled or the related content language does not exist/has been unpublished
				// or the related home page does not exist/has been unpublished
				if (!array_key_exists($lang_code, $this->lang_codes)
					|| !array_key_exists($lang_code, JLanguageMultilang::getSiteHomePages())
					|| !JFolder::exists(JPATH_SITE . '/language/' . $lang_code))
				{
					$lang_code = $this->current_lang;
				}

				// Try to get association from the current active menu item
				$active = $menu->getActive();

				$foundAssociation = false;

				/**
				 * Looking for associations.
				 * If the login menu item form contains an internal URL redirection,
				 * This will override the automatic change to the user preferred site language.
				 * In that case we use the redirect as defined in the menu item.
				 *  Otherwise we redirect, when available, to the user preferred site language.
				 */
				if ($active && !$active->params['login_redirect_url'])
				{
					if ($assoc)
					{
						$associations = MenusHelper::getAssociations($active->id);
					}

					// Retrieves the Itemid from a login form.
					$uri = new JUri($this->app->getUserState('users.login.form.return'));

					if ($uri->getVar('Itemid'))
					{
						// The login form contains a menu item redirection. Try to get associations from that menu item.
						// If any association set to the user preferred site language, redirect to that page.
						if ($assoc)
						{
							$associations = MenusHelper::getAssociations($itemid);
						}

						if (isset($associations[$lang_code]) && $menu->getItem($associations[$lang_code]))
						{
							$associationItemid = $associations[$lang_code];
							$this->app->setUserState('users.login.form.return', 'index.php?Itemid=' . $associationItemid);
							$foundAssociation = true;
						}
					}
					elseif (isset($associations[$lang_code]) && $menu->getItem($associations[$lang_code]))
					{
						/**
						 * The login form does not contain a menu item redirection.
						 * The active menu item has associations.
						 * We redirect to the user preferred site language associated page.
						 */
						$associationItemid = $associations[$lang_code];
						$this->app->setUserState('users.login.form.return', 'index.php?Itemid=' . $associationItemid);
						$foundAssociation = true;
					}
					elseif ($active->home)
					{
						// We are on a Home page, we redirect to the user preferred site language Home page.
						$item = $menu->getDefault($lang_code);

						if ($item && $item->language != $active->language && $item->language !== '*')
						{
							$this->app->setUserState('users.login.form.return', 'index.php?Itemid=' . $item->id);
							$foundAssociation = true;
						}
					}
				}

				if ($foundAssociation && $lang_code != $this->current_lang)
				{
					// Change language.
					$this->current_lang = $lang_code;

					// Create a cookie.
					$this->setLanguageCookie($lang_code);

					// Change the language code.
					JFactory::getLanguage()->setLanguage($lang_code);
				}
			}
			else
			{
				if ($this->app->getUserState('users.login.form.return'))
				{
					$this->app->setUserState('users.login.form.return', JRoute::_($this->app->getUserState('users.login.form.return'), false));
				}
			}
		}
	}

	/**
	 * Method to add alternative meta tags for associated menu items.
	 *
	 * @return  void
	 *
	 * @since   1.7
	 */
	public function onAfterDispatch()
	{
		$doc = JFactory::getDocument();

<<<<<<< HEAD
		if ($this->app->isClient('site') && $this->params->get('alternate_meta', 1) && $doc->getType() == 'html')
=======
		if ($this->app->isSite() && $this->params->get('alternate_meta', 1) && $doc->getType() === 'html')
>>>>>>> 5983026b
		{
			$languages             = $this->lang_codes;
			$homes                 = JLanguageMultilang::getSiteHomePages();
			$menu                  = $this->app->getMenu();
			$active                = $menu->getActive();
			$levels                = JFactory::getUser()->getAuthorisedViewLevels();
			$remove_default_prefix = $this->params->get('remove_default_prefix', 0);
			$server                = JUri::getInstance()->toString(array('scheme', 'host', 'port'));
			$is_home               = false;
			$currentInternalUrl    = 'index.php?' . http_build_query($this->app->getRouter()->getVars());

			if ($active)
			{
				$active_link  = JRoute::_($active->link . '&Itemid=' . $active->id);
				$current_link = JRoute::_($currentInternalUrl);

				// Load menu associations
				if ($active_link == $current_link)
				{
					$associations = MenusHelper::getAssociations($active->id);
				}

				// Check if we are on the home page
				$is_home = ($active->home
					&& ($active_link == $current_link || $active_link == $current_link . 'index.php' || $active_link . '/' == $current_link));
			}

			// Load component associations.
			$option = $this->app->input->get('option');
			$cName = StringHelper::ucfirst(StringHelper::str_ireplace('com_', '', $option)) . 'HelperAssociation';
			JLoader::register($cName, JPath::clean(JPATH_COMPONENT_SITE . '/helpers/association.php'));

			if (class_exists($cName) && is_callable(array($cName, 'getAssociations')))
			{
				$cassociations = call_user_func(array($cName, 'getAssociations'));
			}

			// For each language...
			foreach ($languages as $i => &$language)
			{
				switch (true)
				{
					// Language without frontend UI || Language without specific home menu || Language without authorized access level
					case (!array_key_exists($i, JLanguageHelper::getInstalledLanguages(0))):
					case (!isset($homes[$i])):
					case (isset($language->access) && $language->access && !in_array($language->access, $levels)):
						unset($languages[$i]);
						break;

					// Home page
					case ($is_home):
						$language->link = JRoute::_('index.php?lang=' . $language->sef . '&Itemid=' . $homes[$i]->id);
						break;

					// Current language link
					case ($i == $this->current_lang):
						$language->link = JRoute::_($currentInternalUrl);
						break;

					// Component association
					case (isset($cassociations[$i])):
						$language->link = JRoute::_($cassociations[$i] . '&lang=' . $language->sef);
						break;

					// Menu items association
					// Heads up! "$item = $menu" here below is an assignment, *NOT* comparison
					case (isset($associations[$i]) && ($item = $menu->getItem($associations[$i]))):

						$language->link = JRoute::_('index.php?Itemid=' . $item->id . '&lang=' . $language->sef);
						break;

					// Too bad...
					default:
						unset($languages[$i]);
				}
			}

			// If there are at least 2 of them, add the rel="alternate" links to the <head>
			if (count($languages) > 1)
			{
				// Remove the sef from the default language if "Remove URL Language Code" is on
				if (isset($languages[$this->default_lang]) && $remove_default_prefix)
				{
					$languages[$this->default_lang]->link
									= preg_replace('|/' . $languages[$this->default_lang]->sef . '/|', '/', $languages[$this->default_lang]->link, 1);
				}

				foreach ($languages as $i => &$language)
				{
					$doc->addHeadLink($server . $language->link, 'alternate', 'rel', array('hreflang' => $i));
				}

				// Add x-default language tag
				if ($this->params->get('xdefault', 1))
				{
					$xdefault_language = $this->params->get('xdefault_language', $this->default_lang);
					$xdefault_language = ($xdefault_language === 'default') ? $this->default_lang : $xdefault_language;

					if (isset($languages[$xdefault_language]))
					{
						// Use a custom tag because addHeadLink is limited to one URI per tag
						$doc->addCustomTag('<link href="' . $server . $languages[$xdefault_language]->link . '" rel="alternate" hreflang="x-default" />');
					}
				}
			}
		}
	}

	/**
	 * Set the language cookie
	 *
	 * @param   string  $lang_code  The language code for which we want to set the cookie
	 *
	 * @return  void
	 *
	 * @since   3.4.2
	 */
	private function setLanguageCookie($lang_code)
	{
		// Get the cookie lifetime we want.
		$cookie_expire = 0;

		if ($this->params->get('lang_cookie', 1) == 1)
		{
			$cookie_expire = time() + 365 * 86400;
		}

		// Create a cookie.
		$cookie_domain = $this->app->get('cookie_domain');
		$cookie_path   = $this->app->get('cookie_path', '/');
		$cookie_secure = $this->app->isSSLConnection();
		$this->app->input->cookie->set(JApplicationHelper::getHash('language'), $lang_code, $cookie_expire, $cookie_path, $cookie_domain, $cookie_secure);
	}

	/**
	 * Get the language cookie
	 *
	 * @return  string
	 *
	 * @since   3.4.2
	 */
	private function getLanguageCookie()
	{
		$lang_code = $this->app->input->cookie->getString(JApplicationHelper::getHash('language'));

		// Let's be sure we got a valid language code. Fallback to null.
		if (!array_key_exists($lang_code, $this->lang_codes))
		{
			$lang_code = null;
		}

		return $lang_code;
	}
}<|MERGE_RESOLUTION|>--- conflicted
+++ resolved
@@ -704,11 +704,7 @@
 	{
 		$doc = JFactory::getDocument();
 
-<<<<<<< HEAD
-		if ($this->app->isClient('site') && $this->params->get('alternate_meta', 1) && $doc->getType() == 'html')
-=======
-		if ($this->app->isSite() && $this->params->get('alternate_meta', 1) && $doc->getType() === 'html')
->>>>>>> 5983026b
+		if ($this->app->isClient('site') && $this->params->get('alternate_meta', 1) && $doc->getType() === 'html')
 		{
 			$languages             = $this->lang_codes;
 			$homes                 = JLanguageMultilang::getSiteHomePages();
