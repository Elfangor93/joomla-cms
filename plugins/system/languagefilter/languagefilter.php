<?php
/**
 * @package     Joomla.Plugin
 * @subpackage  System.languagefilter
 *
 * @copyright   Copyright (C) 2005 - 2019 Open Source Matters, Inc. All rights reserved.
 * @license     GNU General Public License version 2 or later; see LICENSE.txt
 */

defined('_JEXEC') or die;

use Joomla\CMS\Application\ApplicationHelper;
use Joomla\CMS\Application\CMSApplication;
use Joomla\CMS\Association\AssociationServiceInterface;
use Joomla\CMS\Component\ComponentHelper;
use Joomla\CMS\Event\BeforeExecuteEvent;
use Joomla\CMS\Factory;
use Joomla\CMS\Filesystem\Folder;
use Joomla\CMS\Language\Associations;
use Joomla\CMS\Language\Language;
use Joomla\CMS\Language\LanguageHelper;
use Joomla\CMS\Language\Multilanguage;
use Joomla\CMS\Plugin\CMSPlugin;
use Joomla\CMS\Router\Route;
use Joomla\CMS\Router\Router;
use Joomla\CMS\Uri\Uri;
use Joomla\Component\Menus\Administrator\Helper\MenusHelper;
use Joomla\Registry\Registry;
use Joomla\String\StringHelper;

/**
 * Joomla! Language Filter Plugin.
 *
 * @since  1.6
 */
class PlgSystemLanguageFilter extends CMSPlugin
{
	/**
	 * The routing mode.
	 *
	 * @var    boolean
	 * @since  2.5
	 */
	protected $mode_sef;

	/**
	 * Available languages by sef.
	 *
	 * @var    array
	 * @since  1.6
	 */
	protected $sefs;

	/**
	 * Available languages by language codes.
	 *
	 * @var    array
	 * @since  2.5
	 */
	protected $lang_codes;

	/**
	 * The current language code.
	 *
	 * @var    string
	 * @since  3.4.2
	 */
	protected $current_lang;

	/**
	 * The default language code.
	 *
	 * @var    string
	 * @since  2.5
	 */
	protected $default_lang;

	/**
	 * The logged user language code.
	 *
	 * @var    string
	 * @since  3.3.1
	 */
	private $user_lang_code;

	/**
	 * Application object.
	 *
	 * @var    JApplicationCms
	 * @since  3.3
	 */
	protected $app;

	/**
	 * Constructor.
	 *
	 * @param   object  &$subject  The object to observe
	 * @param   array   $config    An optional associative array of configuration settings.
	 *
	 * @since   1.6
	 */
	public function __construct(&$subject, $config)
	{
		parent::__construct($subject, $config);

		$this->app = Factory::getApplication();

		// Setup language data.
		$this->mode_sef     = $this->app->get('sef', 0);
		$this->sefs         = LanguageHelper::getLanguages('sef');
		$this->lang_codes   = LanguageHelper::getLanguages('lang_code');
		$this->default_lang = ComponentHelper::getParams('com_languages')->get('site', 'en-GB');

<<<<<<< HEAD
		// If language filter plugin is executed in a site page.
		if ($this->app->isClient('site'))
		{
			$levels = Factory::getUser()->getAuthorisedViewLevels();
=======
		// Setup language data.
		$this->mode_sef     = $this->app->get('sef', 0);
		$this->sefs         = JLanguageHelper::getLanguages('sef');
		$this->lang_codes   = JLanguageHelper::getLanguages('lang_code');
		$this->default_lang = JComponentHelper::getParams('com_languages')->get('site', 'en-GB');

		// If language filter plugin is executed in a site page.
		if ($this->app->isClient('site'))
		{
			$levels = JFactory::getUser()->getAuthorisedViewLevels();
>>>>>>> bad96124

			foreach ($this->sefs as $sef => $language)
			{
				// @todo: In Joomla 2.5.4 and earlier access wasn't set. Non modified Content Languages got 0 as access value
				// we also check if frontend language exists and is enabled
				if (($language->access && !in_array($language->access, $levels))
					|| (!array_key_exists($language->lang_code, LanguageHelper::getInstalledLanguages(0))))
				{
					unset($this->lang_codes[$language->lang_code], $this->sefs[$language->sef]);
				}
			}
		}
		// If language filter plugin is executed in a admin page (ex: JRoute site).
		else
		{
			// Set current language to default site language, fallback to en-GB if there is no content language for the default site language.
			$this->current_lang = isset($this->lang_codes[$this->default_lang]) ? $this->default_lang : 'en-GB';

			foreach ($this->sefs as $sef => $language)
			{
				if (!array_key_exists($language->lang_code, JLanguageHelper::getInstalledLanguages(0)))
				{
					unset($this->lang_codes[$language->lang_code]);
					unset($this->sefs[$language->sef]);
				}
			}
		}
	}

	/**
	 * After initialise.
	 *
	 * @return  void
	 *
	 * @since   1.6
	 */
	public function onAfterInitialise()
	{
		$this->app->item_associations = $this->params->get('item_associations', 0);

		// We need to make sure we are always using the site router, even if the language plugin is executed in admin app.
<<<<<<< HEAD
		$router = CMSApplication::getInstance('site')->getRouter('site');

		// Attach build rules for language SEF.
		$router->attachBuildRule(array($this, 'preprocessBuildRule'), Router::PROCESS_BEFORE);
		$router->attachBuildRule(array($this, 'buildRule'), Router::PROCESS_BEFORE);

		if ($this->mode_sef)
		{
			$router->attachBuildRule(array($this, 'postprocessSEFBuildRule'), Router::PROCESS_AFTER);
		}
		else
		{
			$router->attachBuildRule(array($this, 'postprocessNonSEFBuildRule'), Router::PROCESS_AFTER);
		}

		// Attach parse rule.
		$router->attachParseRule(array($this, 'parseRule'), Router::PROCESS_BEFORE);
=======
		$router = JApplicationCms::getInstance('site')->getRouter('site');

		// Attach build rules for language SEF.
		$router->attachBuildRule(array($this, 'preprocessBuildRule'), JRouter::PROCESS_BEFORE);
		$router->attachBuildRule(array($this, 'buildRule'), JRouter::PROCESS_DURING);

		if ($this->mode_sef)
		{
			$router->attachBuildRule(array($this, 'postprocessSEFBuildRule'), JRouter::PROCESS_AFTER);
		}
		else
		{
			$router->attachBuildRule(array($this, 'postprocessNonSEFBuildRule'), JRouter::PROCESS_AFTER);
		}

		// Attach parse rules for language SEF.
		$router->attachParseRule(array($this, 'parseRule'), JRouter::PROCESS_DURING);
>>>>>>> bad96124
	}

	/**
	 * After route.
	 *
	 * @return  void
	 *
	 * @since   3.4
	 */
	public function onAfterRoute()
	{
		// Add custom site name.
		if ($this->app->isClient('site') && isset($this->lang_codes[$this->current_lang]) && $this->lang_codes[$this->current_lang]->sitename)
		{
			$this->app->set('sitename', $this->lang_codes[$this->current_lang]->sitename);
		}
	}

	/**
	 * Listener for the onBeforeExecute event
	 *
	 * @param   BeforeExecuteEvent  $event  The Event object
	 *
	 * @return  void
	 *
	 * @since   4.0
	 */
	public function onBeforeExecute(BeforeExecuteEvent $event)
	{
		/** @var \Joomla\CMS\Application\SiteApplication $app */
		$app = $event->getApplication();

		if (!$app->isClient('site'))
		{
			return;
		}

		// If a language was specified it has priority, otherwise use user or default language settings
		$app->setLanguageFilter(true);
		$app->setDetectBrowser($this->params->get('detect_browser', '1') == '1');
	}

	/**
	 * Add build preprocess rule to router.
	 *
	 * @param   JRouter  &$router  JRouter object.
	 * @param   JUri     &$uri     JUri object.
	 *
	 * @return  void
	 *
	 * @since   3.4
	 */
	public function preprocessBuildRule(&$router, &$uri)
	{
		$lang = $uri->getVar('lang', $this->current_lang);
		$uri->setVar('lang', $lang);

		if (isset($this->sefs[$lang]))
		{
			$lang = $this->sefs[$lang]->lang_code;
			$uri->setVar('lang', $lang);
		}
	}

	/**
	 * Add build rule to router.
	 *
	 * @param   JRouter  &$router  JRouter object.
	 * @param   JUri     &$uri     JUri object.
	 *
	 * @return  void
	 *
	 * @since   1.6
	 */
	public function buildRule(&$router, &$uri)
	{
		$lang = $uri->getVar('lang');

		if (isset($this->lang_codes[$lang]))
		{
			$sef = $this->lang_codes[$lang]->sef;
		}
		else
		{
			$sef = $this->lang_codes[$this->current_lang]->sef;
		}

		if ($this->mode_sef
			&& (!$this->params->get('remove_default_prefix', 0)
			|| $lang !== $this->default_lang
			|| $lang !== $this->current_lang))
		{
			$uri->setPath($uri->getPath() . '/' . $sef . '/');
		}
	}

	/**
	 * postprocess build rule for SEF URLs
	 *
	 * @param   JRouter  &$router  JRouter object.
	 * @param   JUri     &$uri     JUri object.
	 *
	 * @return  void
	 *
	 * @since   3.4
	 */
	public function postprocessSEFBuildRule(&$router, &$uri)
	{
		$uri->delVar('lang');
	}

	/**
	 * postprocess build rule for non-SEF URLs
	 *
	 * @param   JRouter  &$router  JRouter object.
	 * @param   JUri     &$uri     JUri object.
	 *
	 * @return  void
	 *
	 * @since   3.4
	 */
	public function postprocessNonSEFBuildRule(&$router, &$uri)
	{
		$lang = $uri->getVar('lang');

		if (isset($this->lang_codes[$lang]))
		{
			$uri->setVar('lang', $this->lang_codes[$lang]->sef);
		}
	}

	/**
	 * Add parse rule to router.
	 *
	 * @param   JRouter  &$router  JRouter object.
	 * @param   JUri     &$uri     JUri object.
	 *
	 * @return  void
	 *
	 * @since   1.6
	 */
	public function parseRule(&$router, &$uri)
	{
		// Did we find the current and existing language yet?
		$found = false;

		// Are we in SEF mode or not?
		if ($this->mode_sef)
		{
			$path = $uri->getPath();
			$parts = explode('/', $path);

			$sef = $parts[0];

			// Do we have a URL Language Code ?
			if (!isset($this->sefs[$sef]))
			{
				// Check if remove default URL language code is set
				if ($this->params->get('remove_default_prefix', 0))
				{
					if ($parts[0])
					{
						// We load a default site language page
						$lang_code = $this->default_lang;
					}
					else
					{
						// We check for an existing language cookie
						$lang_code = $this->getLanguageCookie();
					}
				}
				else
				{
					$lang_code = $this->getLanguageCookie();
				}

				// No language code. Try using browser settings or default site language
				if (!$lang_code && $this->params->get('detect_browser', 0) == 1)
				{
					$lang_code = LanguageHelper::detectLanguage();
				}

				if (!$lang_code)
				{
					$lang_code = $this->default_lang;
				}

				if ($lang_code === $this->default_lang && $this->params->get('remove_default_prefix', 0))
				{
					$found = true;
				}
			}
			else
			{
				// We found our language
				$found = true;
				$lang_code = $this->sefs[$sef]->lang_code;

				// If we found our language, but its the default language and we don't want a prefix for that, we are on a wrong URL.
				// Or we try to change the language back to the default language. We need a redirect to the proper URL for the default language.
				if ($lang_code === $this->default_lang && $this->params->get('remove_default_prefix', 0))
				{
					// Create a cookie.
					$this->setLanguageCookie($lang_code);

					$found = false;
					array_shift($parts);
					$path = implode('/', $parts);
				}

				// We have found our language and the first part of our URL is the language prefix
				if ($found)
				{
					array_shift($parts);

					// Empty parts array when "index.php" is the only part left.
					if (count($parts) === 1 && $parts[0] === 'index.php')
					{
						$parts = array();
					}

					$uri->setPath(implode('/', $parts));
				}
			}
		}
		// We are not in SEF mode
		else
		{
			$lang_code = $this->getLanguageCookie();

			if (!$lang_code && $this->params->get('detect_browser', 1))
			{
				$lang_code = LanguageHelper::detectLanguage();
			}

			if (!isset($this->lang_codes[$lang_code]))
			{
				$lang_code = $this->default_lang;
			}
		}

		$lang = $uri->getVar('lang', $lang_code);

		if (isset($this->sefs[$lang]))
		{
			// We found our language
			$found = true;
			$lang_code = $this->sefs[$lang]->lang_code;
		}

		// We are called via POST. We don't care about the language
		// and simply set the default language as our current language.
		if ($this->app->input->getMethod() === 'POST'
			|| count($this->app->input->post) > 0
			|| count($this->app->input->files) > 0)
		{
			$found = true;

			if (!isset($lang_code))
			{
				$lang_code = $this->getLanguageCookie();
			}

			if (!$lang_code && $this->params->get('detect_browser', 1))
			{
				$lang_code = LanguageHelper::detectLanguage();
			}

			if (!isset($this->lang_codes[$lang_code]))
			{
				$lang_code = $this->default_lang;
			}
		}

		// We have not found the language and thus need to redirect
		if (!$found)
		{
			// Lets find the default language for this user
			if (!isset($lang_code) || !isset($this->lang_codes[$lang_code]))
			{
				$lang_code = false;

				if ($this->params->get('detect_browser', 1))
				{
					$lang_code = LanguageHelper::detectLanguage();

					if (!isset($this->lang_codes[$lang_code]))
					{
						$lang_code = false;
					}
				}

				if (!$lang_code)
				{
					$lang_code = $this->default_lang;
				}
			}

			if ($this->mode_sef)
			{
				// Use the current language sef or the default one.
				if ($lang_code !== $this->default_lang
					|| !$this->params->get('remove_default_prefix', 0))
				{
					$path = $this->lang_codes[$lang_code]->sef . '/' . $path;
				}

				$uri->setPath($path);

				if (!$this->app->get('sef_rewrite'))
				{
					$uri->setPath('index.php/' . $uri->getPath());
				}

				$redirectUri = $uri->base() . $uri->toString(array('path', 'query', 'fragment'));
			}
			else
			{
				$uri->setVar('lang', $this->lang_codes[$lang_code]->sef);
				$redirectUri = $uri->base() . 'index.php?' . $uri->getQuery();
			}

			// Set redirect HTTP code to "302 Found".
			$redirectHttpCode = 302;

			// If selected language is the default language redirect code is "301 Moved Permanently".
			if ($lang_code === $this->default_lang)
			{
				$redirectHttpCode = 301;

				// We cannot cache this redirect in browser. 301 is cachable by default so we need to force to not cache it in browsers.
				$this->app->setHeader('Expires', 'Wed, 17 Aug 2005 00:00:00 GMT', true);
				$this->app->setHeader('Last-Modified', gmdate('D, d M Y H:i:s') . ' GMT', true);
				$this->app->setHeader('Cache-Control', 'no-store, no-cache, must-revalidate, post-check=0, pre-check=0', false);
				$this->app->setHeader('Pragma', 'no-cache');
				$this->app->sendHeaders();
			}

			// Redirect to language.
			$this->app->redirect($redirectUri, $redirectHttpCode);
		}

		// We have found our language and now need to set the cookie and the language value in our system
		$array = array('lang' => $lang_code);
		$this->current_lang = $lang_code;

		// Set the request var.
		$this->app->input->set('language', $lang_code);
		$this->app->set('language', $lang_code);
		$language = Factory::getLanguage();

		if ($language->getTag() !== $lang_code)
		{
			$language_new = Language::getInstance($lang_code);

			foreach ($language->getPaths() as $extension => $files)
			{
				if (strpos($extension, 'plg_system') !== false)
				{
					$extension_name = substr($extension, 11);

					$language_new->load($extension, JPATH_ADMINISTRATOR)
					|| $language_new->load($extension, JPATH_PLUGINS . '/system/' . $extension_name);

					continue;
				}

				$language_new->load($extension);
			}

			Factory::$language = $language_new;
			$this->app->loadLanguage($language_new);
		}

		// Create a cookie.
		if ($this->getLanguageCookie() !== $lang_code)
		{
			$this->setLanguageCookie($lang_code);
		}

		return $array;
	}

	/**
	 * Reports the privacy related capabilities for this plugin to site administrators.
	 *
	 * @return  array
	 *
<<<<<<< HEAD
	 * @since   __DEPLOY_VERSION__
=======
	 * @since   3.9.0
>>>>>>> bad96124
	 */
	public function onPrivacyCollectAdminCapabilities()
	{
		$this->loadLanguage();

		return array(
			JText::_('PLG_SYSTEM_LANGUAGEFILTER') => array(
				JText::_('PLG_SYSTEM_LANGUAGEFILTER_PRIVACY_CAPABILITY_LANGUAGE_COOKIE'),
			)
		);
	}

	/**
	 * Before store user method.
	 *
	 * Method is called before user data is stored in the database.
	 *
	 * @param   array    $user   Holds the old user data.
	 * @param   boolean  $isnew  True if a new user is stored.
	 * @param   array    $new    Holds the new user data.
	 *
	 * @return  void
	 *
	 * @since   1.6
	 */
	public function onUserBeforeSave($user, $isnew, $new)
	{
		if (array_key_exists('params', $user) && $this->params->get('automatic_change', 1) == 1)
		{
			$registry = new Registry($user['params']);
			$this->user_lang_code = $registry->get('language');

			if (empty($this->user_lang_code))
			{
				$this->user_lang_code = $this->current_lang;
			}
		}
	}

	/**
	 * After store user method.
	 *
	 * Method is called after user data is stored in the database.
	 *
	 * @param   array    $user     Holds the new user data.
	 * @param   boolean  $isnew    True if a new user is stored.
	 * @param   boolean  $success  True if user was successfully stored in the database.
	 * @param   string   $msg      Message.
	 *
	 * @return  void
	 *
	 * @since   1.6
	 */
	public function onUserAfterSave($user, $isnew, $success, $msg)
	{
		if ($success && array_key_exists('params', $user) && $this->params->get('automatic_change', 1) == 1)
		{
			$registry = new Registry($user['params']);
			$lang_code = $registry->get('language');

			if (empty($lang_code))
			{
				$lang_code = $this->current_lang;
			}

			if ($lang_code === $this->user_lang_code || !isset($this->lang_codes[$lang_code]))
			{
				if ($this->app->isClient('site'))
				{
					$this->app->setUserState('com_users.edit.profile.redirect', null);
				}
			}
			else
			{
				if ($this->app->isClient('site'))
				{
					$this->app->setUserState('com_users.edit.profile.redirect', 'index.php?Itemid='
						. $this->app->getMenu()->getDefault($lang_code)->id . '&lang=' . $this->lang_codes[$lang_code]->sef
					);

					// Create a cookie.
					$this->setLanguageCookie($lang_code);
				}
			}
		}
	}

	/**
	 * Method to handle any login logic and report back to the subject.
	 *
	 * @param   array  $user     Holds the user data.
	 * @param   array  $options  Array holding options (remember, autoregister, group).
	 *
	 * @return  boolean  True on success.
	 *
	 * @since   1.5
	 */
	public function onUserLogin($user, $options = array())
	{
		$menu = $this->app->getMenu();

		if ($this->app->isClient('site'))
		{
			if ($this->params->get('automatic_change', 1))
			{
				$assoc = Associations::isEnabled();
				$lang_code = $user['language'];

				// If no language is specified for this user, we set it to the site default language
				if (empty($lang_code))
				{
					$lang_code = $this->default_lang;
				}

				// The language has been deleted/disabled or the related content language does not exist/has been unpublished
				// or the related home page does not exist/has been unpublished
				if (!array_key_exists($lang_code, $this->lang_codes)
					|| !array_key_exists($lang_code, Multilanguage::getSiteHomePages())
					|| !Folder::exists(JPATH_SITE . '/language/' . $lang_code))
				{
					$lang_code = $this->current_lang;
				}

				// Try to get association from the current active menu item
				$active = $menu->getActive();

				$foundAssociation = false;

				/**
				 * Looking for associations.
				 * If the login menu item form contains an internal URL redirection,
				 * This will override the automatic change to the user preferred site language.
				 * In that case we use the redirect as defined in the menu item.
				 *  Otherwise we redirect, when available, to the user preferred site language.
				 */
				if ($active && !$active->params['login_redirect_url'])
				{
					if ($assoc)
					{
						$associations = MenusHelper::getAssociations($active->id);
					}

					// Retrieves the Itemid from a login form.
					$uri = new Uri($this->app->getUserState('users.login.form.return'));

					if ($uri->getVar('Itemid'))
					{
						// The login form contains a menu item redirection. Try to get associations from that menu item.
						// If any association set to the user preferred site language, redirect to that page.
						if ($assoc)
						{
							$associations = MenusHelper::getAssociations($uri->getVar('Itemid'));
						}

						if (isset($associations[$lang_code]) && $menu->getItem($associations[$lang_code]))
						{
							$associationItemid = $associations[$lang_code];
							$this->app->setUserState('users.login.form.return', 'index.php?Itemid=' . $associationItemid);
							$foundAssociation = true;
						}
					}
					elseif (isset($associations[$lang_code]) && $menu->getItem($associations[$lang_code]))
					{
						/**
						 * The login form does not contain a menu item redirection.
						 * The active menu item has associations.
						 * We redirect to the user preferred site language associated page.
						 */
						$associationItemid = $associations[$lang_code];
						$this->app->setUserState('users.login.form.return', 'index.php?Itemid=' . $associationItemid);
						$foundAssociation = true;
					}
					elseif ($active->home)
					{
						// We are on a Home page, we redirect to the user preferred site language Home page.
						$item = $menu->getDefault($lang_code);

						if ($item && $item->language !== $active->language && $item->language !== '*')
						{
							$this->app->setUserState('users.login.form.return', 'index.php?Itemid=' . $item->id);
							$foundAssociation = true;
						}
					}
				}

				if ($foundAssociation && $lang_code !== $this->current_lang)
				{
					// Change language.
					$this->current_lang = $lang_code;

					// Create a cookie.
					$this->setLanguageCookie($lang_code);

					// Change the language code.
					Factory::getContainer()->get(\Joomla\CMS\Language\LanguageFactoryInterface::class)->createLanguage($lang_code);
				}
			}
			else
			{
				if ($this->app->getUserState('users.login.form.return'))
				{
					$this->app->setUserState('users.login.form.return', Route::_($this->app->getUserState('users.login.form.return'), false));
				}
			}
		}
	}

	/**
	 * Method to add alternative meta tags for associated menu items.
	 *
	 * @return  void
	 *
	 * @since   1.7
	 */
	public function onAfterDispatch()
	{
		$doc = Factory::getDocument();

		if ($this->app->isClient('site') && $this->params->get('alternate_meta', 1) && $doc->getType() === 'html')
		{
			$languages             = $this->lang_codes;
			$homes                 = Multilanguage::getSiteHomePages();
			$menu                  = $this->app->getMenu();
			$active                = $menu->getActive();
			$levels                = Factory::getUser()->getAuthorisedViewLevels();
			$remove_default_prefix = $this->params->get('remove_default_prefix', 0);
			$server                = Uri::getInstance()->toString(array('scheme', 'host', 'port'));
			$is_home               = false;
			$currentInternalUrl    = 'index.php?' . http_build_query($this->app->getRouter()->getVars());

			if ($active)
			{
				$active_link  = Route::_($active->link . '&Itemid=' . $active->id);
				$current_link = Route::_($currentInternalUrl);

				// Load menu associations
				if ($active_link === $current_link)
				{
					$associations = MenusHelper::getAssociations($active->id);
				}

				// Check if we are on the home page
				$is_home = ($active->home
					&& ($active_link === $current_link || $active_link === $current_link . 'index.php' || $active_link . '/' === $current_link));
			}

			// Load component associations.
			$option = $this->app->input->get('option');

			$component = $this->app->bootComponent($option);

			if ($component instanceof AssociationServiceInterface)
			{
				$cassociations = $component->getAssociationsExtension()->getAssociationsForItem();
			}
			else
			{
				$cName = StringHelper::ucfirst(StringHelper::str_ireplace('com_', '', $option)) . 'HelperAssociation';
				JLoader::register($cName, JPath::clean(JPATH_COMPONENT_SITE . '/helpers/association.php'));

				if (class_exists($cName) && is_callable(array($cName, 'getAssociations')))
				{
					$cassociations = call_user_func(array($cName, 'getAssociations'));
				}
			}

			// For each language...
			foreach ($languages as $i => &$language)
			{
				switch (true)
				{
					// Language without frontend UI || Language without specific home menu || Language without authorized access level
					case (!array_key_exists($i, LanguageHelper::getInstalledLanguages(0))):
					case (!isset($homes[$i])):
					case (isset($language->access) && $language->access && !in_array($language->access, $levels)):
						unset($languages[$i]);
						break;

					// Home page
					case ($is_home):
						$language->link = Route::_('index.php?lang=' . $language->sef . '&Itemid=' . $homes[$i]->id);
						break;

					// Current language link
					case ($i === $this->current_lang):
						$language->link = Route::_($currentInternalUrl);
						break;

					// Component association
					case (isset($cassociations[$i])):
						$language->link = Route::_($cassociations[$i]);
						break;

					// Menu items association
					// Heads up! "$item = $menu" here below is an assignment, *NOT* comparison
					case (isset($associations[$i]) && ($item = $menu->getItem($associations[$i]))):

						$language->link = Route::_('index.php?Itemid=' . $item->id . '&lang=' . $language->sef);
						break;

					// Too bad...
					default:
						unset($languages[$i]);
				}
			}

			// If there are at least 2 of them, add the rel="alternate" links to the <head>
			if (count($languages) > 1)
			{
				// Remove the sef from the default language if "Remove URL Language Code" is on
				if ($remove_default_prefix && isset($languages[$this->default_lang]))
				{
					$languages[$this->default_lang]->link
									= preg_replace('|/' . $languages[$this->default_lang]->sef . '/|', '/', $languages[$this->default_lang]->link, 1);
				}

				foreach ($languages as $i => &$language)
				{
					$doc->addHeadLink($server . $language->link, 'alternate', 'rel', array('hreflang' => $i));
				}

				// Add x-default language tag
				if ($this->params->get('xdefault', 1))
				{
					$xdefault_language = $this->params->get('xdefault_language', $this->default_lang);
					$xdefault_language = ($xdefault_language === 'default') ? $this->default_lang : $xdefault_language;

					if (isset($languages[$xdefault_language]))
					{
						// Use a custom tag because addHeadLink is limited to one URI per tag
						$doc->addCustomTag('<link href="' . $server . $languages[$xdefault_language]->link . '" rel="alternate" hreflang="x-default">');
					}
				}
			}
		}
	}

	/**
	 * Set the language cookie
	 *
	 * @param   string  $languageCode  The language code for which we want to set the cookie
	 *
	 * @return  void
	 *
	 * @since   3.4.2
	 */
	private function setLanguageCookie($languageCode)
	{
		// If is set to use language cookie for a year in plugin params, save the user language in a new cookie.
		if ((int) $this->params->get('lang_cookie', 0) === 1)
		{
			// Create a cookie with one year lifetime.
			$this->app->input->cookie->set(
				ApplicationHelper::getHash('language'),
				$languageCode,
				time() + 365 * 86400,
				$this->app->get('cookie_path', '/'),
				$this->app->get('cookie_domain', ''),
				$this->app->isHttpsForced(),
				true
			);
		}
		// If not, set the user language in the session (that is already saved in a cookie).
		else
		{
			$this->app->getSession()->set('plg_system_languagefilter.language', $languageCode);
		}
	}

	/**
	 * Get the language cookie
	 *
	 * @return  string
	 *
	 * @since   3.4.2
	 */
	private function getLanguageCookie()
	{
		// Is is set to use a year language cookie in plugin params, get the user language from the cookie.
		if ((int) $this->params->get('lang_cookie', 0) === 1)
		{
			$languageCode = $this->app->input->cookie->get(ApplicationHelper::getHash('language'));
		}
		// Else get the user language from the session.
		else
		{
			$languageCode = $this->app->getSession()->get('plg_system_languagefilter.language');
		}

		// Let's be sure we got a valid language code. Fallback to null.
		if (!array_key_exists($languageCode, $this->lang_codes))
		{
			$languageCode = null;
		}

		return $languageCode;
	}
}<|MERGE_RESOLUTION|>--- conflicted
+++ resolved
@@ -111,23 +111,10 @@
 		$this->lang_codes   = LanguageHelper::getLanguages('lang_code');
 		$this->default_lang = ComponentHelper::getParams('com_languages')->get('site', 'en-GB');
 
-<<<<<<< HEAD
 		// If language filter plugin is executed in a site page.
 		if ($this->app->isClient('site'))
 		{
 			$levels = Factory::getUser()->getAuthorisedViewLevels();
-=======
-		// Setup language data.
-		$this->mode_sef     = $this->app->get('sef', 0);
-		$this->sefs         = JLanguageHelper::getLanguages('sef');
-		$this->lang_codes   = JLanguageHelper::getLanguages('lang_code');
-		$this->default_lang = JComponentHelper::getParams('com_languages')->get('site', 'en-GB');
-
-		// If language filter plugin is executed in a site page.
-		if ($this->app->isClient('site'))
-		{
-			$levels = JFactory::getUser()->getAuthorisedViewLevels();
->>>>>>> bad96124
 
 			foreach ($this->sefs as $sef => $language)
 			{
@@ -169,7 +156,6 @@
 		$this->app->item_associations = $this->params->get('item_associations', 0);
 
 		// We need to make sure we are always using the site router, even if the language plugin is executed in admin app.
-<<<<<<< HEAD
 		$router = CMSApplication::getInstance('site')->getRouter('site');
 
 		// Attach build rules for language SEF.
@@ -187,25 +173,6 @@
 
 		// Attach parse rule.
 		$router->attachParseRule(array($this, 'parseRule'), Router::PROCESS_BEFORE);
-=======
-		$router = JApplicationCms::getInstance('site')->getRouter('site');
-
-		// Attach build rules for language SEF.
-		$router->attachBuildRule(array($this, 'preprocessBuildRule'), JRouter::PROCESS_BEFORE);
-		$router->attachBuildRule(array($this, 'buildRule'), JRouter::PROCESS_DURING);
-
-		if ($this->mode_sef)
-		{
-			$router->attachBuildRule(array($this, 'postprocessSEFBuildRule'), JRouter::PROCESS_AFTER);
-		}
-		else
-		{
-			$router->attachBuildRule(array($this, 'postprocessNonSEFBuildRule'), JRouter::PROCESS_AFTER);
-		}
-
-		// Attach parse rules for language SEF.
-		$router->attachParseRule(array($this, 'parseRule'), JRouter::PROCESS_DURING);
->>>>>>> bad96124
 	}
 
 	/**
@@ -594,11 +561,7 @@
 	 *
 	 * @return  array
 	 *
-<<<<<<< HEAD
-	 * @since   __DEPLOY_VERSION__
-=======
 	 * @since   3.9.0
->>>>>>> bad96124
 	 */
 	public function onPrivacyCollectAdminCapabilities()
 	{
