--- conflicted
+++ resolved
@@ -633,10 +633,6 @@
 		{
 			if ($this->params->get('automatic_change', 1))
 			{
-<<<<<<< HEAD
-				$assoc = Associations::isEnabled();
-=======
->>>>>>> 05fd1d9f
 				$lang_code = $user['language'];
 
 				// If no language is specified for this user, we set it to the site default language
@@ -658,7 +654,7 @@
 
 				$foundAssociation = false;
 
-				$assoc = JLanguageAssociations::isEnabled();
+				$assoc = Associations::isEnabled();
 
 				// If association is enabled
 				if ($assoc)
@@ -702,30 +698,7 @@
 						$associations = MenusHelper::getAssociations($active->id);
 					}
 
-<<<<<<< HEAD
-					// Retrieves the Itemid from a login form.
-					$uri = new Uri($this->app->getUserState('users.login.form.return'));
-
-					if ($uri->getVar('Itemid'))
-					{
-						// The login form contains a menu item redirection. Try to get associations from that menu item.
-						// If any association set to the user preferred site language, redirect to that page.
-						if ($assoc)
-						{
-							$associations = MenusHelper::getAssociations($uri->getVar('Itemid'));
-						}
-
-						if (isset($associations[$lang_code]) && $menu->getItem($associations[$lang_code]))
-						{
-							$associationItemid = $associations[$lang_code];
-							$this->app->setUserState('users.login.form.return', 'index.php?Itemid=' . $associationItemid);
-							$foundAssociation = true;
-						}
-					}
-					elseif (isset($associations[$lang_code]) && $menu->getItem($associations[$lang_code]))
-=======
 					if (isset($associations[$lang_code]) && $menu->getItem($associations[$lang_code]))
->>>>>>> 05fd1d9f
 					{
 						/**
 						 * The login form does not contain a menu item redirection.
