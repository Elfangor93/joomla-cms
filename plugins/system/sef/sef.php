<?php
/**
 * @package     Joomla.Plugin
 * @subpackage  System.sef
 *
 * @copyright   Copyright (C) 2005 - 2020 Open Source Matters, Inc. All rights reserved.
 * @license     GNU General Public License version 2 or later; see LICENSE.txt
 */

defined('_JEXEC') or die;

use Joomla\CMS\Plugin\CMSPlugin;
use Joomla\CMS\Router\Route;
use Joomla\CMS\Uri\Uri;

/**
 * Joomla! SEF Plugin.
 *
 * @since  1.5
 */
class PlgSystemSef extends CMSPlugin
{
	/**
	 * Application object.
	 *
	 * @var    JApplicationCms
	 * @since  3.5
	 */
	protected $app;

	/**
	 * Add the canonical uri to the head.
	 *
	 * @return  void
	 *
	 * @since   3.5
	 */
	public function onAfterDispatch()
	{
		$doc = $this->app->getDocument();

		if (!$this->app->isClient('site') || $doc->getType() !== 'html')
		{
			return;
		}

		$sefDomain = $this->params->get('domain', false);

		// Don't add a canonical html tag if no alternative domain has added in SEF plugin domain field.
		if (empty($sefDomain))
		{
			return;
		}

		// Check if a canonical html tag already exists (for instance, added by a component).
		$canonical = '';

		foreach ($doc->_links as $linkUrl => $link)
		{
			if (isset($link['relation']) && $link['relation'] === 'canonical')
			{
				$canonical = $linkUrl;
				break;
			}
		}

		// If a canonical html tag already exists get the canonical and change it to use the SEF plugin domain field.
		if (!empty($canonical))
		{
			// Remove current canonical link.
			unset($doc->_links[$canonical]);

			// Set the current canonical link but use the SEF system plugin domain field.
			$canonical = $sefDomain . Uri::getInstance($canonical)->toString(array('path', 'query', 'fragment'));
		}
		// If a canonical html doesn't exists already add a canonical html tag using the SEF plugin domain field.
		else
		{
			$canonical = $sefDomain . Uri::getInstance()->toString(array('path', 'query', 'fragment'));
		}

		// Add the canonical link.
		$doc->addHeadLink(htmlspecialchars($canonical), 'canonical');
	}

	/**
	 * Convert the site URL to fit to the HTTP request.
	 *
	 * @return  void
	 */
	public function onAfterRender()
	{
		if (!$this->app->isClient('site'))
		{
			return;
		}

		// Replace src links.
		$base   = Uri::base(true) . '/';
		$buffer = $this->app->getBody();

		// For feeds we need to search for the URL with domain.
		$prefix = $this->app->getDocument()->getType() === 'feed' ? Uri::root() : '';

		// Replace index.php URI by SEF URI.
		if (strpos($buffer, 'href="' . $prefix . 'index.php?') !== false)
		{
			preg_match_all('#href="' . $prefix . 'index.php\?([^"]+)"#m', $buffer, $matches);

			foreach ($matches[1] as $urlQueryString)
			{
				$buffer = str_replace(
					'href="' . $prefix . 'index.php?' . $urlQueryString . '"',
					'href="' . trim($prefix, '/') . Route::_('index.php?' . $urlQueryString) . '"',
					$buffer
				);
			}

			$this->checkBuffer($buffer);
		}

<<<<<<< HEAD
		// Check for all unknown protocols (a protocol must contain at least one alpahnumeric character followed by a ":").
=======
		// Check for all unknown protocols (a protocol must contain at least one alphanumeric character followed by a ":").
>>>>>>> 45bd91bb
		$protocols  = '[a-zA-Z0-9\-]+:';
		$attributes = array('href=', 'src=', 'poster=');

		foreach ($attributes as $attribute)
		{
			if (strpos($buffer, $attribute) !== false)
			{
				$regex  = '#\s' . $attribute . '"(?!/|' . $protocols . '|\#|\')([^"]*)"#m';
				$buffer = preg_replace($regex, ' ' . $attribute . '"' . $base . '$1"', $buffer);
				$this->checkBuffer($buffer);
			}
		}

		if (strpos($buffer, 'srcset=') !== false)
		{
			$regex = '#\s+srcset="([^"]+)"#m';

			$buffer = preg_replace_callback(
				$regex,
				function ($match) use ($base, $protocols)
				{
					preg_match_all('#(?:[^\s]+)\s*(?:[\d\.]+[wx])?(?:\,\s*)?#i', $match[1], $matches);

					foreach ($matches[0] as &$src)
					{
						$src = preg_replace('#^(?!/|' . $protocols . '|\#|\')(.+)#', $base . '$1', $src);
					}

					return ' srcset="' . implode($matches[0]) . '"';
				},
				$buffer
			);

			$this->checkBuffer($buffer);
		}

		// Replace all unknown protocols in javascript window open events.
		if (strpos($buffer, 'window.open(') !== false)
		{
			$regex  = '#onclick="window.open\(\'(?!/|' . $protocols . '|\#)([^/]+[^\']*?\')#m';
			$buffer = preg_replace($regex, 'onclick="window.open(\'' . $base . '$1', $buffer);
			$this->checkBuffer($buffer);
		}

		// Replace all unknown protocols in onmouseover and onmouseout attributes.
		$attributes = array('onmouseover=', 'onmouseout=');

		foreach ($attributes as $attribute)
		{
			if (strpos($buffer, $attribute) !== false)
			{
				$regex  = '#' . $attribute . '"this.src=([\']+)(?!/|' . $protocols . '|\#|\')([^"]+)"#m';
				$buffer = preg_replace($regex, $attribute . '"this.src=$1' . $base . '$2"', $buffer);
				$this->checkBuffer($buffer);
			}
		}

		// Replace all unknown protocols in CSS background image.
		if (strpos($buffer, 'style=') !== false)
		{
			$regex_url  = '\s*url\s*\(([\'\"]|\&\#0?3[49];)?(?!/|\&\#0?3[49];|' . $protocols . '|\#)([^\)\'\"]+)([\'\"]|\&\#0?3[49];)?\)';
			$regex  = '#style=\s*([\'\"])(.*):' . $regex_url . '#m';
			$buffer = preg_replace($regex, 'style=$1$2: url($3' . $base . '$4$5)', $buffer);
			$this->checkBuffer($buffer);
		}

		// Replace all unknown protocols in OBJECT param tag.
		if (strpos($buffer, '<param') !== false)
		{
			// OBJECT <param name="xx", value="yy"> -- fix it only inside the <param> tag.
			$regex  = '#(<param\s+)name\s*=\s*"(movie|src|url)"[^>]\s*value\s*=\s*"(?!/|' . $protocols . '|\#|\')([^"]*)"#m';
			$buffer = preg_replace($regex, '$1name="$2" value="' . $base . '$3"', $buffer);
			$this->checkBuffer($buffer);

			// OBJECT <param value="xx", name="yy"> -- fix it only inside the <param> tag.
			$regex  = '#(<param\s+[^>]*)value\s*=\s*"(?!/|' . $protocols . '|\#|\')([^"]*)"\s*name\s*=\s*"(movie|src|url)"#m';
			$buffer = preg_replace($regex, '<param value="' . $base . '$2" name="$3"', $buffer);
			$this->checkBuffer($buffer);
		}

		// Replace all unknown protocols in OBJECT tag.
		if (strpos($buffer, '<object') !== false)
		{
			$regex  = '#(<object\s+[^>]*)data\s*=\s*"(?!/|' . $protocols . '|\#|\')([^"]*)"#m';
			$buffer = preg_replace($regex, '$1data="' . $base . '$2"', $buffer);
			$this->checkBuffer($buffer);
		}

		// Use the replaced HTML body.
		$this->app->setBody($buffer);
	}

	/**
	 * Check the buffer.
	 *
	 * @param   string  $buffer  Buffer to be checked.
	 *
	 * @return  void
	 */
	private function checkBuffer($buffer)
	{
		if ($buffer === null)
		{
			switch (preg_last_error())
			{
				case PREG_BACKTRACK_LIMIT_ERROR:
					$message = 'PHP regular expression limit reached (pcre.backtrack_limit)';
					break;
				case PREG_RECURSION_LIMIT_ERROR:
					$message = 'PHP regular expression limit reached (pcre.recursion_limit)';
					break;
				case PREG_BAD_UTF8_ERROR:
					$message = 'Bad UTF8 passed to PCRE function';
					break;
				default:
					$message = 'Unknown PCRE error calling PCRE function';
			}

			throw new RuntimeException($message);
		}
	}
}<|MERGE_RESOLUTION|>--- conflicted
+++ resolved
@@ -119,11 +119,7 @@
 			$this->checkBuffer($buffer);
 		}
 
-<<<<<<< HEAD
-		// Check for all unknown protocols (a protocol must contain at least one alpahnumeric character followed by a ":").
-=======
 		// Check for all unknown protocols (a protocol must contain at least one alphanumeric character followed by a ":").
->>>>>>> 45bd91bb
 		$protocols  = '[a-zA-Z0-9\-]+:';
 		$attributes = array('href=', 'src=', 'poster=');
 
