<?php
/**
 * @package     Joomla.Plugins
 * @subpackage  System.actionlogs
 *
 * @copyright   Copyright (C) 2005 - 2019 Open Source Matters, Inc. All rights reserved.
 * @license     GNU General Public License version 2 or later; see LICENSE.txt
 */

defined('_JEXEC') or die;

use Joomla\CMS\Cache\Cache;
use Joomla\CMS\Factory;
use Joomla\CMS\Form\Form;
<<<<<<< HEAD
use Joomla\CMS\Plugin\CMSPlugin;
=======
use Joomla\CMS\HTML\HTMLHelper;
use Joomla\CMS\Language\Text;
>>>>>>> 26a4393b
use Joomla\CMS\Plugin\PluginHelper;
use Joomla\CMS\User\User;
use Joomla\Database\Exception\ExecutionFailureException;
use Joomla\Database\ParameterType;

/**
 * Joomla! Users Actions Logging Plugin.
 *
 * @since  3.9.0
 */
class PlgSystemActionLogs extends CMSPlugin
{
	/**
	 * Application object.
	 *
	 * @var    JApplicationCms
	 * @since  3.9.0
	 */
	protected $app;

	/**
	 * Database object.
	 *
	 * @var    JDatabaseDriver
	 * @since  3.9.0
	 */
	protected $db;

	/**
	 * Constructor.
	 *
	 * @param   object  $subject  The object to observe.
	 * @param   array   $config   An optional associative array of configuration settings.
	 *
	 * @since   3.9.0
	 */
	public function __construct(&$subject, $config)
	{
		parent::__construct($subject, $config);

		// Import actionlog plugin group so that these plugins will be triggered for events
		PluginHelper::importPlugin('actionlog');
	}

	/**
	 * Listener for the `onAfterInitialise` event
	 *
	 * @return  void
	 *
	 * @since   4.0
	 */
	public function onAfterInitialise()
	{
		// Load plugin language files.
		$this->loadLanguage();
	}

	/**
	 * Adds additional fields to the user editing form for logs e-mail notifications
	 *
	 * @param   Form   $form  The form to be altered.
	 * @param   mixed  $data  The associated data for the form.
	 *
	 * @return  boolean
	 *
	 * @since   3.9.0
	 *
	 * @throws  Exception
	 */
	public function onContentPrepareForm(Form $form, $data)
	{
		$formName = $form->getName();

		$allowedFormNames = [
			'com_users.profile',
			'com_users.user',
		];

		if (!in_array($formName, $allowedFormNames, true))
		{
			return true;
		}

		/**
		 * We only allow users who has Super User permission change this setting for himself or for other users
		 * who has same Super User permission
		 */

		$user = Factory::getUser();

		if (!$user->authorise('core.admin'))
		{
			return true;
		}

		// If we are on the save command, no data is passed to $data variable, we need to get it directly from request
		$jformData = $this->app->input->get('jform', [], 'array');

		if ($jformData && !$data)
		{
			$data = $jformData;
		}

		if (is_array($data))
		{
			$data = (object) $data;
		}

		if (empty($data->id) || !User::getInstance($data->id)->authorise('core.admin'))
		{
			return true;
		}

		Form::addFormPath(__DIR__ . '/forms');

		if ((!PluginHelper::isEnabled('actionlog', 'joomla')) && Factory::getApplication()->isClient('administrator'))
		{
			$form->loadFile('information', false);

			return true;
		}

		if (!PluginHelper::isEnabled('actionlog', 'joomla'))
		{
			return true;
		}

		$form->loadFile('actionlogs', false);
	}

	/**
	 * Runs on content preparation
	 *
	 * @param   string  $context  The context for the data
	 * @param   object  $data     An object containing the data for the form.
	 *
	 * @return  boolean
	 *
	 * @since   3.9.0
	 */
	public function onContentPrepareData($context, $data)
	{
		if (!in_array($context, ['com_users.profile', 'com_admin.profile', 'com_users.user']))
		{
			return true;
		}

		if (is_array($data))
		{
			$data = (object) $data;
		}

		if (!User::getInstance($data->id)->authorise('core.admin'))
		{
			return true;
		}

		$db = $this->db;
		$id = (int) $data->id;

		$query = $db->getQuery(true)
			->select($db->quoteName(['notify', 'extensions']))
			->from($db->quoteName('#__action_logs_users'))
			->where($db->quoteName('user_id') . ' = :userid')
			->bind(':userid', $id, ParameterType::INTEGER);

		try
		{
			$values = $db->setQuery($query)->loadObject();
		}
		catch (ExecutionFailureException $e)
		{
			return false;
		}

		if (!$values)
		{
			return true;
		}

		$data->actionlogs                       = new StdClass;
		$data->actionlogs->actionlogsNotify     = $values->notify;
		$data->actionlogs->actionlogsExtensions = $values->extensions;

		if (!HTMLHelper::isRegistered('users.actionlogsNotify'))
		{
			HTMLHelper::register('users.actionlogsNotify', array(__CLASS__, 'renderActionlogsNotify'));
		}

		if (!HTMLHelper::isRegistered('users.actionlogsExtensions'))
		{
			HTMLHelper::register('users.actionlogsExtensions', array(__CLASS__, 'renderActionlogsExtensions'));
		}

		return true;
	}

	/**
	 * Runs after the HTTP response has been sent to the client and delete log records older than certain days
	 *
	 * @return  void
	 *
	 * @since   3.9.0
	 */
	public function onAfterRespond()
	{
		$daysToDeleteAfter = (int) $this->params->get('logDeletePeriod', 0);

		if ($daysToDeleteAfter <= 0)
		{
			return;
		}

		// The delete frequency will be once per day
		$deleteFrequency = 3600 * 24;

		// Do we need to run? Compare the last run timestamp stored in the plugin's options with the current
		// timestamp. If the difference is greater than the cache timeout we shall not execute again.
		$now  = time();
		$last = (int) $this->params->get('lastrun', 0);

		if (abs($now - $last) < $deleteFrequency)
		{
			return;
		}

		// Update last run status
		$this->params->set('lastrun', $now);

		$db     = $this->db;
		$params = $this->params->toString('JSON');
		$query  = $db->getQuery(true)
			->update($db->quoteName('#__extensions'))
			->set($db->quoteName('params') . ' = :params')
			->where($db->quoteName('type') . ' = ' . $db->quote('plugin'))
			->where($db->quoteName('folder') . ' = ' . $db->quote('system'))
			->where($db->quoteName('element') . ' = ' . $db->quote('actionlogs'))
			->bind(':params', $params);

		try
		{
			// Lock the tables to prevent multiple plugin executions causing a race condition
			$db->lockTable('#__extensions');
		}
		catch (Exception $e)
		{
			// If we can't lock the tables it's too risky to continue execution
			return;
		}

		try
		{
			// Update the plugin parameters
			$result = $db->setQuery($query)->execute();

			$this->clearCacheGroups(['com_plugins'], [0, 1]);
		}
		catch (Exception $exc)
		{
			// If we failed to execite
			$db->unlockTables();
			$result = false;
		}

		try
		{
			// Unlock the tables after writing
			$db->unlockTables();
		}
		catch (Exception $e)
		{
			// If we can't lock the tables assume we have somehow failed
			$result = false;
		}

		// Abort on failure
		if (!$result)
		{
			return;
		}

		$daysToDeleteAfter = (int) $this->params->get('logDeletePeriod', 0);
		$now               = Factory::getDate()->toSql();

		if ($daysToDeleteAfter > 0)
		{
			$days = -1 * $daysToDeleteAfter;

			$query->clear()
				->delete($db->quoteName('#__action_logs'))
				->where($db->quoteName('log_date') . ' < ' . $query->dateAdd(':now', ':days', 'DAY'))
				->bind(':now', $now)
				->bind(':days', $days, ParameterType::INTEGER);

			$db->setQuery($query);

			try
			{
				$db->execute();
			}
			catch (RuntimeException $e)
			{
				// Ignore it
				return;
			}
		}
	}

	/**
	 * Clears cache groups. We use it to clear the plugins cache after we update the last run timestamp.
	 *
	 * @param   array  $clearGroups   The cache groups to clean
	 * @param   array  $cacheClients  The cache clients (site, admin) to clean
	 *
	 * @return  void
	 *
	 * @since   3.9.0
	 */
	private function clearCacheGroups(array $clearGroups, array $cacheClients = [0, 1])
	{
		$conf = Factory::getConfig();

		foreach ($clearGroups as $group)
		{
			foreach ($cacheClients as $clientId)
			{
				try
				{
					$options = [
						'defaultgroup' => $group,
						'cachebase'    => $clientId ? JPATH_ADMINISTRATOR . '/cache' :
							$conf->get('cache_path', JPATH_SITE . '/cache')
					];

					$cache = Cache::getInstance('callback', $options);
					$cache->clean();
				}
				catch (Exception $e)
				{
					// Ignore it
				}
			}
		}
	}

	/**
	 * Utility method to act on a user after it has been saved.
	 *
	 * @param   array    $user     Holds the new user data.
	 * @param   boolean  $isNew    True if a new user is stored.
	 * @param   boolean  $success  True if user was successfully stored in the database.
	 * @param   string   $msg      Message.
	 *
	 * @return  boolean
	 *
	 * @since   3.9.0
	 */
	public function onUserAfterSave($user, $isNew, $success, $msg)
	{
		if (!$success)
		{
			return false;
		}

		// Clear access rights in case user groups were changed.
		$userObject = new User($user['id']);
		$userObject->clearAccessRights();

		$authorised = $userObject->authorise('core.admin');
		$userid     = (int) $user['id'];
		$db         = $this->db;

		$query = $db->getQuery(true)
			->select('COUNT(*)')
			->from($db->quoteName('#__action_logs_users'))
			->where($db->quoteName('user_id') . ' = :userid')
			->bind(':userid', $userid, ParameterType::INTEGER);

		try
		{
			$exists = (bool) $db->setQuery($query)->loadResult();
		}
		catch (ExecutionFailureException $e)
		{
			return false;
		}

		$query->clear();

		// If preferences don't exist, insert.
		if (!$exists && $authorised && isset($user['actionlogs']))
		{
			$notify  = (int) $user['actionlogs']['actionlogsNotify'];
			$values  = [':userid', ':notify'];
			$bind    = [$userid, $notify];
			$columns = ['user_id', 'notify'];

			$query->bind($values, $bind, ParameterType::INTEGER);

			if (isset($user['actionlogs']['actionlogsExtensions']))
			{
				$values[]  = ':extension';
				$columns[] = 'extensions';
				$extension = json_encode($user['actionlogs']['actionlogsExtensions']);
				$query->bind(':extension', $extension);
			}

			$query->insert($db->quoteName('#__action_logs_users'))
				->columns($db->quoteName($columns))
				->values(implode(',', $values));
		}
		elseif ($exists && $authorised && isset($user['actionlogs']))
		{
			// Update preferences.
			$notify = (int) $user['actionlogs']['actionlogsNotify'];
			$values = [$db->quoteName('notify') . ' = :notify'];

			$query->bind(':notify', $notify, ParameterType::INTEGER);

			if (isset($user['actionlogs']['actionlogsExtensions']))
			{
				$values[] = $db->quoteName('extensions') . ' = :extension';
				$extension = json_encode($user['actionlogs']['actionlogsExtensions']);
				$query->bind(':extension', $extension);
			}

			$query->update($db->quoteName('#__action_logs_users'))
				->set($values)
				->where($db->quoteName('user_id') . ' = :userid')
				->bind(':userid', $userid, ParameterType::INTEGER);
		}
		elseif ($exists && !$authorised)
		{
			// Remove preferences if user is not authorised.
			$query->delete($db->quoteName('#__action_logs_users'))
				->where($db->quoteName('user_id') . ' = :userid')
				->bind(':userid', $userid, ParameterType::INTEGER);
		}
		else
		{
			return false;
		}

		try
		{
			$db->setQuery($query)->execute();
		}
		catch (ExecutionFailureException $e)
		{
			return false;
		}

		return true;
	}

	/**
	 * Removes user preferences
	 *
	 * Method is called after user data is deleted from the database
	 *
	 * @param   array    $user     Holds the user data
	 * @param   boolean  $success  True if user was successfully stored in the database
	 * @param   string   $msg      Message
	 *
	 * @return  boolean
	 *
	 * @since   3.9.0
	 */
	public function onUserAfterDelete($user, $success, $msg)
	{
		if (!$success)
		{
			return false;
		}

		$db     = $this->db;
		$userid = (int) $user['id'];

		$query = $db->getQuery(true)
			->delete($db->quoteName('#__action_logs_users'))
			->where($db->quoteName('user_id') . ' = :userid')
			->bind(':userid', $userid, ParameterType::INTEGER);

		try
		{
			$db->setQuery($query)->execute();
		}
		catch (ExecutionFailureException $e)
		{
			return false;
		}

		return true;
	}
<<<<<<< HEAD
=======

	/**
	 * Clears cache groups. We use it to clear the plugins cache after we update the last run timestamp.
	 *
	 * @param   array  $clearGroups   The cache groups to clean
	 * @param   array  $cacheClients  The cache clients (site, admin) to clean
	 *
	 * @return  void
	 *
	 * @since   3.9.0
	 */
	private function clearCacheGroups(array $clearGroups, array $cacheClients = array(0, 1))
	{
		$conf = Factory::getConfig();

		foreach ($clearGroups as $group)
		{
			foreach ($cacheClients as $clientId)
			{
				try
				{
					$options = array(
						'defaultgroup' => $group,
						'cachebase'    => $clientId ? JPATH_ADMINISTRATOR . '/cache' :
							$conf->get('cache_path', JPATH_SITE . '/cache')
					);

					$cache = Cache::getInstance('callback', $options);
					$cache->clean();
				}
				catch (Exception $e)
				{
					// Ignore it
				}
			}
		}
	}

	/**
	 * Method to render a value.
	 *
	 * @param   integer|string  $value  The value (0 or 1).
	 *
	 * @return  string  The rendered value.
	 *
	 * @since   3.9.16
	 */
	public static function renderActionlogsNotify($value)
	{
		return Text::_($value ? 'JYES' : 'JNO');
	}

	/**
	 * Method to render a list of extensions.
	 *
	 * @param   array|string  $extensions  Array of extensions or an empty string if none selected.
	 *
	 * @return  string  The rendered value.
	 *
	 * @since   3.9.16
	 */
	public static function renderActionlogsExtensions($extensions)
	{
		// No extensions selected.
		if (!$extensions)
		{
			return Text::_('JNONE');
		}

		// Load the helper.
		JLoader::register('ActionlogsHelper', JPATH_ADMINISTRATOR . '/components/com_actionlogs/helpers/actionlogs.php');

		foreach ($extensions as &$extension)
		{
			// Load extension language files and translate extension name.
			ActionlogsHelper::loadTranslationFiles($extension);
			$extension = Text::_($extension);
		}

		return implode(', ', $extensions);
	}
>>>>>>> 26a4393b
}<|MERGE_RESOLUTION|>--- conflicted
+++ resolved
@@ -9,15 +9,13 @@
 
 defined('_JEXEC') or die;
 
+use Joomla\Component\Actionlogs\Administrator\Helper\ActionlogsHelper;
 use Joomla\CMS\Cache\Cache;
 use Joomla\CMS\Factory;
 use Joomla\CMS\Form\Form;
-<<<<<<< HEAD
-use Joomla\CMS\Plugin\CMSPlugin;
-=======
 use Joomla\CMS\HTML\HTMLHelper;
 use Joomla\CMS\Language\Text;
->>>>>>> 26a4393b
+use Joomla\CMS\Plugin\CMSPlugin;
 use Joomla\CMS\Plugin\PluginHelper;
 use Joomla\CMS\User\User;
 use Joomla\Database\Exception\ExecutionFailureException;
@@ -512,45 +510,6 @@
 
 		return true;
 	}
-<<<<<<< HEAD
-=======
-
-	/**
-	 * Clears cache groups. We use it to clear the plugins cache after we update the last run timestamp.
-	 *
-	 * @param   array  $clearGroups   The cache groups to clean
-	 * @param   array  $cacheClients  The cache clients (site, admin) to clean
-	 *
-	 * @return  void
-	 *
-	 * @since   3.9.0
-	 */
-	private function clearCacheGroups(array $clearGroups, array $cacheClients = array(0, 1))
-	{
-		$conf = Factory::getConfig();
-
-		foreach ($clearGroups as $group)
-		{
-			foreach ($cacheClients as $clientId)
-			{
-				try
-				{
-					$options = array(
-						'defaultgroup' => $group,
-						'cachebase'    => $clientId ? JPATH_ADMINISTRATOR . '/cache' :
-							$conf->get('cache_path', JPATH_SITE . '/cache')
-					);
-
-					$cache = Cache::getInstance('callback', $options);
-					$cache->clean();
-				}
-				catch (Exception $e)
-				{
-					// Ignore it
-				}
-			}
-		}
-	}
 
 	/**
 	 * Method to render a value.
@@ -595,5 +554,4 @@
 
 		return implode(', ', $extensions);
 	}
->>>>>>> 26a4393b
 }