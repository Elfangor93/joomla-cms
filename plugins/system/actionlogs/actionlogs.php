--- conflicted
+++ resolved
@@ -28,526 +28,6 @@
  */
 class PlgSystemActionLogs extends CMSPlugin
 {
-<<<<<<< HEAD
-	/**
-	 * @var    \Joomla\CMS\Application\CMSApplication
-	 *
-	 * @since  3.9.0
-	 */
-	protected $app;
-
-	/**
-	 * @var    \Joomla\Database\DatabaseDriver
-	 *
-	 * @since  3.9.0
-	 */
-	protected $db;
-
-	/**
-	 * Constructor.
-	 *
-	 * @param   object  $subject  The object to observe.
-	 * @param   array   $config   An optional associative array of configuration settings.
-	 *
-	 * @since   3.9.0
-	 */
-	public function __construct(&$subject, $config)
-	{
-		parent::__construct($subject, $config);
-
-		// Import actionlog plugin group so that these plugins will be triggered for events
-		PluginHelper::importPlugin('actionlog');
-	}
-
-	/**
-	 * Listener for the `onAfterInitialise` event
-	 *
-	 * @return  void
-	 *
-	 * @since   4.0.0
-	 */
-	public function onAfterInitialise()
-	{
-		// Load plugin language files.
-		$this->loadLanguage();
-	}
-
-	/**
-	 * Adds additional fields to the user editing form for logs e-mail notifications
-	 *
-	 * @param   Form   $form  The form to be altered.
-	 * @param   mixed  $data  The associated data for the form.
-	 *
-	 * @return  boolean
-	 *
-	 * @since   3.9.0
-	 *
-	 * @throws  Exception
-	 */
-	public function onContentPrepareForm(Form $form, $data)
-	{
-		$formName = $form->getName();
-
-		$allowedFormNames = [
-			'com_users.profile',
-			'com_users.user',
-		];
-
-		if (!in_array($formName, $allowedFormNames, true))
-		{
-			return true;
-		}
-
-		/**
-		 * We only allow users who have Super User permission to change this setting for themselves or for other
-		 * users who have the same Super User permission
-		 */
-
-		$user = Factory::getUser();
-
-		if (!$user->authorise('core.admin'))
-		{
-			return true;
-		}
-
-		// If we are on the save command, no data is passed to $data variable, we need to get it directly from request
-		$jformData = $this->app->getInput()->get('jform', [], 'array');
-
-		if ($jformData && !$data)
-		{
-			$data = $jformData;
-		}
-
-		if (is_array($data))
-		{
-			$data = (object) $data;
-		}
-
-		if (empty($data->id) || !User::getInstance($data->id)->authorise('core.admin'))
-		{
-			return true;
-		}
-
-		Form::addFormPath(__DIR__ . '/forms');
-
-		if ((!PluginHelper::isEnabled('actionlog', 'joomla')) && (Factory::getApplication()->isClient('administrator')))
-		{
-			$form->loadFile('information', false);
-
-			return true;
-		}
-
-		if (!PluginHelper::isEnabled('actionlog', 'joomla'))
-		{
-			return true;
-		}
-
-		$form->loadFile('actionlogs', false);
-
-		return true;
-	}
-
-	/**
-	 * Runs on content preparation
-	 *
-	 * @param   string  $context  The context for the data
-	 * @param   object  $data     An object containing the data for the form.
-	 *
-	 * @return  boolean
-	 *
-	 * @since   3.9.0
-	 */
-	public function onContentPrepareData($context, $data)
-	{
-		if (!in_array($context, ['com_users.profile', 'com_users.user']))
-		{
-			return true;
-		}
-
-		if (is_array($data))
-		{
-			$data = (object) $data;
-		}
-
-		if (!User::getInstance($data->id)->authorise('core.admin'))
-		{
-			return true;
-		}
-
-		$db = $this->db;
-		$id = (int) $data->id;
-
-		$query = $db->getQuery(true)
-			->select($db->quoteName(['notify', 'extensions']))
-			->from($db->quoteName('#__action_logs_users'))
-			->where($db->quoteName('user_id') . ' = :userid')
-			->bind(':userid', $id, ParameterType::INTEGER);
-
-		try
-		{
-			$values = $db->setQuery($query)->loadObject();
-		}
-		catch (ExecutionFailureException $e)
-		{
-			return false;
-		}
-
-		if (!$values)
-		{
-			return true;
-		}
-
-		$data->actionlogs                       = new stdClass;
-		$data->actionlogs->actionlogsNotify     = $values->notify;
-		$data->actionlogs->actionlogsExtensions = $values->extensions;
-
-		if (!HTMLHelper::isRegistered('users.actionlogsNotify'))
-		{
-			HTMLHelper::register('users.actionlogsNotify', array(__CLASS__, 'renderActionlogsNotify'));
-		}
-
-		if (!HTMLHelper::isRegistered('users.actionlogsExtensions'))
-		{
-			HTMLHelper::register('users.actionlogsExtensions', array(__CLASS__, 'renderActionlogsExtensions'));
-		}
-
-		return true;
-	}
-
-	/**
-	 * Runs after the HTTP response has been sent to the client and delete log records older than certain days
-	 *
-	 * @return  void
-	 *
-	 * @since   3.9.0
-	 */
-	public function onAfterRespond()
-	{
-		$daysToDeleteAfter = (int) $this->params->get('logDeletePeriod', 0);
-
-		if ($daysToDeleteAfter <= 0)
-		{
-			return;
-		}
-
-		// The delete frequency will be once per day
-		$deleteFrequency = 3600 * 24;
-
-		// Do we need to run? Compare the last run timestamp stored in the plugin's options with the current
-		// timestamp. If the difference is greater than the cache timeout we shall not execute again.
-		$now  = time();
-		$last = (int) $this->params->get('lastrun', 0);
-
-		if (abs($now - $last) < $deleteFrequency)
-		{
-			return;
-		}
-
-		// Update last run status
-		$this->params->set('lastrun', $now);
-
-		$db     = $this->db;
-		$params = $this->params->toString('JSON');
-		$query  = $db->getQuery(true)
-			->update($db->quoteName('#__extensions'))
-			->set($db->quoteName('params') . ' = :params')
-			->where($db->quoteName('type') . ' = ' . $db->quote('plugin'))
-			->where($db->quoteName('folder') . ' = ' . $db->quote('system'))
-			->where($db->quoteName('element') . ' = ' . $db->quote('actionlogs'))
-			->bind(':params', $params);
-
-		try
-		{
-			// Lock the tables to prevent multiple plugin executions causing a race condition
-			$db->lockTable('#__extensions');
-		}
-		catch (Exception $e)
-		{
-			// If we can't lock the tables it's too risky to continue execution
-			return;
-		}
-
-		try
-		{
-			// Update the plugin parameters
-			$result = $db->setQuery($query)->execute();
-
-			$this->clearCacheGroups(['com_plugins'], [0, 1]);
-		}
-		catch (Exception $exc)
-		{
-			// If we failed to execute
-			$db->unlockTables();
-			$result = false;
-		}
-
-		try
-		{
-			// Unlock the tables after writing
-			$db->unlockTables();
-		}
-		catch (Exception $e)
-		{
-			// If we can't lock the tables assume we have somehow failed
-			$result = false;
-		}
-
-		// Abort on failure
-		if (!$result)
-		{
-			return;
-		}
-
-		$daysToDeleteAfter = (int) $this->params->get('logDeletePeriod', 0);
-		$now               = Factory::getDate()->toSql();
-
-		if ($daysToDeleteAfter > 0)
-		{
-			$days = -1 * $daysToDeleteAfter;
-
-			$query->clear()
-				->delete($db->quoteName('#__action_logs'))
-				->where($db->quoteName('log_date') . ' < ' . $query->dateAdd($db->quote($now), $days, 'DAY'));
-
-			$db->setQuery($query);
-
-			try
-			{
-				$db->execute();
-			}
-			catch (RuntimeException $e)
-			{
-				// Ignore it
-				return;
-			}
-		}
-	}
-
-	/**
-	 * Clears cache groups. We use it to clear the plugins cache after we update the last run timestamp.
-	 *
-	 * @param   array  $clearGroups   The cache groups to clean
-	 * @param   array  $cacheClients  The cache clients (site, admin) to clean
-	 *
-	 * @return  void
-	 *
-	 * @since   3.9.0
-	 */
-	private function clearCacheGroups(array $clearGroups, array $cacheClients = [0, 1])
-	{
-		foreach ($clearGroups as $group)
-		{
-			foreach ($cacheClients as $clientId)
-			{
-				try
-				{
-					$options = [
-						'defaultgroup' => $group,
-						'cachebase'    => $clientId ? JPATH_ADMINISTRATOR . '/cache' :
-							Factory::getApplication()->get('cache_path', JPATH_SITE . '/cache'),
-					];
-
-					$cache = Cache::getInstance('callback', $options);
-					$cache->clean();
-				}
-				catch (Exception $e)
-				{
-					// Ignore it
-				}
-			}
-		}
-	}
-
-	/**
-	 * Utility method to act on a user after it has been saved.
-	 *
-	 * @param   array    $user     Holds the new user data.
-	 * @param   boolean  $isNew    True if a new user is stored.
-	 * @param   boolean  $success  True if user was successfully stored in the database.
-	 * @param   string   $msg      Message.
-	 *
-	 * @return  void
-	 *
-	 * @since   3.9.0
-	 */
-	public function onUserAfterSave($user, $isNew, $success, $msg): void
-	{
-		if (!$success)
-		{
-			return;
-		}
-
-		// Clear access rights in case user groups were changed.
-		$userObject = new User($user['id']);
-		$userObject->clearAccessRights();
-
-		$authorised = $userObject->authorise('core.admin');
-		$userid     = (int) $user['id'];
-		$db         = $this->db;
-
-		$query = $db->getQuery(true)
-			->select('COUNT(*)')
-			->from($db->quoteName('#__action_logs_users'))
-			->where($db->quoteName('user_id') . ' = :userid')
-			->bind(':userid', $userid, ParameterType::INTEGER);
-
-		try
-		{
-			$exists = (bool) $db->setQuery($query)->loadResult();
-		}
-		catch (ExecutionFailureException $e)
-		{
-			return;
-		}
-
-		$query->clear();
-
-		// If preferences don't exist, insert.
-		if (!$exists && $authorised && isset($user['actionlogs']))
-		{
-			$notify  = (int) $user['actionlogs']['actionlogsNotify'];
-			$values  = [':userid', ':notify'];
-			$bind    = [$userid, $notify];
-			$columns = ['user_id', 'notify'];
-
-			$query->bind($values, $bind, ParameterType::INTEGER);
-
-			if (isset($user['actionlogs']['actionlogsExtensions']))
-			{
-				$values[]  = ':extension';
-				$columns[] = 'extensions';
-				$extension = json_encode($user['actionlogs']['actionlogsExtensions']);
-				$query->bind(':extension', $extension);
-			}
-
-			$query->insert($db->quoteName('#__action_logs_users'))
-				->columns($db->quoteName($columns))
-				->values(implode(',', $values));
-		}
-		elseif ($exists && $authorised && isset($user['actionlogs']))
-		{
-			// Update preferences.
-			$notify = (int) $user['actionlogs']['actionlogsNotify'];
-			$values = [$db->quoteName('notify') . ' = :notify'];
-
-			$query->bind(':notify', $notify, ParameterType::INTEGER);
-
-			if (isset($user['actionlogs']['actionlogsExtensions']))
-			{
-				$values[] = $db->quoteName('extensions') . ' = :extension';
-				$extension = json_encode($user['actionlogs']['actionlogsExtensions']);
-				$query->bind(':extension', $extension);
-			}
-
-			$query->update($db->quoteName('#__action_logs_users'))
-				->set($values)
-				->where($db->quoteName('user_id') . ' = :userid')
-				->bind(':userid', $userid, ParameterType::INTEGER);
-		}
-		elseif ($exists && !$authorised)
-		{
-			// Remove preferences if user is not authorised.
-			$query->delete($db->quoteName('#__action_logs_users'))
-				->where($db->quoteName('user_id') . ' = :userid')
-				->bind(':userid', $userid, ParameterType::INTEGER);
-		}
-		else
-		{
-			return;
-		}
-
-		try
-		{
-			$db->setQuery($query)->execute();
-		}
-		catch (ExecutionFailureException $e)
-		{
-			// Do nothing.
-		}
-	}
-
-	/**
-	 * Removes user preferences
-	 *
-	 * Method is called after user data is deleted from the database
-	 *
-	 * @param   array    $user     Holds the user data
-	 * @param   boolean  $success  True if user was successfully stored in the database
-	 * @param   string   $msg      Message
-	 *
-	 * @return  void
-	 *
-	 * @since   3.9.0
-	 */
-	public function onUserAfterDelete($user, $success, $msg): void
-	{
-		if (!$success)
-		{
-			return;
-		}
-
-		$db     = $this->db;
-		$userid = (int) $user['id'];
-
-		$query = $db->getQuery(true)
-			->delete($db->quoteName('#__action_logs_users'))
-			->where($db->quoteName('user_id') . ' = :userid')
-			->bind(':userid', $userid, ParameterType::INTEGER);
-
-		try
-		{
-			$db->setQuery($query)->execute();
-		}
-		catch (ExecutionFailureException $e)
-		{
-			// Do nothing.
-		}
-	}
-
-	/**
-	 * Method to render a value.
-	 *
-	 * @param   integer|string  $value  The value (0 or 1).
-	 *
-	 * @return  string  The rendered value.
-	 *
-	 * @since   3.9.16
-	 */
-	public static function renderActionlogsNotify($value)
-	{
-		return Text::_($value ? 'JYES' : 'JNO');
-	}
-
-	/**
-	 * Method to render a list of extensions.
-	 *
-	 * @param   array|string  $extensions  Array of extensions or an empty string if none selected.
-	 *
-	 * @return  string  The rendered value.
-	 *
-	 * @since   3.9.16
-	 */
-	public static function renderActionlogsExtensions($extensions)
-	{
-		// No extensions selected.
-		if (!$extensions)
-		{
-			return Text::_('JNONE');
-		}
-
-		// Load the helper.
-		JLoader::register('ActionlogsHelper', JPATH_ADMINISTRATOR . '/components/com_actionlogs/helpers/actionlogs.php');
-
-		foreach ($extensions as &$extension)
-		{
-			// Load extension language files and translate extension name.
-			ActionlogsHelper::loadTranslationFiles($extension);
-			$extension = Text::_($extension);
-		}
-
-		return implode(', ', $extensions);
-	}
-=======
     /**
      * @var    \Joomla\CMS\Application\CMSApplication
      *
@@ -630,7 +110,7 @@
         }
 
         // If we are on the save command, no data is passed to $data variable, we need to get it directly from request
-        $jformData = $this->app->input->get('jform', [], 'array');
+        $jformData = $this->app->getInput()->get('jform', [], 'array');
 
         if ($jformData && !$data)
         {
@@ -1066,5 +546,4 @@
 
         return implode(', ', $extensions);
     }
->>>>>>> 9cbe6cb5
 }