--- conflicted
+++ resolved
@@ -30,11 +30,7 @@
      *
      * @var   MetadataManager
      *
-<<<<<<< HEAD
-     * @since 5.0.0
-=======
      * @since 4.4.0
->>>>>>> 6c05d600
      */
     private $metadataManager;
 
@@ -45,11 +41,7 @@
      * @param   array                $config           An optional associative array of configuration settings
      * @param   MetadataManager      $metadataManager  The user factory
      *
-<<<<<<< HEAD
-     * @since   5.0.0
-=======
      * @since   4.4.0
->>>>>>> 6c05d600
      */
     public function __construct(DispatcherInterface $dispatcher, array $config, MetadataManager $metadataManager)
     {
