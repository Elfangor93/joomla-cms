<?php
/**
 * @package     Joomla.Plugin
 * @subpackage  System.privacyconsent
 *
 * @copyright   Copyright (C) 2005 - 2019 Open Source Matters, Inc. All rights reserved.
 * @license     GNU General Public License version 2 or later; see LICENSE.txt
 */

defined('_JEXEC') or die;

use Joomla\CMS\Application\ApplicationHelper;
use Joomla\CMS\Factory;
use Joomla\CMS\Form\Form;
use Joomla\CMS\Form\FormHelper;
use Joomla\CMS\Language\Associations;
use Joomla\CMS\Language\Text;
<<<<<<< HEAD
use Joomla\CMS\MVC\Model\BaseDatabaseModel;
use Joomla\CMS\Router\Route;
use Joomla\CMS\Table\Table;
use Joomla\CMS\Uri\Uri;
use Joomla\CMS\User\UserHelper;
use Joomla\Database\Exception\ExecutionFailureException;
=======
use Joomla\CMS\Router\Route;
>>>>>>> bbc22b9b
use Joomla\Utilities\ArrayHelper;

/**
 * An example custom privacyconsent plugin.
 *
 * @since  3.9.0
 */
class PlgSystemPrivacyconsent extends JPlugin
{
	/**
	 * Load the language file on instantiation.
	 *
	 * @var    boolean
	 * @since  3.9.0
	 */
	protected $autoloadLanguage = true;

	/**
	 * Application object.
	 *
	 * @var    JApplicationCms
	 * @since  3.9.0
	 */
	protected $app;

	/**
	 * Database object.
	 *
	 * @var    JDatabaseDriver
	 * @since  3.9.0
	 */
	protected $db;

	/**
	 * Constructor
	 *
	 * @param   object  &$subject  The object to observe
	 * @param   array   $config    An array that holds the plugin configuration
	 *
	 * @since   3.9.0
	 */
	public function __construct(&$subject, $config)
	{
		parent::__construct($subject, $config);

		FormHelper::addFieldPath(__DIR__ . '/field');
	}

	/**
	 * Adds additional fields to the user editing form
	 *
	 * @param   Form   $form  The form to be altered.
	 * @param   mixed  $data  The associated data for the form.
	 *
	 * @return  boolean
	 *
	 * @since   3.9.0
	 */
	public function onContentPrepareForm(Form $form, $data)
	{
		// Check we are manipulating a valid form - we only display this on user registration form and user profile form.
		$name = $form->getName();

		if (!in_array($name, array('com_users.profile', 'com_users.registration')))
		{
			return true;
		}

		// We only display this if user has not consented before
		if (is_object($data))
		{
			$userId = isset($data->id) ? $data->id : 0;

			if ($userId > 0 && $this->isUserConsented($userId))
			{
				return true;
			}
		}

		// Add the privacy policy fields to the form.
		Form::addFormPath(__DIR__ . '/privacyconsent');
		$form->loadFile('privacyconsent');

		$privacyArticleId = $this->getPrivacyArticleId();
		$privacynote      = $this->params->get('privacy_note');

		// Push the privacy article ID into the privacy field.
		$form->setFieldAttribute('privacy', 'article', $privacyArticleId, 'privacyconsent');
		$form->setFieldAttribute('privacy', 'note', $privacynote, 'privacyconsent');
	}

	/**
	 * Method is called before user data is stored in the database
	 *
	 * @param   array    $user   Holds the old user data.
	 * @param   boolean  $isNew  True if a new user is stored.
	 * @param   array    $data   Holds the new user data.
	 *
	 * @return  boolean
	 *
	 * @since   3.9.0
	 * @throws  InvalidArgumentException on missing required data.
	 */
	public function onUserBeforeSave($user, $isNew, $data)
	{
		// // Only check for front-end user creation/update profile
		if ($this->app->isClient('administrator'))
		{
			return true;
		}

		$userId = ArrayHelper::getValue($user, 'id', 0, 'int');

		// User already consented before, no need to check it further
		if ($userId > 0 && $this->isUserConsented($userId))
		{
			return true;
		}

		// Check that the privacy is checked if required ie only in registration from frontend.
		$option = $this->app->input->getCmd('option');
		$task   = $this->app->input->get->getCmd('task');
		$form   = $this->app->input->post->get('jform', array(), 'array');

		if ($option == 'com_users' && in_array($task, array('registration.register', 'profile.save'))
			&& empty($form['privacyconsent']['privacy']))
		{
			throw new InvalidArgumentException(Text::_('PLG_SYSTEM_PRIVACYCONSENT_FIELD_ERROR'));
		}

		return true;
	}

	/**
	 * Saves user privacy confirmation
	 *
	 * @param   array    $data    entered user data
	 * @param   boolean  $isNew   true if this is a new user
	 * @param   boolean  $result  true if saving the user worked
	 * @param   string   $error   error message
	 *
	 * @return  boolean
	 *
	 * @since   3.9.0
	 */
	public function onUserAfterSave($data, $isNew, $result, $error)
	{
		// Only create an entry on front-end user creation/update profile
		if ($this->app->isClient('administrator'))
		{
			return true;
		}

		// Get the user's ID
		$userId = ArrayHelper::getValue($data, 'id', 0, 'int');

		// If user already consented before, no need to check it further
		if ($userId > 0 && $this->isUserConsented($userId))
		{
			return true;
		}

		$option = $this->app->input->getCmd('option');
		$task   = $this->app->input->get->getCmd('task');
		$form   = $this->app->input->post->get('jform', array(), 'array');

		if ($option == 'com_users'
			&&in_array($task, array('registration.register', 'profile.save'))
			&& !empty($form['privacyconsent']['privacy']))
		{
			$userId = ArrayHelper::getValue($data, 'id', 0, 'int');

			// Get the user's IP address
			$ip = $this->app->input->server->get('REMOTE_ADDR', '', 'string');

			// Get the user agent string
			$userAgent = $this->app->input->server->get('HTTP_USER_AGENT', '', 'string');

			// Create the user note
			$userNote = (object) array(
				'user_id' => $userId,
				'subject' => 'PLG_SYSTEM_PRIVACYCONSENT_SUBJECT',
				'body'    => Text::sprintf('PLG_SYSTEM_PRIVACYCONSENT_BODY', $ip, $userAgent),
				'created' => Factory::getDate()->toSql(),
			);

			try
			{
				$this->db->insertObject('#__privacy_consents', $userNote);
			}
			catch (Exception $e)
			{
				// Do nothing if the save fails
			}

			$userId = ArrayHelper::getValue($data, 'id', 0, 'int');

			$message = array(
				'action'      => 'consent',
				'id'          => $userId,
				'title'       => $data['name'],
				'itemlink'    => 'index.php?option=com_users&task=user.edit&id=' . $userId,
				'userid'      => $userId,
				'username'    => $data['username'],
				'accountlink' => 'index.php?option=com_users&task=user.edit&id=' . $userId,
			);

			BaseDatabaseModel::addIncludePath(JPATH_ADMINISTRATOR . '/components/com_actionlogs/models', 'ActionlogsModel');

			/** @var ActionlogsModelActionlog $model */
			$model = BaseDatabaseModel::getInstance('Actionlog', 'ActionlogsModel');
			$model->addLog(array($message), 'PLG_SYSTEM_PRIVACYCONSENT_CONSENT', 'plg_system_privacyconsent', $userId);
		}

		return true;
	}

	/**
	 * Remove all user privacy consent information for the given user ID
	 *
	 * Method is called after user data is deleted from the database
	 *
	 * @param   array    $user     Holds the user data
	 * @param   boolean  $success  True if user was succesfully stored in the database
	 * @param   string   $msg      Message
	 *
	 * @return  boolean
	 *
	 * @since   3.9.0
	 */
	public function onUserAfterDelete($user, $success, $msg)
	{
		if (!$success)
		{
			return false;
		}

		$userId = ArrayHelper::getValue($user, 'id', 0, 'int');

		if ($userId)
		{
			// Remove user's consent
			try
			{
				$query = $this->db->getQuery(true)
					->delete($this->db->quoteName('#__privacy_consents'))
					->where($this->db->quoteName('user_id') . ' = ' . (int) $userId);
				$this->db->setQuery($query);
				$this->db->execute();
			}
			catch (Exception $e)
			{
				$this->_subject->setError($e->getMessage());

				return false;
			}
		}

		return true;
	}

	/**
	 * If logged in users haven't agreed to privacy consent, redirect them to profile edit page, ask them to agree to
	 * privacy consent before allowing access to any other pages
	 *
	 * @return  void
	 *
	 * @since   3.9.0
	 */
	public function onAfterRoute()
	{
		// Run this in frontend only
		if ($this->app->isClient('administrator'))
		{
			return;
		}

		$userId = Factory::getUser()->id;

		// Check to see whether user already consented, if not, redirect to user profile page
		if ($userId > 0)
		{
			// If user consented before, no need to check it further
			if ($this->isUserConsented($userId))
			{
				return;
			}

			$option = $this->app->input->getCmd('option');
			$task   = $this->app->input->get('task');
			$view   = $this->app->input->getString('view', '');
			$layout = $this->app->input->getString('layout', '');
			$id     = $this->app->input->getInt('id');

			$privacyArticleId = $this->getPrivacyArticleId();

			/*
			 * If user is already on edit profile screen or view privacy article
			 * or press update/apply button, or logout, do nothing to avoid infinite redirect
			 */
			if ($option == 'com_users' && in_array($task, array('profile.save', 'profile.apply', 'user.logout', 'user.menulogout'))
				|| ($option == 'com_content' && $view == 'article' && $id == $privacyArticleId)
				|| ($option == 'com_users' && $view == 'profile' && $layout == 'edit'))
			{
				return;
			}

			// Redirect to com_users profile edit
			$this->app->enqueueMessage($this->getRedirectMessage(), 'notice');
			$link = 'index.php?option=com_users&view=profile&layout=edit';
			$this->app->redirect(Route::_($link, false));
		}
	}

	/**
	 * Event to specify whether a privacy policy has been published.
	 *
	 * @param   array  &$policy  The privacy policy status data, passed by reference, with keys "published", "editLink" and "articlePublished".
	 *
	 * @return  void
	 *
	 * @since   3.9.0
	 */
	public function onPrivacyCheckPrivacyPolicyPublished(&$policy)
	{
		// If another plugin has already indicated a policy is published, we won't change anything here
		if ($policy['published'])
		{
			return;
		}

		$articleId = $this->params->get('privacy_article');

		if (!$articleId)
		{
			return;
		}

		// Check if the article exists in database and is published
		$query = $this->db->getQuery(true)
			->select($this->db->quoteName(array('id', 'state')))
			->from($this->db->quoteName('#__content'))
			->where($this->db->quoteName('id') . ' = ' . (int) $articleId);
		$this->db->setQuery($query);

		$article = $this->db->loadObject();

		// Check if the article exists
		if (!$article)
		{
			return;
		}

		// Check if the article is published
		if ($article->state == 1)
		{
			$policy['articlePublished'] = true;
		}

		$policy['published'] = true;
		$policy['editLink']  = Route::_('index.php?option=com_content&task=article.edit&id=' . $articleId);
	}

	/**
	 * Returns the configured redirect message and falls back to the default version.
	 *
	 * @return  string  redirect message
	 *
	 * @since   3.9.0
	 */
	private function getRedirectMessage()
	{
		$messageOnRedirect = trim($this->params->get('messageOnRedirect', ''));

		if (empty($messageOnRedirect))
		{
			return Text::_('PLG_SYSTEM_PRIVACYCONSENT_REDIRECT_MESSAGE_DEFAULT');
		}

		return $messageOnRedirect;
	}

	/**
	 * Method to check if the given user has consented yet
	 *
	 * @param   integer  $userId  ID of uer to check
	 *
	 * @return  boolean
	 *
	 * @since   3.9.0
	 */
	private function isUserConsented($userId)
	{
		$query = $this->db->getQuery(true);
		$query->select('COUNT(*)')
			->from('#__privacy_consents')
			->where('user_id = ' . (int) $userId)
			->where('subject = ' . $this->db->quote('PLG_SYSTEM_PRIVACYCONSENT_SUBJECT'))
			->where('state = 1');
		$this->db->setQuery($query);

		return (int) $this->db->loadResult() > 0;
	}

	/**
	 * Get privacy article ID. If the site is a multilingual website and there is associated article for the
	 * current language, ID of the associlated article will be returned
	 *
	 * @return  integer
	 *
	 * @since   3.9.0
	 */
	private function getPrivacyArticleId()
	{
		$privacyArticleId = $this->params->get('privacy_article');

		if ($privacyArticleId > 0 && Associations::isEnabled())
		{
			$privacyAssociated = Associations::getAssociations('com_content', '#__content', 'com_content.item', $privacyArticleId);
			$currentLang = Factory::getLanguage()->getTag();

			if (isset($privacyAssociated[$currentLang]))
			{
				$privacyArticleId = $privacyAssociated[$currentLang]->id;
			}
		}

		return $privacyArticleId;
	}

	/**
	 * The privacy consent expiration check code is triggered after the page has fully rendered.
	 *
	 * @return  void
	 *
	 * @since   3.9.0
	 */
	public function onAfterRender()
	{
		if (!$this->params->get('enabled', 0))
		{
			return;
		}

		$cacheTimeout = (int) $this->params->get('cachetimeout', 30);
		$cacheTimeout = 24 * 3600 * $cacheTimeout;

		// Do we need to run? Compare the last run timestamp stored in the plugin's options with the current
		// timestamp. If the difference is greater than the cache timeout we shall not execute again.
		$now  = time();
		$last = (int) $this->params->get('lastrun', 0);

		if ((abs($now - $last) < $cacheTimeout))
		{
			return;
		}

		// Update last run status
		$this->params->set('lastrun', $now);
		$db    = $this->db;
		$query = $db->getQuery(true)
			->update($db->quoteName('#__extensions'))
			->set($db->quoteName('params') . ' = ' . $db->quote($this->params->toString('JSON')))
			->where($db->quoteName('type') . ' = ' . $db->quote('plugin'))
			->where($db->quoteName('folder') . ' = ' . $db->quote('system'))
			->where($db->quoteName('element') . ' = ' . $db->quote('privacyconsent'));

		try
		{
			// Lock the tables to prevent multiple plugin executions causing a race condition
			$db->lockTable('#__extensions');
		}
		catch (Exception $e)
		{
			// If we can't lock the tables it's too risky to continue execution
			return;
		}

		try
		{
			// Update the plugin parameters
			$result = $db->setQuery($query)->execute();
			$this->clearCacheGroups(array('com_plugins'), array(0, 1));
		}
		catch (Exception $exc)
		{
			// If we failed to execute
			$db->unlockTables();
			$result = false;
		}

		try
		{
			// Unlock the tables after writing
			$db->unlockTables();
		}
		catch (Exception $e)
		{
			// If we can't lock the tables assume we have somehow failed
			$result = false;
		}

		// Abort on failure
		if (!$result)
		{
			return;
		}

		// Delete the expired privacy consents
		$this->invalidateExpiredConsents();

		// Remind for privacy consents near to expire
		$this->remindExpiringConsents();

	}

	/**
	 * Method to send the remind for privacy consents renew
	 *
	 * @return  integer
	 *
	 * @since   3.9.0
	 */
	private function remindExpiringConsents()
	{
		// Load the parameters.
		$expire = (int) $this->params->get('consentexpiration', 365);
		$remind = (int) $this->params->get('remind', 30);
		$now    = Factory::getDate()->toSql();
		$period = '-' . ($expire - $remind);

		$db    = $this->db;
		$query = $db->getQuery(true)
			->select($db->quoteName(array('r.id', 'r.user_id', 'u.email')))
			->from($db->quoteName('#__privacy_consents', 'r'))
			->leftJoin($db->quoteName('#__users', 'u') . ' ON u.id = r.user_id')
			->where($db->quoteName('subject') . ' = ' . $db->quote('PLG_SYSTEM_PRIVACYCONSENT_SUBJECT'))
			->where($db->quoteName('remind') . ' = 0');
		$query->where($query->dateAdd($db->quote($now), $period, 'DAY') . ' > ' . $db->quoteName('created'));

		try
		{
			$users = $db->setQuery($query)->loadObjectList();
		}
		catch (ExecutionFailureException $exception)
		{
			return false;
		}

<<<<<<< HEAD
		$app      = Factory::getApplication();
		$linkMode = $app->get('force_ssl', 0) == 2 ? 1 : -1;
=======
		$app      = JFactory::getApplication();
		$linkMode = $app->get('force_ssl', 0) == 2 ? Route::TLS_FORCE : Route::TLS_IGNORE;
>>>>>>> bbc22b9b

		foreach ($users as $user)
		{
			$token       = ApplicationHelper::getHash(UserHelper::genRandomPassword());
			$hashedToken = UserHelper::hashPassword($token);

			// The mail
			try
			{
				$substitutions = array(
					'[SITENAME]' => $app->get('sitename'),
<<<<<<< HEAD
					'[URL]'      => Uri::root(),
					'[TOKENURL]' => Route::link('site', 'index.php?option=com_privacy&view=remind&remind_token=' . $token, false, $linkMode),
					'[FORMURL]'  => Route::link('site', 'index.php?option=com_privacy&view=remind', false, $linkMode),
=======
					'[URL]'      => JUri::root(),
					'[TOKENURL]' => JRoute::link('site', 'index.php?option=com_privacy&view=remind&remind_token=' . $token, false, $linkMode, true),
					'[FORMURL]'  => JRoute::link('site', 'index.php?option=com_privacy&view=remind', false, $linkMode, true),
>>>>>>> bbc22b9b
					'[TOKEN]'    => $token,
					'\\n'        => "\n",
				);

				$emailSubject = Text::_('PLG_SYSTEM_PRIVACYCONSENT_EMAIL_REMIND_SUBJECT');
				$emailBody = Text::_('PLG_SYSTEM_PRIVACYCONSENT_EMAIL_REMIND_BODY');

				foreach ($substitutions as $k => $v)
				{
					$emailSubject = str_replace($k, $v, $emailSubject);
					$emailBody    = str_replace($k, $v, $emailBody);
				}

				$mailer = Factory::getMailer();
				$mailer->setSubject($emailSubject);
				$mailer->setBody($emailBody);
				$mailer->addRecipient($user->email);

				$mailResult = $mailer->Send();

				if ($mailResult instanceof JException)
				{
					return false;
				}
				elseif ($mailResult === false)
				{
					return false;
				}

				// Update the privacy_consents item to not send the reminder again
				$query->clear()
					->update($db->quoteName('#__privacy_consents'))
					->set($db->quoteName('remind') . ' = 1 ')
					->set($db->quoteName('token') . ' = ' . $db->quote($hashedToken))
					->where($db->quoteName('id') . ' = ' . (int) $user->id);
				$db->setQuery($query);

				try
				{
					$db->execute();
				}
				catch (RuntimeException $e)
				{
					return false;
				}
			}
			catch (phpmailerException $exception)
			{
				return false;
			}
		}
	}

	/**
	 * Method to delete the expired privacy consents
	 *
	 * @return  boolean
	 *
	 * @since   3.9.0
	 */
	private function invalidateExpiredConsents()
	{
		// Load the parameters.
		$expire = (int) $this->params->get('consentexpiration', 365);
		$now    = Factory::getDate()->toSql();
		$period = '-' . $expire;

		$db    = $this->db;
		$query = $db->getQuery(true);
		$query->select($db->quoteName(array('id', 'user_id')))
			->from($db->quoteName('#__privacy_consents'))
			->where($query->dateAdd($db->quote($now), $period, 'DAY') . ' > ' . $db->quoteName('created'))
			->where($db->quoteName('subject') . ' = ' . $db->quote('PLG_SYSTEM_PRIVACYCONSENT_SUBJECT'))
			->where($db->quoteName('state') . ' = 1');
		$db->setQuery($query);

		try
		{
			$users = $db->loadObjectList();
		}
		catch (RuntimeException $e)
		{
			return false;
		}

		// Do not process further if no expired consents found
		if (empty($users))
		{
			return true;
		}

		// Push a notification to the site's super users
		BaseDatabaseModel::addIncludePath(JPATH_ADMINISTRATOR . '/components/com_messages/models', 'MessagesModel');
		Table::addIncludePath(JPATH_ADMINISTRATOR . '/components/com_messages/tables');
		/** @var MessagesModelMessage $messageModel */
		$messageModel = BaseDatabaseModel::getInstance('Message', 'MessagesModel');

		foreach ($users as $user)
		{
			$query = $db->getQuery(true)
				->update($db->quoteName('#__privacy_consents'))
				->set('state = 0')
				->where($db->quoteName('id') . ' = ' . (int) $user->id);
			$db->setQuery($query);

			try
			{
				$db->execute();
			}
			catch (RuntimeException $e)
			{
				return false;
			}

			$messageModel->notifySuperUsers(
				Text::_('PLG_SYSTEM_PRIVACYCONSENT_NOTIFICATION_USER_PRIVACY_EXPIRED_SUBJECT'),
				Text::sprintf('PLG_SYSTEM_PRIVACYCONSENT_NOTIFICATION_USER_PRIVACY_EXPIRED_MESSAGE', $user->user_id)
			);
		}

		return true;
	}
	/**
	 * Clears cache groups. We use it to clear the plugins cache after we update the last run timestamp.
	 *
	 * @param   array  $clearGroups   The cache groups to clean
	 * @param   array  $cacheClients  The cache clients (site, admin) to clean
	 *
	 * @return  void
	 *
	 * @since    3.9.0
	 */
	private function clearCacheGroups(array $clearGroups, array $cacheClients = array(0, 1))
	{
		$conf = Factory::getConfig();

		foreach ($clearGroups as $group)
		{
			foreach ($cacheClients as $client_id)
			{
				try
				{
					$options = array(
						'defaultgroup' => $group,
						'cachebase'    => $client_id ? JPATH_ADMINISTRATOR . '/cache' :
							$conf->get('cache_path', JPATH_SITE . '/cache')
					);

					$cache = JCache::getInstance('callback', $options);
					$cache->clean();
				}
				catch (Exception $e)
				{
					// Ignore it
				}
			}
		}
	}
}<|MERGE_RESOLUTION|>--- conflicted
+++ resolved
@@ -15,16 +15,12 @@
 use Joomla\CMS\Form\FormHelper;
 use Joomla\CMS\Language\Associations;
 use Joomla\CMS\Language\Text;
-<<<<<<< HEAD
 use Joomla\CMS\MVC\Model\BaseDatabaseModel;
 use Joomla\CMS\Router\Route;
 use Joomla\CMS\Table\Table;
 use Joomla\CMS\Uri\Uri;
 use Joomla\CMS\User\UserHelper;
 use Joomla\Database\Exception\ExecutionFailureException;
-=======
-use Joomla\CMS\Router\Route;
->>>>>>> bbc22b9b
 use Joomla\Utilities\ArrayHelper;
 
 /**
@@ -574,13 +570,8 @@
 			return false;
 		}
 
-<<<<<<< HEAD
 		$app      = Factory::getApplication();
-		$linkMode = $app->get('force_ssl', 0) == 2 ? 1 : -1;
-=======
-		$app      = JFactory::getApplication();
 		$linkMode = $app->get('force_ssl', 0) == 2 ? Route::TLS_FORCE : Route::TLS_IGNORE;
->>>>>>> bbc22b9b
 
 		foreach ($users as $user)
 		{
@@ -592,15 +583,9 @@
 			{
 				$substitutions = array(
 					'[SITENAME]' => $app->get('sitename'),
-<<<<<<< HEAD
 					'[URL]'      => Uri::root(),
-					'[TOKENURL]' => Route::link('site', 'index.php?option=com_privacy&view=remind&remind_token=' . $token, false, $linkMode),
-					'[FORMURL]'  => Route::link('site', 'index.php?option=com_privacy&view=remind', false, $linkMode),
-=======
-					'[URL]'      => JUri::root(),
-					'[TOKENURL]' => JRoute::link('site', 'index.php?option=com_privacy&view=remind&remind_token=' . $token, false, $linkMode, true),
-					'[FORMURL]'  => JRoute::link('site', 'index.php?option=com_privacy&view=remind', false, $linkMode, true),
->>>>>>> bbc22b9b
+					'[TOKENURL]' => Route::link('site', 'index.php?option=com_privacy&view=remind&remind_token=' . $token, false, $linkMode, true),
+					'[FORMURL]'  => Route::link('site', 'index.php?option=com_privacy&view=remind', false, $linkMode, true),
 					'[TOKEN]'    => $token,
 					'\\n'        => "\n",
 				);
