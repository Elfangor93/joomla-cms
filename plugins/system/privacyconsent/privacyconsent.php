--- conflicted
+++ resolved
@@ -134,10 +134,9 @@
         }
 
         // Check that the privacy is checked if required ie only in registration from frontend.
-        $input  = $this->app->getInput();
-        $option = $input->get('option');
-        $task   = $input->post->get('task');
-        $form   = $input->post->get('jform', [], 'array');
+        $option = $this->app->input->get('option');
+        $task   = $this->app->input->post->get('task');
+        $form   = $this->app->input->post->get('jform', [], 'array');
 
         if (
             $option == 'com_users' && in_array($task, array('registration.register', 'profile.save'))
@@ -176,11 +175,9 @@
             return;
         }
 
-        $input = $this->app->getInput();
-
-        $option = $input->get('option');
-        $task   = $input->post->get('task');
-        $form   = $input->post->get('jform', [], 'array');
+        $option = $this->app->input->get('option');
+        $task   = $this->app->input->post->get('task');
+        $form   = $this->app->input->post->get('jform', [], 'array');
 
         if (
             $option == 'com_users'
@@ -190,10 +187,10 @@
             $userId = ArrayHelper::getValue($data, 'id', 0, 'int');
 
             // Get the user's IP address
-            $ip = $input->server->get('REMOTE_ADDR', '', 'string');
+            $ip = $this->app->input->server->get('REMOTE_ADDR', '', 'string');
 
             // Get the user agent string
-            $userAgent = $input->server->get('HTTP_USER_AGENT', '', 'string');
+            $userAgent = $this->app->input->server->get('HTTP_USER_AGENT', '', 'string');
 
             // Create the user note
             $userNote = (object) [
@@ -287,20 +284,11 @@
                 return;
             }
 
-<<<<<<< HEAD
-            $input  = $this->app->getInput();
-            $option = $input->getCmd('option');
-            $task   = $input->get('task');
-            $view   = $input->getString('view', '');
-            $layout = $input->getString('layout', '');
-            $id     = $input->getInt('id');
-=======
             $option = $this->app->input->getCmd('option');
             $task   = $this->app->input->get('task', '');
             $view   = $this->app->input->getString('view', '');
             $layout = $this->app->input->getString('layout', '');
             $id     = $this->app->input->getInt('id');
->>>>>>> 4f1a4f15
 
             $privacyArticleId = $this->getPrivacyArticleId();
 
