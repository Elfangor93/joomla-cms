<?php
/**
 * @package     Joomla.Plugin
 * @subpackage  System.privacyconsent
 *
 * @copyright   Copyright (C) 2005 - 2019 Open Source Matters, Inc. All rights reserved.
 * @license     GNU General Public License version 2 or later; see LICENSE.txt
 */

defined('JPATH_PLATFORM') or die;

use Joomla\CMS\Factory;
use Joomla\CMS\Form\FormHelper;
use Joomla\CMS\HTML\HTMLHelper;
use Joomla\CMS\Language\Text;
use Joomla\CMS\Router\Route;

FormHelper::loadFieldClass('radio');

/**
 * Provides input for privacy
 *
 * @since  3.9.0
 */
class JFormFieldprivacy extends JFormFieldRadio
{
	/**
	 * The form field type.
	 *
	 * @var    string
	 * @since  3.9.0
	 */
	protected $type = 'privacy';

	/**
	 * Method to get the field input markup.
	 *
	 * @return  string   The field input markup.
	 *
	 * @since   3.9.0
	 */
	protected function getInput()
	{
		// Display the message before the field
		echo $this->getRenderer('plugins.system.privacyconsent.message')->render($this->getLayoutData());

		return parent::getInput();
	}

	/**
	 * Method to get the field label markup.
	 *
	 * @return  string  The field label markup.
	 *
	 * @since   3.9.0
	 */
	protected function getLabel()
	{
		if ($this->hidden)
		{
			return '';
		}

<<<<<<< HEAD
		// Get the label text from the XML element, defaulting to the element name.
		$text = $this->element['label'] ? (string) $this->element['label'] : (string) $this->element['name'];
		$text = $this->translateLabel ? Text::_($text) : $text;

		// Set required to true as this field is not displayed at all if not required.
		$this->required = true;

		// Build the class for the label.
		$class = !empty($this->description) ? 'hasPopover' : '';
		$class = $class . ' required';
		$class = !empty($this->labelClass) ? $class . ' ' . $this->labelClass : $class;

		// Add the opening label tag and main attributes.
		$label = '<label id="' . $this->id . '-lbl" for="' . $this->id . '" class="' . $class . '"';

		// If a description is specified, use it to build a tooltip.
		if (!empty($this->description))
		{
			$label .= ' title="' . htmlspecialchars(trim($text, ':'), ENT_COMPAT, 'UTF-8') . '"';
			$label .= ' data-content="' . htmlspecialchars(
				$this->translateDescription ? Text::_($this->description) : $this->description,
				ENT_COMPAT,
				'UTF-8'
			) . '"';
		}
=======
		return $this->getRenderer('plugins.system.privacyconsent.label')->render($this->getLayoutData());

	}
>>>>>>> bbdf775f

	/**
	 * Method to get the data to be passed to the layout for rendering.
	 *
	 * @return  array
	 *
	 * @since   3.9.4
	 */
	protected function getLayoutData()
	{
		$data = parent::getLayoutData();

		$article = false;
		$privacyArticle = $this->element['article'] > 0 ? (int) $this->element['article'] : 0;

		if ($privacyArticle && Factory::getApplication()->isClient('site'))
		{
<<<<<<< HEAD
			JLoader::register('ContentHelperRoute', JPATH_BASE . '/components/com_content/helpers/route.php');

			$attribs                = [];
			$attribs['data-toggle'] = 'modal';
			$attribs['data-target'] = '#consentModal';

=======
>>>>>>> bbdf775f
			$db    = Factory::getDbo();
			$query = $db->getQuery(true)
				->select($db->quoteName(array('id', 'alias', 'catid', 'language')))
				->from($db->quoteName('#__content'))
				->where($db->quoteName('id') . ' = ' . (int) $privacyArticle);
			$db->setQuery($query);
			$article = $db->loadObject();

			JLoader::register('ContentHelperRoute', JPATH_BASE . '/components/com_content/helpers/route.php');

			$slug = $article->alias ? ($article->id . ':' . $article->alias) : $article->id;
<<<<<<< HEAD
			$url  = ContentHelperRoute::getArticleRoute($slug, $article->catid, $article->language);
			$link = JHtml::_('link', Route::_($url . '&tmpl=component'), $text, $attribs);

			echo HTMLHelper::_(
				'bootstrap.renderModal',
				'consentModal',
				array(
					'url'    => Route::_($url . '&tmpl=component'),
					'title'  => $text,
					'height' => '100%',
					'width'  => '100%',
					'modalWidth'  => '800',
					'bodyHeight'  => '500',
					'footer' => '<button type="button" class="btn btn-secondary" data-dismiss="modal" aria-hidden="true">'
						. Text::_("JLIB_HTML_BEHAVIOR_CLOSE") . '</button>'
				)
			);
=======
			$article->link  = ContentHelperRoute::getArticleRoute($slug, $article->catid, $article->language);
>>>>>>> bbdf775f
		}

		$extraData = array(
			'privacynote' => !empty($this->element['note']) ? $this->element['note'] : Text::_('PLG_SYSTEM_PRIVACYCONSENT_NOTE_FIELD_DEFAULT'),
			'options' => $this->getOptions(),
			'value'   => (string) $this->value,
			'translateLabel' => $this->translateLabel,
			'translateDescription' => $this->translateDescription,
			'translateHint' => $this->translateHint,
			'privacyArticle' => $privacyArticle,
			'article' => $article,
		);

		return array_merge($data, $extraData);
	}
}<|MERGE_RESOLUTION|>--- conflicted
+++ resolved
@@ -61,37 +61,9 @@
 			return '';
 		}
 
-<<<<<<< HEAD
-		// Get the label text from the XML element, defaulting to the element name.
-		$text = $this->element['label'] ? (string) $this->element['label'] : (string) $this->element['name'];
-		$text = $this->translateLabel ? Text::_($text) : $text;
-
-		// Set required to true as this field is not displayed at all if not required.
-		$this->required = true;
-
-		// Build the class for the label.
-		$class = !empty($this->description) ? 'hasPopover' : '';
-		$class = $class . ' required';
-		$class = !empty($this->labelClass) ? $class . ' ' . $this->labelClass : $class;
-
-		// Add the opening label tag and main attributes.
-		$label = '<label id="' . $this->id . '-lbl" for="' . $this->id . '" class="' . $class . '"';
-
-		// If a description is specified, use it to build a tooltip.
-		if (!empty($this->description))
-		{
-			$label .= ' title="' . htmlspecialchars(trim($text, ':'), ENT_COMPAT, 'UTF-8') . '"';
-			$label .= ' data-content="' . htmlspecialchars(
-				$this->translateDescription ? Text::_($this->description) : $this->description,
-				ENT_COMPAT,
-				'UTF-8'
-			) . '"';
-		}
-=======
 		return $this->getRenderer('plugins.system.privacyconsent.label')->render($this->getLayoutData());
 
 	}
->>>>>>> bbdf775f
 
 	/**
 	 * Method to get the data to be passed to the layout for rendering.
@@ -109,15 +81,6 @@
 
 		if ($privacyArticle && Factory::getApplication()->isClient('site'))
 		{
-<<<<<<< HEAD
-			JLoader::register('ContentHelperRoute', JPATH_BASE . '/components/com_content/helpers/route.php');
-
-			$attribs                = [];
-			$attribs['data-toggle'] = 'modal';
-			$attribs['data-target'] = '#consentModal';
-
-=======
->>>>>>> bbdf775f
 			$db    = Factory::getDbo();
 			$query = $db->getQuery(true)
 				->select($db->quoteName(array('id', 'alias', 'catid', 'language')))
@@ -126,30 +89,8 @@
 			$db->setQuery($query);
 			$article = $db->loadObject();
 
-			JLoader::register('ContentHelperRoute', JPATH_BASE . '/components/com_content/helpers/route.php');
-
 			$slug = $article->alias ? ($article->id . ':' . $article->alias) : $article->id;
-<<<<<<< HEAD
-			$url  = ContentHelperRoute::getArticleRoute($slug, $article->catid, $article->language);
-			$link = JHtml::_('link', Route::_($url . '&tmpl=component'), $text, $attribs);
-
-			echo HTMLHelper::_(
-				'bootstrap.renderModal',
-				'consentModal',
-				array(
-					'url'    => Route::_($url . '&tmpl=component'),
-					'title'  => $text,
-					'height' => '100%',
-					'width'  => '100%',
-					'modalWidth'  => '800',
-					'bodyHeight'  => '500',
-					'footer' => '<button type="button" class="btn btn-secondary" data-dismiss="modal" aria-hidden="true">'
-						. Text::_("JLIB_HTML_BEHAVIOR_CLOSE") . '</button>'
-				)
-			);
-=======
 			$article->link  = ContentHelperRoute::getArticleRoute($slug, $article->catid, $article->language);
->>>>>>> bbdf775f
 		}
 
 		$extraData = array(
