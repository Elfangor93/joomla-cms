<?php
/**
 * @package     Joomla.Plugin
 * @subpackage  System.languagecode
 *
 * @copyright   Copyright (C) 2005 - 2018 Open Source Matters, Inc. All rights reserved.
 * @license     GNU General Public License version 2 or later; see LICENSE.txt
 */

defined('_JEXEC') or die;

use Joomla\CMS\Factory;
use Joomla\CMS\Form\Form;
use Joomla\CMS\Language\LanguageHelper;
use Joomla\CMS\Language\Text;
use Joomla\CMS\Plugin\CMSPlugin;

/**
 * Language Code plugin class.
 *
 * @since  2.5
 */
class PlgSystemLanguagecode extends CMSPlugin
{
	/**
	 * Plugin that changes the language code used in the <html /> tag.
	 *
	 * @return  void
	 *
	 * @since   2.5
	 */
	public function onAfterRender()
	{
		$app = Factory::getApplication();

		// Use this plugin only in site application.
		if ($app->isClient('site'))
		{
			// Get the response body.
			$body = $app->getBody();

			// Get the current language code.
			$code = Factory::getDocument()->getLanguage();

			// Get the new code.
			$new_code  = $this->params->get($code);

			// Replace the old code by the new code in the <html /> tag.
			if ($new_code)
			{
				// Replace the new code in the HTML document.
				$patterns = array(
					chr(1) . '(<html.*\s+xml:lang=")(' . $code . ')(".*>)' . chr(1) . 'i',
					chr(1) . '(<html.*\s+lang=")(' . $code . ')(".*>)' . chr(1) . 'i',
				);
				$replace = array(
					'${1}' . strtolower($new_code) . '${3}',
					'${1}' . strtolower($new_code) . '${3}'
				);
			}
			else
			{
				$patterns = array();
				$replace  = array();
			}

			// Replace codes in <link hreflang="" /> attributes.
			preg_match_all(chr(1) . '(<link.*\s+hreflang=")([0-9a-z\-]*)(".*\s+rel="alternate".*/>)' . chr(1) . 'i', $body, $matches);

			foreach ($matches[2] as $match)
			{
				$new_code = $this->params->get(strtolower($match));

				if ($new_code)
				{
					$patterns[] = chr(1) . '(<link.*\s+hreflang=")(' . $match . ')(".*\s+rel="alternate".*/>)' . chr(1) . 'i';
					$replace[] = '${1}' . $new_code . '${3}';
				}
			}

			preg_match_all(chr(1) . '(<link.*\s+rel="alternate".*\s+hreflang=")([0-9A-Za-z\-]*)(".*/>)' . chr(1) . 'i', $body, $matches);

			foreach ($matches[2] as $match)
			{
				$new_code = $this->params->get(strtolower($match));

				if ($new_code)
				{
					$patterns[] = chr(1) . '(<link.*\s+rel="alternate".*\s+hreflang=")(' . $match . ')(".*/>)' . chr(1) . 'i';
					$replace[] = '${1}' . $new_code . '${3}';
				}
			}

			// Replace codes in itemprop content
			preg_match_all(chr(1) . '(<meta.*\s+itemprop="inLanguage".*\s+content=")([0-9A-Za-z\-]*)(".*/>)' . chr(1) . 'i', $body, $matches);

			foreach ($matches[2] as $match)
			{
				$new_code = $this->params->get(strtolower($match));

				if ($new_code)
				{
					$patterns[] = chr(1) . '(<meta.*\s+itemprop="inLanguage".*\s+content=")(' . $match . ')(".*/>)' . chr(1) . 'i';
					$replace[] = '${1}' . $new_code . '${3}';
				}
			}

			$app->setBody(preg_replace($patterns, $replace, $body));
		}
	}

	/**
	 * Prepare form.
	 *
	 * @param   JForm  $form  The form to be altered.
	 * @param   mixed  $data  The associated data for the form.
	 *
	 * @return  boolean
	 *
	 * @since	2.5
	 */
	public function onContentPrepareForm(JForm $form, $data)
	{
<<<<<<< HEAD
		// Check we have a form.
		if (!($form instanceof Form))
		{
			throw new RuntimeException(Text::_('JERROR_NOT_A_FORM'), 500);
		}

=======
>>>>>>> 56b89ced
		// Check we are manipulating the languagecode plugin.
		if ($form->getName() !== 'com_plugins.plugin' || !$form->getField('languagecodeplugin', 'params'))
		{
			return true;
		}

		// Get site languages.
		if ($languages = LanguageHelper::getKnownLanguages(JPATH_SITE))
		{
			// Inject fields into the form.
			foreach ($languages as $tag => $language)
			{
				$form->load('
					<form>
						<fields name="params">
							<fieldset
								name="languagecode"
								label="PLG_SYSTEM_LANGUAGECODE_FIELDSET_LABEL"
								description="PLG_SYSTEM_LANGUAGECODE_FIELDSET_DESC"
							>
								<field
									name="' . strtolower($tag) . '"
									type="text"
									label="' . $tag . '"
									description="' . htmlspecialchars(Text::sprintf('PLG_SYSTEM_LANGUAGECODE_FIELD_DESC', $language['name']), ENT_COMPAT, 'UTF-8') . '"
									translate_description="false"
									translate_label="false"
									size="7"
									filter="cmd"
								/>
							</fieldset>
						</fields>
					</form>
				');
			}
		}

		return true;
	}
}<|MERGE_RESOLUTION|>--- conflicted
+++ resolved
@@ -112,24 +112,15 @@
 	/**
 	 * Prepare form.
 	 *
-	 * @param   JForm  $form  The form to be altered.
+	 * @param   Form   $form  The form to be altered.
 	 * @param   mixed  $data  The associated data for the form.
 	 *
 	 * @return  boolean
 	 *
 	 * @since	2.5
 	 */
-	public function onContentPrepareForm(JForm $form, $data)
+	public function onContentPrepareForm(Form $form, $data)
 	{
-<<<<<<< HEAD
-		// Check we have a form.
-		if (!($form instanceof Form))
-		{
-			throw new RuntimeException(Text::_('JERROR_NOT_A_FORM'), 500);
-		}
-
-=======
->>>>>>> 56b89ced
 		// Check we are manipulating the languagecode plugin.
 		if ($form->getName() !== 'com_plugins.plugin' || !$form->getField('languagecodeplugin', 'params'))
 		{
