<?xml version="1.0" encoding="utf-8"?>
<extension version="3.1" type="plugin" group="system" method="upgrade">
	<name>plg_system_cache</name>
	<author>Joomla! Project</author>
	<creationDate>February 2007</creationDate>
	<copyright>Copyright (C) 2005 - 2018 Open Source Matters. All rights reserved.</copyright>
	<license>GNU General Public License version 2 or later; see LICENSE.txt</license>
	<authorEmail>admin@joomla.org</authorEmail>
	<authorUrl>www.joomla.org</authorUrl>
	<version>3.0.0</version>
	<description>PLG_CACHE_XML_DESCRIPTION</description>
	<files>
		<filename plugin="cache">cache.php</filename>
	</files>
	<languages>
		<language tag="en-GB">en-GB.plg_system_cache.ini</language>
		<language tag="en-GB">en-GB.plg_system_cache.sys.ini</language>
	</languages>
	<config>
		<fields name="params">
			<fieldset name="basic">
				<field
					name="browsercache"
					type="radio"
					class="switcher"
					label="PLG_CACHE_FIELD_BROWSERCACHE_LABEL"
					default="0"
					filter="integer"
					>
					<option value="0">JNO</option>
					<option value="1">JYES</option>
				</field>

				<field
					name="exclude_menu_items"
					type="menuitem"
					label="PLG_CACHE_FIELD_EXCLUDE_MENU_ITEMS_LABEL"
<<<<<<< HEAD
					default=""
=======
					description="PLG_CACHE_FIELD_EXCLUDE_MENU_ITEMS_DESC"
>>>>>>> 56b89ced
					multiple="multiple"
					filter="int_array"
				/>

			</fieldset>
			<fieldset name="advanced">
				<field
					name="exclude"
					type="textarea"
					label="PLG_CACHE_FIELD_EXCLUDE_LABEL"
					description="PLG_CACHE_FIELD_EXCLUDE_DESC"
					rows="15"
					filter="raw"
				/>

			</fieldset>
		</fields>
	</config>
</extension><|MERGE_RESOLUTION|>--- conflicted
+++ resolved
@@ -35,11 +35,6 @@
 					name="exclude_menu_items"
 					type="menuitem"
 					label="PLG_CACHE_FIELD_EXCLUDE_MENU_ITEMS_LABEL"
-<<<<<<< HEAD
-					default=""
-=======
-					description="PLG_CACHE_FIELD_EXCLUDE_MENU_ITEMS_DESC"
->>>>>>> 56b89ced
 					multiple="multiple"
 					filter="int_array"
 				/>
