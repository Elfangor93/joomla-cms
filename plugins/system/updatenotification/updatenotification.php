<?php
/**
 * @package     Joomla.Plugin
 * @subpackage  System.updatenotification
 *
 * @copyright   Copyright (C) 2005 - 2019 Open Source Matters, Inc. All rights reserved.
 * @license     GNU General Public License version 2 or later; see LICENSE.txt
 */

defined('_JEXEC') or die;

use Joomla\CMS\Access\Access;
use Joomla\CMS\Cache\Cache;
use Joomla\CMS\Component\ComponentHelper;
use Joomla\CMS\Extension\ExtensionHelper;
use Joomla\CMS\Factory;
use Joomla\CMS\Language\Text;
use Joomla\CMS\Log\Log;
use Joomla\CMS\Mail\Exception\MailDisabledException;
use Joomla\CMS\Plugin\CMSPlugin;
use Joomla\CMS\Table\Table;
use Joomla\CMS\Updater\Updater;
use Joomla\CMS\Uri\Uri;
use Joomla\CMS\Version;
use Joomla\Database\ParameterType;
use PHPMailer\PHPMailer\Exception as phpMailerException;

// Uncomment the following line to enable debug mode (update notification email sent every single time)
// define('PLG_SYSTEM_UPDATENOTIFICATION_DEBUG', 1);

/**
 * Joomla! Update Notification plugin
 *
 * Sends out an email to all Super Users or a predefined email address when a new Joomla! version is available.
 *
 * This plugin is a direct adaptation of the corresponding plugin in Akeeba Ltd's Admin Tools. The author has
 * consented to relicensing their plugin's code under GPLv2 or later (the original version was licensed under
 * GPLv3 or later) to allow its inclusion in the Joomla! CMS.
 *
 * @since  3.5
 */
class PlgSystemUpdatenotification extends CMSPlugin
{
	/**
	 * Application object
	 *
	 * @var    \Joomla\CMS\Application\CMSApplication
	 * @since  4.0.0
	 */
	protected $app;

	/**
	 * Database driver
	 *
	 * @var    \Joomla\Database\DatabaseInterface
	 * @since  4.0.0
	 */
	protected $db;

	/**
	 * Load plugin language files automatically
	 *
	 * @var    boolean
	 * @since  3.6.3
	 */
	protected $autoloadLanguage = true;

	/**
	 * The update check and notification email code is triggered after the page has fully rendered.
	 *
	 * @return  void
	 *
	 * @since   3.5
	 */
	public function onAfterRender()
	{
		// Get the timeout for Joomla! updates, as configured in com_installer's component parameters
		$component = ComponentHelper::getComponent('com_installer');

		/** @var \Joomla\Registry\Registry $params */
		$params        = $component->getParams();
		$cache_timeout = (int) $params->get('cachetimeout', 6);
		$cache_timeout = 3600 * $cache_timeout;

		// Do we need to run? Compare the last run timestamp stored in the plugin's options with the current
		// timestamp. If the difference is greater than the cache timeout we shall not execute again.
		$now  = time();
		$last = (int) $this->params->get('lastrun', 0);

		if (!defined('PLG_SYSTEM_UPDATENOTIFICATION_DEBUG') && (abs($now - $last) < $cache_timeout))
		{
			return;
		}

		// Update last run status
		// If I have the time of the last run, I can update, otherwise insert
		$this->params->set('lastrun', $now);

		$db         = $this->db;
		$paramsJson = $this->params->toString('JSON');

		$query = $db->getQuery(true)
			->update($db->quoteName('#__extensions'))
			->set($db->quoteName('params') . ' = :params')
			->where($db->quoteName('type') . ' = ' . $db->quote('plugin'))
			->where($db->quoteName('folder') . ' = ' . $db->quote('system'))
			->where($db->quoteName('element') . ' = ' . $db->quote('updatenotification'))
			->bind(':params', $paramsJson);

		try
		{
			// Lock the tables to prevent multiple plugin executions causing a race condition
			$db->lockTable('#__extensions');
		}
		catch (Exception $e)
		{
			// If we can't lock the tables it's too risky to continue execution
			return;
		}

		try
		{
			// Update the plugin parameters
			$result = $db->setQuery($query)->execute();

			$this->clearCacheGroups(['com_plugins']);
		}
		catch (Exception $exc)
		{
			// If we failed to execite
			$db->unlockTables();
			$result = false;
		}

		try
		{
			// Unlock the tables after writing
			$db->unlockTables();
		}
		catch (Exception $e)
		{
			// If we can't lock the tables assume we have somehow failed
			$result = false;
		}

		// Abort on failure
		if (!$result)
		{
			return;
		}

		// This is the extension ID for Joomla! itself
		$eid = ExtensionHelper::getExtensionRecord('files_joomla')->extension_id;

		// Get any available updates
		$updater = Updater::getInstance();
		$results = $updater->findUpdates([$eid], $cache_timeout);

		// If there are no updates our job is done. We need BOTH this check AND the one below.
		if (!$results)
		{
			return;
		}

		// Get the update model and retrieve the Joomla! core updates
		$model = $this->app->bootComponent('com_installer')
			->getMVCFactory()->createModel('Update', 'Administrator', ['ignore_request' => true]);
		$model->setState('filter.extension_id', $eid);
		$updates = $model->getItems();

		// If there are no updates we don't have to notify anyone about anything. This is NOT a duplicate check.
		if (empty($updates))
		{
			return;
		}

		// Get the available update
		$update = array_pop($updates);

		// Check the available version. If it's the same or less than the installed version we have no updates to notify about.
		if (version_compare($update->version, JVERSION, 'le'))
		{
			return;
		}

		// If we're here, we have updates. First, get a link to the Joomla! Update component.
		$baseURL  = Uri::base();
		$baseURL  = rtrim($baseURL, '/');
		$baseURL .= (substr($baseURL, -13) !== 'administrator') ? '/administrator/' : '/';
		$baseURL .= 'index.php?option=com_joomlaupdate';
		$uri      = new Uri($baseURL);

		/**
		 * Some third party security solutions require a secret query parameter to allow log in to the administrator
		 * backend of the site. The link generated above will be invalid and could probably block the user out of their
		 * site, confusing them (they can't understand the third party security solution is not part of Joomla! proper).
		 * So, we're calling the onBuildAdministratorLoginURL system plugin event to let these third party solutions
		 * add any necessary secret query parameters to the URL. The plugins are supposed to have a method with the
		 * signature:
		 *
		 * public function onBuildAdministratorLoginURL(Uri &$uri);
		 *
		 * The plugins should modify the $uri object directly and return null.
		 */
		$this->app->triggerEvent('onBuildAdministratorLoginURL', [&$uri]);

		// Let's find out the email addresses to notify
		$superUsers    = [];
		$specificEmail = $this->params->get('email', '');

		if (!empty($specificEmail))
		{
			$superUsers = $this->getSuperUsers($specificEmail);
		}

		if (empty($superUsers))
		{
			$superUsers = $this->getSuperUsers();
		}

		if (empty($superUsers))
		{
			return;
		}

		/*
		 * Load the appropriate language. We try to load English (UK), the current user's language and the forced
		 * language preference, in this order. This ensures that we'll never end up with untranslated strings in the
		 * update email which would make Joomla! seem bad. So, please, if you don't fully understand what the
		 * following code does DO NOT TOUCH IT. It makes the difference between a hobbyist CMS and a professional
		 * solution!
		 */
		$jLanguage = $this->app->getLanguage();
		$jLanguage->load('plg_system_updatenotification', JPATH_ADMINISTRATOR, 'en-GB', true, true);
		$jLanguage->load('plg_system_updatenotification', JPATH_ADMINISTRATOR, null, true, false);

		// Then try loading the preferred (forced) language
		$forcedLanguage = $this->params->get('language_override', '');

		if (!empty($forcedLanguage))
		{
			$jLanguage->load('plg_system_updatenotification', JPATH_ADMINISTRATOR, $forcedLanguage, true, false);
		}

		// Set up the email subject and body

		$email_subject = Text::_('PLG_SYSTEM_UPDATENOTIFICATION_EMAIL_SUBJECT');
		$email_body    = Text::_('PLG_SYSTEM_UPDATENOTIFICATION_EMAIL_BODY');

		// Replace merge codes with their values
		$newVersion = $update->version;

		$jVersion       = new Version;
		$currentVersion = $jVersion->getShortVersion();

		$sitename = $this->app->get('sitename');
		$mailFrom = $this->app->get('mailfrom');
		$fromName = $this->app->get('fromname');

		$substitutions = [
			'[NEWVERSION]'  => $newVersion,
			'[CURVERSION]'  => $currentVersion,
			'[SITENAME]'    => $sitename,
			'[URL]'         => Uri::base(),
			'[LINK]'        => $uri->toString(),
			'[RELEASENEWS]' => 'https://www.joomla.org/announcements/release-news/',
			'\\n'           => "\n",
		];

		foreach ($substitutions as $k => $v)
		{
			$email_subject = str_replace($k, $v, $email_subject);
			$email_body    = str_replace($k, $v, $email_body);
		}

		// Send the emails to the Super Users
		foreach ($superUsers as $superUser)
		{
			try
			{
				$mailer = Factory::getMailer();
				$mailer->setSender([$mailFrom, $fromName]);
				$mailer->addRecipient($superUser->email);
				$mailer->setSubject($email_subject);
				$mailer->setBody($email_body);
				$mailer->Send();
			}
			catch (MailDisabledException | phpMailerException $exception)
			{
				try
				{
					Log::add(Text::_($exception->getMessage()), Log::WARNING, 'jerror');
				}
				catch (\RuntimeException $exception)
				{
					$this->app->enqueueMessage(Text::_($exception->errorMessage()), 'warning');
				}
			}
		}
	}

	/**
	 * Returns the Super Users email information. If you provide a comma separated $email list
	 * we will check that these emails do belong to Super Users and that they have not blocked
	 * system emails.
	 *
	 * @param   null|string  $email  A list of Super Users to email
	 *
	 * @return  array  The list of Super User emails
	 *
	 * @since   3.5
	 */
	private function getSuperUsers($email = null)
	{
		$db = $this->db;
		$emails = [];

		// Convert the email list to an array
		if (!empty($email))
		{
			$temp   = explode(',', $email);

			foreach ($temp as $entry)
			{
				$emails[] = trim($entry);
			}

			$emails = array_unique($emails);
		}

		// Get a list of groups which have Super User privileges
		$ret = [];

		try
		{
			$rootId    = Table::getInstance('Asset')->getRootId();
			$rules     = Access::getAssetRules($rootId)->getData();
			$rawGroups = $rules['core.admin']->getData();
			$groups    = [];

			if (empty($rawGroups))
			{
				return $ret;
			}

			foreach ($rawGroups as $g => $enabled)
			{
				if ($enabled)
				{
					$groups[] = $g;
				}
			}

			if (empty($groups))
			{
				return $ret;
			}
		}
		catch (Exception $exc)
		{
			return $ret;
		}

		// Get the user IDs of users belonging to the SA groups
		try
		{
			$query = $db->getQuery(true)
				->select($db->quoteName('user_id'))
				->from($db->quoteName('#__user_usergroup_map'))
				->whereIn($db->quoteName('group_id'), $groups);

			$db->setQuery($query);
			$userIDs = $db->loadColumn(0);

			if (empty($userIDs))
			{
				return $ret;
			}
		}
		catch (Exception $exc)
		{
			return $ret;
		}

		// Get the user information for the Super Administrator users
		try
		{
			$query = $db->getQuery(true)
				->select($db->quoteName(['id', 'username', 'email']))
				->from($db->quoteName('#__users'))
				->whereIn($db->quoteName('id'), $userIDs)
				->where($db->quoteName('block') . ' = 0')
				->where($db->quoteName('sendEmail') . ' = 1');

			if (!empty($emails))
			{
<<<<<<< HEAD
				$query->whereIn($db->quoteName('email'), $emails, ParameterType::STRING);
=======
				$query->where('LOWER(' . $db->qn('email') . ') IN(' . implode(',', array_map('strtolower', $emails)) . ')');
>>>>>>> 149e26de
			}

			$db->setQuery($query);
			$ret = $db->loadObjectList();
		}
		catch (Exception $exc)
		{
			return $ret;
		}

		return $ret;
	}

	/**
	 * Clears cache groups. We use it to clear the plugins cache after we update the last run timestamp.
	 *
	 * @param   array  $clearGroups  The cache groups to clean
	 *
	 * @return  void
	 *
	 * @since   3.5
	 */
	private function clearCacheGroups(array $clearGroups)
	{
		foreach ($clearGroups as $group)
		{
			try
			{
				$options = [
					'defaultgroup' => $group,
					'cachebase'    => $this->app->get('cache_path', JPATH_CACHE),
				];

				$cache = Cache::getInstance('callback', $options);
				$cache->clean();
			}
			catch (Exception $e)
			{
				// Ignore it
			}
		}
	}
}<|MERGE_RESOLUTION|>--- conflicted
+++ resolved
@@ -394,11 +394,8 @@
 
 			if (!empty($emails))
 			{
-<<<<<<< HEAD
-				$query->whereIn($db->quoteName('email'), $emails, ParameterType::STRING);
-=======
-				$query->where('LOWER(' . $db->qn('email') . ') IN(' . implode(',', array_map('strtolower', $emails)) . ')');
->>>>>>> 149e26de
+				$lowerCaseEmails = array_map('strtolower', $emails);
+				$query->whereIn('LOWER(' . $db->quoteName('email') . ')', $lowerCaseEmails, ParameterType::STRING);
 			}
 
 			$db->setQuery($query);
