--- conflicted
+++ resolved
@@ -160,13 +160,7 @@
 			$this->db->setMonitor(null);
 		}
 
-<<<<<<< HEAD
 		$storagePath = JPATH_CACHE . '/plg_system_debug_' . $this->app->getName();
-=======
-			// Split into an array at any character other than alphabet, numbers, _, ., or -
-			$categories = preg_split('/[^\w.-]+/', $this->params->get('log_categories', ''), -1, PREG_SPLIT_NO_EMPTY);
-			$mode       = $this->params->get('log_category_mode', 0);
->>>>>>> 8f44bf4f
 
 		$this->debugBar = new DebugBar;
 		$this->debugBar->setStorage(new FileStorage($storagePath));
@@ -394,7 +388,7 @@
 			}
 
 			// Split into an array at any character other than alphabet, numbers, _, ., or -
-			$categories = array_filter(preg_split('/[^A-Z0-9_\.-]/i', $this->params->get('log_categories', '')));
+			$categories = preg_split('/[^\w.-]+/', $this->params->get('log_categories', ''), -1, PREG_SPLIT_NO_EMPTY);
 			$mode = $this->params->get('log_category_mode', 0);
 
 			Log::addLogger(array('logger' => 'callback', 'callback' => array($this, 'logger')), $priority, $categories, $mode);
@@ -664,73 +658,6 @@
 						default:
 							$level = 'info';
 					}
-<<<<<<< HEAD
-=======
-				}
-
-				$htmlCallStack .= '</td>';
-
-				$htmlCallStack .= '<td>';
-
-				// If entry doesn't have line and number the next is a call_user_func.
-				if (!isset($call['file']) && !isset($call['line']))
-				{
-					$htmlCallStack .= JText::_('PLG_DEBUG_CALL_STACK_SAME_FILE');
-				}
-				// If entry has file and line print it.
-				else
-				{
-					$htmlCallStack .= $this->formatLink(htmlspecialchars($call['file']), htmlspecialchars($call['line']));
-				}
-
-				$htmlCallStack .= '</td>';
-
-				$htmlCallStack .= '</tr>';
-				$count--;
-			}
-
-			$htmlCallStack .= '</tbody>';
-			$htmlCallStack .= '</table>';
-			$htmlCallStack .= '</div>';
-
-			if (!$this->linkFormat)
-			{
-				$htmlCallStack .= '<div>[<a href="https://xdebug.org/docs/all_settings#file_link_format" target="_blank" rel="noopener noreferrer">';
-				$htmlCallStack .= JText::_('PLG_DEBUG_LINK_FORMAT') . '</a>]</div>';
-			}
-		}
-
-		return $htmlCallStack;
-	}
-
-	/**
-	 * Pretty print JSON with colors.
-	 *
-	 * @param   string  $json  The json raw string.
-	 *
-	 * @return  string  The json string pretty printed.
-	 *
-	 * @since   3.5
-	 */
-	protected function prettyPrintJSON($json = '')
-	{
-		// In PHP 5.4.0 or later we have pretty print option.
-		if (version_compare(PHP_VERSION, '5.4', '>='))
-		{
-			$json = json_encode($json, JSON_UNESCAPED_SLASHES|JSON_PRETTY_PRINT);
-		}
-
-		// Escape HTML in session vars
-		$json = htmlentities($json);
-
-		// Add some colors
-		$json = preg_replace('#"([^"]+)":#', '<span class=\'black\'>"</span><span class=\'green\'>$1</span><span class=\'black\'>"</span>:', $json);
-		$json = preg_replace('#"(|[^"]+)"(\n|\r\n|,)#', '<span class=\'grey\'>"$1"</span>$2', $json);
-		$json = str_replace('null,', '<span class=\'blue\'>null</span>,', $json);
-
-		return $json;
-	}
->>>>>>> 8f44bf4f
 
 					$this->debugBar['log']->addMessage($entry->category . ' - ' . $entry->message, $level);
 					break;
