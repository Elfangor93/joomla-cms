--- conflicted
+++ resolved
@@ -143,11 +143,7 @@
 	 *
 	 * @return  array
 	 *
-<<<<<<< HEAD
-	 * @since   4.2.0
-=======
 	 * @since   4.1.3
->>>>>>> 279c2403
 	 */
 	public static function getSubscribedEvents(): array
 	{
