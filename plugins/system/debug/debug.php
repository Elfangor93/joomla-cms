<?php
/**
 * @package     Joomla.Plugin
 * @subpackage  System.Debug
 *
 * @copyright   Copyright (C) 2005 - 2018 Open Source Matters, Inc. All rights reserved.
 * @license     GNU General Public License version 2 or later; see LICENSE.txt
 */

defined('_JEXEC') or die;

use DebugBar\DataCollector\MemoryCollector;
use DebugBar\DataCollector\MessagesCollector;
use DebugBar\DataCollector\RequestDataCollector;
use DebugBar\DebugBar;
use DebugBar\OpenHandler;
use Joomla\CMS\Application\CMSApplication;
use Joomla\CMS\Factory;
use Joomla\CMS\HTML\HTMLHelper;
use Joomla\CMS\Log\Log;
use Joomla\CMS\Log\LogEntry;
use Joomla\CMS\Plugin\CMSPlugin;
use Joomla\CMS\Session\Session;
use Joomla\Database\DatabaseDriver;
use Joomla\Database\Event\ConnectionEvent;
use Joomla\Event\DispatcherInterface;
use Joomla\Plugin\System\Debug\DataCollector\InfoCollector;
use Joomla\Plugin\System\Debug\DataCollector\LanguageErrorsCollector;
use Joomla\Plugin\System\Debug\DataCollector\LanguageFilesCollector;
use Joomla\Plugin\System\Debug\DataCollector\LanguageStringsCollector;
use Joomla\Plugin\System\Debug\DataCollector\ProfileCollector;
use Joomla\Plugin\System\Debug\DataCollector\QueryCollector;
use Joomla\Plugin\System\Debug\DataCollector\SessionCollector;
use Joomla\Plugin\System\Debug\DebugMonitor;
use Joomla\Plugin\System\Debug\Storage\FileStorage;

/**
 * Joomla! Debug plugin.
 *
 * @since  1.5
 */
class PlgSystemDebug extends CMSPlugin
{
	/**
	 * True if debug lang is on.
	 *
	 * @var    boolean
	 * @since  3.0
	 */
	private $debugLang = false;

	/**
	 * Holds log entries handled by the plugin.
	 *
	 * @var    LogEntry[]
	 * @since  3.1
	 */
	private $logEntries = array();

	/**
	 * Holds SHOW PROFILES of queries.
	 *
	 * @var    array
	 * @since  3.1.2
	 */
	private $sqlShowProfiles = array();

	/**
	 * Holds all SHOW PROFILE FOR QUERY n, indexed by n-1.
	 *
	 * @var    array
	 * @since  3.1.2
	 */
	private $sqlShowProfileEach = array();

	/**
	 * Holds all EXPLAIN EXTENDED for all queries.
	 *
	 * @var    array
	 * @since  3.1.2
	 */
	private $explains = array();

	/**
	 * Holds total amount of executed queries.
	 *
	 * @var    int
	 * @since  3.2
	 */
	private $totalQueries = 0;

	/**
	 * Application object.
	 *
	 * @var    CMSApplication
	 * @since  3.3
	 */
	protected $app;

	/**
	 * Database object.
	 *
	 * @var    DatabaseDriver
	 * @since  3.8.0
	 */
	protected $db;

	/**
	 * @var DebugBar
	 * @since 4.0.0
	 */
	private $debugBar;

	/**
	 * The query monitor.
	 *
	 * @var    DebugMonitor
	 * @since  4.0.0
	 */
	private $queryMonitor;

	/**
	 * AJAX marker
	 *
	 * @var   bool
	 * @since 4.0.0
	 */
	protected $isAjax = false;

	/**
	 * Constructor.
	 *
	 * @param   DispatcherInterface  &$subject  The object to observe.
	 * @param   array                $config    An optional associative array of configuration settings.
	 *
	 * @since   1.5
	 */
	public function __construct(&$subject, $config)
	{
		parent::__construct($subject, $config);

<<<<<<< HEAD
=======
		// Log the deprecated API.
		if ($this->params->get('log-deprecated', 0))
		{
			JLog::addLogger(array('text_file' => 'deprecated.php'), JLog::ALL, array('deprecated'));
		}

		// Log everything (except deprecated APIs, these are logged separately with the option above).
		if ($this->params->get('log-everything', 0))
		{
			JLog::addLogger(array('text_file' => 'everything.php'), JLog::ALL, array('deprecated', 'databasequery'), true);
		}

>>>>>>> 56b89ced
		// Get the application if not done by JPlugin. This may happen during upgrades from Joomla 2.5.
		if (!$this->app)
		{
			$this->app = Factory::getApplication();
		}

		// Get the db if not done by JPlugin. This may happen during upgrades from Joomla 2.5.
		if (!$this->db)
		{
			$this->db = Factory::getDbo();
		}

		$this->debugLang = $this->app->get('debug_lang');

		// Skip the plugin if debug is off
		if ($this->debugLang === '0' && $this->app->get('debug') === '0')
		{
			return;
		}

		$this->app->getConfig()->set('gzip', 0);
		ob_start();
		ob_implicit_flush(false);

		// @todo Remove when a standard autoloader is available.
		JLoader::registerNamespace('Joomla\\Plugin\\System\\Debug', __DIR__, false, false, 'psr4');

		// Attach our query monitor to the database driver
		$this->queryMonitor = new DebugMonitor(JDEBUG);

		$this->db->setMonitor($this->queryMonitor);

		$storagePath = JPATH_CACHE . '/plg_system_debug_' . $this->app->getClientId();

		$this->debugBar = new DebugBar;
		$this->debugBar->setStorage(new FileStorage($storagePath));

		$this->isAjax = $this->app->input->get('option') === 'com_ajax'
			&& $this->app->input->get('plugin') === 'debug' && $this->app->input->get('group') === 'system';

		$this->setupLogging();
	}

	/**
	 * Add the CSS for debug.
	 * We can't do this in the constructor because stuff breaks.
	 *
	 * @return  void
	 *
	 * @since   2.5
	 */
	public function onAfterDispatch()
	{
		// Only if debugging or language debug is enabled.
		if ((JDEBUG || $this->debugLang) && $this->isAuthorisedDisplayDebug())
		{
			HTMLHelper::_('stylesheet', 'plg_system_debug/debug.css', array('version' => 'auto', 'relative' => true));
			HTMLHelper::_('script', 'plg_system_debug/debug.min.js', array('version' => 'auto', 'relative' => true));
		}

		// Disable asset media version if needed.
		if (JDEBUG && (int) $this->params->get('refresh_assets', 1) === 0)
		{
			$this->app->getDocument()->setMediaVersion(null);
		}
	}

	/**
	 * Show the debug info.
	 *
	 * @return  void
	 *
	 * @since   1.6
	 */
	public function onAfterRespond()
	{
		// Do not render if debugging or language debug is not enabled.
		if (!JDEBUG && !$this->debugLang || $this->isAjax)
		{
			return;
		}

		// User has to be authorised to see the debug information.
		if (!$this->isAuthorisedDisplayDebug())
		{
			return;
		}

		// Load language.
		$this->loadLanguage();

		$this->debugBar->addCollector(new InfoCollector($this->params, $this->debugBar->getCurrentRequestId()));

		if (JDEBUG)
		{
			if ($this->params->get('memory', 1))
			{
				$this->debugBar->addCollector(new MemoryCollector);
			}

			if ($this->params->get('request', 1))
			{
				$this->debugBar->addCollector(new RequestDataCollector);
			}

			if ($this->params->get('session', 1))
			{
				$this->debugBar->addCollector(new SessionCollector($this->params));
			}

			if ($this->params->get('profile', 1))
			{
				$this->debugBar->addCollector(new ProfileCollector($this->params));
			}

			if ($this->params->get('queries', 1))
			{
				// Call $db->disconnect() here to trigger the onAfterDisconnect() method here in this class!
				$this->db->disconnect();
				$this->debugBar->addCollector(new QueryCollector($this->params, $this->queryMonitor, $this->sqlShowProfileEach, $this->explains));
			}

			if (!empty($this->logEntries) && $this->params->get('logs', 1))
			{
				$this->collectLogs();
			}
		}

		if ($this->debugLang)
		{
			$this->debugBar->addCollector(new LanguageFilesCollector($this->params));
			$this->debugBar->addCollector(new LanguageStringsCollector($this->params));
			$this->debugBar->addCollector(new LanguageErrorsCollector($this->params));
		}

		$debugBarRenderer = $this->debugBar->getJavascriptRenderer();
		$openHandlerUrl   = JUri::base(true) . '/index.php?option=com_ajax&plugin=debug&group=system&format=raw&action=openhandler';
		$openHandlerUrl  .= '&' . Session::getFormToken() . '=1';

<<<<<<< HEAD
		$debugBarRenderer->setOpenHandlerUrl($openHandlerUrl);
		$debugBarRenderer->setBaseUrl(JUri::root(true) . '/media/vendor/debugbar/');

		// Use our own jQuery and font-awesome instead of the debug bar shipped version
		$assetManager = $this->app->getDocument()->getWebAssetManager();
		$assetManager->enableAsset('jquery-noconflict');
		$assetManager->enableAsset('font-awesome');
		$debugBarRenderer->disableVendor('jquery');
		$debugBarRenderer->setEnableJqueryNoConflict(false);
		$debugBarRenderer->disableVendor('fontawesome');

		// Only render for HTML output.
		if (Factory::getDocument()->getType() !== 'html')
		{
			$this->debugBar->stackData();
			return;
		}

		// Capture output.
		$contents = ob_get_contents();

		if ($contents)
		{
			ob_end_clean();
=======
			if ($this->params->get('language_strings', 1))
			{
				$html[] = $this->display('untranslated_strings');
			}
>>>>>>> 56b89ced
		}

		// No debug for Safari and Chrome redirection.
		if (strpos($contents, '<html><head><meta http-equiv="refresh" content="0;') === 0
			&& strpos(strtolower($_SERVER['HTTP_USER_AGENT'] ?? ''), 'webkit') !== false)
		{
			$this->debugBar->stackData();

			echo $contents;

			return;
		}

		$contents = str_replace('</head>', $debugBarRenderer->renderHead() . '</head>', $contents);

		echo str_replace('</body>', $debugBarRenderer->render() . '</body>', $contents);
	}

	/**
	 * AJAX handler
	 *
	 * @return  string
	 *
	 * @since  4.0.0
	 */
	public function onAjaxDebug()
	{
		// Do not render if debugging or language debug is not enabled.
		if (!JDEBUG && !$this->debugLang)
		{
			return '';
		}

		// User has to be authorised to see the debug information.
		if (!$this->isAuthorisedDisplayDebug() || !Session::checkToken('request'))
		{
			return '';
		}

		switch ($this->app->input->get('action'))
		{
			case 'openhandler':
				$handler = new OpenHandler($this->debugBar);
				return $handler->handle($this->app->input->request->getArray(), false, false);
				break;
			default:
				return '';
		}
	}

	/**
	 * Setup logging functionality.
	 *
	 * @return $this
	 *
	 * @since 4.0.0
	 */
	private function setupLogging(): self
	{
		// Log the deprecated API.
		if ($this->params->get('log-deprecated'))
		{
			JLog::addLogger(array('text_file' => 'deprecated.php'), JLog::ALL, array('deprecated'));
		}

		// Log everything (except deprecated APIs, these are logged separately with the option above).
		if ($this->params->get('log-everything'))
		{
			JLog::addLogger(array('text_file' => 'everything.php'), JLog::ALL, array('deprecated', 'databasequery'), true);
		}

		if ($this->params->get('logs', 1))
		{
			$priority = 0;

			foreach ($this->params->get('log_priorities', array()) as $p)
			{
				$const = '\\Joomla\\CMS\\Log\\Log::' . strtoupper($p);

				if (defined($const))
				{
					$priority |= constant($const);
				}
			}

			// Split into an array at any character other than alphabet, numbers, _, ., or -
			$categories = array_filter(preg_split('/[^A-Z0-9_\.-]/i', $this->params->get('log_categories', '')));
			$mode = $this->params->get('log_category_mode', 0);

			JLog::addLogger(array('logger' => 'callback', 'callback' => array($this, 'logger')), $priority, $categories, $mode);
		}

		// Log deprecated class aliases
		foreach (JLoader::getDeprecatedAliases() as $deprecation)
		{
			JLog::add(
				sprintf(
					'%1$s has been aliased to %2$s and the former class name is deprecated. The alias will be removed in %3$s.',
					$deprecation['old'],
					$deprecation['new'],
					$deprecation['version']
				),
				JLog::WARNING,
				'deprecation-notes'
			);
		}

		return $this;
	}

	/**
	 * Method to check if the current user is allowed to see the debug information or not.
	 *
	 * @return  boolean  True if access is allowed.
	 *
	 * @since   3.0
	 */
	private function isAuthorisedDisplayDebug(): bool
	{
		static $result = null;

		if ($result !== null)
		{
			return $result;
		}

		// If the user is not allowed to view the output then end here.
		$filterGroups = (array) $this->params->get('filter_groups', array());

		if (!empty($filterGroups))
		{
			$userGroups = Factory::getUser()->get('groups');

			if (!array_intersect($filterGroups, $userGroups))
			{
				$result = false;

				return false;
			}
		}

		$result = true;

		return true;
	}

	/**
	 * Disconnect handler for database to collect profiling and explain information.
	 *
	 * @param   ConnectionEvent  $event  Event object
	 *
	 * @return  void
	 *
	 * @since   4.0.0
	 */
	public function onAfterDisconnect(ConnectionEvent $event)
	{
		if (!JDEBUG)
		{
			return;
		}

		$db = $event->getDriver();

		// Set a dummy monitor to avoid monitoring the following queries
		$db->setMonitor(new DebugMonitor);

		$this->totalQueries = $db->getCount();

		if ($this->params->get('query_profiles') && $db->getServerType() === 'mysql')
		{
			try
			{
				// Check if profiling is enabled.
				$db->setQuery("SHOW VARIABLES LIKE 'have_profiling'");
				$hasProfiling = $db->loadResult();

				if ($hasProfiling)
				{
					// Run a SHOW PROFILE query.
					$db->setQuery('SHOW PROFILES');
					$this->sqlShowProfiles = $db->loadAssocList();

					if ($this->sqlShowProfiles)
					{
						foreach ($this->sqlShowProfiles as $qn)
						{
							// Run SHOW PROFILE FOR QUERY for each query where a profile is available (max 100).
							$db->setQuery('SHOW PROFILE FOR QUERY ' . (int) $qn['Query_ID']);
							$this->sqlShowProfileEach[(int) ($qn['Query_ID'] - 1)] = $db->loadAssocList();
						}
					}
				}
				else
				{
					$this->sqlShowProfileEach[0] = array(array('Error' => 'MySql have_profiling = off'));
				}
			}
			catch (Exception $e)
			{
				$this->sqlShowProfileEach[0] = array(array('Error' => $e->getMessage()));
			}
		}

		if ($this->params->get('query_explains') && in_array($db->getServerType(), ['mysql', 'postgresql'], true))
		{
			$log = $this->queryMonitor->getLog();

			foreach ($log as $k => $query)
			{
				$dbVersion56 = $db->getServerType() === 'mysql' && version_compare($db->getVersion(), '5.6', '>=');

				if ((stripos($query, 'select') === 0) || ($dbVersion56 && ((stripos($query, 'delete') === 0) || (stripos($query, 'update') === 0))))
				{
					try
					{
						$db->setQuery('EXPLAIN ' . ($dbVersion56 ? 'EXTENDED ' : '') . $query);
						$this->explains[$k] = $db->loadAssocList();
					}
					catch (Exception $e)
					{
						$this->explains[$k] = array(array('Error' => $e->getMessage()));
					}
				}
			}
		}
	}

	/**
	 * Store log messages so they can be displayed later.
	 * This function is passed log entries by JLogLoggerCallback.
	 *
	 * @param   LogEntry  $entry  A log entry.
	 *
	 * @return  void
	 *
	 * @since   3.1
	 */
	public function logger(LogEntry $entry)
	{
		$this->logEntries[] = $entry;
	}

	/**
	 * Collect log messages.
	 *
	 * @return $this
	 *
	 * @since 4.0.0
	 */
	private function collectLogs(): self
	{
		if (!$this->logEntries)
		{
			return $this;
		}

		$logDeprecated = $this->params->get('log-deprecated', 0);
		$logDeprecatedCore = $this->params->get('log-deprecated-core', 0);

		$this->debugBar->addCollector(new MessagesCollector('log'));

		if ($logDeprecated)
		{
			$this->debugBar->addCollector(new MessagesCollector('deprecated'));
			$this->debugBar->addCollector(new MessagesCollector('deprecation-notes'));
		}
		if ($logDeprecatedCore)
		{
			$this->debugBar->addCollector(new MessagesCollector('deprecated-core'));
		}

		foreach ($this->logEntries as $entry)
		{
			switch ($entry->category)
			{
				case 'deprecation-notes':
					if ($logDeprecated)
					{
						$this->debugBar[$entry->category]->addMessage($entry->message);
					}
<<<<<<< HEAD
				break;
				case 'deprecated':
					if (!$logDeprecated && !$logDeprecatedCore)
=======
				}

				if (!$display)
				{
					$js = "toggleContainer('dbg_container_session" . $id . '_' . $sKey . "');";

					$html[] = '<div class="dbg-header" onclick="' . $js . '"><a href="javascript:void(0);"><h3>' . $sKey . '</h3></a></div>';

					// @todo set with js.. ?
					$style = ' style="display: none;"';

					$html[] = '<div ' . $style . ' class="dbg-container" id="dbg_container_session' . $id . '_' . $sKey . '">';
					$id++;

					// Recurse...
					$this->displaySession($sKey, $entries, $id);

					$html[] = '</div>';

					continue;
				}

				if (is_array($entries))
				{
					$entries = implode($entries);
				}

				if (is_string($entries))
				{
					$html[] = $sKey . '<pre>' . $this->prettyPrintJSON($entries) . '</pre>' . PHP_EOL;
				}
			}
		}

		return implode('', $html);
	}

	/**
	 * Display errors.
	 *
	 * @return  string
	 *
	 * @since   2.5
	 */
	protected function displayErrors()
	{
		$html = array();

		$html[] = '<ol>';

		while ($error = JError::getError(true))
		{
			$col = (E_WARNING == $error->get('level')) ? 'red' : 'orange';

			$html[] = '<li>';
			$html[] = '<b style="color: ' . $col . '">' . $error->getMessage() . '</b><br />';

			$info = $error->get('info');

			if ($info)
			{
				$html[] = '<pre>' . print_r($info, true) . '</pre><br />';
			}

			$html[] = $this->renderBacktrace($error);
			$html[] = '</li>';
		}

		$html[] = '</ol>';

		return implode('', $html);
	}

	/**
	 * Display profile information.
	 *
	 * @return  string
	 *
	 * @since   2.5
	 */
	protected function displayProfileInformation()
	{
		$html = array();

		$htmlMarks = array();

		$totalTime = 0;
		$totalMem  = 0;
		$marks     = array();

		foreach (JProfiler::getInstance('Application')->getMarks() as $mark)
		{
			$totalTime += $mark->time;
			$totalMem  += (float) $mark->memory;
			$htmlMark  = sprintf(
				JText::_('PLG_DEBUG_TIME') . ': <span class="label label-time">%.2f&nbsp;ms</span> / <span class="label label-default">%.2f&nbsp;ms</span>'
				. ' ' . JText::_('PLG_DEBUG_MEMORY') . ': <span class="label label-memory">%0.3f MB</span> / <span class="label label-default">%0.2f MB</span>'
				. ' %s: %s',
				$mark->time,
				$mark->totalTime,
				$mark->memory,
				$mark->totalMemory,
				$mark->prefix,
				$mark->label
			);

			$marks[] = (object) array(
				'time'   => $mark->time,
				'memory' => $mark->memory,
				'html'   => $htmlMark,
				'tip'    => $mark->label,
			);
		}

		$avgTime = $totalTime / count($marks);
		$avgMem  = $totalMem / count($marks);

		foreach ($marks as $mark)
		{
			if ($mark->time > $avgTime * 1.5)
			{
				$barClass   = 'bar-danger';
				$labelClass = 'label-important label-danger';
			}
			elseif ($mark->time < $avgTime / 1.5)
			{
				$barClass   = 'bar-success';
				$labelClass = 'label-success';
			}
			else
			{
				$barClass   = 'bar-warning';
				$labelClass = 'label-warning';
			}

			if ($mark->memory > $avgMem * 1.5)
			{
				$barClassMem   = 'bar-danger';
				$labelClassMem = 'label-important label-danger';
			}
			elseif ($mark->memory < $avgMem / 1.5)
			{
				$barClassMem   = 'bar-success';
				$labelClassMem = 'label-success';
			}
			else
			{
				$barClassMem   = 'bar-warning';
				$labelClassMem = 'label-warning';
			}

			$barClass    .= " progress-$barClass";
			$barClassMem .= " progress-$barClassMem";

			$bars[] = (object) array(
				'width' => round($mark->time / ($totalTime / 100), 4),
				'class' => $barClass,
				'tip'   => $mark->tip . ' ' . round($mark->time, 2) . ' ms',
			);

			$barsMem[] = (object) array(
				'width' => round((float) $mark->memory / ($totalMem / 100), 4),
				'class' => $barClassMem,
				'tip'   => $mark->tip . ' ' . round($mark->memory, 3) . '  MB',
			);

			$htmlMarks[] = '<div>' . str_replace('label-time', $labelClass, str_replace('label-memory', $labelClassMem, $mark->html)) . '</div>';
		}

		$html[] = '<h4>' . JText::_('PLG_DEBUG_TIME') . '</h4>';
		$html[] = $this->renderBars($bars, 'profile');
		$html[] = '<h4>' . JText::_('PLG_DEBUG_MEMORY') . '</h4>';
		$html[] = $this->renderBars($barsMem, 'profile');

		$html[] = '<div class="dbg-profile-list">' . implode('', $htmlMarks) . '</div>';

		$db = $this->db;

		//  fix  for support custom shutdown function via register_shutdown_function().
		$db->disconnect();

		$log = $db->getLog();

		if ($log)
		{
			$timings = $db->getTimings();

			if ($timings)
			{
				$totalQueryTime = 0.0;
				$lastStart      = null;

				foreach ($timings as $k => $v)
				{
					if (!($k % 2))
					{
						$lastStart = $v;
					}
					else
					{
						$totalQueryTime += $v - $lastStart;
					}
				}

				$totalQueryTime *= 1000;

				if ($totalQueryTime > ($totalTime * 0.25))
				{
					$labelClass = 'label-important';
				}
				elseif ($totalQueryTime < ($totalTime * 0.15))
				{
					$labelClass = 'label-success';
				}
				else
				{
					$labelClass = 'label-warning';
				}

				$html[] = '<br /><div>' . JText::sprintf(
						'PLG_DEBUG_QUERIES_TIME',
						sprintf('<span class="label ' . $labelClass . '">%.2f&nbsp;ms</span>', $totalQueryTime)
					) . '</div>';

				if ($this->params->get('log-executed-sql', 0))
				{
					$this->writeToFile();
				}
			}
		}

		return implode('', $html);
	}

	/**
	 * Display memory usage.
	 *
	 * @return  string
	 *
	 * @since   2.5
	 */
	protected function displayMemoryUsage()
	{
		$bytes = memory_get_usage();

		return '<span class="label label-default">' . JHtml::_('number.bytes', $bytes) . '</span>'
			. ' (<span class="label label-default">'
			. number_format($bytes, 0, JText::_('DECIMALS_SEPARATOR'), JText::_('THOUSANDS_SEPARATOR'))
			. ' '
			. JText::_('PLG_DEBUG_BYTES')
			. '</span>)';
	}

	/**
	 * Display logged queries.
	 *
	 * @return  string
	 *
	 * @since   2.5
	 */
	protected function displayQueries()
	{
		$db  = $this->db;
		$log = $db->getLog();

		if (!$log)
		{
			return null;
		}

		$timings    = $db->getTimings();
		$callStacks = $db->getCallStacks();

		$db->setDebug(false);

		$selectQueryTypeTicker = array();
		$otherQueryTypeTicker  = array();

		$timing  = array();
		$maxtime = 0;

		if (isset($timings[0]))
		{
			$startTime         = $timings[0];
			$endTime           = $timings[count($timings) - 1];
			$totalBargraphTime = $endTime - $startTime;

			if ($totalBargraphTime > 0)
			{
				foreach ($log as $id => $query)
				{
					if (isset($timings[$id * 2 + 1]))
					{
						// Compute the query time: $timing[$k] = array( queryTime, timeBetweenQueries ).
						$timing[$id] = array(
							($timings[$id * 2 + 1] - $timings[$id * 2]) * 1000,
							$id > 0 ? ($timings[$id * 2] - $timings[$id * 2 - 1]) * 1000 : 0,
						);
						$maxtime     = max($maxtime, $timing[$id]['0']);
					}
				}
			}
		}
		else
		{
			$startTime         = null;
			$totalBargraphTime = 1;
		}

		$bars           = array();
		$info           = array();
		$totalQueryTime = 0;
		$duplicates     = array();

		foreach ($log as $id => $query)
		{
			$did = md5($query);

			if (!isset($duplicates[$did]))
			{
				$duplicates[$did] = array();
			}

			$duplicates[$did][] = $id;

			if ($timings && isset($timings[$id * 2 + 1]))
			{
				// Compute the query time.
				$queryTime      = ($timings[$id * 2 + 1] - $timings[$id * 2]) * 1000;
				$totalQueryTime += $queryTime;

				// Run an EXPLAIN EXTENDED query on the SQL query if possible.
				$hasWarnings          = false;
				$hasWarningsInProfile = false;

				if (isset($this->explains[$id]))
				{
					$explain = $this->tableToHtml($this->explains[$id], $hasWarnings);
				}
				else
				{
					$explain = JText::sprintf('PLG_DEBUG_QUERY_EXPLAIN_NOT_POSSIBLE', htmlspecialchars($query));
				}

				// Run a SHOW PROFILE query.
				$profile = '';

				if (isset($this->sqlShowProfileEach[$id]) && $db->getServerType() === 'mysql')
				{
					$profileTable = $this->sqlShowProfileEach[$id];
					$profile      = $this->tableToHtml($profileTable, $hasWarningsInProfile);
				}

				// How heavy should the string length count: 0 - 1.
				$ratio     = 0.5;
				$timeScore = $queryTime / ((strlen($query) + 1) * $ratio) * 200;

				// Determine color of bargraph depending on query speed and presence of warnings in EXPLAIN.
				if ($timeScore > 10)
				{
					$barClass   = 'bar-danger';
					$labelClass = 'label-important';
				}
				elseif ($hasWarnings || $timeScore > 5)
				{
					$barClass   = 'bar-warning';
					$labelClass = 'label-warning';
				}
				else
				{
					$barClass   = 'bar-success';
					$labelClass = 'label-success';
				}

				// Computes bargraph as follows: Position begin and end of the bar relatively to whole execution time.
				// TODO: $prevBar is not used anywhere. Remove?
				$prevBar = $id && isset($bars[$id - 1]) ? $bars[$id - 1] : 0;

				$barPre   = round($timing[$id][1] / ($totalBargraphTime * 10), 4);
				$barWidth = round($timing[$id][0] / ($totalBargraphTime * 10), 4);
				$minWidth = 0.3;

				if ($barWidth < $minWidth)
				{
					$barPre -= ($minWidth - $barWidth);

					if ($barPre < 0)
					{
						$minWidth += $barPre;
						$barPre   = 0;
					}

					$barWidth = $minWidth;
				}

				$bars[$id] = (object) array(
					'class' => $barClass,
					'width' => $barWidth,
					'pre'   => $barPre,
					'tip'   => sprintf('%.2f&nbsp;ms', $queryTime),
				);
				$info[$id] = (object) array(
					'class'       => $labelClass,
					'explain'     => $explain,
					'profile'     => $profile,
					'hasWarnings' => $hasWarnings,
				);
			}
		}

		// Remove single queries from $duplicates.
		$total_duplicates = 0;

		foreach ($duplicates as $did => $dups)
		{
			if (count($dups) < 2)
			{
				unset($duplicates[$did]);
			}
			else
			{
				$total_duplicates += count($dups);
			}
		}

		// Fix first bar width.
		$minWidth = 0.3;

		if ($bars[0]->width < $minWidth && isset($bars[1]))
		{
			$bars[1]->pre -= ($minWidth - $bars[0]->width);

			if ($bars[1]->pre < 0)
			{
				$minWidth     += $bars[1]->pre;
				$bars[1]->pre = 0;
			}

			$bars[0]->width = $minWidth;
		}

		$memoryUsageNow = memory_get_usage();
		$list           = array();

		foreach ($log as $id => $query)
		{
			// Start query type ticker additions.
			$fromStart  = stripos($query, 'from');
			$whereStart = stripos($query, 'where', $fromStart);

			if ($whereStart === false)
			{
				$whereStart = stripos($query, 'order by', $fromStart);
			}

			if ($whereStart === false)
			{
				$whereStart = strlen($query) - 1;
			}

			$fromString = substr($query, 0, $whereStart);
			$fromString = str_replace(array("\t", "\n"), ' ', $fromString);
			$fromString = trim($fromString);

			// Initialise the select/other query type counts the first time.
			if (!isset($selectQueryTypeTicker[$fromString]))
			{
				$selectQueryTypeTicker[$fromString] = 0;
			}

			if (!isset($otherQueryTypeTicker[$fromString]))
			{
				$otherQueryTypeTicker[$fromString] = 0;
			}

			// Increment the count.
			if (stripos($query, 'select') === 0)
			{
				$selectQueryTypeTicker[$fromString]++;
				unset($otherQueryTypeTicker[$fromString]);
			}
			else
			{
				$otherQueryTypeTicker[$fromString]++;
				unset($selectQueryTypeTicker[$fromString]);
			}

			$text = $this->highlightQuery($query);

			if ($timings && isset($timings[$id * 2 + 1]))
			{
				// Compute the query time.
				$queryTime = ($timings[$id * 2 + 1] - $timings[$id * 2]) * 1000;

				// Timing
				// Formats the output for the query time with EXPLAIN query results as tooltip:
				$htmlTiming = '<div style="margin: 0 0 5px;"><span class="dbg-query-time">';
				$htmlTiming .= JText::sprintf(
					'PLG_DEBUG_QUERY_TIME',
					sprintf(
						'<span class="label %s">%.2f&nbsp;ms</span>',
						$info[$id]->class,
						$timing[$id]['0']
					)
				);

				if ($timing[$id]['1'])
				{
					$htmlTiming .= ' ' . JText::sprintf(
							'PLG_DEBUG_QUERY_AFTER_LAST',
							sprintf('<span class="label label-default">%.2f&nbsp;ms</span>', $timing[$id]['1'])
						);
				}

				$htmlTiming .= '</span>';

				if (isset($callStacks[$id][0]['memory']))
				{
					$memoryUsed        = $callStacks[$id][0]['memory'][1] - $callStacks[$id][0]['memory'][0];
					$memoryBeforeQuery = $callStacks[$id][0]['memory'][0];

					// Determine colour of query memory usage.
					if ($memoryUsed > 0.1 * $memoryUsageNow)
					{
						$labelClass = 'label-important';
					}
					elseif ($memoryUsed > 0.05 * $memoryUsageNow)
					{
						$labelClass = 'label-warning';
					}
					else
					{
						$labelClass = 'label-success';
					}

					$htmlTiming .= ' ' . '<span class="dbg-query-memory">'
						. JText::sprintf(
							'PLG_DEBUG_MEMORY_USED_FOR_QUERY',
							sprintf('<span class="label ' . $labelClass . '">%.3f&nbsp;MB</span>', $memoryUsed / 1048576),
							sprintf('<span class="label label-default">%.3f&nbsp;MB</span>', $memoryBeforeQuery / 1048576)
						)
						. '</span>';

					if ($callStacks[$id][0]['memory'][2] !== null)
					{
						// Determine colour of number or results.
						$resultsReturned = $callStacks[$id][0]['memory'][2];

						if ($resultsReturned > 3000)
						{
							$labelClass = 'label-important';
						}
						elseif ($resultsReturned > 1000)
						{
							$labelClass = 'label-warning';
						}
						elseif ($resultsReturned == 0)
						{
							$labelClass = '';
						}
						else
						{
							$labelClass = 'label-success';
						}

						$htmlResultsReturned = '<span class="label ' . $labelClass . '">' . (int) $resultsReturned . '</span>';
						$htmlTiming          .= ' <span class="dbg-query-rowsnumber">'
							. JText::sprintf('PLG_DEBUG_ROWS_RETURNED_BY_QUERY', $htmlResultsReturned) . '</span>';
					}
				}

				$htmlTiming .= '</div>';

				// Bar.
				$htmlBar = $this->renderBars($bars, 'query', $id);

				// Profile query.
				$title = JText::_('PLG_DEBUG_PROFILE');

				if (!$info[$id]->profile)
				{
					$title = '<span class="dbg-noprofile">' . $title . '</span>';
				}

				$htmlProfile = $info[$id]->profile ?: JText::_('PLG_DEBUG_NO_PROFILE');

				$htmlAccordions = JHtml::_(
					'bootstrap.startAccordion', 'dbg_query_' . $id, array(
						'active' => $info[$id]->hasWarnings ? ('dbg_query_explain_' . $id) : '',
					)
				);

				$htmlAccordions .= JHtml::_('bootstrap.addSlide', 'dbg_query_' . $id, JText::_('PLG_DEBUG_EXPLAIN'), 'dbg_query_explain_' . $id)
					. $info[$id]->explain
					. JHtml::_('bootstrap.endSlide');

				$htmlAccordions .= JHtml::_('bootstrap.addSlide', 'dbg_query_' . $id, $title, 'dbg_query_profile_' . $id)
					. $htmlProfile
					. JHtml::_('bootstrap.endSlide');

				// Call stack and back trace.
				if (isset($callStacks[$id]))
				{
					$htmlAccordions .= JHtml::_('bootstrap.addSlide', 'dbg_query_' . $id, JText::_('PLG_DEBUG_CALL_STACK'), 'dbg_query_callstack_' . $id)
						. $this->renderCallStack($callStacks[$id])
						. JHtml::_('bootstrap.endSlide');
				}

				$htmlAccordions .= JHtml::_('bootstrap.endAccordion');

				$did = md5($query);

				if (isset($duplicates[$did]))
				{
					$dups = array();

					foreach ($duplicates[$did] as $dup)
					{
						if ($dup != $id)
						{
							$dups[] = '<a class="alert-link" href="#dbg-query-' . ($dup + 1) . '">#' . ($dup + 1) . '</a>';
						}
					}

					$htmlQuery = '<div class="alert alert-error">' . JText::_('PLG_DEBUG_QUERY_DUPLICATES') . ': ' . implode('&nbsp; ', $dups) . '</div>'
						. '<pre class="alert hasTooltip" title="' . JHtml::_('tooltipText', 'PLG_DEBUG_QUERY_DUPLICATES_FOUND') . '">' . $text . '</pre>';
				}
				else
				{
					$htmlQuery = '<pre>' . $text . '</pre>';
				}

				$list[] = '<a name="dbg-query-' . ($id + 1) . '"></a>'
					. $htmlTiming
					. $htmlBar
					. $htmlQuery
					. $htmlAccordions;
			}
			else
			{
				$list[] = '<pre>' . $text . '</pre>';
			}
		}

		$totalTime = 0;

		foreach (JProfiler::getInstance('Application')->getMarks() as $mark)
		{
			$totalTime += $mark->time;
		}

		if ($totalQueryTime > ($totalTime * 0.25))
		{
			$labelClass = 'label-important';
		}
		elseif ($totalQueryTime < ($totalTime * 0.15))
		{
			$labelClass = 'label-success';
		}
		else
		{
			$labelClass = 'label-warning';
		}

		if ($this->totalQueries === 0)
		{
			$this->totalQueries = $db->getCount();
		}

		$html = array();

		$html[] = '<h4>' . JText::sprintf('PLG_DEBUG_QUERIES_LOGGED', $this->totalQueries)
			. sprintf(' <span class="label ' . $labelClass . '">%.2f&nbsp;ms</span>', $totalQueryTime) . '</h4><br />';

		if ($total_duplicates)
		{
			$html[] = '<div class="alert alert-error">'
				. '<h4>' . JText::sprintf('PLG_DEBUG_QUERY_DUPLICATES_TOTAL_NUMBER', $total_duplicates) . '</h4>';

			foreach ($duplicates as $dups)
			{
				$links = array();

				foreach ($dups as $dup)
				{
					$links[] = '<a class="alert-link" href="#dbg-query-' . ($dup + 1) . '">#' . ($dup + 1) . '</a>';
				}

				$html[] = '<div>' . JText::sprintf('PLG_DEBUG_QUERY_DUPLICATES_NUMBER', count($links)) . ': ' . implode('&nbsp; ', $links) . '</div>';
			}

			$html[] = '</div>';
		}

		$html[] = '<ol><li>' . implode('<hr /></li><li>', $list) . '<hr /></li></ol>';

		if (!$this->params->get('query_types', 1))
		{
			return implode('', $html);
		}

		// Get the totals for the query types.
		$totalSelectQueryTypes = count($selectQueryTypeTicker);
		$totalOtherQueryTypes  = count($otherQueryTypeTicker);
		$totalQueryTypes       = $totalSelectQueryTypes + $totalOtherQueryTypes;

		$html[] = '<h4>' . JText::sprintf('PLG_DEBUG_QUERY_TYPES_LOGGED', $totalQueryTypes) . '</h4>';

		if ($totalSelectQueryTypes)
		{
			$html[] = '<h5>' . JText::_('PLG_DEBUG_SELECT_QUERIES') . '</h5>';

			arsort($selectQueryTypeTicker);

			$list = array();

			foreach ($selectQueryTypeTicker as $query => $occurrences)
			{
				$list[] = '<pre>'
					. JText::sprintf('PLG_DEBUG_QUERY_TYPE_AND_OCCURRENCES', $this->highlightQuery($query), $occurrences)
					. '</pre>';
			}

			$html[] = '<ol><li>' . implode('</li><li>', $list) . '</li></ol>';
		}

		if ($totalOtherQueryTypes)
		{
			$html[] = '<h5>' . JText::_('PLG_DEBUG_OTHER_QUERIES') . '</h5>';

			arsort($otherQueryTypeTicker);

			$list = array();

			foreach ($otherQueryTypeTicker as $query => $occurrences)
			{
				$list[] = '<pre>'
					. JText::sprintf('PLG_DEBUG_QUERY_TYPE_AND_OCCURRENCES', $this->highlightQuery($query), $occurrences)
					. '</pre>';
			}

			$html[] = '<ol><li>' . implode('</li><li>', $list) . '</li></ol>';
		}

		return implode('', $html);
	}

	/**
	 * Render the bars.
	 *
	 * @param   array    &$bars  Array of bar data
	 * @param   string   $class  Optional class for items
	 * @param   integer  $id     Id if the bar to highlight
	 *
	 * @return  string
	 *
	 * @since   3.1.2
	 */
	protected function renderBars(&$bars, $class = '', $id = null)
	{
		$html = array();

		foreach ($bars as $i => $bar)
		{
			if (isset($bar->pre) && $bar->pre)
			{
				$html[] = '<div class="dbg-bar-spacer" style="width:' . $bar->pre . '%;"></div>';
			}

			$barClass = trim('bar dbg-bar progress-bar ' . (isset($bar->class) ? $bar->class : ''));

			if ($id !== null && $i == $id)
			{
				$barClass .= ' dbg-bar-active';
			}

			$tip = '';

			if (isset($bar->tip) && $bar->tip)
			{
				$barClass .= ' hasTooltip';
				$tip      = JHtml::_('tooltipText', $bar->tip, '', 0);
			}

			$html[] = '<a class="bar dbg-bar ' . $barClass . '" title="' . $tip . '" style="width: '
				. $bar->width . '%;" href="#dbg-' . $class . '-' . ($i + 1) . '"></a>';
		}

		return '<div class="progress dbg-bars dbg-bars-' . $class . '">' . implode('', $html) . '</div>';
	}

	/**
	 * Render an HTML table based on a multi-dimensional array.
	 *
	 * @param   array    $table         An array of tabular data.
	 * @param   boolean  &$hasWarnings  Changes value to true if warnings are displayed, otherwise untouched
	 *
	 * @return  string
	 *
	 * @since   3.1.2
	 */
	protected function tableToHtml($table, &$hasWarnings)
	{
		if (!$table)
		{
			return null;
		}

		$html = array();

		$html[] = '<table class="table table-striped dbg-query-table">';
		$html[] = '<thead>';
		$html[] = '<tr>';

		foreach (array_keys($table[0]) as $k)
		{
			$html[] = '<th>' . htmlspecialchars($k) . '</th>';
		}

		$html[]    = '</tr>';
		$html[]    = '</thead>';
		$html[]    = '<tbody>';
		$durations = array();

		foreach ($table as $tr)
		{
			if (isset($tr['Duration']))
			{
				$durations[] = $tr['Duration'];
			}
		}

		rsort($durations, SORT_NUMERIC);

		foreach ($table as $tr)
		{
			$html[] = '<tr>';

			foreach ($tr as $k => $td)
			{
				if ($td === null)
				{
					// Display null's as 'NULL'.
					$td = 'NULL';
				}

				// Treat special columns.
				if ($k === 'Duration')
				{
					if ($td >= 0.001 && ($td == $durations[0] || (isset($durations[1]) && $td == $durations[1])))
					{
						// Duration column with duration value of more than 1 ms and within 2 top duration in SQL engine: Highlight warning.
						$html[]      = '<td class="dbg-warning">';
						$hasWarnings = true;
					}
					else
					{
						$html[] = '<td>';
					}

					// Display duration in milliseconds with the unit instead of seconds.
					$html[] = sprintf('%.2f&nbsp;ms', $td * 1000);
				}
				elseif ($k === 'Error')
				{
					// An error in the EXPLAIN query occurred, display it instead of the result (means original query had syntax error most probably).
					$html[]      = '<td class="dbg-warning">' . htmlspecialchars($td);
					$hasWarnings = true;
				}
				elseif ($k === 'key')
				{
					if ($td === 'NULL')
					{
						// Displays query parts which don't use a key with warning:
						$html[]      = '<td><strong>' . '<span class="dbg-warning hasTooltip" title="'
							. JHtml::_('tooltipText', 'PLG_DEBUG_WARNING_NO_INDEX_DESC') . '">'
							. JText::_('PLG_DEBUG_WARNING_NO_INDEX') . '</span>' . '</strong>';
						$hasWarnings = true;
					}
					else
					{
						$html[] = '<td><strong>' . htmlspecialchars($td) . '</strong>';
					}
				}
				elseif ($k === 'Extra')
				{
					$htmlTd = htmlspecialchars($td);

					// Replace spaces with &nbsp; (non-breaking spaces) for less tall tables displayed.
					$htmlTd = preg_replace('/([^;]) /', '\1&nbsp;', $htmlTd);

					// Displays warnings for "Using filesort":
					$htmlTdWithWarnings = str_replace(
						'Using&nbsp;filesort',
						'<span class="dbg-warning hasTooltip" title="'
						. JHtml::_('tooltipText', 'PLG_DEBUG_WARNING_USING_FILESORT_DESC') . '">'
						. JText::_('PLG_DEBUG_WARNING_USING_FILESORT') . '</span>',
						$htmlTd
					);

					if ($htmlTdWithWarnings !== $htmlTd)
					{
						$hasWarnings = true;
					}

					$html[] = '<td>' . $htmlTdWithWarnings;
				}
				else
				{
					$html[] = '<td>' . htmlspecialchars($td);
				}

				$html[] = '</td>';
			}

			$html[] = '</tr>';
		}

		$html[] = '</tbody>';
		$html[] = '</table>';

		return implode('', $html);
	}

	/**
	 * Disconnect handler for database to collect profiling and explain information.
	 *
	 * @param   JDatabaseDriver  &$db  Database object.
	 *
	 * @return  void
	 *
	 * @since   3.1.2
	 */
	public function mysqlDisconnectHandler(&$db)
	{
		$db->setDebug(false);

		$this->totalQueries = $db->getCount();

		$dbVersion5037 = $db->getServerType() === 'mysql' && version_compare($db->getVersion(), '5.0.37', '>=');

		if ($dbVersion5037)
		{
			try
			{
				// Check if profiling is enabled.
				$db->setQuery("SHOW VARIABLES LIKE 'have_profiling'");
				$hasProfiling = $db->loadResult();

				if ($hasProfiling)
				{
					// Run a SHOW PROFILE query.
					$db->setQuery('SHOW PROFILES');
					$this->sqlShowProfiles = $db->loadAssocList();

					if ($this->sqlShowProfiles)
					{
						foreach ($this->sqlShowProfiles as $qn)
						{
							// Run SHOW PROFILE FOR QUERY for each query where a profile is available (max 100).
							$db->setQuery('SHOW PROFILE FOR QUERY ' . (int) $qn['Query_ID']);
							$this->sqlShowProfileEach[(int) ($qn['Query_ID'] - 1)] = $db->loadAssocList();
						}
					}
				}
				else
				{
					$this->sqlShowProfileEach[0] = array(array('Error' => 'MySql have_profiling = off'));
				}
			}
			catch (Exception $e)
			{
				$this->sqlShowProfileEach[0] = array(array('Error' => $e->getMessage()));
			}
		}

		if (in_array($db->getServerType(), array('mysql', 'postgresql'), true))
		{
			$log = $db->getLog();

			foreach ($log as $k => $query)
			{
				$dbVersion56 = $db->getServerType() === 'mysql' && version_compare($db->getVersion(), '5.6', '>=');

				if ((stripos($query, 'select') === 0) || ($dbVersion56 && ((stripos($query, 'delete') === 0) || (stripos($query, 'update') === 0))))
				{
					try
>>>>>>> 56b89ced
					{
						break;
					}
					$file = $entry->callStack[2]['file'] ?? '';
					$line = $entry->callStack[2]['line'] ?? '';

					if (!$file)
					{
						// In case trigger_error is used
						$file = $entry->callStack[4]['file'] ?? '';
						$line = $entry->callStack[4]['line'] ?? '';
					}
<<<<<<< HEAD
=======
				}
			}
		}
	}

	/**
	 * Displays errors in language files.
	 *
	 * @return  string
	 *
	 * @since   2.5
	 */
	protected function displayLanguageFilesInError()
	{
		$errorfiles = JFactory::getLanguage()->getErrorFiles();

		if (!count($errorfiles))
		{
			return '<p>' . JText::_('JNONE') . '</p>';
		}

		$html = array();

		$html[] = '<ul>';

		foreach ($errorfiles as $file => $error)
		{
			$html[] = '<li>' . $this->formatLink($file) . str_replace($file, '', $error) . '</li>';
		}

		$html[] = '</ul>';

		return implode('', $html);
	}

	/**
	 * Display loaded language files.
	 *
	 * @return  string
	 *
	 * @since   2.5
	 */
	protected function displayLanguageFilesLoaded()
	{
		$html = array();

		$html[] = '<ul>';

		foreach (JFactory::getLanguage()->getPaths() as /* $extension => */ $files)
		{
			foreach ($files as $file => $status)
			{
				$html[] = '<li>';

				$html[] = $status
					? JText::_('PLG_DEBUG_LANG_LOADED')
					: JText::_('PLG_DEBUG_LANG_NOT_LOADED');

				$html[] = ' : ';
				$html[] = $this->formatLink($file);
				$html[] = '</li>';
			}
		}

		$html[] = '</ul>';

		return implode('', $html);
	}

	/**
	 * Display untranslated language strings.
	 *
	 * @return  string
	 *
	 * @since   2.5
	 */
	protected function displayUntranslatedStrings()
	{
		$stripFirst = $this->params->get('strip-first', 1);
		$stripPref  = $this->params->get('strip-prefix');
		$stripSuff  = $this->params->get('strip-suffix');

		$orphans = JFactory::getLanguage()->getOrphans();

		if (!count($orphans))
		{
			return '<p>' . JText::_('JNONE') . '</p>';
		}

		ksort($orphans, SORT_STRING);
>>>>>>> 56b89ced

					$category = $entry->category;
					$relative = str_replace(JPATH_ROOT, '', $file);

					if (0 === strpos($relative, '/libraries/joomla')
						|| 0 === strpos($relative, '/libraries/cms')
						|| 0 === strpos($relative, '/libraries/src'))
					{
						if (!$logDeprecatedCore)
						{
							break;
						}
						$category .= '-core';
					}
					elseif (!$logDeprecated)
					{
						break;
					}

					$message = [
						'message' => $entry->message,
						'caller' => $file . ':' . $line,
						// @todo 'stack' => $entry->callStack;
					];
					$this->debugBar[$category]->addMessage($message, 'warning');
				break;

				case 'databasequery':
					// Should be collected by its own collector
				break;

				default:
					switch ($entry->priority)
					{
						case Log::EMERGENCY:
						case Log::ALERT:
						case Log::CRITICAL:
						case Log::ERROR:
							$level = 'error';
							break;
						case Log::WARNING:
							$level = 'warning';
							break;
						case Log::NOTICE:
						case Log::INFO:
						case Log::DEBUG:
							$level = 'info';
							break;
						default:
							$level = 'info';
					}
					$this->debugBar['log']->addMessage($entry->category . ' - ' . $entry->message, $level);
					break;
			}
		}

		return $this;
	}
}<|MERGE_RESOLUTION|>--- conflicted
+++ resolved
@@ -139,21 +139,6 @@
 	{
 		parent::__construct($subject, $config);
 
-<<<<<<< HEAD
-=======
-		// Log the deprecated API.
-		if ($this->params->get('log-deprecated', 0))
-		{
-			JLog::addLogger(array('text_file' => 'deprecated.php'), JLog::ALL, array('deprecated'));
-		}
-
-		// Log everything (except deprecated APIs, these are logged separately with the option above).
-		if ($this->params->get('log-everything', 0))
-		{
-			JLog::addLogger(array('text_file' => 'everything.php'), JLog::ALL, array('deprecated', 'databasequery'), true);
-		}
-
->>>>>>> 56b89ced
 		// Get the application if not done by JPlugin. This may happen during upgrades from Joomla 2.5.
 		if (!$this->app)
 		{
@@ -293,7 +278,6 @@
 		$openHandlerUrl   = JUri::base(true) . '/index.php?option=com_ajax&plugin=debug&group=system&format=raw&action=openhandler';
 		$openHandlerUrl  .= '&' . Session::getFormToken() . '=1';
 
-<<<<<<< HEAD
 		$debugBarRenderer->setOpenHandlerUrl($openHandlerUrl);
 		$debugBarRenderer->setBaseUrl(JUri::root(true) . '/media/vendor/debugbar/');
 
@@ -318,12 +302,6 @@
 		if ($contents)
 		{
 			ob_end_clean();
-=======
-			if ($this->params->get('language_strings', 1))
-			{
-				$html[] = $this->display('untranslated_strings');
-			}
->>>>>>> 56b89ced
 		}
 
 		// No debug for Safari and Chrome redirection.
@@ -390,7 +368,7 @@
 		}
 
 		// Log everything (except deprecated APIs, these are logged separately with the option above).
-		if ($this->params->get('log-everything'))
+		if ($this->params->get('log-everything', 0))
 		{
 			JLog::addLogger(array('text_file' => 'everything.php'), JLog::ALL, array('deprecated', 'databasequery'), true);
 		}
@@ -605,999 +583,9 @@
 					{
 						$this->debugBar[$entry->category]->addMessage($entry->message);
 					}
-<<<<<<< HEAD
 				break;
 				case 'deprecated':
 					if (!$logDeprecated && !$logDeprecatedCore)
-=======
-				}
-
-				if (!$display)
-				{
-					$js = "toggleContainer('dbg_container_session" . $id . '_' . $sKey . "');";
-
-					$html[] = '<div class="dbg-header" onclick="' . $js . '"><a href="javascript:void(0);"><h3>' . $sKey . '</h3></a></div>';
-
-					// @todo set with js.. ?
-					$style = ' style="display: none;"';
-
-					$html[] = '<div ' . $style . ' class="dbg-container" id="dbg_container_session' . $id . '_' . $sKey . '">';
-					$id++;
-
-					// Recurse...
-					$this->displaySession($sKey, $entries, $id);
-
-					$html[] = '</div>';
-
-					continue;
-				}
-
-				if (is_array($entries))
-				{
-					$entries = implode($entries);
-				}
-
-				if (is_string($entries))
-				{
-					$html[] = $sKey . '<pre>' . $this->prettyPrintJSON($entries) . '</pre>' . PHP_EOL;
-				}
-			}
-		}
-
-		return implode('', $html);
-	}
-
-	/**
-	 * Display errors.
-	 *
-	 * @return  string
-	 *
-	 * @since   2.5
-	 */
-	protected function displayErrors()
-	{
-		$html = array();
-
-		$html[] = '<ol>';
-
-		while ($error = JError::getError(true))
-		{
-			$col = (E_WARNING == $error->get('level')) ? 'red' : 'orange';
-
-			$html[] = '<li>';
-			$html[] = '<b style="color: ' . $col . '">' . $error->getMessage() . '</b><br />';
-
-			$info = $error->get('info');
-
-			if ($info)
-			{
-				$html[] = '<pre>' . print_r($info, true) . '</pre><br />';
-			}
-
-			$html[] = $this->renderBacktrace($error);
-			$html[] = '</li>';
-		}
-
-		$html[] = '</ol>';
-
-		return implode('', $html);
-	}
-
-	/**
-	 * Display profile information.
-	 *
-	 * @return  string
-	 *
-	 * @since   2.5
-	 */
-	protected function displayProfileInformation()
-	{
-		$html = array();
-
-		$htmlMarks = array();
-
-		$totalTime = 0;
-		$totalMem  = 0;
-		$marks     = array();
-
-		foreach (JProfiler::getInstance('Application')->getMarks() as $mark)
-		{
-			$totalTime += $mark->time;
-			$totalMem  += (float) $mark->memory;
-			$htmlMark  = sprintf(
-				JText::_('PLG_DEBUG_TIME') . ': <span class="label label-time">%.2f&nbsp;ms</span> / <span class="label label-default">%.2f&nbsp;ms</span>'
-				. ' ' . JText::_('PLG_DEBUG_MEMORY') . ': <span class="label label-memory">%0.3f MB</span> / <span class="label label-default">%0.2f MB</span>'
-				. ' %s: %s',
-				$mark->time,
-				$mark->totalTime,
-				$mark->memory,
-				$mark->totalMemory,
-				$mark->prefix,
-				$mark->label
-			);
-
-			$marks[] = (object) array(
-				'time'   => $mark->time,
-				'memory' => $mark->memory,
-				'html'   => $htmlMark,
-				'tip'    => $mark->label,
-			);
-		}
-
-		$avgTime = $totalTime / count($marks);
-		$avgMem  = $totalMem / count($marks);
-
-		foreach ($marks as $mark)
-		{
-			if ($mark->time > $avgTime * 1.5)
-			{
-				$barClass   = 'bar-danger';
-				$labelClass = 'label-important label-danger';
-			}
-			elseif ($mark->time < $avgTime / 1.5)
-			{
-				$barClass   = 'bar-success';
-				$labelClass = 'label-success';
-			}
-			else
-			{
-				$barClass   = 'bar-warning';
-				$labelClass = 'label-warning';
-			}
-
-			if ($mark->memory > $avgMem * 1.5)
-			{
-				$barClassMem   = 'bar-danger';
-				$labelClassMem = 'label-important label-danger';
-			}
-			elseif ($mark->memory < $avgMem / 1.5)
-			{
-				$barClassMem   = 'bar-success';
-				$labelClassMem = 'label-success';
-			}
-			else
-			{
-				$barClassMem   = 'bar-warning';
-				$labelClassMem = 'label-warning';
-			}
-
-			$barClass    .= " progress-$barClass";
-			$barClassMem .= " progress-$barClassMem";
-
-			$bars[] = (object) array(
-				'width' => round($mark->time / ($totalTime / 100), 4),
-				'class' => $barClass,
-				'tip'   => $mark->tip . ' ' . round($mark->time, 2) . ' ms',
-			);
-
-			$barsMem[] = (object) array(
-				'width' => round((float) $mark->memory / ($totalMem / 100), 4),
-				'class' => $barClassMem,
-				'tip'   => $mark->tip . ' ' . round($mark->memory, 3) . '  MB',
-			);
-
-			$htmlMarks[] = '<div>' . str_replace('label-time', $labelClass, str_replace('label-memory', $labelClassMem, $mark->html)) . '</div>';
-		}
-
-		$html[] = '<h4>' . JText::_('PLG_DEBUG_TIME') . '</h4>';
-		$html[] = $this->renderBars($bars, 'profile');
-		$html[] = '<h4>' . JText::_('PLG_DEBUG_MEMORY') . '</h4>';
-		$html[] = $this->renderBars($barsMem, 'profile');
-
-		$html[] = '<div class="dbg-profile-list">' . implode('', $htmlMarks) . '</div>';
-
-		$db = $this->db;
-
-		//  fix  for support custom shutdown function via register_shutdown_function().
-		$db->disconnect();
-
-		$log = $db->getLog();
-
-		if ($log)
-		{
-			$timings = $db->getTimings();
-
-			if ($timings)
-			{
-				$totalQueryTime = 0.0;
-				$lastStart      = null;
-
-				foreach ($timings as $k => $v)
-				{
-					if (!($k % 2))
-					{
-						$lastStart = $v;
-					}
-					else
-					{
-						$totalQueryTime += $v - $lastStart;
-					}
-				}
-
-				$totalQueryTime *= 1000;
-
-				if ($totalQueryTime > ($totalTime * 0.25))
-				{
-					$labelClass = 'label-important';
-				}
-				elseif ($totalQueryTime < ($totalTime * 0.15))
-				{
-					$labelClass = 'label-success';
-				}
-				else
-				{
-					$labelClass = 'label-warning';
-				}
-
-				$html[] = '<br /><div>' . JText::sprintf(
-						'PLG_DEBUG_QUERIES_TIME',
-						sprintf('<span class="label ' . $labelClass . '">%.2f&nbsp;ms</span>', $totalQueryTime)
-					) . '</div>';
-
-				if ($this->params->get('log-executed-sql', 0))
-				{
-					$this->writeToFile();
-				}
-			}
-		}
-
-		return implode('', $html);
-	}
-
-	/**
-	 * Display memory usage.
-	 *
-	 * @return  string
-	 *
-	 * @since   2.5
-	 */
-	protected function displayMemoryUsage()
-	{
-		$bytes = memory_get_usage();
-
-		return '<span class="label label-default">' . JHtml::_('number.bytes', $bytes) . '</span>'
-			. ' (<span class="label label-default">'
-			. number_format($bytes, 0, JText::_('DECIMALS_SEPARATOR'), JText::_('THOUSANDS_SEPARATOR'))
-			. ' '
-			. JText::_('PLG_DEBUG_BYTES')
-			. '</span>)';
-	}
-
-	/**
-	 * Display logged queries.
-	 *
-	 * @return  string
-	 *
-	 * @since   2.5
-	 */
-	protected function displayQueries()
-	{
-		$db  = $this->db;
-		$log = $db->getLog();
-
-		if (!$log)
-		{
-			return null;
-		}
-
-		$timings    = $db->getTimings();
-		$callStacks = $db->getCallStacks();
-
-		$db->setDebug(false);
-
-		$selectQueryTypeTicker = array();
-		$otherQueryTypeTicker  = array();
-
-		$timing  = array();
-		$maxtime = 0;
-
-		if (isset($timings[0]))
-		{
-			$startTime         = $timings[0];
-			$endTime           = $timings[count($timings) - 1];
-			$totalBargraphTime = $endTime - $startTime;
-
-			if ($totalBargraphTime > 0)
-			{
-				foreach ($log as $id => $query)
-				{
-					if (isset($timings[$id * 2 + 1]))
-					{
-						// Compute the query time: $timing[$k] = array( queryTime, timeBetweenQueries ).
-						$timing[$id] = array(
-							($timings[$id * 2 + 1] - $timings[$id * 2]) * 1000,
-							$id > 0 ? ($timings[$id * 2] - $timings[$id * 2 - 1]) * 1000 : 0,
-						);
-						$maxtime     = max($maxtime, $timing[$id]['0']);
-					}
-				}
-			}
-		}
-		else
-		{
-			$startTime         = null;
-			$totalBargraphTime = 1;
-		}
-
-		$bars           = array();
-		$info           = array();
-		$totalQueryTime = 0;
-		$duplicates     = array();
-
-		foreach ($log as $id => $query)
-		{
-			$did = md5($query);
-
-			if (!isset($duplicates[$did]))
-			{
-				$duplicates[$did] = array();
-			}
-
-			$duplicates[$did][] = $id;
-
-			if ($timings && isset($timings[$id * 2 + 1]))
-			{
-				// Compute the query time.
-				$queryTime      = ($timings[$id * 2 + 1] - $timings[$id * 2]) * 1000;
-				$totalQueryTime += $queryTime;
-
-				// Run an EXPLAIN EXTENDED query on the SQL query if possible.
-				$hasWarnings          = false;
-				$hasWarningsInProfile = false;
-
-				if (isset($this->explains[$id]))
-				{
-					$explain = $this->tableToHtml($this->explains[$id], $hasWarnings);
-				}
-				else
-				{
-					$explain = JText::sprintf('PLG_DEBUG_QUERY_EXPLAIN_NOT_POSSIBLE', htmlspecialchars($query));
-				}
-
-				// Run a SHOW PROFILE query.
-				$profile = '';
-
-				if (isset($this->sqlShowProfileEach[$id]) && $db->getServerType() === 'mysql')
-				{
-					$profileTable = $this->sqlShowProfileEach[$id];
-					$profile      = $this->tableToHtml($profileTable, $hasWarningsInProfile);
-				}
-
-				// How heavy should the string length count: 0 - 1.
-				$ratio     = 0.5;
-				$timeScore = $queryTime / ((strlen($query) + 1) * $ratio) * 200;
-
-				// Determine color of bargraph depending on query speed and presence of warnings in EXPLAIN.
-				if ($timeScore > 10)
-				{
-					$barClass   = 'bar-danger';
-					$labelClass = 'label-important';
-				}
-				elseif ($hasWarnings || $timeScore > 5)
-				{
-					$barClass   = 'bar-warning';
-					$labelClass = 'label-warning';
-				}
-				else
-				{
-					$barClass   = 'bar-success';
-					$labelClass = 'label-success';
-				}
-
-				// Computes bargraph as follows: Position begin and end of the bar relatively to whole execution time.
-				// TODO: $prevBar is not used anywhere. Remove?
-				$prevBar = $id && isset($bars[$id - 1]) ? $bars[$id - 1] : 0;
-
-				$barPre   = round($timing[$id][1] / ($totalBargraphTime * 10), 4);
-				$barWidth = round($timing[$id][0] / ($totalBargraphTime * 10), 4);
-				$minWidth = 0.3;
-
-				if ($barWidth < $minWidth)
-				{
-					$barPre -= ($minWidth - $barWidth);
-
-					if ($barPre < 0)
-					{
-						$minWidth += $barPre;
-						$barPre   = 0;
-					}
-
-					$barWidth = $minWidth;
-				}
-
-				$bars[$id] = (object) array(
-					'class' => $barClass,
-					'width' => $barWidth,
-					'pre'   => $barPre,
-					'tip'   => sprintf('%.2f&nbsp;ms', $queryTime),
-				);
-				$info[$id] = (object) array(
-					'class'       => $labelClass,
-					'explain'     => $explain,
-					'profile'     => $profile,
-					'hasWarnings' => $hasWarnings,
-				);
-			}
-		}
-
-		// Remove single queries from $duplicates.
-		$total_duplicates = 0;
-
-		foreach ($duplicates as $did => $dups)
-		{
-			if (count($dups) < 2)
-			{
-				unset($duplicates[$did]);
-			}
-			else
-			{
-				$total_duplicates += count($dups);
-			}
-		}
-
-		// Fix first bar width.
-		$minWidth = 0.3;
-
-		if ($bars[0]->width < $minWidth && isset($bars[1]))
-		{
-			$bars[1]->pre -= ($minWidth - $bars[0]->width);
-
-			if ($bars[1]->pre < 0)
-			{
-				$minWidth     += $bars[1]->pre;
-				$bars[1]->pre = 0;
-			}
-
-			$bars[0]->width = $minWidth;
-		}
-
-		$memoryUsageNow = memory_get_usage();
-		$list           = array();
-
-		foreach ($log as $id => $query)
-		{
-			// Start query type ticker additions.
-			$fromStart  = stripos($query, 'from');
-			$whereStart = stripos($query, 'where', $fromStart);
-
-			if ($whereStart === false)
-			{
-				$whereStart = stripos($query, 'order by', $fromStart);
-			}
-
-			if ($whereStart === false)
-			{
-				$whereStart = strlen($query) - 1;
-			}
-
-			$fromString = substr($query, 0, $whereStart);
-			$fromString = str_replace(array("\t", "\n"), ' ', $fromString);
-			$fromString = trim($fromString);
-
-			// Initialise the select/other query type counts the first time.
-			if (!isset($selectQueryTypeTicker[$fromString]))
-			{
-				$selectQueryTypeTicker[$fromString] = 0;
-			}
-
-			if (!isset($otherQueryTypeTicker[$fromString]))
-			{
-				$otherQueryTypeTicker[$fromString] = 0;
-			}
-
-			// Increment the count.
-			if (stripos($query, 'select') === 0)
-			{
-				$selectQueryTypeTicker[$fromString]++;
-				unset($otherQueryTypeTicker[$fromString]);
-			}
-			else
-			{
-				$otherQueryTypeTicker[$fromString]++;
-				unset($selectQueryTypeTicker[$fromString]);
-			}
-
-			$text = $this->highlightQuery($query);
-
-			if ($timings && isset($timings[$id * 2 + 1]))
-			{
-				// Compute the query time.
-				$queryTime = ($timings[$id * 2 + 1] - $timings[$id * 2]) * 1000;
-
-				// Timing
-				// Formats the output for the query time with EXPLAIN query results as tooltip:
-				$htmlTiming = '<div style="margin: 0 0 5px;"><span class="dbg-query-time">';
-				$htmlTiming .= JText::sprintf(
-					'PLG_DEBUG_QUERY_TIME',
-					sprintf(
-						'<span class="label %s">%.2f&nbsp;ms</span>',
-						$info[$id]->class,
-						$timing[$id]['0']
-					)
-				);
-
-				if ($timing[$id]['1'])
-				{
-					$htmlTiming .= ' ' . JText::sprintf(
-							'PLG_DEBUG_QUERY_AFTER_LAST',
-							sprintf('<span class="label label-default">%.2f&nbsp;ms</span>', $timing[$id]['1'])
-						);
-				}
-
-				$htmlTiming .= '</span>';
-
-				if (isset($callStacks[$id][0]['memory']))
-				{
-					$memoryUsed        = $callStacks[$id][0]['memory'][1] - $callStacks[$id][0]['memory'][0];
-					$memoryBeforeQuery = $callStacks[$id][0]['memory'][0];
-
-					// Determine colour of query memory usage.
-					if ($memoryUsed > 0.1 * $memoryUsageNow)
-					{
-						$labelClass = 'label-important';
-					}
-					elseif ($memoryUsed > 0.05 * $memoryUsageNow)
-					{
-						$labelClass = 'label-warning';
-					}
-					else
-					{
-						$labelClass = 'label-success';
-					}
-
-					$htmlTiming .= ' ' . '<span class="dbg-query-memory">'
-						. JText::sprintf(
-							'PLG_DEBUG_MEMORY_USED_FOR_QUERY',
-							sprintf('<span class="label ' . $labelClass . '">%.3f&nbsp;MB</span>', $memoryUsed / 1048576),
-							sprintf('<span class="label label-default">%.3f&nbsp;MB</span>', $memoryBeforeQuery / 1048576)
-						)
-						. '</span>';
-
-					if ($callStacks[$id][0]['memory'][2] !== null)
-					{
-						// Determine colour of number or results.
-						$resultsReturned = $callStacks[$id][0]['memory'][2];
-
-						if ($resultsReturned > 3000)
-						{
-							$labelClass = 'label-important';
-						}
-						elseif ($resultsReturned > 1000)
-						{
-							$labelClass = 'label-warning';
-						}
-						elseif ($resultsReturned == 0)
-						{
-							$labelClass = '';
-						}
-						else
-						{
-							$labelClass = 'label-success';
-						}
-
-						$htmlResultsReturned = '<span class="label ' . $labelClass . '">' . (int) $resultsReturned . '</span>';
-						$htmlTiming          .= ' <span class="dbg-query-rowsnumber">'
-							. JText::sprintf('PLG_DEBUG_ROWS_RETURNED_BY_QUERY', $htmlResultsReturned) . '</span>';
-					}
-				}
-
-				$htmlTiming .= '</div>';
-
-				// Bar.
-				$htmlBar = $this->renderBars($bars, 'query', $id);
-
-				// Profile query.
-				$title = JText::_('PLG_DEBUG_PROFILE');
-
-				if (!$info[$id]->profile)
-				{
-					$title = '<span class="dbg-noprofile">' . $title . '</span>';
-				}
-
-				$htmlProfile = $info[$id]->profile ?: JText::_('PLG_DEBUG_NO_PROFILE');
-
-				$htmlAccordions = JHtml::_(
-					'bootstrap.startAccordion', 'dbg_query_' . $id, array(
-						'active' => $info[$id]->hasWarnings ? ('dbg_query_explain_' . $id) : '',
-					)
-				);
-
-				$htmlAccordions .= JHtml::_('bootstrap.addSlide', 'dbg_query_' . $id, JText::_('PLG_DEBUG_EXPLAIN'), 'dbg_query_explain_' . $id)
-					. $info[$id]->explain
-					. JHtml::_('bootstrap.endSlide');
-
-				$htmlAccordions .= JHtml::_('bootstrap.addSlide', 'dbg_query_' . $id, $title, 'dbg_query_profile_' . $id)
-					. $htmlProfile
-					. JHtml::_('bootstrap.endSlide');
-
-				// Call stack and back trace.
-				if (isset($callStacks[$id]))
-				{
-					$htmlAccordions .= JHtml::_('bootstrap.addSlide', 'dbg_query_' . $id, JText::_('PLG_DEBUG_CALL_STACK'), 'dbg_query_callstack_' . $id)
-						. $this->renderCallStack($callStacks[$id])
-						. JHtml::_('bootstrap.endSlide');
-				}
-
-				$htmlAccordions .= JHtml::_('bootstrap.endAccordion');
-
-				$did = md5($query);
-
-				if (isset($duplicates[$did]))
-				{
-					$dups = array();
-
-					foreach ($duplicates[$did] as $dup)
-					{
-						if ($dup != $id)
-						{
-							$dups[] = '<a class="alert-link" href="#dbg-query-' . ($dup + 1) . '">#' . ($dup + 1) . '</a>';
-						}
-					}
-
-					$htmlQuery = '<div class="alert alert-error">' . JText::_('PLG_DEBUG_QUERY_DUPLICATES') . ': ' . implode('&nbsp; ', $dups) . '</div>'
-						. '<pre class="alert hasTooltip" title="' . JHtml::_('tooltipText', 'PLG_DEBUG_QUERY_DUPLICATES_FOUND') . '">' . $text . '</pre>';
-				}
-				else
-				{
-					$htmlQuery = '<pre>' . $text . '</pre>';
-				}
-
-				$list[] = '<a name="dbg-query-' . ($id + 1) . '"></a>'
-					. $htmlTiming
-					. $htmlBar
-					. $htmlQuery
-					. $htmlAccordions;
-			}
-			else
-			{
-				$list[] = '<pre>' . $text . '</pre>';
-			}
-		}
-
-		$totalTime = 0;
-
-		foreach (JProfiler::getInstance('Application')->getMarks() as $mark)
-		{
-			$totalTime += $mark->time;
-		}
-
-		if ($totalQueryTime > ($totalTime * 0.25))
-		{
-			$labelClass = 'label-important';
-		}
-		elseif ($totalQueryTime < ($totalTime * 0.15))
-		{
-			$labelClass = 'label-success';
-		}
-		else
-		{
-			$labelClass = 'label-warning';
-		}
-
-		if ($this->totalQueries === 0)
-		{
-			$this->totalQueries = $db->getCount();
-		}
-
-		$html = array();
-
-		$html[] = '<h4>' . JText::sprintf('PLG_DEBUG_QUERIES_LOGGED', $this->totalQueries)
-			. sprintf(' <span class="label ' . $labelClass . '">%.2f&nbsp;ms</span>', $totalQueryTime) . '</h4><br />';
-
-		if ($total_duplicates)
-		{
-			$html[] = '<div class="alert alert-error">'
-				. '<h4>' . JText::sprintf('PLG_DEBUG_QUERY_DUPLICATES_TOTAL_NUMBER', $total_duplicates) . '</h4>';
-
-			foreach ($duplicates as $dups)
-			{
-				$links = array();
-
-				foreach ($dups as $dup)
-				{
-					$links[] = '<a class="alert-link" href="#dbg-query-' . ($dup + 1) . '">#' . ($dup + 1) . '</a>';
-				}
-
-				$html[] = '<div>' . JText::sprintf('PLG_DEBUG_QUERY_DUPLICATES_NUMBER', count($links)) . ': ' . implode('&nbsp; ', $links) . '</div>';
-			}
-
-			$html[] = '</div>';
-		}
-
-		$html[] = '<ol><li>' . implode('<hr /></li><li>', $list) . '<hr /></li></ol>';
-
-		if (!$this->params->get('query_types', 1))
-		{
-			return implode('', $html);
-		}
-
-		// Get the totals for the query types.
-		$totalSelectQueryTypes = count($selectQueryTypeTicker);
-		$totalOtherQueryTypes  = count($otherQueryTypeTicker);
-		$totalQueryTypes       = $totalSelectQueryTypes + $totalOtherQueryTypes;
-
-		$html[] = '<h4>' . JText::sprintf('PLG_DEBUG_QUERY_TYPES_LOGGED', $totalQueryTypes) . '</h4>';
-
-		if ($totalSelectQueryTypes)
-		{
-			$html[] = '<h5>' . JText::_('PLG_DEBUG_SELECT_QUERIES') . '</h5>';
-
-			arsort($selectQueryTypeTicker);
-
-			$list = array();
-
-			foreach ($selectQueryTypeTicker as $query => $occurrences)
-			{
-				$list[] = '<pre>'
-					. JText::sprintf('PLG_DEBUG_QUERY_TYPE_AND_OCCURRENCES', $this->highlightQuery($query), $occurrences)
-					. '</pre>';
-			}
-
-			$html[] = '<ol><li>' . implode('</li><li>', $list) . '</li></ol>';
-		}
-
-		if ($totalOtherQueryTypes)
-		{
-			$html[] = '<h5>' . JText::_('PLG_DEBUG_OTHER_QUERIES') . '</h5>';
-
-			arsort($otherQueryTypeTicker);
-
-			$list = array();
-
-			foreach ($otherQueryTypeTicker as $query => $occurrences)
-			{
-				$list[] = '<pre>'
-					. JText::sprintf('PLG_DEBUG_QUERY_TYPE_AND_OCCURRENCES', $this->highlightQuery($query), $occurrences)
-					. '</pre>';
-			}
-
-			$html[] = '<ol><li>' . implode('</li><li>', $list) . '</li></ol>';
-		}
-
-		return implode('', $html);
-	}
-
-	/**
-	 * Render the bars.
-	 *
-	 * @param   array    &$bars  Array of bar data
-	 * @param   string   $class  Optional class for items
-	 * @param   integer  $id     Id if the bar to highlight
-	 *
-	 * @return  string
-	 *
-	 * @since   3.1.2
-	 */
-	protected function renderBars(&$bars, $class = '', $id = null)
-	{
-		$html = array();
-
-		foreach ($bars as $i => $bar)
-		{
-			if (isset($bar->pre) && $bar->pre)
-			{
-				$html[] = '<div class="dbg-bar-spacer" style="width:' . $bar->pre . '%;"></div>';
-			}
-
-			$barClass = trim('bar dbg-bar progress-bar ' . (isset($bar->class) ? $bar->class : ''));
-
-			if ($id !== null && $i == $id)
-			{
-				$barClass .= ' dbg-bar-active';
-			}
-
-			$tip = '';
-
-			if (isset($bar->tip) && $bar->tip)
-			{
-				$barClass .= ' hasTooltip';
-				$tip      = JHtml::_('tooltipText', $bar->tip, '', 0);
-			}
-
-			$html[] = '<a class="bar dbg-bar ' . $barClass . '" title="' . $tip . '" style="width: '
-				. $bar->width . '%;" href="#dbg-' . $class . '-' . ($i + 1) . '"></a>';
-		}
-
-		return '<div class="progress dbg-bars dbg-bars-' . $class . '">' . implode('', $html) . '</div>';
-	}
-
-	/**
-	 * Render an HTML table based on a multi-dimensional array.
-	 *
-	 * @param   array    $table         An array of tabular data.
-	 * @param   boolean  &$hasWarnings  Changes value to true if warnings are displayed, otherwise untouched
-	 *
-	 * @return  string
-	 *
-	 * @since   3.1.2
-	 */
-	protected function tableToHtml($table, &$hasWarnings)
-	{
-		if (!$table)
-		{
-			return null;
-		}
-
-		$html = array();
-
-		$html[] = '<table class="table table-striped dbg-query-table">';
-		$html[] = '<thead>';
-		$html[] = '<tr>';
-
-		foreach (array_keys($table[0]) as $k)
-		{
-			$html[] = '<th>' . htmlspecialchars($k) . '</th>';
-		}
-
-		$html[]    = '</tr>';
-		$html[]    = '</thead>';
-		$html[]    = '<tbody>';
-		$durations = array();
-
-		foreach ($table as $tr)
-		{
-			if (isset($tr['Duration']))
-			{
-				$durations[] = $tr['Duration'];
-			}
-		}
-
-		rsort($durations, SORT_NUMERIC);
-
-		foreach ($table as $tr)
-		{
-			$html[] = '<tr>';
-
-			foreach ($tr as $k => $td)
-			{
-				if ($td === null)
-				{
-					// Display null's as 'NULL'.
-					$td = 'NULL';
-				}
-
-				// Treat special columns.
-				if ($k === 'Duration')
-				{
-					if ($td >= 0.001 && ($td == $durations[0] || (isset($durations[1]) && $td == $durations[1])))
-					{
-						// Duration column with duration value of more than 1 ms and within 2 top duration in SQL engine: Highlight warning.
-						$html[]      = '<td class="dbg-warning">';
-						$hasWarnings = true;
-					}
-					else
-					{
-						$html[] = '<td>';
-					}
-
-					// Display duration in milliseconds with the unit instead of seconds.
-					$html[] = sprintf('%.2f&nbsp;ms', $td * 1000);
-				}
-				elseif ($k === 'Error')
-				{
-					// An error in the EXPLAIN query occurred, display it instead of the result (means original query had syntax error most probably).
-					$html[]      = '<td class="dbg-warning">' . htmlspecialchars($td);
-					$hasWarnings = true;
-				}
-				elseif ($k === 'key')
-				{
-					if ($td === 'NULL')
-					{
-						// Displays query parts which don't use a key with warning:
-						$html[]      = '<td><strong>' . '<span class="dbg-warning hasTooltip" title="'
-							. JHtml::_('tooltipText', 'PLG_DEBUG_WARNING_NO_INDEX_DESC') . '">'
-							. JText::_('PLG_DEBUG_WARNING_NO_INDEX') . '</span>' . '</strong>';
-						$hasWarnings = true;
-					}
-					else
-					{
-						$html[] = '<td><strong>' . htmlspecialchars($td) . '</strong>';
-					}
-				}
-				elseif ($k === 'Extra')
-				{
-					$htmlTd = htmlspecialchars($td);
-
-					// Replace spaces with &nbsp; (non-breaking spaces) for less tall tables displayed.
-					$htmlTd = preg_replace('/([^;]) /', '\1&nbsp;', $htmlTd);
-
-					// Displays warnings for "Using filesort":
-					$htmlTdWithWarnings = str_replace(
-						'Using&nbsp;filesort',
-						'<span class="dbg-warning hasTooltip" title="'
-						. JHtml::_('tooltipText', 'PLG_DEBUG_WARNING_USING_FILESORT_DESC') . '">'
-						. JText::_('PLG_DEBUG_WARNING_USING_FILESORT') . '</span>',
-						$htmlTd
-					);
-
-					if ($htmlTdWithWarnings !== $htmlTd)
-					{
-						$hasWarnings = true;
-					}
-
-					$html[] = '<td>' . $htmlTdWithWarnings;
-				}
-				else
-				{
-					$html[] = '<td>' . htmlspecialchars($td);
-				}
-
-				$html[] = '</td>';
-			}
-
-			$html[] = '</tr>';
-		}
-
-		$html[] = '</tbody>';
-		$html[] = '</table>';
-
-		return implode('', $html);
-	}
-
-	/**
-	 * Disconnect handler for database to collect profiling and explain information.
-	 *
-	 * @param   JDatabaseDriver  &$db  Database object.
-	 *
-	 * @return  void
-	 *
-	 * @since   3.1.2
-	 */
-	public function mysqlDisconnectHandler(&$db)
-	{
-		$db->setDebug(false);
-
-		$this->totalQueries = $db->getCount();
-
-		$dbVersion5037 = $db->getServerType() === 'mysql' && version_compare($db->getVersion(), '5.0.37', '>=');
-
-		if ($dbVersion5037)
-		{
-			try
-			{
-				// Check if profiling is enabled.
-				$db->setQuery("SHOW VARIABLES LIKE 'have_profiling'");
-				$hasProfiling = $db->loadResult();
-
-				if ($hasProfiling)
-				{
-					// Run a SHOW PROFILE query.
-					$db->setQuery('SHOW PROFILES');
-					$this->sqlShowProfiles = $db->loadAssocList();
-
-					if ($this->sqlShowProfiles)
-					{
-						foreach ($this->sqlShowProfiles as $qn)
-						{
-							// Run SHOW PROFILE FOR QUERY for each query where a profile is available (max 100).
-							$db->setQuery('SHOW PROFILE FOR QUERY ' . (int) $qn['Query_ID']);
-							$this->sqlShowProfileEach[(int) ($qn['Query_ID'] - 1)] = $db->loadAssocList();
-						}
-					}
-				}
-				else
-				{
-					$this->sqlShowProfileEach[0] = array(array('Error' => 'MySql have_profiling = off'));
-				}
-			}
-			catch (Exception $e)
-			{
-				$this->sqlShowProfileEach[0] = array(array('Error' => $e->getMessage()));
-			}
-		}
-
-		if (in_array($db->getServerType(), array('mysql', 'postgresql'), true))
-		{
-			$log = $db->getLog();
-
-			foreach ($log as $k => $query)
-			{
-				$dbVersion56 = $db->getServerType() === 'mysql' && version_compare($db->getVersion(), '5.6', '>=');
-
-				if ((stripos($query, 'select') === 0) || ($dbVersion56 && ((stripos($query, 'delete') === 0) || (stripos($query, 'update') === 0))))
-				{
-					try
->>>>>>> 56b89ced
 					{
 						break;
 					}
@@ -1610,99 +598,6 @@
 						$file = $entry->callStack[4]['file'] ?? '';
 						$line = $entry->callStack[4]['line'] ?? '';
 					}
-<<<<<<< HEAD
-=======
-				}
-			}
-		}
-	}
-
-	/**
-	 * Displays errors in language files.
-	 *
-	 * @return  string
-	 *
-	 * @since   2.5
-	 */
-	protected function displayLanguageFilesInError()
-	{
-		$errorfiles = JFactory::getLanguage()->getErrorFiles();
-
-		if (!count($errorfiles))
-		{
-			return '<p>' . JText::_('JNONE') . '</p>';
-		}
-
-		$html = array();
-
-		$html[] = '<ul>';
-
-		foreach ($errorfiles as $file => $error)
-		{
-			$html[] = '<li>' . $this->formatLink($file) . str_replace($file, '', $error) . '</li>';
-		}
-
-		$html[] = '</ul>';
-
-		return implode('', $html);
-	}
-
-	/**
-	 * Display loaded language files.
-	 *
-	 * @return  string
-	 *
-	 * @since   2.5
-	 */
-	protected function displayLanguageFilesLoaded()
-	{
-		$html = array();
-
-		$html[] = '<ul>';
-
-		foreach (JFactory::getLanguage()->getPaths() as /* $extension => */ $files)
-		{
-			foreach ($files as $file => $status)
-			{
-				$html[] = '<li>';
-
-				$html[] = $status
-					? JText::_('PLG_DEBUG_LANG_LOADED')
-					: JText::_('PLG_DEBUG_LANG_NOT_LOADED');
-
-				$html[] = ' : ';
-				$html[] = $this->formatLink($file);
-				$html[] = '</li>';
-			}
-		}
-
-		$html[] = '</ul>';
-
-		return implode('', $html);
-	}
-
-	/**
-	 * Display untranslated language strings.
-	 *
-	 * @return  string
-	 *
-	 * @since   2.5
-	 */
-	protected function displayUntranslatedStrings()
-	{
-		$stripFirst = $this->params->get('strip-first', 1);
-		$stripPref  = $this->params->get('strip-prefix');
-		$stripSuff  = $this->params->get('strip-suffix');
-
-		$orphans = JFactory::getLanguage()->getOrphans();
-
-		if (!count($orphans))
-		{
-			return '<p>' . JText::_('JNONE') . '</p>';
-		}
-
-		ksort($orphans, SORT_STRING);
->>>>>>> 56b89ced
 
 					$category = $entry->category;
 					$relative = str_replace(JPATH_ROOT, '', $file);
