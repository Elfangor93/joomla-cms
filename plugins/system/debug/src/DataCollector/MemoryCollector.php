--- conflicted
+++ resolved
@@ -21,31 +21,19 @@
  * Collects info about the request duration as well as providing
  * a way to log duration of any operations
  *
-<<<<<<< HEAD
- * @since  5.0.0
-=======
  * @since  4.4.0
->>>>>>> 77bb5edf
  */
 class MemoryCollector extends AbstractDataCollector
 {
     /**
      * @var   boolean
-<<<<<<< HEAD
-     * @since 5.0.0
-=======
      * @since 4.4.0
->>>>>>> 77bb5edf
      */
     protected $realUsage = false;
 
     /**
      * @var    float
-<<<<<<< HEAD
-     * @since 5.0.0
-=======
      * @since 4.4.0
->>>>>>> 77bb5edf
      */
     protected $peakUsage = 0;
 
@@ -54,11 +42,7 @@
      * @param   float     $peakUsage
      * @param   boolean   $realUsage
      *
-<<<<<<< HEAD
-     * @since 5.0.0
-=======
      * @since 4.4.0
->>>>>>> 77bb5edf
      */
     public function __construct(Registry $params, $peakUsage = null, $realUsage = null)
     {
@@ -79,11 +63,7 @@
      *
      * @return boolean
      *
-<<<<<<< HEAD
-     * @since 5.0.0
-=======
      * @since 4.4.0
->>>>>>> 77bb5edf
      */
     public function getRealUsage()
     {
@@ -96,11 +76,7 @@
      *
      * @param boolean $realUsage
      *
-<<<<<<< HEAD
-     * @since 5.0.0
-=======
      * @since 4.4.0
->>>>>>> 77bb5edf
      */
     public function setRealUsage($realUsage)
     {
@@ -112,11 +88,7 @@
      *
      * @return integer
      *
-<<<<<<< HEAD
-     * @since 5.0.0
-=======
      * @since 4.4.0
->>>>>>> 77bb5edf
      */
     public function getPeakUsage()
     {
@@ -126,11 +98,7 @@
     /**
      * Updates the peak memory usage value
      *
-<<<<<<< HEAD
-     * @since 5.0.0
-=======
      * @since 4.4.0
->>>>>>> 77bb5edf
      */
     public function updatePeakUsage()
     {
@@ -142,11 +110,7 @@
     /**
      * @return array
      *
-<<<<<<< HEAD
-     * @since 5.0.0
-=======
      * @since 4.4.0
->>>>>>> 77bb5edf
      */
     public function collect()
     {
@@ -161,11 +125,7 @@
     /**
      * @return string
      *
-<<<<<<< HEAD
-     * @since 5.0.0
-=======
      * @since 4.4.0
->>>>>>> 77bb5edf
      */
     public function getName()
     {
@@ -175,11 +135,7 @@
     /**
      * @return array
      *
-<<<<<<< HEAD
-     * @since 5.0.0
-=======
      * @since 4.4.0
->>>>>>> 77bb5edf
      */
     public function getWidgets()
     {
