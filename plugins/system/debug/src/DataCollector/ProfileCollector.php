<?php

/**
 * This file is part of the DebugBar package.
 *
 * @copyright  (c) 2013 Maxime Bouroumeau-Fuseau
 * @license    For the full copyright and license information, please view the LICENSE
 *             file that was distributed with this source code.
 */

namespace Joomla\Plugin\System\Debug\DataCollector;

use DebugBar\DebugBarException;
use Joomla\CMS\Profiler\Profiler;
use Joomla\Plugin\System\Debug\AbstractDataCollector;
use Joomla\Registry\Registry;

// phpcs:disable PSR1.Files.SideEffects
\defined('_JEXEC') or die;
// phpcs:enable PSR1.Files.SideEffects

/**
 * Collects info about the request duration as well as providing
 * a way to log duration of any operations
 *
 * @since  version
 */
class ProfileCollector extends AbstractDataCollector
{
    /**
     * Request start time.
     *
     * @var   float
     * @since 4.0.0
     */
    protected $requestStartTime;

    /**
     * Request end time.
     *
     * @var   float
     * @since 4.0.0
     */
    protected $requestEndTime;

    /**
     * Started measures.
     *
     * @var array
     * @since  4.0.0
     */
    protected $startedMeasures = [];

    /**
     * Measures.
     *
     * @var array
     * @since  4.0.0
     */
    protected $measures = [];

    /**
     * Constructor.
     *
     * @param   Registry  $params  Parameters.
     *
     * @since 4.0.0
     */
    public function __construct(Registry $params)
    {
        if (isset($_SERVER['REQUEST_TIME_FLOAT'])) {
            $this->requestStartTime = $_SERVER['REQUEST_TIME_FLOAT'];
        } else {
            $this->requestStartTime = microtime(true);
        }

        parent::__construct($params);
    }

    /**
     * Starts a measure.
     *
     * @param   string       $name       Internal name, used to stop the measure
     * @param   string|null  $label      Public name
     * @param   string|null  $collector  The source of the collector
     *
     * @return void
     *
     * @since  4.0.0
     */
    public function startMeasure($name, $label = null, $collector = null)
    {
        $start = microtime(true);

        $this->startedMeasures[$name] = [
            'label'     => $label ?: $name,
            'start'     => $start,
            'collector' => $collector,
        ];
    }

    /**
     * Check a measure exists
     *
     * @param   string  $name  Group name.
     *
     * @return bool
     *
     * @since  4.0.0
     */
    public function hasStartedMeasure($name): bool
    {
        return isset($this->startedMeasures[$name]);
    }

    /**
     * Stops a measure.
     *
     * @param   string  $name    Measurement name.
     * @param   array   $params  Parameters
     *
     * @return void
     *
     * @since  4.0.0
     *
     * @throws DebugBarException
     */
    public function stopMeasure($name, array $params = [])
    {
        $end = microtime(true);

        if (!$this->hasStartedMeasure($name)) {
            throw new DebugBarException("Failed stopping measure '$name' because it hasn't been started");
        }

        $this->addMeasure($this->startedMeasures[$name]['label'], $this->startedMeasures[$name]['start'], $end, $params, $this->startedMeasures[$name]['collector']);

        unset($this->startedMeasures[$name]);
    }

    /**
     * Adds a measure
     *
     * @param   string       $label      A label.
     * @param   float        $start      Start of request.
     * @param   float        $end        End of request.
     * @param   array        $params     Parameters.
     * @param   string|null  $collector  A collector.
     *
     * @return void
     *
     * @since  4.0.0
     */
    public function addMeasure($label, $start, $end, array $params = [], $collector = null)
    {
        $this->measures[] = [
            'label'          => $label,
            'start'          => $start,
            'relative_start' => $start - $this->requestStartTime,
            'end'            => $end,
            'relative_end'   => $end - $this->requestEndTime,
            'duration'       => $end - $start,
            'duration_str'   => $this->getDataFormatter()->formatDuration($end - $start),
            'params'         => $params,
            'collector'      => $collector,
        ];
    }

    /**
     * Utility function to measure the execution of a Closure
     *
     * @param   string       $label      A label.
     * @param   \Closure     $closure    A closure.
     * @param   string|null  $collector  A collector.
     *
     * @return void
     *
     * @since  4.0.0
     */
    public function measure($label, \Closure $closure, $collector = null)
    {
        $name = spl_object_hash($closure);
        $this->startMeasure($name, $label, $collector);
        $result = $closure();
        $params = \is_array($result) ? $result : [];
        $this->stopMeasure($name, $params);
    }

    /**
     * Returns an array of all measures
     *
     * @return array
     *
     * @since  4.0.0
     */
    public function getMeasures(): array
    {
        return $this->measures;
    }

    /**
     * Returns the request start time
     *
     * @return float
     *
     * @since  4.0.0
     */
    public function getRequestStartTime(): float
    {
        return $this->requestStartTime;
    }

    /**
     * Returns the request end time
     *
     * @return float
     *
     * @since  4.0.0
     */
    public function getRequestEndTime(): float
    {
        return $this->requestEndTime;
    }

    /**
     * Returns the duration of a request
     *
     * @return float
     *
     * @since  4.0.0
     */
    public function getRequestDuration(): float
    {
        if ($this->requestEndTime !== null) {
            return $this->requestEndTime - $this->requestStartTime;
        }

        return microtime(true) - $this->requestStartTime;
    }

    /**
     * Sets request end time.
     *
     * @param   float  $time  Request end time.
     *
     * @return $this
     *
<<<<<<< HEAD
     * @since  5.0.0
=======
     * @since  4.4.0
>>>>>>> 77bb5edf
     */
    public function setRequestEndTime($time): self
    {
        $this->requestEndTime = $time;

        return $this;
    }

    /**
     * Called by the DebugBar when data needs to be collected
     *
     * @return array Collected data
     *
     * @since  4.0.0
     */
    public function collect(): array
    {
        $this->requestEndTime = $this->requestEndTime ?? microtime(true);

        $start = $this->requestStartTime;

        $marks = Profiler::getInstance('Application')->getMarks();

        foreach ($marks as $mark) {
            $mem   = $this->getDataFormatter()->formatBytes(abs($mark->memory) * 1048576);
            $label = $mark->label . " ($mem)";
            $end   = $start + $mark->time / 1000;
            $this->addMeasure($label, $start, $end);
            $start = $end;
        }

        foreach (array_keys($this->startedMeasures) as $name) {
            $this->stopMeasure($name);
        }

        usort(
            $this->measures,
            function ($a, $b) {
                if ($a['start'] === $b['start']) {
                    return 0;
                }

                return $a['start'] < $b['start'] ? -1 : 1;
            }
        );

        return [
            'start'        => $this->requestStartTime,
            'end'          => $this->requestEndTime,
            'duration'     => $this->getRequestDuration(),
            'duration_str' => $this->getDataFormatter()->formatDuration($this->getRequestDuration()),
            'measures'     => array_values($this->measures),
            'rawMarks'     => $marks,
        ];
    }

    /**
     * Returns the unique name of the collector
     *
     * @return string
     *
     * @since  4.0.0
     */
    public function getName(): string
    {
        return 'profile';
    }

    /**
     * Returns a hash where keys are control names and their values
     * an array of options as defined in {@see \DebugBar\JavascriptRenderer::addControl()}
     *
     * @return array
     *
     * @since  4.0.0
     */
    public function getWidgets(): array
    {
        return [
            'profileTime' => [
                'icon'    => 'clock-o',
                'tooltip' => 'Request Duration',
                'map'     => 'profile.duration_str',
                'default' => "'0ms'",
            ],
            'profile' => [
                'icon'    => 'clock-o',
                'widget'  => 'PhpDebugBar.Widgets.TimelineWidget',
                'map'     => 'profile',
                'default' => '{}',
            ],
        ];
    }
}<|MERGE_RESOLUTION|>--- conflicted
+++ resolved
@@ -245,11 +245,7 @@
      *
      * @return $this
      *
-<<<<<<< HEAD
-     * @since  5.0.0
-=======
      * @since  4.4.0
->>>>>>> 77bb5edf
      */
     public function setRequestEndTime($time): self
     {
