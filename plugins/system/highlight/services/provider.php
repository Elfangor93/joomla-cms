<?php

/**
 * @package     Joomla.Plugin
 * @subpackage  System.highlight
 *
 * @copyright   (C) 2023 Open Source Matters, Inc. <https://www.joomla.org>
 * @license     GNU General Public License version 2 or later; see LICENSE.txt
 */

defined('_JEXEC') or die;

use Joomla\CMS\Extension\PluginInterface;
use Joomla\CMS\Factory;
use Joomla\CMS\Plugin\PluginHelper;
use Joomla\DI\Container;
use Joomla\DI\ServiceProviderInterface;
use Joomla\Event\DispatcherInterface;
use Joomla\Plugin\System\Highlight\Extension\Highlight;

return new class () implements ServiceProviderInterface {
    /**
     * Registers the service provider with a DI container.
     *
     * @param   Container  $container  The DI container.
     *
     * @return  void
     *
<<<<<<< HEAD
     * @since   5.0.0
=======
     * @since   4.4.0
>>>>>>> 6c05d600
     */
    public function register(Container $container): void
    {
        $container->set(
            PluginInterface::class,
            function (Container $container) {
                $dispatcher = $container->get(DispatcherInterface::class);
                $plugin     = new Highlight(
                    $dispatcher,
                    (array) PluginHelper::getPlugin('system', 'highlight')
                );
                $plugin->setApplication(Factory::getApplication());

                return $plugin;
            }
        );
    }
};<|MERGE_RESOLUTION|>--- conflicted
+++ resolved
@@ -26,11 +26,7 @@
      *
      * @return  void
      *
-<<<<<<< HEAD
-     * @since   5.0.0
-=======
      * @since   4.4.0
->>>>>>> 6c05d600
      */
     public function register(Container $container): void
     {
