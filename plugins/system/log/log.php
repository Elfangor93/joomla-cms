<?php
/**
 * @package     Joomla.Plugin
 * @subpackage  System.log
 *
 * @copyright   Copyright (C) 2005 - 2017 Open Source Matters, Inc. All rights reserved.
 * @license     GNU General Public License version 2 or later; see LICENSE.txt
 */

defined('_JEXEC') or die;

use Joomla\CMS\Log\Log;
use Joomla\CMS\Plugin\CMSPlugin;
use Joomla\CMS\Authentication\Authentication;

/**
 * Joomla! System Logging Plugin.
 *
 * @since  1.5
 */
class PlgSystemLog extends CMSPlugin
{
	/**
	 * Called if user fails to be logged in.
	 *
	 * @param   array  $response  Array of response data.
	 *
	 * @return  void
	 *
	 * @since   1.5
	 */
	public function onUserLoginFailure($response)
	{
		$errorlog = array();

		switch ($response['status'])
		{
			case Authentication::STATUS_SUCCESS:
				$errorlog['status']  = $response['type'] . ' CANCELED: ';
				$errorlog['comment'] = $response['error_message'];
				break;

			case Authentication::STATUS_FAILURE:
				$errorlog['status']  = $response['type'] . ' FAILURE: ';

				if ($this->params->get('log_username', 0))
				{
					$errorlog['comment'] = $response['error_message'] . ' ("' . $response['username'] . '")';
				}
				else
				{
					$errorlog['comment'] = $response['error_message'];
				}
				break;

			default:
				$errorlog['status']  = $response['type'] . ' UNKNOWN ERROR: ';
				$errorlog['comment'] = $response['error_message'];
				break;
		}

<<<<<<< HEAD
		Log::addLogger(array(), Log::INFO);
=======
		JLog::addLogger(array(), JLog::INFO);

>>>>>>> b410d745
		try
		{
			Log::add($errorlog['comment'], Log::INFO, $errorlog['status']);
		}
		catch (Exception $e)
		{
			// If the log file is unwriteable during login then we should not go to the error page
			return;
		}
	}
}<|MERGE_RESOLUTION|>--- conflicted
+++ resolved
@@ -59,12 +59,8 @@
 				break;
 		}
 
-<<<<<<< HEAD
 		Log::addLogger(array(), Log::INFO);
-=======
-		JLog::addLogger(array(), JLog::INFO);
 
->>>>>>> b410d745
 		try
 		{
 			Log::add($errorlog['comment'], Log::INFO, $errorlog['status']);
