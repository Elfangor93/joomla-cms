--- conflicted
+++ resolved
@@ -45,9 +45,9 @@
 			$link = 'index.php?option=com_contact&amp;view=contacts&amp;layout=modal&amp;tmpl=component&amp;'
 				. JSession::getFormToken() . '=1&amp;editor=' . $name;
 
-<<<<<<< HEAD
 		$button = new JObject;
 		$button->modal   = true;
+		$button->class = 'btn btn-secondary';
 		$button->link    = $link;
 		$button->text    = JText::_('PLG_EDITORS-XTD_CONTACT_BUTTON_CONTACT');
 		$button->name    = 'address';
@@ -57,15 +57,6 @@
 			'bodyHeight'  => '70',
 			'modalWidth'  => '80',
 		);
-=======
-			$button          = new JObject;
-			$button->modal   = true;
-			$button->class   = 'btn';
-			$button->link    = $link;
-			$button->text    = JText::_('PLG_EDITORS-XTD_CONTACT_BUTTON_CONTACT');
-			$button->name    = 'address';
-			$button->options = "{handler: 'iframe', size: {x: 800, y: 500}}";
->>>>>>> a93b1a7e
 
 			return $button;
 		}
