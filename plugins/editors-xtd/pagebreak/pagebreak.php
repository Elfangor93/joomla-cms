<?php
/**
 * @package     Joomla.Plugin
 * @subpackage  Editors-xtd.pagebreak
 *
 * @copyright   Copyright (C) 2005 - 2016 Open Source Matters, Inc. All rights reserved.
 * @license     GNU General Public License version 2 or later; see LICENSE.txt
 */

defined('_JEXEC') or die;

/**
 * Editor Pagebreak buton
 *
 * @since  1.5
 */
class PlgButtonPagebreak extends JPlugin
{
	/**
	 * Load the language file on instantiation.
	 *
	 * @var    boolean
	 * @since  3.1
	 */
	protected $autoloadLanguage = true;

	/**
	 * Display the button
	 *
	 * @param   string  $name  The name of the button to add
	 *
	 * @return  JObject  The button options as JObject
	 *
	 * @since   1.5
	 */
	public function onDisplay($name)
	{
		$user  = JFactory::getUser();

		if ($user->authorise('core.create', 'com_content')
			|| $user->authorise('core.edit', 'com_content')
			|| $user->authorise('core.edit.own', 'com_content'))
		{
			$link = 'index.php?option=com_content&amp;view=article&amp;layout=pagebreak&amp;tmpl=component&amp;e_name=' . $name;

<<<<<<< HEAD
		$button          = new JObject;
		$button->modal   = true;
		$button->class   = null;
		$button->link    = $link;
		$button->text    = JText::_('PLG_EDITORSXTD_PAGEBREAK_BUTTON_PAGEBREAK');
		$button->name    = 'copy';
		$button->editor = $name;
		$button->options = array(
			'height' => '300px',
			'width'  => '300px',
			'bodyHeight'  => '70',
			'modalWidth'  => '80',
		);
=======
			$button          = new JObject;
			$button->modal   = true;
			$button->class   = 'btn';
			$button->link    = $link;
			$button->text    = JText::_('PLG_EDITORSXTD_PAGEBREAK_BUTTON_PAGEBREAK');
			$button->name    = 'copy';
			$button->options = "{handler: 'iframe', size: {x: 500, y: 300}}";
>>>>>>> 05d5fb34

			return $button;
		}
	}
}<|MERGE_RESOLUTION|>--- conflicted
+++ resolved
@@ -43,29 +43,18 @@
 		{
 			$link = 'index.php?option=com_content&amp;view=article&amp;layout=pagebreak&amp;tmpl=component&amp;e_name=' . $name;
 
-<<<<<<< HEAD
-		$button          = new JObject;
-		$button->modal   = true;
-		$button->class   = null;
-		$button->link    = $link;
-		$button->text    = JText::_('PLG_EDITORSXTD_PAGEBREAK_BUTTON_PAGEBREAK');
-		$button->name    = 'copy';
-		$button->editor = $name;
-		$button->options = array(
-			'height' => '300px',
-			'width'  => '300px',
-			'bodyHeight'  => '70',
-			'modalWidth'  => '80',
-		);
-=======
 			$button          = new JObject;
 			$button->modal   = true;
-			$button->class   = 'btn';
+			$button->class   = 'btn btn-secondary';
 			$button->link    = $link;
 			$button->text    = JText::_('PLG_EDITORSXTD_PAGEBREAK_BUTTON_PAGEBREAK');
 			$button->name    = 'copy';
-			$button->options = "{handler: 'iframe', size: {x: 500, y: 300}}";
->>>>>>> 05d5fb34
+			$button->options = array(
+				'height'     => '300px',
+				'width'      => '300px',
+				'bodyHeight' => '70',
+				'modalWidth' => '80',
+			);
 
 			return $button;
 		}
