--- conflicted
+++ resolved
@@ -50,27 +50,7 @@
 		$hasAccess = $canCreateRecords || $isEditingRecords;
 		if (!$hasAccess)
 		{
-<<<<<<< HEAD
-			JFactory::getDocument()->addScriptOptions('xtd-pagebreak', array('editor' => $name));
-			$link = 'index.php?option=com_content&amp;view=article&amp;layout=pagebreak&amp;tmpl=component&amp;e_name=' . $name;
-
-			$button          = new JObject;
-			$button->modal   = true;
-			$button->class   = 'btn btn-secondary';
-			$button->link    = $link;
-			$button->text    = JText::_('PLG_EDITORSXTD_PAGEBREAK_BUTTON_PAGEBREAK');
-			$button->name    = 'copy';
-			$button->options = array(
-				'height'     => '200px',
-				'width'      => '400px',
-				'bodyHeight' => '70',
-				'modalWidth' => '80',
-			);
-
-			return $button;
-=======
 			return;
->>>>>>> 20e0335f
 		}
 
 		JFactory::getDocument()->addScriptOptions('xtd-pagebreak', array('editor' => $name));
@@ -78,11 +58,16 @@
 
 		$button          = new JObject;
 		$button->modal   = true;
-		$button->class   = 'btn';
+		$button->class   = 'btn btn-secondary';
 		$button->link    = $link;
 		$button->text    = JText::_('PLG_EDITORSXTD_PAGEBREAK_BUTTON_PAGEBREAK');
 		$button->name    = 'copy';
-		$button->options = "{handler: 'iframe', size: {x: 500, y: 300}}";
+		$button->options = array(
+			'height'     => '200px',
+			'width'      => '400px',
+			'bodyHeight' => '70',
+			'modalWidth' => '80',
+		);
 
 		return $button;
 	}
