<?php

/**
 * @package     Joomla.Plugin
 * @subpackage  Editors.tinymce
 *
 * @copyright   (C) 2016 Open Source Matters, Inc. <https://www.joomla.org>
 * @license     GNU General Public License version 2 or later; see LICENSE.txt
 */

namespace Joomla\Plugin\Editors\TinyMCE\Field;

use Joomla\CMS\Factory;
use Joomla\CMS\Form\Form;
use Joomla\CMS\Form\FormField;
use Joomla\CMS\Language\Text;
use Joomla\CMS\Plugin\PluginHelper;
use Joomla\Plugin\Editors\TinyMCE\Extension\TinyMCE;

// phpcs:disable PSR1.Files.SideEffects
\defined('_JEXEC') or die;
// phpcs:enable PSR1.Files.SideEffects

/**
 * Form Field class for the TinyMCE editor.
 *
 * @package     Joomla.Plugin
 * @subpackage  Editors.tinymce
 * @since       3.7.0
 */
class TinymcebuilderField extends FormField
{
    /**
     * The form field type.
     *
     * @var    string
     * @since  3.7.0
     */
    protected $type = 'tinymcebuilder';

    /**
     * Name of the layout being used to render the field
     *
     * @var    string
     * @since  3.7.0
     */
    protected $layout = 'plugins.editors.tinymce.field.tinymcebuilder';

    /**
     * The prepared layout data
     *
     * @var    array
     * @since  3.7.0
     */
    protected $layoutData = [];

    /**
     * Method to get the data to be passed to the layout for rendering.
     *
     * @return  array
     *
     * @since  3.7.0
     */
    protected function getLayoutData()
    {
        if (!empty($this->layoutData)) {
            return $this->layoutData;
        }

        $data       = parent::getLayoutData();
        $paramsAll  = (object) $this->form->getValue('params');
        $setsAmount = empty($paramsAll->sets_amount) ? 3 : $paramsAll->sets_amount;

        if (empty($data['value'])) {
            $data['value'] = [];
        }

<<<<<<< HEAD
        $menus = array(
            'edit'   => array('label' => 'Edit'),
            'insert' => array('label' => 'Insert'),
            'view'   => array('label' => 'View'),
            'format' => array('label' => 'Format'),
            'table'  => array('label' => 'Table'),
            'tools'  => array('label' => 'Tools'),
            'help'   => array('label' => 'Help'),
        );
=======
        // Get the plugin
        require_once JPATH_PLUGINS . '/editors/tinymce/tinymce.php';

        $menus = [
            'edit'   => ['label' => 'Edit'],
            'insert' => ['label' => 'Insert'],
            'view'   => ['label' => 'View'],
            'format' => ['label' => 'Format'],
            'table'  => ['label' => 'Table'],
            'tools'  => ['label' => 'Tools'],
            'help'   => ['label' => 'Help'],
        ];
>>>>>>> 4c918795

        $data['menus']         = $menus;
        $data['menubarSource'] = array_keys($menus);
        $data['buttons']       = TinyMCE::getKnownButtons();
        $data['buttonsSource'] = array_keys($data['buttons']);
        $data['toolbarPreset'] = TinyMCE::getToolbarPreset();
        $data['setsAmount']    = $setsAmount;

        // Get array of sets names
        for ($i = 0; $i < $setsAmount; $i++) {
            $data['setsNames'][$i] = Text::sprintf('PLG_TINY_SET_TITLE', $i);
        }

        // Prepare the forms for each set
        $setsForms  = [];
        $formsource = JPATH_PLUGINS . '/editors/tinymce/forms/setoptions.xml';

        // Preload an old params for B/C
        $setParams = new \stdClass();

        if (!empty($paramsAll->html_width) && empty($paramsAll->configuration['setoptions'])) {
            $plugin = PluginHelper::getPlugin('editors', 'tinymce');

            Factory::getApplication()->enqueueMessage(Text::sprintf('PLG_TINY_LEGACY_WARNING', '#'), 'warning');

            if (\is_object($plugin) && !empty($plugin->params)) {
                $setParams = (object) json_decode($plugin->params);
            }
        }

        // Collect already used groups
        $groupsInUse = [];

        // Prepare the Set forms, for the set options
        foreach (array_keys($data['setsNames']) as $num) {
            $formname = 'set.form.' . $num;
            $control  = $this->name . '[setoptions][' . $num . ']';

            $setsForms[$num] = Form::getInstance($formname, $formsource, ['control' => $control]);

            // Check whether we already have saved values or it first time or even old params
            if (empty($this->value['setoptions'][$num])) {
                $formValues = $setParams;

                /*
                 * Predefine group:
                 * Set 0: for Administrator, Editor, Super Users (4,7,8)
                 * Set 1: for Registered, Manager (2,6), all else are public
                 */
                $formValues->access = !$num ? [4, 7, 8] : ($num === 1 ? [2, 6] : []);

                // Assign Public to the new Set, but only when it not in use already
                if (empty($formValues->access) && !\in_array(1, $groupsInUse)) {
                    $formValues->access = [1];
                }
            } else {
                $formValues = (object) $this->value['setoptions'][$num];
            }

            // Collect already used groups
            if (!empty($formValues->access)) {
                $groupsInUse = array_merge($groupsInUse, $formValues->access);
            }

            // Bind the values
            $setsForms[$num]->bind($formValues);
        }

        $data['setsForms'] = $setsForms;

        // Check for TinyMCE language file
        $language      = Factory::getLanguage();
        $languageFile1 = 'media/vendor/tinymce/langs/' . $language->getTag() . (JDEBUG ? '.js' : '.min.js');
        $languageFile2 = 'media/vendor/tinymce/langs/' . substr($language->getTag(), 0, strpos($language->getTag(), '-')) . (JDEBUG ? '.js' : '.min.js');

        $data['languageFile'] = '';

        if (file_exists(JPATH_ROOT . '/' . $languageFile1)) {
            $data['languageFile'] = $languageFile1;
        } elseif (file_exists(JPATH_ROOT . '/' . $languageFile2)) {
            $data['languageFile'] = $languageFile2;
        }

        $this->layoutData = $data;

        return $data;
    }
}<|MERGE_RESOLUTION|>--- conflicted
+++ resolved
@@ -75,20 +75,6 @@
             $data['value'] = [];
         }
 
-<<<<<<< HEAD
-        $menus = array(
-            'edit'   => array('label' => 'Edit'),
-            'insert' => array('label' => 'Insert'),
-            'view'   => array('label' => 'View'),
-            'format' => array('label' => 'Format'),
-            'table'  => array('label' => 'Table'),
-            'tools'  => array('label' => 'Tools'),
-            'help'   => array('label' => 'Help'),
-        );
-=======
-        // Get the plugin
-        require_once JPATH_PLUGINS . '/editors/tinymce/tinymce.php';
-
         $menus = [
             'edit'   => ['label' => 'Edit'],
             'insert' => ['label' => 'Insert'],
@@ -98,7 +84,6 @@
             'tools'  => ['label' => 'Tools'],
             'help'   => ['label' => 'Help'],
         ];
->>>>>>> 4c918795
 
         $data['menus']         = $menus;
         $data['menubarSource'] = array_keys($menus);
