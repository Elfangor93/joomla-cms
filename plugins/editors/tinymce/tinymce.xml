--- conflicted
+++ resolved
@@ -14,7 +14,7 @@
 		<folder>fields</folder>
 		<folder>form</folder>
 	</files>
-	<media destination="vendor/tinymce" folder="media">
+	<media destination="editors" folder="media">
 		<folder>tinymce</folder>
 	</media>
 	<languages>
@@ -23,203 +23,6 @@
 	</languages>
 	<config>
 		<fields name="params">
-<<<<<<< HEAD
-			<fieldset name="basic">
-				<field
-					name="skins"
-					type="note"
-					label="PLG_TINY_FIELD_SKIN_INFO_LABEL"
-					description="PLG_TINY_FIELD_SKIN_INFO_DESC"
-				/>
-
-				<field
-					name="skin"
-					type="skins"
-					label="PLG_TINY_FIELD_SKIN_LABEL"
-					description="PLG_TINY_FIELD_SKIN_DESC"
-				/>
-
-				<field
-					name="skin_admin"
-					type="skins"
-					label="PLG_TINY_FIELD_SKIN_ADMIN_LABEL"
-					description="PLG_TINY_FIELD_SKIN_ADMIN_DESC"
-				/>
-
-				<field
-					name="mode"
-					type="list"
-					label="PLG_TINY_FIELD_FUNCTIONALITY_LABEL"
-					description="PLG_TINY_FIELD_FUNCTIONALITY_DESC"
-					default="2"
-					>
-					<option value="0">PLG_TINY_FIELD_VALUE_SIMPLE</option>
-					<option value="1">PLG_TINY_FIELD_VALUE_ADVANCED</option>
-					<option value="2">PLG_TINY_FIELD_VALUE_EXTENDED</option>
-				</field>
-
-				<field
-					name="mobile"
-					type="radio"
-					class="switcher"
-					label="PLG_TINY_FIELD_MOBILE_LABEL"
-					description="PLG_TINY_FIELD_MOBILE_DESC"
-					default="0"
-					>
-					<option value="0">JOFF</option>
-					<option value="1">JON</option>
-				</field>
-
-				<field
-					name="drag_drop"
-					type="radio"
-					class="switcher"
-					label="PLG_TINY_FIELD_DRAG_DROP_LABEL"
-					description="PLG_TINY_FIELD_DRAG_DROP_DESC"
-					default="1"
-					>
-					<option value="0">JOFF</option>
-					<option value="1">JON</option>
-				</field>
-
-				<field
-					name="path"
-					type="text"
-					label="PLG_TINY_FIELD_CUSTOM_PATH_LABEL"
-					description="PLG_TINY_FIELD_CUSTOM_PATH_DESC"
-					size="30"
-					showon="drag_drop:1"
-				/>
-
-				<field
-					name="entity_encoding"
-					type="list"
-					label="PLG_TINY_FIELD_ENCODING_LABEL"
-					description="PLG_TINY_FIELD_ENCODING_DESC"
-					default="raw"
-					>
-					<option value="named">PLG_TINY_FIELD_VALUE_NAMED</option>
-					<option value="numeric">PLG_TINY_FIELD_VALUE_NUMERIC</option>
-					<option value="raw">PLG_TINY_FIELD_VALUE_RAW</option>
-				</field>
-
-				<field
-					name="lang_mode"
-					type="radio"
-					class="switcher"
-					label="PLG_TINY_FIELD_LANGSELECT_LABEL"
-					description="PLG_TINY_FIELD_LANGSELECT_DESC"
-					default="1"
-					>
-					<option value="0">JOFF</option>
-					<option value="1">JON</option>
-				</field>
-
-				<field
-					name="lang_code"
-					type="filelist"
-					label="PLG_TINY_FIELD_LANGCODE_LABEL"
-					description="PLG_TINY_FIELD_LANGCODE_DESC"
-					class="inputbox"
-					stripext="1"
-					directory="media/vendor/tinymce/langs/"
-					hide_none="1"
-					default="en"
-					hide_default="1"
-					filter="\.js$"
-					size="10"
-					showon="lang_mode:0"
-					>
-					<option value="en">en</option>
-				</field>
-
-				<field
-					name="text_direction"
-					type="list"
-					label="PLG_TINY_FIELD_DIRECTION_LABEL"
-					description="PLG_TINY_FIELD_DIRECTION_DESC"
-					default="ltr"
-					>
-					<option value="ltr">PLG_TINY_FIELD_VALUE_LTR</option>
-					<option value="rtl">PLG_TINY_FIELD_VALUE_RTL</option>
-				</field>
-
-				<field
-					name="content_css"
-					type="radio"
-					class="switcher"
-					label="PLG_TINY_FIELD_CSS_LABEL"
-					description="PLG_TINY_FIELD_CSS_DESC"
-					default="1"
-					>
-					<option value="0">JOFF</option>
-					<option value="1">JON</option>
-				</field>
-
-				<field
-					name="content_css_custom"
-					type="text"
-					label="PLG_TINY_FIELD_CUSTOM_CSS_LABEL"
-					description="PLG_TINY_FIELD_CUSTOM_CSS_DESC"
-					size="30"
-				/>
-
-				<field
-					name="relative_urls"
-					type="list"
-					label="PLG_TINY_FIELD_URLS_LABEL"
-					description="PLG_TINY_FIELD_URLS_DESC"
-					default="1"
-					>
-					<option value="0">PLG_TINY_FIELD_VALUE_ABSOLUTE</option>
-					<option value="1">PLG_TINY_FIELD_VALUE_RELATIVE</option>
-				</field>
-
-				<field
-					name="newlines"
-					type="list"
-					label="PLG_TINY_FIELD_NEWLINES_LABEL"
-					description="PLG_TINY_FIELD_NEWLINES_DESC"
-					default="0"
-					>
-					<option value="1">PLG_TINY_FIELD_VALUE_BR</option>
-					<option value="0">PLG_TINY_FIELD_VALUE_P</option>
-				</field>
-
-				<field
-					name="use_config_textfilters"
-					type="radio"
-					class="switcher"
-					label="PLG_TINY_CONFIG_TEXTFILTER_ACL_LABEL"
-					description="PLG_TINY_CONFIG_TEXTFILTER_ACL_DESC"
-					default="0"
-					>
-					<option value="0">JOFF</option>
-					<option value="1">JON</option>
-				</field>
-
-				<field
-					name="invalid_elements"
-					type="textarea"
-					label="PLG_TINY_FIELD_PROHIBITED_LABEL"
-					description="PLG_TINY_FIELD_PROHIBITED_DESC"
-					showon="use_config_textfilters:0"
-					default="script,applet,iframe"
-					cols="30"
-					rows="2"
-				/>
-
-				<field
-					name="valid_elements"
-					type="textarea"
-					label="PLG_TINY_FIELD_VALIDELEMENTS_LABEL"
-					description="PLG_TINY_FIELD_VALIDELEMENTS_DESC"
-					showon="use_config_textfilters:0"
-					cols="30"
-					rows="2"
-				/>
-=======
->>>>>>> ce7de218
 
 			<fieldset name="basic">
 				<field name="configuration" type="tinymcebuilder" hiddenLabel="true" />
@@ -251,327 +54,6 @@
 					description="PLG_TINY_FIELD_HTMLWIDTH_DESC"
 					default=""
 				/>
-<<<<<<< HEAD
-
-				<field
-					name="resizing"
-					type="radio"
-					class="switcher"
-					label="PLG_TINY_FIELD_RESIZING_LABEL"
-					description="PLG_TINY_FIELD_RESIZING_DESC"
-					default="1"
-					>
-					<option value="0">JOFF</option>
-					<option value="1">JON</option>
-				</field>
-
-				<field
-					name="resize_horizontal"
-					type="radio"
-					class="switcher"
-					label="PLG_TINY_FIELD_RESIZE_HORIZONTAL_LABEL"
-					description="PLG_TINY_FIELD_RESIZE_HORIZONTAL_DESC"
-					default="1"
-					showon="resizing:1"
-					>
-					<option value="0">JOFF</option>
-					<option value="1">JON</option>
-				</field>
-
-				<field
-					name="element_path"
-					type="radio"
-					class="switcher"
-					label="PLG_TINY_FIELD_PATH_LABEL"
-					description="PLG_TINY_FIELD_PATH_DESC"
-					default="1"
-					>
-					<option value="0">JOFF</option>
-					<option value="1">JON</option>
-				</field>
-
-				<field
-					name="spacer"
-					type="spacer"
-					label="PLG_TINY_FIELD_NAME_EXTENDED_LABEL"
-					class="text"
-				/>
-
-				<field
-					name="fonts"
-					type="accesslevel"
-					label="PLG_TINY_FIELD_FONTS_LABEL"
-					description="PLG_TINY_FIELD_FONTS_DESC"
-					default="1"
-					>
-					<option value="0">JHIDE</option>
-				</field>
-
-				<field
-					name="paste"
-					type="accesslevel"
-					label="PLG_TINY_FIELD_PASTE_LABEL"
-					description="PLG_TINY_FIELD_PASTE_DESC"
-					default="1"
-					>
-					<option value="0">JHIDE</option>
-				</field>
-
-				<field
-					name="searchreplace"
-					type="accesslevel"
-					label="PLG_TINY_FIELD_SEARCH-REPLACE_LABEL"
-					description="PLG_TINY_FIELD_SEARCH-REPLACE_DESC"
-					default="1"
-					>
-					<option value="0">JHIDE</option>
-				</field>
-
-				<field
-					name="insertdate"
-					type="accesslevel"
-					label="PLG_TINY_FIELD_DATE_LABEL"
-					description="PLG_TINY_FIELD_DATE_DESC"
-					default="1"
-					>
-					<option value="0">JHIDE</option>
-				</field>
-
-				<field
-					name="colors"
-					type="accesslevel"
-					label="PLG_TINY_FIELD_COLORS_LABEL"
-					description="PLG_TINY_FIELD_COLORS_DESC"
-					default="1"
-					>
-					<option value="0">JHIDE</option>
-				</field>
-
-				<field
-					name="table"
-					type="accesslevel"
-					label="PLG_TINY_FIELD_TABLE_LABEL"
-					description="PLG_TINY_FIELD_TABLE_DESC"
-					default="1"
-					>
-					<option value="0">JHIDE</option>
-				</field>
-
-				<field
-					name="smilies"
-					type="accesslevel"
-					label="PLG_TINY_FIELD_SMILIES_LABEL"
-					description="PLG_TINY_FIELD_SMILIES_DESC"
-					default="1"
-					>
-					<option value="0">JHIDE</option>
-				</field>
-
-				<field
-					name="hr"
-					type="accesslevel"
-					label="PLG_TINY_FIELD_HR_LABEL"
-					description="PLG_TINY_FIELD_HR_DESC"
-					default="1"
-					>
-					<option value="0">JHIDE</option>
-				</field>
-
-				<field
-					name="link"
-					type="accesslevel"
-					label="PLG_TINY_FIELD_LINK_LABEL"
-					description="PLG_TINY_FIELD_LINK_DESC"
-					default="1"
-					>
-					<option value="0">JHIDE</option>
-				</field>
-
-				<field
-					name="media"
-					type="accesslevel"
-					label="PLG_TINY_FIELD_MEDIA_LABEL"
-					description="PLG_TINY_FIELD_MEDIA_DESC"
-					default="1"
-					>
-					<option value="0">JHIDE</option>
-				</field>
-
-				<field
-					name="print"
-					type="accesslevel"
-					label="PLG_TINY_FIELD_PRINT_LABEL"
-					description="PLG_TINY_FIELD_PRINT_DESC"
-					default="1"
-					>
-					<option value="0">JHIDE</option>
-				</field>
-
-				<field
-					name="directionality"
-					type="accesslevel"
-					label="PLG_TINY_FIELD_RTL_LABEL"
-					description="PLG_TINY_FIELD_RTL_DESC"
-					default="1"
-					>
-					<option value="0">JHIDE</option>
-				</field>
-
-				<field
-					name="fullscreen"
-					type="accesslevel"
-					label="PLG_TINY_FIELD_FULLSCREEN_LABEL"
-					description="PLG_TINY_FIELD_FULLSCREEN_DESC"
-					default="1"
-					>
-					<option value="0">JHIDE</option>
-				</field>
-
-				<field
-					name="alignment"
-					type="accesslevel"
-					label="PLG_TINY_FIELD_ALIGN_LABEL"
-					description="PLG_TINY_FIELD_ALIGN_DESC"
-					default="1"
-					>
-					<option value="0">JHIDE</option>
-				</field>
-
-				<field
-					name="visualchars"
-					type="accesslevel"
-					label="PLG_TINY_FIELD_VISUALCHARS_LABEL"
-					description="PLG_TINY_FIELD_VISUALCHARS_DESC"
-					default="1"
-					>
-					<option value="0">JHIDE</option>
-				</field>
-
-				<field
-					name="visualblocks"
-					type="accesslevel"
-					label="PLG_TINY_FIELD_VISUALBLOCKS_LABEL"
-					description="PLG_TINY_FIELD_VISUALBLOCKS_DESC"
-					default="1"
-					>
-					<option value="0">JHIDE</option>
-				</field>
-
-				<field
-					name="nonbreaking"
-					type="accesslevel"
-					label="PLG_TINY_FIELD_NONBREAKING_LABEL"
-					description="PLG_TINY_FIELD_NONBREAKING_DESC"
-					default="1"
-					>
-					<option value="0">JHIDE</option>
-				</field>
-
-				<field
-					name="template"
-					type="accesslevel"
-					label="PLG_TINY_FIELD_TEMPLATE_LABEL"
-					description="PLG_TINY_FIELD_TEMPLATE_DESC"
-					default="1"
-					>
-					<option value="0">JHIDE</option>
-				</field>
-
-				<field
-					name="blockquote"
-					type="accesslevel"
-					label="PLG_TINY_FIELD_BLOCKQUOTE_LABEL"
-					description="PLG_TINY_FIELD_BLOCKQUOTE_DESC"
-					default="1"
-				>
-					<option value="0">JOFF</option>
-				</field>
-
-				<field
-					name="wordcount"
-					type="accesslevel"
-					label="PLG_TINY_FIELD_WORDCOUNT_LABEL"
-					description="PLG_TINY_FIELD_WORDCOUNT_DESC"
-					default="1"
-					>
-					<option value="0">JOFF</option>
-				</field>
-
-				<field
-					name="image_advtab"
-					type="accesslevel"
-					label="PLG_TINY_FIELD_ADVIMAGE_LABEL"
-					description="PLG_TINY_FIELD_ADVIMAGE_DESC"
-					default="1"
-					>
-					<option value="0">JOFF</option>
-				</field>
-
-				<field
-					name="code_sample"
-					type="accesslevel"
-					label="PLG_TINY_FIELD_CODESAMPLE_LABEL"
-					description="PLG_TINY_FIELD_CODESAMPLE_DESC"
-					default="1"
-					>
-					<option value="0">JOFF</option>
-				</field>
-
-				<field
-					name="advlist"
-					type="accesslevel"
-					label="PLG_TINY_FIELD_ADVLIST_LABEL"
-					description="PLG_TINY_FIELD_ADVLIST_DESC"
-					default="1"
-					>
-					<option value="0">JOFF</option>
-				</field>
-
-				<field
-					name="autosave"
-					type="accesslevel"
-					label="PLG_TINY_FIELD_SAVEWARNING_LABEL"
-					description="PLG_TINY_FIELD_SAVEWARNING_DESC"
-					default="1"
-					>
-					<option value="0">JOFF</option>
-				</field>
-
-				<field
-					name="contextmenu"
-					type="accesslevel"
-					label="PLG_TINY_FIELD_CONTEXTMENU_LABEL"
-					description="PLG_TINY_FIELD_CONTEXTMENU_DESC"
-					default="1"
-					>
-					<option value="0">JOFF</option>
-				</field>
-
-				<field
-					name="inlinepopups"
-					type="accesslevel"
-					label="PLG_TINY_FIELD_INLINEPOPUPS_LABEL"
-					description="PLG_TINY_FIELD_INLINEPOPUPS_DESC"
-					default="1"
-					>
-					<option value="0">JOFF</option>
-				</field>
-
-				<field
-					name="custom_plugin"
-					type="text"
-					label="PLG_TINY_FIELD_CUSTOMPLUGIN_LABEL"
-					description="PLG_TINY_FIELD_CUSTOMPLUGIN_DESC"
-				/>
-
-				<field
-					name="custom_button"
-					type="text"
-					label="PLG_TINY_FIELD_CUSTOMBUTTON_LABEL"
-					description="PLG_TINY_FIELD_CUSTOMBUTTON_DESC"
-				/>
-=======
->>>>>>> ce7de218
 			</fieldset>
 		</fields>
 	</config>
