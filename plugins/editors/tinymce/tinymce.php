--- conflicted
+++ resolved
@@ -468,25 +468,6 @@
 			}
 		}
 
-<<<<<<< HEAD
-=======
-		// User custom plugins and buttons
-		$custom_plugin = trim($levelParams->get('custom_plugin', ''));
-		$custom_button = trim($levelParams->get('custom_button', ''));
-
-		if ($custom_plugin)
-		{
-			$separator = strpos($custom_plugin, ',') !== false ? ',' : ' ';
-			$plugins   = array_merge($plugins, explode($separator, $custom_plugin));
-		}
-
-		if ($custom_button)
-		{
-			$separator = strpos($custom_button, ',') !== false ? ',' : ' ';
-			$toolbar1  = array_merge($toolbar1, explode($separator, $custom_button));
-		}
-
->>>>>>> a6f9021e
 		// Drag and drop Images
 		$allowImgPaste = false;
 		$dragdrop      = $levelParams->get('drag_drop', 1);
@@ -543,7 +524,7 @@
 		if ($custom_button)
 		{
 			$separator = strpos($custom_button, ',') !== false ? ',' : ' ';
-			$toolbar2  = array_merge($toolbar2, explode($separator, $custom_button));
+			$toolbar1  = array_merge($toolbar1, explode($separator, $custom_button));
 		}
 
 		// Build the final options set
