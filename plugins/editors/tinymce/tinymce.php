<?php
/**
 * @package     Joomla.Plugin
 * @subpackage  Editors.tinymce
 *
 * @copyright   Copyright (C) 2005 - 2016 Open Source Matters, Inc. All rights reserved.
 * @license     GNU General Public License version 2 or later; see LICENSE.txt
 */

defined('_JEXEC') or die;

/**
 * TinyMCE Editor Plugin
 *
 * @since  1.5
 */
class PlgEditorTinymce extends JPlugin
{
	/**
	 * Base path for editor files
	 */
	protected $_basePath = 'media/vendor/tinymce';

	/**
	 * Load the language file on instantiation.
	 *
	 * @var    boolean
	 * @since  3.1
	 */
	protected $autoloadLanguage = true;

	/**
	 * Loads the application object
	 *
	 * @var    JApplicationCms
	 * @since  3.2
	 */
	protected $app = null;

	/**
	 * Initialises the Editor.
	 *
	 * @return  string  JavaScript Initialization string
	 *
	 * @since   1.5
	 */
	public function onInit()
	{
		JHtml::_('script', $this->_basePath . '/tinymce.min.js', array('version' => 'auto'));
		JHtml::_('script', 'system/tinymce-init.min.js', array('version' => 'auto', 'relative' => true));
	}

	/**
	 * TinyMCE WYSIWYG Editor - get the editor content
	 *
	 * @param   string  $editor  The name of the editor
	 *
	 * @return  string
	 */
	public function onGetContent($editor)
	{
		return 'tinyMCE.activeEditor.getContent();';
	}

	/**
	 * TinyMCE WYSIWYG Editor - set the editor content
	 *
	 * @param   string  $editor  The name of the editor
	 * @param   string  $html    The html to place in the editor
	 *
	 * @return  string
	 */
	public function onSetContent($editor, $html)
	{
		return 'tinyMCE.activeEditor.setContent(' . $html . ');';
	}

	/**
	 * TinyMCE WYSIWYG Editor - copy editor content to form field
	 *
	 * @param   string  $editor  The name of the editor
	 *
	 * @return  string
	 */
	public function onSave($editor)
	{
		return 'if (tinyMCE.get("' . $editor . '").isHidden()) {tinyMCE.get("' . $editor . '").show()};';
	}

	/**
	 * Inserts html code into the editor
	 *
	 * @param   string  $name  The name of the editor
	 *
	 * @return  void
	 *
	 * @deprecated 3.5 tinyMCE (API v4) will get the content automatically from the text area
	 */
	public function onGetInsertMethod($name)
	{
		return;
	}

	/**
	 * Display the editor area.
	 *
	 * @param   string   $name     The name of the editor area.
	 * @param   string   $content  The content of the field.
	 * @param   string   $width    The width of the editor area.
	 * @param   string   $height   The height of the editor area.
	 * @param   int      $col      The number of columns for the editor area.
	 * @param   int      $row      The number of rows for the editor area.
	 * @param   boolean  $buttons  True and the editor buttons will be displayed.
	 * @param   string   $id       An optional ID for the textarea. If not supplied the name is used.
	 * @param   string   $asset    The object asset
	 * @param   object   $author   The author.
	 *
	 * @return  string
	 */
	public function onDisplay($name, $content, $width, $height, $col, $row, $buttons = true, $id = null, $asset = null, $author = null)
	{
		if (empty($id))
		{
			$id = $name;
		}

		$id = preg_replace('/(\s|[^A-Za-z0-9_])+/', '_', $id);

		// Only add "px" to width and height if they are not given as a percentage
		if (is_numeric($width))
		{
			$width .= 'px';
		}

		if (is_numeric($height))
		{
			$height .= 'px';
		}

		// Data object for the layout
		$textarea = new stdClass;
		$textarea->name    = $name;
		$textarea->id      = $id;
		$textarea->class   = 'mce_editable joomla-editor-tinymce';
		$textarea->cols    = $col;
		$textarea->rows    = $row;
		$textarea->width   = $width;
		$textarea->height  = $height;
		$textarea->content = $content;

		// Render Editor markup
		$editor = '<div class="editor">';
		$editor .= JLayoutHelper::render('joomla.tinymce.textarea', $textarea);
		$editor .= $this->_toogleButton($id);
		$editor .= '</div>';

		// Setup Default options for the Editor script
		$doc      = JFactory::getDocument();
		$options  = $doc->getScriptOptions('plg_editor_tinymce');

		// Check whether we alredy have them
		if (!empty($options['tinyMCE']['default']))
		{
			return $editor;
		}

		$app      = JFactory::getApplication();
		$user     = JFactory::getUser();
		$language = JFactory::getLanguage();
		$theme    = 'modern';
		$access   = array_flip($user->getAuthorisedViewLevels());

		// Get configuration for User view level
		$setAccess       = array();
		$extraOptions    = new stdClass;
		$extraOptionsAll = $this->params->get('configuration.setoptions', array());

		foreach ($extraOptionsAll as $set => $val)
		{
			$setAccess[$set] = empty($val->access) ? 1 : $val->access;

			if (isset($access[$setAccess[$set]]))
			{
				$extraOptions = $val;
			}
		}

		$toolbarParams    = new stdClass;
		$toolbarParamsAll = $this->params->get('configuration.toolbars', array());

		foreach ($toolbarParamsAll as $set => $val)
		{
			if (isset($access[$setAccess[$set]]))
			{
				$toolbarParams = $val;
			}
		}

		// Merge the params
		$levelParams = new Joomla\Registry\Registry($toolbarParams);
		$levelParams->loadObject($extraOptions);

		// List the skins
		$skindirs = glob(JPATH_ROOT . '/media/vendor/tinymce/skins' . '/*', GLOB_ONLYDIR);

		// Set the selected skin
		$skin = 'lightgray';
		$side = $app->isClient('administrator') ? 'skin_admin' : 'skin';

		if ((int) $this->params->get($side, 0) < count($skindirs))
		{
			$skin = basename($skindirs[(int) $this->params->get($side, 0)]);
		}

		$langMode        = $this->params->get('lang_mode', 0);
		$langPrefix      = $this->params->get('lang_code', 'en');

		if ($langMode)
		{
<<<<<<< HEAD
			if (file_exists(JPATH_ROOT . "/media/vendor/tinymce/langs/" . $language->getTag() . ".js"))
			{
				$langPrefix = $language->getTag();
			}
			elseif (file_exists(JPATH_ROOT . "/media/vendor/tinymce/langs/" . substr($language->getTag(), 0, strpos($language->getTag(), '-')) . ".js"))
=======
			if (file_exists(JPATH_ROOT . '/media/editors/tinymce/langs/' . $language->getTag() . '.js'))
			{
				$langPrefix = $language->getTag();
			}
			elseif (file_exists(JPATH_ROOT . '/media/editors/tinymce/langs/' . substr($language->getTag(), 0, strpos($language->getTag(), '-')) . '.js'))
>>>>>>> ce7de218
			{
				$langPrefix = substr($language->getTag(), 0, strpos($language->getTag(), '-'));
			}
			else
			{
				$langPrefix = 'en';
			}
		}

		$text_direction = 'ltr';

		if ($language->isRtl())
		{
			$text_direction = 'rtl';
		}

		$use_content_css    = $levelParams->get('content_css', 1);
		$content_css_custom = $levelParams->get('content_css_custom', '');

		/*
		 * Lets get the default template for the site application
		 */
		$db    = JFactory::getDbo();
		$query = $db->getQuery(true)
			->select('template')
			->from('#__template_styles')
			->where('client_id=0 AND home=' . $db->quote('1'));

		$db->setQuery($query);

		try
		{
			$template = $db->loadResult();
		}
		catch (RuntimeException $e)
		{
			$app->enqueueMessage(JText::_('JERROR_AN_ERROR_HAS_OCCURRED'), 'error');

			return '';
		}

		$content_css    = null;
		$templates_path = JPATH_SITE . '/templates';

		// Loading of css file for 'styles' dropdown
		if ($content_css_custom)
		{
			// If URL, just pass it to $content_css
			if (strpos($content_css_custom, 'http') !== false)
			{
				$content_css = $content_css_custom;
			}

			// If it is not a URL, assume it is a file name in the current template folder
			else
			{
				$content_css = JUri::root(true) . '/templates/' . $template . '/css/' . $content_css_custom;

				// Issue warning notice if the file is not found (but pass name to $content_css anyway to avoid TinyMCE error
				if (!file_exists($templates_path . '/' . $template . '/css/' . $content_css_custom))
				{
					$msg = sprintf(JText::_('PLG_TINY_ERR_CUSTOMCSSFILENOTPRESENT'), $content_css_custom);
					JLog::add($msg, JLog::WARNING, 'jerror');
				}
			}
		}
		else
		{
			// Process when use_content_css is Yes and no custom file given
			if ($use_content_css)
			{
				// First check templates folder for default template
				// if no editor.css file in templates folder, check system template folder
				if (!file_exists($templates_path . '/' . $template . '/css/editor.css'))
				{
					// If no editor.css file in system folder, show alert
					if (!file_exists($templates_path . '/system/css/editor.css'))
					{
						JLog::add(JText::_('PLG_TINY_ERR_EDITORCSSFILENOTPRESENT'), JLog::WARNING, 'jerror');
					}
					else
					{
						$content_css = JUri::root(true) . '/templates/system/css/editor.css';
					}
				}
				else
				{
					$content_css = JUri::root(true) . '/templates/' . $template . '/css/editor.css';
				}
			}
		}

		$ignore_filter = false;

		// Text filtering
		if ($levelParams->get('use_config_textfilters', 0))
		{
			// Use filters from com_config
			$filter = static::getGlobalFilters();

			$ignore_filter = $filter === false;

			$tagBlacklist  = !empty($filter->tagBlacklist) ? $filter->tagBlacklist : array();
			$attrBlacklist = !empty($filter->attrBlacklist) ? $filter->attrBlacklist : array();
			$tagArray      = !empty($filter->tagArray) ? $filter->tagArray : array();
			$attrArray     = !empty($filter->attrArray) ? $filter->attrArray : array();

			$invalid_elements  = implode(',', array_merge($tagBlacklist, $attrBlacklist, $tagArray, $attrArray));

			// Valid elements are all whitelist entries in com_config, which are now missing in the tagBlacklist
			$default_filter = JFilterInput::getInstance();
			$valid_elements = implode(',', array_diff($default_filter->tagBlacklist, $tagBlacklist));

			$extended_elements = '';
		}
		else
		{
			// Use filters from TinyMCE params
			$invalid_elements  = trim($levelParams->get('invalid_elements', 'script,applet,iframe'));
			$extended_elements = trim($levelParams->get('extended_elements', ''));
			$valid_elements    = trim($levelParams->get('valid_elements', ''));
		}

		$html_height = $this->params->get('html_height', '550');
		$html_width  = $this->params->get('html_width', '');

		if ($html_width == 750)
		{
			$html_width = '';
		}

		// The param is true for vertical resizing only, false or both
		$resizing          = (bool) $levelParams->get('resizing', true);
		$resize_horizontal = (bool) $levelParams->get('resize_horizontal', true);

		if ($resizing && $resize_horizontal)
		{
			$resizing = 'both';
		}

		// Set of always available plugins
		$plugins  = array(
			'autolink',
			'lists',
			'save',
			'colorpicker',
			'importcss',
		);

		// Allowed elements
		$elements = array(
			'hr[id|title|alt|class|width|size|noshade]',
		);

		if ($extended_elements)
		{
			$elements = array_merge($elements, explode(',', $extended_elements));
		}

		// Prepare the toolbar/menubar
		$knownButtons = static::getKnownButtons();

		// Check if there no value at all
		if (!$levelParams->get('menu') && !$levelParams->get('toolbar1') && !$levelParams->get('toolbar2'))
		{
			// Set from preset
			$presets = static::getToolbarPreset();

			// Presets: 3 is special = advances, 2 is registered = medium, all else is public = simple
			$preset = isset($access[3]) ? $presets['advanced'] :
				(isset($access[2]) ? $presets['medium'] : $presets['simple']);

			$levelParams->loadArray($preset);
		}

		$menubar  = (array) $levelParams->get('menu', array());
		$toolbar1 = (array) $levelParams->get('toolbar1', array());
		$toolbar2 = (array) $levelParams->get('toolbar2', array());

		// Make an easy way to check which button is enabled
		$allButtons = array_merge($toolbar1, $toolbar2);
		$allButtons = array_combine($allButtons, $allButtons);

		// Check for button-specific plugins
		foreach ($allButtons as $btnName)
		{
			if (!empty($knownButtons[$btnName]['plugin']))
			{
				$plugins[] = $knownButtons[$btnName]['plugin'];
			}
		}

		// Template
		$templates = array();

		if (!empty($allButtons['template']))
		{
			// Note this check for the template_list.js file will be removed in Joomla 4.0
<<<<<<< HEAD
			if (is_file(JPATH_ROOT . "/media/vendor/tinymce/templates/template_list.js"))
			{
				// If using the legacy file we need to include and input the files the new way
				$str = file_get_contents(JPATH_ROOT . "/media/vendor/tinymce/templates/template_list.js");
=======
			if (is_file(JPATH_ROOT . '/media/editors/tinymce/templates/template_list.js'))
			{
				// If using the legacy file we need to include and input the files the new way
				$str = file_get_contents(JPATH_ROOT . '/media/editors/tinymce/templates/template_list.js');
>>>>>>> ce7de218

				// Find from one [ to the last ]
				$matches = array();
				preg_match_all('/\[.*\]/', $str, $matches);

				// Set variables
				foreach ($matches['0'] as $match)
				{
					$values = array();
					preg_match_all('/\".*\"/', $match, $values);
					$result       = trim($values['0']['0'], '"');
					$final_result = explode(',', $result);

					$templates[] = array(
						'title' => trim($final_result['0'], ' " '),
						'description' => trim($final_result['2'], ' " '),
						'url' => JUri::root(true) . '/' . trim($final_result['1'], ' " '),
					);
				}

			}
			else
			{
				foreach (glob(JPATH_ROOT . '/media/vendor/tinymce/templates/*.html') as $filename)
				{
					$filename = basename($filename, '.html');

					if ($filename !== 'index')
					{
						$lang        = JFactory::getLanguage();
						$title       = $filename;
						$description = ' ';

						if ($lang->hasKey('PLG_TINY_TEMPLATE_' . strtoupper($filename) . '_TITLE'))
						{
							$title = JText::_('PLG_TINY_TEMPLATE_' . strtoupper($filename) . '_TITLE');
						}

						if ($lang->hasKey('PLG_TINY_TEMPLATE_' . strtoupper($filename) . '_DESC'))
						{
							$description = JText::_('PLG_TINY_TEMPLATE_' . strtoupper($filename) . '_DESC');
						}

						$templates[] = array(
							'title' => $title,
							'description' => $description,
							'url' => JUri::root(true) . '/media/vendor/tinymce/templates/' . $filename . '.html',
						);
					}
				}
			}
		}

		// Check for extra plugins, from the setoptions form
		foreach (array('wordcount' => 1, 'advlist' => 1, 'autosave' => 1, 'contextmenu' => 1) as $pName => $def)
		{
			if ($levelParams->get($pName, $def))
			{
				$plugins[] = $pName;
			}
		}

		// User custom plugins and buttons
		$custom_plugin = trim($levelParams->get('custom_plugin', ''));
		$custom_button = trim($levelParams->get('custom_button', ''));

		if ($custom_plugin)
		{
			$separator = strpos($custom_plugin, ',') !== false ? ',' : ' ';
			$plugins   = array_merge($plugins, explode($separator, $custom_plugin));
		}

		if ($custom_button)
		{
			$separator = strpos($custom_button, ',') !== false ? ',' : ' ';
			$toolbar2  = array_merge($toolbar2, explode($separator, $custom_button));
		}

		// We shall put the XTD button inside tinymce
		$btns      = $this->tinyButtons($id, $buttons);
		$btnsNames = $btns['names'];
		$tinyBtns  = implode('; ', $btns['script']);

		if (!empty($btnsNames))
		{
			// Add them to the first toolbar
			$toolbar1 = array_merge($toolbar1, array('|'), $btnsNames);

			JHtml::_('script', 'system/tiny-close.min.js', array('version' => 'auto', 'relative' => true), array('defer' => 'defer'));
		}

		// Drag and drop Images
		$allowImgPaste = false;
<<<<<<< HEAD
		$dragdrop      = $this->params->get('drag_drop', 1);
=======
		$dragdrop      = $levelParams->get('drag_drop', 1);
>>>>>>> ce7de218

		if ($dragdrop && $user->authorise('core.create', 'com_media'))
		{
			$plugins[]     = 'jdragdrop';
			$allowImgPaste = true;
			$isSubDir      = '';
			$session       = JFactory::getSession();
			$uploadUrl     = JUri::base() . 'index.php?option=com_media&task=file.upload&tmpl=component&'
				. $session->getName() . '=' . $session->getId()
				. '&' . JSession::getFormToken() . '=1'
				. '&asset=image&format=json';

			if ($app->isClient('site'))
			{
				$uploadUrl = htmlentities($uploadUrl, null, 'UTF-8', null);
			}

			// Is Joomla installed in subdirectory
			if (JUri::root(true) !== '/')
			{
				$isSubDir = JUri::root(true);
			}

			// Get specific path
			$tempPath = $levelParams->get('path', '');

			if (!empty($tempPath))
			{
				$tempPath = rtrim($tempPath, '/');
				$tempPath = ltrim($tempPath, '/');
			}

			JText::script('PLG_TINY_ERR_UNSUPPORTEDBROWSER');
			$doc->addScriptDeclaration(
				"
		var setCustomDir    = '" . $isSubDir . "';
		var mediaUploadPath = '" . $tempPath . "';
		var uploadUri       = '" . $uploadUrl . "';
			"
			);
		}

		// Build the final options set
		$scriptOptions = array(
			'suffix'  => '.min',
			'baseURL' => JUri::root(true) . '/media/vendor/tinymce',
			'directionality' => $text_direction,
			'language' => $langPrefix,
			'autosave_restore_when_empty' => false,
			'skin'   => $skin,
			'theme'  => $theme,
			'schema' => 'html5',

			// Toolbars
			'menubar'  => empty($menubar)  ? false : implode(' ', array_unique($menubar)),
			'toolbar1' => empty($toolbar1) ? null  : implode(' ', $toolbar1),
			'toolbar2' => empty($toolbar2) ? null  : implode(' ', $toolbar2),

			'plugins'  => implode(',', array_unique($plugins)),

			// Cleanup/Output
			'inline_styles'    => true,
			'gecko_spellcheck' => true,
			'entity_encoding'  => $levelParams->get('entity_encoding', 'raw'),
			'verify_html'      => !$ignore_filter,

			'valid_elements'          => $valid_elements,
			'extended_valid_elements' => implode(',', $elements),
			'invalid_elements'        => $invalid_elements,

			// URL
			'relative_urls'      => (bool) $levelParams->get('relative_urls', true),
			'remove_script_host' => false,

			// Layout
			'content_css'        => $content_css,
			'document_base_url'  => JUri::root(true) . '/',
			'paste_data_images'  => $allowImgPaste,
			'importcss_append'   => true,
			'height'             => $html_height,
			'width'              => $html_width,
			'resize'             => $resizing,
			'templates'          => $templates,
			'image_advtab'       => (bool) $levelParams->get('image_advtab', false),

			// Drag and drop specific
			'dndEnabled' => $dragdrop,
			'dndPath'    => JUri::root() . 'media/editors/tinymce/js/dragdrop/plugin.min.js',

			// @TODO make it better, do not generate JavaScript in PHP !!!
			'setupCallbackString' => $tinyBtns,
		);

		if ($levelParams->get('newlines'))
		{
			// Break
			$scriptOptions['force_br_newlines'] = true;
			$scriptOptions['force_p_newlines']  = false;
			$scriptOptions['forced_root_block'] = '';
		}
		else
		{
			// Paragraph
			$scriptOptions['force_br_newlines'] = false;
			$scriptOptions['force_p_newlines']  = true;
			$scriptOptions['forced_root_block'] = 'p';
		}

		$scriptOptions['rel_list'] = array(
			array('title' => 'Alternate', 'value' => 'alternate'),
			array('title' => 'Author', 'value' => 'author'),
			array('title' => 'Bookmark', 'value' => 'bookmark'),
			array('title' => 'Help', 'value' => 'help'),
			array('title' => 'License', 'value' => 'license'),
			array('title' => 'Lightbox', 'value' => 'lightbox'),
			array('title' => 'Next', 'value' => 'next'),
			array('title' => 'No Follow', 'value' => 'nofollow'),
			array('title' => 'No Referrer', 'value' => 'noreferrer'),
			array('title' => 'Prefetch', 'value' => 'prefetch'),
			array('title' => 'Prev', 'value' => 'prev'),
			array('title' => 'Search', 'value' => 'search'),
			array('title' => 'Tag', 'value' => 'tag'),
		);

		/**
		 * Shrink the buttons if not on a mobile or if mobile view is off.
		 * If mobile view is on force into simple mode and enlarge the buttons
		 **/
		if (!$this->app->client->mobile)
		{
			$scriptOptions['toolbar_items_size'] = 'small';
		}
		elseif ($levelParams->get('mobile', 0))
		{
<<<<<<< HEAD
			case 0: /* Simple mode*/
				$scriptOptions['menubar']  = false;
				$scriptOptions['toolbar1'] = 'bold italics underline strikethrough | undo redo | bullist numlist | code | ' . $toolbar5;
				$scriptOptions['plugins']  = ' paste';

				break;

			case 1:
			default: /* Advanced mode*/
				$toolbar1 = "bold italic underline strikethrough | alignleft aligncenter alignright alignjustify | formatselect | bullist numlist "
					. "| outdent indent | undo redo | link unlink anchor code | hr table | subscript superscript | charmap";

				$scriptOptions['valid_elements'] = $valid_elements;
				$scriptOptions['extended_valid_elements'] = $elements;
				$scriptOptions['invalid_elements'] = $invalid_elements;
				$scriptOptions['plugins']  = 'paste table link code hr charmap autolink lists importcss jdragdrop';
				$scriptOptions['toolbar1'] = $toolbar1 . ' | ' . $toolbar5;
				$scriptOptions['removed_menuitems'] = 'newdocument';
				$scriptOptions['importcss_append']  = true;
				$scriptOptions['height'] = $html_height;
				$scriptOptions['width']  = $html_width;
				$scriptOptions['resize'] = $resizing;

				break;

			case 2: /* Extended mode*/
				$scriptOptions['valid_elements'] = $valid_elements;
				$scriptOptions['extended_valid_elements'] = $elements;
				$scriptOptions['invalid_elements'] = $invalid_elements;
				$scriptOptions['plugins']  = $plugins . ' jdragdrop';
				$scriptOptions['toolbar1'] = $toolbar1;
				$scriptOptions['removed_menuitems'] = 'newdocument';
				$scriptOptions['rel_list'] = array(
					array('title' => 'Alternate', 'value' => 'alternate'),
					array('title' => 'Author', 'value' => 'author'),
					array('title' => 'Bookmark', 'value' => 'bookmark'),
					array('title' => 'Help', 'value' => 'help'),
					array('title' => 'License', 'value' => 'license'),
					array('title' => 'Lightbox', 'value' => 'lightbox'),
					array('title' => 'Next', 'value' => 'next'),
					array('title' => 'No Follow', 'value' => 'nofollow'),
					array('title' => 'No Referrer', 'value' => 'noreferrer'),
					array('title' => 'Prefetch', 'value' => 'prefetch'),
					array('title' => 'Prev', 'value' => 'prev'),
					array('title' => 'Search', 'value' => 'search'),
					array('title' => 'Tag', 'value' => 'tag'),
				);
				$scriptOptions['importcss_append'] = true;
				$scriptOptions['image_advtab']     = $image_advtab;
				$scriptOptions['height']    = $html_height;
				$scriptOptions['width']     = $html_width;
				$scriptOptions['resize']    = $resizing;
				$scriptOptions['templates'] = $templates;

				break;
=======
			$scriptOptions['menubar'] = false;
			unset($scriptOptions['toolbar2']);
>>>>>>> ce7de218
		}

		$options['tinyMCE']['default'] = $scriptOptions;

		$doc->addStyleDeclaration('.mce-in { padding: 5px 10px !important;}');
		$doc->addScriptOptions('plg_editor_tinymce', $options);

		return $editor;
	}

	/**
	 * Get the toggle editor button
	 *
	 * @param   string  $name  Editor name
	 *
	 * @return  string
	 */
	private function _toogleButton($name)
	{
		return JLayoutHelper::render('joomla.tinymce.togglebutton', $name);
	}

	/**
	 * Get the XTD buttons and render them inside tinyMCE
	 *
	 * @param   string  $name      the id of the editor field
	 * @param   string  $excluded  the buttons that should be hidden
	 *
	 * @return array
	 */
	private function tinyButtons($name, $excluded)
	{
		// Get the available buttons
		$buttons = $this->_subject->getButtons($name, $excluded);

		// Init the arrays for the buttons
		$tinyBtns  = array();
		$btnsNames = array();

		// Build the script
		foreach ($buttons as $i => $button)
		{
			if ($button->get('name'))
			{
				// Set some vars
				$name    = 'button-' . $i . str_replace(' ', '', $button->get('text'));
				$title   = $button->get('text');
				$onclick = $button->get('onclick') ? $button->get('onclick') : null;
				$options = $button->get('options');
				$icon    = $button->get('name');

				if ($button->get('link') !== '#')
				{
					$href = JUri::base() . $button->get('link');
				}
				else
				{
					$href = null;
				}

				// We do some hack here to set the correct icon for 3PD buttons
				$icon = 'none icon-' . $icon;

				// Now we can built the script
				$tempConstructor = '
			!(function(){';

				// Get the modal width/height
				if ($options && is_scalar($options))
				{
					$tempConstructor .= '
				var getBtnOptions = new Function("return ' . addslashes($options) . '"),
					btnOptions = getBtnOptions(),
					modalWidth = btnOptions.size && btnOptions.size.x ?  btnOptions.size.x : null,
					modalHeight = btnOptions.size && btnOptions.size.y ?  btnOptions.size.y : null;';
				}
				else
				{
					$tempConstructor .= '
				var btnOptions = {}, modalWidth = null, modalHeight = null;';
				}

				$tempConstructor .= "
				editor.addButton(\"" . $name . "\", {
					text: \"" . $title . "\",
					title: \"" . $title . "\",
					icon: \"" . $icon . "\",
					onclick: function () {";

				if ($button->get('modal') || $href)
				{
					$tempConstructor .= "
							var modalOptions = {
								title  : \"" . $title . "\",
								url : '" . $href . "',
								buttons: [{
									text   : \"Close\",
									onclick: \"close\"
								}]
							}
							if(modalWidth){
								modalOptions.width = modalWidth;
							}
							if(modalHeight){
								modalOptions.height = modalHeight;
							}
							editor.windowManager.open(modalOptions);";

					if ($onclick && ($button->get('modal') || $href))
					{
						$tempConstructor .= "\r\n
						" . $onclick . "
							";
					}
				}
				else
				{
					$tempConstructor .= "\r\n
						" . $onclick . "
							";
				}

				$tempConstructor .= "
					}
				});
			})();";

				// The array with the toolbar buttons
				$btnsNames[] = $name;

				// The array with code for each button
				$tinyBtns[] = $tempConstructor;
			}
		}

		return array(
			'names'  => $btnsNames,
			'script' => $tinyBtns
		);
	}

	/**
	 * Get the global text filters to arbitrary text as per settings for current user groups
	 *
	 * @return  JFilterInput
	 *
	 * @since   3.6
	 */
	protected static function getGlobalFilters()
	{
		// Filter settings
		$config     = JComponentHelper::getParams('com_config');
		$user       = JFactory::getUser();
		$userGroups = JAccess::getGroupsByUser($user->get('id'));

		$filters = $config->get('filters');

		$blackListTags       = array();
		$blackListAttributes = array();

		$customListTags       = array();
		$customListAttributes = array();

		$whiteListTags       = array();
		$whiteListAttributes = array();

		$whiteList  = false;
		$blackList  = false;
		$customList = false;
		$unfiltered = false;

		// Cycle through each of the user groups the user is in.
		// Remember they are included in the public group as well.
		foreach ($userGroups as $groupId)
		{
			// May have added a group but not saved the filters.
			if (!isset($filters->$groupId))
			{
				continue;
			}

			// Each group the user is in could have different filtering properties.
			$filterData = $filters->$groupId;
			$filterType = strtoupper($filterData->filter_type);

			if ($filterType === 'NH')
			{
				// Maximum HTML filtering.
			}
			elseif ($filterType === 'NONE')
			{
				// No HTML filtering.
				$unfiltered = true;
			}
			else
			{
				// Blacklist or whitelist.
				// Preprocess the tags and attributes.
				$tags           = explode(',', $filterData->filter_tags);
				$attributes     = explode(',', $filterData->filter_attributes);
				$tempTags       = array();
				$tempAttributes = array();

				foreach ($tags as $tag)
				{
					$tag = trim($tag);

					if ($tag)
					{
						$tempTags[] = $tag;
					}
				}

				foreach ($attributes as $attribute)
				{
					$attribute = trim($attribute);

					if ($attribute)
					{
						$tempAttributes[] = $attribute;
					}
				}

				// Collect the blacklist or whitelist tags and attributes.
				// Each list is cummulative.
				if ($filterType === 'BL')
				{
					$blackList           = true;
					$blackListTags       = array_merge($blackListTags, $tempTags);
					$blackListAttributes = array_merge($blackListAttributes, $tempAttributes);
				}
				elseif ($filterType === 'CBL')
				{
					// Only set to true if Tags or Attributes were added
					if ($tempTags || $tempAttributes)
					{
						$customList           = true;
						$customListTags       = array_merge($customListTags, $tempTags);
						$customListAttributes = array_merge($customListAttributes, $tempAttributes);
					}
				}
				elseif ($filterType === 'WL')
				{
					$whiteList           = true;
					$whiteListTags       = array_merge($whiteListTags, $tempTags);
					$whiteListAttributes = array_merge($whiteListAttributes, $tempAttributes);
				}
			}
		}

		// Remove duplicates before processing (because the blacklist uses both sets of arrays).
		$blackListTags        = array_unique($blackListTags);
		$blackListAttributes  = array_unique($blackListAttributes);
		$customListTags       = array_unique($customListTags);
		$customListAttributes = array_unique($customListAttributes);
		$whiteListTags        = array_unique($whiteListTags);
		$whiteListAttributes  = array_unique($whiteListAttributes);

		// Unfiltered assumes first priority.
		if ($unfiltered)
		{
			// Dont apply filtering.
			return false;
		}
		else
		{
			// Custom blacklist precedes Default blacklist
			if ($customList)
			{
				$filter = JFilterInput::getInstance(array(), array(), 1, 1);

				// Override filter's default blacklist tags and attributes
				if ($customListTags)
				{
					$filter->tagBlacklist = $customListTags;
				}

				if ($customListAttributes)
				{
					$filter->attrBlacklist = $customListAttributes;
				}
			}
			// Blacklists take second precedence.
			elseif ($blackList)
			{
				// Remove the white-listed tags and attributes from the black-list.
				$blackListTags       = array_diff($blackListTags, $whiteListTags);
				$blackListAttributes = array_diff($blackListAttributes, $whiteListAttributes);

				$filter = JFilterInput::getInstance($blackListTags, $blackListAttributes, 1, 1);

				// Remove whitelisted tags from filter's default blacklist
				if ($whiteListTags)
				{
					$filter->tagBlacklist = array_diff($filter->tagBlacklist, $whiteListTags);
				}

				// Remove whitelisted attributes from filter's default blacklist
				if ($whiteListAttributes)
				{
					$filter->attrBlacklist = array_diff($filter->attrBlacklist, $whiteListAttributes);
				}
			}
			// Whitelists take third precedence.
			elseif ($whiteList)
			{
				// Turn off XSS auto clean
				$filter = JFilterInput::getInstance($whiteListTags, $whiteListAttributes, 0, 0, 0);
			}
			// No HTML takes last place.
			else
			{
				$filter = JFilterInput::getInstance();
			}

			return $filter;
		}
	}

	/**
	 * Return list of known TinyMCE buttons
	 *
	 * @return array
	 *
	 * @since __DEPLOY_VERSION__
	 */
	public static function getKnownButtons()
	{
		// See https://www.tinymce.com/docs/demo/full-featured/
		// And https://www.tinymce.com/docs/plugins/
		$buttons = array(

			// General buttons
			'|'              => array('label' => JText::_('PLG_TINY_TOOLBAR_BUTTON_SEPARATOR'), 'text' => '|'),

			'undo'           => array('label' => JText::_('PLG_TINY_TOOLBAR_BUTTON_UNDO')),
			'redo'           => array('label' => JText::_('PLG_TINY_TOOLBAR_BUTTON_REDO')),

			'bold'           => array('label' => JText::_('PLG_TINY_TOOLBAR_BUTTON_BOLD')),
			'italic'         => array('label' => JText::_('PLG_TINY_TOOLBAR_BUTTON_ITALIC')),
			'underline'      => array('label' => JText::_('PLG_TINY_TOOLBAR_BUTTON_UNDERLINE')),
			'strikethrough'  => array('label' => JText::_('PLG_TINY_TOOLBAR_BUTTON_STRIKETHROUGH')),
			'styleselect'    => array('label' => JText::_('PLG_TINY_TOOLBAR_BUTTON_STYLESELECT'), 'text' => 'Formats'),
			'formatselect'   => array('label' => JText::_('PLG_TINY_TOOLBAR_BUTTON_FORMATSELECT'), 'text' => 'Paragraph'),
			'fontselect'     => array('label' => JText::_('PLG_TINY_TOOLBAR_BUTTON_FONTSELECT'), 'text' => 'Font'),
			'fontsizeselect' => array('label' => JText::_('PLG_TINY_TOOLBAR_BUTTON_FONTSIZESELECT'), 'text' => 'Fontsize'),

			'alignleft'     => array('label' => JText::_('PLG_TINY_TOOLBAR_BUTTON_ALIGNLEFT')),
			'aligncenter'   => array('label' => JText::_('PLG_TINY_TOOLBAR_BUTTON_ALIGNCENTER')),
			'alignright'    => array('label' => JText::_('PLG_TINY_TOOLBAR_BUTTON_ALIGNRIGHT')),
			'alignjustify'  => array('label' => JText::_('PLG_TINY_TOOLBAR_BUTTON_ALIGNJUSTIFY')),

			'outdent'       => array('label' => JText::_('PLG_TINY_TOOLBAR_BUTTON_OUTDENT')),
			'indent'        => array('label' => JText::_('PLG_TINY_TOOLBAR_BUTTON_INDENT')),

			'bullist'       => array('label' => JText::_('PLG_TINY_TOOLBAR_BUTTON_BULLIST')),
			'numlist'       => array('label' => JText::_('PLG_TINY_TOOLBAR_BUTTON_NUMLIST')),

			'link'          => array('label' => JText::_('PLG_TINY_TOOLBAR_BUTTON_LINK'), 'plugin' => 'link'),
			'unlink'        => array('label' => JText::_('PLG_TINY_TOOLBAR_BUTTON_UNLINK'), 'plugin' => 'link'),

			'subscript'     => array('label' => JText::_('PLG_TINY_TOOLBAR_BUTTON_SUBSCRIPT')),
			'superscript'   => array('label' => JText::_('PLG_TINY_TOOLBAR_BUTTON_SUPERSCRIPT')),
			'blockquote'    => array('label' => JText::_('PLG_TINY_TOOLBAR_BUTTON_BLOCKQUOTE')),

			'cut'           => array('label' => JText::_('PLG_TINY_TOOLBAR_BUTTON_CUT')),
			'copy'          => array('label' => JText::_('PLG_TINY_TOOLBAR_BUTTON_COPY')),
			'paste'         => array('label' => JText::_('PLG_TINY_TOOLBAR_BUTTON_PASTE'), 'plugin' => 'paste'),
			'pastetext'     => array('label' => JText::_('PLG_TINY_TOOLBAR_BUTTON_PASTETEXT'), 'plugin' => 'paste'),
			'removeformat'  => array('label' => JText::_('PLG_TINY_TOOLBAR_BUTTON_REMOVEFORMAT')),

			// Buttons from the plugins
			'forecolor'      => array('label' => JText::_('PLG_TINY_TOOLBAR_BUTTON_FORECOLOR'), 'plugin' => 'textcolor'),
			'backcolor'      => array('label' => JText::_('PLG_TINY_TOOLBAR_BUTTON_BACKCOLOR'), 'plugin' => 'textcolor'),
			'anchor'         => array('label' => JText::_('PLG_TINY_TOOLBAR_BUTTON_ANCHOR'), 'plugin' => 'anchor'),
			'hr'             => array('label' => JText::_('PLG_TINY_TOOLBAR_BUTTON_HR'), 'plugin' => 'hr'),
			'ltr'            => array('label' => JText::_('PLG_TINY_TOOLBAR_BUTTON_LTR'), 'plugin' => 'directionality'),
			'rtl'            => array('label' => JText::_('PLG_TINY_TOOLBAR_BUTTON_RTL'), 'plugin' => 'directionality'),
			'code'           => array('label' => JText::_('PLG_TINY_TOOLBAR_BUTTON_CODE'), 'plugin' => 'code'),
			'codesample'     => array('label' => JText::_('PLG_TINY_TOOLBAR_BUTTON_CODESAMPLE'), 'plugin' => 'codesample'),
			'table'          => array('label' => JText::_('PLG_TINY_TOOLBAR_BUTTON_TABLE'), 'plugin' => 'table'),
			'charmap'        => array('label' => JText::_('PLG_TINY_TOOLBAR_BUTTON_CHARMAP'), 'plugin' => 'charmap'),
			'visualchars'    => array('label' => JText::_('PLG_TINY_TOOLBAR_BUTTON_VISUALCHARS'), 'plugin' => 'visualchars'),
			'visualblocks'   => array('label' => JText::_('PLG_TINY_TOOLBAR_BUTTON_VISUALBLOCKS'), 'plugin' => 'visualblocks'),
			'nonbreaking'    => array('label' => JText::_('PLG_TINY_TOOLBAR_BUTTON_NONBREAKING'), 'plugin' => 'nonbreaking'),
			'emoticons'      => array('label' => JText::_('PLG_TINY_TOOLBAR_BUTTON_EMOTICONS'), 'plugin' => 'emoticons'),
			'image'          => array('label' => JText::_('PLG_TINY_TOOLBAR_BUTTON_IMAGE'), 'plugin' => 'image'),
			'media'          => array('label' => JText::_('PLG_TINY_TOOLBAR_BUTTON_MEDIA'), 'plugin' => 'media'),
			'pagebreak'      => array('label' => JText::_('PLG_TINY_TOOLBAR_BUTTON_PAGEBREAK'), 'plugin' => 'pagebreak'),
			'print'          => array('label' => JText::_('PLG_TINY_TOOLBAR_BUTTON_PRINT'), 'plugin' => 'print'),
			'preview'        => array('label' => JText::_('PLG_TINY_TOOLBAR_BUTTON_PREVIEW'), 'plugin' => 'preview'),
			'fullscreen'     => array('label' => JText::_('PLG_TINY_TOOLBAR_BUTTON_FULLSCREEN'), 'plugin' => 'fullscreen'),
			'template'       => array('label' => JText::_('PLG_TINY_TOOLBAR_BUTTON_TEMPLATE'), 'plugin' => 'template'),
			'searchreplace'  => array('label' => JText::_('PLG_TINY_TOOLBAR_BUTTON_SEARCHREPLACE'), 'plugin' => 'searchreplace'),
			'insertdatetime' => array('label' => JText::_('PLG_TINY_TOOLBAR_BUTTON_INSERTDATETIME'), 'plugin' => 'insertdatetime'),
			// 'spellchecker'   => array('label' => JText::_('PLG_TINY_TOOLBAR_BUTTON_SPELLCHECKER'), 'plugin' => 'spellchecker'),
		);

		return $buttons;
	}

	/**
	 * Return toolbar presets
	 *
	 * @return array
	 *
	 * @since __DEPLOY_VERSION__
	 */
	public static function getToolbarPreset()
	{
		$preset = array();

		$preset['simple'] = array(
			'menu' => array(),
			'toolbar1' => array(
				'bold', 'underline', 'strikethrough', '|',
				'undo', 'redo', '|',
				'bullist', 'numlist', '|',
				'pastetext'
			),
			'toolbar2' => array(),
		);

		$preset['medium'] = array(
			'menu' => array('edit', 'insert', 'view', 'format', 'table', 'tools'),
			'toolbar1' => array(
				'bold', 'italic', 'underline', 'strikethrough', '|',
				'alignleft', 'aligncenter', 'alignright', 'alignjustify', '|',
				'formatselect', '|',
				'bullist', 'numlist', '|',
				'outdent', 'indent', '|',
				'undo', 'redo', '|',
				'link', 'unlink', 'anchor', 'code', '|',
				'hr', 'table', '|',
				'subscript', 'superscript', '|',
				'charmap', 'pastetext' , 'preview'
			),
			'toolbar2' => array(),
		);

		$preset['advanced'] = array(
			'menu'     => array('edit', 'insert', 'view', 'format', 'table', 'tools'),
			'toolbar1' => array(
				'bold', 'italic', 'underline', 'strikethrough', '|',
				'alignleft', 'aligncenter', 'alignright', 'alignjustify', '|',
				'styleselect', '|',
				'formatselect', 'fontselect', 'fontsizeselect', '|',
				'searchreplace', '|',
				'bullist', 'numlist', '|',
				'outdent', 'indent', '|',
				'undo', 'redo', '|',
				'link', 'unlink', 'anchor', 'image', '|',
				'code', '|',
				'forecolor', 'backcolor', '|',
				'fullscreen', '|',
				'table', '|',
				'subscript', 'superscript', '|',
				'charmap', 'emoticons', 'media', 'hr', 'ltr', 'rtl', '|',
				'cut', 'copy', 'paste', 'pastetext', '|',
				'visualchars', 'visualblocks', 'nonbreaking', 'blockquote', 'template', '|',
				'print', 'preview', 'codesample', 'insertdatetime', 'removeformat',
			),
			'toolbar2' => array(),
		);

		return $preset;
	}
}<|MERGE_RESOLUTION|>--- conflicted
+++ resolved
@@ -217,19 +217,11 @@
 
 		if ($langMode)
 		{
-<<<<<<< HEAD
-			if (file_exists(JPATH_ROOT . "/media/vendor/tinymce/langs/" . $language->getTag() . ".js"))
+			if (file_exists(JPATH_ROOT . '/media/vendor/tinymce/langs/' . $language->getTag() . '.js'))
 			{
 				$langPrefix = $language->getTag();
 			}
-			elseif (file_exists(JPATH_ROOT . "/media/vendor/tinymce/langs/" . substr($language->getTag(), 0, strpos($language->getTag(), '-')) . ".js"))
-=======
-			if (file_exists(JPATH_ROOT . '/media/editors/tinymce/langs/' . $language->getTag() . '.js'))
-			{
-				$langPrefix = $language->getTag();
-			}
-			elseif (file_exists(JPATH_ROOT . '/media/editors/tinymce/langs/' . substr($language->getTag(), 0, strpos($language->getTag(), '-')) . '.js'))
->>>>>>> ce7de218
+			elseif (file_exists(JPATH_ROOT . '/media/vendor/tinymce/langs/' . substr($language->getTag(), 0, strpos($language->getTag(), '-')) . '.js'))
 			{
 				$langPrefix = substr($language->getTag(), 0, strpos($language->getTag(), '-'));
 			}
@@ -428,17 +420,10 @@
 		if (!empty($allButtons['template']))
 		{
 			// Note this check for the template_list.js file will be removed in Joomla 4.0
-<<<<<<< HEAD
 			if (is_file(JPATH_ROOT . "/media/vendor/tinymce/templates/template_list.js"))
 			{
 				// If using the legacy file we need to include and input the files the new way
 				$str = file_get_contents(JPATH_ROOT . "/media/vendor/tinymce/templates/template_list.js");
-=======
-			if (is_file(JPATH_ROOT . '/media/editors/tinymce/templates/template_list.js'))
-			{
-				// If using the legacy file we need to include and input the files the new way
-				$str = file_get_contents(JPATH_ROOT . '/media/editors/tinymce/templates/template_list.js');
->>>>>>> ce7de218
 
 				// Find from one [ to the last ]
 				$matches = array();
@@ -532,11 +517,7 @@
 
 		// Drag and drop Images
 		$allowImgPaste = false;
-<<<<<<< HEAD
-		$dragdrop      = $this->params->get('drag_drop', 1);
-=======
 		$dragdrop      = $levelParams->get('drag_drop', 1);
->>>>>>> ce7de218
 
 		if ($dragdrop && $user->authorise('core.create', 'com_media'))
 		{
@@ -671,66 +652,8 @@
 		}
 		elseif ($levelParams->get('mobile', 0))
 		{
-<<<<<<< HEAD
-			case 0: /* Simple mode*/
-				$scriptOptions['menubar']  = false;
-				$scriptOptions['toolbar1'] = 'bold italics underline strikethrough | undo redo | bullist numlist | code | ' . $toolbar5;
-				$scriptOptions['plugins']  = ' paste';
-
-				break;
-
-			case 1:
-			default: /* Advanced mode*/
-				$toolbar1 = "bold italic underline strikethrough | alignleft aligncenter alignright alignjustify | formatselect | bullist numlist "
-					. "| outdent indent | undo redo | link unlink anchor code | hr table | subscript superscript | charmap";
-
-				$scriptOptions['valid_elements'] = $valid_elements;
-				$scriptOptions['extended_valid_elements'] = $elements;
-				$scriptOptions['invalid_elements'] = $invalid_elements;
-				$scriptOptions['plugins']  = 'paste table link code hr charmap autolink lists importcss jdragdrop';
-				$scriptOptions['toolbar1'] = $toolbar1 . ' | ' . $toolbar5;
-				$scriptOptions['removed_menuitems'] = 'newdocument';
-				$scriptOptions['importcss_append']  = true;
-				$scriptOptions['height'] = $html_height;
-				$scriptOptions['width']  = $html_width;
-				$scriptOptions['resize'] = $resizing;
-
-				break;
-
-			case 2: /* Extended mode*/
-				$scriptOptions['valid_elements'] = $valid_elements;
-				$scriptOptions['extended_valid_elements'] = $elements;
-				$scriptOptions['invalid_elements'] = $invalid_elements;
-				$scriptOptions['plugins']  = $plugins . ' jdragdrop';
-				$scriptOptions['toolbar1'] = $toolbar1;
-				$scriptOptions['removed_menuitems'] = 'newdocument';
-				$scriptOptions['rel_list'] = array(
-					array('title' => 'Alternate', 'value' => 'alternate'),
-					array('title' => 'Author', 'value' => 'author'),
-					array('title' => 'Bookmark', 'value' => 'bookmark'),
-					array('title' => 'Help', 'value' => 'help'),
-					array('title' => 'License', 'value' => 'license'),
-					array('title' => 'Lightbox', 'value' => 'lightbox'),
-					array('title' => 'Next', 'value' => 'next'),
-					array('title' => 'No Follow', 'value' => 'nofollow'),
-					array('title' => 'No Referrer', 'value' => 'noreferrer'),
-					array('title' => 'Prefetch', 'value' => 'prefetch'),
-					array('title' => 'Prev', 'value' => 'prev'),
-					array('title' => 'Search', 'value' => 'search'),
-					array('title' => 'Tag', 'value' => 'tag'),
-				);
-				$scriptOptions['importcss_append'] = true;
-				$scriptOptions['image_advtab']     = $image_advtab;
-				$scriptOptions['height']    = $html_height;
-				$scriptOptions['width']     = $html_width;
-				$scriptOptions['resize']    = $resizing;
-				$scriptOptions['templates'] = $templates;
-
-				break;
-=======
 			$scriptOptions['menubar'] = false;
 			unset($scriptOptions['toolbar2']);
->>>>>>> ce7de218
 		}
 
 		$options['tinyMCE']['default'] = $scriptOptions;
