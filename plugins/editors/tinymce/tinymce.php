--- conflicted
+++ resolved
@@ -661,18 +661,12 @@
 			'resize'             => $resizing,
 			'templates'          => $templates,
 			'image_advtab'       => (bool) $levelParams->get('image_advtab', false),
-<<<<<<< HEAD
 			'external_plugins'   => empty($externalPlugins) ? null  : $externalPlugins,
 
 			// Drag and drop specific
 			'dndEnabled' => $dragdrop,
 			'dndPath'    => JUri::root() . 'media/editors/tinymce/js/dragdrop/plugin.min.js',
-
-			// @TODO make it better, do not generate JavaScript in PHP !!!
-			'setupCallbackString' => $tinyBtns,
-=======
-		)
->>>>>>> 61f8c855
+			)
 		);
 
 		if ($levelParams->get('newlines'))
@@ -1868,7 +1862,6 @@
 
 		// Drag and drop Images
 		$allowImgPaste = false;
-		$dragDropPlg   = '';
 		$dragdrop      = $this->params->get('drag_drop', 1);
 
 		if ($dragdrop && $user->authorise('core.create', 'com_media'))
@@ -1900,8 +1893,6 @@
 				$tempPath = rtrim($tempPath, '/');
 				$tempPath = ltrim($tempPath, '/');
 			}
-
-			$dragDropPlg = 'jdragdrop';
 
 			JText::script('PLG_TINY_ERR_UNSUPPORTEDBROWSER');
 			$doc->addScriptDeclaration(
@@ -1992,14 +1983,9 @@
 		{
 			case 0: /* Simple mode*/
 				$scriptOptions['menubar']  = false;
-<<<<<<< HEAD
-				$scriptOptions['toolbar1'] = 'bold italic underline strikethrough | undo redo | bullist numlist | code | ' . $toolbar5;
+				$scriptOptions['toolbar1'] = 'bold italic underline strikethrough | undo redo | bullist numlist | code';
 				$scriptOptions['plugins']  = ' code';
 				$scriptOptions['external_plugins']  = $externalPlugins;
-=======
-				$scriptOptions['toolbar1'] = 'bold italic underline strikethrough | undo redo | bullist numlist | code';
-				$scriptOptions['plugins']  = $dragDropPlg . ' code';
->>>>>>> 61f8c855
 
 				break;
 
@@ -2011,14 +1997,9 @@
 				$scriptOptions['valid_elements'] = $valid_elements;
 				$scriptOptions['extended_valid_elements'] = $elements;
 				$scriptOptions['invalid_elements'] = $invalid_elements;
-<<<<<<< HEAD
 				$scriptOptions['plugins']  = 'table link code hr charmap autolink lists importcss ';
 				$scriptOptions['external_plugins']  = $externalPlugins;
-				$scriptOptions['toolbar1'] = $toolbar1 . ' | ' . $toolbar5;
-=======
-				$scriptOptions['plugins']  = 'table link code hr charmap autolink lists importcss ' . $dragDropPlg;
 				$scriptOptions['toolbar1'] = $toolbar1;
->>>>>>> 61f8c855
 				$scriptOptions['removed_menuitems'] = 'newdocument';
 				$scriptOptions['importcss_append']  = true;
 				$scriptOptions['height'] = $html_height;
