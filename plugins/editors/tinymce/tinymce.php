<?php
/**
 * @package     Joomla.Plugin
 * @subpackage  Editors.tinymce
 *
 * @copyright   Copyright (C) 2005 - 2016 Open Source Matters, Inc. All rights reserved.
 * @license     GNU General Public License version 2 or later; see LICENSE.txt
 */

defined('_JEXEC') or die;

use Joomla\Event\Event;

/**
 * TinyMCE Editor Plugin
 *
 * @since  1.5
 */
class PlgEditorTinymce extends JPlugin
{
	/**
	 * Base path for editor files
	 */
	protected $_basePath = 'media/editors/tinymce';

	/**
	 * Load the language file on instantiation.
	 *
	 * @var    boolean
	 * @since  3.1
	 */
	protected $autoloadLanguage = true;

	/**
	 * Loads the application object
	 *
	 * @var    JApplicationCms
	 * @since  3.2
	 */
	protected $app = null;

	/**
	 * Initialises the Editor.
	 *
	 * @return  string  JavaScript Initialization string
	 *
	 * @since   1.5
	 */
	public function onInit()
	{
		JHtml::_('behavior.polyfill', array('event'), 'lt IE 9');
<<<<<<< HEAD
		JHtml::_('script', $this->_basePath . '/tinymce.min.js', false, false, false, false, false);
		JHtml::_('script', 'system/tinymce-init.min.js', false, true);
=======
		JHtml::_('script', $this->_basePath . '/tinymce.min.js', array('version' => 'auto'));
		JHtml::_('script', 'system/tinymce-init.min.js', array('version' => 'auto', 'relative' => true));
>>>>>>> 88bffd18
	}

	/**
	 * TinyMCE WYSIWYG Editor - get the editor content
	 *
	 * @param   string  $editor  The name of the editor
	 *
	 * @return  string
	 */
	public function onGetContent($editor)
	{
		return 'tinyMCE.activeEditor.getContent();';
	}

	/**
	 * TinyMCE WYSIWYG Editor - set the editor content
	 *
	 * @param   string  $editor  The name of the editor
	 * @param   string  $html    The html to place in the editor
	 *
	 * @return  string
	 */
	public function onSetContent($editor, $html)
	{
		return 'tinyMCE.activeEditor.setContent(' . $html . ');';
	}

	/**
	 * TinyMCE WYSIWYG Editor - copy editor content to form field
	 *
	 * @param   string  $editor  The name of the editor
	 *
	 * @return  string
	 */
	public function onSave($editor)
	{
		return 'if (tinyMCE.get("' . $editor . '").isHidden()) {tinyMCE.get("' . $editor . '").show()};';
	}

	/**
	 * Inserts html code into the editor
	 *
	 * @param   string  $name  The name of the editor
	 *
	 * @return  void
	 *
	 * @deprecated 3.5 tinyMCE (API v4) will get the content automatically from the text area
	 */
	public function onGetInsertMethod($name)
	{
		return;
	}

	/**
	 * Display the editor area.
	 *
	 * @param   string   $name     The name of the editor area.
	 * @param   string   $content  The content of the field.
	 * @param   string   $width    The width of the editor area.
	 * @param   string   $height   The height of the editor area.
	 * @param   int      $col      The number of columns for the editor area.
	 * @param   int      $row      The number of rows for the editor area.
	 * @param   boolean  $buttons  True and the editor buttons will be displayed.
	 * @param   string   $id       An optional ID for the textarea. If not supplied the name is used.
	 * @param   string   $asset    The object asset
	 * @param   object   $author   The author.
	 *
	 * @return  string
	 */
	public function onDisplay($name, $content, $width, $height, $col, $row, $buttons = true, $id = null, $asset = null, $author = null)
	{
		if (empty($id))
		{
			$id = $name;
		}

		$id = preg_replace('/(\s|[^A-Za-z0-9_])+/', '_', $id);

		// Only add "px" to width and height if they are not given as a percentage
		if (is_numeric($width))
		{
			$width .= 'px';
		}

		if (is_numeric($height))
		{
			$height .= 'px';
		}

		// Data object for the layout
		$textarea = new stdClass;
		$textarea->name    = $name;
		$textarea->id      = $id;
		$textarea->class   = 'mce_editable joomla-editor-tinymce';
		$textarea->cols    = $col;
		$textarea->rows    = $row;
		$textarea->width   = $width;
		$textarea->height  = $height;
		$textarea->content = $content;

		// Render Editor markup
		$editor = '<div class="editor">';
		$editor .= JLayoutHelper::render('joomla.tinymce.textarea', $textarea);
		$editor .= $this->_toogleButton($id);
		$editor .= '</div>';

		// Setup Default options for the Editor script
		$doc      = JFactory::getDocument();
		$options  = $doc->getScriptOptions('plg_editor_tinymce');

		// Check whether we alredy have them
		if (!empty($options['tinyMCE']['default']))
		{
			return $editor;
		}

		$app      = JFactory::getApplication();
		$user     = JFactory::getUser();
		$language = JFactory::getLanguage();
		$mode     = (int) $this->params->get('mode', 1);
		$theme    = 'modern';

		// List the skins
		$skindirs = glob(JPATH_ROOT . '/media/editors/tinymce/skins' . '/*', GLOB_ONLYDIR);


		// Set the selected skin
		$skin = 'lightgray';
		$side = $app->isAdmin() ? 'skin_admin' : 'skin';

		if ((int) $this->params->get($side, 0) < count($skindirs))
		{
			$skin = basename($skindirs[(int) $this->params->get($side, 0)]);
		}

		$langMode        = $this->params->get('lang_mode', 0);
		$langPrefix      = $this->params->get('lang_code', 'en');

		if ($langMode)
		{
			if (file_exists(JPATH_ROOT . "/media/editors/tinymce/langs/" . $language->getTag() . ".js"))
			{
				$langPrefix = $language->getTag();
			}
			elseif (file_exists(JPATH_ROOT . "/media/editors/tinymce/langs/" . substr($language->getTag(), 0, strpos($language->getTag(), '-')) . ".js"))
			{
				$langPrefix = substr($language->getTag(), 0, strpos($language->getTag(), '-'));
			}
			else
			{
				$langPrefix = "en";
			}
		}

		$text_direction = 'ltr';

		if ($language->isRtl())
		{
			$text_direction = 'rtl';
		}

		$use_content_css    = $this->params->get('content_css', 1);
		$content_css_custom = $this->params->get('content_css_custom', '');

		/*
		 * Lets get the default template for the site application
		 */
		$db    = JFactory::getDbo();
		$query = $db->getQuery(true)
			->select('template')
			->from('#__template_styles')
			->where('client_id=0 AND home=' . $db->quote('1'));

		$db->setQuery($query);

		try
		{
			$template = $db->loadResult();
		}
		catch (RuntimeException $e)
		{
			$app->enqueueMessage(JText::_('JERROR_AN_ERROR_HAS_OCCURRED'), 'error');

			return;
		}

		$content_css    = null;
		$templates_path = JPATH_SITE . '/templates';

		// Loading of css file for 'styles' dropdown
		if ($content_css_custom)
		{
			// If URL, just pass it to $content_css
			if (strpos($content_css_custom, 'http') !== false)
			{
				$content_css = $content_css_custom;
			}

			// If it is not a URL, assume it is a file name in the current template folder
			else
			{
				$content_css = JUri::root(true) . '/templates/' . $template . '/css/' . $content_css_custom;

				// Issue warning notice if the file is not found (but pass name to $content_css anyway to avoid TinyMCE error
				if (!file_exists($templates_path . '/' . $template . '/css/' . $content_css_custom))
				{
					$msg = sprintf(JText::_('PLG_TINY_ERR_CUSTOMCSSFILENOTPRESENT'), $content_css_custom);
					JLog::add($msg, JLog::WARNING, 'jerror');
				}
			}
		}
		else
		{
			// Process when use_content_css is Yes and no custom file given
			if ($use_content_css)
			{
				// First check templates folder for default template
				// if no editor.css file in templates folder, check system template folder
				if (!file_exists($templates_path . '/' . $template . '/css/editor.css'))
				{
					// If no editor.css file in system folder, show alert
					if (!file_exists($templates_path . '/system/css/editor.css'))
					{
						JLog::add(JText::_('PLG_TINY_ERR_EDITORCSSFILENOTPRESENT'), JLog::WARNING, 'jerror');
					}
					else
					{
						$content_css = JUri::root(true) . '/templates/system/css/editor.css';
					}
				}
				else
				{
					$content_css = JUri::root(true) . '/templates/' . $template . '/css/editor.css';
				}
			}
		}

		$ignore_filter = false;

		// Text filtering
		if ($this->params->get('use_config_textfilters', 0))
		{
			// Use filters from com_config
			$filter = static::getGlobalFilters();

			$ignore_filter = $filter === false;

			$tagBlacklist  = !empty($filter->tagBlacklist) ? $filter->tagBlacklist : array();
			$attrBlacklist = !empty($filter->attrBlacklist) ? $filter->attrBlacklist : array();
			$tagArray      = !empty($filter->tagArray) ? $filter->tagArray : array();
			$attrArray     = !empty($filter->attrArray) ? $filter->attrArray : array();

			$invalid_elements  = implode(',', array_merge($tagBlacklist, $attrBlacklist, $tagArray, $attrArray));

			// Valid elements are all whitelist entries in com_config, which are now missing in the tagBlacklist
			$default_filter = JFilterInput::getInstance();
			$valid_elements =	implode(',', array_diff($default_filter->tagBlacklist, $tagBlacklist));

			$extended_elements = '';
		}
		else
		{
			// Use filters from TinyMCE params
			$invalid_elements  = $this->params->get('invalid_elements', 'script,applet,iframe');
			$extended_elements = $this->params->get('extended_elements', '');
			$valid_elements    = $this->params->get('valid_elements', '');
		}

		// Advanced Options
		$access = $user->getAuthorisedViewLevels();

		// Flip for performance, so we can direct check for the key isset($access[$key])
		$access = array_flip($access);

		$html_height = $this->params->get('html_height', '550');
		$html_width  = $this->params->get('html_width', '');

		if ($html_width == 750)
		{
			$html_width = '';
		}

		// Image advanced options
		$image_advtab = $this->params->get('image_advtab', true);

		if (isset($access[$image_advtab]))
		{
			$image_advtab = true;
		}
		else
		{
			$image_advtab = false;
		}

		// The param is true for vertical resizing only, false or both
		$resizing          = $this->params->get('resizing', '1');
		$resize_horizontal = $this->params->get('resize_horizontal', '1');

		if ($resizing || $resizing == 'true')
		{
			if ($resize_horizontal || $resize_horizontal == 'true')
			{
				$resizing = 'both';
			}
			else
			{
				$resizing = true;
			}
		}
		else
		{
			$resizing = false;
		}

		$toolbar1_add   = array();
		$toolbar2_add   = array();
		$toolbar3_add   = array();
		$toolbar4_add   = array();
		$elements       = array();
		$plugins        = array(
			'autolink',
			'lists',
			'image',
			'charmap',
			'print',
			'preview',
			'anchor',
			'pagebreak',
			'code',
			'save',
			'textcolor',
			'colorpicker',
			'importcss');
		$toolbar1_add[] = 'bold';
		$toolbar1_add[] = 'italic';
		$toolbar1_add[] = 'underline';
		$toolbar1_add[] = 'strikethrough';

		// Alignment buttons
		$alignment = $this->params->get('alignment', 1);

		if (isset($access[$alignment]))
		{
			$toolbar1_add[] = '|';
			$toolbar1_add[] = 'alignleft';
			$toolbar1_add[] = 'aligncenter';
			$toolbar1_add[] = 'alignright';
			$toolbar1_add[] = 'alignjustify';
		}

		$toolbar1_add[] = '|';
		$toolbar1_add[] = 'styleselect';
		$toolbar1_add[] = '|';
		$toolbar1_add[] = 'formatselect';

		// Fonts
		$fonts = $this->params->get('fonts', 1);

		if (isset($access[$fonts]))
		{
			$toolbar1_add[] = 'fontselect';
			$toolbar1_add[] = 'fontsizeselect';
		}

		// Search & replace
		$searchreplace = $this->params->get('searchreplace', 1);

		if (isset($access[$searchreplace]))
		{
			$plugins[]      = 'searchreplace';
			$toolbar2_add[] = 'searchreplace';
		}

		$toolbar2_add[] = '|';
		$toolbar2_add[] = 'bullist';
		$toolbar2_add[] = 'numlist';
		$toolbar2_add[] = '|';
		$toolbar2_add[] = 'outdent';
		$toolbar2_add[] = 'indent';
		$toolbar2_add[] = '|';
		$toolbar2_add[] = 'undo';
		$toolbar2_add[] = 'redo';
		$toolbar2_add[] = '|';

		// Insert date and/or time plugin
		$insertdate = $this->params->get('insertdate', 1);

		if (isset($access[$insertdate]))
		{
			$plugins[]      = 'insertdatetime';
			$toolbar4_add[] = 'inserttime';
		}

		// Link plugin
		$link = $this->params->get('link', 1);

		if (isset($access[$link]))
		{
			$plugins[]      = 'link';
			$toolbar2_add[] = 'link';
			$toolbar2_add[] = 'unlink';
		}

		$toolbar2_add[] = 'anchor';
		$toolbar2_add[] = 'image';
		$toolbar2_add[] = '|';
		$toolbar2_add[] = 'code';

		// Colors
		$colors = $this->params->get('colors', 1);

		if (isset($access[$colors]))
		{
			$toolbar2_add[] = '|';
			$toolbar2_add[] = 'forecolor,backcolor';
		}

		// Fullscreen
		$fullscreen = $this->params->get('fullscreen', 1);

		if (isset($access[$fullscreen]))
		{
			$plugins[]      = 'fullscreen';
			$toolbar2_add[] = '|';
			$toolbar2_add[] = 'fullscreen';
		}

		// Table
		$table = $this->params->get('table', 1);

		if (isset($access[$table]))
		{
			$plugins[]      = 'table';
			$toolbar3_add[] = 'table';
			$toolbar3_add[] = '|';
		}

		$toolbar3_add[] = 'subscript';
		$toolbar3_add[] = 'superscript';
		$toolbar3_add[] = '|';
		$toolbar3_add[] = 'charmap';

		// Emotions
		$smilies = $this->params->get('smilies', 1);

		if (isset($access[$smilies]))
		{
			$plugins[]      = 'emoticons';
			$toolbar3_add[] = 'emoticons';
		}

		// Media plugin
		$media = $this->params->get('media', 1);

		if (isset($access[$media]))
		{
			$plugins[]      = 'media';
			$toolbar3_add[] = 'media';
		}

		// Horizontal line
		$hr = $this->params->get('hr', 1);

		if (isset($access[$hr]))
		{
			$plugins[]      = 'hr';
			$elements[]     = 'hr[id|title|alt|class|width|size|noshade]';
			$toolbar3_add[] = 'hr';
		}
		else
		{
			$elements[] = 'hr[id|class|title|alt]';
		}

		// RTL/LTR buttons
		$directionality = $this->params->get('directionality', 1);

		if (isset($access[$directionality]))
		{
			$plugins[]      = 'directionality';
			$toolbar3_add[] = 'ltr rtl';
		}

		if ($extended_elements != "")
		{
			$elements = explode(',', $extended_elements);
		}

		$toolbar4_add[] = 'cut';
		$toolbar4_add[] = 'copy';

		// Paste
		$paste = $this->params->get('paste', 1);

		if (isset($access[$paste]))
		{
			$plugins[]      = 'paste';
			$toolbar4_add[] = 'paste';
		}

		$toolbar4_add[] = '|';

		// Visualchars
		$visualchars = $this->params->get('visualchars', 1);

		if (isset($access[$visualchars]))
		{
			$plugins[]      = 'visualchars';
			$toolbar4_add[] = 'visualchars';
		}

		// Visualblocks
		$visualblocks = $this->params->get('visualblocks', 1);

		if (isset($access[$visualblocks]))
		{
			$plugins[]      = 'visualblocks';
			$toolbar4_add[] = 'visualblocks';
		}

		// Non-breaking
		$nonbreaking = $this->params->get('nonbreaking', 1);

		if (isset($access[$nonbreaking]))
		{
			$plugins[]      = 'nonbreaking';
			$toolbar4_add[] = 'nonbreaking';
		}

		// Blockquote
		$blockquote = $this->params->get('blockquote', 1);

		if (isset($access[$blockquote]))
		{
			$toolbar4_add[] = 'blockquote';
		}

		// Template
		$template = $this->params->get('template', 1);
		$templates = array();

		if (isset($access[$template]))
		{
			$plugins[]      = 'template';
			$toolbar4_add[] = 'template';

			// Note this check for the template_list.js file will be removed in Joomla 4.0
			if (is_file(JPATH_ROOT . "/media/editors/tinymce/templates/template_list.js"))
			{
				// If using the legacy file we need to include and input the files the new way
				$str = file_get_contents(JPATH_ROOT . "/media/editors/tinymce/templates/template_list.js");

				// Find from one [ to the last ]
				$matches = array();
				preg_match_all('/\[.*\]/', $str, $matches);

				// Set variables
				foreach ($matches['0'] as $match)
				{
					$values = array();
					preg_match_all('/\".*\"/', $match, $values);
					$result       = trim($values["0"]["0"], '"');
					$final_result = explode(',', $result);

					$templates[] = array(
						'title' => trim($final_result['0'], ' " '),
						'description' => trim($final_result['2'], ' " '),
						'url' => JUri::root(true) . '/' . trim($final_result['1'], ' " '),
					);
				}

			}
			else
			{
				foreach (glob(JPATH_ROOT . '/media/editors/tinymce/templates/*.html') as $filename)
				{
					$filename = basename($filename, '.html');

					if ($filename !== 'index')
					{
						$lang        = JFactory::getLanguage();
						$title       = $filename;
						$description = ' ';

						if ($lang->hasKey('PLG_TINY_TEMPLATE_' . strtoupper($filename) . '_TITLE'))
						{
							$title = JText::_('PLG_TINY_TEMPLATE_' . strtoupper($filename) . '_TITLE');
						}

						if ($lang->hasKey('PLG_TINY_TEMPLATE_' . strtoupper($filename) . '_DESC'))
						{
							$description = JText::_('PLG_TINY_TEMPLATE_' . strtoupper($filename) . '_DESC');
						}

						$templates[] = array(
							'title' => $title,
							'description' => $description,
							'url' => JUri::root(true) . '/media/editors/tinymce/templates/' . $filename . '.html',
						);
					}
				}
			}
		}

		// Print
		$print = $this->params->get('print', 1);

		if (isset($access[$print]))
		{
			$plugins[]      = 'print';
			$toolbar4_add[] = '|';
			$toolbar4_add[] = 'print';
			$toolbar4_add[] = 'preview';
		}

		// Spellchecker
		$spell = $this->params->get('spell', 0);

		if (isset($access[$spell]))
		{
			$plugins[]      = 'spellchecker';
			$toolbar4_add[] = '|';
			$toolbar4_add[] = 'spellchecker';
		}

		// Wordcount
		$wordcount = $this->params->get('wordcount', 1);

		if (isset($access[$wordcount]))
		{
			$plugins[] = 'wordcount';
		}

		// Advlist
		$advlist = $this->params->get('advlist', 1);

		if (isset($access[$advlist]))
		{
			$plugins[] = 'advlist';
		}

		// Codesample
		$advlist = $this->params->get('code_sample', 1);

		if (isset($access[$advlist]))
		{
			$plugins[]      = 'codesample';
			$toolbar4_add[] = 'codesample';
		}

		// Autosave
		$autosave = $this->params->get('autosave', 1);

		if (isset($access[$autosave]))
		{
			$plugins[] = 'autosave';
		}

		// Context menu
		$contextmenu = $this->params->get('contextmenu', 1);

		if (isset($access[$contextmenu]))
		{
			$plugins[] = 'contextmenu';
		}

		$custom_plugin = $this->params->get('custom_plugin', '');

		if ($custom_plugin != "")
		{
			$plugins[] = $custom_plugin;
		}

		$custom_button = $this->params->get('custom_button', '');

		if ($custom_button != "")
		{
			$toolbar4_add[] = $custom_button;
		}

		// We shall put the XTD button inside tinymce
		$btns      = $this->tinyButtons($id, $buttons);
		$btnsNames = $btns['names'];
		$tinyBtns  = $btns['script'];

		if (!empty($btnsNames))
		{
<<<<<<< HEAD
			$modalFix = JHtml::_('script', 'system/tiny-close.min.js', false, true, true, false, true);
			JFactory::getDocument()->addScript($modalFix, "text/javascript", true, false);
=======
			JHtml::_('script', 'system/tiny-close.min.js', array('version' => 'auto', 'relative' => true), array('defer' => 'defer'));
>>>>>>> 88bffd18
		}

		// Drag and drop Images
		$allowImgPaste = false;
		$dragDropPlg   = '';
		$dragdrop      = $this->params->get('drag_drop', 1);

		if ($dragdrop && $user->authorise('core.create', 'com_media'))
		{
			$allowImgPaste = true;
			$isSubDir      = '';
			$session       = JFactory::getSession();
			$uploadUrl     = JUri::base() . 'index.php?option=com_media&task=file.upload&tmpl=component&'
				. $session->getName() . '=' . $session->getId()
				. '&' . JSession::getFormToken() . '=1'
				. '&asset=image&format=json';

			if ($app->isSite())
			{
				$uploadUrl = htmlentities($uploadUrl, null, 'UTF-8', null);
			}

			// Is Joomla installed in subdirectory
			if (JUri::root(true) != '/')
			{
				$isSubDir = JUri::root(true);
			}

			// Get specific path
			$tempPath = $this->params->get('path', '');

			if (!empty($tempPath))
			{
				$tempPath = rtrim($tempPath, '/');
				$tempPath = ltrim($tempPath, '/');
			}

			$dragDropPlg = 'jdragdrop';

			JText::script('PLG_TINY_ERR_UNSUPPORTEDBROWSER');
			$doc->addScriptDeclaration(
				"
		var setCustomDir    = '" . $isSubDir . "';
		var mediaUploadPath = '" . $tempPath . "';
		var uploadUri       = '" . $uploadUrl . "';
			"
			);
		}

		// Prepare config variables
		$plugins  = implode(',', $plugins);
		$elements = implode(',', $elements);

		// Prepare config variables
		$toolbar1 = implode(' ', $toolbar1_add) . ' | '
			. implode(' ', $toolbar2_add) . ' | '
			. implode(' ', $toolbar3_add) . ' | '
			. implode(' ', $toolbar4_add) . ' | '
			. implode(" | ", $btnsNames);
		$toolbar5 = implode(" | ", $btnsNames);

		// The buttons script
		$tinyBtns = implode("; ", $tinyBtns);

		// See if mobileVersion is activated
		$mobileVersion = $this->params->get('mobile', 0);

		$scriptOptions = array(
			'suffix'  => '.min',
			'baseURL' => JUri::root(true) . '/media/editors/tinymce',
			'directionality' => $text_direction,
			'language' => $langPrefix,
			'autosave_restore_when_empty' => false,
			'skin'   => $skin,
			'theme'  => $theme,
			'schema' => 'html5',

			// Cleanup/Output
			'inline_styles'    => true,
			'gecko_spellcheck' => true,
			'entity_encoding'  => $this->params->get('entity_encoding', 'raw'),
			'verify_html'      => !$ignore_filter,

			// URL
			'relative_urls'      => (bool) $this->params->get('relative_urls', true),
			'remove_script_host' => false,

			// Layout
			'content_css'        => $content_css,
			'document_base_url'  => JUri::root(true) . '/',
			'paste_data_images'  => $allowImgPaste,

			// @TODO make it better, do not generate JavaScript in PHP !!!
			'setupCallbacString' => $tinyBtns,
		);

		if ($this->params->get('newlines'))
		{
			// Break
			$scriptOptions['force_br_newlines'] = true;
			$scriptOptions['force_p_newlines']  = false;
			$scriptOptions['forced_root_block'] = '';
		}
		else
		{
			// Paragraph
			$scriptOptions['force_br_newlines'] = false;
			$scriptOptions['force_p_newlines']  = true;
			$scriptOptions['forced_root_block'] = 'p';
		}

		/**
		 * Shrink the buttons if not on a mobile or if mobile view is off.
		 * If mobile view is on force into simple mode and enlarge the buttons
		 **/
		if (!$this->app->client->mobile)
		{
			$scriptOptions['toolbar_items_size'] = 'small';
		}
		elseif ($mobileVersion)
		{
			$mode = 0;
		}

		switch ($mode)
		{
			case 0: /* Simple mode*/
				$scriptOptions['menubar']  = false;
				$scriptOptions['toolbar1'] = 'bold italics underline strikethrough | undo redo | bullist numlist | code | ' . $toolbar5;
				$scriptOptions['plugins']  = $dragDropPlg . ' code';

				break;

			case 1:
			default: /* Advanced mode*/
				$toolbar1 = "bold italic underline strikethrough | alignleft aligncenter alignright alignjustify | formatselect | bullist numlist "
					. "| outdent indent | undo redo | link unlink anchor code | hr table | subscript superscript | charmap";

				$scriptOptions['valid_elements'] = $valid_elements;
				$scriptOptions['extended_valid_elements'] = $elements;
				$scriptOptions['invalid_elements'] = $invalid_elements;
				$scriptOptions['plugins']  = 'table link code hr charmap autolink lists importcss ' . $dragDropPlg;
				$scriptOptions['toolbar1'] = $toolbar1 . ' | ' . $toolbar5;
				$scriptOptions['removed_menuitems'] = 'newdocument';
				$scriptOptions['importcss_append']  = true;
				$scriptOptions['height'] = $html_height;
				$scriptOptions['width']  = $html_width;
				$scriptOptions['resize'] = $resizing;

				break;

			case 2: /* Extended mode*/
				$scriptOptions['valid_elements'] = $valid_elements;
				$scriptOptions['extended_valid_elements'] = $elements;
				$scriptOptions['invalid_elements'] = $invalid_elements;
				$scriptOptions['plugins']  = $plugins . ' ' . $dragDropPlg;
				$scriptOptions['toolbar1'] = $toolbar1;
				$scriptOptions['removed_menuitems'] = 'newdocument';
				$scriptOptions['rel_list'] = array(
					array('title' => 'Alternate', 'value' => 'alternate'),
					array('title' => 'Author', 'value' => 'author'),
					array('title' => 'Bookmark', 'value' => 'bookmark'),
					array('title' => 'Help', 'value' => 'help'),
					array('title' => 'License', 'value' => 'license'),
					array('title' => 'Lightbox', 'value' => 'lightbox'),
					array('title' => 'Next', 'value' => 'next'),
					array('title' => 'No Follow', 'value' => 'nofollow'),
					array('title' => 'No Referrer', 'value' => 'noreferrer'),
					array('title' => 'Prefetch', 'value' => 'prefetch'),
					array('title' => 'Prev', 'value' => 'prev'),
					array('title' => 'Search', 'value' => 'search'),
					array('title' => 'Tag', 'value' => 'tag'),
				);
				$scriptOptions['importcss_append'] = true;
				$scriptOptions['image_advtab']     = $image_advtab;
				$scriptOptions['height']    = $html_height;
				$scriptOptions['width']     = $html_width;
				$scriptOptions['resize']    = $resizing;
				$scriptOptions['templates'] = $templates;
<<<<<<< HEAD

				break;
		}

		$options['tinyMCE']['default'] = $scriptOptions;

=======

				break;
		}

		$options['tinyMCE']['default'] = $scriptOptions;

>>>>>>> 88bffd18
		$doc->addStyleDeclaration(".mce-in { padding: 5px 10px !important;}");
		$doc->addScriptOptions('plg_editor_tinymce', $options);

		return $editor;
	}

	/**
	 * Get the toggle editor button
	 *
	 * @param   string  $name  Editor name
	 *
	 * @return  string
	 */
	private function _toogleButton($name)
	{
		return JLayoutHelper::render('joomla.tinymce.togglebutton', $name);
	}

	/**
	 * Get the XTD buttons and render them inside tinyMCE
	 *
	 * @param   string  $name      the id of the editor field
	 * @param   string  $excluded  the buttons that should be hidden
	 *
	 * @return array
	 */
	private function tinyButtons($name, $excluded)
	{
		// Get the available buttons
		$buttonsEvent = new Event(
			'getButtons',
			[
				'name'    => $this->_name,
				'buttons' => $excluded,
			]
		);

		$buttonsResult = $this->getDispatcher()->dispatch('getButtons', $buttonsEvent);
		$buttons       = $buttonsResult['result'];

		// Init the arrays for the buttons
		$tinyBtns  = array();
		$btnsNames = array();

		// Build the script
		foreach ($buttons as $i => $button)
		{
			if ($button->get('name'))
			{
				// Set some vars
				$name    = 'button-' . $i . str_replace(" ", "", $button->get('text'));
				$title   = $button->get('text');
				$onclick = ($button->get('onclick')) ? $button->get('onclick') : null;
				$options = $button->get('options');
				$icon    = $button->get('name');

				if ($button->get('link') != "#")
				{
					$href = JUri::base() . $button->get('link');
				}
				else
				{
					$href = null;
				}

				// We do some hack here to set the correct icon for 3PD buttons
				$icon = 'none icon-' . $icon;

				// Now we can built the script
				$tempConstructor = '
			!(function(){';

				// Get the modal width/height
				if ($options && is_scalar($options))
				{
					$tempConstructor .= '
				var getBtnOptions = new Function("return ' . addslashes($options) . '"),
					btnOptions = getBtnOptions(),
					modalWidth = btnOptions.size && btnOptions.size.x ?  btnOptions.size.x : null,
					modalHeight = btnOptions.size && btnOptions.size.y ?  btnOptions.size.y : null;';
				}
				else
				{
					$tempConstructor .= '
				var btnOptions = {}, modalWidth = null, modalHeight = null;';
				}

				$tempConstructor .= "
				editor.addButton(\"" . $name . "\", {
					text: \"" . $title . "\",
					title: \"" . $title . "\",
					icon: \"" . $icon . "\",
					onclick: function () {";

				if ($button->get('modal') || $href)
				{
					$tempConstructor .= "
							var modalOptions = {
								title  : \"" . $title . "\",
								url : '" . $href . "',
								buttons: [{
									text   : \"Close\",
									onclick: \"close\"
								}]
							}
							if(modalWidth){
								modalOptions.width = modalWidth;
							}
							if(modalHeight){
								modalOptions.height = modalHeight;
							}
							editor.windowManager.open(modalOptions);";

					if ($onclick && ($button->get('modal') || $href))
					{
						$tempConstructor .= "\r\n
						" . $onclick . "
							";
					}
				}
				else
				{
					$tempConstructor .= "\r\n
						" . $onclick . "
							";
				}

				$tempConstructor .= "
					}
				});
			})();";

				// The array with the toolbar buttons
				$btnsNames[] = $name;

				// The array with code for each button
				$tinyBtns[] = $tempConstructor;
			}
		}

		return array(
				'names'  => $btnsNames,
				'script' => $tinyBtns
		);
	}

	/**
	 * Get the global text filters to arbitrary text as per settings for current user groups
	 *
	 * @return  JFilterInput
	 *
	 * @since   3.6
	 */
	protected static function getGlobalFilters()
	{
		// Filter settings
		$config     = JComponentHelper::getParams('com_config');
		$user       = JFactory::getUser();
		$userGroups = JAccess::getGroupsByUser($user->get('id'));

		$filters = $config->get('filters');

		$blackListTags       = array();
		$blackListAttributes = array();

		$customListTags       = array();
		$customListAttributes = array();

		$whiteListTags       = array();
		$whiteListAttributes = array();

		$whiteList  = false;
		$blackList  = false;
		$customList = false;
		$unfiltered = false;

		// Cycle through each of the user groups the user is in.
		// Remember they are included in the public group as well.
		foreach ($userGroups as $groupId)
		{
			// May have added a group but not saved the filters.
			if (!isset($filters->$groupId))
			{
				continue;
			}

			// Each group the user is in could have different filtering properties.
			$filterData = $filters->$groupId;
			$filterType = strtoupper($filterData->filter_type);

			if ($filterType == 'NH')
			{
				// Maximum HTML filtering.
			}
			elseif ($filterType == 'NONE')
			{
				// No HTML filtering.
				$unfiltered = true;
			}
			else
			{
				// Blacklist or whitelist.
				// Preprocess the tags and attributes.
				$tags           = explode(',', $filterData->filter_tags);
				$attributes     = explode(',', $filterData->filter_attributes);
				$tempTags       = array();
				$tempAttributes = array();

				foreach ($tags as $tag)
				{
					$tag = trim($tag);

					if ($tag)
					{
						$tempTags[] = $tag;
					}
				}

				foreach ($attributes as $attribute)
				{
					$attribute = trim($attribute);

					if ($attribute)
					{
						$tempAttributes[] = $attribute;
					}
				}

				// Collect the blacklist or whitelist tags and attributes.
				// Each list is cummulative.
				if ($filterType == 'BL')
				{
					$blackList           = true;
					$blackListTags       = array_merge($blackListTags, $tempTags);
					$blackListAttributes = array_merge($blackListAttributes, $tempAttributes);
				}
				elseif ($filterType == 'CBL')
				{
					// Only set to true if Tags or Attributes were added
					if ($tempTags || $tempAttributes)
					{
						$customList           = true;
						$customListTags       = array_merge($customListTags, $tempTags);
						$customListAttributes = array_merge($customListAttributes, $tempAttributes);
					}
				}
				elseif ($filterType == 'WL')
				{
					$whiteList           = true;
					$whiteListTags       = array_merge($whiteListTags, $tempTags);
					$whiteListAttributes = array_merge($whiteListAttributes, $tempAttributes);
				}
			}
		}

		// Remove duplicates before processing (because the blacklist uses both sets of arrays).
		$blackListTags        = array_unique($blackListTags);
		$blackListAttributes  = array_unique($blackListAttributes);
		$customListTags       = array_unique($customListTags);
		$customListAttributes = array_unique($customListAttributes);
		$whiteListTags        = array_unique($whiteListTags);
		$whiteListAttributes  = array_unique($whiteListAttributes);

		// Unfiltered assumes first priority.
		if ($unfiltered)
		{
			// Dont apply filtering.
			return false;
		}
		else
		{
			// Custom blacklist precedes Default blacklist
			if ($customList)
			{
				$filter = JFilterInput::getInstance(array(), array(), 1, 1);

				// Override filter's default blacklist tags and attributes
				if ($customListTags)
				{
					$filter->tagBlacklist = $customListTags;
				}

				if ($customListAttributes)
				{
					$filter->attrBlacklist = $customListAttributes;
				}
			}
			// Blacklists take second precedence.
			elseif ($blackList)
			{
				// Remove the white-listed tags and attributes from the black-list.
				$blackListTags       = array_diff($blackListTags, $whiteListTags);
				$blackListAttributes = array_diff($blackListAttributes, $whiteListAttributes);

				$filter = JFilterInput::getInstance($blackListTags, $blackListAttributes, 1, 1);

				// Remove whitelisted tags from filter's default blacklist
				if ($whiteListTags)
				{
					$filter->tagBlacklist = array_diff($filter->tagBlacklist, $whiteListTags);
				}

				// Remove whitelisted attributes from filter's default blacklist
				if ($whiteListAttributes)
				{
					$filter->attrBlacklist = array_diff($filter->attrBlacklist, $whiteListAttributes);
				}
			}
			// Whitelists take third precedence.
			elseif ($whiteList)
			{
				// Turn off XSS auto clean
				$filter = JFilterInput::getInstance($whiteListTags, $whiteListAttributes, 0, 0, 0);
			}
			// No HTML takes last place.
			else
			{
				$filter = JFilterInput::getInstance();
			}

			return $filter;
		}
	}
}<|MERGE_RESOLUTION|>--- conflicted
+++ resolved
@@ -49,13 +49,8 @@
 	public function onInit()
 	{
 		JHtml::_('behavior.polyfill', array('event'), 'lt IE 9');
-<<<<<<< HEAD
-		JHtml::_('script', $this->_basePath . '/tinymce.min.js', false, false, false, false, false);
-		JHtml::_('script', 'system/tinymce-init.min.js', false, true);
-=======
 		JHtml::_('script', $this->_basePath . '/tinymce.min.js', array('version' => 'auto'));
 		JHtml::_('script', 'system/tinymce-init.min.js', array('version' => 'auto', 'relative' => true));
->>>>>>> 88bffd18
 	}
 
 	/**
@@ -743,12 +738,7 @@
 
 		if (!empty($btnsNames))
 		{
-<<<<<<< HEAD
-			$modalFix = JHtml::_('script', 'system/tiny-close.min.js', false, true, true, false, true);
-			JFactory::getDocument()->addScript($modalFix, "text/javascript", true, false);
-=======
 			JHtml::_('script', 'system/tiny-close.min.js', array('version' => 'auto', 'relative' => true), array('defer' => 'defer'));
->>>>>>> 88bffd18
 		}
 
 		// Drag and drop Images
@@ -928,21 +918,12 @@
 				$scriptOptions['width']     = $html_width;
 				$scriptOptions['resize']    = $resizing;
 				$scriptOptions['templates'] = $templates;
-<<<<<<< HEAD
 
 				break;
 		}
 
 		$options['tinyMCE']['default'] = $scriptOptions;
 
-=======
-
-				break;
-		}
-
-		$options['tinyMCE']['default'] = $scriptOptions;
-
->>>>>>> 88bffd18
 		$doc->addStyleDeclaration(".mce-in { padding: 5px 10px !important;}");
 		$doc->addScriptOptions('plg_editor_tinymce', $options);
 
