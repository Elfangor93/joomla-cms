<?php
/**
 * @package     Joomla.Plugin
 * @subpackage  Editors.tinymce
 *
 * @copyright   Copyright (C) 2005 - 2016 Open Source Matters, Inc. All rights reserved.
 * @license     GNU General Public License version 2 or later; see LICENSE.txt
 */

defined('_JEXEC') or die;

/**
 * TinyMCE Editor Plugin
 *
 * @since  1.5
 */
class PlgEditorTinymce extends JPlugin
{
	/**
	 * Base path for editor files
	 */
	protected $_basePath = 'media/vendor/tinymce';

	/**
	 * Load the language file on instantiation.
	 *
	 * @var    boolean
	 * @since  3.1
	 */
	protected $autoloadLanguage = true;

	/**
	 * Loads the application object
	 *
	 * @var    JApplicationCms
	 * @since  3.2
	 */
	protected $app = null;

	/**
	 * Initialises the Editor.
	 *
	 * @return  string  JavaScript Initialization string
	 *
	 * @since   1.5
	 */
	public function onInit()
	{
		JHtml::_('behavior.polyfill', array('event'), 'lt IE 9');
		JHtml::_('script', $this->_basePath . '/tinymce.min.js', array('version' => 'auto'));
		JHtml::_('script', 'system/tinymce-init.min.js', array('version' => 'auto', 'relative' => true));
	}

	/**
	 * TinyMCE WYSIWYG Editor - get the editor content
	 *
	 * @param   string  $editor  The name of the editor
	 *
	 * @return  string
	 */
	public function onGetContent($editor)
	{
		return 'tinyMCE.activeEditor.getContent();';
	}

	/**
	 * TinyMCE WYSIWYG Editor - set the editor content
	 *
	 * @param   string  $editor  The name of the editor
	 * @param   string  $html    The html to place in the editor
	 *
	 * @return  string
	 */
	public function onSetContent($editor, $html)
	{
		return 'tinyMCE.activeEditor.setContent(' . $html . ');';
	}

	/**
	 * TinyMCE WYSIWYG Editor - copy editor content to form field
	 *
	 * @param   string  $editor  The name of the editor
	 *
	 * @return  string
	 */
	public function onSave($editor)
	{
		return 'if (tinyMCE.get("' . $editor . '").isHidden()) {tinyMCE.get("' . $editor . '").show()};';
	}

	/**
	 * Inserts html code into the editor
	 *
	 * @param   string  $name  The name of the editor
	 *
	 * @return  void
	 *
	 * @deprecated 3.5 tinyMCE (API v4) will get the content automatically from the text area
	 */
	public function onGetInsertMethod($name)
	{
		return;
	}

	/**
	 * Display the editor area.
	 *
	 * @param   string   $name     The name of the editor area.
	 * @param   string   $content  The content of the field.
	 * @param   string   $width    The width of the editor area.
	 * @param   string   $height   The height of the editor area.
	 * @param   int      $col      The number of columns for the editor area.
	 * @param   int      $row      The number of rows for the editor area.
	 * @param   boolean  $buttons  True and the editor buttons will be displayed.
	 * @param   string   $id       An optional ID for the textarea. If not supplied the name is used.
	 * @param   string   $asset    The object asset
	 * @param   object   $author   The author.
	 *
	 * @return  string
	 */
	public function onDisplay($name, $content, $width, $height, $col, $row, $buttons = true, $id = null, $asset = null, $author = null)
	{
		if (empty($id))
		{
			$id = $name;
		}

		$id = preg_replace('/(\s|[^A-Za-z0-9_])+/', '_', $id);

		// Only add "px" to width and height if they are not given as a percentage
		if (is_numeric($width))
		{
			$width .= 'px';
		}

		if (is_numeric($height))
		{
			$height .= 'px';
		}

		// Data object for the layout
		$textarea = new stdClass;
		$textarea->name    = $name;
		$textarea->id      = $id;
		$textarea->class   = 'mce_editable joomla-editor-tinymce';
		$textarea->cols    = $col;
		$textarea->rows    = $row;
		$textarea->width   = $width;
		$textarea->height  = $height;
		$textarea->content = $content;

		// Render Editor markup
		$editor = '<div class="editor">';
		$editor .= JLayoutHelper::render('joomla.tinymce.textarea', $textarea);
		$editor .= $this->_toogleButton($id);
		$editor .= '</div>';

		// Setup Default options for the Editor script
		$doc      = JFactory::getDocument();
		$options  = $doc->getScriptOptions('plg_editor_tinymce');

		// Check whether we alredy have them
		if (!empty($options['tinyMCE']['default']))
		{
			return $editor;
		}

		$app      = JFactory::getApplication();
		$user     = JFactory::getUser();
		$language = JFactory::getLanguage();
		$mode     = (int) $this->params->get('mode', 1);
		$theme    = 'modern';

		// List the skins
		$skindirs = glob(JPATH_ROOT . '/media/vendor/tinymce/skins' . '/*', GLOB_ONLYDIR);


		// Set the selected skin
		$skin = 'lightgray';
		$side = $app->isAdmin() ? 'skin_admin' : 'skin';

		if ((int) $this->params->get($side, 0) < count($skindirs))
		{
			$skin = basename($skindirs[(int) $this->params->get($side, 0)]);
		}

		$langMode        = $this->params->get('lang_mode', 0);
		$langPrefix      = $this->params->get('lang_code', 'en');

		if ($langMode)
		{
			if (file_exists(JPATH_ROOT . "/media/vendor/tinymce/langs/" . $language->getTag() . ".js"))
			{
				$langPrefix = $language->getTag();
			}
			elseif (file_exists(JPATH_ROOT . "/media/vendor/tinymce/langs/" . substr($language->getTag(), 0, strpos($language->getTag(), '-')) . ".js"))
			{
				$langPrefix = substr($language->getTag(), 0, strpos($language->getTag(), '-'));
			}
			else
			{
				$langPrefix = "en";
			}
		}

		$text_direction = 'ltr';

		if ($language->isRtl())
		{
			$text_direction = 'rtl';
		}

		$use_content_css    = $this->params->get('content_css', 1);
		$content_css_custom = $this->params->get('content_css_custom', '');

		/*
		 * Lets get the default template for the site application
		 */
		$db    = JFactory::getDbo();
		$query = $db->getQuery(true)
			->select('template')
			->from('#__template_styles')
			->where('client_id=0 AND home=' . $db->quote('1'));

		$db->setQuery($query);

		try
		{
			$template = $db->loadResult();
		}
		catch (RuntimeException $e)
		{
			$app->enqueueMessage(JText::_('JERROR_AN_ERROR_HAS_OCCURRED'), 'error');

			return;
		}

		$content_css    = null;
		$templates_path = JPATH_SITE . '/templates';

		// Loading of css file for 'styles' dropdown
		if ($content_css_custom)
		{
			// If URL, just pass it to $content_css
			if (strpos($content_css_custom, 'http') !== false)
			{
				$content_css = $content_css_custom;
			}

			// If it is not a URL, assume it is a file name in the current template folder
			else
			{
				$content_css = JUri::root(true) . '/templates/' . $template . '/css/' . $content_css_custom;

				// Issue warning notice if the file is not found (but pass name to $content_css anyway to avoid TinyMCE error
				if (!file_exists($templates_path . '/' . $template . '/css/' . $content_css_custom))
				{
					$msg = sprintf(JText::_('PLG_TINY_ERR_CUSTOMCSSFILENOTPRESENT'), $content_css_custom);
					JLog::add($msg, JLog::WARNING, 'jerror');
				}
			}
		}
		else
		{
			// Process when use_content_css is Yes and no custom file given
			if ($use_content_css)
			{
				// First check templates folder for default template
				// if no editor.css file in templates folder, check system template folder
				if (!file_exists($templates_path . '/' . $template . '/css/editor.css'))
				{
					// If no editor.css file in system folder, show alert
					if (!file_exists($templates_path . '/system/css/editor.css'))
					{
						JLog::add(JText::_('PLG_TINY_ERR_EDITORCSSFILENOTPRESENT'), JLog::WARNING, 'jerror');
					}
					else
					{
						$content_css = JUri::root(true) . '/templates/system/css/editor.css';
					}
				}
				else
				{
					$content_css = JUri::root(true) . '/templates/' . $template . '/css/editor.css';
				}
			}
		}

		$ignore_filter = false;

		// Text filtering
		if ($this->params->get('use_config_textfilters', 0))
		{
			// Use filters from com_config
			$filter = static::getGlobalFilters();

			$ignore_filter = $filter === false;

			$tagBlacklist  = !empty($filter->tagBlacklist) ? $filter->tagBlacklist : array();
			$attrBlacklist = !empty($filter->attrBlacklist) ? $filter->attrBlacklist : array();
			$tagArray      = !empty($filter->tagArray) ? $filter->tagArray : array();
			$attrArray     = !empty($filter->attrArray) ? $filter->attrArray : array();

			$invalid_elements  = implode(',', array_merge($tagBlacklist, $attrBlacklist, $tagArray, $attrArray));

			// Valid elements are all whitelist entries in com_config, which are now missing in the tagBlacklist
			$default_filter = JFilterInput::getInstance();
			$valid_elements =	implode(',', array_diff($default_filter->tagBlacklist, $tagBlacklist));

			$extended_elements = '';
		}
		else
		{
			// Use filters from TinyMCE params
			$invalid_elements  = $this->params->get('invalid_elements', 'script,applet,iframe');
			$extended_elements = $this->params->get('extended_elements', '');
			$valid_elements    = $this->params->get('valid_elements', '');
		}

		// Advanced Options
		$access = $user->getAuthorisedViewLevels();

		// Flip for performance, so we can direct check for the key isset($access[$key])
		$access = array_flip($access);

		$html_height = $this->params->get('html_height', '550');
		$html_width  = $this->params->get('html_width', '');

		if ($html_width == 750)
		{
			$html_width = '';
		}

		// Image advanced options
		$image_advtab = $this->params->get('image_advtab', true);

		if (isset($access[$image_advtab]))
		{
			$image_advtab = true;
		}
		else
		{
			$image_advtab = false;
		}

		// The param is true for vertical resizing only, false or both
		$resizing          = $this->params->get('resizing', '1');
		$resize_horizontal = $this->params->get('resize_horizontal', '1');

		if ($resizing || $resizing == 'true')
		{
			if ($resize_horizontal || $resize_horizontal == 'true')
			{
				$resizing = 'both';
			}
			else
			{
				$resizing = true;
			}
		}
		else
		{
			$resizing = false;
		}

		$toolbar1_add   = array();
		$toolbar2_add   = array();
		$toolbar3_add   = array();
		$toolbar4_add   = array();
		$elements       = array();
		$plugins        = array(
			'autolink',
			'lists',
			'image',
			'charmap',
			'print',
			'preview',
			'anchor',
			'pagebreak',
			'code',
			'save',
			'textcolor',
			'colorpicker',
			'importcss');
		$toolbar1_add[] = 'bold';
		$toolbar1_add[] = 'italic';
		$toolbar1_add[] = 'underline';
		$toolbar1_add[] = 'strikethrough';

		// Alignment buttons
		$alignment = $this->params->get('alignment', 1);

		if (isset($access[$alignment]))
		{
			$toolbar1_add[] = '|';
			$toolbar1_add[] = 'alignleft';
			$toolbar1_add[] = 'aligncenter';
			$toolbar1_add[] = 'alignright';
			$toolbar1_add[] = 'alignjustify';
		}

		$toolbar1_add[] = '|';
		$toolbar1_add[] = 'styleselect';
		$toolbar1_add[] = '|';
		$toolbar1_add[] = 'formatselect';

		// Fonts
		$fonts = $this->params->get('fonts', 1);

		if (isset($access[$fonts]))
		{
			$toolbar1_add[] = 'fontselect';
			$toolbar1_add[] = 'fontsizeselect';
		}

		// Search & replace
		$searchreplace = $this->params->get('searchreplace', 1);

		if (isset($access[$searchreplace]))
		{
			$plugins[]      = 'searchreplace';
			$toolbar2_add[] = 'searchreplace';
		}

		$toolbar2_add[] = '|';
		$toolbar2_add[] = 'bullist';
		$toolbar2_add[] = 'numlist';
		$toolbar2_add[] = '|';
		$toolbar2_add[] = 'outdent';
		$toolbar2_add[] = 'indent';
		$toolbar2_add[] = '|';
		$toolbar2_add[] = 'undo';
		$toolbar2_add[] = 'redo';
		$toolbar2_add[] = '|';

		// Insert date and/or time plugin
		$insertdate = $this->params->get('insertdate', 1);

		if (isset($access[$insertdate]))
		{
			$plugins[]      = 'insertdatetime';
			$toolbar4_add[] = 'inserttime';
		}

		// Link plugin
		$link = $this->params->get('link', 1);

		if (isset($access[$link]))
		{
			$plugins[]      = 'link';
			$toolbar2_add[] = 'link';
			$toolbar2_add[] = 'unlink';
		}

		$toolbar2_add[] = 'anchor';
		$toolbar2_add[] = 'image';
		$toolbar2_add[] = '|';
		$toolbar2_add[] = 'code';

		// Colors
		$colors = $this->params->get('colors', 1);

		if (isset($access[$colors]))
		{
			$toolbar2_add[] = '|';
			$toolbar2_add[] = 'forecolor,backcolor';
		}

		// Fullscreen
		$fullscreen = $this->params->get('fullscreen', 1);

		if (isset($access[$fullscreen]))
		{
			$plugins[]      = 'fullscreen';
			$toolbar2_add[] = '|';
			$toolbar2_add[] = 'fullscreen';
		}

		// Table
		$table = $this->params->get('table', 1);

		if (isset($access[$table]))
		{
			$plugins[]      = 'table';
			$toolbar3_add[] = 'table';
			$toolbar3_add[] = '|';
		}

		$toolbar3_add[] = 'subscript';
		$toolbar3_add[] = 'superscript';
		$toolbar3_add[] = '|';
		$toolbar3_add[] = 'charmap';

		// Emotions
		$smilies = $this->params->get('smilies', 1);

		if (isset($access[$smilies]))
		{
			$plugins[]      = 'emoticons';
			$toolbar3_add[] = 'emoticons';
		}

		// Media plugin
		$media = $this->params->get('media', 1);

		if (isset($access[$media]))
		{
			$plugins[]      = 'media';
			$toolbar3_add[] = 'media';
		}

		// Horizontal line
		$hr = $this->params->get('hr', 1);

		if (isset($access[$hr]))
		{
			$plugins[]      = 'hr';
			$elements[]     = 'hr[id|title|alt|class|width|size|noshade]';
			$toolbar3_add[] = 'hr';
		}
		else
		{
			$elements[] = 'hr[id|class|title|alt]';
		}

		// RTL/LTR buttons
		$directionality = $this->params->get('directionality', 1);

		if (isset($access[$directionality]))
		{
			$plugins[]      = 'directionality';
			$toolbar3_add[] = 'ltr rtl';
		}

		if ($extended_elements != "")
		{
			$elements = explode(',', $extended_elements);
		}

		$toolbar4_add[] = 'cut';
		$toolbar4_add[] = 'copy';

		// Paste
		$paste = $this->params->get('paste', 1);

		if (isset($access[$paste]))
		{
			$plugins[]      = 'paste';
			$toolbar4_add[] = 'paste';
		}

		$toolbar4_add[] = '|';

		// Visualchars
		$visualchars = $this->params->get('visualchars', 1);

		if (isset($access[$visualchars]))
		{
			$plugins[]      = 'visualchars';
			$toolbar4_add[] = 'visualchars';
		}

		// Visualblocks
		$visualblocks = $this->params->get('visualblocks', 1);

		if (isset($access[$visualblocks]))
		{
			$plugins[]      = 'visualblocks';
			$toolbar4_add[] = 'visualblocks';
		}

		// Non-breaking
		$nonbreaking = $this->params->get('nonbreaking', 1);

		if (isset($access[$nonbreaking]))
		{
			$plugins[]      = 'nonbreaking';
			$toolbar4_add[] = 'nonbreaking';
		}

		// Blockquote
		$blockquote = $this->params->get('blockquote', 1);

		if (isset($access[$blockquote]))
		{
			$toolbar4_add[] = 'blockquote';
		}

		// Template
		$template = $this->params->get('template', 1);
		$templates = array();

		if (isset($access[$template]))
		{
			$plugins[]      = 'template';
			$toolbar4_add[] = 'template';

			// Note this check for the template_list.js file will be removed in Joomla 4.0
			if (is_file(JPATH_ROOT . "/media/vendor/tinymce/templates/template_list.js"))
			{
				// If using the legacy file we need to include and input the files the new way
				$str = file_get_contents(JPATH_ROOT . "/media/vendor/tinymce/templates/template_list.js");

				// Find from one [ to the last ]
				$matches = array();
				preg_match_all('/\[.*\]/', $str, $matches);

				// Set variables
				foreach ($matches['0'] as $match)
				{
					$values = array();
					preg_match_all('/\".*\"/', $match, $values);
					$result       = trim($values["0"]["0"], '"');
					$final_result = explode(',', $result);

					$templates[] = array(
						'title' => trim($final_result['0'], ' " '),
						'description' => trim($final_result['2'], ' " '),
						'url' => JUri::root(true) . '/' . trim($final_result['1'], ' " '),
					);
				}

			}
			else
			{
				foreach (glob(JPATH_ROOT . '/media/vendor/tinymce/templates/*.html') as $filename)
				{
					$filename = basename($filename, '.html');

					if ($filename !== 'index')
					{
						$lang        = JFactory::getLanguage();
						$title       = $filename;
						$description = ' ';

						if ($lang->hasKey('PLG_TINY_TEMPLATE_' . strtoupper($filename) . '_TITLE'))
						{
							$title = JText::_('PLG_TINY_TEMPLATE_' . strtoupper($filename) . '_TITLE');
						}

						if ($lang->hasKey('PLG_TINY_TEMPLATE_' . strtoupper($filename) . '_DESC'))
						{
							$description = JText::_('PLG_TINY_TEMPLATE_' . strtoupper($filename) . '_DESC');
						}

						$templates[] = array(
							'title' => $title,
							'description' => $description,
							'url' => JUri::root(true) . '/media/vendor/tinymce/templates/' . $filename . '.html',
						);
					}
				}
			}
		}

		// Print
		$print = $this->params->get('print', 1);

		if (isset($access[$print]))
		{
			$plugins[]      = 'print';
			$toolbar4_add[] = '|';
			$toolbar4_add[] = 'print';
			$toolbar4_add[] = 'preview';
		}

		// Spellchecker
		$spell = $this->params->get('spell', 0);

		if (isset($access[$spell]))
		{
			$plugins[]      = 'spellchecker';
			$toolbar4_add[] = '|';
			$toolbar4_add[] = 'spellchecker';
		}

		// Wordcount
		$wordcount = $this->params->get('wordcount', 1);

		if (isset($access[$wordcount]))
		{
			$plugins[] = 'wordcount';
		}

		// Advlist
		$advlist = $this->params->get('advlist', 1);

		if (isset($access[$advlist]))
		{
			$plugins[] = 'advlist';
		}

		// Codesample
		$advlist = $this->params->get('code_sample', 1);

		if (isset($access[$advlist]))
		{
			$plugins[]      = 'codesample';
			$toolbar4_add[] = 'codesample';
		}

		// Autosave
		$autosave = $this->params->get('autosave', 1);

		if (isset($access[$autosave]))
		{
			$plugins[] = 'autosave';
		}

		// Context menu
		$contextmenu = $this->params->get('contextmenu', 1);

		if (isset($access[$contextmenu]))
		{
			$plugins[] = 'contextmenu';
		}

		$custom_plugin = $this->params->get('custom_plugin', '');

		if ($custom_plugin != "")
		{
			$plugins[] = $custom_plugin;
		}

		$custom_button = $this->params->get('custom_button', '');

		if ($custom_button != "")
		{
			$toolbar4_add[] = $custom_button;
		}

		// We shall put the XTD button inside tinymce
		$btns      = $this->tinyButtons($id, $buttons);
		$btnsNames = $btns['names'];
		$tinyBtns  = $btns['script'];

		if (!empty($btnsNames))
		{
<<<<<<< HEAD
			JHtml::_('script', 'system/tiny-close.min.js', false, true);
=======
			JHtml::_('script', 'system/tiny-close.min.js', array('version' => 'auto', 'relative' => true), array('defer' => 'defer'));
>>>>>>> 05d5fb34
		}

		// Drag and drop Images
		$allowImgPaste = false;
		$dragdrop      = $this->params->get('drag_drop', 1);

		if ($dragdrop && $user->authorise('core.create', 'com_media'))
		{
			$allowImgPaste = true;
			$isSubDir      = '';
			$session       = JFactory::getSession();
			$uploadUrl     = JUri::base() . 'index.php?option=com_media&task=file.upload&tmpl=component&'
				. $session->getName() . '=' . $session->getId()
				. '&' . JSession::getFormToken() . '=1'
				. '&asset=image&format=json';

			if ($app->isSite())
			{
				$uploadUrl = htmlentities($uploadUrl, null, 'UTF-8', null);
			}

			// Is Joomla installed in subdirectory
			if (JUri::root(true) != '/')
			{
				$isSubDir = JUri::root(true);
			}

			// Get specific path
			$tempPath = $this->params->get('path', '');

			if (!empty($tempPath))
			{
				$tempPath = rtrim($tempPath, '/');
				$tempPath = ltrim($tempPath, '/');
			}

			JText::script('PLG_TINY_ERR_UNSUPPORTEDBROWSER');
			$doc->addScriptDeclaration(
				"
		var setCustomDir    = '" . $isSubDir . "';
		var mediaUploadPath = '" . $tempPath . "';
		var uploadUri       = '" . $uploadUrl . "';
			"
			);
		}

		// Prepare config variables
		$plugins  = implode(',', $plugins);
		$elements = implode(',', $elements);

		// Prepare config variables
		$toolbar1 = implode(' ', $toolbar1_add) . ' | '
			. implode(' ', $toolbar2_add) . ' | '
			. implode(' ', $toolbar3_add) . ' | '
			. implode(' ', $toolbar4_add) . ' | '
			. implode(" | ", $btnsNames);
		$toolbar5 = implode(" | ", $btnsNames);

		// The buttons script
		$tinyBtns = implode("; ", $tinyBtns);

		// See if mobileVersion is activated
		$mobileVersion = $this->params->get('mobile', 0);

		$scriptOptions = array(
			'suffix'  => '.min',
			'baseURL' => JUri::root(true) . '/media/vendor/tinymce',
			'directionality' => $text_direction,
			'language' => $langPrefix,
			'autosave_restore_when_empty' => false,
			'skin'   => $skin,
			'theme'  => $theme,
			'schema' => 'html5',

			// Cleanup/Output
			'inline_styles'    => true,
			'gecko_spellcheck' => true,
			'entity_encoding'  => $this->params->get('entity_encoding', 'raw'),
			'verify_html'      => !$ignore_filter,

			// URL
			'relative_urls'      => (bool) $this->params->get('relative_urls', true),
			'remove_script_host' => false,

			// Layout
			'content_css'        => $content_css,
			'document_base_url'  => JUri::root(true) . '/',
			'paste_data_images'  => $allowImgPaste,

			// Drag and drop specific
			'dndEnabled' => $dragdrop,
			'dndPath'    => JUri::root() . 'media/editors/tinymce/js/dragdrop/plugin.min.js',

			// @TODO make it better, do not generate JavaScript in PHP !!!
			'setupCallbackString' => $tinyBtns,
		);

		if ($this->params->get('newlines'))
		{
			// Break
			$scriptOptions['force_br_newlines'] = true;
			$scriptOptions['force_p_newlines']  = false;
			$scriptOptions['forced_root_block'] = '';
		}
		else
		{
			// Paragraph
			$scriptOptions['force_br_newlines'] = false;
			$scriptOptions['force_p_newlines']  = true;
			$scriptOptions['forced_root_block'] = 'p';
		}

		/**
		 * Shrink the buttons if not on a mobile or if mobile view is off.
		 * If mobile view is on force into simple mode and enlarge the buttons
		 **/
		if (!$this->app->client->mobile)
		{
			$scriptOptions['toolbar_items_size'] = 'small';
		}
		elseif ($mobileVersion)
		{
			$mode = 0;
		}

		switch ($mode)
		{
			case 0: /* Simple mode*/
				$scriptOptions['menubar']  = false;
				$scriptOptions['toolbar1'] = 'bold italics underline strikethrough | undo redo | bullist numlist | code | ' . $toolbar5;
				$scriptOptions['plugins']  = ' paste';

				break;

			case 1:
			default: /* Advanced mode*/
				$toolbar1 = "bold italic underline strikethrough | alignleft aligncenter alignright alignjustify | formatselect | bullist numlist "
					. "| outdent indent | undo redo | link unlink anchor code | hr table | subscript superscript | charmap";

				$scriptOptions['valid_elements'] = $valid_elements;
				$scriptOptions['extended_valid_elements'] = $elements;
				$scriptOptions['invalid_elements'] = $invalid_elements;
				$scriptOptions['plugins']  = 'paste table link code hr charmap autolink lists importcss jdragdrop';
				$scriptOptions['toolbar1'] = $toolbar1 . ' | ' . $toolbar5;
				$scriptOptions['removed_menuitems'] = 'newdocument';
				$scriptOptions['importcss_append']  = true;
				$scriptOptions['height'] = $html_height;
				$scriptOptions['width']  = $html_width;
				$scriptOptions['resize'] = $resizing;

				break;

			case 2: /* Extended mode*/
				$scriptOptions['valid_elements'] = $valid_elements;
				$scriptOptions['extended_valid_elements'] = $elements;
				$scriptOptions['invalid_elements'] = $invalid_elements;
				$scriptOptions['plugins']  = $plugins . ' jdragdrop';
				$scriptOptions['toolbar1'] = $toolbar1;
				$scriptOptions['removed_menuitems'] = 'newdocument';
				$scriptOptions['rel_list'] = array(
					array('title' => 'Alternate', 'value' => 'alternate'),
					array('title' => 'Author', 'value' => 'author'),
					array('title' => 'Bookmark', 'value' => 'bookmark'),
					array('title' => 'Help', 'value' => 'help'),
					array('title' => 'License', 'value' => 'license'),
					array('title' => 'Lightbox', 'value' => 'lightbox'),
					array('title' => 'Next', 'value' => 'next'),
					array('title' => 'No Follow', 'value' => 'nofollow'),
					array('title' => 'No Referrer', 'value' => 'noreferrer'),
					array('title' => 'Prefetch', 'value' => 'prefetch'),
					array('title' => 'Prev', 'value' => 'prev'),
					array('title' => 'Search', 'value' => 'search'),
					array('title' => 'Tag', 'value' => 'tag'),
				);
				$scriptOptions['importcss_append'] = true;
				$scriptOptions['image_advtab']     = $image_advtab;
				$scriptOptions['height']    = $html_height;
				$scriptOptions['width']     = $html_width;
				$scriptOptions['resize']    = $resizing;
				$scriptOptions['templates'] = $templates;

				break;
		}

		$options['tinyMCE']['default'] = $scriptOptions;

		$doc->addStyleDeclaration(".mce-in { padding: 5px 10px !important;}");
		$doc->addScriptOptions('plg_editor_tinymce', $options);

		return $editor;
	}

	/**
	 * Get the toggle editor button
	 *
	 * @param   string  $name  Editor name
	 *
	 * @return  string
	 */
	private function _toogleButton($name)
	{
		return JLayoutHelper::render('joomla.tinymce.togglebutton', $name);
	}

	/**
	 * Get the XTD buttons and render them inside tinyMCE
	 *
	 * @param   string  $name      the id of the editor field
	 * @param   string  $excluded  the buttons that should be hidden
	 *
	 * @return array
	 */
	private function tinyButtons($name, $excluded)
	{
		// Get the available buttons
		$buttons = $this->_subject->getButtons($name, $excluded);

		// Init the arrays for the buttons
		$tinyBtns  = array();
		$btnsNames = array();

		// Build the script
		foreach ($buttons as $i => $button)
		{
			if ($button->get('name'))
			{
				// Set some vars
				$name    = 'button-' . $i . str_replace(" ", "", $button->get('text'));
				$title   = $button->get('text');
				$onclick = ($button->get('onclick')) ? $button->get('onclick') : null;
				$options = $button->get('options');
				$icon    = $button->get('name');

				if ($button->get('link') != "#")
				{
					$href = JUri::base() . $button->get('link');
				}
				else
				{
					$href = null;
				}

				// We do some hack here to set the correct icon for 3PD buttons
				$icon = 'none icon-' . $icon;

				// Now we can built the script
				$tempConstructor = '
			!(function(){';

				// Get the modal width/height
				if ($options && is_scalar($options))
				{
					$tempConstructor .= '
				var getBtnOptions = new Function("return ' . addslashes($options) . '"),
					btnOptions = getBtnOptions(),
					modalWidth = btnOptions.size && btnOptions.size.x ?  btnOptions.size.x : null,
					modalHeight = btnOptions.size && btnOptions.size.y ?  btnOptions.size.y : null;';
				}
				else
				{
					$tempConstructor .= '
				var btnOptions = {}, modalWidth = null, modalHeight = null;';
				}

				$tempConstructor .= "
				editor.addButton(\"" . $name . "\", {
					text: \"" . $title . "\",
					title: \"" . $title . "\",
					icon: \"" . $icon . "\",
					onclick: function () {";

				if ($button->get('modal') || $href)
				{
					$tempConstructor .= "
							var modalOptions = {
								title  : \"" . $title . "\",
								url : '" . $href . "',
								buttons: [{
									text   : \"Close\",
									onclick: \"close\"
								}]
							}
							if(modalWidth){
								modalOptions.width = modalWidth;
							}
							if(modalHeight){
								modalOptions.height = modalHeight;
							}
							editor.windowManager.open(modalOptions);";

					if ($onclick && ($button->get('modal') || $href))
					{
						$tempConstructor .= "\r\n
						" . $onclick . "
							";
					}
				}
				else
				{
					$tempConstructor .= "\r\n
						" . $onclick . "
							";
				}

				$tempConstructor .= "
					}
				});
			})();";

				// The array with the toolbar buttons
				$btnsNames[] = $name;

				// The array with code for each button
				$tinyBtns[] = $tempConstructor;
			}
		}

		return array(
			'names'  => $btnsNames,
			'script' => $tinyBtns
		);
	}

	/**
	 * Get the global text filters to arbitrary text as per settings for current user groups
	 *
	 * @return  JFilterInput
	 *
	 * @since   3.6
	 */
	protected static function getGlobalFilters()
	{
		// Filter settings
		$config     = JComponentHelper::getParams('com_config');
		$user       = JFactory::getUser();
		$userGroups = JAccess::getGroupsByUser($user->get('id'));

		$filters = $config->get('filters');

		$blackListTags       = array();
		$blackListAttributes = array();

		$customListTags       = array();
		$customListAttributes = array();

		$whiteListTags       = array();
		$whiteListAttributes = array();

		$whiteList  = false;
		$blackList  = false;
		$customList = false;
		$unfiltered = false;

		// Cycle through each of the user groups the user is in.
		// Remember they are included in the public group as well.
		foreach ($userGroups as $groupId)
		{
			// May have added a group but not saved the filters.
			if (!isset($filters->$groupId))
			{
				continue;
			}

			// Each group the user is in could have different filtering properties.
			$filterData = $filters->$groupId;
			$filterType = strtoupper($filterData->filter_type);

			if ($filterType == 'NH')
			{
				// Maximum HTML filtering.
			}
			elseif ($filterType == 'NONE')
			{
				// No HTML filtering.
				$unfiltered = true;
			}
			else
			{
				// Blacklist or whitelist.
				// Preprocess the tags and attributes.
				$tags           = explode(',', $filterData->filter_tags);
				$attributes     = explode(',', $filterData->filter_attributes);
				$tempTags       = array();
				$tempAttributes = array();

				foreach ($tags as $tag)
				{
					$tag = trim($tag);

					if ($tag)
					{
						$tempTags[] = $tag;
					}
				}

				foreach ($attributes as $attribute)
				{
					$attribute = trim($attribute);

					if ($attribute)
					{
						$tempAttributes[] = $attribute;
					}
				}

				// Collect the blacklist or whitelist tags and attributes.
				// Each list is cummulative.
				if ($filterType == 'BL')
				{
					$blackList           = true;
					$blackListTags       = array_merge($blackListTags, $tempTags);
					$blackListAttributes = array_merge($blackListAttributes, $tempAttributes);
				}
				elseif ($filterType == 'CBL')
				{
					// Only set to true if Tags or Attributes were added
					if ($tempTags || $tempAttributes)
					{
						$customList           = true;
						$customListTags       = array_merge($customListTags, $tempTags);
						$customListAttributes = array_merge($customListAttributes, $tempAttributes);
					}
				}
				elseif ($filterType == 'WL')
				{
					$whiteList           = true;
					$whiteListTags       = array_merge($whiteListTags, $tempTags);
					$whiteListAttributes = array_merge($whiteListAttributes, $tempAttributes);
				}
			}
		}

		// Remove duplicates before processing (because the blacklist uses both sets of arrays).
		$blackListTags        = array_unique($blackListTags);
		$blackListAttributes  = array_unique($blackListAttributes);
		$customListTags       = array_unique($customListTags);
		$customListAttributes = array_unique($customListAttributes);
		$whiteListTags        = array_unique($whiteListTags);
		$whiteListAttributes  = array_unique($whiteListAttributes);

		// Unfiltered assumes first priority.
		if ($unfiltered)
		{
			// Dont apply filtering.
			return false;
		}
		else
		{
			// Custom blacklist precedes Default blacklist
			if ($customList)
			{
				$filter = JFilterInput::getInstance(array(), array(), 1, 1);

				// Override filter's default blacklist tags and attributes
				if ($customListTags)
				{
					$filter->tagBlacklist = $customListTags;
				}

				if ($customListAttributes)
				{
					$filter->attrBlacklist = $customListAttributes;
				}
			}
			// Blacklists take second precedence.
			elseif ($blackList)
			{
				// Remove the white-listed tags and attributes from the black-list.
				$blackListTags       = array_diff($blackListTags, $whiteListTags);
				$blackListAttributes = array_diff($blackListAttributes, $whiteListAttributes);

				$filter = JFilterInput::getInstance($blackListTags, $blackListAttributes, 1, 1);

				// Remove whitelisted tags from filter's default blacklist
				if ($whiteListTags)
				{
					$filter->tagBlacklist = array_diff($filter->tagBlacklist, $whiteListTags);
				}

				// Remove whitelisted attributes from filter's default blacklist
				if ($whiteListAttributes)
				{
					$filter->attrBlacklist = array_diff($filter->attrBlacklist, $whiteListAttributes);
				}
			}
			// Whitelists take third precedence.
			elseif ($whiteList)
			{
				// Turn off XSS auto clean
				$filter = JFilterInput::getInstance($whiteListTags, $whiteListAttributes, 0, 0, 0);
			}
			// No HTML takes last place.
			else
			{
				$filter = JFilterInput::getInstance();
			}

			return $filter;
		}
	}
}<|MERGE_RESOLUTION|>--- conflicted
+++ resolved
@@ -736,11 +736,7 @@
 
 		if (!empty($btnsNames))
 		{
-<<<<<<< HEAD
-			JHtml::_('script', 'system/tiny-close.min.js', false, true);
-=======
 			JHtml::_('script', 'system/tiny-close.min.js', array('version' => 'auto', 'relative' => true), array('defer' => 'defer'));
->>>>>>> 05d5fb34
 		}
 
 		// Drag and drop Images
