<?php
/**
 * @package     Joomla.Plugin
 * @subpackage  Editors.tinymce
 *
 * @copyright   Copyright (C) 2005 - 2019 Open Source Matters, Inc. All rights reserved.
 * @license     GNU General Public License version 2 or later; see LICENSE.txt
 */

defined('_JEXEC') or die;

use Joomla\CMS\Access\Access;
use Joomla\CMS\Component\ComponentHelper;
use Joomla\CMS\Factory;
use Joomla\CMS\Filter\InputFilter;
use Joomla\CMS\HTML\HTMLHelper;
use Joomla\CMS\Language\Text;
use Joomla\CMS\Layout\LayoutHelper;
use Joomla\CMS\Log\Log;
use Joomla\CMS\Plugin\CMSPlugin;
use Joomla\CMS\Session\Session;
use Joomla\CMS\Uri\Uri;
use Joomla\Event\Event;

/**
 * TinyMCE Editor Plugin
 *
 * @since  1.5
 */
class PlgEditorTinymce extends CMSPlugin
{
	/**
	 * Base path for editor files
	 *
	 * @since  3.5
	 */
	protected $_basePath = 'media/vendor/tinymce';

	/**
	 * Load the language file on instantiation.
	 *
	 * @var    boolean
	 * @since  3.1
	 */
	protected $autoloadLanguage = true;

	/**
	 * Loads the application object
	 *
	 * @var    \Joomla\CMS\Application\CMSApplication
	 * @since  3.2
	 */
	protected $app = null;

	/**
	 * Initialises the Editor.
	 *
	 * @return  void
	 *
	 * @since   1.5
	 */
	public function onInit()
	{
		HTMLHelper::_('behavior.core');
		HTMLHelper::_('script', $this->_basePath . '/tinymce.min.js', array('version' => 'auto'));
		HTMLHelper::_('script', 'plg_editors_tinymce/tinymce.min.js', array('version' => 'auto', 'relative' => true));
	}

	/**
	 * Display the editor area.
	 *
	 * @param   string   $name     The name of the editor area.
	 * @param   string   $content  The content of the field.
	 * @param   string   $width    The width of the editor area.
	 * @param   string   $height   The height of the editor area.
	 * @param   int      $col      The number of columns for the editor area.
	 * @param   int      $row      The number of rows for the editor area.
	 * @param   boolean  $buttons  True and the editor buttons will be displayed.
	 * @param   string   $id       An optional ID for the textarea. If not supplied the name is used.
	 * @param   string   $asset    The object asset
	 * @param   object   $author   The author.
	 * @param   array    $params   Associative array of editor parameters.
	 *
	 * @return  string
	 */
	public function onDisplay(
		$name, $content, $width, $height, $col, $row, $buttons = true, $id = null, $asset = null, $author = null, $params = array())
	{
		$app = Factory::getApplication();

		if (empty($id))
		{
			$id = $name;
		}

		$id            = preg_replace('/(\s|[^A-Za-z0-9_])+/', '_', $id);
		$nameGroup     = explode('[', preg_replace('/\[\]|\]/', '', $name));
		$fieldName     = end($nameGroup);
		$scriptOptions = array();
		$externalPlugins = array();

		// Check for existing options
		$doc     = Factory::getDocument();
		$options = $doc->getScriptOptions('plg_editor_tinymce');

		// Only add "px" to width and height if they are not given as a percentage
		if (is_numeric($width))
		{
			$width .= 'px';
		}

		if (is_numeric($height))
		{
			$height .= 'px';
		}

		// Data object for the layout
		$textarea = new stdClass;
		$textarea->name    = $name;
		$textarea->id      = $id;
		$textarea->class   = 'mce_editable joomla-editor-tinymce';
		$textarea->cols    = $col;
		$textarea->rows    = $row;
		$textarea->width   = $width;
		$textarea->height  = $height;
		$textarea->content = $content;

		// Set editor to readonly mode
		$textarea->readonly = !empty($params['readonly']);

		// Render Editor markup
		$editor = '<div class="js-editor-tinymce">';
		$editor .= LayoutHelper::render('joomla.tinymce.textarea', $textarea);
		$editor .= $this->_toogleButton($id);
		$editor .= '</div>';

		// Prepare the instance specific options, actually the ext-buttons
		if (empty($options['tinyMCE'][$fieldName]['joomlaExtButtons']))
		{
			$btns = $this->tinyButtons($id, $buttons);

			// Set editor to readonly mode
			if (!empty($params['readonly']))
			{
				$options['tinyMCE'][$fieldName]['readonly'] = 1;
			}

			$options['tinyMCE'][$fieldName]['joomlaMergeDefaults'] = true;
			$options['tinyMCE'][$fieldName]['joomlaExtButtons']    = $btns;

			$doc->addScriptOptions('plg_editor_tinymce', $options, false);
		}

		// Setup Default (common) options for the Editor script

		// Check whether we already have them
		if (!empty($options['tinyMCE']['default']))
		{
			return $editor;
		}

		$user     = Factory::getUser();
		$language = Factory::getLanguage();
		$theme    = 'silver';
		$ugroups  = array_combine($user->getAuthorisedGroups(), $user->getAuthorisedGroups());

		// Prepare the parameters
		$levelParams      = new Joomla\Registry\Registry;
		$extraOptions     = new stdClass;
		$toolbarParams    = new stdClass;
		$extraOptionsAll  = $this->params->get('configuration.setoptions', array());
		$toolbarParamsAll = $this->params->get('configuration.toolbars', array());

		// Get configuration depend from User group
		foreach ($extraOptionsAll as $set => $val)
		{
			$val->access = empty($val->access) ? array() : $val->access;

			// Check whether User in one of allowed group
			foreach ($val->access as $group)
			{
				if (isset($ugroups[$group]))
				{
					$extraOptions  = $val;
					$toolbarParams = $toolbarParamsAll->$set;
				}
			}
		}

		// load external plugins
		if (isset($extraOptions->external_plugins) && $extraOptions->external_plugins)
		{
			foreach (json_decode(json_encode($extraOptions->external_plugins), true) as $external)
			{
				// get the path for readability
				$path = $external['path'];

				// if we have a name and path, add it to the list
				if ($external['name'] != '' && $path != '')
				{
					if (substr($path, 0, 1) == '/')
					{
						// treat as a local path, so add the root
						$path = Uri::root() . substr($path, 1);
					}

					$externalPlugins[$external['name']] = $path;
				}
			}
		}

		// Merge the params
		$levelParams->loadObject($toolbarParams);
		$levelParams->loadObject($extraOptions);

		// List the skins
		$skindirs = glob(JPATH_ROOT . '/media/vendor/tinymce/skins/ui' . '/*', GLOB_ONLYDIR);

		// Set the selected skin
		$skin = 'oxide';
		$side = $app->isClient('administrator') ? 'skin_admin' : 'skin';

		if ((int) $levelParams->get($side, 0) < count($skindirs))
		{
			$skin = basename($skindirs[(int) $levelParams->get($side, 0)]);
		}

		$langMode   = $levelParams->get('lang_mode', 1);
		$langPrefix = $levelParams->get('lang_code', 'en');

		if ($langMode)
		{
			if (file_exists(JPATH_ROOT . '/media/vendor/tinymce/langs/' . $language->getTag() . '.js'))
			{
				$langPrefix = $language->getTag();
			}
			elseif (file_exists(JPATH_ROOT . '/media/vendor/tinymce/langs/' . substr($language->getTag(), 0, strpos($language->getTag(), '-')) . '.js'))
			{
				$langPrefix = substr($language->getTag(), 0, strpos($language->getTag(), '-'));
			}
			else
			{
				$langPrefix = 'en';
			}
		}

		$text_direction = 'ltr';

		if ($language->isRtl())
		{
			$text_direction = 'rtl';
		}

		$use_content_css    = $levelParams->get('content_css', 1);
		$content_css_custom = $levelParams->get('content_css_custom', '');

		/*
		 * Lets get the default template for the site application
		 */
		$db    = Factory::getDbo();
		$query = $db->getQuery(true)
			->select($db->quoteName('template'))
			->from($db->quoteName('#__template_styles'))
			->where(
				[
					$db->quoteName('client_id') . ' = 0',
					$db->quoteName('home') . ' = ' . $db->quote('1')
				]
			);

		$db->setQuery($query);

		try
		{
			$template = $db->loadResult();
		}
		catch (RuntimeException $e)
		{
			$app->enqueueMessage(Text::_('JERROR_AN_ERROR_HAS_OCCURRED'), 'error');

			return '';
		}

		$content_css    = null;
		$templates_path = JPATH_SITE . '/templates';

		// Loading of css file for 'styles' dropdown
		if ($content_css_custom)
		{
			// If URL, just pass it to $content_css
			if (strpos($content_css_custom, 'http') !== false)
			{
				$content_css = $content_css_custom;
			}

			// If it is not a URL, assume it is a file name in the current template folder
			else
			{
				$content_css = Uri::root(true) . '/templates/' . $template . '/css/' . $content_css_custom;

				// Issue warning notice if the file is not found (but pass name to $content_css anyway to avoid TinyMCE error
				if (!file_exists($templates_path . '/' . $template . '/css/' . $content_css_custom))
				{
					$msg = sprintf(Text::_('PLG_TINY_ERR_CUSTOMCSSFILENOTPRESENT'), $content_css_custom);
					Log::add($msg, Log::WARNING, 'jerror');
				}
			}
		}
		else
		{
			// Process when use_content_css is Yes and no custom file given
			if ($use_content_css)
			{
				// First check templates folder for default template
				// if no editor.css file in templates folder, check system template folder
				if (!file_exists($templates_path . '/' . $template . '/css/editor.css'))
				{
					// If no editor.css file in system folder, show alert
					if (!file_exists($templates_path . '/system/css/editor.css'))
					{
						Log::add(Text::_('PLG_TINY_ERR_EDITORCSSFILENOTPRESENT'), Log::WARNING, 'jerror');
					}
					else
					{
						$content_css = Uri::root(true) . '/templates/system/css/editor.css';
					}
				}
				else
				{
					$content_css = Uri::root(true) . '/templates/' . $template . '/css/editor.css';
				}
			}
		}

		$ignore_filter = false;

		// Text filtering
		if ($levelParams->get('use_config_textfilters', 0))
		{
			// Use filters from com_config
			$filter = static::getGlobalFilters();

			$ignore_filter = $filter === false;

			$tagBlacklist  = !empty($filter->tagBlacklist) ? $filter->tagBlacklist : array();
			$attrBlacklist = !empty($filter->attrBlacklist) ? $filter->attrBlacklist : array();
			$tagArray      = !empty($filter->tagArray) ? $filter->tagArray : array();
			$attrArray     = !empty($filter->attrArray) ? $filter->attrArray : array();

			$invalid_elements  = implode(',', array_merge($tagBlacklist, $attrBlacklist, $tagArray, $attrArray));

			// Valid elements are all whitelist entries in com_config, which are now missing in the tagBlacklist
			$default_filter = InputFilter::getInstance();
			$valid_elements = implode(',', array_diff($default_filter->tagBlacklist, $tagBlacklist));

			$extended_elements = '';
		}
		else
		{
			// Use filters from TinyMCE params
			$invalid_elements  = trim($levelParams->get('invalid_elements', 'script,applet,iframe'));
			$extended_elements = trim($levelParams->get('extended_elements', ''));
			$valid_elements    = trim($levelParams->get('valid_elements', ''));
		}

		$html_height = $this->params->get('html_height', '550');
		$html_width  = $this->params->get('html_width', '');

		if ($html_width == 750)
		{
			$html_width = '';
		}

		if (is_numeric($html_width))
		{
			$html_width .= 'px';
		}

		if (is_numeric($html_height))
		{
			$html_height .= 'px';
		}

		// The param is true for vertical resizing only, false or both
		$resizing          = (bool) $levelParams->get('resizing', true);
		$resize_horizontal = (bool) $levelParams->get('resize_horizontal', true);

		if ($resizing && $resize_horizontal)
		{
			$resizing = 'both';
		}

		// Set of always available plugins
		$plugins  = array(
			'autolink',
			'lists',
			'save',
			'importcss',
		);

		// Allowed elements
		$elements = array(
			'hr[id|title|alt|class|width|size|noshade]',
		);

		if ($extended_elements)
		{
			$elements = array_merge($elements, explode(',', $extended_elements));
		}

		// Prepare the toolbar/menubar
		$knownButtons = static::getKnownButtons();

		// Check if there no value at all
		if (!$levelParams->get('menu') && !$levelParams->get('toolbar1') && !$levelParams->get('toolbar2'))
		{
			// Get from preset
			$presets = static::getToolbarPreset();

			/*
			 * Predefine group as:
			 * Set 0: for Administrator, Editor, Super Users (4,7,8)
			 * Set 1: for Registered, Manager (2,6), all else are public
			 */
			switch (true)
			{
				case isset($ugroups[4]) || isset($ugroups[7]) || isset($ugroups[8]):
					$preset = $presets['advanced'];
					break;

				case isset($ugroups[2]) || isset($ugroups[6]):
					$preset = $presets['medium'];
					break;

				default:
					$preset = $presets['simple'];
			}

			$levelParams->loadArray($preset);
		}

		$menubar         = (array) $levelParams->get('menu', []);
		$toolbar1        = (array) $levelParams->get('toolbar1', []);
		$toolbar2        = (array) $levelParams->get('toolbar2', []);

		// Make an easy way to check which button is enabled
		$allButtons = array_merge($toolbar1, $toolbar2);
		$allButtons = array_combine($allButtons, $allButtons);

		// Check for button-specific plugins
		foreach ($allButtons as $btnName)
		{
			if (!empty($knownButtons[$btnName]['plugin']))
			{
				$plugins[] = $knownButtons[$btnName]['plugin'];
			}
		}

		// Template
		$templates = [];

		if (!empty($allButtons['template']))
		{
			foreach (glob(JPATH_ROOT . '/media/vendor/tinymce/templates/*.html') as $filename)
			{
				$filename = basename($filename, '.html');

				if ($filename !== 'index')
				{
					$lang        = Factory::getLanguage();
					$title       = $filename;
					$description = ' ';

					if ($lang->hasKey('PLG_TINY_TEMPLATE_' . strtoupper($filename) . '_TITLE'))
					{
						$title = Text::_('PLG_TINY_TEMPLATE_' . strtoupper($filename) . '_TITLE');
					}

					if ($lang->hasKey('PLG_TINY_TEMPLATE_' . strtoupper($filename) . '_DESC'))
					{
						$description = Text::_('PLG_TINY_TEMPLATE_' . strtoupper($filename) . '_DESC');
					}

					$templates[] = array(
						'title' => $title,
						'description' => $description,
						'url' => Uri::root(true) . '/media/vendor/tinymce/templates/' . $filename . '.html',
					);
				}
			}
		}

		// Check for extra plugins, from the setoptions form
		foreach (array('wordcount' => 1, 'advlist' => 1, 'autosave' => 1) as $pName => $def)
		{
			if ($levelParams->get($pName, $def))
			{
				$plugins[] = $pName;
			}
		}

		// Drag and drop Images
		$allowImgPaste = false;
		$dragdrop      = $levelParams->get('drag_drop', 1);

		if ($dragdrop && $user->authorise('core.create', 'com_media'))
		{
			$externalPlugins['jdragndrop'] = Uri::root() . 'media/plg_editors_tinymce/js/plugins/dragdrop/plugin.min.js';

			$allowImgPaste = true;
			$isSubDir      = '';
			$session       = $this->app->getSession();
			$uploadUrl     = Uri::base() . 'index.php?option=com_media&task=file.upload&tmpl=component&'
				. $session->getName() . '=' . $session->getId()
				. '&' . Session::getFormToken() . '=1'
				. '&asset=image&format=json';

			if ($app->isClient('site'))
			{
				$uploadUrl = htmlentities($uploadUrl, null, 'UTF-8', null);
			}

			// Is Joomla installed in subdirectory
			if (Uri::root(true) !== '/')
			{
				$isSubDir = Uri::root(true);
			}

<<<<<<< HEAD
			// Get specific path
			$tempPath = $levelParams->get('path', '');

			if (!empty($tempPath))
			{
				// Remove the root images path
				$tempPath = str_replace(ComponentHelper::getParams('com_media')->get('image_path') . '/', '', $tempPath);
			}

			Text::script('PLG_TINY_ERR_UNSUPPORTEDBROWSER');
=======
			JText::script('PLG_TINY_ERR_UNSUPPORTEDBROWSER');
>>>>>>> bbc22b9b

			$scriptOptions['setCustomDir']    = $isSubDir;
			$scriptOptions['mediaUploadPath'] = $levelParams->get('path', '');
			$scriptOptions['uploadUri']       = $uploadUrl;
		}

		// Convert pt to px in dropdown
		$scriptOptions['fontsize_formats'] = '8px 10px 12px 14px 18px 24px 36px';

		// User custom plugins and buttons
		$custom_plugin = trim($levelParams->get('custom_plugin', ''));
		$custom_button = trim($levelParams->get('custom_button', ''));

		if ($custom_plugin)
		{
			$separator = strpos($custom_plugin, ',') !== false ? ',' : ' ';
			$plugins   = array_merge($plugins, explode($separator, $custom_plugin));
		}

		if ($custom_button)
		{
			$separator = strpos($custom_button, ',') !== false ? ',' : ' ';
			$toolbar1  = array_merge($toolbar1, explode($separator, $custom_button));
		}

		// Build the final options set
		$scriptOptions   = array_merge(
			$scriptOptions,
			array(
				'suffix'   => '.min',
				'baseURL'  => Uri::root(true) . '/media/vendor/tinymce',
				'directionality' => $text_direction,
				'language' => $langPrefix,
				'autosave_restore_when_empty' => false,
				'skin'     => $skin,
				'theme'    => $theme,
				'schema'   => 'html5',

				// Toolbars
				'menubar'  => empty($menubar)  ? false : implode(' ', array_unique($menubar)),
				'toolbar1' => empty($toolbar1) ? null  : implode(' ', $toolbar1) . ' jxtdbuttons',
				'toolbar2' => empty($toolbar2) ? null  : implode(' ', $toolbar2),

				'plugins'  => implode(',', array_unique($plugins)),

				// Cleanup/Output
				'inline_styles'    => true,
				'gecko_spellcheck' => true,
				'entity_encoding'  => $levelParams->get('entity_encoding', 'raw'),
				'verify_html'      => !$ignore_filter,

				'valid_elements'          => $valid_elements,
				'extended_valid_elements' => implode(',', $elements),
				'invalid_elements'        => $invalid_elements,

				// URL
				'relative_urls'      => (bool) $levelParams->get('relative_urls', true),
				'remove_script_host' => false,

				// Layout
				'content_css'        => $content_css,
				'document_base_url'  => Uri::root(true) . '/',
				'paste_data_images'  => $allowImgPaste,
				'importcss_append'   => true,
				'image_title'        => true,
				'height'             => $html_height,
				'width'              => $html_width,
				'resize'             => $resizing,
				'templates'          => $templates,
				'image_advtab'       => (bool) $levelParams->get('image_advtab', false),
				'external_plugins'   => empty($externalPlugins) ? null  : $externalPlugins,

				// Drag and drop specific
				'dndEnabled' => $dragdrop,

				// Disable TinyMCE Branding
				'branding'   => false,
			)
		);

		if ($levelParams->get('newlines'))
		{
			// Break
			$scriptOptions['force_br_newlines'] = true;
			$scriptOptions['force_p_newlines']  = false;
			$scriptOptions['forced_root_block'] = '';
		}
		else
		{
			// Paragraph
			$scriptOptions['force_br_newlines'] = false;
			$scriptOptions['force_p_newlines']  = true;
			$scriptOptions['forced_root_block'] = 'p';
		}

		$scriptOptions['rel_list'] = array(
			array('title' => 'None', 'value' => ''),
			array('title' => 'Alternate', 'value' => 'alternate'),
			array('title' => 'Author', 'value' => 'author'),
			array('title' => 'Bookmark', 'value' => 'bookmark'),
			array('title' => 'Help', 'value' => 'help'),
			array('title' => 'License', 'value' => 'license'),
			array('title' => 'Lightbox', 'value' => 'lightbox'),
			array('title' => 'Next', 'value' => 'next'),
			array('title' => 'No Follow', 'value' => 'nofollow'),
			array('title' => 'No Referrer', 'value' => 'noreferrer'),
			array('title' => 'Prefetch', 'value' => 'prefetch'),
			array('title' => 'Prev', 'value' => 'prev'),
			array('title' => 'Search', 'value' => 'search'),
			array('title' => 'Tag', 'value' => 'tag'),
		);

		/**
		 * Shrink the buttons if not on a mobile or if mobile view is off.
		 * If mobile view is on force into simple mode and enlarge the buttons
		 */
		if (!$this->app->client->mobile)
		{
			$scriptOptions['toolbar_items_size'] = 'small';
		}
		elseif ($levelParams->get('mobile', 0))
		{
			$scriptOptions['menubar'] = false;
			unset($scriptOptions['toolbar2']);
		}

		$options['tinyMCE']['default'] = $scriptOptions;

		$doc->addScriptOptions('plg_editor_tinymce', $options);

		return $editor;
	}

	/**
	 * Get the toggle editor button
	 *
	 * @param   string  $name  Editor name
	 *
	 * @return  string
	 */
	private function _toogleButton($name)
	{
		return LayoutHelper::render('joomla.tinymce.togglebutton', $name);
	}

	/**
	 * Get the XTD buttons and render them inside tinyMCE
	 *
	 * @param   string  $name      the id of the editor field
	 * @param   string  $excluded  the buttons that should be hidden
	 *
	 * @return array
	 */
	private function tinyButtons($name, $excluded)
	{
		// Get the available buttons
		$buttonsEvent = new Event(
			'getButtons',
			[
				'editor'  => $name,
				'buttons' => $excluded,
			]
		);

		$buttonsResult = $this->getDispatcher()->dispatch('getButtons', $buttonsEvent);
		$buttons       = $buttonsResult['result'];

		if (is_array($buttons) || (is_bool($buttons) && $buttons))
		{
			Text::script('PLG_TINY_CORE_BUTTONS');

			// Init the arrays for the buttons
			$btnsNames = [];

			// Build the script
			foreach ($buttons as $i => $button)
			{
				$button->id = $name . '_' . $button->text . 'Modal';

				echo LayoutHelper::render('joomla.editors.buttons.modal', $button);

				if ($button->get('name'))
				{
					// Set some vars
					$btnName = $button->get('text');
					$modalId = $name . '_' . str_replace(' ', '', $button->get('text'));
					$onclick = $button->get('onclick') ?: null;
					$icon    = $button->get('name');

					if ($button->get('link') !== '#')
					{
						$href = Uri::base() . $button->get('link');
					}
					else
					{
						$href = null;
					}

					$coreButton = [];

					$coreButton['name']    = $btnName;
					$coreButton['href']    = $href;
					$coreButton['id']      = $modalId;
					$coreButton['icon']    = $icon;
					$coreButton['click']   = $onclick;
					$coreButton['iconSVG'] = $button->get('iconSVG');

					// The array with the toolbar buttons
					$btnsNames[] = $coreButton;
				}
			}

			sort($btnsNames);

			return ['names'  => $btnsNames];
		}
	}

	/**
	 * Get the global text filters to arbitrary text as per settings for current user groups
	 *
	 * @return  JFilterInput
	 *
	 * @since   3.6
	 */
	protected static function getGlobalFilters()
	{
		// Filter settings
		$config     = ComponentHelper::getParams('com_config');
		$user       = Factory::getUser();
		$userGroups = Access::getGroupsByUser($user->get('id'));

		$filters = $config->get('filters');

		$blackListTags        = array();
		$blackListAttributes  = array();

		$customListTags       = array();
		$customListAttributes = array();

		$whiteListTags        = array();
		$whiteListAttributes  = array();

		$whiteList  = false;
		$blackList  = false;
		$customList = false;
		$unfiltered = false;

		// Cycle through each of the user groups the user is in.
		// Remember they are included in the public group as well.
		foreach ($userGroups as $groupId)
		{
			// May have added a group but not saved the filters.
			if (!isset($filters->$groupId))
			{
				continue;
			}

			// Each group the user is in could have different filtering properties.
			$filterData = $filters->$groupId;
			$filterType = strtoupper($filterData->filter_type);

			if ($filterType === 'NH')
			{
				// Maximum HTML filtering.
			}
			elseif ($filterType === 'NONE')
			{
				// No HTML filtering.
				$unfiltered = true;
			}
			else
			{
				// Blacklist or whitelist.
				// Preprocess the tags and attributes.
				$tags           = explode(',', $filterData->filter_tags);
				$attributes     = explode(',', $filterData->filter_attributes);
				$tempTags       = [];
				$tempAttributes = [];

				foreach ($tags as $tag)
				{
					$tag = trim($tag);

					if ($tag)
					{
						$tempTags[] = $tag;
					}
				}

				foreach ($attributes as $attribute)
				{
					$attribute = trim($attribute);

					if ($attribute)
					{
						$tempAttributes[] = $attribute;
					}
				}

				// Collect the blacklist or whitelist tags and attributes.
				// Each list is cumulative.
				if ($filterType === 'BL')
				{
					$blackList           = true;
					$blackListTags       = array_merge($blackListTags, $tempTags);
					$blackListAttributes = array_merge($blackListAttributes, $tempAttributes);
				}
				elseif ($filterType === 'CBL')
				{
					// Only set to true if Tags or Attributes were added
					if ($tempTags || $tempAttributes)
					{
						$customList           = true;
						$customListTags       = array_merge($customListTags, $tempTags);
						$customListAttributes = array_merge($customListAttributes, $tempAttributes);
					}
				}
				elseif ($filterType === 'WL')
				{
					$whiteList           = true;
					$whiteListTags       = array_merge($whiteListTags, $tempTags);
					$whiteListAttributes = array_merge($whiteListAttributes, $tempAttributes);
				}
			}
		}

		// Remove duplicates before processing (because the blacklist uses both sets of arrays).
		$blackListTags        = array_unique($blackListTags);
		$blackListAttributes  = array_unique($blackListAttributes);
		$customListTags       = array_unique($customListTags);
		$customListAttributes = array_unique($customListAttributes);
		$whiteListTags        = array_unique($whiteListTags);
		$whiteListAttributes  = array_unique($whiteListAttributes);

		// Unfiltered assumes first priority.
		if ($unfiltered)
		{
			// Dont apply filtering.
			return false;
		}
		else
		{
			// Custom blacklist precedes Default blacklist
			if ($customList)
			{
				$filter = InputFilter::getInstance([], [], 1, 1);

				// Override filter's default blacklist tags and attributes
				if ($customListTags)
				{
					$filter->tagBlacklist = $customListTags;
				}

				if ($customListAttributes)
				{
					$filter->attrBlacklist = $customListAttributes;
				}
			}
			// Blacklists take second precedence.
			elseif ($blackList)
			{
				// Remove the white-listed tags and attributes from the black-list.
				$blackListTags       = array_diff($blackListTags, $whiteListTags);
				$blackListAttributes = array_diff($blackListAttributes, $whiteListAttributes);

				$filter = InputFilter::getInstance($blackListTags, $blackListAttributes, 1, 1);

				// Remove whitelisted tags from filter's default blacklist
				if ($whiteListTags)
				{
					$filter->tagBlacklist = array_diff($filter->tagBlacklist, $whiteListTags);
				}

				// Remove whitelisted attributes from filter's default blacklist
				if ($whiteListAttributes)
				{
					$filter->attrBlacklist = array_diff($filter->attrBlacklist, $whiteListAttributes);
				}
			}
			// Whitelists take third precedence.
			elseif ($whiteList)
			{
				// Turn off XSS auto clean
				$filter = InputFilter::getInstance($whiteListTags, $whiteListAttributes, 0, 0, 0);
			}
			// No HTML takes last place.
			else
			{
				$filter = InputFilter::getInstance();
			}

			return $filter;
		}
	}

	/**
	 * Return list of known TinyMCE buttons
	 *
	 * @return array
	 *
	 * @since 3.7.0
	 */
	public static function getKnownButtons()
	{
		// See https://www.tinymce.com/docs/demo/full-featured/
		// And https://www.tinymce.com/docs/plugins/
		$buttons = [

			// General buttons
			'|'              => array('label' => Text::_('PLG_TINY_TOOLBAR_BUTTON_SEPARATOR'), 'text' => '|'),

			'undo'           => array('label' => 'Undo'),
			'redo'           => array('label' => 'Redo'),

			'bold'           => array('label' => 'Bold'),
			'italic'         => array('label' => 'Italic'),
			'underline'      => array('label' => 'Underline'),
			'strikethrough'  => array('label' => 'Strikethrough'),
			'styleselect'    => array('label' => Text::_('PLG_TINY_TOOLBAR_BUTTON_STYLESELECT'), 'text' => 'Formats'),
			'formatselect'   => array('label' => Text::_('PLG_TINY_TOOLBAR_BUTTON_FORMATSELECT'), 'text' => 'Paragraph'),
			'fontselect'     => array('label' => Text::_('PLG_TINY_TOOLBAR_BUTTON_FONTSELECT'), 'text' => 'Font Family'),
			'fontsizeselect' => array('label' => Text::_('PLG_TINY_TOOLBAR_BUTTON_FONTSIZESELECT'), 'text' => 'Font Sizes'),

			'alignleft'     => array('label' => 'Align left'),
			'aligncenter'   => array('label' => 'Align center'),
			'alignright'    => array('label' => 'Align right'),
			'alignjustify'  => array('label' => 'Justify'),

			'outdent'       => array('label' => 'Decrease indent'),
			'indent'        => array('label' => 'Increase indent'),

			'bullist'       => array('label' => 'Bullet list'),
			'numlist'       => array('label' => 'Numbered list'),

			'link'          => array('label' => 'Insert/edit link', 'plugin' => 'link'),
			'unlink'        => array('label' => 'Remove link', 'plugin' => 'link'),

			'subscript'     => array('label' => 'Subscript'),
			'superscript'   => array('label' => 'Superscript'),
			'blockquote'    => array('label' => 'Blockquote'),

			'cut'           => array('label' => 'Cut'),
			'copy'          => array('label' => 'Copy'),
			'paste'         => array('label' => 'Paste', 'plugin' => 'paste'),
			'pastetext'     => array('label' => 'Paste as text', 'plugin' => 'paste'),
			'removeformat'  => array('label' => 'Clear formatting'),

			// Buttons from the plugins
			'anchor'         => array('label' => 'Anchor', 'plugin' => 'anchor'),
			'hr'             => array('label' => 'Horizontal line', 'plugin' => 'hr'),
			'ltr'            => array('label' => 'Left to right', 'plugin' => 'directionality'),
			'rtl'            => array('label' => 'Right to left', 'plugin' => 'directionality'),
			'code'           => array('label' => 'Source code', 'plugin' => 'code'),
			'codesample'     => array('label' => 'Insert/Edit code sample', 'plugin' => 'codesample'),
			'table'          => array('label' => 'Table', 'plugin' => 'table'),
			'charmap'        => array('label' => 'Special character', 'plugin' => 'charmap'),
			'visualchars'    => array('label' => 'Show invisible characters', 'plugin' => 'visualchars'),
			'visualblocks'   => array('label' => 'Show blocks', 'plugin' => 'visualblocks'),
			'nonbreaking'    => array('label' => 'Nonbreaking space', 'plugin' => 'nonbreaking'),
			'emoticons'      => array('label' => 'Emoticons', 'plugin' => 'emoticons'),
			'media'          => array('label' => 'Insert/edit video', 'plugin' => 'media'),
			'pagebreak'      => array('label' => 'Page break', 'plugin' => 'pagebreak'),
			'print'          => array('label' => 'Print', 'plugin' => 'print'),
			'preview'        => array('label' => 'Preview', 'plugin' => 'preview'),
			'fullscreen'     => array('label' => 'Fullscreen', 'plugin' => 'fullscreen'),
			'template'       => array('label' => 'Insert template', 'plugin' => 'template'),
			'searchreplace'  => array('label' => 'Find and replace', 'plugin' => 'searchreplace'),
			'insertdatetime' => array('label' => 'Insert date/time', 'plugin' => 'insertdatetime'),
			// 'spellchecker'   => array('label' => 'Spellcheck', 'plugin' => 'spellchecker'),
		];

		return $buttons;
	}

	/**
	 * Return toolbar presets
	 *
	 * @return array
	 *
	 * @since 3.7.0
	 */
	public static function getToolbarPreset()
	{
		$preset = [];

		$preset['simple'] = [
			'menu' => [],
			'toolbar1' => [
				'bold', 'underline', 'strikethrough', '|',
				'undo', 'redo', '|',
				'bullist', 'numlist', '|',
				'pastetext', 'jxtdbuttons'
			],
			'toolbar2' => [],
		];

		$preset['medium'] = array(
			'menu' => array('edit', 'insert', 'view', 'format', 'table', 'tools'),
			'toolbar1' => array(
				'bold', 'italic', 'underline', 'strikethrough', '|',
				'alignleft', 'aligncenter', 'alignright', 'alignjustify', '|',
				'formatselect', '|',
				'bullist', 'numlist', '|',
				'outdent', 'indent', '|',
				'undo', 'redo', '|',
				'link', 'unlink', 'anchor', 'code', '|',
				'hr', 'table', '|',
				'subscript', 'superscript', '|',
				'charmap', 'pastetext', 'preview', 'jxtdbuttons'
			),
			'toolbar2' => array(),
		);

		$preset['advanced'] = array(
			'menu'     => array('edit', 'insert', 'view', 'format', 'table', 'tools'),
			'toolbar1' => array(
				'bold', 'italic', 'underline', 'strikethrough', '|',
				'alignleft', 'aligncenter', 'alignright', 'alignjustify', '|',
				'styleselect', '|',
				'formatselect', 'fontselect', 'fontsizeselect', '|',
				'searchreplace', '|',
				'bullist', 'numlist', '|',
				'outdent', 'indent', '|',
				'undo', 'redo', '|',
				'link', 'unlink', 'anchor', 'image', '|',
				'code', '|',
				'forecolor', 'backcolor', '|',
				'fullscreen', '|',
				'table', '|',
				'subscript', 'superscript', '|',
				'charmap', 'emoticons', 'media', 'hr', 'ltr', 'rtl', '|',
				'cut', 'copy', 'paste', 'pastetext', '|',
				'visualchars', 'visualblocks', 'nonbreaking', 'blockquote', 'template', '|',
				'print', 'preview', 'codesample', 'insertdatetime', 'removeformat', 'jxtdbuttons'
			),
			'toolbar2' => array(),
		);

		return $preset;
	}

	/**
	 * Gets the plugin extension id.
	 *
	 * @return  int  The plugin id.
	 *
	 * @since   3.7.0
	 */
	private function getPluginId()
	{
		$db    = Factory::getDbo();
		$query = $db->getQuery(true)
			->select($db->quoteName('extension_id'))
			->from($db->quoteName('#__extensions'))
			->where($db->quoteName('folder') . ' = :folder')
			->where($db->quoteName('element') . ' = :element')
			->bind(':folder', $this->_type)
			->bind(':element', $this->_name);
		$db->setQuery($query);

		return (int) $db->loadResult();
	}

	/**
	 * Array helper funtion to remove specific arrays by key-value
	 *
	 * @param   array   $array  the parent array
	 * @param   string  $key    the key
	 * @param   string  $value  the value
	 *
	 * @return  array
	 */
	private function removeElementWithValue($array, $key, $value)
	{
		foreach ($array as $subKey => $subArray)
		{
			if ($subArray[$key] == $value)
			{
				unset($array[$subKey]);
			}
		}
<<<<<<< HEAD
		return $array;
=======

		$langMode        = $this->params->get('lang_mode', 0);
		$langPrefix      = $this->params->get('lang_code', 'en');

		if ($langMode)
		{
			if (file_exists(JPATH_ROOT . "/media/editors/tinymce/langs/" . $language->getTag() . ".js"))
			{
				$langPrefix = $language->getTag();
			}
			elseif (file_exists(JPATH_ROOT . "/media/editors/tinymce/langs/" . substr($language->getTag(), 0, strpos($language->getTag(), '-')) . ".js"))
			{
				$langPrefix = substr($language->getTag(), 0, strpos($language->getTag(), '-'));
			}
			else
			{
				$langPrefix = "en";
			}
		}

		$text_direction = 'ltr';

		if ($language->isRtl())
		{
			$text_direction = 'rtl';
		}

		$use_content_css    = $this->params->get('content_css', 1);
		$content_css_custom = $this->params->get('content_css_custom', '');

		/*
		 * Lets get the default template for the site application
		 */
		$db    = JFactory::getDbo();
		$query = $db->getQuery(true)
					->select('template')
					->from('#__template_styles')
					->where('client_id=0 AND home=' . $db->quote('1'));

		$db->setQuery($query);

		try
		{
			$template = $db->loadResult();
		}
		catch (RuntimeException $e)
		{
			$app->enqueueMessage(JText::_('JERROR_AN_ERROR_HAS_OCCURRED'), 'error');

			return;
		}

		$content_css    = null;
		$templates_path = JPATH_SITE . '/templates';

		// Loading of css file for 'styles' dropdown
		if ($content_css_custom)
		{
			// If URL, just pass it to $content_css
			if (strpos($content_css_custom, 'http') !== false)
			{
				$content_css = $content_css_custom;
			}

			// If it is not a URL, assume it is a file name in the current template folder
			else
			{
				$content_css = JUri::root(true) . '/templates/' . $template . '/css/' . $content_css_custom;

				// Issue warning notice if the file is not found (but pass name to $content_css anyway to avoid TinyMCE error
				if (!file_exists($templates_path . '/' . $template . '/css/' . $content_css_custom))
				{
					$msg = sprintf(JText::_('PLG_TINY_ERR_CUSTOMCSSFILENOTPRESENT'), $content_css_custom);
					JLog::add($msg, JLog::WARNING, 'jerror');
				}
			}
		}
		else
		{
			// Process when use_content_css is Yes and no custom file given
			if ($use_content_css)
			{
				// First check templates folder for default template
				// if no editor.css file in templates folder, check system template folder
				if (!file_exists($templates_path . '/' . $template . '/css/editor.css'))
				{
					// If no editor.css file in system folder, show alert
					if (!file_exists($templates_path . '/system/css/editor.css'))
					{
						JLog::add(JText::_('PLG_TINY_ERR_EDITORCSSFILENOTPRESENT'), JLog::WARNING, 'jerror');
					}
					else
					{
						$content_css = JUri::root(true) . '/templates/system/css/editor.css';
					}
				}
				else
				{
					$content_css = JUri::root(true) . '/templates/' . $template . '/css/editor.css';
				}
			}
		}

		$ignore_filter = false;

		// Text filtering
		if ($this->params->get('use_config_textfilters', 0))
		{
			// Use filters from com_config
			$filter = static::getGlobalFilters();

			$ignore_filter = $filter === false;

			$tagBlacklist  = !empty($filter->tagBlacklist) ? $filter->tagBlacklist : array();
			$attrBlacklist = !empty($filter->attrBlacklist) ? $filter->attrBlacklist : array();
			$tagArray      = !empty($filter->tagArray) ? $filter->tagArray : array();
			$attrArray     = !empty($filter->attrArray) ? $filter->attrArray : array();

			$invalid_elements  = implode(',', array_merge($tagBlacklist, $attrBlacklist, $tagArray, $attrArray));

			// Valid elements are all whitelist entries in com_config, which are now missing in the tagBlacklist
			$default_filter = JFilterInput::getInstance();
			$valid_elements =	implode(',', array_diff($default_filter->tagBlacklist, $tagBlacklist));

			$extended_elements = '';
		}
		else
		{
			// Use filters from TinyMCE params
			$invalid_elements  = $this->params->get('invalid_elements', 'script,applet,iframe');
			$extended_elements = $this->params->get('extended_elements', '');
			$valid_elements    = $this->params->get('valid_elements', '');
		}

		// Advanced Options
		$access = $user->getAuthorisedViewLevels();

		// Flip for performance, so we can direct check for the key isset($access[$key])
		$access = array_flip($access);

		$html_height = $this->params->get('html_height', '550');
		$html_width  = $this->params->get('html_width', '');

		if ($html_width == 750)
		{
			$html_width = '';
		}

		// Image advanced options
		$image_advtab = $this->params->get('image_advtab', true);

		if (isset($access[$image_advtab]))
		{
			$image_advtab = true;
		}
		else
		{
			$image_advtab = false;
		}

		// The param is true for vertical resizing only, false or both
		$resizing          = $this->params->get('resizing', '1');
		$resize_horizontal = $this->params->get('resize_horizontal', '1');

		if ($resizing || $resizing == 'true')
		{
			if ($resize_horizontal || $resize_horizontal == 'true')
			{
				$resizing = 'both';
			}
			else
			{
				$resizing = true;
			}
		}
		else
		{
			$resizing = false;
		}

		$toolbar1_add   = array();
		$toolbar2_add   = array();
		$toolbar3_add   = array();
		$toolbar4_add   = array();
		$elements       = array();
		$plugins        = array(
			'autolink',
			'lists',
			'image',
			'charmap',
			'print',
			'preview',
			'anchor',
			'pagebreak',
			'code',
			'save',
			'textcolor',
			'colorpicker',
			'importcss');
		$toolbar1_add[] = 'bold';
		$toolbar1_add[] = 'italic';
		$toolbar1_add[] = 'underline';
		$toolbar1_add[] = 'strikethrough';

		// Alignment buttons
		$alignment = $this->params->get('alignment', 1);

		if (isset($access[$alignment]))
		{
			$toolbar1_add[] = '|';
			$toolbar1_add[] = 'alignleft';
			$toolbar1_add[] = 'aligncenter';
			$toolbar1_add[] = 'alignright';
			$toolbar1_add[] = 'alignjustify';
		}

		$toolbar1_add[] = '|';
		$toolbar1_add[] = 'styleselect';
		$toolbar1_add[] = '|';
		$toolbar1_add[] = 'formatselect';

		// Fonts
		$fonts = $this->params->get('fonts', 1);

		if (isset($access[$fonts]))
		{
			$toolbar1_add[] = 'fontselect';
			$toolbar1_add[] = 'fontsizeselect';
		}

		// Search & replace
		$searchreplace = $this->params->get('searchreplace', 1);

		if (isset($access[$searchreplace]))
		{
			$plugins[]      = 'searchreplace';
			$toolbar2_add[] = 'searchreplace';
		}

		$toolbar2_add[] = '|';
		$toolbar2_add[] = 'bullist';
		$toolbar2_add[] = 'numlist';
		$toolbar2_add[] = '|';
		$toolbar2_add[] = 'outdent';
		$toolbar2_add[] = 'indent';
		$toolbar2_add[] = '|';
		$toolbar2_add[] = 'undo';
		$toolbar2_add[] = 'redo';
		$toolbar2_add[] = '|';

		// Insert date and/or time plugin
		$insertdate = $this->params->get('insertdate', 1);

		if (isset($access[$insertdate]))
		{
			$plugins[]      = 'insertdatetime';
			$toolbar4_add[] = 'inserttime';
		}

		// Link plugin
		$link = $this->params->get('link', 1);

		if (isset($access[$link]))
		{
			$plugins[]      = 'link';
			$toolbar2_add[] = 'link';
			$toolbar2_add[] = 'unlink';
		}

		$toolbar2_add[] = 'anchor';
		$toolbar2_add[] = 'image';
		$toolbar2_add[] = '|';
		$toolbar2_add[] = 'code';

		// Colors
		$colors = $this->params->get('colors', 1);

		if (isset($access[$colors]))
		{
			$toolbar2_add[] = '|';
			$toolbar2_add[] = 'forecolor,backcolor';
		}

		// Fullscreen
		$fullscreen = $this->params->get('fullscreen', 1);

		if (isset($access[$fullscreen]))
		{
			$plugins[]      = 'fullscreen';
			$toolbar2_add[] = '|';
			$toolbar2_add[] = 'fullscreen';
		}

		// Table
		$table = $this->params->get('table', 1);

		if (isset($access[$table]))
		{
			$plugins[]      = 'table';
			$toolbar3_add[] = 'table';
			$toolbar3_add[] = '|';
		}

		$toolbar3_add[] = 'subscript';
		$toolbar3_add[] = 'superscript';
		$toolbar3_add[] = '|';
		$toolbar3_add[] = 'charmap';

		// Emotions
		$smilies = $this->params->get('smilies', 1);

		if (isset($access[$smilies]))
		{
			$plugins[]      = 'emoticons';
			$toolbar3_add[] = 'emoticons';
		}

		// Media plugin
		$media = $this->params->get('media', 1);

		if (isset($access[$media]))
		{
			$plugins[]      = 'media';
			$toolbar3_add[] = 'media';
		}

		// Horizontal line
		$hr = $this->params->get('hr', 1);

		if (isset($access[$hr]))
		{
			$plugins[]      = 'hr';
			$elements[]     = 'hr[id|title|alt|class|width|size|noshade]';
			$toolbar3_add[] = 'hr';
		}
		else
		{
			$elements[] = 'hr[id|class|title|alt]';
		}

		// RTL/LTR buttons
		$directionality = $this->params->get('directionality', 1);

		if (isset($access[$directionality]))
		{
			$plugins[]      = 'directionality';
			$toolbar3_add[] = 'ltr rtl';
		}

		if ($extended_elements != "")
		{
			$elements = explode(',', $extended_elements);
		}

		$toolbar4_add[] = 'cut';
		$toolbar4_add[] = 'copy';

		// Paste
		$paste = $this->params->get('paste', 1);

		if (isset($access[$paste]))
		{
			$plugins[]      = 'paste';
			$toolbar4_add[] = 'paste';
		}

		$toolbar4_add[] = '|';

		// Visualchars
		$visualchars = $this->params->get('visualchars', 1);

		if (isset($access[$visualchars]))
		{
			$plugins[]      = 'visualchars';
			$toolbar4_add[] = 'visualchars';
		}

		// Visualblocks
		$visualblocks = $this->params->get('visualblocks', 1);

		if (isset($access[$visualblocks]))
		{
			$plugins[]      = 'visualblocks';
			$toolbar4_add[] = 'visualblocks';
		}

		// Non-breaking
		$nonbreaking = $this->params->get('nonbreaking', 1);

		if (isset($access[$nonbreaking]))
		{
			$plugins[]      = 'nonbreaking';
			$toolbar4_add[] = 'nonbreaking';
		}

		// Blockquote
		$blockquote = $this->params->get('blockquote', 1);

		if (isset($access[$blockquote]))
		{
			$toolbar4_add[] = 'blockquote';
		}

		// Template
		$template = $this->params->get('template', 1);
		$templates = array();

		if (isset($access[$template]))
		{
			$plugins[]      = 'template';
			$toolbar4_add[] = 'template';

			// Note this check for the template_list.js file will be removed in Joomla 4.0
			if (is_file(JPATH_ROOT . "/media/editors/tinymce/templates/template_list.js"))
			{
				// If using the legacy file we need to include and input the files the new way
				$str = file_get_contents(JPATH_ROOT . "/media/editors/tinymce/templates/template_list.js");

				// Find from one [ to the last ]
				$matches = array();
				preg_match_all('/\[.*\]/', $str, $matches);

				// Set variables
				foreach ($matches['0'] as $match)
				{
					$values = array();
					preg_match_all('/\".*\"/', $match, $values);
					$result       = trim($values["0"]["0"], '"');
					$final_result = explode(',', $result);

					$templates[] = array(
						'title' => trim($final_result['0'], ' " '),
						'description' => trim($final_result['2'], ' " '),
						'url' => JUri::root(true) . '/' . trim($final_result['1'], ' " '),
					);
				}

			}
			else
			{
				foreach (glob(JPATH_ROOT . '/media/editors/tinymce/templates/*.html') as $filename)
				{
					$filename = basename($filename, '.html');

					if ($filename !== 'index')
					{
						$lang        = JFactory::getLanguage();
						$title       = $filename;
						$description = ' ';

						if ($lang->hasKey('PLG_TINY_TEMPLATE_' . strtoupper($filename) . '_TITLE'))
						{
							$title = JText::_('PLG_TINY_TEMPLATE_' . strtoupper($filename) . '_TITLE');
						}

						if ($lang->hasKey('PLG_TINY_TEMPLATE_' . strtoupper($filename) . '_DESC'))
						{
							$description = JText::_('PLG_TINY_TEMPLATE_' . strtoupper($filename) . '_DESC');
						}

						$templates[] = array(
							'title' => $title,
							'description' => $description,
							'url' => JUri::root(true) . '/media/editors/tinymce/templates/' . $filename . '.html',
						);
					}
				}
			}
		}

		// Print
		$print = $this->params->get('print', 1);

		if (isset($access[$print]))
		{
			$plugins[]      = 'print';
			$toolbar4_add[] = '|';
			$toolbar4_add[] = 'print';
			$toolbar4_add[] = 'preview';
		}

		// Spellchecker
		$spell = $this->params->get('spell', 0);

		if (isset($access[$spell]))
		{
			$plugins[]      = 'spellchecker';
			$toolbar4_add[] = '|';
			$toolbar4_add[] = 'spellchecker';
		}

		// Wordcount
		$wordcount = $this->params->get('wordcount', 1);

		if (isset($access[$wordcount]))
		{
			$plugins[] = 'wordcount';
		}

		// Advlist
		$advlist = $this->params->get('advlist', 1);

		if (isset($access[$advlist]))
		{
			$plugins[] = 'advlist';
		}

		// Codesample
		$advlist = $this->params->get('code_sample', 1);

		if (isset($access[$advlist]))
		{
			$plugins[]      = 'codesample';
			$toolbar4_add[] = 'codesample';
		}

		// Autosave
		$autosave = $this->params->get('autosave', 1);

		if (isset($access[$autosave]))
		{
			$plugins[] = 'autosave';
		}

		// Context menu
		$contextmenu = $this->params->get('contextmenu', 1);

		if (isset($access[$contextmenu]))
		{
			$plugins[] = 'contextmenu';
		}

		$custom_plugin = $this->params->get('custom_plugin', '');

		if ($custom_plugin != "")
		{
			$plugins[] = $custom_plugin;
		}

		$custom_button = $this->params->get('custom_button', '');

		if ($custom_button != "")
		{
			$toolbar4_add[] = $custom_button;
		}

		// Drag and drop Images
		$externalPlugins = array();
		$allowImgPaste   = false;
		$dragdrop        = $this->params->get('drag_drop', 1);

		if ($dragdrop && $user->authorise('core.create', 'com_media'))
		{
			$allowImgPaste = true;
			$isSubDir      = '';
			$session       = JFactory::getSession();
			$uploadUrl     = JUri::base() . 'index.php?option=com_media&task=file.upload&tmpl=component&'
								. $session->getName() . '=' . $session->getId()
								. '&' . JSession::getFormToken() . '=1'
								. '&asset=image&format=json';

			if ($app->isClient('site'))
			{
				$uploadUrl = htmlentities($uploadUrl, null, 'UTF-8', null);
			}

			// Is Joomla installed in subdirectory
			if (JUri::root(true) != '/')
			{
				$isSubDir = JUri::root(true);
			}

			JText::script('PLG_TINY_ERR_UNSUPPORTEDBROWSER');

			$scriptOptions['setCustomDir']    = $isSubDir;
			$scriptOptions['mediaUploadPath'] = $this->params->get('path', '');
			$scriptOptions['uploadUri']       = $uploadUrl;

			$externalPlugins = array(
				array('jdragdrop' => JUri::root() . 'media/editors/tinymce/js/plugins/dragdrop/plugin.min.js'),
			);
		}

		// Prepare config variables
		$plugins  = implode(',', $plugins);
		$elements = implode(',', $elements);

		// Prepare config variables
		$toolbar1 = implode(' ', $toolbar1_add) . ' | '
					. implode(' ', $toolbar2_add) . ' | '
					. implode(' ', $toolbar3_add) . ' | '
					. implode(' ', $toolbar4_add);

		// See if mobileVersion is activated
		$mobileVersion = $this->params->get('mobile', 0);

		$scriptOptions = array_merge(
			$scriptOptions,
			array(
			'suffix'  => '.min',
			'baseURL' => JUri::root(true) . '/media/editors/tinymce',
			'directionality' => $text_direction,
			'language' => $langPrefix,
			'autosave_restore_when_empty' => false,
			'skin'   => $skin,
			'theme'  => $theme,
			'schema' => 'html5',

			// Cleanup/Output
			'inline_styles'    => true,
			'gecko_spellcheck' => true,
			'entity_encoding'  => $this->params->get('entity_encoding', 'raw'),
			'verify_html'      => !$ignore_filter,

			// URL
			'relative_urls'      => (bool) $this->params->get('relative_urls', true),
			'remove_script_host' => false,

			// Layout
			'content_css'        => $content_css,
			'document_base_url'  => JUri::root(true) . '/',
			'paste_data_images'  => $allowImgPaste,
			'externalPlugins'    => json_encode($externalPlugins),
		)
		);

		if ($this->params->get('newlines'))
		{
			// Break
			$scriptOptions['force_br_newlines'] = true;
			$scriptOptions['force_p_newlines']  = false;
			$scriptOptions['forced_root_block'] = '';
		}
		else
		{
			// Paragraph
			$scriptOptions['force_br_newlines'] = false;
			$scriptOptions['force_p_newlines']  = true;
			$scriptOptions['forced_root_block'] = 'p';
		}

		/**
		 * Shrink the buttons if not on a mobile or if mobile view is off.
		 * If mobile view is on force into simple mode and enlarge the buttons
		 **/
		if (!$this->app->client->mobile)
		{
			$scriptOptions['toolbar_items_size'] = 'small';
		}
		elseif ($mobileVersion)
		{
			$mode = 0;
		}

		switch ($mode)
		{
			case 0: /* Simple mode*/
				$scriptOptions['menubar']  = false;
				$scriptOptions['toolbar1'] = 'bold italic underline strikethrough | undo redo | bullist numlist | code';
				$scriptOptions['plugins']  = ' code';

				break;

			case 1:
			default: /* Advanced mode*/
				$toolbar1 = "bold italic underline strikethrough | alignleft aligncenter alignright alignjustify | formatselect | bullist numlist "
							. "| outdent indent | undo redo | link unlink anchor code | hr table | subscript superscript | charmap";

				$scriptOptions['valid_elements'] = $valid_elements;
				$scriptOptions['extended_valid_elements'] = $elements;
				$scriptOptions['invalid_elements'] = $invalid_elements;
				$scriptOptions['plugins']  = 'table link code hr charmap autolink lists importcss ';
				$scriptOptions['toolbar1'] = $toolbar1;
				$scriptOptions['removed_menuitems'] = 'newdocument';
				$scriptOptions['importcss_append']  = true;
				$scriptOptions['height'] = $html_height;
				$scriptOptions['width']  = $html_width;
				$scriptOptions['resize'] = $resizing;

				break;

			case 2: /* Extended mode*/
				$scriptOptions['valid_elements'] = $valid_elements;
				$scriptOptions['extended_valid_elements'] = $elements;
				$scriptOptions['invalid_elements'] = $invalid_elements;
				$scriptOptions['plugins']  = $plugins;
				$scriptOptions['toolbar1'] = $toolbar1;
				$scriptOptions['removed_menuitems'] = 'newdocument';
				$scriptOptions['rel_list'] = array(
					array('title' => 'None', 'value' => ''),
					array('title' => 'Alternate', 'value' => 'alternate'),
					array('title' => 'Author', 'value' => 'author'),
					array('title' => 'Bookmark', 'value' => 'bookmark'),
					array('title' => 'Help', 'value' => 'help'),
					array('title' => 'License', 'value' => 'license'),
					array('title' => 'Lightbox', 'value' => 'lightbox'),
					array('title' => 'Next', 'value' => 'next'),
					array('title' => 'No Follow', 'value' => 'nofollow'),
					array('title' => 'No Referrer', 'value' => 'noreferrer'),
					array('title' => 'Prefetch', 'value' => 'prefetch'),
					array('title' => 'Prev', 'value' => 'prev'),
					array('title' => 'Search', 'value' => 'search'),
					array('title' => 'Tag', 'value' => 'tag'),
				);
				$scriptOptions['importcss_append'] = true;
				$scriptOptions['image_advtab']     = $image_advtab;
				$scriptOptions['height']    = $html_height;
				$scriptOptions['width']     = $html_width;
				$scriptOptions['resize']    = $resizing;
				$scriptOptions['templates'] = $templates;

				break;
		}

		$options['tinyMCE']['default'] = $scriptOptions;

		$doc->addStyleDeclaration(".mce-in { padding: 5px 10px !important;}");
		$doc->addScriptOptions('plg_editor_tinymce', $options);

		return $editor;
>>>>>>> bbc22b9b
	}
}<|MERGE_RESOLUTION|>--- conflicted
+++ resolved
@@ -526,20 +526,7 @@
 				$isSubDir = Uri::root(true);
 			}
 
-<<<<<<< HEAD
-			// Get specific path
-			$tempPath = $levelParams->get('path', '');
-
-			if (!empty($tempPath))
-			{
-				// Remove the root images path
-				$tempPath = str_replace(ComponentHelper::getParams('com_media')->get('image_path') . '/', '', $tempPath);
-			}
-
 			Text::script('PLG_TINY_ERR_UNSUPPORTEDBROWSER');
-=======
-			JText::script('PLG_TINY_ERR_UNSUPPORTEDBROWSER');
->>>>>>> bbc22b9b
 
 			$scriptOptions['setCustomDir']    = $isSubDir;
 			$scriptOptions['mediaUploadPath'] = $levelParams->get('path', '');
@@ -1122,729 +1109,6 @@
 				unset($array[$subKey]);
 			}
 		}
-<<<<<<< HEAD
 		return $array;
-=======
-
-		$langMode        = $this->params->get('lang_mode', 0);
-		$langPrefix      = $this->params->get('lang_code', 'en');
-
-		if ($langMode)
-		{
-			if (file_exists(JPATH_ROOT . "/media/editors/tinymce/langs/" . $language->getTag() . ".js"))
-			{
-				$langPrefix = $language->getTag();
-			}
-			elseif (file_exists(JPATH_ROOT . "/media/editors/tinymce/langs/" . substr($language->getTag(), 0, strpos($language->getTag(), '-')) . ".js"))
-			{
-				$langPrefix = substr($language->getTag(), 0, strpos($language->getTag(), '-'));
-			}
-			else
-			{
-				$langPrefix = "en";
-			}
-		}
-
-		$text_direction = 'ltr';
-
-		if ($language->isRtl())
-		{
-			$text_direction = 'rtl';
-		}
-
-		$use_content_css    = $this->params->get('content_css', 1);
-		$content_css_custom = $this->params->get('content_css_custom', '');
-
-		/*
-		 * Lets get the default template for the site application
-		 */
-		$db    = JFactory::getDbo();
-		$query = $db->getQuery(true)
-					->select('template')
-					->from('#__template_styles')
-					->where('client_id=0 AND home=' . $db->quote('1'));
-
-		$db->setQuery($query);
-
-		try
-		{
-			$template = $db->loadResult();
-		}
-		catch (RuntimeException $e)
-		{
-			$app->enqueueMessage(JText::_('JERROR_AN_ERROR_HAS_OCCURRED'), 'error');
-
-			return;
-		}
-
-		$content_css    = null;
-		$templates_path = JPATH_SITE . '/templates';
-
-		// Loading of css file for 'styles' dropdown
-		if ($content_css_custom)
-		{
-			// If URL, just pass it to $content_css
-			if (strpos($content_css_custom, 'http') !== false)
-			{
-				$content_css = $content_css_custom;
-			}
-
-			// If it is not a URL, assume it is a file name in the current template folder
-			else
-			{
-				$content_css = JUri::root(true) . '/templates/' . $template . '/css/' . $content_css_custom;
-
-				// Issue warning notice if the file is not found (but pass name to $content_css anyway to avoid TinyMCE error
-				if (!file_exists($templates_path . '/' . $template . '/css/' . $content_css_custom))
-				{
-					$msg = sprintf(JText::_('PLG_TINY_ERR_CUSTOMCSSFILENOTPRESENT'), $content_css_custom);
-					JLog::add($msg, JLog::WARNING, 'jerror');
-				}
-			}
-		}
-		else
-		{
-			// Process when use_content_css is Yes and no custom file given
-			if ($use_content_css)
-			{
-				// First check templates folder for default template
-				// if no editor.css file in templates folder, check system template folder
-				if (!file_exists($templates_path . '/' . $template . '/css/editor.css'))
-				{
-					// If no editor.css file in system folder, show alert
-					if (!file_exists($templates_path . '/system/css/editor.css'))
-					{
-						JLog::add(JText::_('PLG_TINY_ERR_EDITORCSSFILENOTPRESENT'), JLog::WARNING, 'jerror');
-					}
-					else
-					{
-						$content_css = JUri::root(true) . '/templates/system/css/editor.css';
-					}
-				}
-				else
-				{
-					$content_css = JUri::root(true) . '/templates/' . $template . '/css/editor.css';
-				}
-			}
-		}
-
-		$ignore_filter = false;
-
-		// Text filtering
-		if ($this->params->get('use_config_textfilters', 0))
-		{
-			// Use filters from com_config
-			$filter = static::getGlobalFilters();
-
-			$ignore_filter = $filter === false;
-
-			$tagBlacklist  = !empty($filter->tagBlacklist) ? $filter->tagBlacklist : array();
-			$attrBlacklist = !empty($filter->attrBlacklist) ? $filter->attrBlacklist : array();
-			$tagArray      = !empty($filter->tagArray) ? $filter->tagArray : array();
-			$attrArray     = !empty($filter->attrArray) ? $filter->attrArray : array();
-
-			$invalid_elements  = implode(',', array_merge($tagBlacklist, $attrBlacklist, $tagArray, $attrArray));
-
-			// Valid elements are all whitelist entries in com_config, which are now missing in the tagBlacklist
-			$default_filter = JFilterInput::getInstance();
-			$valid_elements =	implode(',', array_diff($default_filter->tagBlacklist, $tagBlacklist));
-
-			$extended_elements = '';
-		}
-		else
-		{
-			// Use filters from TinyMCE params
-			$invalid_elements  = $this->params->get('invalid_elements', 'script,applet,iframe');
-			$extended_elements = $this->params->get('extended_elements', '');
-			$valid_elements    = $this->params->get('valid_elements', '');
-		}
-
-		// Advanced Options
-		$access = $user->getAuthorisedViewLevels();
-
-		// Flip for performance, so we can direct check for the key isset($access[$key])
-		$access = array_flip($access);
-
-		$html_height = $this->params->get('html_height', '550');
-		$html_width  = $this->params->get('html_width', '');
-
-		if ($html_width == 750)
-		{
-			$html_width = '';
-		}
-
-		// Image advanced options
-		$image_advtab = $this->params->get('image_advtab', true);
-
-		if (isset($access[$image_advtab]))
-		{
-			$image_advtab = true;
-		}
-		else
-		{
-			$image_advtab = false;
-		}
-
-		// The param is true for vertical resizing only, false or both
-		$resizing          = $this->params->get('resizing', '1');
-		$resize_horizontal = $this->params->get('resize_horizontal', '1');
-
-		if ($resizing || $resizing == 'true')
-		{
-			if ($resize_horizontal || $resize_horizontal == 'true')
-			{
-				$resizing = 'both';
-			}
-			else
-			{
-				$resizing = true;
-			}
-		}
-		else
-		{
-			$resizing = false;
-		}
-
-		$toolbar1_add   = array();
-		$toolbar2_add   = array();
-		$toolbar3_add   = array();
-		$toolbar4_add   = array();
-		$elements       = array();
-		$plugins        = array(
-			'autolink',
-			'lists',
-			'image',
-			'charmap',
-			'print',
-			'preview',
-			'anchor',
-			'pagebreak',
-			'code',
-			'save',
-			'textcolor',
-			'colorpicker',
-			'importcss');
-		$toolbar1_add[] = 'bold';
-		$toolbar1_add[] = 'italic';
-		$toolbar1_add[] = 'underline';
-		$toolbar1_add[] = 'strikethrough';
-
-		// Alignment buttons
-		$alignment = $this->params->get('alignment', 1);
-
-		if (isset($access[$alignment]))
-		{
-			$toolbar1_add[] = '|';
-			$toolbar1_add[] = 'alignleft';
-			$toolbar1_add[] = 'aligncenter';
-			$toolbar1_add[] = 'alignright';
-			$toolbar1_add[] = 'alignjustify';
-		}
-
-		$toolbar1_add[] = '|';
-		$toolbar1_add[] = 'styleselect';
-		$toolbar1_add[] = '|';
-		$toolbar1_add[] = 'formatselect';
-
-		// Fonts
-		$fonts = $this->params->get('fonts', 1);
-
-		if (isset($access[$fonts]))
-		{
-			$toolbar1_add[] = 'fontselect';
-			$toolbar1_add[] = 'fontsizeselect';
-		}
-
-		// Search & replace
-		$searchreplace = $this->params->get('searchreplace', 1);
-
-		if (isset($access[$searchreplace]))
-		{
-			$plugins[]      = 'searchreplace';
-			$toolbar2_add[] = 'searchreplace';
-		}
-
-		$toolbar2_add[] = '|';
-		$toolbar2_add[] = 'bullist';
-		$toolbar2_add[] = 'numlist';
-		$toolbar2_add[] = '|';
-		$toolbar2_add[] = 'outdent';
-		$toolbar2_add[] = 'indent';
-		$toolbar2_add[] = '|';
-		$toolbar2_add[] = 'undo';
-		$toolbar2_add[] = 'redo';
-		$toolbar2_add[] = '|';
-
-		// Insert date and/or time plugin
-		$insertdate = $this->params->get('insertdate', 1);
-
-		if (isset($access[$insertdate]))
-		{
-			$plugins[]      = 'insertdatetime';
-			$toolbar4_add[] = 'inserttime';
-		}
-
-		// Link plugin
-		$link = $this->params->get('link', 1);
-
-		if (isset($access[$link]))
-		{
-			$plugins[]      = 'link';
-			$toolbar2_add[] = 'link';
-			$toolbar2_add[] = 'unlink';
-		}
-
-		$toolbar2_add[] = 'anchor';
-		$toolbar2_add[] = 'image';
-		$toolbar2_add[] = '|';
-		$toolbar2_add[] = 'code';
-
-		// Colors
-		$colors = $this->params->get('colors', 1);
-
-		if (isset($access[$colors]))
-		{
-			$toolbar2_add[] = '|';
-			$toolbar2_add[] = 'forecolor,backcolor';
-		}
-
-		// Fullscreen
-		$fullscreen = $this->params->get('fullscreen', 1);
-
-		if (isset($access[$fullscreen]))
-		{
-			$plugins[]      = 'fullscreen';
-			$toolbar2_add[] = '|';
-			$toolbar2_add[] = 'fullscreen';
-		}
-
-		// Table
-		$table = $this->params->get('table', 1);
-
-		if (isset($access[$table]))
-		{
-			$plugins[]      = 'table';
-			$toolbar3_add[] = 'table';
-			$toolbar3_add[] = '|';
-		}
-
-		$toolbar3_add[] = 'subscript';
-		$toolbar3_add[] = 'superscript';
-		$toolbar3_add[] = '|';
-		$toolbar3_add[] = 'charmap';
-
-		// Emotions
-		$smilies = $this->params->get('smilies', 1);
-
-		if (isset($access[$smilies]))
-		{
-			$plugins[]      = 'emoticons';
-			$toolbar3_add[] = 'emoticons';
-		}
-
-		// Media plugin
-		$media = $this->params->get('media', 1);
-
-		if (isset($access[$media]))
-		{
-			$plugins[]      = 'media';
-			$toolbar3_add[] = 'media';
-		}
-
-		// Horizontal line
-		$hr = $this->params->get('hr', 1);
-
-		if (isset($access[$hr]))
-		{
-			$plugins[]      = 'hr';
-			$elements[]     = 'hr[id|title|alt|class|width|size|noshade]';
-			$toolbar3_add[] = 'hr';
-		}
-		else
-		{
-			$elements[] = 'hr[id|class|title|alt]';
-		}
-
-		// RTL/LTR buttons
-		$directionality = $this->params->get('directionality', 1);
-
-		if (isset($access[$directionality]))
-		{
-			$plugins[]      = 'directionality';
-			$toolbar3_add[] = 'ltr rtl';
-		}
-
-		if ($extended_elements != "")
-		{
-			$elements = explode(',', $extended_elements);
-		}
-
-		$toolbar4_add[] = 'cut';
-		$toolbar4_add[] = 'copy';
-
-		// Paste
-		$paste = $this->params->get('paste', 1);
-
-		if (isset($access[$paste]))
-		{
-			$plugins[]      = 'paste';
-			$toolbar4_add[] = 'paste';
-		}
-
-		$toolbar4_add[] = '|';
-
-		// Visualchars
-		$visualchars = $this->params->get('visualchars', 1);
-
-		if (isset($access[$visualchars]))
-		{
-			$plugins[]      = 'visualchars';
-			$toolbar4_add[] = 'visualchars';
-		}
-
-		// Visualblocks
-		$visualblocks = $this->params->get('visualblocks', 1);
-
-		if (isset($access[$visualblocks]))
-		{
-			$plugins[]      = 'visualblocks';
-			$toolbar4_add[] = 'visualblocks';
-		}
-
-		// Non-breaking
-		$nonbreaking = $this->params->get('nonbreaking', 1);
-
-		if (isset($access[$nonbreaking]))
-		{
-			$plugins[]      = 'nonbreaking';
-			$toolbar4_add[] = 'nonbreaking';
-		}
-
-		// Blockquote
-		$blockquote = $this->params->get('blockquote', 1);
-
-		if (isset($access[$blockquote]))
-		{
-			$toolbar4_add[] = 'blockquote';
-		}
-
-		// Template
-		$template = $this->params->get('template', 1);
-		$templates = array();
-
-		if (isset($access[$template]))
-		{
-			$plugins[]      = 'template';
-			$toolbar4_add[] = 'template';
-
-			// Note this check for the template_list.js file will be removed in Joomla 4.0
-			if (is_file(JPATH_ROOT . "/media/editors/tinymce/templates/template_list.js"))
-			{
-				// If using the legacy file we need to include and input the files the new way
-				$str = file_get_contents(JPATH_ROOT . "/media/editors/tinymce/templates/template_list.js");
-
-				// Find from one [ to the last ]
-				$matches = array();
-				preg_match_all('/\[.*\]/', $str, $matches);
-
-				// Set variables
-				foreach ($matches['0'] as $match)
-				{
-					$values = array();
-					preg_match_all('/\".*\"/', $match, $values);
-					$result       = trim($values["0"]["0"], '"');
-					$final_result = explode(',', $result);
-
-					$templates[] = array(
-						'title' => trim($final_result['0'], ' " '),
-						'description' => trim($final_result['2'], ' " '),
-						'url' => JUri::root(true) . '/' . trim($final_result['1'], ' " '),
-					);
-				}
-
-			}
-			else
-			{
-				foreach (glob(JPATH_ROOT . '/media/editors/tinymce/templates/*.html') as $filename)
-				{
-					$filename = basename($filename, '.html');
-
-					if ($filename !== 'index')
-					{
-						$lang        = JFactory::getLanguage();
-						$title       = $filename;
-						$description = ' ';
-
-						if ($lang->hasKey('PLG_TINY_TEMPLATE_' . strtoupper($filename) . '_TITLE'))
-						{
-							$title = JText::_('PLG_TINY_TEMPLATE_' . strtoupper($filename) . '_TITLE');
-						}
-
-						if ($lang->hasKey('PLG_TINY_TEMPLATE_' . strtoupper($filename) . '_DESC'))
-						{
-							$description = JText::_('PLG_TINY_TEMPLATE_' . strtoupper($filename) . '_DESC');
-						}
-
-						$templates[] = array(
-							'title' => $title,
-							'description' => $description,
-							'url' => JUri::root(true) . '/media/editors/tinymce/templates/' . $filename . '.html',
-						);
-					}
-				}
-			}
-		}
-
-		// Print
-		$print = $this->params->get('print', 1);
-
-		if (isset($access[$print]))
-		{
-			$plugins[]      = 'print';
-			$toolbar4_add[] = '|';
-			$toolbar4_add[] = 'print';
-			$toolbar4_add[] = 'preview';
-		}
-
-		// Spellchecker
-		$spell = $this->params->get('spell', 0);
-
-		if (isset($access[$spell]))
-		{
-			$plugins[]      = 'spellchecker';
-			$toolbar4_add[] = '|';
-			$toolbar4_add[] = 'spellchecker';
-		}
-
-		// Wordcount
-		$wordcount = $this->params->get('wordcount', 1);
-
-		if (isset($access[$wordcount]))
-		{
-			$plugins[] = 'wordcount';
-		}
-
-		// Advlist
-		$advlist = $this->params->get('advlist', 1);
-
-		if (isset($access[$advlist]))
-		{
-			$plugins[] = 'advlist';
-		}
-
-		// Codesample
-		$advlist = $this->params->get('code_sample', 1);
-
-		if (isset($access[$advlist]))
-		{
-			$plugins[]      = 'codesample';
-			$toolbar4_add[] = 'codesample';
-		}
-
-		// Autosave
-		$autosave = $this->params->get('autosave', 1);
-
-		if (isset($access[$autosave]))
-		{
-			$plugins[] = 'autosave';
-		}
-
-		// Context menu
-		$contextmenu = $this->params->get('contextmenu', 1);
-
-		if (isset($access[$contextmenu]))
-		{
-			$plugins[] = 'contextmenu';
-		}
-
-		$custom_plugin = $this->params->get('custom_plugin', '');
-
-		if ($custom_plugin != "")
-		{
-			$plugins[] = $custom_plugin;
-		}
-
-		$custom_button = $this->params->get('custom_button', '');
-
-		if ($custom_button != "")
-		{
-			$toolbar4_add[] = $custom_button;
-		}
-
-		// Drag and drop Images
-		$externalPlugins = array();
-		$allowImgPaste   = false;
-		$dragdrop        = $this->params->get('drag_drop', 1);
-
-		if ($dragdrop && $user->authorise('core.create', 'com_media'))
-		{
-			$allowImgPaste = true;
-			$isSubDir      = '';
-			$session       = JFactory::getSession();
-			$uploadUrl     = JUri::base() . 'index.php?option=com_media&task=file.upload&tmpl=component&'
-								. $session->getName() . '=' . $session->getId()
-								. '&' . JSession::getFormToken() . '=1'
-								. '&asset=image&format=json';
-
-			if ($app->isClient('site'))
-			{
-				$uploadUrl = htmlentities($uploadUrl, null, 'UTF-8', null);
-			}
-
-			// Is Joomla installed in subdirectory
-			if (JUri::root(true) != '/')
-			{
-				$isSubDir = JUri::root(true);
-			}
-
-			JText::script('PLG_TINY_ERR_UNSUPPORTEDBROWSER');
-
-			$scriptOptions['setCustomDir']    = $isSubDir;
-			$scriptOptions['mediaUploadPath'] = $this->params->get('path', '');
-			$scriptOptions['uploadUri']       = $uploadUrl;
-
-			$externalPlugins = array(
-				array('jdragdrop' => JUri::root() . 'media/editors/tinymce/js/plugins/dragdrop/plugin.min.js'),
-			);
-		}
-
-		// Prepare config variables
-		$plugins  = implode(',', $plugins);
-		$elements = implode(',', $elements);
-
-		// Prepare config variables
-		$toolbar1 = implode(' ', $toolbar1_add) . ' | '
-					. implode(' ', $toolbar2_add) . ' | '
-					. implode(' ', $toolbar3_add) . ' | '
-					. implode(' ', $toolbar4_add);
-
-		// See if mobileVersion is activated
-		$mobileVersion = $this->params->get('mobile', 0);
-
-		$scriptOptions = array_merge(
-			$scriptOptions,
-			array(
-			'suffix'  => '.min',
-			'baseURL' => JUri::root(true) . '/media/editors/tinymce',
-			'directionality' => $text_direction,
-			'language' => $langPrefix,
-			'autosave_restore_when_empty' => false,
-			'skin'   => $skin,
-			'theme'  => $theme,
-			'schema' => 'html5',
-
-			// Cleanup/Output
-			'inline_styles'    => true,
-			'gecko_spellcheck' => true,
-			'entity_encoding'  => $this->params->get('entity_encoding', 'raw'),
-			'verify_html'      => !$ignore_filter,
-
-			// URL
-			'relative_urls'      => (bool) $this->params->get('relative_urls', true),
-			'remove_script_host' => false,
-
-			// Layout
-			'content_css'        => $content_css,
-			'document_base_url'  => JUri::root(true) . '/',
-			'paste_data_images'  => $allowImgPaste,
-			'externalPlugins'    => json_encode($externalPlugins),
-		)
-		);
-
-		if ($this->params->get('newlines'))
-		{
-			// Break
-			$scriptOptions['force_br_newlines'] = true;
-			$scriptOptions['force_p_newlines']  = false;
-			$scriptOptions['forced_root_block'] = '';
-		}
-		else
-		{
-			// Paragraph
-			$scriptOptions['force_br_newlines'] = false;
-			$scriptOptions['force_p_newlines']  = true;
-			$scriptOptions['forced_root_block'] = 'p';
-		}
-
-		/**
-		 * Shrink the buttons if not on a mobile or if mobile view is off.
-		 * If mobile view is on force into simple mode and enlarge the buttons
-		 **/
-		if (!$this->app->client->mobile)
-		{
-			$scriptOptions['toolbar_items_size'] = 'small';
-		}
-		elseif ($mobileVersion)
-		{
-			$mode = 0;
-		}
-
-		switch ($mode)
-		{
-			case 0: /* Simple mode*/
-				$scriptOptions['menubar']  = false;
-				$scriptOptions['toolbar1'] = 'bold italic underline strikethrough | undo redo | bullist numlist | code';
-				$scriptOptions['plugins']  = ' code';
-
-				break;
-
-			case 1:
-			default: /* Advanced mode*/
-				$toolbar1 = "bold italic underline strikethrough | alignleft aligncenter alignright alignjustify | formatselect | bullist numlist "
-							. "| outdent indent | undo redo | link unlink anchor code | hr table | subscript superscript | charmap";
-
-				$scriptOptions['valid_elements'] = $valid_elements;
-				$scriptOptions['extended_valid_elements'] = $elements;
-				$scriptOptions['invalid_elements'] = $invalid_elements;
-				$scriptOptions['plugins']  = 'table link code hr charmap autolink lists importcss ';
-				$scriptOptions['toolbar1'] = $toolbar1;
-				$scriptOptions['removed_menuitems'] = 'newdocument';
-				$scriptOptions['importcss_append']  = true;
-				$scriptOptions['height'] = $html_height;
-				$scriptOptions['width']  = $html_width;
-				$scriptOptions['resize'] = $resizing;
-
-				break;
-
-			case 2: /* Extended mode*/
-				$scriptOptions['valid_elements'] = $valid_elements;
-				$scriptOptions['extended_valid_elements'] = $elements;
-				$scriptOptions['invalid_elements'] = $invalid_elements;
-				$scriptOptions['plugins']  = $plugins;
-				$scriptOptions['toolbar1'] = $toolbar1;
-				$scriptOptions['removed_menuitems'] = 'newdocument';
-				$scriptOptions['rel_list'] = array(
-					array('title' => 'None', 'value' => ''),
-					array('title' => 'Alternate', 'value' => 'alternate'),
-					array('title' => 'Author', 'value' => 'author'),
-					array('title' => 'Bookmark', 'value' => 'bookmark'),
-					array('title' => 'Help', 'value' => 'help'),
-					array('title' => 'License', 'value' => 'license'),
-					array('title' => 'Lightbox', 'value' => 'lightbox'),
-					array('title' => 'Next', 'value' => 'next'),
-					array('title' => 'No Follow', 'value' => 'nofollow'),
-					array('title' => 'No Referrer', 'value' => 'noreferrer'),
-					array('title' => 'Prefetch', 'value' => 'prefetch'),
-					array('title' => 'Prev', 'value' => 'prev'),
-					array('title' => 'Search', 'value' => 'search'),
-					array('title' => 'Tag', 'value' => 'tag'),
-				);
-				$scriptOptions['importcss_append'] = true;
-				$scriptOptions['image_advtab']     = $image_advtab;
-				$scriptOptions['height']    = $html_height;
-				$scriptOptions['width']     = $html_width;
-				$scriptOptions['resize']    = $resizing;
-				$scriptOptions['templates'] = $templates;
-
-				break;
-		}
-
-		$options['tinyMCE']['default'] = $scriptOptions;
-
-		$doc->addStyleDeclaration(".mce-in { padding: 5px 10px !important;}");
-		$doc->addScriptOptions('plg_editor_tinymce', $options);
-
-		return $editor;
->>>>>>> bbc22b9b
 	}
 }