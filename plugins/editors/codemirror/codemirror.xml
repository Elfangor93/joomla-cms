--- conflicted
+++ resolved
@@ -30,15 +30,8 @@
 					type="radio"
 					class="switcher"
 					label="PLG_CODEMIRROR_FIELD_LINENUMBERS_LABEL"
-<<<<<<< HEAD
-					default="0"
-					filter="options"
-=======
-					description="PLG_CODEMIRROR_FIELD_LINENUMBERS_DESC"
-					class="btn-group btn-group-yesno"
-					default="1"
-					filter="integer"
->>>>>>> b5200b40
+					default="1"
+					filter="integer"
 					>
 					<option value="0">JOFF</option>
 					<option value="1">JON</option>
@@ -60,16 +53,9 @@
 					name="markerGutter"
 					type="radio"
 					label="PLG_CODEMIRROR_FIELD_MARKERGUTTER_LABEL"
-<<<<<<< HEAD
-					class="switcher"
-					default="1"
-					filter="options"
-=======
-					description="PLG_CODEMIRROR_FIELD_MARKERGUTTER_DESC"
-					class="btn-group btn-group-yesno"
-					default="1"
-					filter="integer"
->>>>>>> b5200b40
+					class="switcher"
+					default="1"
+					filter="integer"
 					>
 					<option value="0">JOFF</option>
 					<option value="1">JON</option>
@@ -79,16 +65,9 @@
 					name="lineWrapping"
 					type="radio"
 					label="PLG_CODEMIRROR_FIELD_LINEWRAPPING_LABEL"
-<<<<<<< HEAD
-					class="switcher"
-					default="0"
-					filter="options"
-=======
-					description="PLG_CODEMIRROR_FIELD_LINEWRAPPING_DESC"
-					class="btn-group btn-group-yesno"
-					default="1"
-					filter="integer"
->>>>>>> b5200b40
+					class="switcher"
+					default="1"
+					filter="integer"
 					>
 					<option value="0">JOFF</option>
 					<option value="1">JON</option>
@@ -111,15 +90,8 @@
 					type="radio"
 					class="switcher"
 					label="PLG_CODEMIRROR_FIELD_SELECTIONMATCHES_LABEL"
-<<<<<<< HEAD
-					default="0"
-					filter="options"
-=======
-					description="PLG_CODEMIRROR_FIELD_SELECTIONMATCHES_DESC"
-					class="btn-group btn-group-yesno"
-					default="1"
-					filter="integer"
->>>>>>> b5200b40
+					default="1"
+					filter="integer"
 					>
 					<option value="0">JOFF</option>
 					<option value="1">JON</option>
@@ -210,12 +182,7 @@
 					name="fullScreenMod"
 					type="checkboxes"
 					label="PLG_CODEMIRROR_FIELD_FULLSCREEN_MOD_LABEL"
-<<<<<<< HEAD
 					hiddenLabel="true"
-					filter="options"
-=======
-					description="PLG_CODEMIRROR_FIELD_FULLSCREEN_MOD_DESC"
->>>>>>> b5200b40
 					>
 					<option value="Shift">PLG_CODEMIRROR_FIELD_VALUE_FULLSCREEN_MOD_SHIFT</option>
 					<option value="Cmd">PLG_CODEMIRROR_FIELD_VALUE_FULLSCREEN_MOD_CMD</option>
@@ -246,15 +213,8 @@
 					stripext="true"
 					hide_none="true"
 					hide_default="false"
-<<<<<<< HEAD
 					directory="media/vendor/codemirror/theme"
-					>
-					<option value="">JDEFAULT</option>
-				</field>
-=======
-					directory="media/editors/codemirror/theme"
-				/>
->>>>>>> b5200b40
+				/>
 
 				<field
 					name="activeLineColor"
