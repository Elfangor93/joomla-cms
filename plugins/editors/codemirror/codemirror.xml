<?xml version="1.0" encoding="utf-8"?>
<extension version="3.2" type="plugin" group="editors" method="upgrade">
	<name>plg_editors_codemirror</name>
	<version>5.27.2</version>
	<creationDate>28 March 2011</creationDate>
	<author>Marijn Haverbeke</author>
	<authorEmail>marijnh@gmail.com</authorEmail>
	<authorUrl>http://codemirror.net/</authorUrl>
	<copyright>Copyright (C) 2014 - 2017 by Marijn Haverbeke &lt;marijnh@gmail.com&gt; and others</copyright>
	<license>MIT license: http://codemirror.net/LICENSE</license>
	<description>PLG_CODEMIRROR_XML_DESCRIPTION</description>
	<files>
		<filename plugin="codemirror">codemirror.php</filename>
		<filename>styles.css</filename>
		<filename>styles.min.css</filename>
		<filename>fonts.json</filename>
		<filename>fonts.php</filename>
	</files>

	<languages>
		<language tag="en-GB">en-GB.plg_editors_codemirror.ini</language>
		<language tag="en-GB">en-GB.plg_editors_codemirror.sys.ini</language>
	</languages>

	<config>
		<fields name="params">
			<fieldset name="basic">
				<field
					name="lineNumbers"
					type="radio"
					class="switcher"
					label="PLG_CODEMIRROR_FIELD_LINENUMBERS_LABEL"
					description="PLG_CODEMIRROR_FIELD_LINENUMBERS_DESC"
					default="0"
					filter="options"
					>
					<option value="0">JOFF</option>
					<option value="1">JON</option>
				</field>

				<field
					name="codeFolding"
					type="radio"
					class="switcher"
					label="PLG_CODEMIRROR_FIELD_CODEFOLDING_LABEL"
					description="PLG_CODEMIRROR_FIELD_CODEFOLDING_DESC"
<<<<<<< HEAD
					default="0"
=======
					class="btn-group btn-group-yesno"
					default="1"
>>>>>>> 29077837
					filter="options"
					>
					<option value="0">JOFF</option>
					<option value="1">JON</option>
				</field>

				<field
					name="markerGutter"
					type="radio"
					class="switcher"
					label="PLG_CODEMIRROR_FIELD_MARKERGUTTER_LABEL"
					description="PLG_CODEMIRROR_FIELD_MARKERGUTTER_DESC"
<<<<<<< HEAD
					default="1"
=======
					class="btn-group btn-group-yesno"
					default="0"
>>>>>>> 29077837
					filter="options"
					>
					<option value="0">JOFF</option>
					<option value="1">JON</option>
				</field>

				<field
					name="lineWrapping"
					type="hidden"
					label="PLG_CODEMIRROR_FIELD_LINEWRAPPING_LABEL"
					description="PLG_CODEMIRROR_FIELD_LINEWRAPPING_DESC"
					class="btn-group btn-group-yesno"
					default="0"
					filter="options"
					>
					<option value="1">JON</option>
					<option value="0">JOFF</option>
				</field>

				<field
					name="activeLine"
					type="radio"
					class="switcher"
					label="PLG_CODEMIRROR_FIELD_ACTIVELINE_LABEL"
					description="PLG_CODEMIRROR_FIELD_ACTIVELINE_DESC"
<<<<<<< HEAD
					default="0"
=======
					class="btn-group btn-group-yesno"
					default="1"
>>>>>>> 29077837
					filter="options"
					>
					<option value="0">JOFF</option>
					<option value="1">JON</option>
				</field>

				<field
					name="selectionMatches"
					type="radio"
					class="switcher"
					label="PLG_CODEMIRROR_FIELD_SELECTIONMATCHES_LABEL"
					description="PLG_CODEMIRROR_FIELD_SELECTIONMATCHES_DESC"
					default="0"
					filter="options"
					>
					<option value="0">JOFF</option>
					<option value="1">JON</option>
				</field>

				<field
					name="matchTags"
					type="radio"
					class="switcher"
					label="PLG_CODEMIRROR_FIELD_MATCHTAGS_LABEL"
					description="PLG_CODEMIRROR_FIELD_MATCHTAGS_DESC"
					default="1"
					filter="options"
					>
					<option value="0">JOFF</option>
					<option value="1">JON</option>
				</field>

				<field
					name="matchBrackets"
					type="radio"
					class="switcher"
					label="PLG_CODEMIRROR_FIELD_MATCHBRACKETS_LABEL"
					description="PLG_CODEMIRROR_FIELD_MATCHBRACKETS_DESC"
					default="1"
					filter="options"
					>
					<option value="0">JOFF</option>
					<option value="1">JON</option>
				</field>

				<field
					name="autoCloseTags"
					type="radio"
					class="switcher"
					label="PLG_CODEMIRROR_FIELD_AUTOCLOSETAGS_LABEL"
					description="PLG_CODEMIRROR_FIELD_AUTOCLOSETAGS_DESC"
					default="1"
					filter="options"
					>
					<option value="0">JOFF</option>
					<option value="1">JON</option>
				</field>

				<field
					name="autoCloseBrackets"
					type="radio"
					class="switcher"
					label="PLG_CODEMIRROR_FIELD_AUTOCLOSEBRACKET_LABEL"
					description="PLG_CODEMIRROR_FIELD_AUTOCLOSEBRACKET_DESC"
					default="1"
					filter="options"
					>
					<option value="0">JOFF</option>
					<option value="1">JON</option>
				</field>

				<field
					name="autoFocus"
					type="radio"
					class="switcher"
					label="PLG_CODEMIRROR_FIELD_AUTOFOCUS_LABEL"
					description="PLG_CODEMIRROR_FIELD_AUTOFOCUS_DESC"
					default="1"
					filter="options"
					>
					<option value="0">JOFF</option>
					<option value="1">JON</option>
				</field>

				<field
					name="vimKeyBinding"
					type="radio"
					class="switcher"
					label="PLG_CODEMIRROR_FIELD_VIM_KEYBINDING_LABEL"
					description="PLG_CODEMIRROR_FIELD_VIM_KEYBINDING_DESC"
					default="0"
					filter="options"
					>
					<option value="0">JOFF</option>
					<option value="1">JON</option>
				</field>

				<field
					name="fullScreen"
					type="list"
					label="PLG_CODEMIRROR_FIELD_FULLSCREEN_LABEL"
					description="PLG_CODEMIRROR_FIELD_FULLSCREEN_DESC"
					default="F10"
					filter="options"
					>
					<option value="F1">F1</option>
					<option value="F2">F2</option>
					<option value="F3">F3</option>
					<option value="F4">F4</option>
					<option value="F5">F5</option>
					<option value="F6">F6</option>
					<option value="F7">F7</option>
					<option value="F8">F8</option>
					<option value="F9">F9</option>
					<option value="F10">F10</option>
					<option value="F11">F11</option>
					<option value="F12">F12</option>
				</field>

				<field
					name="fullScreenMod"
					type="checkboxes"
					label="PLG_CODEMIRROR_FIELD_FULLSCREEN_MOD_LABEL"
					description="PLG_CODEMIRROR_FIELD_FULLSCREEN_MOD_DESC"
					filter="options"
					>
					<option value="Shift">PLG_CODEMIRROR_FIELD_VALUE_FULLSCREEN_MOD_SHIFT</option>
					<option value="Cmd">PLG_CODEMIRROR_FIELD_VALUE_FULLSCREEN_MOD_CMD</option>
					<option value="Ctrl">PLG_CODEMIRROR_FIELD_VALUE_FULLSCREEN_MOD_CTRL</option>
					<option value="Alt">PLG_CODEMIRROR_FIELD_VALUE_FULLSCREEN_MOD_ALT</option>
				</field>

				<field
					name="basePath"
					type="hidden"
					default="media/editors/codemirror/"
				/>

				<field
					name="modePath"
					type="hidden"
					default="media/editors/codemirror/mode/%N/%N"
				/>
			</fieldset>

			<fieldset name="appearance" label="PLG_CODEMIRROR_FIELDSET_APPEARANCE_OPTIONS_LABEL" addfieldpath="plugins/editors/codemirror">
				<field
					name="theme"
					type="filelist"
					label="PLG_CODEMIRROR_FIELD_THEME_LABEL"
					description="PLG_CODEMIRROR_FIELD_THEME_DESC"
					default=""
					filter="\.css$"
					stripext="true"
					hide_none="true"
					hide_default="false"
					directory="media/vendor/codemirror/theme"
					>
					<option value="">JDEFAULT</option>
				</field>

				<field
					name="activeLineColor"
					type="color"
					label="PLG_CODEMIRROR_FIELD_ACTIVELINE_COLOR_LABEL"
					description="PLG_CODEMIRROR_FIELD_ACTIVELINE_COLOR_DESC"
					default="#a4c2eb"
					filter="color"
				/>

				<field
					name="highlightMatchColor"
					type="color"
					label="PLG_CODEMIRROR_FIELD_HIGHLIGHT_MATCH_COLOR_LABEL"
					description="PLG_CODEMIRROR_FIELD_HIGHLIGHT_MATCH_COLOR_DESC"
					default="#fa542f"
					filter="color"
				/>

				<field
					name="fontFamily"
					type="fonts"
					label="PLG_CODEMIRROR_FIELD_FONT_FAMILY_LABEL"
					description="PLG_CODEMIRROR_FIELD_FONT_FAMILY_DESC"
					default="0"
					filter="options"
					>
					<option value="0">PLG_CODEMIRROR_FIELD_VALUE_FONT_FAMILY_DEFAULT</option>
				</field>

				<field
					name="fontSize"
					type="integer"
					label="PLG_CODEMIRROR_FIELD_FONT_SIZE_LABEL"
					description="PLG_CODEMIRROR_FIELD_FONT_SIZE_DESC"
					first="6"
					last="16"
					step="1"
					default="13"
					filter="intval"
				/>

				<field
					name="lineHeight"
					type="list"
					label="PLG_CODEMIRROR_FIELD_LINE_HEIGHT_LABEL"
					description="PLG_CODEMIRROR_FIELD_LINE_HEIGHT_DESC"
					default="1.2"
					filter="options"
					>
					<option value="1.0">1.0</option>
					<option value="1.1">1.1</option>
					<option value="1.2">1.2</option>
					<option value="1.3">1.3</option>
					<option value="1.4">1.4</option>
					<option value="1.5">1.5</option>
					<option value="1.6">1.6</option>
					<option value="1.7">1.7</option>
					<option value="1.8">1.8</option>
					<option value="1.9">1.9</option>
					<option value="2.0">2.0</option>
				</field>

				<field
					name="scrollbarStyle"
					type="list"
					label="PLG_CODEMIRROR_FIELD_VALUE_SCROLLBARSTYLE_LABEL"
					description="PLG_CODEMIRROR_FIELD_VALUE_SCROLLBARSTYLE_DESC"
					default="native"
					filter="options"
					>
					<option value="native">PLG_CODEMIRROR_FIELD_VALUE_SCROLLBARSTYLE_DEFAULT</option>
					<option value="simple">PLG_CODEMIRROR_FIELD_VALUE_SCROLLBARSTYLE_SIMPLE</option>
					<option value="overlay">PLG_CODEMIRROR_FIELD_VALUE_SCROLLBARSTYLE_OVERLAY</option>
				</field>
			</fieldset>
		</fields>
	</config>
</extension><|MERGE_RESOLUTION|>--- conflicted
+++ resolved
@@ -41,15 +41,10 @@
 				<field
 					name="codeFolding"
 					type="radio"
-					class="switcher"
 					label="PLG_CODEMIRROR_FIELD_CODEFOLDING_LABEL"
 					description="PLG_CODEMIRROR_FIELD_CODEFOLDING_DESC"
-<<<<<<< HEAD
-					default="0"
-=======
-					class="btn-group btn-group-yesno"
-					default="1"
->>>>>>> 29077837
+					class="switcher"
+					default="1"
 					filter="options"
 					>
 					<option value="0">JOFF</option>
@@ -59,15 +54,10 @@
 				<field
 					name="markerGutter"
 					type="radio"
-					class="switcher"
 					label="PLG_CODEMIRROR_FIELD_MARKERGUTTER_LABEL"
 					description="PLG_CODEMIRROR_FIELD_MARKERGUTTER_DESC"
-<<<<<<< HEAD
-					default="1"
-=======
-					class="btn-group btn-group-yesno"
-					default="0"
->>>>>>> 29077837
+					class="switcher"
+					default="1"
 					filter="options"
 					>
 					<option value="0">JOFF</option>
@@ -90,15 +80,10 @@
 				<field
 					name="activeLine"
 					type="radio"
-					class="switcher"
 					label="PLG_CODEMIRROR_FIELD_ACTIVELINE_LABEL"
 					description="PLG_CODEMIRROR_FIELD_ACTIVELINE_DESC"
-<<<<<<< HEAD
-					default="0"
-=======
-					class="btn-group btn-group-yesno"
-					default="1"
->>>>>>> 29077837
+					class="switcher"
+					default="1"
 					filter="options"
 					>
 					<option value="0">JOFF</option>
