--- conflicted
+++ resolved
@@ -28,15 +28,10 @@
 	});
 ');
 ?>
-<<<<<<< HEAD
 
-<p class="badge badge-default"><?php echo JText::sprintf('PLG_CODEMIRROR_TOGGLE_FULL_SCREEN', $params->get('fullScreen', 'F10')); ?></p>
-
-=======
-<p class="label">
+<p class="badge badge-default">
     <?php echo JText::sprintf('PLG_CODEMIRROR_TOGGLE_FULL_SCREEN', $modifier, $params->get('fullScreen', 'F10')); ?>
 </p>
->>>>>>> 61f8c855
 <?php echo '<textarea name="', $name, '" id="', $id, '" cols="', $cols, '" rows="', $rows, '">', $content, '</textarea>'; ?>
 
 <?php echo $displayData->buttons; ?>