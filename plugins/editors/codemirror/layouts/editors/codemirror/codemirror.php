<?php

/**
 * @package     Joomla.Plugin
 * @subpackage  Editors.codemirror
 *
 * @copyright   (C) 2023 Open Source Matters, Inc. <https://www.joomla.org>
 * @license     GNU General Public License version 2 or later; see LICENSE.txt
 */

// No direct access
defined('_JEXEC') or die;

use Joomla\CMS\Factory;
use Joomla\CMS\Language\Text;
use Joomla\CMS\Layout\FileLayout;
use Joomla\Registry\Registry;

extract($displayData);

/**
 * Layout variables
 *
<<<<<<< HEAD
 * @var   FileLayout $this
 * @var   array      $options     JS options for editor
 * @var   Registry   $params      Plugin parameters
 * @var   string     $id          The id of the input
 * @var   string     $name        The name of the input
 * @var   integer    $cols        Textarea cols attribute
 * @var   integer    $rows        Textarea rows attribute
 * @var   string     $content     The value
 * @var   string     $buttons     Editor XTD buttons
=======
 * @var   object   $options     JS options for editor
 * @var   Registry $params      Plugin parameters
 * @var   string   $id          The id of the input
 * @var   string   $name        The name of the input
 * @var   integer  $cols        Textarea cols attribute
 * @var   integer  $rows        Textarea rows attribute
 * @var   string   $content     The value
 * @var   string   $buttons     Editor XTD buttons
>>>>>>> 65553d52
 */

$option  = ' options="' . $this->escape(json_encode($options)) . '"';
$style   = '';

if ($options->width) {
    $style .= 'width:' . $options->width . ';';
}
if ($options->height) {
    $style .= 'height:' . $options->height . ';';
}

// Fullscreen combo
$fsCombo = '';
if (empty($options->readOnly)) {
    $fskeys          = $params->get('fullScreenMod', []);
    $fskeys[]        = $params->get('fullScreen', 'F10');
    $fullScreenCombo = implode('-', $fskeys);
    $fsCombo         = ' fs-combo=' . $this->escape($fullScreenCombo);
}

/** @var Joomla\CMS\WebAsset\WebAssetManager $wa */
$wa = Factory::getApplication()->getDocument()->getWebAssetManager();
$wa->getRegistry()->addExtensionRegistryFile('plg_editors_codemirror');
$wa->useStyle('plg_editors_codemirror')
    ->useScript('webcomponent.editor-codemirror');
?>
<joomla-editor-codemirror <?php echo $fsCombo . $option; ?>>
<?php echo '<textarea name="' . $name . '" id="' . $id . '" cols="' . $cols . '" rows="' . $rows . '" style="' . $style . '">' . $content . '</textarea>'; ?>
<?php if ($fsCombo) : ?>
    <p class="small float-end">
        <?php echo Text::sprintf('PLG_CODEMIRROR_TOGGLE_FULL_SCREEN', $fullScreenCombo); ?>
    </p>
<?php endif; ?>
<?php echo $buttons ?? ''; ?>
</joomla-editor-codemirror><|MERGE_RESOLUTION|>--- conflicted
+++ resolved
@@ -21,9 +21,8 @@
 /**
  * Layout variables
  *
-<<<<<<< HEAD
  * @var   FileLayout $this
- * @var   array      $options     JS options for editor
+ * @var   object     $options     JS options for editor
  * @var   Registry   $params      Plugin parameters
  * @var   string     $id          The id of the input
  * @var   string     $name        The name of the input
@@ -31,16 +30,6 @@
  * @var   integer    $rows        Textarea rows attribute
  * @var   string     $content     The value
  * @var   string     $buttons     Editor XTD buttons
-=======
- * @var   object   $options     JS options for editor
- * @var   Registry $params      Plugin parameters
- * @var   string   $id          The id of the input
- * @var   string   $name        The name of the input
- * @var   integer  $cols        Textarea cols attribute
- * @var   integer  $rows        Textarea rows attribute
- * @var   string   $content     The value
- * @var   string   $buttons     Editor XTD buttons
->>>>>>> 65553d52
  */
 
 $option  = ' options="' . $this->escape(json_encode($options)) . '"';
