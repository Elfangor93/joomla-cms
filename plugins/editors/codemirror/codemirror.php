<?php
/**
 * @package     Joomla.Plugin
 * @subpackage  Editors.codemirror
 *
 * @copyright   Copyright (C) 2005 - 2019 Open Source Matters, Inc. All rights reserved.
 * @license     GNU General Public License version 2 or later; see LICENSE.txt
 */

// No direct access
defined('_JEXEC') or die;

use Joomla\CMS\Factory;
use Joomla\CMS\HTML\HTMLHelper;
use Joomla\CMS\Layout\LayoutHelper;
use Joomla\CMS\Plugin\CMSPlugin;
use Joomla\CMS\Plugin\PluginHelper;
use Joomla\Event\Event;

/**
 * CodeMirror Editor Plugin.
 *
 * @since  1.6
 */
class PlgEditorCodemirror extends CMSPlugin
{
	/**
	 * Affects constructor behavior. If true, language files will be loaded automatically.
	 *
	 * @var    boolean
	 * @since  3.1.4
	 */
	protected $autoloadLanguage = true;

	/**
	 * Mapping of syntax to CodeMirror modes.
	 *
	 * @var array
	 */
	protected $modeAlias = array();

	/**
	 * Initialises the Editor.
	 *
	 * @return  void
	 */
	public function onInit()
	{
		static $done = false;

		// Do this only once.
		if ($done)
		{
			return;
		}

		$done = true;

		// Most likely need this later
		$doc = Factory::getDocument();

		// Codemirror shall have its own group of plugins to modify and extend its behavior
		PluginHelper::importPlugin('editors_codemirror');

		// At this point, params can be modified by a plugin before going to the layout renderer.
		Factory::getApplication()->triggerEvent('onCodeMirrorBeforeInit', array(&$this->params));

		$displayData = (object) array('params'  => $this->params);
<<<<<<< HEAD
		$font = $this->params->get('fontFamily', 0);
=======

		// We need to do output buffering here because layouts may actually 'echo' things which we do not want.
		ob_start();
		JLayoutHelper::render('editors.codemirror.init', $displayData, __DIR__ . '/layouts');
		ob_end_clean();

		$font = $this->params->get('fontFamily', '0');
>>>>>>> b5200b40
		$fontInfo = $this->getFontInfo($font);

		if (isset($fontInfo))
		{
			if (isset($fontInfo->url))
			{
				$doc->addStyleSheet($fontInfo->url);
			}

			if (isset($fontInfo->css))
			{
				$displayData->fontFamily = $fontInfo->css . '!important';
			}
		}

		// We need to do output buffering here because layouts may actually 'echo' things which we do not want.
		ob_start();
		LayoutHelper::render('editors.codemirror.styles', $displayData, __DIR__ . '/layouts');
		ob_end_clean();

		Factory::getApplication()->triggerEvent('onCodeMirrorAfterInit', array(&$this->params));
	}

	/**
	 * Display the editor area.
	 *
	 * @param   string   $name     The control name.
	 * @param   string   $content  The contents of the text area.
	 * @param   string   $width    The width of the text area (px or %).
	 * @param   string   $height   The height of the text area (px or %).
	 * @param   int      $col      The number of columns for the textarea.
	 * @param   int      $row      The number of rows for the textarea.
	 * @param   boolean  $buttons  True and the editor buttons will be displayed.
	 * @param   string   $id       An optional ID for the textarea (note: since 1.6). If not supplied the name is used.
	 * @param   string   $asset    Not used.
	 * @param   object   $author   Not used.
	 * @param   array    $params   Associative array of editor parameters.
	 *
	 * @return  string  HTML
	 */
	public function onDisplay(
		$name, $content, $width, $height, $col, $row, $buttons = true, $id = null, $asset = null, $author = null, $params = array())
	{
		// True if a CodeMirror already has autofocus. Prevent multiple autofocuses.
		static $autofocused;

		$id = empty($id) ? $name : $id;

		// Must pass the field id to the buttons in this editor.
		$buttons = $this->displayButtons($id, $buttons, $asset, $author);

		// Only add "px" to width and height if they are not given as a percentage.
		$width .= is_numeric($width) ? 'px' : '';
		$height .= is_numeric($height) ? 'px' : '';

		// Options for the CodeMirror constructor.
		$options = new stdClass;

		// Is field readonly?
		if (!empty($params['readonly']))
		{
			$options->readOnly = 'nocursor';
		}

		// Should we focus on the editor on load?
		if (!$autofocused)
		{
			$options->autofocus = isset($params['autofocus']) ? (bool) $params['autofocus'] : false;
			$autofocused = $options->autofocus;
		}

		$options->lineWrapping = (boolean) $this->params->get('lineWrapping', 1);

		// Add styling to the active line.
		$options->styleActiveLine = (boolean) $this->params->get('activeLine', 1);

		// Do we highlight selection matches?
		if ($this->params->get('selectionMatches', 1))
		{
			$options->highlightSelectionMatches = array(
					'showToken' => true,
					'annotateScrollbar' => true,
				);
		}

		// Do we use line numbering?
		if ($options->lineNumbers = (boolean) $this->params->get('lineNumbers', 1))
		{
			$options->gutters[] = 'CodeMirror-linenumbers';
		}

		// Do we use code folding?
		if ($options->foldGutter = (boolean) $this->params->get('codeFolding', 1))
		{
			$options->gutters[] = 'CodeMirror-foldgutter';
		}

		// Do we use a marker gutter?
		if ($options->markerGutter = (boolean) $this->params->get('markerGutter', $this->params->get('marker-gutter', 1)))
		{
			$options->gutters[] = 'CodeMirror-markergutter';
		}

		// Load the syntax mode.
		$syntax = !empty($params['syntax'])
			? $params['syntax']
			: $this->params->get('syntax', 'html');
		$options->mode = $this->modeAlias[$syntax] ?? $syntax;

		// Load the theme if specified.
		if ($theme = $this->params->get('theme'))
		{
			$options->theme = $theme;

			HTMLHelper::_('stylesheet', $this->params->get('basePath', 'media/vendor/codemirror/') . 'theme/' . $theme . '.css', array('version' => 'auto'));
		}

		// Special options for tagged modes (xml/html).
		if (in_array($options->mode, array('xml', 'html', 'php')))
		{
			// Autogenerate closing tags (html/xml only).
			$options->autoCloseTags = (boolean) $this->params->get('autoCloseTags', 1);

			// Highlight the matching tag when the cursor is in a tag (html/xml only).
			$options->matchTags = (boolean) $this->params->get('matchTags', 1);
		}

		// Special options for non-tagged modes.
		if (!in_array($options->mode, array('xml', 'html')))
		{
			// Autogenerate closing brackets.
			$options->autoCloseBrackets = (boolean) $this->params->get('autoCloseBrackets', 1);

			// Highlight the matching bracket.
			$options->matchBrackets = (boolean) $this->params->get('matchBrackets', 1);
		}

		$options->scrollbarStyle = $this->params->get('scrollbarStyle', 'native');

		// KeyMap settings.
		$options->keyMap = $this->params->get('keyMap', false);

		// Support for older settings.
		if ($options->keyMap === false)
		{
			$options->keyMap = $this->params->get('vimKeyBinding', 0) ? 'vim' : 'default';
		}

		if ($options->keyMap && $options->keyMap != 'default')
		{
			$this->loadKeyMap($options->keyMap);
		}

		$displayData = (object) array(
				'options' => $options,
				'params'  => $this->params,
				'name'    => $name,
				'id'      => $id,
				'cols'    => $col,
				'rows'    => $row,
				'content' => $content,
				'buttons' => $buttons
			);

		// At this point, displayData can be modified by a plugin before going to the layout renderer.
		$results = Factory::getApplication()->triggerEvent('onCodeMirrorBeforeDisplay', array(&$displayData));

		$results[] = LayoutHelper::render('editors.codemirror.element', $displayData, __DIR__ . '/layouts');

		foreach (Factory::getApplication()->triggerEvent('onCodeMirrorAfterDisplay', array(&$displayData)) as $result)
		{
			$results[] = $result;
		}

		return implode("\n", $results);
	}

	/**
	 * Displays the editor buttons.
	 *
	 * @param   string  $name     Button name.
	 * @param   mixed   $buttons  [array with button objects | boolean true to display buttons]
	 * @param   mixed   $asset    Unused.
	 * @param   mixed   $author   Unused.
	 *
	 * @return  string|void
	 */
	protected function displayButtons($name, $buttons, $asset, $author)
	{
		if (is_array($buttons) || (is_bool($buttons) && $buttons))
		{
			$buttonsEvent = new Event(
				'getButtons',
				[
					'editor'  => $name,
					'buttons' => $buttons,
				]
			);

			$buttonsResult = $this->getDispatcher()->dispatch('getButtons', $buttonsEvent);
			$buttons       = $buttonsResult['result'];

			return LayoutHelper::render('joomla.editors.buttons', $buttons);
		}
	}

	/**
	 * Gets font info from the json data file
	 *
	 * @param   string  $font  A key from the $fonts array.
	 *
	 * @return  object
	 */
	protected function getFontInfo($font)
	{
		static $fonts;

		if (!$fonts)
		{
			$fonts = json_decode(file_get_contents(__DIR__ . '/fonts.json'), true);
		}

		return isset($fonts[$font]) ? (object) $fonts[$font] : null;
	}

	/**
	 * Loads a keyMap file
	 *
	 * @param   string  $keyMap  The name of a keyMap file to load.
	 *
	 * @return  void
	 */
	protected function loadKeyMap($keyMap)
	{
		$basePath = $this->params->get('basePath', 'media/vendor/codemirror/');
		$ext = JDEBUG ? '.js' : '.min.js';
		JHtml::_('script', $basePath . 'keymap/' . $keyMap . $ext, array('version' => 'auto'));
	}
}<|MERGE_RESOLUTION|>--- conflicted
+++ resolved
@@ -66,17 +66,7 @@
 		Factory::getApplication()->triggerEvent('onCodeMirrorBeforeInit', array(&$this->params));
 
 		$displayData = (object) array('params'  => $this->params);
-<<<<<<< HEAD
-		$font = $this->params->get('fontFamily', 0);
-=======
-
-		// We need to do output buffering here because layouts may actually 'echo' things which we do not want.
-		ob_start();
-		JLayoutHelper::render('editors.codemirror.init', $displayData, __DIR__ . '/layouts');
-		ob_end_clean();
-
 		$font = $this->params->get('fontFamily', '0');
->>>>>>> b5200b40
 		$fontInfo = $this->getFontInfo($font);
 
 		if (isset($fontInfo))
