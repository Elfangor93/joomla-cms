--- conflicted
+++ resolved
@@ -231,11 +231,8 @@
 		if ($theme = $this->params->get('theme'))
 		{
 			$options->theme = $theme;
-<<<<<<< HEAD
-			JHtml::_('stylesheet', $this->params->get('basePath', 'media/vendor/codemirror/') . 'theme/' . $theme . '.css');
-=======
+
 			JHtml::_('stylesheet', $this->params->get('basePath', 'media/editors/codemirror/') . 'theme/' . $theme . '.css', array('version' => 'auto'));
->>>>>>> 05d5fb34
 		}
 
 		// Special options for tagged modes (xml/html).
