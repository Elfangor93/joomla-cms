<?php
/**
 * @package     Joomla.Plugin
 * @subpackage  Editors.none
 *
 * @copyright   Copyright (C) 2005 - 2016 Open Source Matters, Inc. All rights reserved.
 * @license     GNU General Public License version 2 or later; see LICENSE.txt
 */

defined('_JEXEC') or die;

/**
 * Plain Textarea Editor Plugin
 *
 * @since  1.5
 */
class PlgEditorNone extends JPlugin
{
	/**
	 * Method to handle the onInitEditor event.
	 *  - Initialises the Editor
	 *
	 * @return  void
	 *
	 * @since 1.5
	 */
	public function onInit()
	{
<<<<<<< HEAD
		JHtml::script('editors/none/editor-none.min.js', false, true, false, false, true);
=======
		JHtml::_('script', 'media/editors/none/none.min.js', array('version' => 'auto'));
>>>>>>> 05d5fb34

		return null;
	}

	/**
	 * Copy editor content to form field.
	 *
	 * Not applicable in this editor.
	 *
	 * @return  void
	 */
	public function onSave()
	{
		return;
	}

	/**
	 * Get the editor content.
	 *
	 * @param   string  $id  The id of the editor field.
	 *
	 * @return  string
	 */
	public function onGetContent($id)
	{
		return "document.getElementById('$id').value;\n";
	}

	/**
	 * Set the editor content.
	 *
	 * @param   string  $id    The id of the editor field.
	 * @param   string  $html  The content to set.
	 *
	 * @return  string
	 */
	public function onSetContent($id, $html)
	{
		return "document.getElementById('$id').value = $html;\n";
	}

	/**
	 * Inserts html code into the editor
	 *
	 * @param   string  $id  The id of the editor field
	 *
	 * @return  void
	 */
	public function onGetInsertMethod($id)
	{
		return null;
	}

	/**
	 * Display the editor area.
	 *
	 * @param   string   $name     The control name.
	 * @param   string   $content  The contents of the text area.
	 * @param   string   $width    The width of the text area (px or %).
	 * @param   string   $height   The height of the text area (px or %).
	 * @param   integer  $col      The number of columns for the textarea.
	 * @param   integer  $row      The number of rows for the textarea.
	 * @param   boolean  $buttons  True and the editor buttons will be displayed.
	 * @param   string   $id       An optional ID for the textarea (note: since 1.6). If not supplied the name is used.
	 * @param   string   $asset    The object asset
	 * @param   object   $author   The author.
	 * @param   array    $params   Associative array of editor parameters.
	 *
	 * @return  string
	 */
	public function onDisplay($name, $content, $width, $height, $col, $row, $buttons = true,
		$id = null, $asset = null, $author = null, $params = array())
	{
		if (empty($id))
		{
			$id = $name;
		}

		// Only add "px" to width and height if they are not given as a percentage
		if (is_numeric($width))
		{
			$width .= 'px';
		}

		if (is_numeric($height))
		{
			$height .= 'px';
		}

		$editor = '<textarea name="' . $name . '" id="' . $id . '" cols="' . $col . '" rows="' . $row
				. '" style="width: ' . $width . '; height: ' . $height . ';">' . $content . '</textarea>'
				. $this->_displayButtons($id, $buttons, $asset, $author);

		return $editor;
	}

	/**
	 * Displays the editor buttons.
	 *
	 * @param   string  $name     The control name.
	 * @param   mixed   $buttons  [array with button objects | boolean true to display buttons]
	 * @param   string  $asset    The object asset
	 * @param   object  $author   The author.
	 *
	 * @return  string HTML
	 */
	public function _displayButtons($name, $buttons, $asset, $author)
	{
		$return = '';

		$args = array(
			'name'  => $name,
			'event' => 'onGetInsertMethod'
		);

		$results = (array) $this->update($args);

		if ($results)
		{
			foreach ($results as $result)
			{
				if (is_string($result) && trim($result))
				{
					$return .= $result;
				}
			}
		}

		if (is_array($buttons) || (is_bool($buttons) && $buttons))
		{
			$buttons = $this->_subject->getButtons($name, $buttons, $asset, $author);

			$return .= JLayoutHelper::render('joomla.editors.buttons', $buttons);
		}

		return $return;
	}
}<|MERGE_RESOLUTION|>--- conflicted
+++ resolved
@@ -26,11 +26,7 @@
 	 */
 	public function onInit()
 	{
-<<<<<<< HEAD
-		JHtml::script('editors/none/editor-none.min.js', false, true, false, false, true);
-=======
 		JHtml::_('script', 'media/editors/none/none.min.js', array('version' => 'auto'));
->>>>>>> 05d5fb34
 
 		return null;
 	}
