--- conflicted
+++ resolved
@@ -145,7 +145,6 @@
 	 */
 	public function _displayButtons($name, $buttons, $asset, $author)
 	{
-<<<<<<< HEAD
 		$return = '';
 
 		$onGetInsertMethodEvent = new Event(
@@ -167,8 +166,6 @@
 			}
 		}
 
-=======
->>>>>>> a93b1a7e
 		if (is_array($buttons) || (is_bool($buttons) && $buttons))
 		{
 			$buttonsEvent = new Event(
