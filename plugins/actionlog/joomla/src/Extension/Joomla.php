--- conflicted
+++ resolved
@@ -573,13 +573,8 @@
      */
     public function onUserAfterSave($user, $isnew, $success, $msg): void
     {
-<<<<<<< HEAD
-        $context = $this->getApplication()->getInput()->get('option');
-        $task    = $this->getApplication()->getInput()->post->get('task');
-=======
-        $context = $this->getApplication()->input->get('option');
-        $task    = $this->getApplication()->input->get('task');
->>>>>>> e462044f
+        $context = $this->getApplication()->getInput()->get('option');
+        $task    = $this->getApplication()->getInput()->get('task');
 
         if (!$this->checkLoggable($context)) {
             return;
