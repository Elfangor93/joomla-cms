--- conflicted
+++ resolved
@@ -544,11 +544,7 @@
 			'id'             => $table->get($params->id_holder),
 			'title'          => $table->get($params->title_holder),
 			'extension_name' => $table->get($params->title_holder),
-<<<<<<< HEAD
-			'itemlink'       => ActionlogsHelper::getContentTypeLink($option, $contentType, $table->get($params->id_holder), $params->id_holder, $article),
-=======
-			'itemlink'       => ActionlogsHelper::getContentTypeLink($option, $contentType, $table->get($params->id_holder), $params->id_holder, null)
->>>>>>> f2b6d583
+			'itemlink'       => ActionlogsHelper::getContentTypeLink($option, $contentType, $table->get($params->id_holder), $params->id_holder),
 		);
 
 		$this->addLog(array($message), $messageLanguageKey, $context);
