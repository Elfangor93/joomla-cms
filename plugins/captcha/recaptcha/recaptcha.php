--- conflicted
+++ resolved
@@ -132,20 +132,8 @@
 
 		switch ($version)
 		{
-<<<<<<< HEAD
 			case '2.0':
-				$response  = $input->get('g-recaptcha-response', '', 'string');
-=======
-			case '1.0':
-				$challenge = $input->get('recaptcha_challenge_field', '', 'string');
-				$response  = $code ? $code : $input->get('recaptcha_response_field', '', 'string');
-				$spam      = ($challenge === '' || $response === '');
-				break;
-			case '2.0':
-				// Challenge Not needed in 2.0 but needed for getResponse call
-				$challenge = null;
-				$response  = $code ? $code : $input->get('g-recaptcha-response', '', 'string');
->>>>>>> 149e26de
+				$response  = $code ?: $input->get('g-recaptcha-response', '', 'string');
 				$spam      = ($response === '');
 				break;
 		}
