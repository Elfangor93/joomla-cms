<?php

/**
 * @package     Joomla.Plugin
 * @subpackage  Extension.namespacemap
 *
 * @copyright   (C) 2017 Open Source Matters, Inc. <https://www.joomla.org>
 * @license     GNU General Public License version 2 or later; see LICENSE.txt
 */

namespace Joomla\Plugin\Extension\NamespaceMap\Extension;

use Joomla\CMS\Installer\Installer;
use Joomla\CMS\Plugin\CMSPlugin;
use Joomla\Event\DispatcherInterface;

// phpcs:disable PSR1.Files.SideEffects
\defined('_JEXEC') or die;
// phpcs:enable PSR1.Files.SideEffects

/**
 * Joomla! namespace map creator / updater.
 *
 * @since  4.0.0
 */
final class NamespaceMap extends CMSPlugin
{
    /**
     * The namespace map file creator
     *
     * @var \JNamespacePsr4Map
     */
    private $fileCreator = null;

    /**
     * Constructor
     *
<<<<<<< HEAD
     * @param   DispatcherInterface  $dispatcher  The object to observe
     * @param   JNamespacePsr4Map    $map         The namespace map creator
     * @param   array                $config      An optional associative array of configuration settings.
     *                                            Recognized key values include 'name', 'group', 'params', 'language'
     *                                            (this list is not meant to be comprehensive).
     *
     * @since   4.0.0
     */
    public function __construct(DispatcherInterface $dispatcher, JNamespacePsr4Map $map, array $config = [])
=======
     * @param   DispatcherInterface  $subject  The object to observe
     * @param   \JNamespacePsr4Map    $map      The namespace map creator
     * @param   array                $config   An optional associative array of configuration settings.
     *                                         Recognized key values include 'name', 'group', 'params', 'language'
     *                                         (this list is not meant to be comprehensive).
     *
     * @since   4.0.0
     */
    public function __construct(DispatcherInterface $subject, \JNamespacePsr4Map $map, $config = [])
>>>>>>> 713fa828
    {
        $this->fileCreator = $map;

        parent::__construct($dispatcher, $config);
    }

    /**
     * Update / Create map on extension install
     *
     * @param   Installer  $installer  Installer instance
     * @param   integer    $eid        Extension id
     *
     * @return  void
     *
     * @since   4.0.0
     */
    public function onExtensionAfterInstall($installer, $eid)
    {
        // Check that we have a valid extension
        if ($eid) {
            // Update / Create new map
            $this->fileCreator->create();
        }
    }

    /**
     * Update / Create map on extension uninstall
     *
     * @param   Installer  $installer  Installer instance
     * @param   integer    $eid        Extension id
     * @param   boolean    $removed    Installation result
     *
     * @return  void
     *
     * @since   4.0.0
     */
    public function onExtensionAfterUninstall($installer, $eid, $removed)
    {
        // Check that we have a valid extension and that it has been removed
        if ($eid && $removed) {
            // Update / Create new map
            $this->fileCreator->create();
        }
    }

    /**
     * Update map on extension update
     *
     * @param   Installer  $installer  Installer instance
     * @param   integer    $eid        Extension id
     *
     * @return  void
     *
     * @since   4.0.0
     */
    public function onExtensionAfterUpdate($installer, $eid)
    {
        // Check that we have a valid extension
        if ($eid) {
            // Update / Create new map
            $this->fileCreator->create();
        }
    }
}<|MERGE_RESOLUTION|>--- conflicted
+++ resolved
@@ -35,27 +35,15 @@
     /**
      * Constructor
      *
-<<<<<<< HEAD
-     * @param   DispatcherInterface  $dispatcher  The object to observe
-     * @param   JNamespacePsr4Map    $map         The namespace map creator
-     * @param   array                $config      An optional associative array of configuration settings.
-     *                                            Recognized key values include 'name', 'group', 'params', 'language'
-     *                                            (this list is not meant to be comprehensive).
-     *
-     * @since   4.0.0
-     */
-    public function __construct(DispatcherInterface $dispatcher, JNamespacePsr4Map $map, array $config = [])
-=======
      * @param   DispatcherInterface  $subject  The object to observe
-     * @param   \JNamespacePsr4Map    $map      The namespace map creator
+     * @param   \JNamespacePsr4Map   $map      The namespace map creator
      * @param   array                $config   An optional associative array of configuration settings.
      *                                         Recognized key values include 'name', 'group', 'params', 'language'
      *                                         (this list is not meant to be comprehensive).
      *
      * @since   4.0.0
      */
-    public function __construct(DispatcherInterface $subject, \JNamespacePsr4Map $map, $config = [])
->>>>>>> 713fa828
+    public function __construct(DispatcherInterface $dispatcher, \JNamespacePsr4Map $map, array $config = [])
     {
         $this->fileCreator = $map;
 
