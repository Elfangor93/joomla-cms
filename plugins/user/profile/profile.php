<?php
/**
 * @package     Joomla.Plugin
 * @subpackage  User.profile
 *
 * @copyright   Copyright (C) 2005 - 2019 Open Source Matters, Inc. All rights reserved.
 * @license     GNU General Public License version 2 or later; see LICENSE.txt
 */

defined('_JEXEC') or die;

use Joomla\CMS\Date\Date;
use Joomla\CMS\Factory;
use Joomla\CMS\Form\Form;
use Joomla\CMS\Form\FormHelper;
use Joomla\CMS\HTML\HTMLHelper;
use Joomla\CMS\Language\Text;
<<<<<<< HEAD
use Joomla\CMS\Plugin\CMSPlugin;
=======
use Joomla\CMS\String\PunycodeHelper;
>>>>>>> b5200b40
use Joomla\Utilities\ArrayHelper;

/**
 * An example custom profile plugin.
 *
 * @since  1.6
 */
class PlgUserProfile extends CMSPlugin
{
	/**
	 * Date of birth.
	 *
	 * @var    string
	 * @since  3.1
	 */
	private $date = '';

	/**
	 * Load the language file on instantiation.
	 *
	 * @var    boolean
	 * @since  3.1
	 */
	protected $autoloadLanguage = true;

	/**
	 * Constructor
	 *
	 * @param   object  &$subject  The object to observe
	 * @param   array   $config    An array that holds the plugin configuration
	 *
	 * @since   1.5
	 */
	public function __construct(& $subject, $config)
	{
		parent::__construct($subject, $config);
		FormHelper::addFieldPath(__DIR__ . '/field');
	}

	/**
	 * Runs on content preparation
	 *
	 * @param   string  $context  The context for the data
	 * @param   object  $data     An object containing the data for the form.
	 *
	 * @return  boolean
	 *
	 * @since   1.6
	 */
	public function onContentPrepareData($context, $data)
	{
		// Check we are manipulating a valid form.
		if (!in_array($context, array('com_users.profile', 'com_users.user', 'com_users.registration', 'com_admin.profile')))
		{
			return true;
		}

		if (is_object($data))
		{
			$userId = $data->id ?? 0;

			if (!isset($data->profile) && $userId > 0)
			{
				// Load the profile data from the database.
				$db = Factory::getDbo();
<<<<<<< HEAD
				$query = $db->getQuery(true)
					->select(
						array(
							$db->quoteName('profile_key'),
							$db->quoteName('profile_value'),
						)
					)
					->from('#__user_profiles')
					->where($db->quoteName('user_id') . ' = ' . $db->quote((int) $userId))
					->where($db->quoteName('profile_key') . ' LIKE ' . $db->quote('profile.%'))
					->order($db->quoteName('ordering'));
=======
				$db->setQuery(
					'SELECT profile_key, profile_value FROM #__user_profiles'
						. ' WHERE user_id = ' . (int) $userId . " AND profile_key LIKE 'profile.%'"
						. ' ORDER BY ordering'
				);

				try
				{
					$results = $db->loadRowList();
				}
				catch (RuntimeException $e)
				{
					$this->_subject->setError($e->getMessage());
>>>>>>> b5200b40

				$db->setQuery($query);
				$results = $db->loadRowList();

				// Merge the profile data.
				$data->profile = array();

				foreach ($results as $v)
				{
					$k = str_replace('profile.', '', $v[0]);
					$data->profile[$k] = json_decode($v[1], true);

					if ($data->profile[$k] === null)
					{
						$data->profile[$k] = $v[1];
					}
				}
			}

			if (!HTMLHelper::isRegistered('users.url'))
			{
				HTMLHelper::register('users.url', array(__CLASS__, 'url'));
			}

			if (!HTMLHelper::isRegistered('users.calendar'))
			{
				HTMLHelper::register('users.calendar', array(__CLASS__, 'calendar'));
			}

			if (!HTMLHelper::isRegistered('users.tos'))
			{
				HTMLHelper::register('users.tos', array(__CLASS__, 'tos'));
			}

			if (!HTMLHelper::isRegistered('users.dob'))
			{
				HTMLHelper::register('users.dob', array(__CLASS__, 'dob'));
			}
		}

		return true;
	}

	/**
	 * Returns an anchor tag generated from a given value
	 *
	 * @param   string  $value  URL to use
	 *
	 * @return  mixed|string
	 */
	public static function url($value)
	{
		if (empty($value))
		{
			return HTMLHelper::_('users.value', $value);
		}
		else
		{
			// Convert website URL to utf8 for display
			$value = PunycodeHelper::urlToUTF8(htmlspecialchars($value));

			if (strpos($value, 'http') === 0)
			{
				return '<a href="' . $value . '">' . $value . '</a>';
			}
			else
			{
				return '<a href="http://' . $value . '">' . $value . '</a>';
			}
		}
	}

	/**
	 * Returns html markup showing a date picker
	 *
	 * @param   string  $value  valid date string
	 *
	 * @return  mixed
	 */
	public static function calendar($value)
	{
		if (empty($value))
		{
			return HTMLHelper::_('users.value', $value);
		}
		else
		{
			return HTMLHelper::_('date', $value, null, null);
		}
	}

	/**
	 * Returns the date of birth formatted and calculated using server timezone.
	 *
	 * @param   string  $value  valid date string
	 *
	 * @return  mixed
	 */
	public static function dob($value)
	{
		if (!$value)
		{
			return '';
		}

		return HTMLHelper::_('date', $value, Text::_('DATE_FORMAT_LC1'), false);
	}

	/**
	 * Return the translated strings yes or no depending on the value
	 *
	 * @param   boolean  $value  input value
	 *
	 * @return  string
	 */
	public static function tos($value)
	{
		if ($value)
		{
			return Text::_('JYES');
		}
		else
		{
			return Text::_('JNO');
		}
	}

	/**
	 * Adds additional fields to the user editing form
	 *
	 * @param   Form   $form  The form to be altered.
	 * @param   mixed  $data  The associated data for the form.
	 *
	 * @return  boolean
	 *
	 * @since   1.6
	 */
	public function onContentPrepareForm(Form $form, $data)
	{
		// Check we are manipulating a valid form.
		$name = $form->getName();

		if (!in_array($name, array('com_admin.profile', 'com_users.user', 'com_users.profile', 'com_users.registration')))
		{
			return true;
		}

		// Add the registration fields to the form.
		Form::addFormPath(__DIR__ . '/profiles');
		$form->loadFile('profile');

		$fields = array(
			'address1',
			'address2',
			'city',
			'region',
			'country',
			'postal_code',
			'phone',
			'website',
			'favoritebook',
			'aboutme',
			'dob',
			'tos',
		);

		// Change fields description when displayed in frontend or backend profile editing
		$app = Factory::getApplication();

		if ($app->isClient('site') || $name === 'com_users.user' || $name === 'com_admin.profile')
		{
			$form->setFieldAttribute('address1', 'description', 'PLG_USER_PROFILE_FILL_FIELD_DESC_SITE', 'profile');
			$form->setFieldAttribute('address2', 'description', 'PLG_USER_PROFILE_FILL_FIELD_DESC_SITE', 'profile');
			$form->setFieldAttribute('city', 'description', 'PLG_USER_PROFILE_FILL_FIELD_DESC_SITE', 'profile');
			$form->setFieldAttribute('region', 'description', 'PLG_USER_PROFILE_FILL_FIELD_DESC_SITE', 'profile');
			$form->setFieldAttribute('country', 'description', 'PLG_USER_PROFILE_FILL_FIELD_DESC_SITE', 'profile');
			$form->setFieldAttribute('postal_code', 'description', 'PLG_USER_PROFILE_FILL_FIELD_DESC_SITE', 'profile');
			$form->setFieldAttribute('phone', 'description', 'PLG_USER_PROFILE_FILL_FIELD_DESC_SITE', 'profile');
			$form->setFieldAttribute('website', 'description', 'PLG_USER_PROFILE_FILL_FIELD_DESC_SITE', 'profile');
			$form->setFieldAttribute('favoritebook', 'description', 'PLG_USER_PROFILE_FILL_FIELD_DESC_SITE', 'profile');
			$form->setFieldAttribute('aboutme', 'description', 'PLG_USER_PROFILE_FILL_FIELD_DESC_SITE', 'profile');
			$form->setFieldAttribute('dob', 'description', 'PLG_USER_PROFILE_FILL_FIELD_DESC_SITE', 'profile');
			$form->setFieldAttribute('tos', 'description', 'PLG_USER_PROFILE_FIELD_TOS_DESC_SITE', 'profile');
		}

		$tosArticle = $this->params->get('register_tos_article');
		$tosEnabled = $this->params->get('register-require_tos', 0);

		// We need to be in the registration form and field needs to be enabled
		if ($name !== 'com_users.registration' || !$tosEnabled)
		{
			// We only want the TOS in the registration form
			$form->removeField('tos', 'profile');
		}
		else
		{
			// Push the TOS article ID into the TOS field.
			$form->setFieldAttribute('tos', 'article', $tosArticle, 'profile');
		}

		foreach ($fields as $field)
		{
			// Case using the users manager in admin
			if ($name === 'com_users.user')
			{
				// Toggle whether the field is required.
				if ($this->params->get('profile-require_' . $field, 1) > 0)
				{
					$form->setFieldAttribute($field, 'required', ($this->params->get('profile-require_' . $field) == 2) ? 'required' : '', 'profile');
				}
				// Remove the field if it is disabled in registration and profile
				elseif ($this->params->get('register-require_' . $field, 1) == 0
					&& $this->params->get('profile-require_' . $field, 1) == 0)
				{
					$form->removeField($field, 'profile');
				}
			}
			// Case registration
			elseif ($name === 'com_users.registration')
			{
				// Toggle whether the field is required.
				if ($this->params->get('register-require_' . $field, 1) > 0)
				{
					$form->setFieldAttribute($field, 'required', ($this->params->get('register-require_' . $field) == 2) ? 'required' : '', 'profile');
				}
				else
				{
					$form->removeField($field, 'profile');
				}
			}
			// Case profile in site or admin
			elseif ($name === 'com_users.profile' || $name === 'com_admin.profile')
			{
				// Toggle whether the field is required.
				if ($this->params->get('profile-require_' . $field, 1) > 0)
				{
					$form->setFieldAttribute($field, 'required', ($this->params->get('profile-require_' . $field) == 2) ? 'required' : '', 'profile');
				}
				else
				{
					$form->removeField($field, 'profile');
				}
			}
		}

		// Drop the profile form entirely if there aren't any fields to display.
		$remainingfields = $form->getGroup('profile');

		if (!count($remainingfields))
		{
			$form->removeGroup('profile');
		}

		return true;
	}

	/**
	 * Method is called before user data is stored in the database
	 *
	 * @param   array    $user   Holds the old user data.
	 * @param   boolean  $isnew  True if a new user is stored.
	 * @param   array    $data   Holds the new user data.
	 *
	 * @return  boolean
	 *
	 * @since   3.1
	 * @throws  InvalidArgumentException on invalid date.
	 */
	public function onUserBeforeSave($user, $isnew, $data)
	{
		// Check that the date is valid.
		if (!empty($data['profile']['dob']))
		{
			try
			{
				$date = new Date($data['profile']['dob']);
				$this->date = $date->format('Y-m-d H:i:s');
			}
			catch (Exception $e)
			{
				// Throw an exception if date is not valid.
				throw new InvalidArgumentException(Text::_('PLG_USER_PROFILE_ERROR_INVALID_DOB'));
			}

			if (Date::getInstance('now') < $date)
			{
				// Throw an exception if dob is greather than now.
				throw new InvalidArgumentException(Text::_('PLG_USER_PROFILE_ERROR_INVALID_DOB_FUTURE_DATE'));
			}
		}

		// Check that the tos is checked if required ie only in registration from frontend.
		$task       = Factory::getApplication()->input->getCmd('task');
		$option     = Factory::getApplication()->input->getCmd('option');
		$tosArticle = $this->params->get('register_tos_article');
		$tosEnabled = ($this->params->get('register-require_tos', 0) == 2);

		// Check that the tos is checked.
		if ($task === 'register' && $tosEnabled && $tosArticle && $option === 'com_users' && !$data['profile']['tos'])
		{
			throw new InvalidArgumentException(Text::_('PLG_USER_PROFILE_FIELD_TOS_DESC_SITE'));
		}

		return true;
	}

	/**
	 * Saves user profile data
	 *
	 * @param   array    $data    entered user data
	 * @param   boolean  $isNew   true if this is a new user
	 * @param   boolean  $result  true if saving the user worked
	 * @param   string   $error   error message
	 *
	 * @return  boolean
	 */
	public function onUserAfterSave($data, $isNew, $result, $error)
	{
		$userId = ArrayHelper::getValue($data, 'id', 0, 'int');

		if ($userId && $result && isset($data['profile']) && count($data['profile']))
		{
<<<<<<< HEAD
			$db = Factory::getDbo();
=======
			try
			{
				$db = Factory::getDbo();
>>>>>>> b5200b40

			// Sanitize the date
			if (!empty($data['profile']['dob']))
			{
				$data['profile']['dob'] = $this->date;
			}

			$keys = array_keys($data['profile']);

			foreach ($keys as &$key)
			{
				$key = 'profile.' . $key;
				$key = $db->quote($key);
			}

			$query = $db->getQuery(true)
				->delete($db->quoteName('#__user_profiles'))
				->where($db->quoteName('user_id') . ' = ' . (int) $userId)
				->where($db->quoteName('profile_key') . ' IN (' . implode(',', $keys) . ')');
			$db->setQuery($query);
			$db->execute();

			$query->clear()
				->select($db->quoteName('ordering'))
				->from($db->quoteName('#__user_profiles'))
				->where($db->quoteName('user_id') . ' = ' . (int) $userId);
			$db->setQuery($query);
			$usedOrdering = $db->loadColumn();

			$order = 1;
			$query->clear()
				->insert($db->quoteName('#__user_profiles'));

			foreach ($data['profile'] as $k => $v)
			{
				while (in_array($order, $usedOrdering))
				{
					$order++;
				}

				$query->values(implode(', ', $db->quote([$userId, 'profile.' . $k, json_encode($v), $order++])));
			}

			$db->setQuery($query);
			$db->execute();
		}

		return true;
	}

	/**
	 * Remove all user profile information for the given user ID
	 *
	 * Method is called after user data is deleted from the database
	 *
	 * @param   array    $user     Holds the user data
	 * @param   boolean  $success  True if user was successfully stored in the database
	 * @param   string   $msg      Message
	 *
	 * @return  boolean
	 */
	public function onUserAfterDelete($user, $success, $msg)
	{
		if (!$success)
		{
			return false;
		}

		$userId = ArrayHelper::getValue($user, 'id', 0, 'int');

		if ($userId)
		{
<<<<<<< HEAD
			$db = Factory::getDbo();
			$query = $db->getQuery(true)
				->delete($db->quoteName('#__user_profiles'))
				->where($db->quoteName('user_id') . ' = ' . $db->quote((int) $userId))
				->where($db->quoteName('profile_key') . ' LIKE ' . $db->quote('profile.%'));

			$db->setQuery($query);
			$db->execute();
=======
			try
			{
				$db = Factory::getDbo();
				$db->setQuery(
					'DELETE FROM #__user_profiles WHERE user_id = ' . $userId
						. " AND profile_key LIKE 'profile.%'"
				);

				$db->execute();
			}
			catch (Exception $e)
			{
				$this->_subject->setError($e->getMessage());

				return false;
			}
>>>>>>> b5200b40
		}

		return true;
	}
}<|MERGE_RESOLUTION|>--- conflicted
+++ resolved
@@ -15,11 +15,8 @@
 use Joomla\CMS\Form\FormHelper;
 use Joomla\CMS\HTML\HTMLHelper;
 use Joomla\CMS\Language\Text;
-<<<<<<< HEAD
 use Joomla\CMS\Plugin\CMSPlugin;
-=======
 use Joomla\CMS\String\PunycodeHelper;
->>>>>>> b5200b40
 use Joomla\Utilities\ArrayHelper;
 
 /**
@@ -85,7 +82,6 @@
 			{
 				// Load the profile data from the database.
 				$db = Factory::getDbo();
-<<<<<<< HEAD
 				$query = $db->getQuery(true)
 					->select(
 						array(
@@ -97,21 +93,6 @@
 					->where($db->quoteName('user_id') . ' = ' . $db->quote((int) $userId))
 					->where($db->quoteName('profile_key') . ' LIKE ' . $db->quote('profile.%'))
 					->order($db->quoteName('ordering'));
-=======
-				$db->setQuery(
-					'SELECT profile_key, profile_value FROM #__user_profiles'
-						. ' WHERE user_id = ' . (int) $userId . " AND profile_key LIKE 'profile.%'"
-						. ' ORDER BY ordering'
-				);
-
-				try
-				{
-					$results = $db->loadRowList();
-				}
-				catch (RuntimeException $e)
-				{
-					$this->_subject->setError($e->getMessage());
->>>>>>> b5200b40
 
 				$db->setQuery($query);
 				$results = $db->loadRowList();
@@ -434,13 +415,7 @@
 
 		if ($userId && $result && isset($data['profile']) && count($data['profile']))
 		{
-<<<<<<< HEAD
 			$db = Factory::getDbo();
-=======
-			try
-			{
-				$db = Factory::getDbo();
->>>>>>> b5200b40
 
 			// Sanitize the date
 			if (!empty($data['profile']['dob']))
@@ -513,7 +488,6 @@
 
 		if ($userId)
 		{
-<<<<<<< HEAD
 			$db = Factory::getDbo();
 			$query = $db->getQuery(true)
 				->delete($db->quoteName('#__user_profiles'))
@@ -522,24 +496,6 @@
 
 			$db->setQuery($query);
 			$db->execute();
-=======
-			try
-			{
-				$db = Factory::getDbo();
-				$db->setQuery(
-					'DELETE FROM #__user_profiles WHERE user_id = ' . $userId
-						. " AND profile_key LIKE 'profile.%'"
-				);
-
-				$db->execute();
-			}
-			catch (Exception $e)
-			{
-				$this->_subject->setError($e->getMessage());
-
-				return false;
-			}
->>>>>>> b5200b40
 		}
 
 		return true;
