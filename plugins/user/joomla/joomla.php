<?php
/**
 * @package     Joomla.Plugin
 * @subpackage  User.joomla
 *
 * @copyright   (C) 2006 Open Source Matters, Inc. <https://www.joomla.org>
 * @license     GNU General Public License version 2 or later; see LICENSE.txt
 */

defined('_JEXEC') or die;

use Joomla\CMS\Component\ComponentHelper;
use Joomla\CMS\Factory;
use Joomla\CMS\Language\LanguageFactoryInterface;
use Joomla\CMS\Language\Text;
use Joomla\CMS\Log\Log;
use Joomla\CMS\Mail\MailTemplate;
use Joomla\CMS\Plugin\CMSPlugin;
use Joomla\CMS\Session\SessionManager;
use Joomla\CMS\Uri\Uri;
use Joomla\CMS\User\User;
use Joomla\CMS\User\UserHelper;
use Joomla\Database\Exception\ExecutionFailureException;
use Joomla\Database\ParameterType;
use Joomla\Registry\Registry;

/**
 * Joomla User plugin
 *
 * @since  1.5
 */
class PlgUserJoomla extends CMSPlugin
{
	/**
	 * Application object
	 *
	 * @var    \Joomla\CMS\Application\CMSApplicationInterface
	 * @since  3.2
	 */
	protected $app;

	/**
	 * Database object
	 *
	 * @var    \Joomla\Database\DatabaseInterface
	 * @since  3.2
	 */
	protected $db;

	/**
	 * Set as required the passwords fields when mail to user is set to No
	 *
	 * @param   JForm  $form  The form to be altered.
	 * @param   mixed  $data  The associated data for the form.
	 *
	 * @return  boolean
	 *
	 * @since   4.0.0
	 */
	public function onContentPrepareForm($form, $data)
	{
		// Check we are manipulating a valid user form before modifying it.
		$name = $form->getName();

		if ($name === 'com_users.user')
		{
			// In case there is a validation error (like duplicated user), $data is an empty array on save.
			// After returning from error, $data is an array but populated
			if (!$data)
			{
				$data = Factory::getApplication()->input->get('jform', array(), 'array');
			}

			if (is_array($data))
			{
				$data = (object) $data;
			}

			// Passwords fields are required when mail to user is set to No
			if (empty($data->id) && !$this->params->get('mail_to_user', 1))
			{
				$form->setFieldAttribute('password', 'required', 'true');
				$form->setFieldAttribute('password2', 'required', 'true');
			}
		}

		return true;
	}

	/**
	 * Remove all sessions for the user name
	 *
	 * Method is called after user data is deleted from the database
	 *
	 * @param   array    $user     Holds the user data
	 * @param   boolean  $success  True if user was successfully stored in the database
	 * @param   string   $msg      Message
	 *
	 * @return  void
	 *
	 * @since   1.6
	 */
	public function onUserAfterDelete($user, $success, $msg): void
	{
		if (!$success)
		{
			return;
		}

		$userId = (int) $user['id'];

		// Only execute this if the session metadata is tracked
		if ($this->app->get('session_metadata', true))
		{
			// Fetch all session IDs for the user account so they can be destroyed
			try
			{
				$sessionIds = $this->getSessionIds($userId);

				/** @var SessionManager $sessionManager */
				$sessionManager = Factory::getContainer()->get('session.manager');

				if (!$sessionManager->destroySessions($sessionIds))
				{
					return;
				}
			}
			catch (ExecutionFailureException $e)
			{
				// Continue.
			}
		}

		try
		{
			$this->db->setQuery(
				$this->db->getQuery(true)
					->delete($this->db->quoteName('#__messages'))
					->where($this->db->quoteName('user_id_from') . ' = :userId')
					->bind(':userId', $userId, ParameterType::INTEGER)
			)->execute();
		}
		catch (ExecutionFailureException $e)
		{
			// Do nothing.
		}
	}

	/**
	 * Utility method to act on a user after it has been saved.
	 *
	 * This method sends a registration email to new users created in the backend.
	 *
	 * @param   array    $user     Holds the new user data.
	 * @param   boolean  $isnew    True if a new user is stored.
	 * @param   boolean  $success  True if user was successfully stored in the database.
	 * @param   string   $msg      Message.
	 *
	 * @return  void
	 *
	 * @since   1.6
	 */
	public function onUserAfterSave($user, $isnew, $success, $msg): void
	{
		$mail_to_user = $this->params->get('mail_to_user', 1);

		if (!$isnew || !$mail_to_user)
		{
			return;
		}

		// TODO: Suck in the frontend registration emails here as well. Job for a rainy day.
		// The method check here ensures that if running as a CLI Application we don't get any errors
		if (method_exists($this->app, 'isClient') && !$this->app->isClient('administrator'))
		{
			return;
		}

		// Check if we have a sensible from email address, if not bail out as mail would not be sent anyway
		if (strpos($this->app->get('mailfrom'), '@') === false)
		{
			$this->app->enqueueMessage(Text::_('JERROR_SENDING_EMAIL'), 'warning');

			return;
		}

		$defaultLanguage = Factory::getLanguage();
		$defaultLocale   = $defaultLanguage->getTag();

		/**
		 * Look for user language. Priority:
		 * 	1. User frontend language
		 * 	2. User backend language
		 */
		$userParams = new Registry($user['params']);
		$userLocale = $userParams->get('language', $userParams->get('admin_language', $defaultLocale));

		// Temporarily set application language to user's language.
		if ($userLocale !== $defaultLocale)
		{
			Factory::$language = Factory::getContainer()
				->get(LanguageFactoryInterface::class)
				->createLanguage($userLocale, $this->app->get('debug_lang', false));
		}

		// Load plugin language files.
		$this->loadLanguage();

		// Collect data for mail
		$data = [
			'name' => $user['name'],
			'sitename' => $this->app->get('sitename'),
			'url' => Uri::root(),
			'username' => $user['username'],
			'password' => $user['password_clear'],
			'email' => $user['email'],
		];

		$mailer = new MailTemplate('plg_user_joomla.mail', $userLocale);
		$mailer->addTemplateData($data);
		$mailer->addRecipient($user['email'], $user['name']);

		try
		{
			$res = $mailer->send();
		}
		catch (\Exception $exception)
		{
			try
			{
				Log::add(Text::_($exception->getMessage()), Log::WARNING, 'jerror');

				$res = false;
			}
			catch (\RuntimeException $exception)
			{
				$this->app->enqueueMessage(Text::_($exception->errorMessage()), 'warning');

				$res = false;
			}
		}

		if ($res === false)
		{
			$this->app->enqueueMessage(Text::_('JERROR_SENDING_EMAIL'), 'warning');
		}

		// Set application language back to default if we changed it
		if ($userLocale !== $defaultLocale)
		{
			Factory::$language = $defaultLanguage;
		}
	}

	/**
	 * This method should handle any login logic and report back to the subject
	 *
	 * @param   array  $user     Holds the user data
	 * @param   array  $options  Array holding options (remember, autoregister, group)
	 *
	 * @return  boolean  True on success
	 *
	 * @since   1.5
	 */
	public function onUserLogin($user, $options = [])
	{
		$instance = $this->_getUser($user, $options);

		// If _getUser returned an error, then pass it back.
		if ($instance instanceof Exception)
		{
			return false;
		}

		// If the user is blocked, redirect with an error
		if ($instance->block == 1)
		{
			$this->app->enqueueMessage(Text::_('JERROR_NOLOGIN_BLOCKED'), 'warning');

			return false;
		}

		// Authorise the user based on the group information
		if (!isset($options['group']))
		{
			$options['group'] = 'USERS';
		}

		// Check the user can login.
		$result = $instance->authorise($options['action']);

		if (!$result)
		{
			$this->app->enqueueMessage(Text::_('JERROR_LOGIN_DENIED'), 'warning');

			return false;
		}

		// Mark the user as logged in
		$instance->guest = 0;

		// Load the logged in user to the application
		$this->app->loadIdentity($instance);

		$session = $this->app->getSession();

		// Grab the current session ID
		$oldSessionId = $session->getId();

		// Fork the session
		$session->fork();

		// Register the needed session variables
		$session->set('user', $instance);

		// Update the user related fields for the Joomla sessions table if tracking session metadata.
		if ($this->app->get('session_metadata', true))
		{
			$this->app->checkSession();
		}

		// Purge the old session
		$query = $this->db->getQuery(true)
			->delete($this->db->quoteName('#__session'))
			->where($this->db->quoteName('session_id') . ' = :sessionid')
			->bind(':sessionid', $oldSessionId);

		try
		{
			$this->db->setQuery($query)->execute();
		}
		catch (RuntimeException $e)
		{
			// The old session is already invalidated, don't let this block logging in
		}

		// Hit the user last visit field
		$instance->setLastVisit();

		// Add "user state" cookie used for reverse caching proxies like Varnish, Nginx etc.
		if ($this->app->isClient('site'))
		{
			$this->app->input->cookie->set(
				'joomla_user_state',
				'logged_in',
				0,
				$this->app->get('cookie_path', '/'),
				$this->app->get('cookie_domain', ''),
				$this->app->isHttpsForced(),
				true
			);
		}

		return true;
	}

	/**
	 * This method should handle any logout logic and report back to the subject
	 *
	 * @param   array  $user     Holds the user data.
	 * @param   array  $options  Array holding options (client, ...).
	 *
	 * @return  boolean  True on success
	 *
	 * @since   1.5
	 */
	public function onUserLogout($user, $options = [])
	{
		$my      = Factory::getUser();
		$session = Factory::getSession();

		$userid = (int) $user['id'];

		// Make sure we're a valid user first
		if ($user['id'] === 0 && !$my->get('tmp_user'))
		{
			return true;
		}

		$sharedSessions = $this->app->get('shared_session', '0');

		// Check to see if we're deleting the current session
		if ($my->id == $userid && ($sharedSessions || (!$sharedSessions && $options['clientid'] == $this->app->getClientId())))
		{
			// Hit the user last visit field
			$my->setLastVisit();

			// Destroy the php session for this user
			$session->destroy();
		}

		// Enable / Disable Forcing logout all users with same userid, but only if session metadata is tracked
		$forceLogout = $this->params->get('forceLogout', 1) && $this->app->get('session_metadata', true);

		if ($forceLogout)
		{
<<<<<<< HEAD
			try
			{
				$clientId = $sharedSessions ? null : (int) $options['clientid'];
				$sessionIds = $this->getSessionIds($userid, $clientId);
			}
			catch (ExecutionFailureException $e)
			{
				return false;
			}

			/** @var SessionManager $sessionManager */
			$sessionManager = Factory::getContainer()->get('session.manager');

			if (!$sessionManager->destroySessions($sessionIds))
			{
				return false;
			}
=======
			$clientId = (!$sharedSessions) ? (int) $options['clientid'] : null;

			UserHelper::destroyUserSessions($user['id'], false, $clientId);
>>>>>>> 9405fef3
		}

		// Delete "user state" cookie used for reverse caching proxies like Varnish, Nginx etc.
		if ($this->app->isClient('site'))
		{
			$this->app->input->cookie->set('joomla_user_state', '', 1, $this->app->get('cookie_path', '/'), $this->app->get('cookie_domain', ''));
		}

		return true;
	}

	/**
	 * This method will return a user object
	 *
	 * If options['autoregister'] is true, if the user doesn't exist yet they will be created
	 *
	 * @param   array  $user     Holds the user data.
	 * @param   array  $options  Array holding options (remember, autoregister, group).
	 *
	 * @return  User
	 *
	 * @since   1.5
	 */
	protected function _getUser($user, $options = [])
	{
		$instance = User::getInstance();
		$id = (int) UserHelper::getUserId($user['username']);

		if ($id)
		{
			$instance->load($id);

			return $instance;
		}

		// TODO : move this out of the plugin
		$params = ComponentHelper::getParams('com_users');

		// Read the default user group option from com_users
		$defaultUserGroup = $params->get('new_usertype', $params->get('guest_usergroup', 1));

		$instance->id = 0;
		$instance->name = $user['fullname'];
		$instance->username = $user['username'];
		$instance->password_clear = $user['password_clear'];

		// Result should contain an email (check).
		$instance->email = $user['email'];
		$instance->groups = [$defaultUserGroup];

		// If autoregister is set let's register the user
		$autoregister = $options['autoregister'] ?? $this->params->get('autoregister', 1);

		if ($autoregister)
		{
			if (!$instance->save())
			{
				Log::add('Failed to automatically create account for user ' . $user['username'] . '.', Log::WARNING, 'error');
			}
		}
		else
		{
			// No existing user and autoregister off, this is a temporary user.
			$instance->set('tmp_user', true);
		}

		return $instance;
	}

	/**
	 * Fetch all session IDs for the user account
	 *
	 * @param  int   $userId The User id
	 * @param  int|null  $clientId The client id
	 *
	 * @return array
	 */
	private function getSessionIds(int $userId, $clientId = null): array
	{
		$query = $this->db->getQuery(true)
			->select($this->db->quoteName('session_id'))
			->from($this->db->quoteName('#__session'))
			->where($this->db->quoteName('userid') . ' = :userid')
			->bind(':userid', $userId, ParameterType::INTEGER);

		if ($clientId !== null)
		{
			$query->where($this->db->quoteName('client_id') . ' = :clientId')
				->bind(':clientId', $clientId, ParameterType::INTEGER);
		}

		$sessionIds = $this->db->setQuery($query)->loadColumn();

		foreach ($sessionIds as &$sessionId)
		{
			if (is_resource($sessionId) && get_resource_type($sessionId) === 'stream')
			{
				$sessionId = stream_get_contents($sessionId);
			}
		}

		return $sessionIds;
	}
}<|MERGE_RESOLUTION|>--- conflicted
+++ resolved
@@ -112,23 +112,7 @@
 		// Only execute this if the session metadata is tracked
 		if ($this->app->get('session_metadata', true))
 		{
-			// Fetch all session IDs for the user account so they can be destroyed
-			try
-			{
-				$sessionIds = $this->getSessionIds($userId);
-
-				/** @var SessionManager $sessionManager */
-				$sessionManager = Factory::getContainer()->get('session.manager');
-
-				if (!$sessionManager->destroySessions($sessionIds))
-				{
-					return;
-				}
-			}
-			catch (ExecutionFailureException $e)
-			{
-				// Continue.
-			}
+			UserHelper::destroyUserSessions($userId, true);
 		}
 
 		try
@@ -394,29 +378,8 @@
 
 		if ($forceLogout)
 		{
-<<<<<<< HEAD
-			try
-			{
-				$clientId = $sharedSessions ? null : (int) $options['clientid'];
-				$sessionIds = $this->getSessionIds($userid, $clientId);
-			}
-			catch (ExecutionFailureException $e)
-			{
-				return false;
-			}
-
-			/** @var SessionManager $sessionManager */
-			$sessionManager = Factory::getContainer()->get('session.manager');
-
-			if (!$sessionManager->destroySessions($sessionIds))
-			{
-				return false;
-			}
-=======
-			$clientId = (!$sharedSessions) ? (int) $options['clientid'] : null;
-
+			$clientId = $sharedSessions ? null : (int) $options['clientid'];
 			UserHelper::destroyUserSessions($user['id'], false, $clientId);
->>>>>>> 9405fef3
 		}
 
 		// Delete "user state" cookie used for reverse caching proxies like Varnish, Nginx etc.
@@ -485,39 +448,4 @@
 
 		return $instance;
 	}
-
-	/**
-	 * Fetch all session IDs for the user account
-	 *
-	 * @param  int   $userId The User id
-	 * @param  int|null  $clientId The client id
-	 *
-	 * @return array
-	 */
-	private function getSessionIds(int $userId, $clientId = null): array
-	{
-		$query = $this->db->getQuery(true)
-			->select($this->db->quoteName('session_id'))
-			->from($this->db->quoteName('#__session'))
-			->where($this->db->quoteName('userid') . ' = :userid')
-			->bind(':userid', $userId, ParameterType::INTEGER);
-
-		if ($clientId !== null)
-		{
-			$query->where($this->db->quoteName('client_id') . ' = :clientId')
-				->bind(':clientId', $clientId, ParameterType::INTEGER);
-		}
-
-		$sessionIds = $this->db->setQuery($query)->loadColumn();
-
-		foreach ($sessionIds as &$sessionId)
-		{
-			if (is_resource($sessionId) && get_resource_type($sessionId) === 'stream')
-			{
-				$sessionId = stream_get_contents($sessionId);
-			}
-		}
-
-		return $sessionIds;
-	}
 }