<?php
/**
 * @package     Joomla.Plugin
 * @subpackage  User.joomla
 *
 * @copyright   Copyright (C) 2005 - 2019 Open Source Matters, Inc. All rights reserved.
 * @license     GNU General Public License version 2 or later; see LICENSE.txt
 */

defined('_JEXEC') or die;

use Joomla\CMS\Component\ComponentHelper;
use Joomla\CMS\Factory;
use Joomla\CMS\Language\Text;
<<<<<<< HEAD
use Joomla\CMS\Log\Log;
use Joomla\CMS\Plugin\CMSPlugin;
use Joomla\CMS\Uri\Uri;
use Joomla\CMS\User\User;
use Joomla\CMS\User\UserHelper;
use Joomla\Database\Exception\ExecutionFailureException;
=======
use Joomla\CMS\Uri\Uri;
use Joomla\CMS\User\User;
use Joomla\CMS\User\UserHelper;
>>>>>>> b5200b40
use Joomla\Registry\Registry;

/**
 * Joomla User plugin
 *
 * @since  1.5
 */
class PlgUserJoomla extends CMSPlugin
{
	/**
	 * Application object
	 *
	 * @var    JApplicationCms
	 * @since  3.2
	 */
	protected $app;

	/**
	 * Database object
	 *
	 * @var    JDatabaseDriver
	 * @since  3.2
	 */
	protected $db;

	/**
	 * Remove all sessions for the user name
	 *
	 * Method is called after user data is deleted from the database
	 *
	 * @param   array    $user     Holds the user data
	 * @param   boolean  $success  True if user was successfully stored in the database
	 * @param   string   $msg      Message
	 *
	 * @return  boolean
	 *
	 * @since   1.6
	 */
	public function onUserAfterDelete($user, $success, $msg)
	{
		if (!$success)
		{
			return false;
		}

		// Only execute this query if using the database session handler
		if ($this->app->get('session_handler', 'database') === 'database')
		{
			$query = $this->db->getQuery(true)
				->delete($this->db->quoteName('#__session'))
				->where($this->db->quoteName('userid') . ' = ' . (int) $user['id']);

			try
			{
				$this->db->setQuery($query)->execute();
			}
			catch (ExecutionFailureException $e)
			{
				return false;
			}
		}

		$query = $this->db->getQuery(true)
			->delete($this->db->quoteName('#__messages'))
			->where($this->db->quoteName('user_id_from') . ' = ' . (int) $user['id']);

		try
		{
			$this->db->setQuery($query)->execute();
		}
		catch (ExecutionFailureException $e)
		{
			return false;
		}

		return true;
	}

	/**
	 * Utility method to act on a user after it has been saved.
	 *
	 * This method sends a registration email to new users created in the backend.
	 *
	 * @param   array    $user     Holds the new user data.
	 * @param   boolean  $isnew    True if a new user is stored.
	 * @param   boolean  $success  True if user was successfully stored in the database.
	 * @param   string   $msg      Message.
	 *
	 * @return  void
	 *
	 * @since   1.6
	 */
	public function onUserAfterSave($user, $isnew, $success, $msg)
	{
		$mail_to_user = $this->params->get('mail_to_user', 1);

		if (!$isnew || !$mail_to_user)
		{
			return;
		}

		// TODO: Suck in the frontend registration emails here as well. Job for a rainy day.
		// The method check here ensures that if running as a CLI Application we don't get any errors
		if (method_exists($this->app, 'isClient') && !$this->app->isClient('administrator'))
		{
			return;
		}

		// Check if we have a sensible from email address, if not bail out as mail would not be sent anyway
		if (strpos($this->app->get('mailfrom'), '@') === false)
		{
			$this->app->enqueueMessage(Text::_('JERROR_SENDING_EMAIL'), 'warning');

			return;
		}

		$lang = Factory::getLanguage();
		$defaultLocale = $lang->getTag();

		/**
		 * Look for user language. Priority:
		 * 	1. User frontend language
		 * 	2. User backend language
		 */
		$userParams = new Registry($user['params']);
		$userLocale = $userParams->get('language', $userParams->get('admin_language', $defaultLocale));

		if ($userLocale !== $defaultLocale)
		{
			$lang->setLanguage($userLocale);
		}

		$lang->load('plg_user_joomla', JPATH_ADMINISTRATOR);

		// Compute the mail subject.
		$emailSubject = Text::sprintf(
			'PLG_USER_JOOMLA_NEW_USER_EMAIL_SUBJECT',
			$user['name'],
			$this->app->get('sitename')
		);

		// Compute the mail body.
		$emailBody = Text::sprintf(
			'PLG_USER_JOOMLA_NEW_USER_EMAIL_BODY',
			$user['name'],
			$this->app->get('sitename'),
			Uri::root(),
			$user['username'],
			$user['password_clear']
		);

<<<<<<< HEAD
		try
		{
			$res = Factory::getMailer()->sendMail(
				$this->app->get('mailfrom'),
				$this->app->get('fromname'),
				$user['email'],
				$emailSubject,
				$emailBody
			);
		}
		catch (\Exception $exception)
		{
			try
			{
				Log::add(Text::_($exception->getMessage()), Log::WARNING, 'jerror');

				$res = false;
			}
			catch (\RuntimeException $exception)
			{
				Factory::getApplication()->enqueueMessage(Text::_($exception->errorMessage()), 'warning');

				$res = false;
			}
		}
=======
		$res = Factory::getMailer()->sendMail(
			$this->app->get('mailfrom'),
			$this->app->get('fromname'),
			$user['email'],
			$emailSubject,
			$emailBody
		);
>>>>>>> b5200b40

		if ($res === false)
		{
			$this->app->enqueueMessage(Text::_('JERROR_SENDING_EMAIL'), 'warning');
		}

		// Set application language back to default if we changed it
		if ($userLocale !== $defaultLocale)
		{
			$lang->setLanguage($defaultLocale);
		}
	}

	/**
	 * This method should handle any login logic and report back to the subject
	 *
	 * @param   array  $user     Holds the user data
	 * @param   array  $options  Array holding options (remember, autoregister, group)
	 *
	 * @return  boolean  True on success
	 *
	 * @since   1.5
	 */
	public function onUserLogin($user, $options = array())
	{
		$instance = $this->_getUser($user, $options);

		// If _getUser returned an error, then pass it back.
		if ($instance instanceof Exception)
		{
			return false;
		}

		// If the user is blocked, redirect with an error
		if ($instance->block == 1)
		{
			$this->app->enqueueMessage(Text::_('JERROR_NOLOGIN_BLOCKED'), 'warning');

			return false;
		}

		// Authorise the user based on the group information
		if (!isset($options['group']))
		{
			$options['group'] = 'USERS';
		}

		// Check the user can login.
		$result = $instance->authorise($options['action']);

		if (!$result)
		{
			$this->app->enqueueMessage(Text::_('JERROR_LOGIN_DENIED'), 'warning');

			return false;
		}

		// Mark the user as logged in
		$instance->guest = 0;

<<<<<<< HEAD
		// Load the logged in user to the application
		$this->app->loadIdentity($instance);

		$session = $this->app->getSession();
=======
		$session = Factory::getSession();
>>>>>>> b5200b40

		// Grab the current session ID
		$oldSessionId = $session->getId();

		// Fork the session
		$session->fork();

		// Register the needed session variables
		$session->set('user', $instance);

		// Update the user related fields for the Joomla sessions table if tracking session metadata.
		if ($this->app->get('session_metadata', true))
		{
			$this->app->checkSession();
		}

		// Purge the old session
		$query = $this->db->getQuery(true)
			->delete('#__session')
			->where($this->db->quoteName('session_id') . ' = ' . $this->db->quote($oldSessionId));

		try
		{
			$this->db->setQuery($query)->execute();
		}
		catch (RuntimeException $e)
		{
			// The old session is already invalidated, don't let this block logging in
		}

		// Hit the user last visit field
		$instance->setLastVisit();

		// Add "user state" cookie used for reverse caching proxies like Varnish, Nginx etc.
		if ($this->app->isClient('site'))
		{
			$this->app->input->cookie->set(
				'joomla_user_state',
				'logged_in',
				0,
				$this->app->get('cookie_path', '/'),
				$this->app->get('cookie_domain', ''),
				$this->app->isHttpsForced(),
				true
			);
		}

		return true;
	}

	/**
	 * This method should handle any logout logic and report back to the subject
	 *
	 * @param   array  $user     Holds the user data.
	 * @param   array  $options  Array holding options (client, ...).
	 *
	 * @return  boolean  True on success
	 *
	 * @since   1.5
	 */
	public function onUserLogout($user, $options = array())
	{
		$my      = Factory::getUser();
		$session = Factory::getSession();

		// Make sure we're a valid user first
		if ($user['id'] == 0 && !$my->get('tmp_user'))
		{
			return true;
		}

		$sharedSessions = $this->app->get('shared_session', '0');

		// Check to see if we're deleting the current session
		if ($my->id == $user['id'] && ($sharedSessions || (!$sharedSessions && $options['clientid'] == $this->app->getClientId())))
		{
			// Hit the user last visit field
			$my->setLastVisit();

			// Destroy the php session for this user
			$session->destroy();
		}

		// Enable / Disable Forcing logout all users with same userid, but only if session metadata is tracked
		$forceLogout = $this->params->get('forceLogout', 1) && $this->app->get('session_metadata', true);

		if ($forceLogout)
		{
			$query = $this->db->getQuery(true)
				->delete($this->db->quoteName('#__session'))
				->where($this->db->quoteName('userid') . ' = ' . (int) $user['id']);

			if (!$sharedSessions)
			{
				$query->where($this->db->quoteName('client_id') . ' = ' . (int) $options['clientid']);
			}

			try
			{
				$this->db->setQuery($query)->execute();
			}
			catch (RuntimeException $e)
			{
				return false;
			}
		}

		// Delete "user state" cookie used for reverse caching proxies like Varnish, Nginx etc.
		if ($this->app->isClient('site'))
		{
			$this->app->input->cookie->set('joomla_user_state', '', 1, $this->app->get('cookie_path', '/'), $this->app->get('cookie_domain', ''));
		}

		return true;
	}

	/**
	 * This method will return a user object
	 *
	 * If options['autoregister'] is true, if the user doesn't exist yet they will be created
	 *
	 * @param   array  $user     Holds the user data.
	 * @param   array  $options  Array holding options (remember, autoregister, group).
	 *
	 * @return  User
	 *
	 * @since   1.5
	 */
	protected function _getUser($user, $options = array())
	{
		$instance = User::getInstance();
		$id = (int) UserHelper::getUserId($user['username']);

		if ($id)
		{
			$instance->load($id);

			return $instance;
		}

		// TODO : move this out of the plugin
		$config = ComponentHelper::getParams('com_users');

		// Hard coded default to match the default value from com_users.
		$defaultUserGroup = $config->get('new_usertype', 2);

		$instance->id = 0;
		$instance->name = $user['fullname'];
		$instance->username = $user['username'];
		$instance->password_clear = $user['password_clear'];

		// Result should contain an email (check).
		$instance->email = $user['email'];
		$instance->groups = array($defaultUserGroup);

		// If autoregister is set let's register the user
		$autoregister = $options['autoregister'] ?? $this->params->get('autoregister', 1);

		if ($autoregister)
		{
			if (!$instance->save())
			{
				Log::add('Failed to automatically create account for user ' . $user['username'] . '.', Log::WARNING, 'error');
			}
		}
		else
		{
			// No existing user and autoregister off, this is a temporary user.
			$instance->set('tmp_user', true);
		}

		return $instance;
	}
}<|MERGE_RESOLUTION|>--- conflicted
+++ resolved
@@ -12,18 +12,12 @@
 use Joomla\CMS\Component\ComponentHelper;
 use Joomla\CMS\Factory;
 use Joomla\CMS\Language\Text;
-<<<<<<< HEAD
 use Joomla\CMS\Log\Log;
 use Joomla\CMS\Plugin\CMSPlugin;
 use Joomla\CMS\Uri\Uri;
 use Joomla\CMS\User\User;
 use Joomla\CMS\User\UserHelper;
 use Joomla\Database\Exception\ExecutionFailureException;
-=======
-use Joomla\CMS\Uri\Uri;
-use Joomla\CMS\User\User;
-use Joomla\CMS\User\UserHelper;
->>>>>>> b5200b40
 use Joomla\Registry\Registry;
 
 /**
@@ -36,7 +30,7 @@
 	/**
 	 * Application object
 	 *
-	 * @var    JApplicationCms
+	 * @var    \Joomla\CMS\Application\CMSApplicationInterface
 	 * @since  3.2
 	 */
 	protected $app;
@@ -44,7 +38,7 @@
 	/**
 	 * Database object
 	 *
-	 * @var    JDatabaseDriver
+	 * @var    \Joomla\Database\DatabaseInterface
 	 * @since  3.2
 	 */
 	protected $db;
@@ -175,7 +169,6 @@
 			$user['password_clear']
 		);
 
-<<<<<<< HEAD
 		try
 		{
 			$res = Factory::getMailer()->sendMail(
@@ -201,15 +194,6 @@
 				$res = false;
 			}
 		}
-=======
-		$res = Factory::getMailer()->sendMail(
-			$this->app->get('mailfrom'),
-			$this->app->get('fromname'),
-			$user['email'],
-			$emailSubject,
-			$emailBody
-		);
->>>>>>> b5200b40
 
 		if ($res === false)
 		{
@@ -270,14 +254,10 @@
 		// Mark the user as logged in
 		$instance->guest = 0;
 
-<<<<<<< HEAD
 		// Load the logged in user to the application
 		$this->app->loadIdentity($instance);
 
 		$session = $this->app->getSession();
-=======
-		$session = Factory::getSession();
->>>>>>> b5200b40
 
 		// Grab the current session ID
 		$oldSessionId = $session->getId();
