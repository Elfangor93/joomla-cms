<?php

/**
 * @package     Joomla.Plugin
 * @subpackage  Filesystem.local
 *
 * @copyright   (C) 2016 Open Source Matters, Inc. <https://www.joomla.org>
 * @license     GNU General Public License version 2 or later; see LICENSE.txt
 */

namespace Joomla\Plugin\Filesystem\Local\Adapter;

use Joomla\CMS\Date\Date;
use Joomla\CMS\Factory;
use Joomla\CMS\Filesystem\File;
use Joomla\CMS\Filesystem\Folder;
use Joomla\CMS\Helper\MediaHelper;
use Joomla\CMS\HTML\HTMLHelper;
use Joomla\CMS\Image\Exception\UnparsableImageException;
use Joomla\CMS\Image\Image;
use Joomla\CMS\Language\Text;
use Joomla\CMS\String\PunycodeHelper;
use Joomla\CMS\Uri\Uri;
use Joomla\CMS\User\CurrentUserTrait;
use Joomla\Component\Media\Administrator\Adapter\AdapterInterface;
use Joomla\Component\Media\Administrator\Exception\FileNotFoundException;
use Joomla\Component\Media\Administrator\Exception\InvalidPathException;
use Joomla\Filesystem\Path;

// phpcs:disable PSR1.Files.SideEffects
\defined('_JEXEC') or die;
// phpcs:enable PSR1.Files.SideEffects

/**
 * Local file adapter.
 *
 * @since  4.0.0
 */
class LocalAdapter implements AdapterInterface
{
    use CurrentUserTrait;

    /**
     * The root path to gather file information from.
     *
     * @var string
     *
     * @since  4.0.0
     */
    private $rootPath = null;

    /**
     * The file_path of media directory related to site
     *
     * @var string
     *
     * @since  4.0.0
     */
    private $filePath = null;

    /**
     * Should the adapter create a thumbnail for the image?
     *
     * @var boolean
     *
     * @since  4.3.0
     */
    private $thumbnails = false;

    /**
     * Thumbnail dimensions in pixels, [0] = width, [1] = height
     *
     * @var array
     *
     * @since  4.3.0
     */
    private $thumbnailSize = [200, 200];

    /**
     * The absolute root path in the local file system.
     *
     * @param   string    $rootPath    The root path
     * @param   string    $filePath    The file path of media folder
     * @param   boolean   $thumbnails      The thumbnails option
     * @param   array     $thumbnailSize   The thumbnail dimensions in pixels
     *
     * @since   4.0.0
     */
    public function __construct(string $rootPath, string $filePath, bool $thumbnails = false, array $thumbnailSize = [200, 200])
    {
        if (!file_exists($rootPath)) {
            throw new \InvalidArgumentException(Text::_('COM_MEDIA_ERROR_MISSING_DIR'));
        }

        $this->rootPath      = Path::clean(realpath($rootPath), '/');
        $this->filePath      = $filePath;
        $this->thumbnails    = $thumbnails;
        $this->thumbnailSize = $thumbnailSize;

        if ($this->thumbnails) {
            $dir = JPATH_ROOT . '/media/cache/com_media/thumbs/' . $this->filePath;

            if (!is_dir($dir)) {
                Folder::create($dir);
            }
        }
    }

    /**
     * Returns the requested file or folder. The returned object
     * has the following properties available:
     * - type:          The type can be file or dir
     * - name:          The name of the file
     * - path:          The relative path to the root
     * - extension:     The file extension
     * - size:          The size of the file
     * - create_date:   The date created
     * - modified_date: The date modified
     * - mime_type:     The mime type
     * - width:         The width, when available
     * - height:        The height, when available
     *
     * If the path doesn't exist a FileNotFoundException is thrown.
     *
     * @param   string  $path  The path to the file or folder
     *
     * @return  \stdClass
     *
     * @since   4.0.0
     * @throws  \Exception
     */
    public function getFile(string $path = '/'): \stdClass
    {
        // Get the local path
        $basePath = $this->getLocalPath($path);

        // Check if file exists
        if (!file_exists($basePath)) {
            throw new FileNotFoundException();
        }

        return $this->getPathInformation($basePath);
    }

    /**
     * Returns the folders and files for the given path. The returned objects
     * have the following properties available:
     * - type:          The type can be file or dir
     * - name:          The name of the file
     * - path:          The relative path to the root
     * - extension:     The file extension
     * - size:          The size of the file
     * - create_date:   The date created
     * - modified_date: The date modified
     * - mime_type:     The mime type
     * - width:         The width, when available
     * - height:        The height, when available
     *
     * If the path doesn't exist a FileNotFoundException is thrown.
     *
     * @param   string  $path  The folder
     *
     * @return  \stdClass[]
     *
     * @since   4.0.0
     * @throws  \Exception
     */
    public function getFiles(string $path = '/'): array
    {
        // Get the local path
        $basePath = $this->getLocalPath($path);

        // Check if file exists
        if (!file_exists($basePath)) {
            throw new FileNotFoundException();
        }

        // Check if the path points to a file
        if (is_file($basePath)) {
            return [$this->getPathInformation($basePath)];
        }

        // The data to return
        $data = [];

        // Read the folders
        foreach (Folder::folders($basePath) as $folder) {
            $data[] = $this->getPathInformation(Path::clean($basePath . '/' . $folder));
        }

        // Read the files
        foreach (Folder::files($basePath) as $file) {
            $data[] = $this->getPathInformation(Path::clean($basePath . '/' . $file));
        }

        // Return the data
        return $data;
    }

    /**
     * Returns a resource to download the path.
     *
     * @param   string  $path  The path to download
     *
     * @return  resource
     *
     * @since   4.0.0
     * @throws  \Exception
     */
    public function getResource(string $path)
    {
        return fopen($this->rootPath . '/' . $path, 'r');
    }

    /**
     * Creates a folder with the given name in the given path.
     *
     * It returns the new folder name. This allows the implementation
     * classes to normalise the file name.
     *
     * @param   string  $name  The name
     * @param   string  $path  The folder
     *
     * @return  string
     *
     * @since   4.0.0
     * @throws  \Exception
     */
    public function createFolder(string $name, string $path): string
    {
        $name = $this->getSafeName($name);

        $localPath = $this->getLocalPath($path . '/' . $name);

        Folder::create($localPath);

        return $name;
    }

    /**
     * Creates a file with the given name in the given path with the data.
     *
     * It returns the new file name. This allows the implementation
     * classes to normalise the file name.
     *
     * @param   string  $name  The name
     * @param   string  $path  The folder
     * @param   string  $data  The data
     *
     * @return  string
     *
     * @since   4.0.0
     * @throws  \Exception
     */
    public function createFile(string $name, string $path, $data): string
    {
        $name      = $this->getSafeName($name);
        $localPath = $this->getLocalPath($path . '/' . $name);

        $this->checkContent($localPath, $data);

        File::write($localPath, $data);

        if ($this->thumbnails && MediaHelper::isImage(pathinfo($localPath)['basename'])) {
            $thumbnailPaths = $this->getLocalThumbnailPaths($localPath);

            if (empty($thumbnailPaths)) {
                return $name;
            }

            // Create the thumbnail
            $this->createThumbnail($localPath, $thumbnailPaths['fs']);
        }

        return $name;
    }

    /**
     * Updates the file with the given name in the given path with the data.
     *
     * @param   string  $name  The name
     * @param   string  $path  The folder
     * @param   string  $data  The data
     *
     * @return  void
     *
     * @since   4.0.0
     * @throws  \Exception
     */
    public function updateFile(string $name, string $path, $data)
    {
        $localPath = $this->getLocalPath($path . '/' . $name);

        if (!is_file($localPath)) {
            throw new FileNotFoundException();
        }

        $this->checkContent($localPath, $data);

        File::write($localPath, $data);

        if ($this->thumbnails && MediaHelper::isImage(pathinfo($localPath)['basename'])) {
            $thumbnailPaths = $this->getLocalThumbnailPaths($localPath);

            if (empty($thumbnailPaths['fs'])) {
                return;
            }

            // Create the thumbnail
            $this->createThumbnail($localPath, $thumbnailPaths['fs']);
        }
    }

    /**
     * Deletes the folder or file of the given path.
     *
     * @param   string  $path  The path to the file or folder
     *
     * @return  void
     *
     * @since   4.0.0
     * @throws  \Exception
     */
    public function delete(string $path)
    {
        $localPath      = $this->getLocalPath($path);
        $thumbnailPaths = $this->getLocalThumbnailPaths($localPath);

        if (is_file($localPath)) {
            if ($this->thumbnails && !empty($thumbnailPaths['fs']) && is_file($thumbnailPaths['fs'])) {
                File::delete($thumbnailPaths['fs']);
            }

            $success = File::delete($localPath);
        } else {
            if (!is_dir(Path::clean($localPath))) {
                throw new FileNotFoundException();
            }

            $success = Folder::delete($localPath);

            if ($this->thumbnails && !empty($thumbnailPaths['fs']) && is_dir($thumbnailPaths['fs'])) {
                Folder::delete($thumbnailPaths['fs']);
            }
        }

        if (!$success) {
            throw new \Exception('Delete not possible!');
        }
    }

    /**
     * Returns the folder or file information for the given path. The returned object
     * has the following properties:
     * - type:          The type can be file or dir
     * - name:          The name of the file
     * - path:          The relative path to the root
     * - extension:     The file extension
     * - size:          The size of the file
     * - create_date:   The date created
     * - modified_date: The date modified
     * - mime_type:     The mime type
     * - width:         The width, when available
     * - height:        The height, when available
     * - thumb_path:    The thumbnail path of file, when available
     *
     * @param   string  $path  The folder
     *
     * @return  \stdClass
     *
     * @since   4.0.0
     */
    private function getPathInformation(string $path): \stdClass
    {
        // Prepare the path
        $path = Path::clean($path, '/');

        // The boolean if it is a dir
        $isDir = is_dir($path);

        $createDate   = $this->getDate(filectime($path));
        $modifiedDate = $this->getDate(filemtime($path));

        // Set the values
        $obj            = new \stdClass();
        $obj->type      = $isDir ? 'dir' : 'file';
        $obj->name      = $this->getFileName($path);
        $obj->path      = str_replace($this->rootPath, '', $path);
        $obj->extension = !$isDir ? File::getExt($obj->name) : '';
        $obj->size      = !$isDir ? filesize($path) : '';
        $obj->mime_type = !$isDir ? (string) MediaHelper::getMimeType($path, MediaHelper::isImage($obj->name)) : '';
        $obj->width     = 0;
        $obj->height    = 0;

        // Dates
        $obj->create_date             = $createDate->format('c', true);
        $obj->create_date_formatted   = HTMLHelper::_('date', $createDate, Text::_('DATE_FORMAT_LC5'));
        $obj->modified_date           = $modifiedDate->format('c', true);
        $obj->modified_date_formatted = HTMLHelper::_('date', $modifiedDate, Text::_('DATE_FORMAT_LC5'));

        if ($obj->mime_type === 'image/svg+xml' && $obj->extension === 'svg') {
            $obj->thumb_path = $this->getUrl($obj->path);
            return $obj;
        }

        if (!$isDir && MediaHelper::isImage($obj->name)) {
            // Get the image properties
            try {
                $props       = Image::getImageFileProperties($path);
                $obj->width  = $props->width;
                $obj->height = $props->height;

                $obj->thumb_path = $this->thumbnails ? $this->getThumbnail($path) : $this->getUrl($obj->path);
            } catch (UnparsableImageException $e) {
                // Ignore the exception - it's an image that we don't know how to parse right now
            }
        }

        return $obj;
    }

    /**
     * Returns a Date with the correct Joomla timezone for the given date.
     *
     * @param   string  $date  The date to create a Date from
     *
     * @return  Date
     *
     * @since   4.0.0
     */
    private function getDate($date = null): Date
    {
        $dateObj = Factory::getDate($date);

        $timezone = Factory::getApplication()->get('offset');
        $user     = $this->getCurrentUser();

        if ($user->id) {
            $userTimezone = $user->getParam('timezone');

            if (!empty($userTimezone)) {
                $timezone = $userTimezone;
            }
        }

        if ($timezone) {
            $dateObj->setTimezone(new \DateTimeZone($timezone));
        }

        return $dateObj;
    }

    /**
     * Copies a file or folder from source to destination.
     *
     * It returns the new destination path. This allows the implementation
     * classes to normalise the file name.
     *
     * @param   string  $sourcePath       The source path
     * @param   string  $destinationPath  The destination path
     * @param   bool    $force            Force to overwrite
     *
     * @return  string
     *
     * @since   4.0.0
     * @throws  \Exception
     */
    public function copy(string $sourcePath, string $destinationPath, bool $force = false): string
    {
        // Get absolute paths from relative paths
        $sourcePath      = Path::clean($this->getLocalPath($sourcePath), '/');
        $destinationPath = Path::clean($this->getLocalPath($destinationPath), '/');

        if (!file_exists($sourcePath)) {
            throw new FileNotFoundException();
        }

        $name     = $this->getFileName($destinationPath);
        $safeName = $this->getSafeName($name);

        // If the safe name is different normalise the file name
        if ($safeName != $name) {
            $destinationPath = substr($destinationPath, 0, -\strlen($name)) . '/' . $safeName;
        }

        // Check for existence of the file in destination
        // if it does not exists simply copy source to destination
        if (is_dir($sourcePath)) {
            $this->copyFolder($sourcePath, $destinationPath, $force);
        } else {
            $this->copyFile($sourcePath, $destinationPath, $force);
        }

        // Get the relative path
        $destinationPath = str_replace($this->rootPath, '', $destinationPath);

        return $destinationPath;
    }

    /**
     * Copies a file
     *
     * @param   string  $sourcePath       Source path of the file or directory
     * @param   string  $destinationPath  Destination path of the file or directory
     * @param   bool    $force            Set true to overwrite files or directories
     *
     * @return  void
     *
     * @since   4.0.0
     * @throws  \Exception
     */
    private function copyFile(string $sourcePath, string $destinationPath, bool $force = false)
    {
        if (is_dir($destinationPath)) {
            // If the destination is a folder we create a file with the same name as the source
            $destinationPath .= '/' . $this->getFileName($sourcePath);
        }

        if (file_exists($destinationPath) && !$force) {
            throw new \Exception('Copy file is not possible as destination file already exists');
        }

        if (!File::copy($sourcePath, $destinationPath)) {
            throw new \Exception('Copy file is not possible');
        }
    }

    /**
     * Copies a folder
     *
     * @param   string  $sourcePath       Source path of the file or directory
     * @param   string  $destinationPath  Destination path of the file or directory
     * @param   bool    $force            Set true to overwrite files or directories
     *
     * @return  void
     *
     * @since   4.0.0
     * @throws  \Exception
     */
    private function copyFolder(string $sourcePath, string $destinationPath, bool $force = false)
    {
        if (file_exists($destinationPath) && !$force) {
            throw new \Exception('Copy folder is not possible as destination folder already exists');
        }

        if (is_file($destinationPath) && !File::delete($destinationPath)) {
            throw new \Exception('Copy folder is not possible as destination folder is a file and can not be deleted');
        }

        if (!Folder::copy($sourcePath, $destinationPath, '', $force)) {
            throw new \Exception('Copy folder is not possible');
        }
    }

    /**
     * Moves a file or folder from source to destination.
     *
     * It returns the new destination path. This allows the implementation
     * classes to normalise the file name.
     *
     * @param   string  $sourcePath       The source path
     * @param   string  $destinationPath  The destination path
     * @param   bool    $force            Force to overwrite
     *
     * @return  string
     *
     * @since   4.0.0
     * @throws  \Exception
     */
    public function move(string $sourcePath, string $destinationPath, bool $force = false): string
    {
        // Get absolute paths from relative paths
        $sourcePath      = Path::clean($this->getLocalPath($sourcePath), '/');
        $destinationPath = Path::clean($this->getLocalPath($destinationPath), '/');

        if (!file_exists($sourcePath)) {
            throw new FileNotFoundException();
        }

        $name     = $this->getFileName($destinationPath);
        $safeName = $this->getSafeName($name);

        // If transliterating could not happen, and all characters except of the file extension are filtered out, then throw an error.
        if ($safeName === pathinfo($sourcePath, PATHINFO_EXTENSION)) {
            throw new \Exception(Text::_('COM_MEDIA_ERROR_MAKESAFE'));
        }

        // If the safe name is different normalise the file name
        if ($safeName != $name) {
            $destinationPath = substr($destinationPath, 0, -\strlen($name)) . $safeName;
        }

        if (is_dir($sourcePath)) {
            $this->moveFolder($sourcePath, $destinationPath, $force);
        } else {
            $this->moveFile($sourcePath, $destinationPath, $force);
        }

        // Get the relative path
        $destinationPath = str_replace($this->rootPath, '', $destinationPath);

        return $destinationPath;
    }

    /**
     * Moves a file
     *
     * @param   string  $sourcePath       Absolute path of source
     * @param   string  $destinationPath  Absolute path of destination
     * @param   bool    $force            Set true to overwrite file if exists
     *
     * @return  void
     *
     * @since   4.0.0
     * @throws  \Exception
     */
    private function moveFile(string $sourcePath, string $destinationPath, bool $force = false)
    {
        if (is_dir($destinationPath)) {
            // If the destination is a folder we create a file with the same name as the source
            $destinationPath .= '/' . $this->getFileName($sourcePath);
        }

        if (!MediaHelper::checkFileExtension(pathinfo($destinationPath, PATHINFO_EXTENSION))) {
            throw new \Exception('Move file is not possible as the extension is invalid');
        }

        if (file_exists($destinationPath) && !$force) {
            throw new \Exception('Move file is not possible as destination file already exists');
        }

        if (!File::move($sourcePath, $destinationPath)) {
            throw new \Exception('Move file is not possible');
        }
    }

    /**
     * Moves a folder from source to destination
     *
     * @param   string  $sourcePath       Source path of the file or directory
     * @param   string  $destinationPath  Destination path of the file or directory
     * @param   bool    $force            Set true to overwrite files or directories
     *
     * @return  void
     *
     * @since   4.0.0
     * @throws  \Exception
     */
    private function moveFolder(string $sourcePath, string $destinationPath, bool $force = false)
    {
        if (file_exists($destinationPath) && !$force) {
            throw new \Exception('Move folder is not possible as destination folder already exists');
        }

        if (is_file($destinationPath) && !File::delete($destinationPath)) {
            throw new \Exception('Move folder is not possible as destination folder is a file and can not be deleted');
        }

        if (is_dir($destinationPath)) {
            // We need to bypass exception thrown in JFolder when destination exists
            // So we only copy it in forced condition, then delete the source to simulate a move
            if (!Folder::copy($sourcePath, $destinationPath, '', true)) {
                throw new \Exception('Move folder to an existing destination failed');
            }

            // Delete the source
            Folder::delete($sourcePath);

            return;
        }

        // Perform usual moves
        $value = Folder::move($sourcePath, $destinationPath);

        if ($value !== true) {
            throw new \Exception($value);
        }
    }

    /**
     * Returns a url which can be used to display an image from within the "images" directory.
     *
     * @param   string  $path  Path of the file relative to adapter
     *
     * @return  string
     *
     * @since   4.0.0
     */
    public function getUrl(string $path): string
    {
        return Uri::root() . $this->getEncodedPath($this->filePath . $path);
    }

    /**
     * Returns the name of this adapter.
     *
     * @return  string
     *
     * @since   4.0.0
     */
    public function getAdapterName(): string
    {
        return $this->filePath;
    }

    /**
     * Search for a pattern in a given path
     *
     * @param   string  $path       The base path for the search
     * @param   string  $needle     The path to file
     * @param   bool    $recursive  Do a recursive search
     *
     * @return  \stdClass[]
     *
     * @since   4.0.0
     */
    public function search(string $path, string $needle, bool $recursive = false): array
    {
        $pattern = Path::clean($this->getLocalPath($path) . '/*' . $needle . '*');

        if ($recursive) {
            $results = $this->rglob($pattern);
        } else {
            $results = glob($pattern);
        }

        $searchResults = [];

        foreach ($results as $result) {
            $searchResults[] = $this->getPathInformation($result);
        }

        return $searchResults;
    }

    /**
     * Do a recursive search on a given path
     *
     * @param   string  $pattern  The pattern for search
     * @param   int     $flags    Flags for search
     *
     * @return  array
     *
     * @since   4.0.0
     */
    private function rglob(string $pattern, int $flags = 0): array
    {
        $files = glob($pattern, $flags);

        foreach (glob(\dirname($pattern) . '/*', GLOB_ONLYDIR | GLOB_NOSORT) as $dir) {
            $files = array_merge($files, $this->rglob($dir . '/' . $this->getFileName($pattern), $flags));
        }

        return $files;
    }

    /**
     * Replace spaces on a path with %20
     *
     * @param   string  $path  The Path to be encoded
     *
     * @return  string
     *
     * @since   4.0.0
     * @throws  FileNotFoundException
     */
    private function getEncodedPath(string $path): string
    {
        return str_replace(" ", "%20", $path);
    }

    /**
     * Creates a safe file name for the given name.
     *
     * @param   string  $name  The filename
     *
     * @return  string
     *
     * @since   4.0.0
     * @throws  \Exception
     */
    private function getSafeName(string $name): string
    {
        // Make the filename safe
        if (!$name = File::makeSafe($name)) {
            throw new \Exception(Text::_('COM_MEDIA_ERROR_MAKESAFE'));
        }

        // Transform filename to punycode
        $name = PunycodeHelper::toPunycode($name);

        // Get the extension
        $extension = File::getExt($name);

        // Normalise extension, always lower case
        if ($extension) {
            $extension = '.' . strtolower($extension);
        }

        $nameWithoutExtension = substr($name, 0, \strlen($name) - \strlen($extension));

        return $nameWithoutExtension . $extension;
    }

    /**
     * Performs various check if it is allowed to save the content with the given name.
     *
     * @param   string  $localPath     The local path
     * @param   string  $mediaContent  The media content
     *
     * @return  void
     *
     * @since   4.0.0
     * @throws  \Exception
     */
    private function checkContent(string $localPath, string $mediaContent)
    {
        $name = $this->getFileName($localPath);

        // The helper
        $helper = new MediaHelper();

        // @todo find a better way to check the input, by not writing the file to the disk
<<<<<<< HEAD
        $tmpFile = Path::clean(\dirname($localPath) . '/' . uniqid() . '.' . File::getExt($name));
=======
        $tmpFile = Path::clean(\dirname($localPath) . '/' . uniqid() . '.' . strtolower(File::getExt($name)));
>>>>>>> e11bd13a

        if (!File::write($tmpFile, $mediaContent)) {
            throw new \Exception(Text::_('JLIB_MEDIA_ERROR_UPLOAD_INPUT'), 500);
        }

        $can = $helper->canUpload(['name' => $name, 'size' => \strlen($mediaContent), 'tmp_name' => $tmpFile], 'com_media');

        File::delete($tmpFile);

        if (!$can) {
            throw new \Exception(Text::_('JLIB_MEDIA_ERROR_UPLOAD_INPUT'), 403);
        }
    }

    /**
     * Returns the file name of the given path.
     *
     * @param   string  $path  The path
     *
     * @return  string
     *
     * @since   4.0.0
     * @throws  \Exception
     */
    private function getFileName(string $path): string
    {
        $path = Path::clean($path);

        // Basename does not work here as it strips out certain characters like upper case umlaut u
        $path = explode(DIRECTORY_SEPARATOR, $path);

        // Return the last element
        return array_pop($path);
    }

    /**
     * Returns the local filesystem path for the given path.
     *
     * Throws an InvalidPathException if the path is invalid.
     *
     * @param   string  $path  The path
     *
     * @return  string
     *
     * @since   4.0.0
     * @throws  InvalidPathException
     */
    private function getLocalPath(string $path): string
    {
        try {
            return Path::check($this->rootPath . '/' . $path);
        } catch (\Exception $e) {
            throw new InvalidPathException($e->getMessage());
        }
    }

    /**
     * Returns the local filesystem thumbnail path for the given path.
     *
     * Throws an InvalidPathException if the path is invalid.
     *
     * @param   string  $path  The path
     *
     * @return  array
     *
     * @since   4.3.0
     * @throws  InvalidPathException
     */
    private function getLocalThumbnailPaths(string $path): array
    {
        $rootPath = str_replace(['\\', '/'], '/', $this->rootPath);
        $path     = str_replace(['\\', '/'], '/', $path);

        try {
            $fs  = Path::check(str_replace($rootPath, JPATH_ROOT . '/media/cache/com_media/thumbs/' . $this->filePath, $path));
            $url = str_replace($rootPath, 'media/cache/com_media/thumbs/' . $this->filePath, $path);

            return [
                'fs'  => $fs,
                'url' => $url,
            ];
        } catch (\Exception $e) {
            throw new InvalidPathException($e->getMessage());
        }
    }

    /**
     * Returns the path for the thumbnail of the given image.
     * If the thumbnail does not exist, it will be created.
     *
     * @param   string  $path  The path of the image
     *
     * @return  string
     *
     * @since   4.3.0
     */
    private function getThumbnail(string $path): string
    {
        $thumbnailPaths = $this->getLocalThumbnailPaths($path);

        if (empty($thumbnailPaths['fs'])) {
            return $this->getUrl($path);
        }

        $dir = \dirname($thumbnailPaths['fs']);

        if (!is_dir($dir)) {
            Folder::create($dir);
        }

        // Create the thumbnail
        if (!is_file($thumbnailPaths['fs']) && !$this->createThumbnail($path, $thumbnailPaths['fs'])) {
            return $this->getUrl($path);
        }

        return Uri::root() . $this->getEncodedPath($thumbnailPaths['url']);
    }

    /**
     * Create a thumbnail of the given image.
     *
     * @param   string  $path       The path of the image
     * @param   string  $thumbnailPath  The path of the thumbnail
     *
     * @return  boolean
     *
     * @since   4.3.0
     */
    private function createThumbnail(string $path, string $thumbnailPath): bool
    {
        $image = new Image($path);

        try {
            $image->createThumbnails([$this->thumbnailSize[0] . 'x' . $this->thumbnailSize[1]], $image::SCALE_INSIDE, \dirname($thumbnailPath), true);
        } catch (\Exception $e) {
            return false;
        }

        return true;
    }
}<|MERGE_RESOLUTION|>--- conflicted
+++ resolved
@@ -821,11 +821,7 @@
         $helper = new MediaHelper();
 
         // @todo find a better way to check the input, by not writing the file to the disk
-<<<<<<< HEAD
-        $tmpFile = Path::clean(\dirname($localPath) . '/' . uniqid() . '.' . File::getExt($name));
-=======
         $tmpFile = Path::clean(\dirname($localPath) . '/' . uniqid() . '.' . strtolower(File::getExt($name)));
->>>>>>> e11bd13a
 
         if (!File::write($tmpFile, $mediaContent)) {
             throw new \Exception(Text::_('JLIB_MEDIA_ERROR_UPLOAD_INPUT'), 500);
