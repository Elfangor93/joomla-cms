--- conflicted
+++ resolved
@@ -395,15 +395,10 @@
 	 * @param   string  $destinationPath  The destination path
 	 * @param   bool    $force            Force to overwrite
 	 *
-<<<<<<< HEAD
 	 * @return  string
 	 *
-	 * @since   __DEPLOY_VERSION__
-	 * @throws  \Exception
-=======
 	 * @since 4.0.0
-	 * @throws FileNotFoundException
->>>>>>> 58106343
+	 * @throws \Exception
 	 */
 	public function copy($sourcePath, $destinationPath, $force = false)
 	{
@@ -448,11 +443,7 @@
 	 *
 	 * @return  void
 	 *
-<<<<<<< HEAD
-	 * @since   __DEPLOY_VERSION__
-=======
 	 * @since 4.0.0
->>>>>>> 58106343
 	 * @throws  \Exception
 	 */
 	private function copyFile($sourcePath, $destinationPath, $force = false)
@@ -483,11 +474,7 @@
 	 *
 	 * @return  void
 	 *
-<<<<<<< HEAD
-	 * @since   __DEPLOY_VERSION__
-=======
 	 * @since 4.0.0
->>>>>>> 58106343
 	 * @throws  \Exception
 	 */
 	private function copyFolder($sourcePath, $destinationPath, $force = false)
@@ -518,15 +505,10 @@
 	 * @param   string  $destinationPath  The destination path
 	 * @param   bool    $force            Force to overwrite
 	 *
-<<<<<<< HEAD
 	 * @return  string
 	 *
-	 * @since   __DEPLOY_VERSION__
-	 * @throws  \Exception
-=======
 	 * @since 4.0.0
-	 * @throws FileNotFoundException
->>>>>>> 58106343
+	 * @throws \Exception
 	 */
 	public function move($sourcePath, $destinationPath, $force = false)
 	{
@@ -569,11 +551,7 @@
 	 *
 	 * @return  void
 	 *
-<<<<<<< HEAD
-	 * @since   __DEPLOY_VERSION__
-=======
 	 * @since 4.0.0
->>>>>>> 58106343
 	 * @throws  \Exception
 	 */
 	private function moveFile($sourcePath, $destinationPath, $force = false)
@@ -604,11 +582,7 @@
 	 *
 	 * @return  void
 	 *
-<<<<<<< HEAD
-	 * @since   __DEPLOY_VERSION__
-=======
 	 * @since 4.0.0
->>>>>>> 58106343
 	 * @throws  \Exception
 	 */
 	private function moveFolder($sourcePath, $destinationPath, $force = false)
@@ -736,13 +710,8 @@
 	 *
 	 * @return string
 	 *
-<<<<<<< HEAD
-	 * @since   __DEPLOY_VERSION__
+	 * @since   4.0.0
 	 * @throws FileNotFoundException
-=======
-	 * @since   4.0.0
-	 * @throws \FileNotFoundException
->>>>>>> 58106343
 	 */
 	public function getTemporaryUrl($path)
 	{
@@ -756,13 +725,8 @@
 	 *
 	 * @return string
 	 *
-<<<<<<< HEAD
-	 * @since   __DEPLOY_VERSION__
+	 * @since   4.0.0
 	 * @throws FileNotFoundException
-=======
-	 * @since   4.0.0
-	 * @throws \FileNotFoundException
->>>>>>> 58106343
 	 */
 	private function getEncodedPath($path)
 	{
