<?php
/**
 * @package     Joomla.Plugin
 * @subpackage  Authentication.ldap
 *
 * @copyright   Copyright (C) 2005 - 2018 Open Source Matters, Inc. All rights reserved.
 * @license     GNU General Public License version 2 or later; see LICENSE.txt
 */

defined('_JEXEC') or die;

use Joomla\CMS\Authentication\Authentication;
use Joomla\CMS\Language\Text;
use Joomla\CMS\Plugin\CMSPlugin;
use Symfony\Component\Ldap\Entry;
use Symfony\Component\Ldap\Exception\ConnectionException;
use Symfony\Component\Ldap\Exception\LdapException;
use Symfony\Component\Ldap\Ldap;

/**
 * LDAP Authentication Plugin
 *
 * @since  1.5
 */
class PlgAuthenticationLdap extends CMSPlugin
{
	/**
	 * This method should handle any authentication and report back to the subject
	 *
	 * @param   array   $credentials  Array holding the user credentials
	 * @param   array   $options      Array of extra options
	 * @param   object  &$response    Authentication response object
	 *
	 * @return  boolean
	 *
	 * @since   1.5
	 */
	public function onUserAuthenticate($credentials, $options, &$response)
	{
		// For JLog
		$response->type = 'LDAP';

		// Strip null bytes from the password
		$credentials['password'] = str_replace(chr(0), '', $credentials['password']);

		// LDAP does not like Blank passwords (tries to Anon Bind which is bad)
		if (empty($credentials['password']))
		{
			$response->status = Authentication::STATUS_FAILURE;
			$response->error_message = Text::_('JGLOBAL_AUTH_EMPTY_PASS_NOT_ALLOWED');

			return false;
		}

		// Load plugin params info
		$ldap_email    = $this->params->get('ldap_email');
		$ldap_fullname = $this->params->get('ldap_fullname');
		$ldap_uid      = $this->params->get('ldap_uid');
		$auth_method   = $this->params->get('auth_method');

<<<<<<< HEAD
		$ldap = Ldap::create(
			'ext_ldap',
			[
				'host'       => $this->params->get('host'),
				'port'       => (int) $this->params->get('port'),
				'version'    => $this->params->get('use_ldapV3', '0') == '1' ? 3 : 2,
				'referrals'  => (bool) $this->params->get('no_referrals', '0'),
				'encryption' => $this->params->get('negotiate_tls', '0') == '1' ? 'tls' : 'none',
			]
		);
=======
		$ldap = new LdapClient($this->params);

		if (!$ldap->connect())
		{
			$response->status = JAuthentication::STATUS_FAILURE;
			$response->error_message = JText::_('JGLOBAL_AUTH_NOT_CONNECT');

			return;
		}
>>>>>>> 9780ed3d

		switch ($auth_method)
		{
			case 'search':
			{
				try
				{
					$dn = str_replace('[username]', $this->params->get('username', ''), $this->params->get('users_dn', ''));

					$ldap->bind($dn, $this->params->get('password', ''));
				}
				catch (ConnectionException $exception)
				{
					$response->status = Authentication::STATUS_FAILURE;
					$response->error_message = Text::_('JGLOBAL_AUTH_NO_BIND');

					return;
				}

				// Search for users DN
				try
				{
					$entry = $this->searchByString(
						str_replace(
							'[search]',
							str_replace(';', '\3b', $ldap->escape($credentials['username'], null, LDAP_ESCAPE_FILTER)),
							$this->params->get('search_string')
						),
						$ldap
					);
				}
				catch (LdapException $exception)
				{
					$response->status = Authentication::STATUS_FAILURE;
					$response->error_message = Text::_('JGLOBAL_AUTH_UNKNOWN_ACCESS_DENIED');

					return;
				}

				if (!$entry)
				{
<<<<<<< HEAD
					$response->status = Authentication::STATUS_FAILURE;
					$response->error_message = Text::_('JGLOBAL_AUTH_NO_USER');

					return;
=======
					$response->status = JAuthentication::STATUS_FAILURE;
					$response->error_message = JText::_('JGLOBAL_AUTH_NOT_CONNECT');
>>>>>>> 9780ed3d
				}

				try
				{
					// Verify Users Credentials
					$ldap->bind($entry->getDn(), $credentials['password']);
				}
				catch (ConnectionException $exception)
				{
					$response->status = Authentication::STATUS_FAILURE;
					$response->error_message = Text::_('JGLOBAL_AUTH_INVALID_PASS');

					return;
				}

				break;
			}

			case 'bind':
			{
				// We just accept the result here
				try
				{
					$ldap->bind($ldap->escape($credentials['username'], null, LDAP_ESCAPE_DN), $credentials['password']);
				}
				catch (ConnectionException $exception)
				{
					$response->status = Authentication::STATUS_FAILURE;
					$response->error_message = Text::_('JGLOBAL_AUTH_INVALID_PASS');

					return;
				}

				try
				{
					$entry = $this->searchByString(
						str_replace(
							'[search]',
							str_replace(';', '\3b', $ldap->escape($credentials['username'], null, LDAP_ESCAPE_FILTER)),
							$this->params->get('search_string')
						),
						$ldap
					);
				}
				catch (LdapException $exception)
				{
					$response->status = Authentication::STATUS_FAILURE;
					$response->error_message = Text::_('JGLOBAL_AUTH_UNKNOWN_ACCESS_DENIED');

					return;
				}

				break;
			}

			default:
				// Unsupported configuration
				$response->status = Authentication::STATUS_FAILURE;
				$response->error_message = Text::_('JGLOBAL_AUTH_UNKNOWN_ACCESS_DENIED');

				return;
		}

		// Grab some details from LDAP and return them
		$response->username = $entry->getAttribute($ldap_uid);
		$response->email    = $entry->getAttribute($ldap_email);
		$response->fullname = $entry->getAttribute($ldap_fullname) ?: $credentials['username'];

		// Were good - So say so.
		$response->status        = Authentication::STATUS_SUCCESS;
		$response->error_message = '';

		// The connection is no longer needed, destroy the object to close it
		unset($ldap);
	}

	/**
	 * Shortcut method to perform a LDAP search based on a semicolon separated string
	 *
	 * Note that this method requires that semicolons which should be part of the search term to be escaped
	 * to correctly split the search string into separate lookups
	 *
	 * @param   string  $search  search string of search values
	 * @param   Ldap    $ldap    The LDAP client
	 *
	 * @return  Entry|null The search result entry if a matching record was found
	 *
	 * @since   3.8.2
	 */
	private function searchByString($search, Ldap $ldap)
	{
		$dn = $this->params->get('base_dn');

		// We return the first entry from the first search result which contains data
		foreach (explode(';', $search) as $key => $result)
		{
			$results = $ldap->query($dn, '(' . str_replace('\3b', ';', $result) . ')')->execute();

			if (count($results))
			{
				return $results[0];
			}
		}
	}
}<|MERGE_RESOLUTION|>--- conflicted
+++ resolved
@@ -58,7 +58,6 @@
 		$ldap_uid      = $this->params->get('ldap_uid');
 		$auth_method   = $this->params->get('auth_method');
 
-<<<<<<< HEAD
 		$ldap = Ldap::create(
 			'ext_ldap',
 			[
@@ -69,17 +68,6 @@
 				'encryption' => $this->params->get('negotiate_tls', '0') == '1' ? 'tls' : 'none',
 			]
 		);
-=======
-		$ldap = new LdapClient($this->params);
-
-		if (!$ldap->connect())
-		{
-			$response->status = JAuthentication::STATUS_FAILURE;
-			$response->error_message = JText::_('JGLOBAL_AUTH_NOT_CONNECT');
-
-			return;
-		}
->>>>>>> 9780ed3d
 
 		switch ($auth_method)
 		{
@@ -94,7 +82,7 @@
 				catch (ConnectionException $exception)
 				{
 					$response->status = Authentication::STATUS_FAILURE;
-					$response->error_message = Text::_('JGLOBAL_AUTH_NO_BIND');
+					$response->error_message = Text::_('JGLOBAL_AUTH_NOT_CONNECT');
 
 					return;
 				}
@@ -121,15 +109,10 @@
 
 				if (!$entry)
 				{
-<<<<<<< HEAD
-					$response->status = Authentication::STATUS_FAILURE;
-					$response->error_message = Text::_('JGLOBAL_AUTH_NO_USER');
-
-					return;
-=======
-					$response->status = JAuthentication::STATUS_FAILURE;
-					$response->error_message = JText::_('JGLOBAL_AUTH_NOT_CONNECT');
->>>>>>> 9780ed3d
+					$response->status = Authentication::STATUS_FAILURE;
+					$response->error_message = Text::_('JGLOBAL_AUTH_NOT_CONNECT');
+
+					return;
 				}
 
 				try
