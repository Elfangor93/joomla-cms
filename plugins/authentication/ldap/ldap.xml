<?xml version="1.0" encoding="utf-8"?>
<extension version="3.1" type="plugin" group="authentication" method="upgrade">
	<name>plg_authentication_ldap</name>
	<author>Joomla! Project</author>
	<creationDate>November 2005</creationDate>
	<copyright>Copyright (C) 2005 - 2018 Open Source Matters. All rights reserved.</copyright>
	<license>GNU General Public License version 2 or later; see LICENSE.txt</license>
	<authorEmail>admin@joomla.org</authorEmail>
	<authorUrl>www.joomla.org</authorUrl>
	<version>3.0.0</version>
	<description>PLG_LDAP_XML_DESCRIPTION</description>
	<files>
		<filename plugin="ldap">ldap.php</filename>
	</files>
	<languages>
		<language tag="en-GB">en-GB.plg_authentication_ldap.ini</language>
		<language tag="en-GB">en-GB.plg_authentication_ldap.sys.ini</language>
	</languages>
	<config>
		<fields name="params">
			<fieldset name="basic">
				<field
					name="host"
					type="text"
					label="PLG_LDAP_FIELD_HOST_LABEL"
					size="20"
				/>

				<field
					name="port"
					type="number"
					label="PLG_LDAP_FIELD_PORT_LABEL"
					min="1"
					max="65535"
					default="389"
					hint="389"
					validate="number"
					filter="integer"
					size="5"
				/>

				<field
					name="use_ldapV3"
					type="radio"
					class="switcher"
					label="PLG_LDAP_FIELD_V3_LABEL"
					default="0"
<<<<<<< HEAD
=======
					filter="integer"
					class="btn-group btn-group-yesno"
>>>>>>> ff7addcb
					>
					<option value="0">JNO</option>
					<option value="1">JYES</option>
				</field>

				<field
					name="negotiate_tls"
					type="radio"
					label="PLG_LDAP_FIELD_NEGOCIATE_LABEL"
					default="0"
<<<<<<< HEAD
					class="switcher"
=======
					filter="integer"
					class="btn-group btn-group-yesno"
>>>>>>> ff7addcb
					>
					<option value="0">JNO</option>
					<option value="1">JYES</option>
				</field>

				<field
					name="no_referrals"
					type="radio"
					label="PLG_LDAP_FIELD_REFERRALS_LABEL"
					default="0"
<<<<<<< HEAD
					class="switcher"
=======
					filter="integer"
					class="btn-group btn-group-yesno"
>>>>>>> ff7addcb
					>
					<option value="0">JNO</option>
					<option value="1">JYES</option>
				</field>

				<field
					name="auth_method"
					type="list"
					label="PLG_LDAP_FIELD_AUTHMETHOD_LABEL"
					default="bind"
					>
					<option value="search">PLG_LDAP_FIELD_VALUE_BINDSEARCH</option>
					<option value="bind">PLG_LDAP_FIELD_VALUE_BINDUSER</option>
				</field>

				<field
					name="base_dn"
					type="text"
					label="PLG_LDAP_FIELD_BASEDN_LABEL"
					size="20"
				/>

				<field
					name="search_string"
					type="text"
					label="PLG_LDAP_FIELD_SEARCHSTRING_LABEL"
					description="PLG_LDAP_FIELD_SEARCHSTRING_DESC"
					size="20"
				/>

				<field
					name="users_dn"
					type="text"
					label="PLG_LDAP_FIELD_USERSDN_LABEL"
					description="PLG_LDAP_FIELD_USERSDN_DESC"
					size="20"
				/>

				<field
					name="username"
					type="text"
					label="PLG_LDAP_FIELD_USERNAME_LABEL"
					description="PLG_LDAP_FIELD_USERNAME_DESC"
					size="20"
				/>

				<field
					name="password"
					type="password"
					label="PLG_LDAP_FIELD_PASSWORD_LABEL"
					description="PLG_LDAP_FIELD_PASSWORD_DESC"
					size="20"
				/>

				<field
					name="ldap_fullname"
					type="text"
					label="PLG_LDAP_FIELD_FULLNAME_LABEL"
					description="PLG_LDAP_FIELD_FULLNAME_DESC"
					default="fullName"
					size="20"
				/>

				<field
					name="ldap_email"
					type="text"
					label="PLG_LDAP_FIELD_EMAIL_LABEL"
					description="PLG_LDAP_FIELD_EMAIL_DESC"
					default="mail"
					size="20"
				/>

				<field
					name="ldap_uid"
					type="text"
					label="PLG_LDAP_FIELD_UID_LABEL"
					description="PLG_LDAP_FIELD_UID_DESC"
					default="uid"
					size="20"
				/>
			</fieldset>
		</fields>
	</config>
</extension><|MERGE_RESOLUTION|>--- conflicted
+++ resolved
@@ -45,11 +45,7 @@
 					class="switcher"
 					label="PLG_LDAP_FIELD_V3_LABEL"
 					default="0"
-<<<<<<< HEAD
-=======
 					filter="integer"
-					class="btn-group btn-group-yesno"
->>>>>>> ff7addcb
 					>
 					<option value="0">JNO</option>
 					<option value="1">JYES</option>
@@ -60,12 +56,8 @@
 					type="radio"
 					label="PLG_LDAP_FIELD_NEGOCIATE_LABEL"
 					default="0"
-<<<<<<< HEAD
+					filter="integer"
 					class="switcher"
-=======
-					filter="integer"
-					class="btn-group btn-group-yesno"
->>>>>>> ff7addcb
 					>
 					<option value="0">JNO</option>
 					<option value="1">JYES</option>
@@ -76,12 +68,8 @@
 					type="radio"
 					label="PLG_LDAP_FIELD_REFERRALS_LABEL"
 					default="0"
-<<<<<<< HEAD
+					filter="integer"
 					class="switcher"
-=======
-					filter="integer"
-					class="btn-group btn-group-yesno"
->>>>>>> ff7addcb
 					>
 					<option value="0">JNO</option>
 					<option value="1">JYES</option>
