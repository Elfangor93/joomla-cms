--- conflicted
+++ resolved
@@ -49,13 +49,7 @@
 					label="PLG_LDAP_FIELD_V3_LABEL"
 					description="PLG_LDAP_FIELD_V3_DESC"
 					default="0"
-<<<<<<< HEAD
-				>
-=======
-					class="btn-group btn-group-yesno"
 					>
-					<option value="1">JYES</option>
->>>>>>> 6a0871fa
 					<option value="0">JNO</option>
 					<option value="1">JYES</option>
 				</field>
@@ -63,17 +57,11 @@
 				<field
 					name="negotiate_tls"
 					type="radio"
-					class="switcher"
 					label="PLG_LDAP_FIELD_NEGOCIATE_LABEL"
 					description="PLG_LDAP_FIELD_NEGOCIATE_DESC"
 					default="0"
-<<<<<<< HEAD
-				>
-=======
-					class="btn-group btn-group-yesno"
+					class="switcher"
 					>
-					<option value="1">JYES</option>
->>>>>>> 6a0871fa
 					<option value="0">JNO</option>
 					<option value="1">JYES</option>
 				</field>
@@ -81,20 +69,11 @@
 				<field
 					name="no_referrals"
 					type="radio"
-<<<<<<< HEAD
-					class="switcher"
-					default="0"
-					label="PLG_LDAP_FIELD_REFERRALS_LABEL"
-					description="PLG_LDAP_FIELD_REFERRALS_DESC"
-				>
-=======
 					label="PLG_LDAP_FIELD_REFERRALS_LABEL"
 					description="PLG_LDAP_FIELD_REFERRALS_DESC"
 					default="0"
-					class="btn-group btn-group-yesno"
+					class="switcher"
 					>
-					<option value="1">JYES</option>
->>>>>>> 6a0871fa
 					<option value="0">JNO</option>
 					<option value="1">JYES</option>
 				</field>
