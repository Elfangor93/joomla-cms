<?php
/**
 * @package     Joomla.Plugin
 * @subpackage  Authentication.cookie
 *
 * @copyright   Copyright (C) 2005 - 2018 Open Source Matters, Inc. All rights reserved.
 * @license     GNU General Public License version 2 or later; see LICENSE.txt
 */

defined('_JEXEC') or die;

use Joomla\CMS\Authentication\Authentication;
use Joomla\CMS\Filter\InputFilter;
use Joomla\CMS\Language\Text;
use Joomla\CMS\Log\Log;
use Joomla\CMS\Plugin\CMSPlugin;
use Joomla\CMS\User\User;
use Joomla\CMS\User\UserHelper;

/**
 * Joomla Authentication plugin
 *
 * @since  3.2
 * @note   Code based on http://jaspan.com/improved_persistent_login_cookie_best_practice
 *         and http://fishbowl.pastiche.org/2004/01/19/persistent_login_cookie_best_practice/
 */
class PlgAuthenticationCookie extends CMSPlugin
{
	/**
	 * Application object
	 *
	 * @var    JApplicationCms
	 * @since  3.2
	 */
	protected $app;

	/**
	 * Database object
	 *
	 * @var    JDatabaseDriver
	 * @since  3.2
	 */
	protected $db;

	/**
	 * This method should handle any authentication and report back to the subject
	 *
	 * @param   array   $credentials  Array holding the user credentials
	 * @param   array   $options      Array of extra options
	 * @param   object  &$response    Authentication response object
	 *
	 * @return  boolean
	 *
	 * @since   3.2
	 */
	public function onUserAuthenticate($credentials, $options, &$response)
	{
		// No remember me for admin
		if ($this->app->isClient('administrator'))
		{
			return false;
		}

		// Get cookie
		$cookieName  = 'joomla_remember_me_' . UserHelper::getShortHashedUserAgent();
		$cookieValue = $this->app->input->cookie->get($cookieName);

		// Try with old cookieName (pre 3.6.0) if not found
		if (!$cookieValue)
		{
			$cookieName  = UserHelper::getShortHashedUserAgent();
			$cookieValue = $this->app->input->cookie->get($cookieName);
		}

		if (!$cookieValue)
		{
			return false;
		}

		$cookieArray = explode('.', $cookieValue);

		// Check for valid cookie value
		if (count($cookieArray) !== 2)
		{
			// Destroy the cookie in the browser.
			$this->app->input->cookie->set($cookieName, '', 1, $this->app->get('cookie_path', '/'), $this->app->get('cookie_domain', ''));
			Log::add('Invalid cookie detected.', Log::WARNING, 'error');

			return false;
		}

		$response->type = 'Cookie';

		// Filter series since we're going to use it in the query
		$filter = new InputFilter;
		$series = $filter->clean($cookieArray[1], 'ALNUM');

		// Remove expired tokens
		$query = $this->db->getQuery(true)
			->delete('#__user_keys')
			->where($this->db->quoteName('time') . ' < ' . $this->db->quote(time()));

		try
		{
			$this->db->setQuery($query)->execute();
		}
		catch (RuntimeException $e)
		{
			// We aren't concerned with errors from this query, carry on
		}

		// Find the matching record if it exists.
		$query = $this->db->getQuery(true)
			->select($this->db->quoteName(array('user_id', 'token', 'series', 'time')))
			->from($this->db->quoteName('#__user_keys'))
			->where($this->db->quoteName('series') . ' = ' . $this->db->quote($series))
			->where($this->db->quoteName('uastring') . ' = ' . $this->db->quote($cookieName))
			->order($this->db->quoteName('time') . ' DESC');

		try
		{
			$results = $this->db->setQuery($query)->loadObjectList();
		}
		catch (RuntimeException $e)
		{
			$response->status = Authentication::STATUS_FAILURE;

			return false;
		}

		if (count($results) !== 1)
		{
			// Destroy the cookie in the browser.
			$this->app->input->cookie->set($cookieName, '', 1, $this->app->get('cookie_path', '/'), $this->app->get('cookie_domain', ''));
			$response->status = Authentication::STATUS_FAILURE;

			return false;
		}

		// We have a user with one cookie with a valid series and a corresponding record in the database.
		if (!UserHelper::verifyPassword($cookieArray[0], $results[0]->token))
		{
			/*
			 * This is a real attack!
			 * Either the series was guessed correctly or a cookie was stolen and used twice (once by attacker and once by victim).
			 * Delete all tokens for this user!
			 */
			$query = $this->db->getQuery(true)
				->delete('#__user_keys')
				->where($this->db->quoteName('user_id') . ' = ' . $this->db->quote($results[0]->user_id));

			try
			{
				$this->db->setQuery($query)->execute();
			}
			catch (RuntimeException $e)
			{
				// Log an alert for the site admin
				Log::add(
					sprintf('Failed to delete cookie token for user %s with the following error: %s', $results[0]->user_id, $e->getMessage()),
					Log::WARNING,
					'security'
				);
			}

			// Destroy the cookie in the browser.
			$this->app->input->cookie->set($cookieName, '', 1, $this->app->get('cookie_path', '/'), $this->app->get('cookie_domain', ''));

			// Issue warning by email to user and/or admin?
			Log::add(Text::sprintf('PLG_AUTH_COOKIE_ERROR_LOG_LOGIN_FAILED', $results[0]->user_id), Log::WARNING, 'security');
			$response->status = Authentication::STATUS_FAILURE;

			return false;
		}

		// Make sure there really is a user with this name and get the data for the session.
		$query = $this->db->getQuery(true)
			->select($this->db->quoteName(array('id', 'username', 'password')))
			->from($this->db->quoteName('#__users'))
			->where($this->db->quoteName('username') . ' = ' . $this->db->quote($results[0]->user_id))
			->where($this->db->quoteName('requireReset') . ' = 0');

		try
		{
			$result = $this->db->setQuery($query)->loadObject();
		}
		catch (RuntimeException $e)
		{
			$response->status = Authentication::STATUS_FAILURE;

			return false;
		}

		if ($result)
		{
			// Bring this in line with the rest of the system
			$user = User::getInstance($result->id);

			// Set response data.
			$response->username = $result->username;
			$response->email    = $user->email;
			$response->fullname = $user->name;
			$response->password = $result->password;
			$response->language = $user->getParam('language');

			// Set response status.
			$response->status        = Authentication::STATUS_SUCCESS;
			$response->error_message = '';
		}
		else
		{
			$response->status        = Authentication::STATUS_FAILURE;
			$response->error_message = Text::_('JGLOBAL_AUTH_NO_USER');
		}
	}

	/**
	 * We set the authentication cookie only after login is successfullly finished.
	 * We set a new cookie either for a user with no cookies or one
	 * where the user used a cookie to authenticate.
	 *
	 * @param   array  $options  Array holding options
	 *
	 * @return  boolean  True on success
	 *
	 * @since   3.2
	 */
	public function onUserAfterLogin($options)
	{
		// No remember me for admin
		if ($this->app->isClient('administrator'))
		{
			return false;
		}

		if (isset($options['responseType']) && $options['responseType'] === 'Cookie')
		{
			// Logged in using a cookie
			$cookieName = 'joomla_remember_me_' . UserHelper::getShortHashedUserAgent();

			// We need the old data to get the existing series
			$cookieValue = $this->app->input->cookie->get($cookieName);

			// Try with old cookieName (pre 3.6.0) if not found
			if (!$cookieValue)
			{
				$oldCookieName = UserHelper::getShortHashedUserAgent();
				$cookieValue   = $this->app->input->cookie->get($oldCookieName);

				// Destroy the old cookie in the browser
				$this->app->input->cookie->set($oldCookieName, '', 1, $this->app->get('cookie_path', '/'), $this->app->get('cookie_domain', ''));
			}

			$cookieArray = explode('.', $cookieValue);

			// Filter series since we're going to use it in the query
			$filter = new InputFilter;
			$series = $filter->clean($cookieArray[1], 'ALNUM');
		}
		elseif (!empty($options['remember']))
		{
			// Remember checkbox is set
			$cookieName = 'joomla_remember_me_' . UserHelper::getShortHashedUserAgent();

			// Create a unique series which will be used over the lifespan of the cookie
			$unique     = false;
			$errorCount = 0;

			do
			{
				$series = UserHelper::genRandomPassword(20);
				$query  = $this->db->getQuery(true)
					->select($this->db->quoteName('series'))
					->from($this->db->quoteName('#__user_keys'))
					->where($this->db->quoteName('series') . ' = ' . $this->db->quote($series));

				try
				{
					$results = $this->db->setQuery($query)->loadResult();

					if ($results === null)
					{
						$unique = true;
					}
				}
				catch (RuntimeException $e)
				{
					$errorCount++;

					// We'll let this query fail up to 5 times before giving up, there's probably a bigger issue at this point
					if ($errorCount === 5)
					{
						return false;
					}
				}
			}

			while ($unique === false);
		}
		else
		{
			return false;
		}

		// Get the parameter values
		$lifetime = $this->params->get('cookie_lifetime', 60) * 24 * 60 * 60;
		$length   = $this->params->get('key_length', 16);

		// Generate new cookie
		$token       = UserHelper::genRandomPassword($length);
		$cookieValue = $token . '.' . $series;

		// Overwrite existing cookie with new value
		$this->app->input->cookie->set(
			$cookieName,
			$cookieValue,
			time() + $lifetime,
			$this->app->get('cookie_path', '/'),
			$this->app->get('cookie_domain', ''),
			$this->app->isHttpsForced(),
			true
		);

		$query = $this->db->getQuery(true);

		if (!empty($options['remember']))
		{
			// Create new record
			$query
				->insert($this->db->quoteName('#__user_keys'))
				->set($this->db->quoteName('user_id') . ' = ' . $this->db->quote($options['user']->username))
				->set($this->db->quoteName('series') . ' = ' . $this->db->quote($series))
				->set($this->db->quoteName('uastring') . ' = ' . $this->db->quote($cookieName))
				->set($this->db->quoteName('time') . ' = ' . (time() + $lifetime));
		}
		else
		{
			// Update existing record with new token
			$query
				->update($this->db->quoteName('#__user_keys'))
				->where($this->db->quoteName('user_id') . ' = ' . $this->db->quote($options['user']->username))
				->where($this->db->quoteName('series') . ' = ' . $this->db->quote($series))
				->where($this->db->quoteName('uastring') . ' = ' . $this->db->quote($cookieName));
		}

<<<<<<< HEAD
		$hashed_token = UserHelper::hashPassword($token);
=======
		$hashedToken = JUserHelper::hashPassword($token);
>>>>>>> 56b89ced

		$query->set($this->db->quoteName('token') . ' = ' . $this->db->quote($hashedToken));

		try
		{
			$this->db->setQuery($query)->execute();
		}
		catch (RuntimeException $e)
		{
			return false;
		}

		return true;
	}

	/**
	 * This is where we delete any authentication cookie when a user logs out
	 *
	 * @param   array  $options  Array holding options (length, timeToExpiration)
	 *
	 * @return  boolean  True on success
	 *
	 * @since   3.2
	 */
	public function onUserAfterLogout($options)
	{
		// No remember me for admin
		if ($this->app->isClient('administrator'))
		{
			return false;
		}

		$cookieName  = 'joomla_remember_me_' . UserHelper::getShortHashedUserAgent();
		$cookieValue = $this->app->input->cookie->get($cookieName);

		// There are no cookies to delete.
		if (!$cookieValue)
		{
			return true;
		}

		$cookieArray = explode('.', $cookieValue);

		// Filter series since we're going to use it in the query
		$filter = new InputFilter;
		$series = $filter->clean($cookieArray[1], 'ALNUM');

		// Remove the record from the database
		$query = $this->db->getQuery(true)
			->delete('#__user_keys')
			->where($this->db->quoteName('series') . ' = ' . $this->db->quote($series));

		try
		{
			$this->db->setQuery($query)->execute();
		}
		catch (RuntimeException $e)
		{
			// We aren't concerned with errors from this query, carry on
		}

		// Destroy the cookie
		$this->app->input->cookie->set($cookieName, '', 1, $this->app->get('cookie_path', '/'), $this->app->get('cookie_domain', ''));

		return true;
	}
}<|MERGE_RESOLUTION|>--- conflicted
+++ resolved
@@ -29,7 +29,7 @@
 	/**
 	 * Application object
 	 *
-	 * @var    JApplicationCms
+	 * @var    \Joomla\CMS\Application\CMSApplication
 	 * @since  3.2
 	 */
 	protected $app;
@@ -37,7 +37,7 @@
 	/**
 	 * Database object
 	 *
-	 * @var    JDatabaseDriver
+	 * @var    \Joomla\Database\DatabaseDriver
 	 * @since  3.2
 	 */
 	protected $db;
@@ -343,11 +343,7 @@
 				->where($this->db->quoteName('uastring') . ' = ' . $this->db->quote($cookieName));
 		}
 
-<<<<<<< HEAD
-		$hashed_token = UserHelper::hashPassword($token);
-=======
-		$hashedToken = JUserHelper::hashPassword($token);
->>>>>>> 56b89ced
+		$hashedToken = UserHelper::hashPassword($token);
 
 		$query->set($this->db->quoteName('token') . ' = ' . $this->db->quote($hashedToken));
 
