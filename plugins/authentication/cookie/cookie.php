<?php
/**
 * @package     Joomla.Plugin
 * @subpackage  Authentication.cookie
 *
 * @copyright   Copyright (C) 2005 - 2019 Open Source Matters, Inc. All rights reserved.
 * @license     GNU General Public License version 2 or later; see LICENSE.txt
 */

defined('_JEXEC') or die;

use Joomla\CMS\Authentication\Authentication;
use Joomla\CMS\Filter\InputFilter;
use Joomla\CMS\Language\Text;
use Joomla\CMS\Log\Log;
use Joomla\CMS\Plugin\CMSPlugin;
use Joomla\CMS\User\User;
use Joomla\CMS\User\UserHelper;

/**
 * Joomla Authentication plugin
 *
 * @since  3.2
 * @note   Code based on http://jaspan.com/improved_persistent_login_cookie_best_practice
 *         and http://fishbowl.pastiche.org/2004/01/19/persistent_login_cookie_best_practice/
 */
class PlgAuthenticationCookie extends CMSPlugin
{
	/**
	 * Application object
	 *
	 * @var    \Joomla\CMS\Application\CMSApplication
	 * @since  3.2
	 */
	protected $app;

	/**
	 * Database object
	 *
	 * @var    \Joomla\Database\DatabaseDriver
	 * @since  3.2
	 */
	protected $db;

	/**
	 * Reports the privacy related capabilities for this plugin to site administrators.
	 *
	 * @return  array
	 *
<<<<<<< HEAD
	 * @since   __DEPLOY_VERSION__
=======
	 * @since   3.9.0
>>>>>>> bad96124
	 */
	public function onPrivacyCollectAdminCapabilities()
	{
		$this->loadLanguage();

		return array(
			JText::_('PLG_AUTHENTICATION_COOKIE') => array(
				JText::_('PLG_AUTH_COOKIE_PRIVACY_CAPABILITY_COOKIE'),
			)
		);
	}

	/**
	 * This method should handle any authentication and report back to the subject
	 *
	 * @param   array   $credentials  Array holding the user credentials
	 * @param   array   $options      Array of extra options
	 * @param   object  &$response    Authentication response object
	 *
	 * @return  boolean
	 *
	 * @since   3.2
	 */
	public function onUserAuthenticate($credentials, $options, &$response)
	{
		// No remember me for admin
		if ($this->app->isClient('administrator'))
		{
			return false;
		}

		// Get cookie
		$cookieName  = 'joomla_remember_me_' . UserHelper::getShortHashedUserAgent();
		$cookieValue = $this->app->input->cookie->get($cookieName);

		// Try with old cookieName (pre 3.6.0) if not found
		if (!$cookieValue)
		{
			$cookieName  = UserHelper::getShortHashedUserAgent();
			$cookieValue = $this->app->input->cookie->get($cookieName);
		}

		if (!$cookieValue)
		{
			return false;
		}

		$cookieArray = explode('.', $cookieValue);

		// Check for valid cookie value
		if (count($cookieArray) !== 2)
		{
			// Destroy the cookie in the browser.
			$this->app->input->cookie->set($cookieName, '', 1, $this->app->get('cookie_path', '/'), $this->app->get('cookie_domain', ''));
			Log::add('Invalid cookie detected.', Log::WARNING, 'error');

			return false;
		}

		$response->type = 'Cookie';

		// Filter series since we're going to use it in the query
		$filter = new InputFilter;
		$series = $filter->clean($cookieArray[1], 'ALNUM');

		// Remove expired tokens
		$query = $this->db->getQuery(true)
			->delete('#__user_keys')
			->where($this->db->quoteName('time') . ' < ' . $this->db->quote(time()));

		try
		{
			$this->db->setQuery($query)->execute();
		}
		catch (RuntimeException $e)
		{
			// We aren't concerned with errors from this query, carry on
		}

		// Find the matching record if it exists.
		$query = $this->db->getQuery(true)
			->select($this->db->quoteName(array('user_id', 'token', 'series', 'time')))
			->from($this->db->quoteName('#__user_keys'))
			->where($this->db->quoteName('series') . ' = ' . $this->db->quote($series))
			->where($this->db->quoteName('uastring') . ' = ' . $this->db->quote($cookieName))
			->order($this->db->quoteName('time') . ' DESC');

		try
		{
			$results = $this->db->setQuery($query)->loadObjectList();
		}
		catch (RuntimeException $e)
		{
			$response->status = Authentication::STATUS_FAILURE;

			return false;
		}

		if (count($results) !== 1)
		{
			// Destroy the cookie in the browser.
			$this->app->input->cookie->set($cookieName, '', 1, $this->app->get('cookie_path', '/'), $this->app->get('cookie_domain', ''));
			$response->status = Authentication::STATUS_FAILURE;

			return false;
		}

		// We have a user with one cookie with a valid series and a corresponding record in the database.
		if (!UserHelper::verifyPassword($cookieArray[0], $results[0]->token))
		{
			/*
			 * This is a real attack!
			 * Either the series was guessed correctly or a cookie was stolen and used twice (once by attacker and once by victim).
			 * Delete all tokens for this user!
			 */
			$query = $this->db->getQuery(true)
				->delete('#__user_keys')
				->where($this->db->quoteName('user_id') . ' = ' . $this->db->quote($results[0]->user_id));

			try
			{
				$this->db->setQuery($query)->execute();
			}
			catch (RuntimeException $e)
			{
				// Log an alert for the site admin
				Log::add(
					sprintf('Failed to delete cookie token for user %s with the following error: %s', $results[0]->user_id, $e->getMessage()),
					Log::WARNING,
					'security'
				);
			}

			// Destroy the cookie in the browser.
			$this->app->input->cookie->set($cookieName, '', 1, $this->app->get('cookie_path', '/'), $this->app->get('cookie_domain', ''));

			// Issue warning by email to user and/or admin?
			Log::add(Text::sprintf('PLG_AUTH_COOKIE_ERROR_LOG_LOGIN_FAILED', $results[0]->user_id), Log::WARNING, 'security');
			$response->status = Authentication::STATUS_FAILURE;

			return false;
		}

		// Make sure there really is a user with this name and get the data for the session.
		$query = $this->db->getQuery(true)
			->select($this->db->quoteName(array('id', 'username', 'password')))
			->from($this->db->quoteName('#__users'))
			->where($this->db->quoteName('username') . ' = ' . $this->db->quote($results[0]->user_id))
			->where($this->db->quoteName('requireReset') . ' = 0');

		try
		{
			$result = $this->db->setQuery($query)->loadObject();
		}
		catch (RuntimeException $e)
		{
			$response->status = Authentication::STATUS_FAILURE;

			return false;
		}

		if ($result)
		{
			// Bring this in line with the rest of the system
			$user = User::getInstance($result->id);

			// Set response data.
			$response->username = $result->username;
			$response->email    = $user->email;
			$response->fullname = $user->name;
			$response->password = $result->password;
			$response->language = $user->getParam('language');

			// Set response status.
			$response->status        = Authentication::STATUS_SUCCESS;
			$response->error_message = '';
		}
		else
		{
			$response->status        = Authentication::STATUS_FAILURE;
			$response->error_message = Text::_('JGLOBAL_AUTH_NO_USER');
		}
	}

	/**
	 * We set the authentication cookie only after login is successfullly finished.
	 * We set a new cookie either for a user with no cookies or one
	 * where the user used a cookie to authenticate.
	 *
	 * @param   array  $options  Array holding options
	 *
	 * @return  boolean  True on success
	 *
	 * @since   3.2
	 */
	public function onUserAfterLogin($options)
	{
		// No remember me for admin
		if ($this->app->isClient('administrator'))
		{
			return false;
		}

		if (isset($options['responseType']) && $options['responseType'] === 'Cookie')
		{
			// Logged in using a cookie
			$cookieName = 'joomla_remember_me_' . UserHelper::getShortHashedUserAgent();

			// We need the old data to get the existing series
			$cookieValue = $this->app->input->cookie->get($cookieName);

			// Try with old cookieName (pre 3.6.0) if not found
			if (!$cookieValue)
			{
				$oldCookieName = UserHelper::getShortHashedUserAgent();
				$cookieValue   = $this->app->input->cookie->get($oldCookieName);

				// Destroy the old cookie in the browser
				$this->app->input->cookie->set($oldCookieName, '', 1, $this->app->get('cookie_path', '/'), $this->app->get('cookie_domain', ''));
			}

			$cookieArray = explode('.', $cookieValue);

			// Filter series since we're going to use it in the query
			$filter = new InputFilter;
			$series = $filter->clean($cookieArray[1], 'ALNUM');
		}
		elseif (!empty($options['remember']))
		{
			// Remember checkbox is set
			$cookieName = 'joomla_remember_me_' . UserHelper::getShortHashedUserAgent();

			// Create a unique series which will be used over the lifespan of the cookie
			$unique     = false;
			$errorCount = 0;

			do
			{
				$series = UserHelper::genRandomPassword(20);
				$query  = $this->db->getQuery(true)
					->select($this->db->quoteName('series'))
					->from($this->db->quoteName('#__user_keys'))
					->where($this->db->quoteName('series') . ' = ' . $this->db->quote($series));

				try
				{
					$results = $this->db->setQuery($query)->loadResult();

					if ($results === null)
					{
						$unique = true;
					}
				}
				catch (RuntimeException $e)
				{
					$errorCount++;

					// We'll let this query fail up to 5 times before giving up, there's probably a bigger issue at this point
					if ($errorCount === 5)
					{
						return false;
					}
				}
			}

			while ($unique === false);
		}
		else
		{
			return false;
		}

		// Get the parameter values
		$lifetime = $this->params->get('cookie_lifetime', 60) * 24 * 60 * 60;
		$length   = $this->params->get('key_length', 16);

		// Generate new cookie
		$token       = UserHelper::genRandomPassword($length);
		$cookieValue = $token . '.' . $series;

		// Overwrite existing cookie with new value
		$this->app->input->cookie->set(
			$cookieName,
			$cookieValue,
			time() + $lifetime,
			$this->app->get('cookie_path', '/'),
			$this->app->get('cookie_domain', ''),
			$this->app->isHttpsForced(),
			true
		);

		$query = $this->db->getQuery(true);

		if (!empty($options['remember']))
		{
			// Create new record
			$query
				->insert($this->db->quoteName('#__user_keys'))
				->set($this->db->quoteName('user_id') . ' = ' . $this->db->quote($options['user']->username))
				->set($this->db->quoteName('series') . ' = ' . $this->db->quote($series))
				->set($this->db->quoteName('uastring') . ' = ' . $this->db->quote($cookieName))
				->set($this->db->quoteName('time') . ' = ' . (time() + $lifetime));
		}
		else
		{
			// Update existing record with new token
			$query
				->update($this->db->quoteName('#__user_keys'))
				->where($this->db->quoteName('user_id') . ' = ' . $this->db->quote($options['user']->username))
				->where($this->db->quoteName('series') . ' = ' . $this->db->quote($series))
				->where($this->db->quoteName('uastring') . ' = ' . $this->db->quote($cookieName));
		}

		$hashedToken = UserHelper::hashPassword($token);

		$query->set($this->db->quoteName('token') . ' = ' . $this->db->quote($hashedToken));

		try
		{
			$this->db->setQuery($query)->execute();
		}
		catch (RuntimeException $e)
		{
			return false;
		}

		return true;
	}

	/**
	 * This is where we delete any authentication cookie when a user logs out
	 *
	 * @param   array  $options  Array holding options (length, timeToExpiration)
	 *
	 * @return  boolean  True on success
	 *
	 * @since   3.2
	 */
	public function onUserAfterLogout($options)
	{
		// No remember me for admin
		if ($this->app->isClient('administrator'))
		{
			return false;
		}

		$cookieName  = 'joomla_remember_me_' . UserHelper::getShortHashedUserAgent();
		$cookieValue = $this->app->input->cookie->get($cookieName);

		// There are no cookies to delete.
		if (!$cookieValue)
		{
			return true;
		}

		$cookieArray = explode('.', $cookieValue);

		// Filter series since we're going to use it in the query
		$filter = new InputFilter;
		$series = $filter->clean($cookieArray[1], 'ALNUM');

		// Remove the record from the database
		$query = $this->db->getQuery(true)
			->delete('#__user_keys')
			->where($this->db->quoteName('series') . ' = ' . $this->db->quote($series));

		try
		{
			$this->db->setQuery($query)->execute();
		}
		catch (RuntimeException $e)
		{
			// We aren't concerned with errors from this query, carry on
		}

		// Destroy the cookie
		$this->app->input->cookie->set($cookieName, '', 1, $this->app->get('cookie_path', '/'), $this->app->get('cookie_domain', ''));

		return true;
	}
}<|MERGE_RESOLUTION|>--- conflicted
+++ resolved
@@ -47,11 +47,7 @@
 	 *
 	 * @return  array
 	 *
-<<<<<<< HEAD
-	 * @since   __DEPLOY_VERSION__
-=======
 	 * @since   3.9.0
->>>>>>> bad96124
 	 */
 	public function onPrivacyCollectAdminCapabilities()
 	{
