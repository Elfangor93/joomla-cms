--- conflicted
+++ resolved
@@ -20,9 +20,8 @@
 		<p><?php echo Text::sprintf('MOD_WHOSONLINE_WE_HAVE', $guest, $member); ?></p>
 	<?php endif; ?>
 
-<<<<<<< HEAD
 	<?php if (($showmode > 0) && count($names)) : ?>
-		<?php if ($params->get('filter_groups')) : ?>
+		<?php if ($params->get('filter_groups', 0)) : ?>
 			<p><?php echo Text::_('MOD_WHOSONLINE_SAME_GROUP_MESSAGE'); ?></p>
 		<?php endif; ?>
 		<ul class="nav flex-column">
@@ -32,10 +31,5 @@
 			</li>
 		<?php endforeach; ?>
 		</ul>
-=======
-<?php if (($showmode > 0) && count($names)) : ?>
-	<?php if ($params->get('filter_groups', 0)) : ?>
-		<p><?php echo JText::_('MOD_WHOSONLINE_SAME_GROUP_MESSAGE'); ?></p>
->>>>>>> 899e7c93
 	<?php endif; ?>
 </div>