--- conflicted
+++ resolved
@@ -14,7 +14,6 @@
 
 $params = WrapperHelper::getParams($params);
 
-<<<<<<< HEAD
 $load        = $params->get('load');
 $url         = htmlspecialchars($params->get('url'), ENT_COMPAT, 'UTF-8');
 $target      = htmlspecialchars($params->get('target'), ENT_COMPAT, 'UTF-8');
@@ -23,17 +22,6 @@
 $scroll      = htmlspecialchars($params->get('scrolling'), ENT_COMPAT, 'UTF-8');
 $frameborder = htmlspecialchars($params->get('frameborder'), ENT_COMPAT, 'UTF-8');
 $ititle      = $module->title;
-=======
-$load            = $params->get('load');
-$url             = htmlspecialchars($params->get('url'), ENT_COMPAT, 'UTF-8');
-$target          = htmlspecialchars($params->get('target'), ENT_COMPAT, 'UTF-8');
-$width           = htmlspecialchars($params->get('width'), ENT_COMPAT, 'UTF-8');
-$height          = htmlspecialchars($params->get('height'), ENT_COMPAT, 'UTF-8');
-$scroll          = htmlspecialchars($params->get('scrolling'), ENT_COMPAT, 'UTF-8');
-$moduleclass_sfx = htmlspecialchars($params->get('moduleclass_sfx'), ENT_COMPAT, 'UTF-8');
-$frameborder     = htmlspecialchars($params->get('frameborder'), ENT_COMPAT, 'UTF-8');
-$ititle          = $module->title;
-$id              = $module->id;
->>>>>>> d36ffe55
+$id          = $module->id;
 
 require ModuleHelper::getLayoutPath('mod_wrapper', $params->get('layout', 'default'));