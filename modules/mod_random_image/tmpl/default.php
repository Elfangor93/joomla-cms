<?php
/**
 * @package     Joomla.Site
 * @subpackage  mod_random_image
 *
 * @copyright   Copyright (C) 2005 - 2018 Open Source Matters, Inc. All rights reserved.
 * @license     GNU General Public License version 2 or later; see LICENSE.txt
 */

defined('_JEXEC') or die;

use Joomla\CMS\HTML\HTMLHelper;
use Joomla\CMS\Language\Text;

if (!count($images))
{
	echo Text::_('MOD_RANDOM_IMAGE_NO_IMAGES');

	return;
}
?>

<div class="mod-randomimage random-image">
<?php if ($link) : ?>
<a href="<?php echo $link; ?>">
<?php endif; ?>
<<<<<<< HEAD
	<?php echo HTMLHelper::_('image', $image->folder . '/' . $image->name, $image->name, array('width' => $image->width, 'height' => $image->height)); ?>
=======
	<?php echo JHtml::_('image', $image->folder . '/' . $this->escape($image->name), $this->escape($image->name), array('width' => $image->width, 'height' => $image->height)); ?>
>>>>>>> 28aef911
<?php if ($link) : ?>
</a>
<?php endif; ?>
</div><|MERGE_RESOLUTION|>--- conflicted
+++ resolved
@@ -24,11 +24,7 @@
 <?php if ($link) : ?>
 <a href="<?php echo $link; ?>">
 <?php endif; ?>
-<<<<<<< HEAD
-	<?php echo HTMLHelper::_('image', $image->folder . '/' . $image->name, $image->name, array('width' => $image->width, 'height' => $image->height)); ?>
-=======
-	<?php echo JHtml::_('image', $image->folder . '/' . $this->escape($image->name), $this->escape($image->name), array('width' => $image->width, 'height' => $image->height)); ?>
->>>>>>> 28aef911
+	<?php echo HTMLHelper::_('image', $image->folder . '/' . $this->escape($image->name), $this->escape($image->name), array('width' => $image->width, 'height' => $image->height)); ?>
 <?php if ($link) : ?>
 </a>
 <?php endif; ?>
