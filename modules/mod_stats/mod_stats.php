<?php
/**
 * @package     Joomla.Site
 * @subpackage  mod_stats
 *
 * @copyright   Copyright (C) 2005 - 2018 Open Source Matters, Inc. All rights reserved.
 * @license     GNU General Public License version 2 or later; see LICENSE.txt
 */

defined('_JEXEC') or die;

use Joomla\CMS\Helper\ModuleHelper;
use Joomla\Module\Stats\Site\Helper\StatsHelper;

<<<<<<< HEAD
$serverinfo = $params->get('serverinfo');
$siteinfo   = $params->get('siteinfo');
$list       = StatsHelper::getList($params);
=======
$serverinfo      = $params->get('serverinfo', 0);
$siteinfo        = $params->get('siteinfo', 0);
$list            = ModStatsHelper::getList($params);
$moduleclass_sfx = htmlspecialchars($params->get('moduleclass_sfx'), ENT_COMPAT, 'UTF-8');
>>>>>>> 899e7c93

require ModuleHelper::getLayoutPath('mod_stats', $params->get('layout', 'default'));<|MERGE_RESOLUTION|>--- conflicted
+++ resolved
@@ -12,15 +12,8 @@
 use Joomla\CMS\Helper\ModuleHelper;
 use Joomla\Module\Stats\Site\Helper\StatsHelper;
 
-<<<<<<< HEAD
-$serverinfo = $params->get('serverinfo');
-$siteinfo   = $params->get('siteinfo');
+$serverinfo = $params->get('serverinfo', 0);
+$siteinfo   = $params->get('siteinfo', 0);
 $list       = StatsHelper::getList($params);
-=======
-$serverinfo      = $params->get('serverinfo', 0);
-$siteinfo        = $params->get('siteinfo', 0);
-$list            = ModStatsHelper::getList($params);
-$moduleclass_sfx = htmlspecialchars($params->get('moduleclass_sfx'), ENT_COMPAT, 'UTF-8');
->>>>>>> 899e7c93
 
 require ModuleHelper::getLayoutPath('mod_stats', $params->get('layout', 'default'));