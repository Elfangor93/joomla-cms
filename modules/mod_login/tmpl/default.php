<?php
/**
 * @package     Joomla.Site
 * @subpackage  mod_login
 *
 * @copyright   Copyright (C) 2005 - 2018 Open Source Matters, Inc. All rights reserved.
 * @license     GNU General Public License version 2 or later; see LICENSE.txt
 */

defined('_JEXEC') or die;

use Joomla\CMS\Component\ComponentHelper;
use Joomla\CMS\HTML\HTMLHelper;
use Joomla\CMS\Language\Text;
use Joomla\CMS\Plugin\PluginHelper;
use Joomla\CMS\Router\Route;

HTMLHelper::_('behavior.core');
HTMLHelper::_('behavior.keepalive');
HTMLHelper::_('script', 'system/fields/passwordview.min.js', array('version' => 'auto', 'relative' => true));

Text::script('JSHOW');
Text::script('JHIDE');
?>
<<<<<<< HEAD
<form id="login-form" class="mod-login" action="<?php echo Route::_('index.php', true); ?>" method="post">

=======
<form action="<?php echo JRoute::_('index.php', true, $params->get('usesecure', 0)); ?>" method="post" id="login-form" class="form-inline">
>>>>>>> 899e7c93
	<?php if ($params->get('pretext')) : ?>
		<div class="mod-login__pretext pretext">
			<p><?php echo $params->get('pretext'); ?></p>
		</div>
	<?php endif; ?>
<<<<<<< HEAD

	<div class="mod-login__userdata userdata">
		<div class="mod-login__username form-group">
			<?php if (!$params->get('usetext')) : ?>
				<div class="input-group">
					<input id="modlgn-username" type="text" name="username" class="form-control" placeholder="<?php echo Text::_('MOD_LOGIN_VALUE_USERNAME'); ?>">
					<span class="input-group-append">
						<label for="modlgn-username" class="sr-only"><?php echo Text::_('MOD_LOGIN_VALUE_USERNAME'); ?></label>
						<span class="input-group-text icon-user hasTooltip" title="<?php echo Text::_('MOD_LOGIN_VALUE_USERNAME'); ?>"></span>
					</span>
				</div>
			<?php else : ?>
				<label for="modlgn-username"><?php echo Text::_('MOD_LOGIN_VALUE_USERNAME'); ?></label>
				<input id="modlgn-username" type="text" name="username" class="form-control" placeholder="<?php echo Text::_('MOD_LOGIN_VALUE_USERNAME'); ?>">
			<?php endif; ?>
		</div>

		<div class="mod-login__password form-group">
			<?php if (!$params->get('usetext')) : ?>
				<div class="input-group">
					<input id="modlgn-passwd" type="password" name="password" class="form-control" placeholder="<?php echo Text::_('JGLOBAL_PASSWORD'); ?>">
					<span class="input-group-append">
						<span class="sr-only"><?php echo Text::_('JSHOW'); ?></span>
						<span class="input-group-text icon-eye" aria-hidden="true"></span>
					</span>
				</div>
			<?php else : ?>
				<label for="modlgn-passwd"><?php echo Text::_('JGLOBAL_PASSWORD'); ?></label>
				<input id="modlgn-passwd" type="password" name="password" class="form-control" placeholder="<?php echo Text::_('JGLOBAL_PASSWORD'); ?>">
			<?php endif; ?>
=======
	<div class="userdata">
		<div id="form-login-username" class="control-group">
			<div class="controls">
				<?php if (!$params->get('usetext', 0)) : ?>
					<div class="input-prepend">
						<span class="add-on">
							<span class="icon-user hasTooltip" title="<?php echo JText::_('MOD_LOGIN_VALUE_USERNAME'); ?>"></span>
							<label for="modlgn-username" class="element-invisible"><?php echo JText::_('MOD_LOGIN_VALUE_USERNAME'); ?></label>
						</span>
						<input id="modlgn-username" type="text" name="username" class="input-small" tabindex="0" size="18" placeholder="<?php echo JText::_('MOD_LOGIN_VALUE_USERNAME'); ?>" />
					</div>
				<?php else : ?>
					<label for="modlgn-username"><?php echo JText::_('MOD_LOGIN_VALUE_USERNAME'); ?></label>
					<input id="modlgn-username" type="text" name="username" class="input-small" tabindex="0" size="18" placeholder="<?php echo JText::_('MOD_LOGIN_VALUE_USERNAME'); ?>" />
				<?php endif; ?>
			</div>
		</div>
		<div id="form-login-password" class="control-group">
			<div class="controls">
				<?php if (!$params->get('usetext', 0)) : ?>
					<div class="input-prepend">
						<span class="add-on">
							<span class="icon-lock hasTooltip" title="<?php echo JText::_('JGLOBAL_PASSWORD'); ?>">
							</span>
								<label for="modlgn-passwd" class="element-invisible"><?php echo JText::_('JGLOBAL_PASSWORD'); ?>
							</label>
						</span>
						<input id="modlgn-passwd" type="password" name="password" class="input-small" tabindex="0" size="18" placeholder="<?php echo JText::_('JGLOBAL_PASSWORD'); ?>" />
					</div>
				<?php else : ?>
					<label for="modlgn-passwd"><?php echo JText::_('JGLOBAL_PASSWORD'); ?></label>
					<input id="modlgn-passwd" type="password" name="password" class="input-small" tabindex="0" size="18" placeholder="<?php echo JText::_('JGLOBAL_PASSWORD'); ?>" />
				<?php endif; ?>
			</div>
>>>>>>> 899e7c93
		</div>

		<?php if (count($twofactormethods) > 1) : ?>
<<<<<<< HEAD
			<div class="mod-login__twofactor form-group">
				<?php if (!$params->get('usetext')) : ?>
					<div class="input-group">
						<span class="input-group-prepend">
							<span class="input-group-text icon-star hasTooltip" title="<?php echo Text::_('JGLOBAL_SECRETKEY'); ?>"></span>
							<label for="modlgn-secretkey" class="sr-only"><?php echo Text::_('JGLOBAL_SECRETKEY'); ?></label>
=======
		<div id="form-login-secretkey" class="control-group">
			<div class="controls">
				<?php if (!$params->get('usetext', 0)) : ?>
					<div class="input-prepend input-append">
						<span class="add-on">
							<span class="icon-star hasTooltip" title="<?php echo JText::_('JGLOBAL_SECRETKEY'); ?>">
							</span>
								<label for="modlgn-secretkey" class="element-invisible"><?php echo JText::_('JGLOBAL_SECRETKEY'); ?>
							</label>
>>>>>>> 899e7c93
						</span>
						<input id="modlgn-secretkey" autocomplete="off" type="text" name="secretkey" class="form-control" placeholder="<?php echo Text::_('JGLOBAL_SECRETKEY'); ?>">
						<span class="input-group-append hasTooltip" title="<?php echo Text::_('JGLOBAL_SECRETKEY_HELP'); ?>">
							<span class="input-group-text icon-help"></span>
						</span>
					</div>
				<?php else : ?>
					<label for="modlgn-secretkey"><?php echo Text::_('JGLOBAL_SECRETKEY'); ?></label>
					<input id="modlgn-secretkey" autocomplete="off" type="text" name="secretkey" class="form-control" placeholder="<?php echo Text::_('JGLOBAL_SECRETKEY'); ?>">
					<span class="btn width-auto hasTooltip" title="<?php echo Text::_('JGLOBAL_SECRETKEY_HELP'); ?>">
						<span class="icon-help"></span>
					</span>
				<?php endif; ?>
			</div>
		<?php endif; ?>

		<?php if (PluginHelper::isEnabled('system', 'remember')) : ?>
			<div class="mod-login__remember form-group">
				<div id="form-login-remember" class="form-check">
					<label class="form-check-label">
						<input type="checkbox" name="remember" class="form-check-input" value="yes">
						<?php echo Text::_('MOD_LOGIN_REMEMBER_ME'); ?>
					</label>
				</div>
			</div>
		<?php endif; ?>

		<div class="mod-login__submit form-group">
			<button type="submit" name="Submit" class="btn btn-primary"><?php echo Text::_('JLOGIN'); ?></button>
		</div>

		<?php
			$usersConfig = ComponentHelper::getParams('com_users'); ?>
			<ul class="mod-login__options list-unstyled">
			<?php if ($usersConfig->get('allowUserRegistration')) : ?>
				<li>
					<a href="<?php echo Route::_('index.php?option=com_users&view=registration'); ?>">
					<?php echo Text::_('MOD_LOGIN_REGISTER'); ?> <span class="icon-arrow-right"></span></a>
				</li>
			<?php endif; ?>
				<li>
					<a href="<?php echo Route::_('index.php?option=com_users&view=remind'); ?>">
					<?php echo Text::_('MOD_LOGIN_FORGOT_YOUR_USERNAME'); ?></a>
				</li>
				<li>
					<a href="<?php echo Route::_('index.php?option=com_users&view=reset'); ?>">
					<?php echo Text::_('MOD_LOGIN_FORGOT_YOUR_PASSWORD'); ?></a>
				</li>
			</ul>
		<input type="hidden" name="option" value="com_users">
		<input type="hidden" name="task" value="user.login">
		<input type="hidden" name="return" value="<?php echo $return; ?>">
		<?php echo HTMLHelper::_('form.token'); ?>
	</div>
	<?php if ($params->get('posttext')) : ?>
		<div class="mod-login__posttext posttext">
			<p><?php echo $params->get('posttext'); ?></p>
		</div>
	<?php endif; ?>
</form><|MERGE_RESOLUTION|>--- conflicted
+++ resolved
@@ -22,22 +22,17 @@
 Text::script('JSHOW');
 Text::script('JHIDE');
 ?>
-<<<<<<< HEAD
 <form id="login-form" class="mod-login" action="<?php echo Route::_('index.php', true); ?>" method="post">
 
-=======
-<form action="<?php echo JRoute::_('index.php', true, $params->get('usesecure', 0)); ?>" method="post" id="login-form" class="form-inline">
->>>>>>> 899e7c93
 	<?php if ($params->get('pretext')) : ?>
 		<div class="mod-login__pretext pretext">
 			<p><?php echo $params->get('pretext'); ?></p>
 		</div>
 	<?php endif; ?>
-<<<<<<< HEAD
 
 	<div class="mod-login__userdata userdata">
 		<div class="mod-login__username form-group">
-			<?php if (!$params->get('usetext')) : ?>
+			<?php if (!$params->get('usetext', 0)) : ?>
 				<div class="input-group">
 					<input id="modlgn-username" type="text" name="username" class="form-control" placeholder="<?php echo Text::_('MOD_LOGIN_VALUE_USERNAME'); ?>">
 					<span class="input-group-append">
@@ -52,7 +47,7 @@
 		</div>
 
 		<div class="mod-login__password form-group">
-			<?php if (!$params->get('usetext')) : ?>
+			<?php if (!$params->get('usetext', 0)) : ?>
 				<div class="input-group">
 					<input id="modlgn-passwd" type="password" name="password" class="form-control" placeholder="<?php echo Text::_('JGLOBAL_PASSWORD'); ?>">
 					<span class="input-group-append">
@@ -64,63 +59,15 @@
 				<label for="modlgn-passwd"><?php echo Text::_('JGLOBAL_PASSWORD'); ?></label>
 				<input id="modlgn-passwd" type="password" name="password" class="form-control" placeholder="<?php echo Text::_('JGLOBAL_PASSWORD'); ?>">
 			<?php endif; ?>
-=======
-	<div class="userdata">
-		<div id="form-login-username" class="control-group">
-			<div class="controls">
-				<?php if (!$params->get('usetext', 0)) : ?>
-					<div class="input-prepend">
-						<span class="add-on">
-							<span class="icon-user hasTooltip" title="<?php echo JText::_('MOD_LOGIN_VALUE_USERNAME'); ?>"></span>
-							<label for="modlgn-username" class="element-invisible"><?php echo JText::_('MOD_LOGIN_VALUE_USERNAME'); ?></label>
-						</span>
-						<input id="modlgn-username" type="text" name="username" class="input-small" tabindex="0" size="18" placeholder="<?php echo JText::_('MOD_LOGIN_VALUE_USERNAME'); ?>" />
-					</div>
-				<?php else : ?>
-					<label for="modlgn-username"><?php echo JText::_('MOD_LOGIN_VALUE_USERNAME'); ?></label>
-					<input id="modlgn-username" type="text" name="username" class="input-small" tabindex="0" size="18" placeholder="<?php echo JText::_('MOD_LOGIN_VALUE_USERNAME'); ?>" />
-				<?php endif; ?>
-			</div>
-		</div>
-		<div id="form-login-password" class="control-group">
-			<div class="controls">
-				<?php if (!$params->get('usetext', 0)) : ?>
-					<div class="input-prepend">
-						<span class="add-on">
-							<span class="icon-lock hasTooltip" title="<?php echo JText::_('JGLOBAL_PASSWORD'); ?>">
-							</span>
-								<label for="modlgn-passwd" class="element-invisible"><?php echo JText::_('JGLOBAL_PASSWORD'); ?>
-							</label>
-						</span>
-						<input id="modlgn-passwd" type="password" name="password" class="input-small" tabindex="0" size="18" placeholder="<?php echo JText::_('JGLOBAL_PASSWORD'); ?>" />
-					</div>
-				<?php else : ?>
-					<label for="modlgn-passwd"><?php echo JText::_('JGLOBAL_PASSWORD'); ?></label>
-					<input id="modlgn-passwd" type="password" name="password" class="input-small" tabindex="0" size="18" placeholder="<?php echo JText::_('JGLOBAL_PASSWORD'); ?>" />
-				<?php endif; ?>
-			</div>
->>>>>>> 899e7c93
 		</div>
 
 		<?php if (count($twofactormethods) > 1) : ?>
-<<<<<<< HEAD
 			<div class="mod-login__twofactor form-group">
-				<?php if (!$params->get('usetext')) : ?>
+				<?php if (!$params->get('usetext', 0)) : ?>
 					<div class="input-group">
 						<span class="input-group-prepend">
 							<span class="input-group-text icon-star hasTooltip" title="<?php echo Text::_('JGLOBAL_SECRETKEY'); ?>"></span>
 							<label for="modlgn-secretkey" class="sr-only"><?php echo Text::_('JGLOBAL_SECRETKEY'); ?></label>
-=======
-		<div id="form-login-secretkey" class="control-group">
-			<div class="controls">
-				<?php if (!$params->get('usetext', 0)) : ?>
-					<div class="input-prepend input-append">
-						<span class="add-on">
-							<span class="icon-star hasTooltip" title="<?php echo JText::_('JGLOBAL_SECRETKEY'); ?>">
-							</span>
-								<label for="modlgn-secretkey" class="element-invisible"><?php echo JText::_('JGLOBAL_SECRETKEY'); ?>
-							</label>
->>>>>>> 899e7c93
 						</span>
 						<input id="modlgn-secretkey" autocomplete="off" type="text" name="secretkey" class="form-control" placeholder="<?php echo Text::_('JGLOBAL_SECRETKEY'); ?>">
 						<span class="input-group-append hasTooltip" title="<?php echo Text::_('JGLOBAL_SECRETKEY_HELP'); ?>">
