--- conflicted
+++ resolved
@@ -15,31 +15,18 @@
 
 HTMLHelper::_('behavior.keepalive');
 ?>
-<<<<<<< HEAD
 <form class="mod-login-logout form-vertical" action="<?php echo Route::_('index.php', true); ?>" method="post" id="login-form">
-<?php if ($params->get('greeting')) : ?>
+<?php if ($params->get('greeting', 1)) : ?>
 	<div class="mod-login-logout__login-greeting login-greeting">
-	<?php if ($params->get('name') == 0) : ?>
+	<?php if (!$params->get('name', 0)) : ?>
 		<?php echo Text::sprintf('MOD_LOGIN_HINAME', htmlspecialchars($user->get('name'), ENT_COMPAT, 'UTF-8')); ?>
-=======
-<form action="<?php echo JRoute::_('index.php', true, $params->get('usesecure', 0)); ?>" method="post" id="login-form" class="form-vertical">
-<?php if ($params->get('greeting', 1)) : ?>
-	<div class="login-greeting">
-	<?php if (!$params->get('name', 0)) : ?>
-		<?php echo JText::sprintf('MOD_LOGIN_HINAME', htmlspecialchars($user->get('name'), ENT_COMPAT, 'UTF-8')); ?>
->>>>>>> 899e7c93
 	<?php else : ?>
 		<?php echo Text::sprintf('MOD_LOGIN_HINAME', htmlspecialchars($user->get('username'), ENT_COMPAT, 'UTF-8')); ?>
 	<?php endif; ?>
 	</div>
 <?php endif; ?>
-<<<<<<< HEAD
-<?php if ($params->get('profilelink')) : ?>
+<?php if ($params->get('profilelink', 0)) : ?>
 	<ul class="mod-login-logout__options unstyled">
-=======
-<?php if ($params->get('profilelink', 0)) : ?>
-	<ul class="unstyled">
->>>>>>> 899e7c93
 		<li>
 			<a href="<?php echo Route::_('index.php?option=com_users&view=profile'); ?>">
 			<?php echo Text::_('MOD_LOGIN_PROFILE'); ?></a>
