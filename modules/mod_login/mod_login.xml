--- conflicted
+++ resolved
@@ -78,20 +78,6 @@
 				</field>
 
 				<field
-<<<<<<< HEAD
-					name="profilelink"
-					type="radio"
-					class="switcher"
-					label="MOD_LOGIN_FIELD_PROFILE_LABEL"
-					default="0"
-					>
-					<option value="0">JNO</option>
-					<option value="1">JYES</option>
-				</field>
-
-				<field
-=======
->>>>>>> cb79438f
 					name="name"
 					type="radio"
 					class="switcher"
@@ -107,8 +93,7 @@
 					name="profilelink"
 					type="radio"
 					label="MOD_LOGIN_FIELD_PROFILE_LABEL"
-					description="MOD_LOGIN_FIELD_PROFILE_DESC"
-					class="btn-group btn-group-yesno"
+					class="switcher"
 					default="0"
 					>
 					<option value="1">JYES</option>
