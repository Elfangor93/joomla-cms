<?xml version="1.0" encoding="utf-8"?>
<extension type="module" version="3.1" client="site" method="upgrade">
	<name>mod_login</name>
	<author>Joomla! Project</author>
	<creationDate>July 2006</creationDate>
	<copyright>Copyright (C) 2005 - 2018 Open Source Matters. All rights reserved.</copyright>
	<license>GNU General Public License version 2 or later; see LICENSE.txt</license>
	<authorEmail>admin@joomla.org</authorEmail>
	<authorUrl>www.joomla.org</authorUrl>
	<version>3.0.0</version>
	<description>MOD_LOGIN_XML_DESCRIPTION</description>
	<namespace>Joomla\Module\Login</namespace>
	<files>
		<filename module="mod_login">mod_login.php</filename>
		<folder>tmpl</folder>
		<filename>helper.php</filename>
	</files>
	<languages>
		<language tag="en-GB">en-GB.mod_login.ini</language>
		<language tag="en-GB">en-GB.mod_login.sys.ini</language>
	</languages>
	<help key="JHELP_EXTENSIONS_MODULE_MANAGER_LOGIN" />
	<config>
		<fields name="params">
			<fieldset name="basic" addfieldpath="/administrator/components/com_menus/models/fields">
				<field
					name="pretext"
					type="textarea"
					label="MOD_LOGIN_FIELD_PRE_TEXT_LABEL"
					filter="safehtml"
					cols="30"
					rows="5"
				/>

				<field
					name="posttext"
					type="textarea"
					label="MOD_LOGIN_FIELD_POST_TEXT_LABEL"
					filter="safehtml"
					cols="30"
					rows="5"
				/>

				<field
					name="login"
					type="modal_menu"
					label="MOD_LOGIN_FIELD_LOGIN_REDIRECTURL_LABEL"
					disable="separator,alias,heading,url"
					select="true"
					new="true"
					edit="true"
					clear="true"
					>
					<option value="">JDEFAULT</option>
				</field>

				<field
					name="logout"
					type="modal_menu"
					label="MOD_LOGIN_FIELD_LOGOUT_REDIRECTURL_LABEL"
					disable="separator,alias,heading,url"
					select="true"
					new="true"
					edit="true"
					clear="true"
					>
					<option value="">JDEFAULT</option>
				</field>

				<field
					name="greeting"
					type="radio"
					class="switcher"
					label="MOD_LOGIN_FIELD_GREETING_LABEL"
					default="1"
					filter="integer"
					>
					<option value="0">JHIDE</option>
					<option value="1">JSHOW</option>
				</field>

				<field
					name="name"
					type="radio"
					class="switcher"
					label="MOD_LOGIN_FIELD_NAME_LABEL"
					default="0"
					filter="integer"
					showon="greeting:1"
					>
					<option value="0">MOD_LOGIN_VALUE_NAME</option>
					<option value="1">MOD_LOGIN_VALUE_USERNAME</option>
				</field>

				<field
					name="profilelink"
					type="radio"
					label="MOD_LOGIN_FIELD_PROFILE_LABEL"
<<<<<<< HEAD
					class="switcher"
=======
					description="MOD_LOGIN_FIELD_PROFILE_DESC"
					class="btn-group btn-group-yesno"
					default="0"
					filter="integer"
					>
					<option value="1">JYES</option>
					<option value="0">JNO</option>
				</field>

				<field
					name="usesecure"
					type="radio"
					label="MOD_LOGIN_FIELD_USESECURE_LABEL"
					description="MOD_LOGIN_FIELD_USESECURE_DESC"
					class="btn-group btn-group-yesno"
>>>>>>> 899e7c93
					default="0"
					filter="integer"
					>
					<option value="0">JHIDE</option>
					<option value="1">JSHOW</option>
				</field>

				<field
					name="usetext"
					type="radio"
					class="switcher"
					label="MOD_LOGIN_FIELD_USETEXT_LABEL"
					default="0"
					filter="integer"
					>
					<option value="0">MOD_LOGIN_VALUE_ICONS</option>
					<option value="1">MOD_LOGIN_VALUE_TEXT</option>
				</field>
			</fieldset>

			<fieldset name="advanced">
				<field
					name="layout"
					type="modulelayout"
					label="JFIELD_ALT_LAYOUT_LABEL"
					class="custom-select"
				/>

				<field
					name="moduleclass_sfx"
					type="textarea"
					label="COM_MODULES_FIELD_MODULECLASS_SFX_LABEL"
					rows="3"
				/>

				<field
					name="cache"
					type="list"
					label="COM_MODULES_FIELD_CACHING_LABEL"
					default="0"
					filter="integer"
					>
					<option value="0">COM_MODULES_FIELD_VALUE_NOCACHING</option>
				</field>
			</fieldset>
		</fields>
	</config>
</extension><|MERGE_RESOLUTION|>--- conflicted
+++ resolved
@@ -96,25 +96,7 @@
 					name="profilelink"
 					type="radio"
 					label="MOD_LOGIN_FIELD_PROFILE_LABEL"
-<<<<<<< HEAD
 					class="switcher"
-=======
-					description="MOD_LOGIN_FIELD_PROFILE_DESC"
-					class="btn-group btn-group-yesno"
-					default="0"
-					filter="integer"
-					>
-					<option value="1">JYES</option>
-					<option value="0">JNO</option>
-				</field>
-
-				<field
-					name="usesecure"
-					type="radio"
-					label="MOD_LOGIN_FIELD_USESECURE_LABEL"
-					description="MOD_LOGIN_FIELD_USESECURE_DESC"
-					class="btn-group btn-group-yesno"
->>>>>>> 899e7c93
 					default="0"
 					filter="integer"
 					>
