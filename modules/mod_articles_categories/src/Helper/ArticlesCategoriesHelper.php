--- conflicted
+++ resolved
@@ -39,11 +39,7 @@
      *
      * @return  CategoryNode[]
      *
-<<<<<<< HEAD
-     * @since   5.0.0
-=======
      * @since   4.4.0
->>>>>>> 6c05d600
      */
     public function getChildrenCategories(Registry $moduleParams, SiteApplication $app): array
     {
@@ -84,11 +80,7 @@
      *
      * @since   1.6
      *
-<<<<<<< HEAD
-     * @deprecated  5.0.0  will be removed in 6.0
-=======
      * @deprecated  4.4.0  will be removed in 6.0
->>>>>>> 6c05d600
      *              Use the non-static method getChildrenCategories
      *              Example: Factory::getApplication()->bootModule('mod_articles_categories', 'site')
      *                           ->getHelper('ArticlesCategoriesHelper')
