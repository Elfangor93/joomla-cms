--- conflicted
+++ resolved
@@ -34,18 +34,13 @@
     /**
      * Given a parent category, return a list of children categories
      *
-<<<<<<< HEAD
      * @param   Registry         $moduleParams  The module parameters.
      * @param   SiteApplication  $app           The current application.
-=======
-     * @param   \Joomla\Registry\Registry  $params  module parameters
->>>>>>> 42328f26
      *
      * @return  CategoryNode[]
      *
      * @since   __DEPLOY_VERSION__
      */
-<<<<<<< HEAD
     public function getChildrenCategories(Registry $moduleParams, SiteApplication $app): array
     {
         // Joomla\CMS\Categories\Categories options to set
@@ -56,14 +51,6 @@
 
         /** @var CategoryInterface $categoryFactory */
         $categoryFactory = $app->bootComponent('com_content')->getCategory($options);
-=======
-    public static function getList($params)
-    {
-        $items   = [];
-        $options = [
-            'countItems' => $params->get('numitems', 0),
-        ];
->>>>>>> 42328f26
 
         /** @var CategoryNode $parentCategory */
         $parentCategory = $categoryFactory->get($moduleParams->get('parent', 'root'));
@@ -75,7 +62,6 @@
         // Get all the children categories of this node
         $childrenCategories = $parentCategory->getChildren(true);
 
-<<<<<<< HEAD
         $count = $moduleParams->get('count', 0);
 
         if ($count > 0 && \count($childrenCategories) > $count) {
@@ -100,19 +86,11 @@
      *                           ->getHelper('ArticlesCategoriesHelper')
      *                           ->getChildrenCategories($params, Factory::getApplication())
      */
-    public static function getList(&$params)
+    public static function getList($params)
     {
         /** @var SiteApplication $app */
         $app = Factory::getApplication();
 
         return (new self())->getChildrenCategories($params, $app);
-=======
-            if ($count > 0 && \count($items) > $count) {
-                $items = \array_slice($items, 0, $count);
-            }
-        }
-
-        return $items;
->>>>>>> 42328f26
     }
 }