<?php
/**
 * @package     Joomla.Site
 * @subpackage  mod_articles_categories
 *
 * @copyright   Copyright (C) 2005 - 2017 Open Source Matters, Inc. All rights reserved.
 * @license     GNU General Public License version 2 or later; see LICENSE.txt
 */

defined('_JEXEC') or die;

<<<<<<< HEAD
use Joomla\CMS\Helper\ModuleHelper;
use Joomla\CMS\HTML\HTMLHelper;
use Joomla\CMS\Router\Route;

foreach ($list as $item) : ?>
	<li <?php if ($_SERVER['REQUEST_URI'] === Route::_(ContentHelperRoute::getCategoryRoute($item->id))) echo ' class="active"'; ?>> <?php $levelup = $item->level - $startLevel - 1; ?>
=======
$input  = JFactory::getApplication()->input;
$option = $input->getCmd('option');
$view   = $input->getCmd('view');
$id     = $input->getInt('id');

foreach ($list as $item) : ?>
	<li<?php if ($id == $item->id && $view == 'category' && $option == 'com_content') echo ' class="active"'; ?>> <?php $levelup = $item->level - $startLevel - 1; ?>
>>>>>>> 05fd1d9f
		<h<?php echo $params->get('item_heading') + $levelup; ?>>
		<a href="<?php echo Route::_(ContentHelperRoute::getCategoryRoute($item->id)); ?>">
		<?php echo $item->title; ?>
			<?php if ($params->get('numitems')) : ?>
				(<?php echo $item->numitems; ?>)
			<?php endif; ?>
		</a>
   		</h<?php echo $params->get('item_heading') + $levelup; ?>>

		<?php if ($params->get('show_description', 0)) : ?>
			<?php echo HTMLHelper::_('content.prepare', $item->description, $item->getParams(), 'mod_articles_categories.content'); ?>
		<?php endif; ?>
		<?php if ($params->get('show_children', 0) && (($params->get('maxlevel', 0) == 0)
			|| ($params->get('maxlevel') >= ($item->level - $startLevel)))
			&& count($item->getChildren())) : ?>
			<?php echo '<ul>'; ?>
			<?php $temp = $list; ?>
			<?php $list = $item->getChildren(); ?>
			<?php require ModuleHelper::getLayoutPath('mod_articles_categories', $params->get('layout', 'default') . '_items'); ?>
			<?php $list = $temp; ?>
			<?php echo '</ul>'; ?>
		<?php endif; ?>
	</li>
<?php endforeach; ?><|MERGE_RESOLUTION|>--- conflicted
+++ resolved
@@ -9,22 +9,18 @@
 
 defined('_JEXEC') or die;
 
-<<<<<<< HEAD
 use Joomla\CMS\Helper\ModuleHelper;
 use Joomla\CMS\HTML\HTMLHelper;
 use Joomla\CMS\Router\Route;
+use Joomla\CMS\Factory;
 
-foreach ($list as $item) : ?>
-	<li <?php if ($_SERVER['REQUEST_URI'] === Route::_(ContentHelperRoute::getCategoryRoute($item->id))) echo ' class="active"'; ?>> <?php $levelup = $item->level - $startLevel - 1; ?>
-=======
-$input  = JFactory::getApplication()->input;
+$input  = Factory::getApplication()->input;
 $option = $input->getCmd('option');
 $view   = $input->getCmd('view');
 $id     = $input->getInt('id');
 
 foreach ($list as $item) : ?>
 	<li<?php if ($id == $item->id && $view == 'category' && $option == 'com_content') echo ' class="active"'; ?>> <?php $levelup = $item->level - $startLevel - 1; ?>
->>>>>>> 05fd1d9f
 		<h<?php echo $params->get('item_heading') + $levelup; ?>>
 		<a href="<?php echo Route::_(ContentHelperRoute::getCategoryRoute($item->id)); ?>">
 		<?php echo $item->title; ?>
