<?xml version="1.0" encoding="utf-8"?>
<extension type="module" version="3.1" client="site" method="upgrade">
	<name>mod_breadcrumbs</name>
	<author>Joomla! Project</author>
	<creationDate>July 2006</creationDate>
	<copyright>Copyright (C) 2005 - 2018 Open Source Matters. All rights reserved.</copyright>
	<license>GNU General Public License version 2 or later; see LICENSE.txt</license>
	<authorEmail>admin@joomla.org</authorEmail>
	<authorUrl>www.joomla.org</authorUrl>
	<version>3.0.0</version>
	<description>MOD_BREADCRUMBS_XML_DESCRIPTION</description>
	<namespace>Joomla\Module\Breadcrumbs</namespace>
	<files>
		<filename module="mod_breadcrumbs">mod_breadcrumbs.php</filename>
		<folder>tmpl</folder>
		<filename>helper.php</filename>
	</files>
	<languages>
		<language tag="en-GB">en-GB.mod_breadcrumbs.ini</language>
		<language tag="en-GB">en-GB.mod_breadcrumbs.sys.ini</language>
	</languages>
	<help key="JHELP_EXTENSIONS_MODULE_MANAGER_BREADCRUMBS" />
	<config>
		<fields name="params">
			<fieldset name="basic">
				<field
					name="showHere"
					type="radio"
					label="MOD_BREADCRUMBS_FIELD_SHOWHERE_LABEL"
					class="switcher"
					default="1"
					filter="integer"
					>
					<option value="0">JHIDE</option>
					<option value="1">JSHOW</option>
				</field>

				<field
					name="showHome"
					type="radio"
					label="MOD_BREADCRUMBS_FIELD_SHOWHOME_LABEL"
					class="switcher"
					default="1"
					filter="integer"
					>
					<option value="0">JHIDE</option>
					<option value="1">JSHOW</option>
				</field>

				<field
					name="homeText"
					type="text"
					label="MOD_BREADCRUMBS_FIELD_HOMETEXT_LABEL"
					description="MOD_BREADCRUMBS_FIELD_HOMETEXT_DESC"
					showon="showHome:1"
				/>

				<field
					name="showLast"
					type="radio"
					label="MOD_BREADCRUMBS_FIELD_SHOWLAST_LABEL"
					default="1"
<<<<<<< HEAD
					class="switcher"
=======
					filter="integer"
					class="btn-group btn-group-yesno"
>>>>>>> 899e7c93
					>
					<option value="0">JHIDE</option>
					<option value="1">JSHOW</option>
				</field>
			</fieldset>
			<fieldset name="advanced">
				<field
					name="layout"
					type="modulelayout"
					label="JFIELD_ALT_LAYOUT_LABEL"
					class="custom-select"
				/>

				<field
					name="moduleclass_sfx"
					type="textarea"
					label="COM_MODULES_FIELD_MODULECLASS_SFX_LABEL"
					rows="3"
				/>

				<field
					name="cache"
					type="list"
					label="COM_MODULES_FIELD_CACHING_LABEL"
					default="0"
					filter="integer"
					>
					<option value="1">JGLOBAL_USE_GLOBAL</option>
					<option value="0">COM_MODULES_FIELD_VALUE_NOCACHING</option>
				</field>

				<field
					name="cache_time"
					type="number"
					label="COM_MODULES_FIELD_CACHE_TIME_LABEL"
					default="0"
					filter="integer"
				/>

				<field
					name="cachemode"
					type="hidden"
					default="itemid"
					>
					<option value="itemid"></option>
				</field>
			</fieldset>
		</fields>
	</config>
</extension><|MERGE_RESOLUTION|>--- conflicted
+++ resolved
@@ -60,12 +60,8 @@
 					type="radio"
 					label="MOD_BREADCRUMBS_FIELD_SHOWLAST_LABEL"
 					default="1"
-<<<<<<< HEAD
 					class="switcher"
-=======
 					filter="integer"
-					class="btn-group btn-group-yesno"
->>>>>>> 899e7c93
 					>
 					<option value="0">JHIDE</option>
 					<option value="1">JSHOW</option>
