<?php
/**
 * @package     Joomla.Site
 * @subpackage  mod_languages
 *
 * @copyright   Copyright (C) 2005 - 2019 Open Source Matters, Inc. All rights reserved.
 * @license     GNU General Public License version 2 or later; see LICENSE.txt
 */

defined('_JEXEC') or die;

use Joomla\CMS\Factory;
use Joomla\CMS\HTML\HTMLHelper;
use Joomla\CMS\Uri\Uri;

HTMLHelper::_('stylesheet', 'mod_languages/template.css', array('version' => 'auto', 'relative' => true));

<<<<<<< HEAD
=======
if ($params->get('dropdown', 0) && !$params->get('dropdownimage', 1))
{
	JHtml::_('formbehavior.chosen');
}

>>>>>>> a2b9beda
?>
<div class="mod-languages">
<?php if ($headerText) : ?>
	<div class="mod-languages__pretext pretext"><p><?php echo $headerText; ?></p></div>
<?php endif; ?>

<?php if ($params->get('dropdown', 0) && !$params->get('dropdownimage', 1)) : ?>
<<<<<<< HEAD
	<form name="lang" method="post" action="<?php echo htmlspecialchars(Uri::current(), ENT_COMPAT, 'UTF-8'); ?>">
	<select class="inputbox advancedSelect" onchange="document.location.replace(this.value);" >
	<?php foreach ($list as $language) : ?>
		<option dir=<?php echo $language->rtl ? '"rtl"' : '"ltr"'; ?> value="<?php echo htmlspecialchars($language->link, ENT_QUOTES, 'UTF-8'); ?>" <?php echo $language->active ? 'selected="selected"' : ''; ?>>
		<?php echo $params->get('full_name', 1) ? $language->title_native : strtoupper($language->sef); ?></option>
=======
	<form name="lang" method="post" action="<?php echo htmlspecialchars_decode(htmlspecialchars(JUri::current(), ENT_COMPAT, 'UTF-8'), ENT_NOQUOTES); ?>">
	<select class="inputbox advancedSelect" onchange="document.location.replace(this.value);" >
	<?php foreach ($list as $language) : ?>
		<option dir=<?php echo $language->rtl ? '"rtl"' : '"ltr"'; ?> value="<?php echo htmlspecialchars_decode(htmlspecialchars($language->link, ENT_QUOTES, 'UTF-8'), ENT_NOQUOTES); ?>" <?php echo $language->active ? 'selected="selected"' : ''; ?>>
		<?php echo $language->title_native; ?></option>
>>>>>>> a2b9beda
	<?php endforeach; ?>
	</select>
	</form>
<?php elseif ($params->get('dropdown', 0) && $params->get('dropdownimage', 1)) : ?>
	<div class="mod-languages__select btn-group">
		<?php foreach ($list as $language) : ?>
			<?php if ($language->active) : ?>
				<a href="#" data-toggle="dropdown" class="btn dropdown-toggle">
					<span class="caret"></span>
					<?php if ($language->image) : ?>
						&nbsp;<?php echo HTMLHelper::_('image', 'mod_languages/' . $language->image . '.gif', '', null, true); ?>
					<?php endif; ?>
					<?php echo $params->get('full_name', 1) ? $language->title_native : strtoupper($language->sef); ?>
				</a>
			<?php endif; ?>
		<?php endforeach; ?>
		<ul class="<?php echo $params->get('lineheight', 0) ? 'lang-block' : 'lang-inline'; ?> dropdown-menu" dir="<?php echo Factory::getLanguage()->isRtl() ? 'rtl' : 'ltr'; ?>">
		<?php foreach ($list as $language) : ?>
			<?php if (!$language->active) : ?>
				<li>
				<a href="<?php echo htmlspecialchars_decode(htmlspecialchars($language->link, ENT_QUOTES, 'UTF-8'), ENT_NOQUOTES); ?>">
					<?php if ($language->image) : ?>
						<?php echo HTMLHelper::_('image', 'mod_languages/' . $language->image . '.gif', '', null, true); ?>
					<?php endif; ?>
<<<<<<< HEAD
					<?php echo $params->get('full_name', 1) ? $language->title_native : strtoupper($language->sef); ?>
=======
				<?php echo $language->title_native; ?>
				</a>
				</li>
			<?php elseif ($params->get('show_active', 1)) : ?>
				<?php $base = JUri::getInstance(); ?>
				<li class="lang-active">
				<a href="<?php echo htmlspecialchars_decode(htmlspecialchars($base, ENT_QUOTES, 'UTF-8'), ENT_NOQUOTES); ?>">
					<?php if ($language->image) : ?>
						<?php echo JHtml::_('image', 'mod_languages/' . $language->image . '.gif', '', null, true); ?>
					<?php endif; ?>
				<?php echo $language->title_native; ?>
>>>>>>> a2b9beda
				</a>
				</li>
			<?php endif; ?>
		<?php endforeach; ?>
		</ul>
	</div>
<?php else : ?>
<<<<<<< HEAD
	<ul class="mod-languages__list <?php echo $params->get('inline', 1) ? 'lang-inline' : 'lang-block'; ?>">
=======
	<ul class="<?php echo $params->get('inline', 1) ? 'lang-inline' : 'lang-block'; ?>" dir="<?php echo JFactory::getLanguage()->isRtl() ? 'rtl' : 'ltr'; ?>">
>>>>>>> a2b9beda
	<?php foreach ($list as $language) : ?>
		<?php if (!$language->active) : ?>
			<li>
			<a href="<?php echo htmlspecialchars_decode(htmlspecialchars($language->link, ENT_QUOTES, 'UTF-8'), ENT_NOQUOTES); ?>">
			<?php if ($params->get('image', 1)) : ?>
				<?php if ($language->image) : ?>
					<?php echo JHtml::_('image', 'mod_languages/' . $language->image . '.gif', $language->title_native, array('title' => $language->title_native), true); ?>
				<?php else : ?>
					<span class="label"><?php echo strtoupper($language->sef); ?></span>
				<?php endif; ?>
			<?php else : ?>
				<?php echo $params->get('full_name', 1) ? $language->title_native : strtoupper($language->sef); ?>
			<?php endif; ?>
			</a>
			</li>
		<?php elseif ($params->get('show_active', 1)) : ?>
			<?php $base = JUri::getInstance(); ?>
			<li class="lang-active">
			<a href="<?php echo htmlspecialchars_decode(htmlspecialchars($base, ENT_QUOTES, 'UTF-8'), ENT_NOQUOTES); ?>">
			<?php if ($params->get('image', 1)) : ?>
				<?php if ($language->image) : ?>
					<?php echo HTMLHelper::_('image', 'mod_languages/' . $language->image . '.gif', $language->title_native, array('title' => $language->title_native), true); ?>
				<?php else : ?>
					<span class="badge badge-secondary"><?php echo strtoupper($language->sef); ?></span>
				<?php endif; ?>
			<?php else : ?>
				<?php echo $params->get('full_name', 1) ? $language->title_native : strtoupper($language->sef); ?>
			<?php endif; ?>
			</a>
			</li>
		<?php endif; ?>
	<?php endforeach; ?>
	</ul>
<?php endif; ?>

<?php if ($footerText) : ?>
	<div class="mod-languages__posttext posttext"><p><?php echo $footerText; ?></p></div>
<?php endif; ?>
</div><|MERGE_RESOLUTION|>--- conflicted
+++ resolved
@@ -15,14 +15,6 @@
 
 HTMLHelper::_('stylesheet', 'mod_languages/template.css', array('version' => 'auto', 'relative' => true));
 
-<<<<<<< HEAD
-=======
-if ($params->get('dropdown', 0) && !$params->get('dropdownimage', 1))
-{
-	JHtml::_('formbehavior.chosen');
-}
-
->>>>>>> a2b9beda
 ?>
 <div class="mod-languages">
 <?php if ($headerText) : ?>
@@ -30,19 +22,11 @@
 <?php endif; ?>
 
 <?php if ($params->get('dropdown', 0) && !$params->get('dropdownimage', 1)) : ?>
-<<<<<<< HEAD
-	<form name="lang" method="post" action="<?php echo htmlspecialchars(Uri::current(), ENT_COMPAT, 'UTF-8'); ?>">
-	<select class="inputbox advancedSelect" onchange="document.location.replace(this.value);" >
-	<?php foreach ($list as $language) : ?>
-		<option dir=<?php echo $language->rtl ? '"rtl"' : '"ltr"'; ?> value="<?php echo htmlspecialchars($language->link, ENT_QUOTES, 'UTF-8'); ?>" <?php echo $language->active ? 'selected="selected"' : ''; ?>>
-		<?php echo $params->get('full_name', 1) ? $language->title_native : strtoupper($language->sef); ?></option>
-=======
-	<form name="lang" method="post" action="<?php echo htmlspecialchars_decode(htmlspecialchars(JUri::current(), ENT_COMPAT, 'UTF-8'), ENT_NOQUOTES); ?>">
+	<form name="lang" method="post" action="<?php echo htmlspecialchars_decode(htmlspecialchars(Uri::current(), ENT_COMPAT, 'UTF-8'), ENT_NOQUOTES); ?>">
 	<select class="inputbox advancedSelect" onchange="document.location.replace(this.value);" >
 	<?php foreach ($list as $language) : ?>
 		<option dir=<?php echo $language->rtl ? '"rtl"' : '"ltr"'; ?> value="<?php echo htmlspecialchars_decode(htmlspecialchars($language->link, ENT_QUOTES, 'UTF-8'), ENT_NOQUOTES); ?>" <?php echo $language->active ? 'selected="selected"' : ''; ?>>
-		<?php echo $language->title_native; ?></option>
->>>>>>> a2b9beda
+		<?php echo $params->get('full_name', 1) ? $language->title_native : strtoupper($language->sef); ?></option>
 	<?php endforeach; ?>
 	</select>
 	</form>
@@ -67,21 +51,17 @@
 					<?php if ($language->image) : ?>
 						<?php echo HTMLHelper::_('image', 'mod_languages/' . $language->image . '.gif', '', null, true); ?>
 					<?php endif; ?>
-<<<<<<< HEAD
 					<?php echo $params->get('full_name', 1) ? $language->title_native : strtoupper($language->sef); ?>
-=======
-				<?php echo $language->title_native; ?>
 				</a>
 				</li>
 			<?php elseif ($params->get('show_active', 1)) : ?>
-				<?php $base = JUri::getInstance(); ?>
+			<?php $base = Uri::getInstance(); ?>
 				<li class="lang-active">
 				<a href="<?php echo htmlspecialchars_decode(htmlspecialchars($base, ENT_QUOTES, 'UTF-8'), ENT_NOQUOTES); ?>">
 					<?php if ($language->image) : ?>
-						<?php echo JHtml::_('image', 'mod_languages/' . $language->image . '.gif', '', null, true); ?>
+						<?php echo HTMLHelper::_('image', 'mod_languages/' . $language->image . '.gif', '', null, true); ?>
 					<?php endif; ?>
-				<?php echo $language->title_native; ?>
->>>>>>> a2b9beda
+					<?php echo $params->get('full_name', 1) ? $language->title_native : strtoupper($language->sef); ?>
 				</a>
 				</li>
 			<?php endif; ?>
@@ -89,30 +69,27 @@
 		</ul>
 	</div>
 <?php else : ?>
-<<<<<<< HEAD
-	<ul class="mod-languages__list <?php echo $params->get('inline', 1) ? 'lang-inline' : 'lang-block'; ?>">
-=======
-	<ul class="<?php echo $params->get('inline', 1) ? 'lang-inline' : 'lang-block'; ?>" dir="<?php echo JFactory::getLanguage()->isRtl() ? 'rtl' : 'ltr'; ?>">
->>>>>>> a2b9beda
+	<ul class="mod-languages__list <?php echo $params->get('inline', 1) ? 'lang-inline' : 'lang-block'; ?>"  dir="<?php echo Factory::getLanguage()->isRtl() ? 'rtl' : 'ltr'; ?>">
 	<?php foreach ($list as $language) : ?>
 		<?php if (!$language->active) : ?>
 			<li>
-			<a href="<?php echo htmlspecialchars_decode(htmlspecialchars($language->link, ENT_QUOTES, 'UTF-8'), ENT_NOQUOTES); ?>">
-			<?php if ($params->get('image', 1)) : ?>
-				<?php if ($language->image) : ?>
-					<?php echo JHtml::_('image', 'mod_languages/' . $language->image . '.gif', $language->title_native, array('title' => $language->title_native), true); ?>
-				<?php else : ?>
-					<span class="label"><?php echo strtoupper($language->sef); ?></span>
-				<?php endif; ?>
-			<?php else : ?>
-				<?php echo $params->get('full_name', 1) ? $language->title_native : strtoupper($language->sef); ?>
-			<?php endif; ?>
-			</a>
+				<a href="<?php echo htmlspecialchars_decode(htmlspecialchars($language->link, ENT_QUOTES, 'UTF-8'), ENT_NOQUOTES); ?>">
+					<?php if ($params->get('image', 1)) : ?>
+						<?php if ($language->image) : ?>
+							<?php echo HTMLHelper::_('image', 'mod_languages/' . $language->image . '.gif', $language->title_native, array('title' => $language->title_native), true); ?>
+						<?php else : ?>
+							<span class="label"><?php echo strtoupper($language->sef); ?></span>
+						<?php endif; ?>
+					<?php else : ?>
+						<?php echo $params->get('full_name', 1) ? $language->title_native : strtoupper($language->sef); ?>
+					<?php endif; ?>
+				</a>
 			</li>
 		<?php elseif ($params->get('show_active', 1)) : ?>
-			<?php $base = JUri::getInstance(); ?>
+			<?php $base = Uri::getInstance(); ?>
 			<li class="lang-active">
 			<a href="<?php echo htmlspecialchars_decode(htmlspecialchars($base, ENT_QUOTES, 'UTF-8'), ENT_NOQUOTES); ?>">
+
 			<?php if ($params->get('image', 1)) : ?>
 				<?php if ($language->image) : ?>
 					<?php echo HTMLHelper::_('image', 'mod_languages/' . $language->image . '.gif', $language->title_native, array('title' => $language->title_native), true); ?>
