--- conflicted
+++ resolved
@@ -89,41 +89,18 @@
 							continue;
 
 						case 'url':
-
 							if ((strpos($item->link, 'index.php?') === 0) && (strpos($item->link, 'Itemid=') === false))
 							{
 								// If this is an internal Joomla link, ensure the Itemid is set.
 								$item->flink = $item->link . '&Itemid=' . $item->id;
 							}
-
 							break;
 
 						case 'alias':
-							$aliasItem = $menu->getItem($item->params->get('aliasoptions'));
-
-							if ($aliasItem->type == 'url')
-							{
-								$item->flink = $aliasItem->link;
-							}
-							else
-							{
-								// If this is an alias use the item id stored in the parameters to make the link.
-								$item->flink = 'index.php?Itemid=' . $item->params->get('aliasoptions');
-							}
-
 							break;
 
 						default:
 							$item->flink = 'index.php?Itemid=' . $item->id;
-<<<<<<< HEAD
-
-							if (isset($item->query['format']) && $app->get('sef_suffix'))
-							{
-								$item->flink .= '&format=' . $item->query['format'];
-							}
-
-=======
->>>>>>> 6c8f5ae7
 							break;
 					}
 
