<?xml version="1.0" encoding="utf-8"?>
<extension type="module" version="3.1" client="site" method="upgrade">
	<name>mod_menu</name>
	<author>Joomla! Project</author>
	<creationDate>July 2004</creationDate>
	<copyright>Copyright (C) 2005 - 2016 Open Source Matters. All rights reserved.</copyright>
	<license>GNU General Public License version 2 or later; see LICENSE.txt</license>
	<authorEmail>admin@joomla.org</authorEmail>
	<authorUrl>www.joomla.org</authorUrl>
	<version>3.0.0</version>
	<description>MOD_MENU_XML_DESCRIPTION</description>
	<files>
		<filename module="mod_menu">mod_menu.php</filename>
		<folder>tmpl</folder>
		<filename>helper.php</filename>
	</files>
	<languages>
		<language tag="en-GB">en-GB.mod_menu.ini</language>
		<language tag="en-GB">en-GB.mod_menu.sys.ini</language>
	</languages>
	<help key="JHELP_EXTENSIONS_MODULE_MANAGER_MENU" />
	<config>
		<fields name="params">
			<fieldset name="basic"
<<<<<<< HEAD
				addfieldpath="/administrator/components/com_menus/models/fields">

=======
				addfieldpath="/administrator/components/com_menus/models/fields"
			>
>>>>>>> f44f8594
				<field
					name="menutype"
					type="menu"
					label="MOD_MENU_FIELD_MENUTYPE_LABEL"
					description="MOD_MENU_FIELD_MENUTYPE_DESC"
				/>

				<field
					name="base"
					type="modal_menu"
					label="MOD_MENU_FIELD_ACTIVE_LABEL"
					description="MOD_MENU_FIELD_ACTIVE_DESC"
					select="true"
					new="true"
					edit="true"
					clear="true"
					>
					<option value="">JCURRENT</option>
				</field>

				<field
					name="startLevel"
					type="list"
					label="MOD_MENU_FIELD_STARTLEVEL_LABEL"
					description="MOD_MENU_FIELD_STARTLEVEL_DESC"
					default="1"
					>
					<option value="1">J1</option>
					<option value="2">J2</option>
					<option value="3">J3</option>
					<option value="4">J4</option>
					<option value="5">J5</option>
					<option value="6">J6</option>
					<option value="7">J7</option>
					<option value="8">J8</option>
					<option value="9">J9</option>
					<option value="10">J10</option>
				</field>

				<field
					name="endLevel"
					type="list"
					label="MOD_MENU_FIELD_ENDLEVEL_LABEL"
					description="MOD_MENU_FIELD_ENDLEVEL_DESC"
					default="0"
					>
					<option value="0">JALL</option>
					<option value="1">J1</option>
					<option value="2">J2</option>
					<option value="3">J3</option>
					<option value="4">J4</option>
					<option value="5">J5</option>
					<option value="6">J6</option>
					<option value="7">J7</option>
					<option value="8">J8</option>
					<option value="9">J9</option>
					<option value="10">J10</option>
				</field>

				<field
					name="showAllChildren"
					type="radio"
					class="switcher"
					label="MOD_MENU_FIELD_ALLCHILDREN_LABEL"
					description="MOD_MENU_FIELD_ALLCHILDREN_DESC"
					default="1"
					>
					<option value="1">JYES</option>
					<option value="0">JNO</option>
				</field>
			</fieldset>

			<fieldset name="advanced">
				<field
					name="tag_id"
					type="text"
					label="MOD_MENU_FIELD_TAG_ID_LABEL"
					description="MOD_MENU_FIELD_TAG_ID_DESC"
				/>

				<field
					name="class_sfx"
					type="text"
					label="MOD_MENU_FIELD_CLASS_LABEL"
					description="MOD_MENU_FIELD_CLASS_DESC"
				/>

				<field
					name="window_open"
					type="text"
					label="MOD_MENU_FIELD_TARGET_LABEL"
					description="MOD_MENU_FIELD_TARGET_DESC"
				/>

				<field
					name="layout"
					type="modulelayout"
					label="JFIELD_ALT_LAYOUT_LABEL"
					description="JFIELD_ALT_MODULE_LAYOUT_DESC"
				/>

				<field
					name="moduleclass_sfx"
					type="textarea"
					label="COM_MODULES_FIELD_MODULECLASS_SFX_LABEL"
					description="COM_MODULES_FIELD_MODULECLASS_SFX_DESC"
					rows="3"
				/>

				<field
					name="cache"
					type="list"
					label="COM_MODULES_FIELD_CACHING_LABEL"
					description="COM_MODULES_FIELD_CACHING_DESC"
					default="1"
					>
					<option value="1">JGLOBAL_USE_GLOBAL</option>
					<option value="0">COM_MODULES_FIELD_VALUE_NOCACHING</option>
				</field>

				<field
					name="cache_time"
					type="text"
					label="COM_MODULES_FIELD_CACHE_TIME_LABEL"
					description="COM_MODULES_FIELD_CACHE_TIME_DESC"
					default="900"
				/>

				<field
					name="cachemode"
					type="hidden"
					default="itemid"
					>
					<option value="itemid"></option>
				</field>
			</fieldset>
		</fields>
	</config>
</extension><|MERGE_RESOLUTION|>--- conflicted
+++ resolved
@@ -21,14 +21,7 @@
 	<help key="JHELP_EXTENSIONS_MODULE_MANAGER_MENU" />
 	<config>
 		<fields name="params">
-			<fieldset name="basic"
-<<<<<<< HEAD
-				addfieldpath="/administrator/components/com_menus/models/fields">
-
-=======
-				addfieldpath="/administrator/components/com_menus/models/fields"
-			>
->>>>>>> f44f8594
+			<fieldset name="basic" addfieldpath="/administrator/components/com_menus/models/fields">
 				<field
 					name="menutype"
 					type="menu"
