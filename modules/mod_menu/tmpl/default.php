--- conflicted
+++ resolved
@@ -23,11 +23,7 @@
 
 // The menu class is deprecated. Use mod-menu instead
 ?>
-<<<<<<< HEAD
-<ul<?php echo $id; ?> class="mod-menu nav<?php echo $class_sfx; ?>">
-=======
-<ul class="nav menu<?php echo $class_sfx; ?> mod-list"<?php echo $id; ?>>
->>>>>>> a2b9beda
+<ul<?php echo $id; ?> class="mod-menu nav<?php echo $class_sfx; ?> mod-list">
 <?php foreach ($list as $i => &$item)
 {
 	$class = 'nav-item';
