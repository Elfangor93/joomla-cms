<?php
/**
 * @package     Joomla.Site
 * @subpackage  mod_articles_popular
 *
 * @copyright   Copyright (C) 2005 - 2019 Open Source Matters, Inc. All rights reserved.
 * @license     GNU General Public License version 2 or later; see LICENSE.txt
 */

defined('_JEXEC') or die;
?>
<<<<<<< HEAD
<ul class="mostread">
=======
<ul class="mostread<?php echo $moduleclass_sfx; ?> mod-list">
>>>>>>> a2b9beda
<?php foreach ($list as $item) : ?>
	<li itemscope itemtype="https://schema.org/Article">
		<a href="<?php echo $item->link; ?>" itemprop="url">
			<span itemprop="name">
				<?php echo $item->title; ?>
			</span>
		</a>
	</li>
<?php endforeach; ?>
</ul><|MERGE_RESOLUTION|>--- conflicted
+++ resolved
@@ -9,11 +9,7 @@
 
 defined('_JEXEC') or die;
 ?>
-<<<<<<< HEAD
-<ul class="mostread">
-=======
-<ul class="mostread<?php echo $moduleclass_sfx; ?> mod-list">
->>>>>>> a2b9beda
+<ul class="mostread mod-list">
 <?php foreach ($list as $item) : ?>
 	<li itemscope itemtype="https://schema.org/Article">
 		<a href="<?php echo $item->link; ?>" itemprop="url">
