<?php
/**
 * @package     Joomla.Site
 * @subpackage  mod_banners
 *
 * @copyright   Copyright (C) 2005 - 2017 Open Source Matters, Inc. All rights reserved.
 * @license     GNU General Public License version 2 or later; see LICENSE.txt
 */

defined('_JEXEC') or die;

<<<<<<< HEAD
use Joomla\Component\Banners\Site\Helper\BannerHelper;

$baseurl = JUri::base();
=======
JLoader::register('BannerHelper', JPATH_ROOT . '/components/com_banners/helpers/banner.php');
>>>>>>> 29077837
?>
<div class="bannergroup<?php echo $moduleclass_sfx; ?>">
<?php if ($headerText) : ?>
	<?php echo $headerText; ?>
<?php endif; ?>

<?php foreach ($list as $item) : ?>
	<div class="banneritem">
		<?php $link = JRoute::_('index.php?option=com_banners&task=click&id=' . $item->id); ?>
		<?php if ($item->type == 1) : ?>
			<?php // Text based banners ?>
			<?php echo str_replace(array('{CLICKURL}', '{NAME}'), array($link, $item->name), $item->custombannercode); ?>
		<?php else : ?>
			<?php $imageurl = $item->params->get('imageurl'); ?>
			<?php $width = $item->params->get('width'); ?>
			<?php $height = $item->params->get('height'); ?>
			<?php if (BannerHelper::isImage($imageurl)) : ?>
				<?php // Image based banner ?>
				<?php $baseurl = strpos($imageurl, 'http') === 0 ? '' : JUri::base(); ?>
				<?php $alt = $item->params->get('alt'); ?>
				<?php $alt = $alt ?: $item->name; ?>
				<?php $alt = $alt ?: JText::_('MOD_BANNERS_BANNER'); ?>
				<?php if ($item->clickurl) : ?>
					<?php // Wrap the banner in a link ?>
					<?php $target = $params->get('target', 1); ?>
					<?php if ($target == 1) : ?>
						<?php // Open in a new window ?>
						<a
							href="<?php echo $link; ?>" target="_blank" rel="noopener noreferrer"
							title="<?php echo htmlspecialchars($item->name, ENT_QUOTES, 'UTF-8'); ?>">
							<img
								src="<?php echo $baseurl . $imageurl; ?>"
<<<<<<< HEAD
								alt="<?php echo $alt; ?>"
								<?php if (!empty($width)) echo 'width="' . $width . '"'; ?>
								<?php if (!empty($height)) echo 'height="' . $height . '"'; ?>
							>
=======
								alt="<?php echo $alt;?>"
								<?php if (!empty($width)) echo ' width="' . $width . '"';?>
								<?php if (!empty($height)) echo ' height="' . $height . '"';?>
							/>
>>>>>>> 29077837
						</a>
					<?php elseif ($target == 2) : ?>
						<?php // Open in a popup window ?>
						<a
							href="<?php echo $link; ?>" onclick="window.open(this.href, '',
								'toolbar=no,location=no,status=no,menubar=no,scrollbars=yes,resizable=yes,width=780,height=550');
								return false"
							title="<?php echo htmlspecialchars($item->name, ENT_QUOTES, 'UTF-8'); ?>">
							<img
								src="<?php echo $baseurl . $imageurl; ?>"
<<<<<<< HEAD
								alt="<?php echo $alt; ?>"
								<?php if (!empty($width)) echo 'width="' . $width . '"'; ?>
								<?php if (!empty($height)) echo 'height="' . $height . '"'; ?>
							>
=======
								alt="<?php echo $alt;?>"
								<?php if (!empty($width)) echo ' width="' . $width . '"';?>
								<?php if (!empty($height)) echo ' height="' . $height . '"';?>
							/>
>>>>>>> 29077837
						</a>
					<?php else : ?>
						<?php // Open in parent window ?>
						<a
							href="<?php echo $link; ?>"
							title="<?php echo htmlspecialchars($item->name, ENT_QUOTES, 'UTF-8'); ?>">
							<img
								src="<?php echo $baseurl . $imageurl; ?>"
<<<<<<< HEAD
								alt="<?php echo $alt; ?>"
								<?php if (!empty($width)) echo 'width="' . $width . '"'; ?>
								<?php if (!empty($height)) echo 'height="' . $height . '"'; ?>
							>
=======
								alt="<?php echo $alt;?>"
								<?php if (!empty($width)) echo ' width="' . $width . '"';?>
								<?php if (!empty($height)) echo ' height="' . $height . '"';?>
							/>
>>>>>>> 29077837
						</a>
					<?php endif; ?>
				<?php else : ?>
					<?php // Just display the image if no link specified ?>
					<img
						src="<?php echo $baseurl . $imageurl; ?>"
<<<<<<< HEAD
						alt="<?php echo $alt; ?>"
						<?php if (!empty($width)) echo 'width="' . $width . '"'; ?>
						<?php if (!empty($height)) echo 'height="' . $height . '"'; ?>
					>
=======
						alt="<?php echo $alt;?>"
						<?php if (!empty($width)) echo ' width="' . $width . '"';?>
						<?php if (!empty($height)) echo ' height="' . $height . '"';?>
					/>
>>>>>>> 29077837
				<?php endif; ?>
			<?php elseif (BannerHelper::isFlash($imageurl)) : ?>
				<object
					classid="clsid:D27CDB6E-AE6D-11cf-96B8-444553540000"
					codebase="http://fpdownload.macromedia.com/pub/shockwave/cabs/flash/swflash.cab#version=6,0,0,0"
					<?php if (!empty($width)) echo ' width="' . $width . '"';?>
					<?php if (!empty($height)) echo ' height="' . $height . '"';?>
				>
					<param name="movie" value="<?php echo $imageurl; ?>" />
					<embed
						src="<?php echo $imageurl; ?>"
						loop="false"
						pluginspage="http://www.macromedia.com/go/get/flashplayer"
						type="application/x-shockwave-flash"
						<?php if (!empty($width)) echo ' width="' . $width . '"';?>
						<?php if (!empty($height)) echo ' height="' . $height . '"';?>
					/>
				</object>
			<?php endif; ?>
		<?php endif; ?>
		<div class="clr"></div>
	</div>
<?php endforeach; ?>

<?php if ($footerText) : ?>
	<div class="bannerfooter">
		<?php echo $footerText; ?>
	</div>
<?php endif; ?>
</div><|MERGE_RESOLUTION|>--- conflicted
+++ resolved
@@ -9,13 +9,7 @@
 
 defined('_JEXEC') or die;
 
-<<<<<<< HEAD
 use Joomla\Component\Banners\Site\Helper\BannerHelper;
-
-$baseurl = JUri::base();
-=======
-JLoader::register('BannerHelper', JPATH_ROOT . '/components/com_banners/helpers/banner.php');
->>>>>>> 29077837
 ?>
 <div class="bannergroup<?php echo $moduleclass_sfx; ?>">
 <?php if ($headerText) : ?>
@@ -34,7 +28,7 @@
 			<?php $height = $item->params->get('height'); ?>
 			<?php if (BannerHelper::isImage($imageurl)) : ?>
 				<?php // Image based banner ?>
-				<?php $baseurl = strpos($imageurl, 'http') === 0 ? '' : JUri::base(); ?>
+				<?php $baseurl = strpos($imageurl, 'http') === 0 ? '' : \JUri::base(); ?>
 				<?php $alt = $item->params->get('alt'); ?>
 				<?php $alt = $alt ?: $item->name; ?>
 				<?php $alt = $alt ?: JText::_('MOD_BANNERS_BANNER'); ?>
@@ -48,17 +42,10 @@
 							title="<?php echo htmlspecialchars($item->name, ENT_QUOTES, 'UTF-8'); ?>">
 							<img
 								src="<?php echo $baseurl . $imageurl; ?>"
-<<<<<<< HEAD
 								alt="<?php echo $alt; ?>"
 								<?php if (!empty($width)) echo 'width="' . $width . '"'; ?>
 								<?php if (!empty($height)) echo 'height="' . $height . '"'; ?>
 							>
-=======
-								alt="<?php echo $alt;?>"
-								<?php if (!empty($width)) echo ' width="' . $width . '"';?>
-								<?php if (!empty($height)) echo ' height="' . $height . '"';?>
-							/>
->>>>>>> 29077837
 						</a>
 					<?php elseif ($target == 2) : ?>
 						<?php // Open in a popup window ?>
@@ -69,17 +56,10 @@
 							title="<?php echo htmlspecialchars($item->name, ENT_QUOTES, 'UTF-8'); ?>">
 							<img
 								src="<?php echo $baseurl . $imageurl; ?>"
-<<<<<<< HEAD
 								alt="<?php echo $alt; ?>"
 								<?php if (!empty($width)) echo 'width="' . $width . '"'; ?>
 								<?php if (!empty($height)) echo 'height="' . $height . '"'; ?>
 							>
-=======
-								alt="<?php echo $alt;?>"
-								<?php if (!empty($width)) echo ' width="' . $width . '"';?>
-								<?php if (!empty($height)) echo ' height="' . $height . '"';?>
-							/>
->>>>>>> 29077837
 						</a>
 					<?php else : ?>
 						<?php // Open in parent window ?>
@@ -88,34 +68,20 @@
 							title="<?php echo htmlspecialchars($item->name, ENT_QUOTES, 'UTF-8'); ?>">
 							<img
 								src="<?php echo $baseurl . $imageurl; ?>"
-<<<<<<< HEAD
 								alt="<?php echo $alt; ?>"
 								<?php if (!empty($width)) echo 'width="' . $width . '"'; ?>
 								<?php if (!empty($height)) echo 'height="' . $height . '"'; ?>
 							>
-=======
-								alt="<?php echo $alt;?>"
-								<?php if (!empty($width)) echo ' width="' . $width . '"';?>
-								<?php if (!empty($height)) echo ' height="' . $height . '"';?>
-							/>
->>>>>>> 29077837
 						</a>
 					<?php endif; ?>
 				<?php else : ?>
 					<?php // Just display the image if no link specified ?>
 					<img
 						src="<?php echo $baseurl . $imageurl; ?>"
-<<<<<<< HEAD
 						alt="<?php echo $alt; ?>"
 						<?php if (!empty($width)) echo 'width="' . $width . '"'; ?>
 						<?php if (!empty($height)) echo 'height="' . $height . '"'; ?>
 					>
-=======
-						alt="<?php echo $alt;?>"
-						<?php if (!empty($width)) echo ' width="' . $width . '"';?>
-						<?php if (!empty($height)) echo ' height="' . $height . '"';?>
-					/>
->>>>>>> 29077837
 				<?php endif; ?>
 			<?php elseif (BannerHelper::isFlash($imageurl)) : ?>
 				<object
