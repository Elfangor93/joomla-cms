<?php
/**
 * @package     Joomla.Site
 * @subpackage  mod_banners
 *
 * @copyright   Copyright (C) 2005 - 2019 Open Source Matters, Inc. All rights reserved.
 * @license     GNU General Public License version 2 or later; see LICENSE.txt
 */

defined('_JEXEC') or die;

use Joomla\CMS\Language\Text;
use Joomla\CMS\Router\Route;
use Joomla\CMS\Uri\Uri;
use Joomla\Component\Banners\Site\Helper\BannerHelper;

?>
<div class="mod-banners bannergroup">
<?php if ($headerText) : ?>
	<?php echo $headerText; ?>
<?php endif; ?>

<?php foreach ($list as $item) : ?>
	<div class="mod-banners__item banneritem">
		<?php $link = Route::_('index.php?option=com_banners&task=click&id=' . $item->id); ?>
		<?php if ($item->type == 1) : ?>
			<?php // Text based banners ?>
			<?php echo str_replace(array('{CLICKURL}', '{NAME}'), array($link, $item->name), $item->custombannercode); ?>
		<?php else : ?>
			<?php $imageurl = $item->params->get('imageurl'); ?>
			<?php $width = $item->params->get('width'); ?>
			<?php $height = $item->params->get('height'); ?>
			<?php if (BannerHelper::isImage($imageurl)) : ?>
				<?php // Image based banner ?>
				<?php $baseurl = strpos($imageurl, 'http') === 0 ? '' : Uri::base(); ?>
				<?php $alt = $item->params->get('alt'); ?>
				<?php $alt = $alt ?: $item->name; ?>
				<?php $alt = $alt ?: Text::_('MOD_BANNERS_BANNER'); ?>
				<?php if ($item->clickurl) : ?>
					<?php // Wrap the banner in a link ?>
					<?php $target = $params->get('target', 1); ?>
					<?php if ($target == 1) : ?>
						<?php // Open in a new window ?>
						<a
							href="<?php echo $link; ?>" target="_blank" rel="noopener noreferrer"
							title="<?php echo htmlspecialchars($item->name, ENT_QUOTES, 'UTF-8'); ?>">
							<img
								src="<?php echo $baseurl . $imageurl; ?>"
<<<<<<< HEAD
								alt="<?php echo $alt; ?>"
								<?php if (!empty($width)) echo 'width="' . $width . '"'; ?>
								<?php if (!empty($height)) echo 'height="' . $height . '"'; ?>
							>
=======
								alt="<?php echo htmlspecialchars($alt, ENT_QUOTES, 'UTF-8'); ?>"
								<?php if (!empty($width)) echo ' width="' . $width . '"';?>
								<?php if (!empty($height)) echo ' height="' . $height . '"';?>
							/>
>>>>>>> a9af656b
						</a>
					<?php elseif ($target == 2) : ?>
						<?php // Open in a popup window ?>
						<a
							href="<?php echo $link; ?>" onclick="window.open(this.href, '',
								'toolbar=no,location=no,status=no,menubar=no,scrollbars=yes,resizable=yes,width=780,height=550');
								return false"
							title="<?php echo htmlspecialchars($item->name, ENT_QUOTES, 'UTF-8'); ?>">
							<img
								src="<?php echo $baseurl . $imageurl; ?>"
<<<<<<< HEAD
								alt="<?php echo $alt; ?>"
								<?php if (!empty($width)) echo 'width="' . $width . '"'; ?>
								<?php if (!empty($height)) echo 'height="' . $height . '"'; ?>
							>
=======
								alt="<?php echo htmlspecialchars($alt, ENT_QUOTES, 'UTF-8'); ?>"
								<?php if (!empty($width)) echo ' width="' . $width . '"';?>
								<?php if (!empty($height)) echo ' height="' . $height . '"';?>
							/>
>>>>>>> a9af656b
						</a>
					<?php else : ?>
						<?php // Open in parent window ?>
						<a
							href="<?php echo $link; ?>"
							title="<?php echo htmlspecialchars($item->name, ENT_QUOTES, 'UTF-8'); ?>">
							<img
								src="<?php echo $baseurl . $imageurl; ?>"
<<<<<<< HEAD
								alt="<?php echo $alt; ?>"
								<?php if (!empty($width)) echo 'width="' . $width . '"'; ?>
								<?php if (!empty($height)) echo 'height="' . $height . '"'; ?>
							>
=======
								alt="<?php echo htmlspecialchars($alt, ENT_QUOTES, 'UTF-8'); ?>"
								<?php if (!empty($width)) echo ' width="' . $width . '"';?>
								<?php if (!empty($height)) echo ' height="' . $height . '"';?>
							/>
>>>>>>> a9af656b
						</a>
					<?php endif; ?>
				<?php else : ?>
					<?php // Just display the image if no link specified ?>
					<img
						src="<?php echo $baseurl . $imageurl; ?>"
<<<<<<< HEAD
						alt="<?php echo $alt; ?>"
						<?php if (!empty($width)) echo 'width="' . $width . '"'; ?>
						<?php if (!empty($height)) echo 'height="' . $height . '"'; ?>
					>
=======
						alt="<?php echo htmlspecialchars($alt, ENT_QUOTES, 'UTF-8'); ?>"
						<?php if (!empty($width)) echo ' width="' . $width . '"';?>
						<?php if (!empty($height)) echo ' height="' . $height . '"';?>
					/>
>>>>>>> a9af656b
				<?php endif; ?>
			<?php elseif (BannerHelper::isFlash($imageurl)) : ?>
				<object
					classid="clsid:D27CDB6E-AE6D-11cf-96B8-444553540000"
					codebase="http://fpdownload.macromedia.com/pub/shockwave/cabs/flash/swflash.cab#version=6,0,0,0"
					<?php if (!empty($width)) echo ' width="' . $width . '"'; ?>
					<?php if (!empty($height)) echo ' height="' . $height . '"'; ?>
				>
					<param name="movie" value="<?php echo $imageurl; ?>" />
					<embed
						src="<?php echo $imageurl; ?>"
						loop="false"
						pluginspage="http://www.macromedia.com/go/get/flashplayer"
						type="application/x-shockwave-flash"
						<?php if (!empty($width)) echo ' width="' . $width . '"'; ?>
						<?php if (!empty($height)) echo ' height="' . $height . '"'; ?>
					/>
				</object>
			<?php endif; ?>
		<?php endif; ?>
	</div>
<?php endforeach; ?>

<?php if ($footerText) : ?>
	<div class="mod-banners__footer bannerfooter">
		<?php echo $footerText; ?>
	</div>
<?php endif; ?>
</div><|MERGE_RESOLUTION|>--- conflicted
+++ resolved
@@ -46,17 +46,10 @@
 							title="<?php echo htmlspecialchars($item->name, ENT_QUOTES, 'UTF-8'); ?>">
 							<img
 								src="<?php echo $baseurl . $imageurl; ?>"
-<<<<<<< HEAD
-								alt="<?php echo $alt; ?>"
+								alt="<?php echo htmlspecialchars($alt, ENT_QUOTES, 'UTF-8'); ?>"
 								<?php if (!empty($width)) echo 'width="' . $width . '"'; ?>
 								<?php if (!empty($height)) echo 'height="' . $height . '"'; ?>
 							>
-=======
-								alt="<?php echo htmlspecialchars($alt, ENT_QUOTES, 'UTF-8'); ?>"
-								<?php if (!empty($width)) echo ' width="' . $width . '"';?>
-								<?php if (!empty($height)) echo ' height="' . $height . '"';?>
-							/>
->>>>>>> a9af656b
 						</a>
 					<?php elseif ($target == 2) : ?>
 						<?php // Open in a popup window ?>
@@ -67,17 +60,10 @@
 							title="<?php echo htmlspecialchars($item->name, ENT_QUOTES, 'UTF-8'); ?>">
 							<img
 								src="<?php echo $baseurl . $imageurl; ?>"
-<<<<<<< HEAD
-								alt="<?php echo $alt; ?>"
+								alt="<?php echo htmlspecialchars($alt, ENT_QUOTES, 'UTF-8'); ?>"
 								<?php if (!empty($width)) echo 'width="' . $width . '"'; ?>
 								<?php if (!empty($height)) echo 'height="' . $height . '"'; ?>
 							>
-=======
-								alt="<?php echo htmlspecialchars($alt, ENT_QUOTES, 'UTF-8'); ?>"
-								<?php if (!empty($width)) echo ' width="' . $width . '"';?>
-								<?php if (!empty($height)) echo ' height="' . $height . '"';?>
-							/>
->>>>>>> a9af656b
 						</a>
 					<?php else : ?>
 						<?php // Open in parent window ?>
@@ -86,34 +72,20 @@
 							title="<?php echo htmlspecialchars($item->name, ENT_QUOTES, 'UTF-8'); ?>">
 							<img
 								src="<?php echo $baseurl . $imageurl; ?>"
-<<<<<<< HEAD
-								alt="<?php echo $alt; ?>"
+								alt="<?php echo htmlspecialchars($alt, ENT_QUOTES, 'UTF-8'); ?>"
 								<?php if (!empty($width)) echo 'width="' . $width . '"'; ?>
 								<?php if (!empty($height)) echo 'height="' . $height . '"'; ?>
 							>
-=======
-								alt="<?php echo htmlspecialchars($alt, ENT_QUOTES, 'UTF-8'); ?>"
-								<?php if (!empty($width)) echo ' width="' . $width . '"';?>
-								<?php if (!empty($height)) echo ' height="' . $height . '"';?>
-							/>
->>>>>>> a9af656b
 						</a>
 					<?php endif; ?>
 				<?php else : ?>
 					<?php // Just display the image if no link specified ?>
 					<img
 						src="<?php echo $baseurl . $imageurl; ?>"
-<<<<<<< HEAD
-						alt="<?php echo $alt; ?>"
+						alt="<?php echo htmlspecialchars($alt, ENT_QUOTES, 'UTF-8'); ?>"
 						<?php if (!empty($width)) echo 'width="' . $width . '"'; ?>
 						<?php if (!empty($height)) echo 'height="' . $height . '"'; ?>
 					>
-=======
-						alt="<?php echo htmlspecialchars($alt, ENT_QUOTES, 'UTF-8'); ?>"
-						<?php if (!empty($width)) echo ' width="' . $width . '"';?>
-						<?php if (!empty($height)) echo ' height="' . $height . '"';?>
-					/>
->>>>>>> a9af656b
 				<?php endif; ?>
 			<?php elseif (BannerHelper::isFlash($imageurl)) : ?>
 				<object
