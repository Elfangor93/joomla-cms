<?xml version="1.0" encoding="utf-8"?>
<extension type="module" version="3.1" client="site" method="upgrade">
	<name>mod_search</name>
	<author>Joomla! Project</author>
	<creationDate>July 2004</creationDate>
	<copyright>Copyright (C) 2005 - 2017 Open Source Matters. All rights reserved.</copyright>
	<license>GNU General Public License version 2 or later; see LICENSE.txt</license>
	<authorEmail>admin@joomla.org</authorEmail>
	<authorUrl>www.joomla.org</authorUrl>
	<version>3.0.0</version>
	<description>MOD_SEARCH_XML_DESCRIPTION</description>
	<files>
		<filename module="mod_search">mod_search.php</filename>
		<folder>tmpl</folder>
		<filename>helper.php</filename>
	</files>
	<languages>
		<language tag="en-GB">en-GB.mod_search.ini</language>
		<language tag="en-GB">en-GB.mod_search.sys.ini</language>
	</languages>
	<help key="JHELP_EXTENSIONS_MODULE_MANAGER_SEARCH" />
	<config>
		<fields name="params">
			<fieldset name="basic">
				<field
					name="label"
					type="label"
					label="MOD_SEARCH_FIELD_LABEL_TEXT_LABEL"
					description="MOD_SEARCH_FIELD_LABEL_TEXT_DESC"
				/>

				<field
<<<<<<< HEAD
=======
					name="width"
					type="number"
					label="MOD_SEARCH_FIELD_BOXWIDTH_LABEL"
					description="MOD_SEARCH_FIELD_BOXWIDTH_DESC"
				/>

				<field
>>>>>>> 2d1c77b7
					name="text"
					type="text"
					label="MOD_SEARCH_FIELD_TEXT_LABEL"
					description="MOD_SEARCH_FIELD_TEXT_DESC"
				/>

				<field
					name="button"
					type="radio"
					class="switcher"
					label="MOD_SEARCH_FIELD_BUTTON_LABEL"
					default="0"
					>
					<option value="0">JNO</option>
					<option value="1">JYES</option>
				</field>

				<field
					name="imagebutton"
					type="radio"
					class="switcher"
					label="MOD_SEARCH_FIELD_IMAGEBUTTON_LABEL"
					default="0"
					showon="button:1"
					>
					<option value="0">JNO</option>
					<option value="1">JYES</option>
				</field>

				<field
					name="button_text"
					type="text"
					label="MOD_SEARCH_FIELD_BUTTONTEXT_LABEL"
					showon="button:1"
				/>

				<field
					name="opensearch"
					type="radio"
					class="switcher"
					label="MOD_SEARCH_FIELD_OPENSEARCH_LABEL"
					default="1"
					>
					<option value="0">JNO</option>
					<option value="1">JYES</option>
				</field>

				<field
					name="opensearch_title"
					type="text"
					label="MOD_SEARCH_FIELD_OPENSEARCH_TEXT_LABEL"
					showon="opensearch:1"
				/>

				<field
					name="set_itemid"
					type="menuitem"
					label="MOD_SEARCH_FIELD_SETITEMID_LABEL"
					default="0"
					>
					<option value="0">MOD_SEARCH_SELECT_MENU_ITEMID</option>
				</field>
			</fieldset>
			<fieldset name="advanced">
				<field
					name="layout"
					type="modulelayout"
					label="JFIELD_ALT_LAYOUT_LABEL"
				/>

				<field
					name="moduleclass_sfx"
					type="textarea"
					label="COM_MODULES_FIELD_MODULECLASS_SFX_LABEL"
					rows="3"
				/>

				<field
					name="cache"
					type="list"
					label="COM_MODULES_FIELD_CACHING_LABEL"
					default="1"
					>
					<option value="1">JGLOBAL_USE_GLOBAL</option>
					<option value="0">COM_MODULES_FIELD_VALUE_NOCACHING</option>
				</field>

				<field
					name="cache_time"
					type="number"
					label="COM_MODULES_FIELD_CACHE_TIME_LABEL"
					default="900"
				/>

				<field
					name="cachemode"
					type="hidden"
					default="itemid"
					>
					<option value="itemid"></option>
				</field>
			</fieldset>
		</fields>
	</config>
</extension><|MERGE_RESOLUTION|>--- conflicted
+++ resolved
@@ -30,16 +30,6 @@
 				/>
 
 				<field
-<<<<<<< HEAD
-=======
-					name="width"
-					type="number"
-					label="MOD_SEARCH_FIELD_BOXWIDTH_LABEL"
-					description="MOD_SEARCH_FIELD_BOXWIDTH_DESC"
-				/>
-
-				<field
->>>>>>> 2d1c77b7
 					name="text"
 					type="text"
 					label="MOD_SEARCH_FIELD_TEXT_LABEL"
