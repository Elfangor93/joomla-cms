--- conflicted
+++ resolved
@@ -31,17 +31,6 @@
 				/>
 
 				<field
-<<<<<<< HEAD
-=======
-					name="width"
-					type="number"
-					label="MOD_SEARCH_FIELD_BOXWIDTH_LABEL"
-					description="MOD_SEARCH_FIELD_BOXWIDTH_DESC"
-					filter="integer"
-				/>
-
-				<field
->>>>>>> 899e7c93
 					name="text"
 					type="text"
 					label="MOD_SEARCH_FIELD_TEXT_LABEL"
@@ -54,11 +43,7 @@
 					class="switcher"
 					label="MOD_SEARCH_FIELD_BUTTON_LABEL"
 					default="0"
-<<<<<<< HEAD
-=======
 					filter="integer"
-					class="btn-group btn-group-yesno"
->>>>>>> 899e7c93
 					>
 					<option value="0">JNO</option>
 					<option value="1">JYES</option>
@@ -70,11 +55,7 @@
 					class="switcher"
 					label="MOD_SEARCH_FIELD_IMAGEBUTTON_LABEL"
 					default="0"
-<<<<<<< HEAD
-=======
 					filter="integer"
-					class="btn-group btn-group-yesno"
->>>>>>> 899e7c93
 					showon="button:1"
 					>
 					<option value="0">JNO</option>
