--- conflicted
+++ resolved
@@ -10,11 +10,7 @@
 defined('_JEXEC') or die;
 ?>
 <?php if (!empty($names)) : ?>
-<<<<<<< HEAD
-	<ul class="mod-userslatest latestusers" >
-=======
-	<ul class="latestusers<?php echo $moduleclass_sfx; ?> mod-list" >
->>>>>>> a2b9beda
+	<ul class="mod-userslatest latestusers mod-list">
 	<?php foreach ($names as $name) : ?>
 		<li>
 			<?php echo $name->username; ?>
