--- conflicted
+++ resolved
@@ -19,11 +19,7 @@
 /**
  * The users latest module service provider.
  *
-<<<<<<< HEAD
- * @since  5.0.0
-=======
  * @since  4.4.0
->>>>>>> 6c05d600
  */
 return new class () implements ServiceProviderInterface {
     /**
@@ -33,11 +29,7 @@
      *
      * @return  void
      *
-<<<<<<< HEAD
-     * @since   5.0.0
-=======
      * @since   4.4.0
->>>>>>> 6c05d600
      */
     public function register(Container $container): void
     {
