<?php

/**
 * @package     Joomla.Site
 * @subpackage  mod_users_latest
 *
 * @copyright   (C) 2009 Open Source Matters, Inc. <https://www.joomla.org>
 * @license     GNU General Public License version 2 or later; see LICENSE.txt
 */

namespace Joomla\Module\UsersLatest\Site\Helper;

use Joomla\CMS\Application\SiteApplication;
use Joomla\CMS\Factory;
use Joomla\CMS\Language\Text;
use Joomla\Database\DatabaseAwareInterface;
use Joomla\Database\DatabaseAwareTrait;
use Joomla\Registry\Registry;

// phpcs:disable PSR1.Files.SideEffects
\defined('_JEXEC') or die;
// phpcs:enable PSR1.Files.SideEffects

/**
 * Helper for mod_users_latest
 *
 * @since  1.6
 */
class UsersLatestHelper implements DatabaseAwareInterface
{
    use DatabaseAwareTrait;

    /**
     * Get users sorted by activation date
     *
     * @param   Registry         $params  Object holding the models parameters
     * @param   SiteApplication  $app     The app
     *
     * @return  array  The array of users
     *
<<<<<<< HEAD
     * @since   5.0.0
=======
     * @since   4.4.0
>>>>>>> 6c05d600
     */
    public function getLatestUsers(Registry $params, SiteApplication $app): array
    {
        // Get the Dbo and User object
        $db   = $this->getDatabase();
        $user = $app->getIdentity();

        $query = $db->getQuery(true)
            ->select($db->quoteName(['a.id', 'a.name', 'a.username', 'a.registerDate']))
            ->order($db->quoteName('a.registerDate') . ' DESC')
            ->from($db->quoteName('#__users', 'a'));

        if (!$user->authorise('core.admin') && $params->get('filter_groups', 0) == 1) {
            $groups = $user->getAuthorisedGroups();

            if (empty($groups)) {
                return [];
            }

            $query->leftJoin($db->quoteName('#__user_usergroup_map', 'm'), $db->quoteName('m.user_id') . ' = ' . $db->quoteName('a.id'))
                ->leftJoin($db->quoteName('#__usergroups', 'ug'), $db->quoteName('ug.id') . ' = ' . $db->quoteName('m.group_id'))
                ->whereIn($db->quoteName('ug.id'), $groups)
                ->where($db->quoteName('ug.id') . ' <> 1');
        }

        $query->setLimit((int) $params->get('shownumber', 5));
        $db->setQuery($query);

        try {
            return (array) $db->loadObjectList();
        } catch (\RuntimeException $e) {
            $app->enqueueMessage(Text::_('JERROR_AN_ERROR_HAS_OCCURRED'), 'error');

            return [];
        }
    }

    /**
     * Get users sorted by activation date
     *
     * @param   \Joomla\Registry\Registry  $params  module parameters
     *
     * @return  array  The array of users
     *
     * @since   1.6
     *
<<<<<<< HEAD
     * @deprecated 5.0.0 will be removed in 6.0
=======
     * @deprecated 4.4.0 will be removed in 6.0
>>>>>>> 6c05d600
     *             Use the non-static method getLatestUsers
     *             Example: Factory::getApplication()->bootModule('mod_users_latest', 'site')
     *                          ->getHelper('UsersLatestHelper')
     *                          ->getLatestUsers($params, Factory::getApplication())
     */
    public static function getUsers($params)
    {
        return (new self())->getLatestUsers($params, Factory::getApplication());
    }
}<|MERGE_RESOLUTION|>--- conflicted
+++ resolved
@@ -38,11 +38,7 @@
      *
      * @return  array  The array of users
      *
-<<<<<<< HEAD
-     * @since   5.0.0
-=======
      * @since   4.4.0
->>>>>>> 6c05d600
      */
     public function getLatestUsers(Registry $params, SiteApplication $app): array
     {
@@ -89,11 +85,7 @@
      *
      * @since   1.6
      *
-<<<<<<< HEAD
-     * @deprecated 5.0.0 will be removed in 6.0
-=======
      * @deprecated 4.4.0 will be removed in 6.0
->>>>>>> 6c05d600
      *             Use the non-static method getLatestUsers
      *             Example: Factory::getApplication()->bootModule('mod_users_latest', 'site')
      *                          ->getHelper('UsersLatestHelper')
