<?php

/**
 * @package     Joomla.Site
 * @subpackage  mod_articles_category
 *
 * @copyright   (C) 2010 Open Source Matters, Inc. <https://www.joomla.org>
 * @license     GNU General Public License version 2 or later; see LICENSE.txt
 */

namespace Joomla\Module\ArticlesCategory\Site\Helper;

use Joomla\Component\Content\Administrator\Extension\ContentComponent;
use Joomla\Component\Content\Site\Helper\RouteHelper;
use Joomla\CMS\Access\Access;
use Joomla\CMS\Application\SiteApplication;
use Joomla\CMS\Component\ComponentHelper;
use Joomla\CMS\Date\Date;
use Joomla\CMS\Factory;
use Joomla\CMS\HTML\HTMLHelper;
use Joomla\CMS\Router\Route;
use Joomla\CMS\Plugin\PluginHelper;
use Joomla\Database\DatabaseAwareInterface;
use Joomla\Database\DatabaseAwareTrait;
use Joomla\Registry\Registry;
use Joomla\String\StringHelper;

// phpcs:disable PSR1.Files.SideEffects
\defined('_JEXEC') or die;
// phpcs:enable PSR1.Files.SideEffects

/**
 * Helper for mod_articles_category
 *
 * @since  1.6
 */
class ArticlesCategoryHelper implements DatabaseAwareInterface
{
    use DatabaseAwareTrait;

    /**
     * Retrieve a list of article
     *
     * @param   Registry         $params  The module parameters.
     * @param   SiteApplication  $app           The current application.
     *
     * @return  object[]
     *
<<<<<<< HEAD
     * @since   5.0.0
=======
     * @since   4.4.0
>>>>>>> 6c05d600
     */
    public function getArticles(Registry $params, SiteApplication $app)
    {
        $factory = $app->bootComponent('com_content')->getMVCFactory();

        // Get an instance of the generic articles model
        $articles = $factory->createModel('Articles', 'Site', ['ignore_request' => true]);

        // Set application parameters in model
        $input     = $app->getInput();
        $appParams = $app->getParams();
        $articles->setState('params', $appParams);

        $articles->setState('list.start', 0);
        $articles->setState('filter.published', ContentComponent::CONDITION_PUBLISHED);

        // Set the filters based on the module params
        $articles->setState('list.limit', (int) $params->get('count', 0));
        $articles->setState('load_tags', $params->get('show_tags', 0) || $params->get('article_grouping', 'none') === 'tags');

        // Access filter
        $access     = !ComponentHelper::getParams('com_content')->get('show_noauth');
        $authorised = Access::getAuthorisedViewLevels($app->getIdentity()->get('id'));
        $articles->setState('filter.access', $access);

        // Prep for Normal or Dynamic Modes
        $mode = $params->get('mode', 'normal');

        switch ($mode) {
            case 'dynamic':
                $option = $input->get('option');
                $view   = $input->get('view');

                if ($option === 'com_content') {
                    switch ($view) {
                        case 'category':
                        case 'categories':
                            $catids = [$input->getInt('id')];
                            break;
                        case 'article':
                            if ($params->get('show_on_article_page', 1)) {
                                $article_id = $input->getInt('id');
                                $catid      = $input->getInt('catid');

                                if (!$catid) {
                                    // Get an instance of the generic article model
                                    $article = $factory->createModel('Article', 'Site', ['ignore_request' => true]);

                                    $article->setState('params', $appParams);
                                    $article->setState('filter.published', 1);
                                    $article->setState('article.id', (int) $article_id);
                                    $item   = $article->getItem();
                                    $catids = [$item->catid];
                                } else {
                                    $catids = [$catid];
                                }
                            } else {
                                // Return right away if show_on_article_page option is off
                                return;
                            }
                            break;

                        default:
                            // Return right away if not on the category or article views
                            return;
                    }
                } else {
                    // Return right away if not on a com_content page
                    return;
                }

                break;

            default:
                $catids = $params->get('catid');
                $articles->setState('filter.category_id.include', (bool) $params->get('category_filtering_type', 1));
                break;
        }

        // Category filter
        if ($catids) {
            if ($params->get('show_child_category_articles', 0) && (int) $params->get('levels', 0) > 0) {
                // Get an instance of the generic categories model
                $categories = $factory->createModel('Categories', 'Site', ['ignore_request' => true]);
                $categories->setState('params', $appParams);
                $levels = $params->get('levels', 1) ?: 9999;
                $categories->setState('filter.get_children', $levels);
                $categories->setState('filter.published', 1);
                $categories->setState('filter.access', $access);
                $additional_catids = [];

                foreach ($catids as $catid) {
                    $categories->setState('filter.parentId', $catid);
                    $recursive = true;
                    $items     = $categories->getItems($recursive);

                    if ($items) {
                        foreach ($items as $category) {
                            $condition = (($category->level - $categories->getParent()->level) <= $levels);

                            if ($condition) {
                                $additional_catids[] = $category->id;
                            }
                        }
                    }
                }

                $catids = array_unique(array_merge($catids, $additional_catids));
            }

            $articles->setState('filter.category_id', $catids);
        }

        // Ordering
        $ordering = $params->get('article_ordering', 'a.ordering');

        switch ($ordering) {
            case 'random':
                $articles->setState('list.ordering', $this->getDatabase()->getQuery(true)->rand());
                break;

            case 'rating_count':
            case 'rating':
                $articles->setState('list.ordering', $ordering);
                $articles->setState('list.direction', $params->get('article_ordering_direction', 'ASC'));

                if (!PluginHelper::isEnabled('content', 'vote')) {
                    $articles->setState('list.ordering', 'a.ordering');
                }

                break;

            default:
                $articles->setState('list.ordering', $ordering);
                $articles->setState('list.direction', $params->get('article_ordering_direction', 'ASC'));
                break;
        }

        // Filter by multiple tags
        $articles->setState('filter.tag', $params->get('filter_tag', []));

        $articles->setState('filter.featured', $params->get('show_front', 'show'));
        $articles->setState('filter.author_id', $params->get('created_by', []));
        $articles->setState('filter.author_id.include', $params->get('author_filtering_type', 1));
        $articles->setState('filter.author_alias', $params->get('created_by_alias', []));
        $articles->setState('filter.author_alias.include', $params->get('author_alias_filtering_type', 1));
        $excluded_articles = $params->get('excluded_articles', '');

        if ($excluded_articles) {
            $excluded_articles = explode("\r\n", $excluded_articles);
            $articles->setState('filter.article_id', $excluded_articles);

            // Exclude
            $articles->setState('filter.article_id.include', false);
        }

        $date_filtering = $params->get('date_filtering', 'off');

        if ($date_filtering !== 'off') {
            $articles->setState('filter.date_filtering', $date_filtering);
            $articles->setState('filter.date_field', $params->get('date_field', 'a.created'));
            $articles->setState('filter.start_date_range', $params->get('start_date_range', '1000-01-01 00:00:00'));
            $articles->setState('filter.end_date_range', $params->get('end_date_range', '9999-12-31 23:59:59'));
            $articles->setState('filter.relative_date', $params->get('relative_date', 30));
        }

        // Filter by language
        $articles->setState('filter.language', $app->getLanguageFilter());

        $items = $articles->getItems();

        // Display options
        $show_date        = $params->get('show_date', 0);
        $show_date_field  = $params->get('show_date_field', 'created');
        $show_date_format = $params->get('show_date_format', 'Y-m-d H:i:s');
        $show_category    = $params->get('show_category', 0);
        $show_hits        = $params->get('show_hits', 0);
        $show_author      = $params->get('show_author', 0);
        $show_introtext   = $params->get('show_introtext', 0);
        $introtext_limit  = $params->get('introtext_limit', 100);

        // Find current Article ID if on an article page
        $option = $input->get('option');
        $view   = $input->get('view');

        if ($option === 'com_content' && $view === 'article') {
            $active_article_id = $input->getInt('id');
        } else {
            $active_article_id = 0;
        }

        // Prepare data for display using display options
        foreach ($items as &$item) {
            $item->slug = $item->id . ':' . $item->alias;

            if ($access || \in_array($item->access, $authorised)) {
                // We know that user has the privilege to view the article
                $item->link = Route::_(RouteHelper::getArticleRoute($item->slug, $item->catid, $item->language));
            } else {
                $menu      = $app->getMenu();
                $menuitems = $menu->getItems('link', 'index.php?option=com_users&view=login');

                if (isset($menuitems[0])) {
                    $Itemid = $menuitems[0]->id;
                } elseif ($input->getInt('Itemid') > 0) {
                    // Use Itemid from requesting page only if there is no existing menu
                    $Itemid = $input->getInt('Itemid');
                }

                $item->link = Route::_('index.php?option=com_users&view=login&Itemid=' . $Itemid);
            }

            // Used for styling the active article
            $item->active      = $item->id == $active_article_id ? 'active' : '';
            $item->displayDate = '';

            if ($show_date) {
                $item->displayDate = HTMLHelper::_('date', $item->$show_date_field, $show_date_format);
            }

            if ($item->catid) {
                $item->displayCategoryLink  = Route::_(RouteHelper::getCategoryRoute($item->catid, $item->category_language));
                $item->displayCategoryTitle = $show_category ? '<a href="' . $item->displayCategoryLink . '">' . $item->category_title . '</a>' : '';
            } else {
                $item->displayCategoryTitle = $show_category ? $item->category_title : '';
            }

            $item->displayHits       = $show_hits ? $item->hits : '';
            $item->displayAuthorName = $show_author ? $item->author : '';

            if ($show_introtext) {
                $item->introtext = HTMLHelper::_('content.prepare', $item->introtext, '', 'mod_articles_category.content');
                $item->introtext = self::_cleanIntrotext($item->introtext);
            }

            $item->displayIntrotext = $show_introtext ? self::truncate($item->introtext, $introtext_limit) : '';
            $item->displayReadmore  = $item->alternative_readmore;
        }

        // Check if items need be grouped
        $article_grouping           = $params->get('article_grouping', 'none');
        $article_grouping_direction = $params->get('article_grouping_direction', 'ksort');
        $grouped                    = $article_grouping !== 'none';

        if ($items && $grouped) {
            switch ($article_grouping) {
                case 'year':
                case 'month_year':
                    $items = ArticlesCategoryHelper::groupByDate(
                        $items,
                        $article_grouping_direction,
                        $article_grouping,
                        $params->get('month_year_format', 'F Y'),
                        $params->get('date_grouping_field', 'created')
                    );
                    break;
                case 'author':
                case 'category_title':
                    $items = ArticlesCategoryHelper::groupBy($items, $article_grouping, $article_grouping_direction);
                    break;
                case 'tags':
                    $items = ArticlesCategoryHelper::groupByTags($items, $article_grouping_direction);
                    break;
            }
        }

        return $items;
    }

    /**
     * Get a list of articles from a specific category
     *
     * @param   Registry  &$params  object holding the models parameters
     *
     * @return  array  The array of users
     *
     * @since   1.6
     *
<<<<<<< HEAD
     * @deprecated  5.0.0  will be removed in 6.0
=======
     * @deprecated  4.4.0  will be removed in 6.0
>>>>>>> 6c05d600
     *              Use the non-static method getArticles
     *              Example: Factory::getApplication()->bootModule('mod_articles_category', 'site')
     *                           ->getHelper('ArticlesCategoryHelper')
     *                           ->getArticles($params, Factory::getApplication())
     */
    public static function getList(&$params)
    {
        /* @var SiteApplication $app */
        $app = Factory::getApplication();

        return (new self())->getArticles($params, $app);
    }

    /**
     * Strips unnecessary tags from the introtext
     *
     * @param   string  $introtext  introtext to sanitize
     *
     * @return  string
     *
     * @since   1.6
     */
    public static function _cleanIntrotext($introtext)
    {
        $introtext = str_replace(['<p>', '</p>'], ' ', $introtext);
        $introtext = strip_tags($introtext, '<a><em><strong><joomla-hidden-mail>');

        return trim($introtext);
    }

    /**
     * Method to truncate introtext
     *
     * The goal is to get the proper length plain text string with as much of
     * the html intact as possible with all tags properly closed.
     *
     * @param   string  $html       The content of the introtext to be truncated
     * @param   int     $maxLength  The maximum number of characters to render
     *
     * @return  string  The truncated string
     *
     * @since   1.6
     */
    public static function truncate($html, $maxLength = 0)
    {
        $baseLength = \strlen($html);

        // First get the plain text string. This is the rendered text we want to end up with.
        $ptString = HTMLHelper::_('string.truncate', $html, $maxLength, true, false);

        for ($maxLength; $maxLength < $baseLength;) {
            // Now get the string if we allow html.
            $htmlString = HTMLHelper::_('string.truncate', $html, $maxLength, true, true);

            // Now get the plain text from the html string.
            $htmlStringToPtString = HTMLHelper::_('string.truncate', $htmlString, $maxLength, true, false);

            // If the new plain text string matches the original plain text string we are done.
            if ($ptString === $htmlStringToPtString) {
                return $htmlString;
            }

            // Get the number of html tag characters in the first $maxlength characters
            $diffLength = \strlen($ptString) - \strlen($htmlStringToPtString);

            // Set new $maxlength that adjusts for the html tags
            $maxLength += $diffLength;

            if ($baseLength <= $maxLength || $diffLength <= 0) {
                return $htmlString;
            }
        }

        return $ptString;
    }

    /**
     * Groups items by field
     *
     * @param   array   $list             list of items
     * @param   string  $fieldName        name of field that is used for grouping
     * @param   string  $direction        ordering direction
     * @param   null    $fieldNameToKeep  field name to keep
     *
     * @return  array
     *
     * @since   1.6
     */
    public static function groupBy($list, $fieldName, $direction, $fieldNameToKeep = null)
    {
        $grouped = [];

        if (!\is_array($list)) {
            if ($list === '') {
                return $grouped;
            }

            $list = [$list];
        }

        foreach ($list as $key => $item) {
            if (!isset($grouped[$item->$fieldName])) {
                $grouped[$item->$fieldName] = [];
            }

            if ($fieldNameToKeep === null) {
                $grouped[$item->$fieldName][$key] = $item;
            } else {
                $grouped[$item->$fieldName][$key] = $item->$fieldNameToKeep;
            }

            unset($list[$key]);
        }

        $direction($grouped);

        return $grouped;
    }

    /**
     * Groups items by date
     *
     * @param   array   $list             list of items
     * @param   string  $direction        ordering direction
     * @param   string  $type             type of grouping
     * @param   string  $monthYearFormat  date format to use
     * @param   string  $field            date field to group by
     *
     * @return  array
     *
     * @since   1.6
     */
    public static function groupByDate($list, $direction = 'ksort', $type = 'year', $monthYearFormat = 'F Y', $field = 'created')
    {
        $grouped = [];

        if (!\is_array($list)) {
            if ($list === '') {
                return $grouped;
            }

            $list = [$list];
        }

        foreach ($list as $key => $item) {
            switch ($type) {
                case 'month_year':
                    $month_year = StringHelper::substr($item->$field, 0, 7);

                    if (!isset($grouped[$month_year])) {
                        $grouped[$month_year] = [];
                    }

                    $grouped[$month_year][$key] = $item;
                    break;

                default:
                    $year = StringHelper::substr($item->$field, 0, 4);

                    if (!isset($grouped[$year])) {
                        $grouped[$year] = [];
                    }

                    $grouped[$year][$key] = $item;
                    break;
            }

            unset($list[$key]);
        }

        $direction($grouped);

        if ($type === 'month_year') {
            foreach ($grouped as $group => $items) {
                $date                      = new Date($group);
                $formatted_group           = $date->format($monthYearFormat);
                $grouped[$formatted_group] = $items;

                unset($grouped[$group]);
            }
        }

        return $grouped;
    }

    /**
     * Groups items by tags
     *
     * @param   array   $list       list of items
     * @param   string  $direction  ordering direction
     *
     * @return  array
     *
     * @since   3.9.0
     */
    public static function groupByTags($list, $direction = 'ksort')
    {
        $grouped  = [];
        $untagged = [];

        if (!$list) {
            return $grouped;
        }

        foreach ($list as $item) {
            if ($item->tags->itemTags) {
                foreach ($item->tags->itemTags as $tag) {
                    $grouped[$tag->title][] = $item;
                }
            } else {
                $untagged[] = $item;
            }
        }

        $direction($grouped);

        if ($untagged) {
            $grouped['MOD_ARTICLES_CATEGORY_UNTAGGED'] = $untagged;
        }

        return $grouped;
    }
}<|MERGE_RESOLUTION|>--- conflicted
+++ resolved
@@ -46,11 +46,7 @@
      *
      * @return  object[]
      *
-<<<<<<< HEAD
-     * @since   5.0.0
-=======
      * @since   4.4.0
->>>>>>> 6c05d600
      */
     public function getArticles(Registry $params, SiteApplication $app)
     {
@@ -329,11 +325,7 @@
      *
      * @since   1.6
      *
-<<<<<<< HEAD
-     * @deprecated  5.0.0  will be removed in 6.0
-=======
      * @deprecated  4.4.0  will be removed in 6.0
->>>>>>> 6c05d600
      *              Use the non-static method getArticles
      *              Example: Factory::getApplication()->bootModule('mod_articles_category', 'site')
      *                           ->getHelper('ArticlesCategoryHelper')
