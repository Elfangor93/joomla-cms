--- conflicted
+++ resolved
@@ -22,11 +22,7 @@
 /**
  * Dispatcher class for mod_articles_popular
  *
-<<<<<<< HEAD
- * @since  5.0.0
-=======
  * @since  4.4.0
->>>>>>> 6c05d600
  */
 class Dispatcher extends AbstractModuleDispatcher implements HelperFactoryAwareInterface
 {
@@ -37,11 +33,7 @@
      *
      * @return  array
      *
-<<<<<<< HEAD
-     * @since   5.0.0
-=======
      * @since   4.4.0
->>>>>>> 6c05d600
      */
     protected function getLayoutData(): array
     {
