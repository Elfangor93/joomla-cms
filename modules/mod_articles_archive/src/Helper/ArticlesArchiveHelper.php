--- conflicted
+++ resolved
@@ -42,11 +42,7 @@
      *
      * @return  \stdClass[]
      *
-<<<<<<< HEAD
-     * @since   5.0.0
-=======
      * @since   4.4.0
->>>>>>> 6c05d600
      */
     public function getArticlesByMonths(Registry $moduleParams, SiteApplication $app): array
     {
@@ -113,11 +109,7 @@
      *
      * @since   1.5
      *
-<<<<<<< HEAD
-     * @deprecated  5.0.0  will be removed in 6.0
-=======
      * @deprecated  4.4.0  will be removed in 6.0
->>>>>>> 6c05d600
      *              Use the non-static method getArticlesByMonths
      *              Example: Factory::getApplication()->bootModule('mod_articles_archive', 'site')
      *                           ->getHelper('ArticlesArchiveHelper')
