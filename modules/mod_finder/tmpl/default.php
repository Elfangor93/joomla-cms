<?php
/**
 * @package     Joomla.Site
 * @subpackage  mod_finder
 *
 * @copyright   Copyright (C) 2005 - 2015 Open Source Matters, Inc. All rights reserved.
 * @license     GNU General Public License version 2 or later; see LICENSE.txt
 */

defined('_JEXEC') or die;

JHtml::addIncludePath(JPATH_SITE . '/components/com_finder/helpers/html');

JHtml::_('jquery.framework');
JHtml::_('formbehavior.chosen', 'select');
JHtml::_('bootstrap.tooltip');

// Load the smart search component language file.
$lang = JFactory::getLanguage();
$lang->load('com_finder', JPATH_SITE);

$suffix = $params->get('moduleclass_sfx');
<<<<<<< HEAD
=======
$output = '<input type="text" name="q" id="mod-finder-searchword" class="search-query input-medium" size="'
	. $params->get('field_size', 20) . '" value="' . htmlspecialchars(JFactory::getApplication()->input->get('q', '', 'string')) . '"'
	. ' placeholder="' . JText::_('MOD_FINDER_SEARCH_VALUE') . '"/>';

$showLabel  = $params->get('show_label', 1);
$labelClass = (!$showLabel ? 'element-invisible ' : '') . 'finder' . $suffix;
$label      = '<label for="mod-finder-searchword" class="' . $labelClass . '">' . $params->get('alt_label', JText::_('JSEARCH_FILTER_SUBMIT')) . '</label>';

switch ($params->get('label_pos', 'left'))
{
	case 'top' :
		$output = $label . '<br />' . $output;
		break;

	case 'bottom' :
		$output .= '<br />' . $label;
		break;

	case 'right' :
		$output .= $label;
		break;

	case 'left' :
	default :
		$output = $label . $output;
		break;
}

if ($params->get('show_button'))
{
	$button = '<button class="btn btn-primary hasTooltip ' . $suffix . ' finder' . $suffix . '" type="submit" title="' . JText::_('MOD_FINDER_SEARCH_BUTTON') . '"><span class="icon-search icon-white"></span></button>';

	switch ($params->get('button_pos', 'left'))
	{
		case 'top' :
			$output = $button . '<br />' . $output;
			break;

		case 'bottom' :
			$output .= '<br />' . $button;
			break;

		case 'right' :
			$output .= $button;
			break;

		case 'left' :
		default :
			$output = $button . $output;
			break;
	}
}
>>>>>>> c9019cca

JHtml::_('stylesheet', 'com_finder/finder.css', false, true, false);

$script = "
jQuery(document).ready(function() {
	var value, searchword = jQuery('#mod-finder-searchword');

		// Get the current value.
		value = searchword.val();

		// If the current value equals the default value, clear it.
		searchword.on('focus', function ()
		{
			var el = jQuery(this);

			if (el.val() === '" . JText::_('MOD_FINDER_SEARCH_VALUE', true) . "')
			{
				el.val('');
			}
		});

		// If the current value is empty, set the previous value.
		searchword.on('blur', function ()
		{
			var el = jQuery(this);

			if (!el.val())
			{
				el.val(value);
			}
		});

		jQuery('#mod-finder-searchform').on('submit', function (e)
		{
			e.stopPropagation();
			var advanced = jQuery('#mod-finder-advanced');

			// Disable select boxes with no value selected.
			if (advanced.length)
			{
				advanced.find('select').each(function (index, el)
				{
					var el = jQuery(el);

					if (!el.val())
					{
						el.attr('disabled', 'disabled');
					}
				});
			}
		});";
/*
 * This segment of code sets up the autocompleter.
 */
if ($params->get('show_autosuggest', 1))
{
	JHtml::_('script', 'media/jui/js/jquery.autocomplete.min.js', false, false, false, false, true);

	$script .= "
	var suggest = jQuery('#mod-finder-searchword').autocomplete({
		serviceUrl: '" . JRoute::_('index.php?option=com_finder&task=suggestions.suggest&format=json&tmpl=component', false) . "',
		paramName: 'q',
		minChars: 1,
		maxHeight: 400,
		width: 300,
		zIndex: 9999,
		deferRequestBy: 500
	});";
}

$script .= "});";

JFactory::getDocument()->addScriptDeclaration($script);
?>

<form id="mod-finder-searchform" action="<?php echo JRoute::_($route); ?>" method="get" class="form-search">
	<div class="finder<?php echo $suffix; ?>">
		<div class="control-group">
			<?php if ($params->get('show_label', 1)) : ?>
				<div class="control-label">
					<label for="mod-finder-searchword" class="finder<?php echo $suffix; ?>"><?php echo $params->get('alt_label', JText::_('JSEARCH_FILTER_SUBMIT')); ?></label>
				</div>
			<?php endif; ?>
			<div class="input-append">
				<input type="text" name="q" id="mod-finder-searchword" class="search-query input-small" size="<?php echo $params->get('field_size', 20) . '" value="' . htmlspecialchars(JFactory::getApplication()->input->get('q', '', 'string')); ?>" />
				<?php if ($params->get('show_button')) : ?>
					<button class="btn btn-primary hasTooltip <?php echo $suffix; ?> finder<?php echo $suffix; ?>" type="submit" title="<?php echo JText::_('MOD_FINDER_SEARCH_BUTTON'); ?>"><span class="icon-search icon-white"></span></button>
				<?php endif; ?>
			</div>
		</div>

		<?php $show_advanced = $params->get('show_advanced'); ?>
		<?php if ($show_advanced == 2) : ?>
			<br />
			<a href="<?php echo JRoute::_($route); ?>"><?php echo JText::_('COM_FINDER_ADVANCED_SEARCH'); ?></a>
		<?php elseif ($show_advanced == 1) : ?>
			<div id="mod-finder-advanced">
				<?php echo JHtml::_('filter.select', $query, $params); ?>
			</div>
		<?php endif; ?>
		<?php echo ModFinderHelper::getGetFields($route, (int) $params->get('set_itemid')); ?>
	</div>
</form><|MERGE_RESOLUTION|>--- conflicted
+++ resolved
@@ -20,8 +20,6 @@
 $lang->load('com_finder', JPATH_SITE);
 
 $suffix = $params->get('moduleclass_sfx');
-<<<<<<< HEAD
-=======
 $output = '<input type="text" name="q" id="mod-finder-searchword" class="search-query input-medium" size="'
 	. $params->get('field_size', 20) . '" value="' . htmlspecialchars(JFactory::getApplication()->input->get('q', '', 'string')) . '"'
 	. ' placeholder="' . JText::_('MOD_FINDER_SEARCH_VALUE') . '"/>';
@@ -74,7 +72,6 @@
 			break;
 	}
 }
->>>>>>> c9019cca
 
 JHtml::_('stylesheet', 'com_finder/finder.css', false, true, false);
 
@@ -152,19 +149,10 @@
 
 <form id="mod-finder-searchform" action="<?php echo JRoute::_($route); ?>" method="get" class="form-search">
 	<div class="finder<?php echo $suffix; ?>">
-		<div class="control-group">
-			<?php if ($params->get('show_label', 1)) : ?>
-				<div class="control-label">
-					<label for="mod-finder-searchword" class="finder<?php echo $suffix; ?>"><?php echo $params->get('alt_label', JText::_('JSEARCH_FILTER_SUBMIT')); ?></label>
-				</div>
-			<?php endif; ?>
-			<div class="input-append">
-				<input type="text" name="q" id="mod-finder-searchword" class="search-query input-small" size="<?php echo $params->get('field_size', 20) . '" value="' . htmlspecialchars(JFactory::getApplication()->input->get('q', '', 'string')); ?>" />
-				<?php if ($params->get('show_button')) : ?>
-					<button class="btn btn-primary hasTooltip <?php echo $suffix; ?> finder<?php echo $suffix; ?>" type="submit" title="<?php echo JText::_('MOD_FINDER_SEARCH_BUTTON'); ?>"><span class="icon-search icon-white"></span></button>
-				<?php endif; ?>
-			</div>
-		</div>
+		<?php
+		// Show the form fields.
+		echo $output;
+		?>
 
 		<?php $show_advanced = $params->get('show_advanced'); ?>
 		<?php if ($show_advanced == 2) : ?>
@@ -175,6 +163,6 @@
 				<?php echo JHtml::_('filter.select', $query, $params); ?>
 			</div>
 		<?php endif; ?>
-		<?php echo ModFinderHelper::getGetFields($route, (int) $params->get('set_itemid')); ?>
+		<?php echo modFinderHelper::getGetFields($route, (int) $params->get('set_itemid')); ?>
 	</div>
 </form>