--- conflicted
+++ resolved
@@ -58,11 +58,10 @@
 }
 ?>
 
-<<<<<<< HEAD
 <form class="mod-finder js-finder-searchform form-search" action="<?php echo Route::_($route); ?>" method="get">
 	<?php echo $output; ?>
 
-	<?php $show_advanced = $params->get('show_advanced'); ?>
+	<?php $show_advanced = $params->get('show_advanced', 0); ?>
 	<?php if ($show_advanced == 2) : ?>
 		<br>
 		<a href="<?php echo Route::_($route); ?>" class="mod-finder__advanced-link"><?php echo Text::_('COM_FINDER_ADVANCED_SEARCH'); ?></a>
@@ -71,25 +70,5 @@
 			<?php echo HTMLHelper::_('filter.select', $query, $params); ?>
 		</div>
 	<?php endif; ?>
-	<?php echo FinderHelper::getGetFields($route, (int) $params->get('set_itemid')); ?>
-=======
-<form id="mod-finder-searchform<?php echo $module->id; ?>" action="<?php echo JRoute::_($route); ?>" method="get" class="form-search">
-	<div class="finder<?php echo $suffix; ?>">
-		<?php
-		// Show the form fields.
-		echo $output;
-		?>
-
-		<?php $show_advanced = $params->get('show_advanced', 0); ?>
-		<?php if ($show_advanced == 2) : ?>
-			<br />
-			<a href="<?php echo JRoute::_($route); ?>"><?php echo JText::_('COM_FINDER_ADVANCED_SEARCH'); ?></a>
-		<?php elseif ($show_advanced == 1) : ?>
-			<div id="mod-finder-advanced<?php echo $module->id; ?>">
-				<?php echo JHtml::_('filter.select', $query, $params); ?>
-			</div>
-		<?php endif; ?>
-		<?php echo modFinderHelper::getGetFields($route, (int) $params->get('set_itemid', 0)); ?>
-	</div>
->>>>>>> 899e7c93
+	<?php echo FinderHelper::getGetFields($route, (int) $params->get('set_itemid', 0)); ?>
 </form>