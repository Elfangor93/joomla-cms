<?php
/**
 * @package     Joomla.Site
 * @subpackage  mod_finder
 *
 * @copyright   Copyright (C) 2005 - 2016 Open Source Matters, Inc. All rights reserved.
 * @license     GNU General Public License version 2 or later; see LICENSE.txt
 */

defined('_JEXEC') or die;

JHtml::addIncludePath(JPATH_SITE . '/components/com_finder/helpers/html');

JHtml::_('bootstrap.tooltip');

// Load the smart search component language file.
$lang = JFactory::getLanguage();
$lang->load('com_finder', JPATH_SITE);

$suffix = $params->get('moduleclass_sfx');
$output = '<input type="text" name="q" class="js-finder-search-query input-medium" size="'
	. $params->get('field_size', 20) . '" value="' . htmlspecialchars(JFactory::getApplication()->input->get('q', '', 'string'), ENT_COMPAT, 'UTF-8') . '"'
	. ' placeholder="' . JText::_('MOD_FINDER_SEARCH_VALUE') . '"/>';

$showLabel  = $params->get('show_label', 1);
$labelClass = (!$showLabel ? 'element-invisible ' : '') . 'finder' . $suffix;
$label      = '<label for="mod-finder-searchword' . $module->id . '" class="' . $labelClass . '">' . $params->get('alt_label', JText::_('JSEARCH_FILTER_SUBMIT')) . '</label>';

switch ($params->get('label_pos', 'left'))
{
	case 'top' :
		$output = $label . '<br />' . $output;
		break;

	case 'bottom' :
		$output .= '<br />' . $label;
		break;

	case 'right' :
		$output .= $label;
		break;

	case 'left' :
	default :
		$output = $label . $output;
		break;
}

if ($params->get('show_button'))
{
	$button = '<button class="btn btn-primary hasTooltip ' . $suffix . ' finder' . $suffix . '" type="submit" title="' . JText::_('MOD_FINDER_SEARCH_BUTTON') . '"><span class="icon-search icon-white"></span>' . JText::_('JSEARCH_FILTER_SUBMIT') . '</button>';

	switch ($params->get('button_pos', 'left'))
	{
		case 'top' :
			$output = $button . '<br />' . $output;
			break;

		case 'bottom' :
			$output .= '<br />' . $button;
			break;

		case 'right' :
			$output .= $button;
			break;

		case 'left' :
		default :
			$output = $button . $output;
			break;
	}
}

<<<<<<< HEAD
JHtml::_('stylesheet', 'vendor/awesomplete/awesomplete.css', array(), true);

JText::script('MOD_FINDER_SEARCH_VALUE', true);

JHtml::_('script', 'com_finder/finder.js', false, true);

=======
JHtml::_('stylesheet', 'com_finder/finder.css', array('version' => 'auto', 'relative' => true));

$script = "
jQuery(document).ready(function() {
	var value, searchword = jQuery('#mod-finder-searchword" . $module->id . "');

		// Get the current value.
		value = searchword.val();

		// If the current value equals the default value, clear it.
		searchword.on('focus', function ()
		{
			var el = jQuery(this);

			if (el.val() === '" . JText::_('MOD_FINDER_SEARCH_VALUE', true) . "')
			{
				el.val('');
			}
		});

		// If the current value is empty, set the previous value.
		searchword.on('blur', function ()
		{
			var el = jQuery(this);

			if (!el.val())
			{
				el.val(value);
			}
		});

		jQuery('#mod-finder-searchform" . $module->id . "').on('submit', function (e)
		{
			e.stopPropagation();
			var advanced = jQuery('#mod-finder-advanced" . $module->id . "');

			// Disable select boxes with no value selected.
			if (advanced.length)
			{
				advanced.find('select').each(function (index, el)
				{
					var el = jQuery(el);

					if (!el.val())
					{
						el.attr('disabled', 'disabled');
					}
				});
			}
		});";
>>>>>>> 05d5fb34
/*
 * This segment of code sets up the autocompleter.
 */
if ($params->get('show_autosuggest', 1))
{
<<<<<<< HEAD
	JHtml::_('script', 'vendor/awesomplete/awesomplete.min.js', false, true);
	JFactory::getDocument()->addScriptOptions('finder-search', array('url' => JRoute::_('index.php?option=com_finder&task=suggestions.suggest&format=json&tmpl=component')));
=======
	JHtml::_('script', 'jui/jquery.autocomplete.min.js', array('version' => 'auto', 'relative' => true));

	$script .= "
	var suggest = jQuery('#mod-finder-searchword" . $module->id . "').autocomplete({
		serviceUrl: '" . JRoute::_('index.php?option=com_finder&task=suggestions.suggest&format=json&tmpl=component') . "',
		paramName: 'q',
		minChars: 1,
		maxHeight: 400,
		width: 300,
		zIndex: 9999,
		deferRequestBy: 500
	});";
>>>>>>> 05d5fb34
}
?>

<form class="js-finder-searchform form-search" action="<?php echo JRoute::_($route); ?>" method="get">
	<div class="finder<?php echo $suffix; ?>">
		<?php
		// Show the form fields.
		echo $output;
		?>

		<?php $show_advanced = $params->get('show_advanced'); ?>
		<?php if ($show_advanced == 2) : ?>
			<br />
			<a href="<?php echo JRoute::_($route); ?>"><?php echo JText::_('COM_FINDER_ADVANCED_SEARCH'); ?></a>
		<?php elseif ($show_advanced == 1) : ?>
			<div class="js-finder-advanced">
				<?php echo JHtml::_('filter.select', $query, $params); ?>
			</div>
		<?php endif; ?>
		<?php echo modFinderHelper::getGetFields($route, (int) $params->get('set_itemid')); ?>
	</div>
</form><|MERGE_RESOLUTION|>--- conflicted
+++ resolved
@@ -29,11 +29,11 @@
 switch ($params->get('label_pos', 'left'))
 {
 	case 'top' :
-		$output = $label . '<br />' . $output;
+		$output = $label . '<br>' . $output;
 		break;
 
 	case 'bottom' :
-		$output .= '<br />' . $label;
+		$output .= '<br>' . $label;
 		break;
 
 	case 'right' :
@@ -53,11 +53,11 @@
 	switch ($params->get('button_pos', 'left'))
 	{
 		case 'top' :
-			$output = $button . '<br />' . $output;
+			$output = $button . '<br>' . $output;
 			break;
 
 		case 'bottom' :
-			$output .= '<br />' . $button;
+			$output .= '<br>' . $button;
 			break;
 
 		case 'right' :
@@ -71,87 +71,19 @@
 	}
 }
 
-<<<<<<< HEAD
-JHtml::_('stylesheet', 'vendor/awesomplete/awesomplete.css', array(), true);
+
+JHtml::_('stylesheet', 'vendor/awesomplete/awesomplete.css', array('version' => 'auto', 'relative' => true));
+JHtml::_('script', 'com_finder/finder.js', array('version' => 'auto', 'relative' => true));
 
 JText::script('MOD_FINDER_SEARCH_VALUE', true);
 
-JHtml::_('script', 'com_finder/finder.js', false, true);
-
-=======
-JHtml::_('stylesheet', 'com_finder/finder.css', array('version' => 'auto', 'relative' => true));
-
-$script = "
-jQuery(document).ready(function() {
-	var value, searchword = jQuery('#mod-finder-searchword" . $module->id . "');
-
-		// Get the current value.
-		value = searchword.val();
-
-		// If the current value equals the default value, clear it.
-		searchword.on('focus', function ()
-		{
-			var el = jQuery(this);
-
-			if (el.val() === '" . JText::_('MOD_FINDER_SEARCH_VALUE', true) . "')
-			{
-				el.val('');
-			}
-		});
-
-		// If the current value is empty, set the previous value.
-		searchword.on('blur', function ()
-		{
-			var el = jQuery(this);
-
-			if (!el.val())
-			{
-				el.val(value);
-			}
-		});
-
-		jQuery('#mod-finder-searchform" . $module->id . "').on('submit', function (e)
-		{
-			e.stopPropagation();
-			var advanced = jQuery('#mod-finder-advanced" . $module->id . "');
-
-			// Disable select boxes with no value selected.
-			if (advanced.length)
-			{
-				advanced.find('select').each(function (index, el)
-				{
-					var el = jQuery(el);
-
-					if (!el.val())
-					{
-						el.attr('disabled', 'disabled');
-					}
-				});
-			}
-		});";
->>>>>>> 05d5fb34
 /*
  * This segment of code sets up the autocompleter.
  */
 if ($params->get('show_autosuggest', 1))
 {
-<<<<<<< HEAD
-	JHtml::_('script', 'vendor/awesomplete/awesomplete.min.js', false, true);
+	JHtml::_('script', 'vendor/awesomplete/awesomplete.min.js', array('version' => 'auto', 'relative' => true));
 	JFactory::getDocument()->addScriptOptions('finder-search', array('url' => JRoute::_('index.php?option=com_finder&task=suggestions.suggest&format=json&tmpl=component')));
-=======
-	JHtml::_('script', 'jui/jquery.autocomplete.min.js', array('version' => 'auto', 'relative' => true));
-
-	$script .= "
-	var suggest = jQuery('#mod-finder-searchword" . $module->id . "').autocomplete({
-		serviceUrl: '" . JRoute::_('index.php?option=com_finder&task=suggestions.suggest&format=json&tmpl=component') . "',
-		paramName: 'q',
-		minChars: 1,
-		maxHeight: 400,
-		width: 300,
-		zIndex: 9999,
-		deferRequestBy: 500
-	});";
->>>>>>> 05d5fb34
 }
 ?>
 
