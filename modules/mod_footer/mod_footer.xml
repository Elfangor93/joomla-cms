--- conflicted
+++ resolved
@@ -26,12 +26,8 @@
 					name="layout"
 					type="modulelayout"
 					label="JFIELD_ALT_LAYOUT_LABEL"
-<<<<<<< HEAD
 					class="form-select"
-=======
-					description="JFIELD_ALT_MODULE_LAYOUT_DESC"
 					validate="moduleLayout"
->>>>>>> 8004e903
 				/>
 
 				<field
