--- conflicted
+++ resolved
@@ -64,12 +64,6 @@
 
 	if ($feed !== false)
 	{
-<<<<<<< HEAD
-		// Image handling
-		$iUrl   = $feed->image ?? null;
-		$iTitle = $feed->imagetitle ?? null;
-=======
->>>>>>> 43140474
 		?>
 		<div style="direction: <?php echo $rssrtl ? 'rtl' :'ltr'; ?>;" class="text-<?php echo $rssrtl ? 'right' : 'left'; ?> feed">
 		<?php
@@ -99,11 +93,7 @@
 		// Feed image
 		if ($feed->image && $params->get('rssimage', 1)) :
 		?>
-<<<<<<< HEAD
-			<img src="<?php echo $iUrl; ?>" alt="<?php echo @$iTitle; ?>">
-=======
 			<img src="<?php echo $feed->image->uri; ?>" alt="<?php echo $feed->image->title; ?>"/>
->>>>>>> 43140474
 		<?php endif; ?>
 
 
