<?php
/**
 * @package     Joomla.Site
 * @subpackage  mod_feed
 *
 * @copyright   Copyright (C) 2005 - 2018 Open Source Matters, Inc. All rights reserved.
 * @license     GNU General Public License version 2 or later; see LICENSE.txt
 */

defined('_JEXEC') or die;
?>

<?php
if (!empty($feed) && is_string($feed))
{
	echo $feed;
}
else
{
	$lang      = JFactory::getLanguage();
	$myrtl     = $params->get('rssrtl');
	$direction = ' ';

	$isRtl = $lang->isRtl();

	if ($isRtl && $myrtl == 0)
	{
		$direction = ' redirect-rtl';
	}

	// Feed description
	elseif ($isRtl && $myrtl == 1)
	{
		$direction = ' redirect-ltr';
	}

	elseif ($isRtl && $myrtl == 2)
	{
		$direction = ' redirect-rtl';
	}

	elseif ($myrtl == 0)
	{
		$direction = ' redirect-ltr';
	}
	elseif ($myrtl == 1)
	{
		$direction = ' redirect-ltr';
	}
	elseif ($myrtl == 2)
	{
		$direction = ' redirect-rtl';
	}

	if ($feed !== false)
	{
		// Image handling
		$iUrl   = isset($feed->image) ? $feed->image : null;
		$iTitle = isset($feed->imagetitle) ? $feed->imagetitle : null;
		?>
		<div style="direction: <?php echo $rssrtl ? 'rtl' :'ltr'; ?>; text-align: <?php echo $rssrtl ? 'right' :'left'; ?> !important" class="feed<?php echo $moduleclass_sfx; ?>">
		<?php
		// Feed description
		if ($feed->title !== null && $params->get('rsstitle', 1))
		{
			?>
					<h2 class="<?php echo $direction; ?>">
						<a href="<?php echo htmlspecialchars($rssurl, ENT_COMPAT, 'UTF-8'); ?>" target="_blank">
						<?php echo $feed->title; ?></a>
					</h2>
			<?php
		}
		// Feed date
		if ($params->get('rssdate', 1)) : ?>
			<h3>
			<?php echo JHtml::_('date', $feed->publishedDate, JText::_('DATE_FORMAT_LC3')); ?>
			</h3>
		<?php endif;
		// Feed description
		if ($params->get('rssdesc', 1))
		{
		?>
			<?php echo $feed->description; ?>
			<?php
		}
		// Feed image
		if ($iUrl && $params->get('rssimage', 1)) :
		?>
			<img src="<?php echo $iUrl; ?>" alt="<?php echo @$iTitle; ?>"/>
		<?php endif; ?>


	<!-- Show items -->
	<?php if (!empty($feed))
	{ ?>
		<ul class="newsfeed<?php echo $params->get('moduleclass_sfx'); ?>">
		<?php for ($i = 0, $max = min(count($feed), $params->get('rssitems', 5)); $i < $max; $i++) { ?>
			<?php
				$uri  = $feed[$i]->uri || !$feed[$i]->isPermaLink ? trim($feed[$i]->uri) : trim($feed[$i]->guid);
				$uri  = !$uri || stripos($uri, 'http') !== 0 ? $params->get('rsslink') : $uri;
				$text = $feed[$i]->content !== '' ? trim($feed[$i]->content) : '';
			?>
				<li>
					<?php if (!empty($uri)) : ?>
						<span class="feed-link">
						<a href="<?php echo htmlspecialchars($uri, ENT_COMPAT, 'UTF-8'); ?>" target="_blank">
						<?php echo trim($feed[$i]->title); ?></a></span>
					<?php else : ?>
						<span class="feed-link"><?php echo trim($feed[$i]->title); ?></span>
					<?php endif; ?>
<<<<<<< HEAD
					<?php if ($params->get('rssitemdate')) : ?>
						<div class="feed-item-date">
							<?php echo JHtml::_('date', $feed[$i]->publishedDate, JText::_('DATE_FORMAT_LC3')); ?>
						</div>
					<?php endif; ?>
					<?php if (!empty($text) && $params->get('rssitemdesc')) : ?>
=======

					<?php if ($params->get('rssitemdesc') && $text !== '') : ?>
>>>>>>> 37535b15
						<div class="feed-item-description">
						<?php
							// Strip the images.
							$text = JFilterOutput::stripImages($text);
							$text = JHtml::_('string.truncate', $text, $params->get('word_count'));
							echo str_replace('&apos;', "'", $text);
						?>
						</div>
					<?php endif; ?>
				</li>
		<?php } ?>
		</ul>
	<?php } ?>
	</div>
	<?php }
}<|MERGE_RESOLUTION|>--- conflicted
+++ resolved
@@ -108,17 +108,12 @@
 					<?php else : ?>
 						<span class="feed-link"><?php echo trim($feed[$i]->title); ?></span>
 					<?php endif; ?>
-<<<<<<< HEAD
 					<?php if ($params->get('rssitemdate')) : ?>
 						<div class="feed-item-date">
 							<?php echo JHtml::_('date', $feed[$i]->publishedDate, JText::_('DATE_FORMAT_LC3')); ?>
 						</div>
 					<?php endif; ?>
-					<?php if (!empty($text) && $params->get('rssitemdesc')) : ?>
-=======
-
 					<?php if ($params->get('rssitemdesc') && $text !== '') : ?>
->>>>>>> 37535b15
 						<div class="feed-item-description">
 						<?php
 							// Strip the images.
