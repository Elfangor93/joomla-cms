--- conflicted
+++ resolved
@@ -69,11 +69,7 @@
 		$iUrl   = $feed->image ?? null;
 		$iTitle = $feed->imagetitle ?? null;
 		?>
-<<<<<<< HEAD
 		<div style="direction: <?php echo $rssrtl ? 'rtl' :'ltr'; ?>;" class="text-<?php echo $rssrtl ? 'right' : 'left'; ?> feed">
-=======
-		<div style="direction: <?php echo $rssrtl ? 'rtl' :'ltr'; ?>; text-align: <?php echo $rssrtl ? 'right' :'left'; ?> !important" class="feed<?php echo $moduleclass_sfx; ?>">
->>>>>>> 8afc8601
 		<?php
 		// Feed description
 		if ($feed->title !== null && $params->get('rsstitle', 1))
@@ -122,14 +118,8 @@
 						<div class="feed-item-description">
 						<?php
 							// Strip the images.
-<<<<<<< HEAD
 							$text = OutputFilter::stripImages($text);
-
 							$text = HTMLHelper::_('string.truncate', $text, $params->get('word_count'));
-=======
-							$text = JFilterOutput::stripImages($text);
-							$text = JHtml::_('string.truncate', $text, $params->get('word_count'));
->>>>>>> 8afc8601
 							echo str_replace('&apos;', "'", $text);
 						?>
 						</div>
