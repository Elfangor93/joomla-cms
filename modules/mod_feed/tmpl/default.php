<?php
/**
 * @package     Joomla.Site
 * @subpackage  mod_feed
 *
 * @copyright   Copyright (C) 2005 - 2019 Open Source Matters, Inc. All rights reserved.
 * @license     GNU General Public License version 2 or later; see LICENSE.txt
 */

defined('_JEXEC') or die;

use Joomla\CMS\Factory;
use Joomla\CMS\Filter\OutputFilter;
use Joomla\CMS\HTML\HTMLHelper;
use Joomla\CMS\Language\Text;

// Check if feed URL has been set
if (empty ($rssurl))
{
	echo '<div>' . Text::_('MOD_FEED_ERR_NO_URL') . '</div>';

	return;
}

if (!empty($feed) && is_string($feed))
{
	echo $feed;
}
else
{
	$lang      = Factory::getLanguage();
	$myrtl     = $params->get('rssrtl', 0);
	$direction = ' ';

	$isRtl = $lang->isRtl();

	if ($isRtl && $myrtl == 0)
	{
		$direction = ' redirect-rtl';
	}

	// Feed description
	elseif ($isRtl && $myrtl == 1)
	{
		$direction = ' redirect-ltr';
	}

	elseif ($isRtl && $myrtl == 2)
	{
		$direction = ' redirect-rtl';
	}

	elseif ($myrtl == 0)
	{
		$direction = ' redirect-ltr';
	}
	elseif ($myrtl == 1)
	{
		$direction = ' redirect-ltr';
	}
	elseif ($myrtl == 2)
	{
		$direction = ' redirect-rtl';
	}

	if ($feed !== false)
	{
		// Image handling
		$iUrl   = $feed->image ?? null;
		$iTitle = $feed->imagetitle ?? null;
		?>
		<div style="direction: <?php echo $rssrtl ? 'rtl' :'ltr'; ?>;" class="text-<?php echo $rssrtl ? 'right' : 'left'; ?> feed">
		<?php
		// Feed description
		if ($feed->title !== null && $params->get('rsstitle', 1))
		{
			?>
				<h2 class="<?php echo $direction; ?>">
					<a href="<?php echo htmlspecialchars($rssurl, ENT_COMPAT, 'UTF-8'); ?>" target="_blank">
					<?php echo $feed->title; ?></a>
				</h2>
			<?php
		}
		// Feed date
		if ($params->get('rssdate', 1)) : ?>
			<h3>
<<<<<<< HEAD
			<?php echo HtmlHelper::_('date', $feed->publishedDate, Text::_('DATE_FORMAT_LC3')); ?>
=======
			<?php echo JHtml::_('date', $feed->publishedDate, JText::_('DATE_FORMAT_LC3')); ?>
>>>>>>> b36ea67a
			</h3>
		<?php endif;
		// Feed description
		if ($params->get('rssdesc', 1))
		{
		?>
			<?php echo $feed->description; ?>
			<?php
		}
		// Feed image
		if ($iUrl && $params->get('rssimage', 1)) :
		?>
			<img src="<?php echo $iUrl; ?>" alt="<?php echo @$iTitle; ?>">
		<?php endif; ?>


	<!-- Show items -->
	<?php if (!empty($feed))
	{ ?>
		<ul class="newsfeed">
		<?php for ($i = 0, $max = min(count($feed), $params->get('rssitems', 3)); $i < $max; $i++) { ?>
			<?php
				$uri  = $feed[$i]->uri || !$feed[$i]->isPermaLink ? trim($feed[$i]->uri) : trim($feed[$i]->guid);
				$uri  = !$uri || stripos($uri, 'http') !== 0 ? $rssurl : $uri;
				$text = $feed[$i]->content !== '' ? trim($feed[$i]->content) : '';
			?>
				<li>
					<?php if (!empty($uri)) : ?>
						<span class="feed-link">
						<a href="<?php echo htmlspecialchars($uri, ENT_COMPAT, 'UTF-8'); ?>" target="_blank">
						<?php echo trim($feed[$i]->title); ?></a></span>
					<?php else : ?>
						<span class="feed-link"><?php echo trim($feed[$i]->title); ?></span>
					<?php endif; ?>
<<<<<<< HEAD

					<?php if ($params->get('rssitemdate')) : ?>
						<div class="feed-item-date">
							<?php echo HtmlHelper::_('date', $feed[$i]->publishedDate, Text::_('DATE_FORMAT_LC3')); ?>
						</div>
					<?php endif; ?>

=======
					<?php if ($params->get('rssitemdate', 0)) : ?>
						<div class="feed-item-date">
							<?php echo JHtml::_('date', $feed[$i]->publishedDate, JText::_('DATE_FORMAT_LC3')); ?>
						</div>
					<?php endif; ?>
>>>>>>> b36ea67a
					<?php if ($params->get('rssitemdesc', 1) && $text !== '') : ?>
						<div class="feed-item-description">
						<?php
							// Strip the images.
							$text = OutputFilter::stripImages($text);
							$text = HTMLHelper::_('string.truncate', $text, $params->get('word_count', 0));
							echo str_replace('&apos;', "'", $text);
						?>
						</div>
					<?php endif; ?>
				</li>
		<?php } ?>
		</ul>
	<?php } ?>
	</div>
	<?php }
}<|MERGE_RESOLUTION|>--- conflicted
+++ resolved
@@ -84,11 +84,7 @@
 		// Feed date
 		if ($params->get('rssdate', 1)) : ?>
 			<h3>
-<<<<<<< HEAD
 			<?php echo HtmlHelper::_('date', $feed->publishedDate, Text::_('DATE_FORMAT_LC3')); ?>
-=======
-			<?php echo JHtml::_('date', $feed->publishedDate, JText::_('DATE_FORMAT_LC3')); ?>
->>>>>>> b36ea67a
 			</h3>
 		<?php endif;
 		// Feed description
@@ -123,21 +119,13 @@
 					<?php else : ?>
 						<span class="feed-link"><?php echo trim($feed[$i]->title); ?></span>
 					<?php endif; ?>
-<<<<<<< HEAD
 
-					<?php if ($params->get('rssitemdate')) : ?>
+					<?php if ($params->get('rssitemdate', 0)) : ?>
 						<div class="feed-item-date">
 							<?php echo HtmlHelper::_('date', $feed[$i]->publishedDate, Text::_('DATE_FORMAT_LC3')); ?>
 						</div>
 					<?php endif; ?>
 
-=======
-					<?php if ($params->get('rssitemdate', 0)) : ?>
-						<div class="feed-item-date">
-							<?php echo JHtml::_('date', $feed[$i]->publishedDate, JText::_('DATE_FORMAT_LC3')); ?>
-						</div>
-					<?php endif; ?>
->>>>>>> b36ea67a
 					<?php if ($params->get('rssitemdesc', 1) && $text !== '') : ?>
 						<div class="feed-item-description">
 						<?php
