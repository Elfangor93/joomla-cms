--- conflicted
+++ resolved
@@ -196,17 +196,9 @@
      *
      * @since 1.6
      *
-<<<<<<< HEAD
-     * @deprecated __DEPLOY_VERSION__ will be removed in 6.0
-     *             Use the non-static method getArticles
-     *             Example: Factory::getApplication()->bootModule('mod_articles_news', 'site')
-     *                          ->getHelper('ArticlesNewsHelper')
-     *                          ->getArticles($params, Factory::getApplication())
-=======
      * @deprecated  4.3 will be removed in 6.0
      *              Use the none static function getArticles
      *              Example: (new ArticlesNewsHelper())->getArticles($params, Factory::getApplication());
->>>>>>> c8910949
      */
     public static function getList(&$params)
     {
