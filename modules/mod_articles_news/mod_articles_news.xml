--- conflicted
+++ resolved
@@ -72,12 +72,8 @@
 					name="link_titles"
 					type="list"
 					label="MOD_ARTICLES_NEWS_FIELD_LINKTITLE_LABEL"
-<<<<<<< HEAD
-=======
-					description="MOD_ARTICLES_NEWS_FIELD_LINKTITLE_DESC"
 					default=""
 					filter="integer"
->>>>>>> 899e7c93
 					class="chzn-color"
 					showon="item_title:1"
 					>
@@ -130,11 +126,7 @@
 					class="switcher"
 					label="MOD_ARTICLES_NEWS_FIELD_SHOWINTROTEXT_LABEL"
 					default="1"
-<<<<<<< HEAD
-=======
-					filter="integer"
-					class="btn-group btn-group-yesno"
->>>>>>> 899e7c93
+					filter="integer"
 					>
 					<option value="0">JHIDE</option>
 					<option value="1">JSHOW</option>
@@ -211,11 +203,7 @@
 					name="moduleclass_sfx"
 					type="textarea"
 					label="COM_MODULES_FIELD_MODULECLASS_SFX_LABEL"
-<<<<<<< HEAD
-=======
-					description="COM_MODULES_FIELD_MODULECLASS_SFX_DESC"
 					rows="3"
->>>>>>> 899e7c93
 				/>
 
 				<field
