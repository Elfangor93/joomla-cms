--- conflicted
+++ resolved
@@ -22,14 +22,10 @@
 # Test Related Files #
 /phpunit.xml
 
-<<<<<<< HEAD
-# Grunt #
-=======
 # Stubs file holding mapped classes
 /stubs.php
 
-# Node modules #
->>>>>>> 6a0871fa
+# Grunt #
 node_modules/
 /build/assets_tmp
 /scss-lint-report.xml
