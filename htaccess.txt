--- conflicted
+++ resolved
@@ -21,13 +21,8 @@
 Options -Indexes
 
 ## No directory listings
-<<<<<<< HEAD
-<IfModule autoindex>
+<IfModule mod_autoindex.c>
 	IndexIgnore *
-=======
-<IfModule mod_autoindex.c>
-  IndexIgnore *
->>>>>>> 58e0942f
 </IfModule>
 
 ## Suppress mime type detection in browsers for unknown types
