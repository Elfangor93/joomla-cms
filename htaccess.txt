##
# @package    Joomla
# @copyright  (C) 2005 Open Source Matters, Inc. <https://www.joomla.org>
# @license    GNU General Public License version 2 or later; see LICENSE.txt
##

##
# READ THIS COMPLETELY IF YOU CHOOSE TO USE THIS FILE!
#
# The line 'Options +FollowSymLinks' may cause problems with some server configurations.
# It is required for the use of Apache mod_rewrite, but it may have already been set by
# your server administrator in a way that disallows changing it in this .htaccess file.
# If using it causes your site to produce an error, comment it out (add # to the
# beginning of the line), reload your site in your browser and test your sef urls. If
# they work, then it has been set by your server administrator and you do not need to
# set it here.
##

## Can be commented out if causes errors, see notes above.
Options +FollowSymlinks
Options -Indexes

## No directory listings
<IfModule autoindex>
	IndexIgnore *
</IfModule>

## Suppress mime type detection in browsers for unknown types
<IfModule mod_headers.c>
	Header always set X-Content-Type-Options "nosniff"
</IfModule>

## Protect against certain cross-origin requests. More information can be found here:
## https://developer.mozilla.org/en-US/docs/Web/HTTP/Cross-Origin_Resource_Policy_(CORP)
## https://web.dev/why-coop-coep/
#<IfModule mod_headers.c>
#	Header always set Cross-Origin-Resource-Policy "same-origin"
#	Header always set Cross-Origin-Embedder-Policy "require-corp"
#</IfModule>

<<<<<<< HEAD
## These directives are only enabled if the Apache mod_rewrite module is enabled
<IfModule mod_rewrite.c>
	RewriteEngine On
=======
## Disable inline JavaScript when directly opening SVG files or embedding them with the object-tag
<FilesMatch "\.svg$">
  <IfModule mod_headers.c>
    Header always set Content-Security-Policy "script-src 'none'"
  </IfModule>
</FilesMatch>

## Mod_rewrite in use.
>>>>>>> 20615c62

	## Begin - Rewrite rules to block out some common exploits.
	# If you experience problems on your site then comment out the operations listed
	# below by adding a # to the beginning of the line.
	# This attempts to block the most common type of exploit `attempts` on Joomla!
	#
	# Block any script trying to base64_encode data within the URL.
	RewriteCond %{QUERY_STRING} base64_encode[^(]*\([^)]*\) [OR]
	# Block any script that includes a <script> tag in URL.
	RewriteCond %{QUERY_STRING} (<|%3C)([^s]*s)+cript.*(>|%3E) [NC,OR]
	# Block any script trying to set a PHP GLOBALS variable via URL.
	RewriteCond %{QUERY_STRING} GLOBALS(=|\[|\%[0-9A-Z]{0,2}) [OR]
	# Block any script trying to modify a _REQUEST variable via URL.
	RewriteCond %{QUERY_STRING} _REQUEST(=|\[|\%[0-9A-Z]{0,2})
	# Return 403 Forbidden header and show the content of the root home page
	RewriteRule .* index.php [F]
	#
	## End - Rewrite rules to block out some common exploits.

	## Begin - Custom redirects
	#
	# If you need to redirect some pages, or set a canonical non-www to
	# www redirect (or vice versa), place that code here. Ensure those
	# redirects use the correct RewriteRule syntax and the [R=301,L] flags.
	#
	## End - Custom redirects

	##
	# Uncomment the following line if your webserver's URL
	# is not directly related to physical file paths.
	# Update Your Joomla! Directory (just / for root).
	##

	# RewriteBase /

	## Begin - Joomla! core SEF Section.
	#
	# PHP FastCGI fix for HTTP Authorization, required for the API application
	RewriteRule .* - [E=HTTP_AUTHORIZATION:%{HTTP:Authorization}]
	# -- SEF URLs for the API application
	# If the requested path starts with /api, the file is not /api/index.php
	# and the request has not already been internally rewritten to the
	# api/index.php script
	RewriteCond %{REQUEST_URI} ^/api/
	RewriteCond %{REQUEST_URI} !^/api/index\.php
	# and the requested path and file doesn't directly match a physical file
	RewriteCond %{REQUEST_FILENAME} !-f
	# and the requested path and file doesn't directly match a physical folder
	RewriteCond %{REQUEST_FILENAME} !-d
	# internally rewrite the request to the /api/index.php script
	RewriteRule .* api/index.php [L]
	# -- SEF URLs for the public frontend application
	# If the requested path and file is not /index.php and the request
	# has not already been internally rewritten to the index.php script
	RewriteCond %{REQUEST_URI} !^/index\.php
	# and the requested path and file doesn't directly match a physical file
	RewriteCond %{REQUEST_FILENAME} !-f
	# and the requested path and file doesn't directly match a physical folder
	RewriteCond %{REQUEST_FILENAME} !-d
	# internally rewrite the request to the index.php script
	RewriteRule .* index.php [L]
	#
	## End - Joomla! core SEF Section.
</IfModule>

## These directives are only enabled if the Apache mod_rewrite module is disabled
<IfModule !mod_rewrite.c>
	<IfModule mod_alias.c>
		# When Apache mod_rewrite is not available, we instruct a temporary redirect
		# of the start page to the front controller explicitly so that the website
		# and the generated links can still be used.
		RedirectMatch 302 ^/$ /index.php/
		# RedirectTemp cannot be used instead
	</IfModule>
</IfModule>

## These directives are only enabled if the Apache mod_headers module is enabled.
## This section will check if a .gz file exists and if so will stream it
##     directly or fallback to gzip any asset on the fly
<IfModule mod_headers.c>
	# Serve gzip compressed CSS files if they exist
	# and the client accepts gzip.
	RewriteCond "%{HTTP:Accept-encoding}" "gzip"
	RewriteCond "%{REQUEST_FILENAME}\.gz" -s
	RewriteRule "^(.*)\.css" "$1\.css\.gz" [QSA]

	# Serve gzip compressed JS files if they exist
	# and the client accepts gzip.
	RewriteCond "%{HTTP:Accept-encoding}" "gzip"
	RewriteCond "%{REQUEST_FILENAME}\.gz" -s
	RewriteRule "^(.*)\.js" "$1\.js\.gz" [QSA]

	# Serve correct content types, and prevent mod_deflate double gzip.
	RewriteRule "\.css\.gz$" "-" [T=text/css,E=no-gzip:1]
	RewriteRule "\.js\.gz$" "-" [T=text/javascript,E=no-gzip:1]

	<FilesMatch "(\.js\.gz|\.css\.gz)$">
		# Serve correct encoding type.
		Header append Content-Encoding gzip

		# Force proxies to cache gzipped &
		# non-gzipped css/js files separately.
		Header append Vary Accept-Encoding
	</FilesMatch>
</IfModule><|MERGE_RESOLUTION|>--- conflicted
+++ resolved
@@ -38,11 +38,6 @@
 #	Header always set Cross-Origin-Embedder-Policy "require-corp"
 #</IfModule>
 
-<<<<<<< HEAD
-## These directives are only enabled if the Apache mod_rewrite module is enabled
-<IfModule mod_rewrite.c>
-	RewriteEngine On
-=======
 ## Disable inline JavaScript when directly opening SVG files or embedding them with the object-tag
 <FilesMatch "\.svg$">
   <IfModule mod_headers.c>
@@ -50,8 +45,9 @@
   </IfModule>
 </FilesMatch>
 
-## Mod_rewrite in use.
->>>>>>> 20615c62
+## These directives are only enabled if the Apache mod_rewrite module is enabled
+<IfModule mod_rewrite.c>
+	RewriteEngine On
 
 	## Begin - Rewrite rules to block out some common exploits.
 	# If you experience problems on your site then comment out the operations listed
