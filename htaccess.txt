--- conflicted
+++ resolved
@@ -27,18 +27,7 @@
 
 ## Suppress mime type detection in browsers for unknown types
 <IfModule mod_headers.c>
-<<<<<<< HEAD
 	Header always set X-Content-Type-Options "nosniff"
-##
-# Disable Federated Learning of Cohorts (FLoC)
-# If you uncomment the below directive you have to allow this technology in the
-# Global Configuration of Joomla. Read more about this in the Post-Installation
-# message in the backend.
-##
-# Header always set Permissions-Policy "interest-cohort=()"
-=======
-Header always set X-Content-Type-Options "nosniff"
->>>>>>> a624ecff
 </IfModule>
 
 ## Protect against certain cross-origin requests. More information can be found here:
