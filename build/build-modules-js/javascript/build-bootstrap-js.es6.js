--- conflicted
+++ resolved
@@ -103,27 +103,7 @@
     tasks.push(createMinified(file));
   });
 
-<<<<<<< HEAD
   return Promise.all(tasks).catch((er) => {
-=======
-  return Promise.all(tasks).then(async () => {
-    // eslint-disable-next-line no-console
-    console.log('✅ ES6 components ready');
-
-    try {
-      await buildLegacy(inputFolder, 'index.es6.js');
-      const es5File = await readFile(resolve(outputFolder, 'bootstrap-es5.js'), { encoding: 'utf8' });
-      const mini = await transform(es5File, { minify: true });
-      await writeFile(resolve(outputFolder, 'bootstrap-es5.min.js'), mini.code, { encoding: 'utf8', mode: 0o644 });
-      // eslint-disable-next-line no-console
-      console.log('✅ Legacy done!');
-    } catch (error) {
-      // eslint-disable-next-line no-console
-      console.error(error);
-      process.exit(1);
-    }
-  }).catch((er) => {
->>>>>>> 584d7b00
     // eslint-disable-next-line no-console
     console.log(er);
     process.exit(1);
