--- conflicted
+++ resolved
@@ -1,10 +1,6 @@
 const { resolve } = require('path');
-<<<<<<< HEAD
-const { writeFile, copyFile, rm } = require('fs').promises;
-=======
 const { copyFile } = require('fs').promises;
 const { existsSync, rm } = require('fs');
->>>>>>> d8062ecc
 const rollup = require('rollup');
 const { nodeResolve } = require('@rollup/plugin-node-resolve');
 const replace = require('@rollup/plugin-replace');
@@ -220,21 +216,11 @@
     ],
   });
 
-<<<<<<< HEAD
-  watcher.on('event', (event) => {
-    if (event.code === 'BUNDLE_END') {
-      // eslint-disable-next-line no-console
-      console.log(`✅ File ${event.output[0]} updated
-✅ File ${event.output[1]} updated
-=========`);
-    }
-=======
   watcher.on('event', ({ code, result, error }) => {
     if (result) result.close();
     // eslint-disable-next-line no-console
     if (error) console.log(error);
     // eslint-disable-next-line no-console
     if (code === 'BUNDLE_END') console.log('Files updated ✅');
->>>>>>> d8062ecc
   });
 };