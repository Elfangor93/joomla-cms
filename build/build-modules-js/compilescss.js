const Promise = require('bluebird');
const fs = require('fs');
const Chalk = require('chalk');
const Recurs = require("recursive-readdir");
const Sass = require('node-sass');
const UglyCss = require('uglifycss');
const autoprefixer = require('autoprefixer');
const postcss = require('postcss');
const Path = require('path');
const folderToCompile = require('path');

// Various variables
const rootPath = __dirname.replace('/build/build-modules-js', '').replace('\\build\\build-modules-js', '');

compileFiles = (options, path) => {
	let files = [], folders = [];

	if (path) {
		const stats = fs.lstatSync(rootPath + '/' + path);

		if (stats.isDirectory()) {
			folders.push(rootPath + '/' + path);
		} else if (stats.isFile()) {
			files.push(rootPath + '/' + path);
		} else {
			throw new Error ('Unknown path ' + path);
		}

	} else {
		files = [
			rootPath + '/' + 'templates/cassiopeia/scss/template.scss',
			rootPath + '/' + 'administrator/templates/atum/scss/bootstrap.scss',
			rootPath + '/' + 'administrator/templates/atum/scss/font-awesome.scss',
			rootPath + '/' + 'administrator/templates/atum/scss/template.scss',
			rootPath + '/' + 'administrator/templates/atum/scss/template-rtl.scss',
			rootPath + '/' + 'media/plg_installer_webinstaller/scss/client.scss',
		];

		folders = [
			rootPath + '/' + 'media',
		];
	}

		// Loop to get the files that should be compiled via parameter
		folders.forEach((folder) => {
			let filesTocompile = fs.readdirSync(folder);
			filesTocompile.forEach((fileTocompile) => {
				if (folderToCompile.extname(fileTocompile) === ".scss" && fileTocompile.charAt(0) !== '_') {
					files.push(folder + '/' + fileTocompile);
					}
					});
			});

	// Loop to get some text for the packgage.json
	files.forEach((file) => {
		const cssFile = file.replace('scss', 'css').replace('.scss', '.css');
		const cleaner  = postcss([ autoprefixer({ add: false, browsers: options.settings.browsers }) ]);
		const prefixer = postcss([ autoprefixer ]);

		Sass.render({
			file: file,
		}, function(error, result) {
			if (error) {
				console.log(error.column);
				console.log(error.message);
				console.log(error.line);
			}
			else {
				// Auto prefixing
				console.log(Chalk.gray('Prefixing for: ', options.settings.browsers));

				cleaner.process(result.css.toString()).then((cleaned) => {

					prefixer.process(cleaned.css, {from: undefined}).then((final) => {
						// Write the normal file
						fs.writeFile(cssFile, final.css.toString(), function(err){
							if(!err){
								//file written on disk
							}
						});

						// Write the minified file
						fs.writeFile(cssFile.replace('.css', '.min.css'), UglyCss.processString(final.css.toString()), function(err){
							if(!err){
								//file written on disk
							}
						});
					});
				});
			}
		});
	});

<<<<<<< HEAD
	// // Loop to get some text for the packgage.json
	// folders.forEach((folder) => {
	// 	Recurs(folder, ['*.min.css', '*.map', '*.js', '*.scss', '*.svg', '*.png', '*.swf']).then(
	// 		(files) => {
	// 			files.forEach((file) => {
	// 					if (file.match(/.css/) && file !== '/') {
	// 						console.log('file ', file)
	// 						console.log('file ', fs.readSync(file, 'UTF8'));
	// 						fs.write(file.replace('.css', '.min.css'), UglyCss.processFiles(file), (err) => {
	// 							if (!err) {
	// 								//file written on disk
	// 							}
	// 						});
	// 					}
	//
	// 				},
	// 				(error) => {
	// 					console.error("something exploded", error);
	// 				}
	// 			);
	// 		});
	// });
=======
	// Loop to get some text for the packgage.json
	folders.forEach((folder) => {
		Recurs(folder, ['*.min.css', '*.map', '*.js', '*.scss', '*.svg', '*.png', '*.swf']).then(
			(files) => {
				files.forEach((file) => {
						if (file.match(/.css/) && file !== '/') {
							console.log('file ', file)
							console.log('file ', fs.readSync(file, 'UTF8'));
							fs.write(file.replace('.css', '.min.css'), UglyCss.processFiles(file), (err) => {
								if (!err) {
									//file written on disk
								}
							});
						}

					},
					(error) => {
						console.error("something exploded", error);
					}
				);
			});
	});
>>>>>>> 10163136

};


sass = (options, path) => {
	Promise.resolve(compileFiles(options, path))
		// Handle errors
		.catch((err) => {
			console.error(Chalk.red(err));
			process.exit(-1);
		});
};

module.exports.css = sass;<|MERGE_RESOLUTION|>--- conflicted
+++ resolved
@@ -1,149 +1,55 @@
+const babelify = require("babelify");
+const browserify = require("browserify");
+const Chalk = require('chalk');
+const fs = require('fs');
+const fsExtra = require('fs-extra');
+const Path = require('path');
 const Promise = require('bluebird');
-const fs = require('fs');
-const Chalk = require('chalk');
-const Recurs = require("recursive-readdir");
-const Sass = require('node-sass');
-const UglyCss = require('uglifycss');
-const autoprefixer = require('autoprefixer');
-const postcss = require('postcss');
-const Path = require('path');
-const folderToCompile = require('path');
+const UglifyJS = require('uglify-es');
 
 // Various variables
 const rootPath = __dirname.replace('/build/build-modules-js', '').replace('\\build\\build-modules-js', '');
 
-compileFiles = (options, path) => {
-	let files = [], folders = [];
-
-	if (path) {
-		const stats = fs.lstatSync(rootPath + '/' + path);
-
-		if (stats.isDirectory()) {
-			folders.push(rootPath + '/' + path);
-		} else if (stats.isFile()) {
-			files.push(rootPath + '/' + path);
-		} else {
-			throw new Error ('Unknown path ' + path);
-		}
-
-	} else {
-		files = [
-			rootPath + '/' + 'templates/cassiopeia/scss/template.scss',
-			rootPath + '/' + 'administrator/templates/atum/scss/bootstrap.scss',
-			rootPath + '/' + 'administrator/templates/atum/scss/font-awesome.scss',
-			rootPath + '/' + 'administrator/templates/atum/scss/template.scss',
-			rootPath + '/' + 'administrator/templates/atum/scss/template-rtl.scss',
-			rootPath + '/' + 'media/plg_installer_webinstaller/scss/client.scss',
-		];
-
-		folders = [
-			rootPath + '/' + 'media',
-		];
+compileCejs = (options) => {
+	// Make sure that the dist paths exist
+	if (!fs.existsSync(rootPath + '/media/system/webcomponents')) {
+		fsExtra.mkdirSync(rootPath + '/media/system/webcomponents');
+	}
+	if (!fs.existsSync(rootPath + '/media/system/webcomponents/js')) {
+		fsExtra.mkdirSync(rootPath + '/media/system/webcomponents/js');
 	}
 
-		// Loop to get the files that should be compiled via parameter
-		folders.forEach((folder) => {
-			let filesTocompile = fs.readdirSync(folder);
-			filesTocompile.forEach((fileTocompile) => {
-				if (folderToCompile.extname(fileTocompile) === ".scss" && fileTocompile.charAt(0) !== '_') {
-					files.push(folder + '/' + fileTocompile);
-					}
-					});
-			});
+	if (!fs.existsSync(Path.join(rootPath, '/media/system/webcomponents/css'))) {
+		fs.mkdirSync(Path.join(rootPath, '/media/system/webcomponents/css'));
+	}
 
-	// Loop to get some text for the packgage.json
-	files.forEach((file) => {
-		const cssFile = file.replace('scss', 'css').replace('.scss', '.css');
-		const cleaner  = postcss([ autoprefixer({ add: false, browsers: options.settings.browsers }) ]);
-		const prefixer = postcss([ autoprefixer ]);
+	options.settings.elements.forEach((element) => {
+		const b = browserify();
+		const c = browserify();
 
-		Sass.render({
-			file: file,
-		}, function(error, result) {
-			if (error) {
-				console.log(error.column);
-				console.log(error.message);
-				console.log(error.line);
-			}
-			else {
-				// Auto prefixing
-				console.log(Chalk.gray('Prefixing for: ', options.settings.browsers));
+		// Copy the ES6 file
+		const es6File = fs.readFileSync(rootPath + '/build/webcomponents/js/' + element + '/' + element + '.js', "utf8");
+		fs.writeFileSync(rootPath + '/media/system/webcomponents/js/joomla-' + element + '.js', es6File, { encoding: "utf8" });
 
-				cleaner.process(result.css.toString()).then((cleaned) => {
+		// And the minified version
+		fs.writeFileSync(rootPath + '/media/system/webcomponents/js/joomla-' + element + '.min.js', UglifyJS.minify(es6File).code, { encoding: "utf8" });
 
-					prefixer.process(cleaned.css, {from: undefined}).then((final) => {
-						// Write the normal file
-						fs.writeFile(cssFile, final.css.toString(), function(err){
-							if(!err){
-								//file written on disk
-							}
-						});
+		// Transpile a copy for ES5
+		fs.writeFileSync(rootPath + '/media/system/webcomponents/js/joomla-' + element + '-es5.js', '');
+		const bundleFs = fs.createWriteStream(rootPath + '/media/system/webcomponents/js/joomla-' + element + '-es5.js');
+		const bundleFsMin = fs.createWriteStream(rootPath + '/media/system/webcomponents/js/joomla-' + element + '-es5.min.js');
 
-						// Write the minified file
-						fs.writeFile(cssFile.replace('.css', '.min.css'), UglyCss.processString(final.css.toString()), function(err){
-							if(!err){
-								//file written on disk
-							}
-						});
-					});
-				});
-			}
-		});
+		b.add(rootPath + '/build/webcomponents/js/' + element + '/' + element + '.js');
+		c.add(rootPath + '/build/webcomponents/js/' + element + '/' + element + '.js');
+		b.transform(babelify, { presets: ["babel-preset-es2015"] }).bundle().pipe(bundleFs);
+		c.transform(babelify, { presets: ["babel-preset-es2015", "minify"] }).bundle().pipe(bundleFsMin);
 	});
+}
 
-<<<<<<< HEAD
-	// // Loop to get some text for the packgage.json
-	// folders.forEach((folder) => {
-	// 	Recurs(folder, ['*.min.css', '*.map', '*.js', '*.scss', '*.svg', '*.png', '*.swf']).then(
-	// 		(files) => {
-	// 			files.forEach((file) => {
-	// 					if (file.match(/.css/) && file !== '/') {
-	// 						console.log('file ', file)
-	// 						console.log('file ', fs.readSync(file, 'UTF8'));
-	// 						fs.write(file.replace('.css', '.min.css'), UglyCss.processFiles(file), (err) => {
-	// 							if (!err) {
-	// 								//file written on disk
-	// 							}
-	// 						});
-	// 					}
-	//
-	// 				},
-	// 				(error) => {
-	// 					console.error("something exploded", error);
-	// 				}
-	// 			);
-	// 		});
-	// });
-=======
-	// Loop to get some text for the packgage.json
-	folders.forEach((folder) => {
-		Recurs(folder, ['*.min.css', '*.map', '*.js', '*.scss', '*.svg', '*.png', '*.swf']).then(
-			(files) => {
-				files.forEach((file) => {
-						if (file.match(/.css/) && file !== '/') {
-							console.log('file ', file)
-							console.log('file ', fs.readSync(file, 'UTF8'));
-							fs.write(file.replace('.css', '.min.css'), UglyCss.processFiles(file), (err) => {
-								if (!err) {
-									//file written on disk
-								}
-							});
-						}
+compileCEjs = (options, path) => {
+	Promise.resolve()
+		.then(() => compileCejs(options, path))
 
-					},
-					(error) => {
-						console.error("something exploded", error);
-					}
-				);
-			});
-	});
->>>>>>> 10163136
-
-};
-
-
-sass = (options, path) => {
-	Promise.resolve(compileFiles(options, path))
 		// Handle errors
 		.catch((err) => {
 			console.error(Chalk.red(err));
@@ -151,4 +57,4 @@
 		});
 };
 
-module.exports.css = sass;+module.exports.compileCEjs = compileCEjs;