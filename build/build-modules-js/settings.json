--- conflicted
+++ resolved
@@ -169,22 +169,8 @@
         "dependencies": [],
         "licenseFilename": "LICENSE.md"
       },
-<<<<<<< HEAD
-	  "roboto-fontface": {
-		"name": "roboto-fontface",
-		"filesExtra": {
-		  "css": "scss",
-		  "fonts": "fonts"
-		},
-        "dependencies": [],
-		"licenseFilename": "LICENSE"
-	  },
-      "font-awesome": {
-        "name": "font-awesome",
-=======
       "@fortawesome/fontawesome-free": {
         "name": "fontawesome-free",
->>>>>>> 27259861
         "css": {
           "css/fontawesome.css": "css/fontawesome.css",
           "css/fontawesome.min.css": "css/fontawesome.min.css"
