<?php
/**
 * Script used to build Joomla distribution archive packages
 * Builds upgrade packages in tmp/packagesx.x folder (for example, 'build/tmp/packages2.5')
 * Builds full packages in tmp/packages_fullx.x.x folder (for example, 'build/tmp/packages_full2.5.1')
 *
 * Note: the new package must be tagged in your git repository BEFORE doing this
 * It uses the git tag for the new version, not trunk.
 *
 * This script is designed to be run in CLI on Linux or Mac OS X.
 * Make sure your default umask is 022 to create archives with correct permissions.
 *
 * Steps:
 * 1. Tag new release in the local git repository (for example, "git tag 2.5.1")
 * 2. Set the $version and $release variables for the new version.
 * 3. Run from CLI as: 'php build.php" from build directory.
 * 4. Check the archives in the tmp directory.
 *
 * @package    Joomla.Build
 * @copyright  Copyright (C) 2005 - 2017 Open Source Matters, Inc. All rights reserved.
 * @license    GNU General Public License version 2 or later; see LICENSE.txt
 */

use Joomla\CMS\Version;

// Set path to git binary (e.g., /usr/local/git/bin/git or /usr/bin/git)
ob_start();
passthru('which git', $systemGit);
$systemGit = trim(ob_get_clean());

// Make sure file and folder permissions are set correctly
umask(022);

// Import the version class to set the version information
define('JPATH_PLATFORM', 1);
require_once dirname(__DIR__) . '/libraries/src/Joomla/CMS/Version.php';

// Set version information for the build
$version     = Version::RELEASE;
$release     = Version::DEV_LEVEL;
$stability   = Version::DEV_STATUS;
$fullVersion = $version . '.' . $release;

// Shortcut the paths to the repository root and build folder
$repo = dirname(__DIR__);
$here = __DIR__;

// Set paths for the build packages
$tmp      = $here . '/tmp';
$fullpath = $tmp . '/' . $fullVersion;

echo "Start build for version $fullVersion.\n";
echo "Delete old release folder.\n";
system('rm -rf ' . $tmp);
mkdir($tmp);
mkdir($fullpath);

echo "Copy the files from the git repository.\n";
chdir($repo);
system($systemGit . ' archive ' . $fullVersion . ' | tar -x -C ' . $fullpath);

chdir($tmp);
system('mkdir diffdocs');
system('mkdir diffconvert');
system('mkdir packages' . $version);

echo "Create list of changed files from git repository.\n";

/*
 * Here we force add every top-level directory and file in our diff archive, even if they haven't changed.
 * This allows us to install these files from the Extension Manager.
 * So we add the index file for each top-level directory.
 * Note: If we add new top-level directories or files, be sure to include them here.
 */
$filesArray = array(
	"administrator/index.php\n" => true,
	"cache/index.html\n" => true,
	"cli/index.html\n" => true,
	"components/index.html\n" => true,
	"images/index.html\n" => true,
	"includes/index.html\n" => true,
	"language/index.html\n" => true,
	"layouts/index.html\n" => true,
	"libraries/index.html\n" => true,
	"media/index.html\n" => true,
	"modules/index.html\n" => true,
	"plugins/index.html\n" => true,
	"templates/index.html\n" => true,
	"tmp/index.html\n" => true,
	"htaccess.txt\n" => true,
	"index.php\n" => true,
	"LICENSE.txt\n" => true,
	"README.txt\n" => true,
	"robots.txt.dist\n" => true,
	"web.config.txt\n" => true
);

/*
 * Here we set the files/folders which should not be packaged at any time
 * These paths are from the repository root without the leading slash
 */
$doNotPackage = array(
	'.appveyor.yml',
	'.drone.yml',
	'.github',
	'.gitignore',
	'.php_cs',
	'.travis.yml',
	'README.md',
	'appveyor-phpunit.xml',
	'build',
	'build.xml',
	'composer.json',
	'composer.lock',
	'Gemfile',
	'grunt-settings.yaml',
	'grunt-readme.md',
	'Gruntfile.js',
	'karma.conf.js',
	'phpunit.xml.dist',
<<<<<<< HEAD
	'scss-lint-report.xml',
	'sccs-lint.yml',
=======
	'stubs.php',
>>>>>>> 6a0871fa
	'tests',
	'travisci-phpunit.xml',
	// Remove the testing sample data from all packages
	'installation/sql/mysql/sample_testing.sql',
	'installation/sql/postgresql/sample_testing.sql',
);

/*
 * Here we set the files/folders which should not be packaged with patch packages only
 * These paths are from the repository root without the leading slash
 */
$doNotPatch = array(
	'administrator/logs',
	'installation',
	'images',
);

// For the packages, replace spaces in stability (RC) with underscores
$packageStability = str_replace(' ', '_', $stability);

// Count down starting with the latest release and add diff files to this array
for ($num = $release - 1; $num >= 0; $num--)
{
	echo "Create version $num update packages.\n";

	// Here we get a list of all files that have changed between the two tags ($previousTag and $fullVersion) and save in diffdocs
	$previousTag = $version . '.' . $num;
	$command     = $systemGit . ' diff tags/' . $previousTag . ' tags/' . $fullVersion . ' --name-status > diffdocs/' . $version . '.' . $num;

	system($command);

	// $filesArray will hold the array of files to include in diff package
	$deletedFiles = array();
	$files        = file('diffdocs/' . $version . '.' . $num);

	// Loop through and add all files except: tests, installation, build, .git, .travis, travis, phpunit, .md, or images
	foreach ($files as $file)
	{
		$fileName   = substr($file, 2);
		$folderPath = explode('/', $fileName);
		$baseFolderName = $folderPath[0];

		$doNotPackageFile = in_array(trim($fileName), $doNotPackage);
		$doNotPatchFile = in_array(trim($fileName), $doNotPatch);
		$doNotPackageBaseFolder = in_array($baseFolderName, $doNotPackage);
		$doNotPatchBaseFolder = in_array($baseFolderName, $doNotPatch);

		if ($doNotPackageFile || $doNotPatchFile || $doNotPackageBaseFolder || $doNotPatchBaseFolder)
		{
			continue;
		}

		// Act on the file based on the action
		switch (substr($file, 0, 1))
		{
			// This is a new case with git 2.9 to handle renamed files
			case 'R':
				// Explode the file on the tab character; key 0 is the action (rename), key 1 is the old filename, and key 2 is the new filename
				$renamedFileData = explode("\t", $file);

				// Add the new file for packaging
				$filesArray[$renamedFileData[2]] = true;

				// And flag the old file as deleted
				$deletedFiles[] = $renamedFileData[1];

				break;

			// Deleted files
			case 'D':
				$deletedFiles[] = $fileName;

				break;

			// Regular additions and modifications
			default:
				$filesArray[$fileName] = true;

				break;
		}
	}

	// Write the file list to a text file.
	$filePut = array_keys($filesArray);
	sort($filePut);
	file_put_contents('diffconvert/' . $version . '.' . $num, implode('', $filePut));
	file_put_contents('diffconvert/' . $version . '.' . $num . '-deleted', $deletedFiles);

	// Only create archives for 0 and most recent versions. Skip other update versions.
	if ($num != 0 && ($num != $release - 1))
	{
		echo "Skipping patch archive for version $version.$num\n";

		continue;
	}

	$fromName = $num == 0 ? 'x' : $num;
	// Create the diff archive packages using the file name list.
	system('tar --create --bzip2 --no-recursion --directory ' . $fullVersion . ' --file packages' . $version . '/Joomla_' . $version . '.' . $fromName . '_to_' . $fullVersion . '-' . $packageStability . '-Patch_Package.tar.bz2 --files-from diffconvert/' . $version . '.' . $num . '> /dev/null');
	system('tar --create --gzip  --no-recursion --directory ' . $fullVersion . ' --file packages' . $version . '/Joomla_' . $version . '.' . $fromName . '_to_' . $fullVersion . '-' . $packageStability . '-Patch_Package.tar.gz  --files-from diffconvert/' . $version . '.' . $num . '> /dev/null');

	chdir($fullVersion);
	system('zip ../packages' . $version . '/Joomla_' . $version . '.' . $fromName . '_to_' . $fullVersion . '-' . $packageStability . '-Patch_Package.zip -@ < ../diffconvert/' . $version . '.' . $num . '> /dev/null');
	chdir('..');
}

// Delete the files and folders we exclude from the packages (tests, docs, build, etc.).
echo "Delete folders not included in packages.\n";

foreach ($doNotPackage as $removeFile)
{
	system('rm -rf ' . $fullVersion . '/' . $removeFile);
}

// Recreate empty directories before creating new archives.
system('mkdir packages_full' . $fullVersion);
echo "Build full package files.\n";
chdir($fullVersion);

// The weblinks package manifest should not be present for new installs, temporarily move it
system('mv administrator/manifests/packages/pkg_weblinks.xml ../pkg_weblinks.xml');

// Create full archive packages.
system('tar --create --bzip2 --file ../packages_full' . $fullVersion . '/Joomla_' . $fullVersion . '-' . $packageStability . '-Full_Package.tar.bz2 * > /dev/null');

system('tar --create --gzip --file ../packages_full' . $fullVersion . '/Joomla_' . $fullVersion . '-' . $packageStability . '-Full_Package.tar.gz * > /dev/null');

system('zip -r ../packages_full' . $fullVersion . '/Joomla_' . $fullVersion . '-' . $packageStability . '-Full_Package.zip * > /dev/null');

// Create full update file without the default logs directory, installation folder, or sample images.
echo "Build full update package.\n";
system('rm -r administrator/logs');
system('rm -r installation');
system('rm -r images/banners');
system('rm -r images/headers');
system('rm -r images/sampledata');
system('rm images/joomla_black.png');
system('rm images/powered_by.png');

// Move the weblinks manifest back
system('mv ../pkg_weblinks.xml administrator/manifests/packages/pkg_weblinks.xml');

system('tar --create --bzip2 --file ../packages_full' . $fullVersion . '/Joomla_' . $fullVersion . '-' . $packageStability . '-Update_Package.tar.bz2 * > /dev/null');

system('tar --create --gzip --file ../packages_full' . $fullVersion . '/Joomla_' . $fullVersion . '-' . $packageStability . '-Update_Package.tar.gz * > /dev/null');

system('zip -r ../packages_full' . $fullVersion . '/Joomla_' . $fullVersion . '-' . $packageStability . '-Update_Package.zip * > /dev/null');

echo "Build of version $fullVersion complete!\n";<|MERGE_RESOLUTION|>--- conflicted
+++ resolved
@@ -118,12 +118,9 @@
 	'Gruntfile.js',
 	'karma.conf.js',
 	'phpunit.xml.dist',
-<<<<<<< HEAD
 	'scss-lint-report.xml',
 	'sccs-lint.yml',
-=======
 	'stubs.php',
->>>>>>> 6a0871fa
 	'tests',
 	'travisci-phpunit.xml',
 	// Remove the testing sample data from all packages
