--- conflicted
+++ resolved
@@ -300,11 +300,8 @@
  */
 $doNotPackage = array(
 	'.appveyor.yml',
-<<<<<<< HEAD
 	'.babelrc',
-=======
 	'.drone.jsonnet',
->>>>>>> e4e370c8
 	'.drone.yml',
 	'.editorconfig',
 	'.eslintignore',
