--- conflicted
+++ resolved
@@ -28,13 +28,8 @@
 {
 	echo PHP_EOL;
 	echo 'Usage: php ' . $command . ' [options]' . PHP_EOL;
-<<<<<<< HEAD
-	echo PHP_TAB . '[options]:'.PHP_EOL;
+	echo PHP_TAB . '[options]:' . PHP_EOL;
 	echo PHP_TAB . PHP_TAB . '--remote=<remote>:' . PHP_TAB . 'The git remote reference to build from (ex: `tags/3.8.6`, `4.0-dev`), defaults to the most recent tag for the repository' . PHP_EOL;
-=======
-	echo PHP_TAB . '[options]:' . PHP_EOL;
-	echo PHP_TAB . PHP_TAB . '--remote <remote>:' . PHP_TAB . 'The git remote reference to build from (ex: `tags/3.8.6`, `4.0-dev`), defaults to the most recent tag for the repository' . PHP_EOL;
->>>>>>> 0d758f4c
 	echo PHP_TAB . PHP_TAB . '--exclude-zip:' . PHP_TAB . PHP_TAB . 'Exclude the generation of .zip packages' . PHP_EOL;
 	echo PHP_TAB . PHP_TAB . '--exclude-gzip:' . PHP_TAB . PHP_TAB . 'Exclude the generation of .tar.gz packages' . PHP_EOL;
 	echo PHP_TAB . PHP_TAB . '--exclude-bzip2:' . PHP_TAB . 'Exclude the generation of .tar.bz2 packages' . PHP_EOL;
@@ -672,19 +667,7 @@
 
 	file_put_contents('checksums.txt', $checksumsContent);
 
-<<<<<<< HEAD
-$githubContent = array();
-$githubText = '';
-$releaseText = array(
-	'FULL' => 'New Joomla! Installations ',
-	'POINT' => 'Update from Joomla! ' . $version . '.' . $previousRelease . ' ',
-	'MINOR' => 'Update from Joomla! ' . $version . '.x ',
-	'UPGRADE' => 'Update from Joomla! 3.10 ',
-);
-$githubLink = 'https://github.com/joomla/joomla-cms/releases/download/' . $tagVersion . '/';
-=======
 	echo "Generating github_release.txt file\n";
->>>>>>> 0d758f4c
 
 	$githubContent = array();
 	$githubText    = '';
@@ -692,7 +675,7 @@
 		'FULL'    => 'New Joomla! Installations ',
 		'POINT'   => 'Update from Joomla! ' . $version . '.' . $previousRelease . ' ',
 		'MINOR'   => 'Update from Joomla! ' . $version . '.x ',
-		'UPGRADE' => 'Update from Joomla! 2.5 or previous 3.x releases ',
+		'UPGRADE' => 'Update from Joomla! 3.10 ',
 	);
 	$githubLink = 'https://github.com/joomla/joomla-cms/releases/download/' . $tagVersion . '/';
 
