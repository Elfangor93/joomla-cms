--- conflicted
+++ resolved
@@ -23,8 +23,6 @@
 
 use Joomla\CMS\Version;
 
-<<<<<<< HEAD
-=======
 if (version_compare(PHP_VERSION, '5.4', '<'))
 {
 	echo "The build script requires PHP 5.4.\n";
@@ -32,7 +30,6 @@
 	exit(1);
 }
 
->>>>>>> cb79438f
 // Set path to git binary (e.g., /usr/local/git/bin/git or /usr/bin/git)
 ob_start();
 passthru('which git', $systemGit);
@@ -46,16 +43,9 @@
 require_once dirname(__DIR__) . '/libraries/src/Joomla/CMS/Version.php';
 
 // Set version information for the build
-<<<<<<< HEAD
-$version     = Version::RELEASE;
-$release     = Version::DEV_LEVEL;
-$stability   = Version::DEV_STATUS;
-$fullVersion = $version . '.' . $release;
-=======
 $version     = Version::MAJOR_VERSION . '.' . Version::MINOR_VERSION;
 $release     = Version::PATCH_VERSION;
 $fullVersion = (new Version)->getShortVersion();
->>>>>>> cb79438f
 
 // Shortcut the paths to the repository root and build folder
 $repo = dirname(__DIR__);
@@ -135,11 +125,8 @@
 	'Gruntfile.js',
 	'karma.conf.js',
 	'phpunit.xml.dist',
-<<<<<<< HEAD
 	'scss-lint-report.xml',
 	'sccs-lint.yml',
-=======
->>>>>>> cb79438f
 	'stubs.php',
 	'tests',
 	'travisci-phpunit.xml',
