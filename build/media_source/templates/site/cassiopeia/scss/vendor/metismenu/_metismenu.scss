--- conflicted
+++ resolved
@@ -76,11 +76,7 @@
 
         &:not(.level-1) > ul,
         &:not(.level-2) > ul {
-<<<<<<< HEAD
-          margin-right: -1em;
-=======
           margin-inline-end: -1em;
->>>>>>> f6b21f20
         }
 
         &.divider:not(.parent) {
