--- conflicted
+++ resolved
@@ -215,17 +215,12 @@
     @extend .#{$fa-css-prefix}-search-minus:before;
 }
 
-<<<<<<< HEAD
 .icon-apply:before, .icon-save:before {
     @extend .#{$fa-css-prefix}-floppy-o:before;
 }
 
 .icon-edit:before, .icon-pencil:before {
     @extend .#{$fa-css-prefix}-pencil-square-o:before;
-=======
-.icon-apply:before, .icon-edit:before, .icon-pencil:before {
-    @extend .#{$fa-css-prefix}-edit:before;
->>>>>>> 27259861
 }
 
 .icon-pencil-2:before {
