--- conflicted
+++ resolved
@@ -153,15 +153,9 @@
     newDestination = {};
   }
 
-<<<<<<< HEAD
     Object.keys(source).forEach((key) => {
       newDestination[key] = source[key];
     });
-=======
-  [].slice.call(Object.keys(source)).forEach((key) => {
-    newDestination[key] = source[key];
-  });
->>>>>>> cb1b3e15
 
   return destination;
 };
@@ -194,7 +188,6 @@
   return Joomla.optionsStorage[key] !== undefined ? Joomla.optionsStorage[key] : def;
 };
 
-<<<<<<< HEAD
   /**
    * Load new options from given options object or from Element
    *
@@ -212,36 +205,19 @@
         const str = element.text || element.textContent;
         const option = JSON.parse(str);
 
-        if (option) {
-          Joomla.loadOptions(option);
-          counter += 1;
-        }
-=======
-/**
- * Load new options from given options object or from Element
- *
- * @param  {Object|undefined}  options  The options object to load.
- * Eg {"com_foobar" : {"option1": 1, "option2": 2}}
- *
- * @since 3.7.0
- */
-Joomla.loadOptions = (options) => {
-  // Load form the script container
-  if (!options) {
-    const elements = [].slice.call(document.querySelectorAll('.joomla-script-options.new'));
-    let counter = 0;
->>>>>>> cb1b3e15
-
-    elements.forEach((element) => {
-      const str = element.text || element.textContent;
-      const option = JSON.parse(str);
-
       if (option) {
         Joomla.loadOptions(option);
         counter += 1;
       }
 
-<<<<<<< HEAD
+      element.className = element.className.replace(' new', ' loaded');
+    });
+
+    if (counter) {
+      return;
+    }
+  }
+
     // Initial loading
     if (!Joomla.optionsStorage) {
       Joomla.optionsStorage = options || {};
@@ -263,44 +239,43 @@
       });
     }
   };
-=======
-      element.className = element.className.replace(' new', ' loaded');
-    });
->>>>>>> cb1b3e15
-
-    if (counter) {
-      return;
-    }
-  }
-
-  // Initial loading
-  if (!Joomla.optionsStorage) {
-    Joomla.optionsStorage = options || {};
-  } else if (options) {
-    // Merge with existing
-    [].slice.call(Object.keys(options)).forEach((key) => {
-      /**
-       * If both existing and new options are objects, merge them with Joomla.extend().
-       * But test for new option being null, as null is an object, but we want to allow
-       * clearing of options with ...
-       *
-       * Joomla.loadOptions({'joomla.jtext': null});
-       */
-      if (options[key] !== null && typeof Joomla.optionsStorage[key] === 'object' && typeof options[key] === 'object') {
-        Joomla.optionsStorage[key] = Joomla.extend(Joomla.optionsStorage[key], options[key]);
-      } else {
-        Joomla.optionsStorage[key] = options[key];
-      }
-    });
-  }
-};
-
-<<<<<<< HEAD
-      newDef = newDef === undefined ? newKey : newDef;
-      newKey = newKey.toUpperCase();
-
-      return Joomla.Text.strings[newKey] !== undefined ? Joomla.Text.strings[newKey] : newDef;
-    },
+
+/**
+ * Custom behavior for JavaScript I18N in Joomla! 1.6
+ *
+ * @type {{}}
+ *
+ * Allows you to call Joomla.Text._() to get a translated JavaScript string
+ * pushed in with Text::script() in Joomla.
+ */
+Joomla.Text = {
+  strings: {},
+
+  /**
+   * Translates a string into the current language.
+   *
+   * @param {String} key   The string to translate
+   * @param {String} def   Default string
+   *
+   * @returns {String}
+   */
+  _: (key, def) => {
+    let newKey = key;
+    let newDef = def;
+    // Check for new strings in the optionsStorage, and load them
+    const newStrings = Joomla.getOptions('joomla.jtext');
+    if (newStrings) {
+      Joomla.Text.load(newStrings);
+
+      // Clean up the optionsStorage from useless data
+      Joomla.loadOptions({ 'joomla.jtext': null });
+    }
+
+    newDef = newDef === undefined ? newKey : newDef;
+    newKey = newKey.toUpperCase();
+
+    return Joomla.Text.strings[newKey] !== undefined ? Joomla.Text.strings[newKey] : newDef;
+  },
 
     /**
      * Load new strings in to Joomla.Text
@@ -313,70 +288,6 @@
         Joomla.Text.strings[key.toUpperCase()] = object[key];
       });
 
-      return Joomla.Text;
-    },
-  };
-
-  /**
-   * For B/C we still support Joomla.JText
-   *
-   * @type {{}}
-   *
-   * @deprecated   4.0 will be removed in 6.0
-   *               Example: Joomla.Text._('...');
-   *                        Joomla.Text.load(...);
-   */
-  Joomla.JText = Joomla.Text;
-=======
-/**
- * Custom behavior for JavaScript I18N in Joomla! 1.6
- *
- * @type {{}}
- *
- * Allows you to call Joomla.Text._() to get a translated JavaScript string
- * pushed in with Text::script() in Joomla.
- */
-Joomla.Text = {
-  strings: {},
->>>>>>> cb1b3e15
-
-  /**
-   * Translates a string into the current language.
-   *
-   * @param {String} key   The string to translate
-   * @param {String} def   Default string
-   *
-   * @returns {String}
-   */
-  _: (key, def) => {
-    let newKey = key;
-    let newDef = def;
-    // Check for new strings in the optionsStorage, and load them
-    const newStrings = Joomla.getOptions('joomla.jtext');
-    if (newStrings) {
-      Joomla.Text.load(newStrings);
-
-      // Clean up the optionsStorage from useless data
-      Joomla.loadOptions({ 'joomla.jtext': null });
-    }
-
-    newDef = newDef === undefined ? newKey : newDef;
-    newKey = newKey.toUpperCase();
-
-    return Joomla.Text.strings[newKey] !== undefined ? Joomla.Text.strings[newKey] : newDef;
-  },
-
-  /**
-   * Load new strings in to Joomla.Text
-   *
-   * @param {Object} object  Object with new strings
-   * @returns {Joomla.Text}
-   */
-  load: (object) => {
-    [].slice.call(Object.keys(object)).forEach((key) => {
-      Joomla.Text.strings[key.toUpperCase()] = object[key];
-    });
-
     return Joomla.Text;
   },
 };
@@ -645,20 +556,13 @@
     return;
   }
 
-  const elements = [].slice.call(document.getElementsByTagName('input'));
-
-  elements.forEach((element) => {
-    if (element.type === 'hidden' && element.value === '1' && element.name.length === 32) {
+  document.querySelectorAll('input[type="hidden"]').forEach((element) => {
+    if (element.value === '1' && element.name.length === 32) {
       element.name = newToken;
     }
   });
 };
 
-<<<<<<< HEAD
-    document.querySelectorAll('input[type="hidden"]').forEach((element) => {
-      if (element.value === '1' && element.name.length === 32) {
-        element.name = newToken;
-=======
 /**
  * Method to perform AJAX request
  *
@@ -728,24 +632,9 @@
 
       if (typeof newOptions.data === 'string' && (!newOptions.headers || !newOptions.headers['Content-Type'])) {
         xhr.setRequestHeader('Content-Type', 'application/x-www-form-urlencoded');
->>>>>>> cb1b3e15
       }
     }
 
-    // Custom headers
-    if (newOptions.headers) {
-      [].slice.call(Object.keys(newOptions.headers)).forEach((key) => {
-        // Allow request without Content-Type
-        // eslint-disable-next-line no-empty
-        if (key === 'Content-Type' && newOptions.headers['Content-Type'] === 'false') {
-
-        } else {
-          xhr.setRequestHeader(key, newOptions.headers[key]);
-        }
-      });
-    }
-
-<<<<<<< HEAD
       // Custom headers
       if (newOptions.headers) {
         Object.keys(newOptions.headers).forEach((key) => {
@@ -753,16 +642,16 @@
           // eslint-disable-next-line no-empty
           if (key === 'Content-Type' && newOptions.headers['Content-Type'] === 'false') {
 
-          } else {
-            xhr.setRequestHeader(key, newOptions.headers[key]);
-          }
-        });
-=======
+        } else {
+          xhr.setRequestHeader(key, newOptions.headers[key]);
+        }
+      });
+    }
+
     xhr.onreadystatechange = () => {
       // Request not finished
       if (xhr.readyState !== 4) {
         return;
->>>>>>> cb1b3e15
       }
 
       // Request finished and response is ready
