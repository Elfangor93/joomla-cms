--- conflicted
+++ resolved
@@ -58,9 +58,6 @@
 // Only define the Joomla namespace if not defined.
 window.Joomla = window.Joomla || {};
 
-<<<<<<< HEAD
-window.Joomla.Modal = window.Joomla.Modal || {
-=======
 // Only define editors if not defined
 Joomla.editors = Joomla.editors || {};
 
@@ -107,7 +104,6 @@
 };
 
 Joomla.Modal = Joomla.Modal || {
->>>>>>> 7aaa9d3f
   /**
    * *****************************************************************
    * Modals should implement
