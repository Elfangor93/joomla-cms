--- conflicted
+++ resolved
@@ -55,11 +55,9 @@
   // Sidebar Nav
   const currentUrl = window.location.href;
   const mainNav = document.querySelector('ul.main-nav');
-<<<<<<< HEAD
-=======
+
   const menuParents = [].slice.call(document.querySelectorAll('ul.main-nav li.parent > a'));
   const subMenusClose = [].slice.call(document.querySelectorAll('ul.main-nav li.parent .close'));
->>>>>>> e11bd13a
 
   // Set active class
   wrapper.querySelectorAll('a.no-dropdown, a.collapse-arrow, .menu-dashboard > a').forEach((link) => {
