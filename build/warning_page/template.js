--- conflicted
+++ resolved
@@ -32,17 +32,11 @@
           helpLink.innerText = errorLocale[ref]['help-url-text'];
         }
 
-<<<<<<< HEAD
         // Sets the lang attribute on the html element
         var htmlElement = document.documentElement;
 
         if (htmlElement) {
           htmlElement.setAttribute('lang', ref);
-=======
-        var meta = document.querySelector('[http-equiv="Content-Language"]');
-        if (meta) {
-          meta.setAttribute('content', ref);
->>>>>>> 0b613769
         }
       });
 
@@ -63,17 +57,11 @@
           helpLink.innerText = errorLocale[key]['help-url-text'];
         }
 
-<<<<<<< HEAD
         // Sets the lang attribute on the html element
         var htmlElement = document.documentElement;
 
         if (htmlElement) {
           htmlElement.setAttribute('lang', key);
-=======
-        var meta = document.querySelector('[http-equiv="Content-Language"]');
-        if (meta) {
-          meta.setAttribute('content', key);
->>>>>>> 0b613769
         }
       }
     });
