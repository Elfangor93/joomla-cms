--- conflicted
+++ resolved
@@ -340,20 +340,7 @@
 
 if ($changedFilesSinceVersion > 0)
 {
-<<<<<<< HEAD
 	echo '- Since Version changed in ' . $changedFilesSinceVersion . ' files.' . PHP_EOL;
-=======
-	if ($changedFilesCopyrightDate > 0)
-	{
-		echo '- Copyright Date changed in ' . $changedFilesCopyrightDate . ' files.' . PHP_EOL;
-	}
-
-	if ($changedFilesSinceVersion > 0)
-	{
-		echo '- Since Version changed in ' . $changedFilesSinceVersion . ' files.' . PHP_EOL;
-	}
-
->>>>>>> 1c78eefd
 	echo PHP_EOL;
 }
 
