<?php
/**
 * @package     Joomla.Site
 * @subpackage  Templates.protostar
 *
 * @copyright   Copyright (C) 2005 - 2016 Open Source Matters, Inc. All rights reserved.
 * @license     GNU General Public License version 2 or later; see LICENSE.txt
 */

defined('_JEXEC') or die;

/** @var JDocumentHtml $this */

$twofactormethods = JAuthenticationHelper::getTwoFactorMethods();
$app              = JFactory::getApplication();

// Output as HTML5
$this->setHtml5(true);

$fullWidth = 1;

// Add JavaScript Frameworks
JHtml::_('bootstrap.framework');

<<<<<<< HEAD
$this->addScriptVersion($this->baseurl . '/templates/' . $this->template . '/js/template.js');

// Add Stylesheets
$this->addStyleSheetVersion($this->baseurl . '/templates/' . $this->template . '/css/template.css');
$this->addStyleSheetVersion($this->baseurl . '/templates/' . $this->template . '/css/offline.css');
=======
// Add template js
JHtml::_('script', 'template.js', array('version' => 'auto', 'relative' => true));

// Add html5 shiv
JHtml::_('script', 'jui/html5.js', array('version' => 'auto', 'relative' => true, 'conditional' => 'lt IE 9'));

// Add Stylesheets
JHtml::_('stylesheet', 'template.css', array('version' => 'auto', 'relative' => true));
JHtml::_('stylesheet', 'offline.css', array('version' => 'auto', 'relative' => true));
>>>>>>> 88bffd18

// Use of Google Font
if ($this->params->get('googleFont'))
{
<<<<<<< HEAD
	$this->addStyleSheet('//fonts.googleapis.com/css?family=' . $this->params->get('googleFontName'));
=======
	JHtml::_('stylesheet', '//fonts.googleapis.com/css?family=' . $this->params->get('googleFontName'));
>>>>>>> 88bffd18
	$this->addStyleDeclaration("
	h1, h2, h3, h4, h5, h6, .site-title {
		font-family: '" . str_replace('+', ' ', $this->params->get('googleFontName')) . "', sans-serif;
	}");
}

// Template color
if ($this->params->get('templateColor'))
{
	$this->addStyleDeclaration("
	body.site {
		border-top: 3px solid " . $this->params->get('templateColor') . ";
		background-color: " . $this->params->get('templateBackgroundColor') . ";
	}
	a {
		color: " . $this->params->get('templateColor') . ";
	}
	.nav-list > .active > a,
	.nav-list > .active > a:hover,
	.dropdown-menu li > a:hover,
	.dropdown-menu .active > a,
	.dropdown-menu .active > a:hover,
	.nav-pills > .active > a,
	.nav-pills > .active > a:hover,
	.btn-primary {
		background: " . $this->params->get('templateColor') . ";
	}");
}

// Check for a custom CSS file
JHtml::_('stylesheet', 'user.css', array('version' => 'auto', 'relative' => true));

<<<<<<< HEAD
if (file_exists($userCss) && filesize($userCss) > 0)
{
	$this->addStyleSheetVersion($this->baseurl . '/templates/' . $this->template . '/css/user.css');
}
=======
// Check for a custom js file
JHtml::_('script', 'user.js', array('version' => 'auto', 'relative' => true));
>>>>>>> 88bffd18

// Load optional RTL Bootstrap CSS
JHtml::_('bootstrap.loadCss', false, $this->direction);

// Logo file or site title param
$sitename = $app->get('sitename');

if ($this->params->get('logoFile'))
{
	$logo = '<img src="' . JUri::root() . $this->params->get('logoFile') . '" alt="' . $sitename . '" />';
}
elseif ($this->params->get('sitetitle'))
{
	$logo = '<span class="site-title" title="' . $sitename . '">' . htmlspecialchars($this->params->get('sitetitle')) . '</span>';
}
else
{
	$logo = '<span class="site-title" title="' . $sitename . '">' . $sitename . '</span>';
}
?>
<!DOCTYPE html>
<html lang="<?php echo $this->language; ?>" dir="<?php echo $this->direction; ?>">
<head>
	<meta name="viewport" content="width=device-width, initial-scale=1.0" />
	<jdoc:include type="head" />
</head>
<body class="site">
	<div class="outer">
		<div class="middle">
			<div class="inner well">
				<div class="header">
				<?php if (!empty($logo)) : ?>
					<h1><?php echo $logo; ?></h1>
				<?php else : ?>
					<h1><?php echo htmlspecialchars($app->get('sitename')); ?></h1>
				<?php endif; ?>
				<?php if ($app->get('offline_image') && file_exists($app->get('offline_image'))) : ?>
					<img src="<?php echo $app->get('offline_image'); ?>" alt="<?php echo htmlspecialchars($app->get('sitename')); ?>" />
				<?php endif; ?>
				<?php if ($app->get('display_offline_message', 1) == 1 && str_replace(' ', '', $app->get('offline_message')) != '') : ?>
					<p><?php echo $app->get('offline_message'); ?></p>
				<?php elseif ($app->get('display_offline_message', 1) == 2) : ?>
					<p><?php echo JText::_('JOFFLINE_MESSAGE'); ?></p>
				<?php endif; ?>
				</div>
				<jdoc:include type="message" />
				<form action="<?php echo JRoute::_('index.php', true); ?>" method="post" id="form-login">
					<fieldset>
						<label for="username"><?php echo JText::_('JGLOBAL_USERNAME'); ?></label>
						<input name="username" id="username" type="text" title="<?php echo JText::_('JGLOBAL_USERNAME'); ?>" />

						<label for="password"><?php echo JText::_('JGLOBAL_PASSWORD'); ?></label>
						<input type="password" name="password" id="password" title="<?php echo JText::_('JGLOBAL_PASSWORD'); ?>" />

						<?php if (count($twofactormethods) > 1) : ?>
						<label for="secretkey"><?php echo JText::_('JGLOBAL_SECRETKEY'); ?></label>
						<input type="text" name="secretkey" id="secretkey" title="<?php echo JText::_('JGLOBAL_SECRETKEY'); ?>" />
						<?php endif; ?>

						<input type="submit" name="Submit" class="btn btn-primary" value="<?php echo JText::_('JLOGIN'); ?>" />

						<input type="hidden" name="option" value="com_users" />
						<input type="hidden" name="task" value="user.login" />
						<input type="hidden" name="return" value="<?php echo base64_encode(JUri::base()); ?>" />
						<?php echo JHtml::_('form.token'); ?>
					</fieldset>
				</form>
			</div>
		</div>
	</div>
</body>
</html><|MERGE_RESOLUTION|>--- conflicted
+++ resolved
@@ -22,13 +22,6 @@
 // Add JavaScript Frameworks
 JHtml::_('bootstrap.framework');
 
-<<<<<<< HEAD
-$this->addScriptVersion($this->baseurl . '/templates/' . $this->template . '/js/template.js');
-
-// Add Stylesheets
-$this->addStyleSheetVersion($this->baseurl . '/templates/' . $this->template . '/css/template.css');
-$this->addStyleSheetVersion($this->baseurl . '/templates/' . $this->template . '/css/offline.css');
-=======
 // Add template js
 JHtml::_('script', 'template.js', array('version' => 'auto', 'relative' => true));
 
@@ -38,16 +31,11 @@
 // Add Stylesheets
 JHtml::_('stylesheet', 'template.css', array('version' => 'auto', 'relative' => true));
 JHtml::_('stylesheet', 'offline.css', array('version' => 'auto', 'relative' => true));
->>>>>>> 88bffd18
 
 // Use of Google Font
 if ($this->params->get('googleFont'))
 {
-<<<<<<< HEAD
-	$this->addStyleSheet('//fonts.googleapis.com/css?family=' . $this->params->get('googleFontName'));
-=======
 	JHtml::_('stylesheet', '//fonts.googleapis.com/css?family=' . $this->params->get('googleFontName'));
->>>>>>> 88bffd18
 	$this->addStyleDeclaration("
 	h1, h2, h3, h4, h5, h6, .site-title {
 		font-family: '" . str_replace('+', ' ', $this->params->get('googleFontName')) . "', sans-serif;
@@ -80,15 +68,8 @@
 // Check for a custom CSS file
 JHtml::_('stylesheet', 'user.css', array('version' => 'auto', 'relative' => true));
 
-<<<<<<< HEAD
-if (file_exists($userCss) && filesize($userCss) > 0)
-{
-	$this->addStyleSheetVersion($this->baseurl . '/templates/' . $this->template . '/css/user.css');
-}
-=======
 // Check for a custom js file
 JHtml::_('script', 'user.js', array('version' => 'auto', 'relative' => true));
->>>>>>> 88bffd18
 
 // Load optional RTL Bootstrap CSS
 JHtml::_('bootstrap.loadCss', false, $this->direction);
