--- conflicted
+++ resolved
@@ -711,12 +711,8 @@
 /* Popover minimum height - overwrite bootstrap default */
 .popover-content {
     min-height: 33px;
-<<<<<<< HEAD
-=======
-}
-
+}
 /* Smart search select field margin */
 .finder-selects {
     margin: 0 15px 15px 0;
->>>>>>> 76820197
 }