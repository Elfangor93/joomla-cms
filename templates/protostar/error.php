--- conflicted
+++ resolved
@@ -23,12 +23,8 @@
 $layout   = $app->input->getCmd('layout', '');
 $task     = $app->input->getCmd('task', '');
 $itemid   = $app->input->getCmd('Itemid', '');
-<<<<<<< HEAD
 $format   = $app->input->getCmd('format', 'html');
-$sitename = $app->get('sitename');
-=======
 $sitename = htmlspecialchars($app->get('sitename'), ENT_QUOTES, 'UTF-8');
->>>>>>> 18dd5566
 
 if ($task === 'edit' || $layout === 'form')
 {
