<?php

/**
 * @package     Joomla.Site
 * @subpackage  Templates.cassiopeia
 *
 * @copyright   (C) 2017 Open Source Matters, Inc. <https://www.joomla.org>
 * @license     GNU General Public License version 2 or later; see LICENSE.txt
 */

defined('_JEXEC') or die;

use Joomla\CMS\Factory;
use Joomla\CMS\HTML\HTMLHelper;
use Joomla\CMS\Language\Text;
use Joomla\CMS\Uri\Uri;

/** @var Joomla\CMS\Document\HtmlDocument $this */

$app   = Factory::getApplication();
$input = $app->getInput();
$wa    = $this->getWebAssetManager();

// Browsers support SVG favicons
$this->addHeadLink(HTMLHelper::_('image', 'joomla-favicon.svg', '', [], true, 1), 'icon', 'rel', ['type' => 'image/svg+xml']);
$this->addHeadLink(HTMLHelper::_('image', 'favicon.ico', '', [], true, 1), 'alternate icon', 'rel', ['type' => 'image/vnd.microsoft.icon']);
$this->addHeadLink(HTMLHelper::_('image', 'joomla-favicon-pinned.svg', '', [], true, 1), 'mask-icon', 'rel', ['color' => '#000']);

// Detecting Active Variables
$option   = $input->getCmd('option', '');
$view     = $input->getCmd('view', '');
$layout   = $input->getCmd('layout', '');
$task     = $input->getCmd('task', '');
$itemid   = $input->getCmd('Itemid', '');
$sitename = htmlspecialchars($app->get('sitename'), ENT_QUOTES, 'UTF-8');
$menu     = $app->getMenu()->getActive();
$pageclass = $menu !== null ? $menu->getParams()->get('pageclass_sfx', '') : '';

// Color Theme
$paramsColorName = $this->params->get('colorName', 'colors_standard');
$assetColorName  = 'theme.' . $paramsColorName;
<<<<<<< HEAD
$wa->registerAndUseStyle($assetColorName, 'global/' . $paramsColorName . '.css');
=======
>>>>>>> 069d8582

// Use a font scheme if set in the template style options
$paramsFontScheme = $this->params->get('useFontScheme', false);
$fontStyles       = '';

if ($paramsFontScheme) {
    if (stripos($paramsFontScheme, 'https://') === 0) {
        $this->getPreloadManager()->preconnect('https://fonts.googleapis.com/', ['crossorigin' => 'anonymous']);
        $this->getPreloadManager()->preconnect('https://fonts.gstatic.com/', ['crossorigin' => 'anonymous']);
        $this->getPreloadManager()->preload($paramsFontScheme, ['as' => 'style', 'crossorigin' => 'anonymous']);
        $wa->registerAndUseStyle('fontscheme.current', $paramsFontScheme, [], ['media' => 'print', 'rel' => 'lazy-stylesheet', 'onload' => 'this.media=\'all\'', 'crossorigin' => 'anonymous']);

        if (preg_match_all('/family=([^?:]*):/i', $paramsFontScheme, $matches) > 0) {
            $fontStyles = '--cassiopeia-font-family-body: "' . str_replace('+', ' ', $matches[1][0]) . '", sans-serif;
			--cassiopeia-font-family-headings: "' . str_replace('+', ' ', $matches[1][1] ?? $matches[1][0]) . '", sans-serif;
			--cassiopeia-font-weight-normal: 400;
			--cassiopeia-font-weight-headings: 700;';
        }
    } elseif ($paramsFontScheme === 'system') {
        $fontStylesBody    = $this->params->get('systemFontBody', '');
        $fontStylesHeading = $this->params->get('systemFontHeading', '');

        if ($fontStylesBody) {
            $fontStyles = '--cassiopeia-font-family-body: ' . $fontStylesBody . ';
            --cassiopeia-font-weight-normal: 400;';
        }
        if ($fontStylesHeading) {
            $fontStyles .= '--cassiopeia-font-family-headings: ' . $fontStylesHeading . ';
    		--cassiopeia-font-weight-headings: 700;';
        }
    } else {
        $wa->registerAndUseStyle('fontscheme.current', $paramsFontScheme, ['version' => 'auto'], ['media' => 'print', 'rel' => 'lazy-stylesheet', 'onload' => 'this.media=\'all\'']);
        $this->getPreloadManager()->preload($wa->getAsset('style', 'fontscheme.current')->getUri() . '?' . $this->getMediaVersion(), ['as' => 'style']);
    }
}

// Enable assets
$wa->usePreset('template.cassiopeia.' . ($this->direction === 'rtl' ? 'rtl' : 'ltr'))
    ->useStyle('template.active.language')
    ->registerAndUseStyle($assetColorName, 'global/' . $paramsColorName . '.css')
    ->useStyle('template.user')
    ->useScript('template.user')
    ->addInlineStyle(":root {
		--hue: 214;
		--template-bg-light: #f0f4fb;
		--template-text-dark: #495057;
		--template-text-light: #ffffff;
		--template-link-color: var(--link-color);
		--template-special-color: #001B4C;
		$fontStyles
	}");

// Override 'template.active' asset to set correct ltr/rtl dependency
$wa->registerStyle('template.active', '', [], [], ['template.cassiopeia.' . ($this->direction === 'rtl' ? 'rtl' : 'ltr')]);

// Logo file or site title param
if ($this->params->get('logoFile')) {
    $logo = HTMLHelper::_('image', Uri::root(false) . htmlspecialchars($this->params->get('logoFile'), ENT_QUOTES), $sitename, ['loading' => 'eager', 'decoding' => 'async'], false, 0);
} elseif ($this->params->get('siteTitle')) {
    $logo = '<span title="' . $sitename . '">' . htmlspecialchars($this->params->get('siteTitle'), ENT_COMPAT, 'UTF-8') . '</span>';
} else {
    $logo = HTMLHelper::_('image', 'logo.svg', $sitename, ['class' => 'logo d-inline-block', 'loading' => 'eager', 'decoding' => 'async'], true, 0);
}

$hasClass = '';

if ($this->countModules('sidebar-left', true)) {
    $hasClass .= ' has-sidebar-left';
}

if ($this->countModules('sidebar-right', true)) {
    $hasClass .= ' has-sidebar-right';
}

// Container
$wrapper = $this->params->get('fluidContainer') ? 'wrapper-fluid' : 'wrapper-static';

$this->setMetaData('viewport', 'width=device-width, initial-scale=1');

$stickyHeader = $this->params->get('stickyHeader') ? 'position-sticky sticky-top' : '';

// Defer fontawesome for increased performance. Once the page is loaded javascript changes it to a stylesheet.
$wa->getAsset('style', 'fontawesome')->setAttribute('rel', 'lazy-stylesheet');
?>
<!DOCTYPE html>
<html lang="<?php echo $this->language; ?>" dir="<?php echo $this->direction; ?>">

<head>
    <jdoc:include type="metas" />
    <jdoc:include type="styles" />
    <jdoc:include type="scripts" />
</head>

<body class="site <?php echo $option
    . ' ' . $wrapper
    . ' view-' . $view
    . ($layout ? ' layout-' . $layout : ' no-layout')
    . ($task ? ' task-' . $task : ' no-task')
    . ($itemid ? ' itemid-' . $itemid : '')
    . ($pageclass ? ' ' . $pageclass : '')
    . $hasClass
    . ($this->direction == 'rtl' ? ' rtl' : '');
?>">
    <header class="header container-header full-width<?php echo $stickyHeader ? ' ' . $stickyHeader : ''; ?>">

        <?php if ($this->countModules('topbar')) : ?>
            <div class="container-topbar">
                <jdoc:include type="modules" name="topbar" style="none" />
            </div>
        <?php endif; ?>

        <?php if ($this->countModules('below-top')) : ?>
            <div class="grid-child container-below-top">
                <jdoc:include type="modules" name="below-top" style="none" />
            </div>
        <?php endif; ?>

        <?php if ($this->params->get('brand', 1)) : ?>
            <div class="grid-child">
                <div class="navbar-brand">
                    <a class="brand-logo" href="<?php echo $this->baseurl; ?>/">
                        <?php echo $logo; ?>
                    </a>
                    <?php if ($this->params->get('siteDescription')) : ?>
                        <div class="site-description"><?php echo htmlspecialchars($this->params->get('siteDescription')); ?></div>
                    <?php endif; ?>
                </div>
            </div>
        <?php endif; ?>

        <?php if ($this->countModules('menu', true) || $this->countModules('search', true)) : ?>
            <div class="grid-child container-nav">
                <?php if ($this->countModules('menu', true)) : ?>
                    <jdoc:include type="modules" name="menu" style="none" />
                <?php endif; ?>
                <?php if ($this->countModules('search', true)) : ?>
                    <div class="container-search">
                        <jdoc:include type="modules" name="search" style="none" />
                    </div>
                <?php endif; ?>
            </div>
        <?php endif; ?>
    </header>

    <div class="site-grid">
        <?php if ($this->countModules('banner', true)) : ?>
            <div class="container-banner full-width">
                <jdoc:include type="modules" name="banner" style="none" />
            </div>
        <?php endif; ?>

        <?php if ($this->countModules('top-a', true)) : ?>
            <div class="grid-child container-top-a">
                <jdoc:include type="modules" name="top-a" style="card" />
            </div>
        <?php endif; ?>

        <?php if ($this->countModules('top-b', true)) : ?>
            <div class="grid-child container-top-b">
                <jdoc:include type="modules" name="top-b" style="card" />
            </div>
        <?php endif; ?>

        <?php if ($this->countModules('sidebar-left', true)) : ?>
            <div class="grid-child container-sidebar-left">
                <jdoc:include type="modules" name="sidebar-left" style="card" />
            </div>
        <?php endif; ?>

        <div class="grid-child container-component">
            <jdoc:include type="modules" name="breadcrumbs" style="none" />
            <jdoc:include type="modules" name="main-top" style="card" />
            <jdoc:include type="message" />
            <main>
                <jdoc:include type="component" />
            </main>
            <jdoc:include type="modules" name="main-bottom" style="card" />
        </div>

        <?php if ($this->countModules('sidebar-right', true)) : ?>
            <div class="grid-child container-sidebar-right">
                <jdoc:include type="modules" name="sidebar-right" style="card" />
            </div>
        <?php endif; ?>

        <?php if ($this->countModules('bottom-a', true)) : ?>
            <div class="grid-child container-bottom-a">
                <jdoc:include type="modules" name="bottom-a" style="card" />
            </div>
        <?php endif; ?>

        <?php if ($this->countModules('bottom-b', true)) : ?>
            <div class="grid-child container-bottom-b">
                <jdoc:include type="modules" name="bottom-b" style="card" />
            </div>
        <?php endif; ?>
    </div>

    <?php if ($this->countModules('footer', true)) : ?>
        <footer class="container-footer footer full-width">
            <div class="grid-child">
                <jdoc:include type="modules" name="footer" style="none" />
            </div>
        </footer>
    <?php endif; ?>

    <?php if ($this->params->get('backTop') == 1) : ?>
        <a href="#top" id="back-top" class="back-to-top-link" aria-label="<?php echo Text::_('TPL_CASSIOPEIA_BACKTOTOP'); ?>">
            <span class="icon-arrow-up icon-fw" aria-hidden="true"></span>
        </a>
    <?php endif; ?>

    <jdoc:include type="modules" name="debug" style="none" />
</body>

</html><|MERGE_RESOLUTION|>--- conflicted
+++ resolved
@@ -39,10 +39,6 @@
 // Color Theme
 $paramsColorName = $this->params->get('colorName', 'colors_standard');
 $assetColorName  = 'theme.' . $paramsColorName;
-<<<<<<< HEAD
-$wa->registerAndUseStyle($assetColorName, 'global/' . $paramsColorName . '.css');
-=======
->>>>>>> 069d8582
 
 // Use a font scheme if set in the template style options
 $paramsFontScheme = $this->params->get('useFontScheme', false);
