--- conflicted
+++ resolved
@@ -125,34 +125,18 @@
 				<?php if ($this->countModules('menu')) : ?>
 					<nav class="navbar navbar-expand-md">
 						<button class="navbar-toggler navbar-toggler-right" type="button" data-toggle="collapse" data-target="#navbar" aria-controls="navbar" aria-expanded="false" aria-label="<?php echo Text::_('TPL_CASSIOPEIA_TOGGLE'); ?>">
-							<span class="fas fa-bars" aria-hidden="true"></span>
+							<span class="icon-bars" aria-hidden="true"></span>
 						</button>
 						<div class="collapse navbar-collapse" id="navbar">
 							<jdoc:include type="modules" name="menu" style="none" />
 						</div>
 					</nav>
-					<?php endif; ?>
-<<<<<<< HEAD
+				<?php endif; ?>
 				<?php if ($this->countModules('search')) : ?>
 					<div class="container-search">
 						<div class="form-inline">
 							<jdoc:include type="modules" name="search" style="none" />
 						</div>
-=======
-				</div>
-
-				<?php if ($this->countModules('menu') || $this->countModules('search')) : ?>
-					<button class="navbar-toggler navbar-toggler-right" type="button" data-toggle="collapse" data-target="#navbar" aria-controls="navbar" aria-expanded="false" aria-label="<?php echo Text::_('TPL_CASSIOPEIA_TOGGLE'); ?>">
-						<span class="icon-bars" aria-hidden="true"></span>
-					</button>
-					<div class="collapse navbar-collapse" id="navbar">
-						<jdoc:include type="modules" name="menu" style="none" />
-						<?php if ($this->countModules('search')) : ?>
-							<div class="form-inline">
-								<jdoc:include type="modules" name="search" style="none" />
-							</div>
-						<?php endif; ?>
->>>>>>> 282fd17f
 					</div>
 				<?php endif; ?>
 			</div>
@@ -211,30 +195,18 @@
 	</div>
 	<?php endif; ?>
 
-<<<<<<< HEAD
 	<?php if ($this->countModules('footer')) : ?>
 	<footer class="container-footer footer full-width">
 		<div class="grid-child">
 			<jdoc:include type="modules" name="footer" style="none" />
 		</div>
-=======
-	<?php if ($this->countModules('footer') || ($this->params->get('backTop') == 1)) : ?>
-	<footer class="grid-child container-footer footer">
-		<jdoc:include type="modules" name="footer" style="none" />
-		<?php if ($this->params->get('backTop') == 1) : ?>
-			<a href="#top" id="back-top" class="back-top">
-				<span class="icon-arrow-up" aria-hidden="true"></span>
-				<span class="sr-only"><?php echo Text::_('TPL_CASSIOPEIA_BACKTOTOP'); ?></span>
-			</a>
-		<?php endif; ?>
->>>>>>> 282fd17f
 	</footer>
 	<?php endif; ?>
 
 	<?php if ($this->params->get('backTop') == 1) : ?>
 		<div class="back-to-top-wrapper">
 			<a href="#top" class="back-to-top-link" aria-label="<?php echo Text::_('TPL_CASSIOPEIA_BACKTOTOP'); ?>">
-				<span class="fas fa-arrow-up fa-fw" aria-hidden="true"></span>
+				<span class="icon-arrow-up icon-fw" aria-hidden="true"></span>
 			</a>
 		</div>
 	<?php endif; ?>
