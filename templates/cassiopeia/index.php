--- conflicted
+++ resolved
@@ -26,8 +26,8 @@
 $itemid   = $app->input->getCmd('Itemid', '');
 $sitename = htmlspecialchars($app->get('sitename'), ENT_QUOTES, 'UTF-8');
 $menu     = $app->getMenu()->getActive();
-<<<<<<< HEAD
-$pageclass = $menu->getParams()->get('pageclass_sfx');
+
+$pageclass = $menu !== null ? $menu->getParams()->get('pageclass_sfx', '') : '';
 
 // Template path
 $templatePath = 'templates/' . $this->template;
@@ -49,9 +49,6 @@
 	$this->getPreloadManager()->preload($wa->getAsset('style', $assetFontScheme)->getUri(), ['as' => 'style']);
 }
 
-=======
-$pageclass = $menu !== null ? $menu->getParams()->get('pageclass_sfx', '') : '';
->>>>>>> f020116a
 // Enable assets
 $wa->usePreset('template.cassiopeia.' . ($this->direction === 'rtl' ? 'rtl' : 'ltr'))
 	->useStyle('template.active.language')
