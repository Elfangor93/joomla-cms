// Global
$cassiopeia-container-main-bg:        hsl(0, 0%, 95%) !default;
$cassiopeia-border-color:             hsl(210, 14%, 89%) !default;
$cassiopeia-box-shadow:               1px 1px 4px hsla(0, 0%, 0%, .1) !default;
$cassiopeia-block-header-bg:          hsl(0, 0%, 96%) !default;
$cassiopeia-header-grad:              linear-gradient(135deg, var(--cassiopeia-color-primary) 0%, var(--cassiopeia-color-hover) 100%);
<<<<<<< HEAD
$cassiopeia-inverted-text-color:      var(--cassiopeia-color-hover);


// Color system
=======
$cassiopeia-header-grad-rtl:          linear-gradient(135deg, var(--cassiopeia-color-hover) 0%, var(--cassiopeia-color-primary) 100%);
>>>>>>> 47b44d39

// Standard
$standard-color-primary:              hsl(220, 67%, 20%);
$standard-color-link:                 hsl(220, 67%, 20%);
$standard-color-hover:                hsl(242, 30%, 36%);

// Alternative
$alternative-color-primary:           hsl(351, 54%, 37%);
$alternative-color-link:              hsl(216, 21%, 51%);
$alternative-color-hover:             hsl(351, 33%, 44%);

$white:                               hsl(0, 0%, 100%);
$gray-100:                            hsl(210, 17%, 98%);
$gray-200:                            hsl(210, 16%, 93%);
$gray-300:                            hsl(210, 14%, 89%);
$gray-400:                            hsl(210, 14%, 83%);
$gray-500:                            hsl(210, 11%, 71%);
$gray-600:                            hsl(210, 7%, 46%);
$gray-700:                            hsl(210, 9%, 31%);
$gray-800:                            hsl(210, 10%, 23%);
$gray-900:                            hsl(210, 11%, 15%);
$black:                               hsl(0, 0%, 0%);

$grays: (
  100: $gray-100,
  200: $gray-200,
  300: $gray-300,
  400: $gray-400,
  500: $gray-500,
  600: $gray-600,
  700: $gray-700,
  800: $gray-800,
  900: $gray-900
);

$blue:                                hsl(240, 98%, 17%);
$indigo:                              hsl(263, 90%, 51%);
$purple:                              hsl(261, 51%, 51%);
$pink:                                hsl(332, 79%, 58%);
$red:                                 hsl(2, 64%, 58%);
$orange:                              hsl(27, 98%, 54%);
$yellow:                              hsl(35, 84%, 62%);
$green:                               hsl(120, 32%, 39%);
$teal:                                hsl(194, 66%, 61%);
$cyan:                                hsl(188, 80%, 32%);

$colors: (
  blue: $blue,
  indigo: $indigo,
  purple: $purple,
  pink: $pink,
  red: $red,
  orange: $orange,
  yellow: $yellow,
  green: $green,
  teal: $teal,
  cyan: $cyan,
  white: $white
);

$primary: var(--cassiopeia-color-primary);
$primaryBS:                           $blue;
$secondary:                           $gray-600;
$success:                             $green;
$info:                                $cyan;
$warning:                             $yellow;
$danger:                              $red;
$light:                               $gray-100;
$dark:                                $gray-800;


$theme-colors: (
  primary: $primaryBS,
  secondary: $secondary,
  success: $success,
  info: $info,
  warning: $warning,
  danger: $danger,
  light: $light,
  dark: $dark
);

// Body
$body-color:                          var(--cassiopeia-color-primary);

// Links
$link-color:                          var(--cassiopeia-color-link);
$link-hover-color:                    var(--cassiopeia-color-hover);

// Grid breakpoints
$grid-breakpoints: (
  xs: 0,
  sm: 36em,
  md: 48em,
  lg: 62em,
  xl: 75em
);

// Grid containers
$container-max-widths: (
  sm: 33.75em,
  md: 45em,
  lg: 60em,
  xl: 71.25em
);

// Grid columns
$grid-gutter-width:                   1em !default;
$cassiopeia-grid-gutter:              $grid-gutter-width;

// Components
$fa-font-path:                        "../../../media/vendor/fontawesome-free/webfonts";

// Treeselect
$treeselect-line-height:              2.2rem;

// MetisMenu
$metismenu:                           true !default;

// Toolbar
$cassiopeia-toolbar-line-height:      1.8rem;

// Typography
$font-family-base:                    var(--cassiopeia-font-family-body);

$font-size-root:                      calc(1em + .16vw);
$font-size-lg:                        1.25rem;
$font-size-sm:                        .875rem;

$h1-font-size:                        1.857rem;
$h2-font-size:                        1.571rem;
$h3-font-size:                        1.286rem;
$h4-font-size:                        1rem;
$h5-font-size:                        .9286rem;
$h6-font-size:                        .8571rem;

// Tables
$table-bg:                            transparent !default;
$table-bg-accent:                     hsla(0, 0%, 0%, .3) !default;

// Forms
$input-padding:                       .6rem 1rem;
$input-border:                        solid 1px $gray-600;
$input-btn-padding-y:                 .6rem;
$input-btn-padding-x:                 1rem;
$input-max-width:                     100%;

$custom-select-indicator-padding:     3rem;
$custom-select-bg:                    $gray-200;
$custom-select-bg-size:               116rem;
$custom-select-bg-size-sm:            75rem;
$custom-select-indicator:             url("../images/select-bg.svg");
$custom-select-indicator-rtl:         url("../images/select-bg-rtl.svg");
$custom-select-indicator-active:      url("../../../images/select-bg.svg");
$custom-select-indicator-active-rtl:  url("../../../images/select-bg-rtl.svg");
$custom-select-background:            $custom-select-indicator no-repeat right center / $custom-select-bg-size; // Used so we can have multiple background elements (e.g., arrow and feedback icon)
$custom-select-background-rtl:        $custom-select-indicator-rtl no-repeat left center / $custom-select-bg-size; // Used so we can have multiple background elements (e.g., arrow and feedback icon)
$custom-select-multiple-padding-y:    .3rem;

// Z-index master list
$zindex-negative:                     -1;
$zindex-actions:                      auto;
$zindex-toolbar:                      1000;
$zindex-sidebar:                      1010;
$zindex-header:                       1020;
$zindex-alerts:                       1030;
$zindex-modal-backdrop:               1040;
$zindex-modal:                        1050;
$zindex-popover:                      1060;
$zindex-tooltip:                      1070;
$zindex-mobile-bottom:                8000;
$zindex-mobile-toggle:                9999;
$zindex-mobile-menu:                  9000;

// Navs
$nav-link-padding-y:                  .5rem;

$cassiopeia-tabs-header-bg:           $cassiopeia-block-header-bg;
$cassiopeia-tabs-active-bg:           hsla(0, 0%, 0%, .3);
$cassiopeia-tabs-active-highlight:    theme-color("primary");

// Navbar
$nav-link-height:                     1.5rem + $nav-link-padding-y * 2;

// Cards
$cassiopeia-card-title-bg:            $cassiopeia-block-header-bg;
$cassiopeia-card-title-icon-bg:       $cassiopeia-block-header-bg;
$cassiopeia-card-title-icon-bg-hover: scale-color($cassiopeia-card-title-bg, $lightness: 2%);
$card-bg-color-light:                 $gray-100;
$card-bg-color-dark:                  var(--cassiopeia-color-primary);
$card-border-color:                   $cassiopeia-border-color;

// Badges
$badge-default-bg:                    $gray-600;

// Modals
$modal-header-height:                 3rem;

// Alerts
$state-success-text:                  $white !default;
$state-success-bg:                    $success !default;
$state-success-border:                scale-color($success, $lightness: -5%) !default;

$state-info-text:                     $white !default;
$state-info-bg:                       $info !default;
$state-info-border:                   scale-color($info, $lightness: -7%) !default;

$state-warning-text:                  $white !default;
$state-warning-bg:                    $warning !default;
$state-warning-border:                scale-color($warning, $lightness: -5%) !default;

$state-danger-text:                   $white !default;
$state-danger-bg:                     $danger !default;
$state-danger-border:                 scale-color($danger, $lightness: -5%) !default;

// List group
$list-group-bg:                       $white;<|MERGE_RESOLUTION|>--- conflicted
+++ resolved
@@ -4,14 +4,11 @@
 $cassiopeia-box-shadow:               1px 1px 4px hsla(0, 0%, 0%, .1) !default;
 $cassiopeia-block-header-bg:          hsl(0, 0%, 96%) !default;
 $cassiopeia-header-grad:              linear-gradient(135deg, var(--cassiopeia-color-primary) 0%, var(--cassiopeia-color-hover) 100%);
-<<<<<<< HEAD
+$cassiopeia-header-grad-rtl:          linear-gradient(135deg, var(--cassiopeia-color-hover) 0%, var(--cassiopeia-color-primary) 100%);
 $cassiopeia-inverted-text-color:      var(--cassiopeia-color-hover);
 
 
 // Color system
-=======
-$cassiopeia-header-grad-rtl:          linear-gradient(135deg, var(--cassiopeia-color-hover) 0%, var(--cassiopeia-color-primary) 100%);
->>>>>>> 47b44d39
 
 // Standard
 $standard-color-primary:              hsl(220, 67%, 20%);
