--- conflicted
+++ resolved
@@ -94,7 +94,18 @@
 				</field>
 
 				<field
-<<<<<<< HEAD
+					name="backTop"
+					type="radio"
+					label="TPL_CASSIOPEIA_BACKTOTOP_LABEL"
+					layout="joomla.form.field.radio.switcher"
+					default="0"
+					filter="integer"
+					>
+					<option value="0">JNO</option>
+					<option value="1">JYES</option>
+				</field>
+
+				<field
 					name="googleFont"
 					type="radio"
 					label="TPL_CASSIOPEIA_FONT_LABEL"
@@ -119,18 +130,6 @@
 					exclude="\.min\.css$"
 					showon="googleFont:1"
 				/>
-=======
-					name="backTop"
-					type="radio"
-					label="TPL_CASSIOPEIA_BACKTOTOP_LABEL"
-					layout="joomla.form.field.radio.switcher"
-					default="0"
-					filter="integer"
-					>
-					<option value="0">JNO</option>
-					<option value="1">JYES</option>
-				</field>
->>>>>>> 6f666d7b
 			</fieldset>
 		</fields>
 	</config>
