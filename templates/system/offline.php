<?php
/**
 * @package     Joomla.Site
 * @subpackage  Template.system
 *
 * @copyright   Copyright (C) 2005 - 2019 Open Source Matters, Inc. All rights reserved.
 * @license     GNU General Public License version 2 or later; see LICENSE.txt
 */

defined('_JEXEC') or die;

use Joomla\CMS\Factory;
use Joomla\CMS\Helper\AuthenticationHelper;
use Joomla\CMS\HTML\HTMLHelper;
use Joomla\CMS\Language\Text;
use Joomla\CMS\Router\Route;
use Joomla\CMS\Uri\Uri;

/** @var Joomla\CMS\Document\HtmlDocument $this */

$app = Factory::getApplication();
$wa  = $this->getWebAssetManager();

// Styles
$wa->registerAndUseStyle('template.system.offline', 'templates/system/css/offline.css');

if ($this->direction === 'rtl')
{
	$wa->registerAndUseStyle('template.system.offline_rtl', 'templates/system/css/offline_rtl.css');
}

$wa->registerAndUseStyle('template.system.general', 'templates/system/css/general.css');

$twofactormethods = AuthenticationHelper::getTwoFactorMethods();

?>
<!DOCTYPE html>
<html lang="<?php echo $this->language; ?>" dir="<?php echo $this->direction; ?>">
<head>
	<meta name="viewport" content="width=device-width, initial-scale=1.0">
	<jdoc:include type="head" />
</head>
<body>
	<jdoc:include type="message" />
	<div id="frame" class="outline">
		<?php if ($app->get('offline_image') && file_exists($app->get('offline_image'))) : ?>
			<img src="<?php echo $app->get('offline_image'); ?>" alt="<?php echo htmlspecialchars($app->get('sitename'), ENT_COMPAT, 'UTF-8'); ?>" />
		<?php endif; ?>
		<h1>
			<?php echo htmlspecialchars($app->get('sitename'), ENT_COMPAT, 'UTF-8'); ?>
		</h1>
	<?php if ($app->get('display_offline_message', 1) == 1 && str_replace(' ', '', $app->get('offline_message')) !== '') : ?>
		<p>
			<?php echo $app->get('offline_message'); ?>
		</p>
	<?php elseif ($app->get('display_offline_message', 1) == 2 && str_replace(' ', '', Text::_('JOFFLINE_MESSAGE')) !== '') : ?>
		<p>
			<?php echo Text::_('JOFFLINE_MESSAGE'); ?>
		</p>
	<?php endif; ?>
	<form action="<?php echo Route::_('index.php', true); ?>" method="post" id="form-login">
	<fieldset class="input">
		<p id="form-login-username">
			<label for="username"><?php echo Text::_('JGLOBAL_USERNAME'); ?></label>
			<input name="username" id="username" type="text" class="inputbox" alt="<?php echo Text::_('JGLOBAL_USERNAME'); ?>" autocomplete="off" autocapitalize="none" />
		</p>
		<p id="form-login-password">
			<label for="passwd"><?php echo Text::_('JGLOBAL_PASSWORD'); ?></label>
			<input type="password" name="password" class="inputbox" alt="<?php echo Text::_('JGLOBAL_PASSWORD'); ?>" id="passwd" />
		</p>
		<?php if (count($twofactormethods) > 1) : ?>
			<p id="form-login-secretkey">
<<<<<<< HEAD
				<label for="secretkey"><?php echo Text::_('JGLOBAL_SECRETKEY'); ?></label>
				<input type="text" name="secretkey" class="inputbox" alt="<?php echo Text::_('JGLOBAL_SECRETKEY'); ?>" id="secretkey" />
=======
				<label for="secretkey"><?php echo JText::_('JGLOBAL_SECRETKEY'); ?></label>
				<input type="text" name="secretkey" autocomplete="one-time-code" class="inputbox" alt="<?php echo JText::_('JGLOBAL_SECRETKEY'); ?>" id="secretkey" />
>>>>>>> a02140d7
			</p>
		<?php endif; ?>
		<p id="submit-button">
			<input type="submit" name="Submit" class="button login" value="<?php echo Text::_('JLOGIN'); ?>" />
		</p>
		<input type="hidden" name="option" value="com_users" />
		<input type="hidden" name="task" value="user.login" />
		<input type="hidden" name="return" value="<?php echo base64_encode(Uri::base()); ?>" />
		<?php echo HTMLHelper::_('form.token'); ?>
	</fieldset>
	</form>
	</div>
</body>
</html><|MERGE_RESOLUTION|>--- conflicted
+++ resolved
@@ -70,13 +70,8 @@
 		</p>
 		<?php if (count($twofactormethods) > 1) : ?>
 			<p id="form-login-secretkey">
-<<<<<<< HEAD
 				<label for="secretkey"><?php echo Text::_('JGLOBAL_SECRETKEY'); ?></label>
-				<input type="text" name="secretkey" class="inputbox" alt="<?php echo Text::_('JGLOBAL_SECRETKEY'); ?>" id="secretkey" />
-=======
-				<label for="secretkey"><?php echo JText::_('JGLOBAL_SECRETKEY'); ?></label>
-				<input type="text" name="secretkey" autocomplete="one-time-code" class="inputbox" alt="<?php echo JText::_('JGLOBAL_SECRETKEY'); ?>" id="secretkey" />
->>>>>>> a02140d7
+				<input type="text" name="secretkey" autocomplete="one-time-code" class="inputbox" alt="<?php echo Text::_('JGLOBAL_SECRETKEY'); ?>" id="secretkey" />
 			</p>
 		<?php endif; ?>
 		<p id="submit-button">
