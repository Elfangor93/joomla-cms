--- conflicted
+++ resolved
@@ -29,29 +29,16 @@
 	<?php $userFieldGroups[$field->group_title][] = $field;?>
 <?php endforeach; ?>
 
-<<<<<<< HEAD
-<?php foreach ($userFieldGroups as $categoryTitle => $fields) :?>
-	<?php $id = JApplicationHelper::stringURLSafe($categoryTitle); ?>
+<?php foreach ($userFieldGroups as $groupTitle => $fields) :?>
+	<?php $id = JApplicationHelper::stringURLSafe($groupTitle); ?>
 	<?php if ($this->params->get('presentation_style') === 'sliders') :
-		echo JHtml::_('sliders.panel', $categoryTitle ?: JText::_('COM_CONTACT_USER_FIELDS'), 'display-' . $id); ?>
+		echo JHtml::_('sliders.panel', $groupTitle ?: JText::_('COM_CONTACT_USER_FIELDS'), 'display-' . $id); ?>
 	<?php endif; ?>
 	<?php if ($this->params->get('presentation_style') === 'tabs') : ?>
-		<?php echo JHtmlTabs::panel($categoryTitle ?: JText::_('COM_CONTACT_USER_FIELDS'), 'display-' . $id); ?>
+		<?php echo JHtmlTabs::panel($groupTitle ?: JText::_('COM_CONTACT_USER_FIELDS'), 'display-' . $id); ?>
 	<?php endif; ?>
 	<?php if ($this->params->get('presentation_style') === 'plain'):?>
-		<?php echo '<h3>'. ( $categoryTitle ?: JText::_('COM_CONTACT_USER_FIELDS')).'</h3>'; ?>
-=======
-<?php foreach ($userFieldGroups as $groupTitle => $fields) :?>
-	<?php $id = JApplicationHelper::stringURLSafe($groupTitle); ?>
-	<?php if ($this->params->get('presentation_style') == 'sliders') :
-		echo JHtml::_('sliders.panel', $groupTitle ?: JText::_('COM_CONTACT_USER_FIELDS'), 'display-' . $id); ?>
-	<?php endif; ?>
-	<?php if ($this->params->get('presentation_style') == 'tabs') : ?>
-		<?php echo JHtmlTabs::panel($groupTitle ?: JText::_('COM_CONTACT_USER_FIELDS'), 'display-' . $id); ?>
-	<?php endif; ?>
-	<?php if ($this->params->get('presentation_style') == 'plain'):?>
-		<?php echo '<h3>' . ( $groupTitle ?: JText::_('COM_CONTACT_USER_FIELDS')) . '</h3>'; ?>
->>>>>>> 00eefd1c
+		<?php echo '<h3>' . ($groupTitle ?: JText::_('COM_CONTACT_USER_FIELDS')) . '</h3>'; ?>
 	<?php endif; ?>
 
 	<div class="contact-profile" id="user-custom-fields-<?php echo $id; ?>">
