<?php
/**
 * @package     Joomla.Site
 * @subpackage  Templates.aurora
 *
 * @copyright   Copyright (C) 2005 - 2017 Open Source Matters, Inc. All rights reserved.
 * @license     GNU General Public License version 2 or later; see LICENSE.txt
 */

defined('_JEXEC') or die;

/** @var JDocumentHtml $this */

$app = JFactory::getApplication();

// Getting params from template
$params = $app->getTemplate(true)->params;

// Detecting Active Variables
$option   = $app->input->getCmd('option', '');
$view     = $app->input->getCmd('view', '');
$layout   = $app->input->getCmd('layout', '');
$task     = $app->input->getCmd('task', '');
$itemid   = $app->input->getCmd('Itemid', '');
$sitename = $app->get('sitename');

// Add JavaScript Frameworks
JHtml::_('bootstrap.framework');

// Add template js
JHtml::_('script', 'template.js', ['version' => 'auto', 'relative' => true]);

// Add Stylesheets
JHtml::_('stylesheet', 'template.css', ['version' => 'auto', 'relative' => true]);

<<<<<<< HEAD
// Load custom.css
JHtml::_('stylesheet', 'user.css', array('version' => 'auto', 'relative' => true));
=======
// Check for a custom CSS file
JHtml::_('stylesheet', 'user.css', ['version' => 'auto', 'relative' => true]);
>>>>>>> ab790a33

// Load specific language related CSS
JHtml::_('stylesheet', ltrim($this->baseurl, '/') . '/language/' . $lang->getTag() . '/' . $lang->getTag() . '.css', array('version' => 'auto'));

// Check for a custom js file
JHtml::_('script', 'user.js', ['version' => 'auto', 'relative' => true]);

// Load optional RTL Bootstrap CSS
//JHtml::_('bootstrap.loadCss', false, $this->direction);

// Logo file or site title param
if ($this->params->get('logoFile'))
{
	$logo = '<img src="' . JUri::root() . $this->params->get('logoFile') . '" alt="' . $sitename . '">';
}
elseif ($this->params->get('siteTitle'))
{
	$logo = '<span title="' . $sitename . '">' . htmlspecialchars($this->params->get('siteTitle'), ENT_COMPAT, 'UTF-8') . '</span>';
}
else
{
	$logo = '<img src="' . $this->baseurl . '/templates/' . $this->template . '/images/logo.svg' . '" class="logo d-inline-block align-top" alt="' . $sitename . '">';
}

// Header bottom margin
$headerMargin = !$this->countModules('banner') ? ' mb-4' : '';

// Container
$container = $params->get('fluidContainer') ? 'container-fluid' : 'container';

$this->setMetaData('viewport', 'width=device-width, initial-scale=1');
?>
<!DOCTYPE html>
<html lang="<?php echo $this->language; ?>" dir="<?php echo $this->direction; ?>">
<head>
	<jdoc:include type="metas" />
	<jdoc:include type="styles" />
	<jdoc:include type="scripts" />
</head>

<body class="site <?php echo $option
	. ' view-' . $view
	. ($layout ? ' layout-' . $layout : ' no-layout')
	. ($task ? ' task-' . $task : ' no-task')
	. ($itemid ? ' itemid-' . $itemid : '');
	echo ($this->direction == 'rtl' ? ' rtl' : '');
?>">

	<header class="header<?php echo $headerMargin; ?>">
		<nav class="navbar navbar-toggleable-md navbar-full <?php echo $container; ?>">
			<div class="navbar-brand">
				<a href="<?php echo $this->baseurl; ?>/">
					<?php echo $logo; ?>
				</a>
				<?php if ($this->params->get('siteDescription')) : ?>
					<div class="site-description"><?php echo htmlspecialchars($this->params->get('siteDescription')); ?></div>
				<?php endif; ?>
			</div>

			<?php if ($this->countModules('menu')) : ?>
				<button class="navbar-toggler navbar-toggler-right" type="button" data-toggle="collapse" data-target="#navbar" aria-controls="navbar" aria-expanded="false" aria-label="<?php echo JText::_('TPL_AURORA_TOGGLE'); ?>">
					<span class="fa fa-bars"></span>
				</button>
				<div class="collapse navbar-collapse" id="navbar">
					<jdoc:include type="modules" name="menu" style="none" />
					<?php if ($this->countModules('search')) : ?>
						<div class="form-inline">
							<jdoc:include type="modules" name="search" style="none" />
						</div>
					<?php endif; ?>
				</div>
			<?php endif; ?>
		</nav>
	</header>

	<?php if ($this->countModules('banner')) : ?>
		<div class="banner mb-3">
			<jdoc:include type="modules" name="banner" style="xhtml" />
		</div>
	<?php endif; ?>

	<div class="<?php echo $container; ?>">

		<?php if ($this->countModules('top-a')) : ?>
			<div class="row">
				<jdoc:include type="modules" name="top-a" style="cardGrey" />
			</div>
		<?php endif; ?>

		<?php if ($this->countModules('top-b')) : ?>
			<div class="row">
				<jdoc:include type="modules" name="top-b" style="card" />
			</div>
		<?php endif; ?>

		<div class="row">

			<?php if ($this->countModules('sidebar-left')) : ?>
				<div id="sidebar-left" class="col-md-<?php echo $this->params->get('sidebarLeftWidth', 3); ?>">
					<div class="row">
						<jdoc:include type="modules" name="sidebar-left" style="default" />
					</div>
				</div>
			<?php endif; ?>

			<main id="content" role="main" class="col content">

				<?php if ($this->countModules('main-top')) : ?>
					<div class="row">
						<jdoc:include type="modules" name="main-top" style="cardGrey" />
					</div>
				<?php endif; ?>

				<jdoc:include type="message" />
				<jdoc:include type="component" />
				<jdoc:include type="modules" name="breadcrumbs" style="none" />

				<?php if ($this->countModules('main-bottom')) : ?>
					<div class="row">
						<jdoc:include type="modules" name="main-bottom" style="cardGrey" />
					</div>
				<?php endif; ?>

			</main>

			<?php if ($this->countModules('sidebar-right')) : ?>
				<div id="sidebar-right" class="col-md-<?php echo $this->params->get('sidebarRightWidth', 3); ?>">
					<div class="row">
						<jdoc:include type="modules" name="sidebar-right" style="default" />
					</div>
				</div>
			<?php endif; ?>

		</div>

		<?php if ($this->countModules('bottom-a')) : ?>
			<div class="row">
				<jdoc:include type="modules" name="bottom-a" style="cardGrey" />
			</div>
		<?php endif; ?>

		<?php if ($this->countModules('bottom-b')) : ?>
			<div class="row">
				<jdoc:include type="modules" name="bottom-b" style="card" />
			</div>
		<?php endif; ?>

	</div>

	<footer class="footer" role="contentinfo">
		<div class="<?php echo $container; ?>">
			<hr>
			<p class="float-right">
				<a href="#top" id="back-top" class="back-top">
					<span class="icon-arrow-up-4"><span class="sr-only"><?php echo JText::_('TPL_AURORA_BACKTOTOP'); ?></span></span>
				</a>
			</p>
			<jdoc:include type="modules" name="footer" style="none" />
		</div>
	</footer>

	<jdoc:include type="modules" name="debug" style="none" />
</body>
</html><|MERGE_RESOLUTION|>--- conflicted
+++ resolved
@@ -11,7 +11,8 @@
 
 /** @var JDocumentHtml $this */
 
-$app = JFactory::getApplication();
+$app  = JFactory::getApplication();
+$lang = JFactory::getLanguage();
 
 // Getting params from template
 $params = $app->getTemplate(true)->params;
@@ -30,25 +31,17 @@
 // Add template js
 JHtml::_('script', 'template.js', ['version' => 'auto', 'relative' => true]);
 
-// Add Stylesheets
+// Load custom Javascript file
+JHtml::_('script', 'user.js', ['version' => 'auto', 'relative' => true]);
+
+// Load template CSS file
 JHtml::_('stylesheet', 'template.css', ['version' => 'auto', 'relative' => true]);
 
-<<<<<<< HEAD
-// Load custom.css
+// Load custom CSS file
 JHtml::_('stylesheet', 'user.css', array('version' => 'auto', 'relative' => true));
-=======
-// Check for a custom CSS file
-JHtml::_('stylesheet', 'user.css', ['version' => 'auto', 'relative' => true]);
->>>>>>> ab790a33
 
 // Load specific language related CSS
-JHtml::_('stylesheet', ltrim($this->baseurl, '/') . '/language/' . $lang->getTag() . '/' . $lang->getTag() . '.css', array('version' => 'auto'));
-
-// Check for a custom js file
-JHtml::_('script', 'user.js', ['version' => 'auto', 'relative' => true]);
-
-// Load optional RTL Bootstrap CSS
-//JHtml::_('bootstrap.loadCss', false, $this->direction);
+JHtml::_('stylesheet', 'language/' . $lang->getTag() . '/' . $lang->getTag() . '.css', array('version' => 'auto'));
 
 // Logo file or site title param
 if ($this->params->get('logoFile'))
