<?php
/**
 * @package     Joomla.Installation
 * @subpackage  Application
 *
 * @copyright   Copyright (C) 2005 - 2014 Open Source Matters, Inc. All rights reserved.
 * @license     GNU General Public License version 2 or later; see LICENSE.txt
 */

defined('_JEXEC') or die;

use Joomla\Registry\Registry;

/**
 * Joomla! Installation Application class.
 *
 * @package     Joomla.Installation
 * @subpackage  Application
 * @since       3.1
 */
final class InstallationApplicationWeb extends JApplicationCms
{
	/**
	 * Class constructor.
	 *
	 * @since   3.1
	 */
	public function __construct()
	{
		// Run the parent constructor.
		parent::__construct();

		// Load and set the dispatcher.
		$this->loadDispatcher();

		// Enable sessions by default.
		if (is_null($this->config->get('session')))
		{
			$this->config->set('session', true);
		}

		// Set the session default name.
		if (is_null($this->config->get('session_name')))
		{
			$this->config->set('session_name', 'installation');
		}

		// Create the session if a session name is passed.
		if ($this->config->get('session') !== false)
		{
			$this->loadSession();

			// Register the session with JFactory.
			JFactory::$session = $this->getSession();
		}

		// Store the debug value to config based on the JDEBUG flag.
		$this->config->set('debug', JDEBUG);

		// Register the config to JFactory.
		JFactory::$config = $this->config;

		// Register the application to JFactory.
		JFactory::$application = $this;

		// Register the application name.
		$this->_name = 'installation';

		// Register the client ID.
		$this->_clientId = 2;

		// Set the root in the URI one level up.
		$parts = explode('/', JUri::base(true));
		array_pop($parts);
		JUri::root(null, implode('/', $parts));
	}

	/**
	 * Method to display errors in language parsing.
	 *
	 * @return  string  Language debug output.
	 *
	 * @since   3.1
	 */
	public function debugLanguage()
	{
		$lang   = JFactory::getLanguage();
		$output = '<h4>' . JText::_('JDEBUG_LANGUAGE_FILES_IN_ERROR') . '</h4>';

		$errorfiles = $lang->getErrorFiles();

		if (count($errorfiles))
		{
			$output .= '<ul>';

			foreach ($errorfiles as $error)
			{
				$output .= "<li>$error</li>";
			}

			$output .= '</ul>';
		}
		else
		{
			$output .= '<pre>' . JText::_('JNONE') . '</pre>';
		}

		$output .= '<h4>' . JText::_('JDEBUG_LANGUAGE_UNTRANSLATED_STRING') . '</h4>';
		$output .= '<pre>';
		$orphans = $lang->getOrphans();

		if (count($orphans))
		{
			ksort($orphans, SORT_STRING);

			$guesses = array();

			foreach ($orphans as $key => $occurance)
			{
				$guess = str_replace('_', ' ', $key);

				$parts = explode(' ', $guess);

				if (count($parts) > 1)
				{
					array_shift($parts);
					$guess = implode(' ', $parts);
				}

				$guess = trim($guess);

				$key = trim(strtoupper($key));
				$key = preg_replace('#\s+#', '_', $key);
				$key = preg_replace('#\W#', '', $key);

				// Prepare the text.
				$guesses[] = $key . '="' . $guess . '"';
			}

			$output .= implode("\n", $guesses);
		}
		else
		{
			$output .= '<pre>' . JText::_('JNONE') . '</pre>';
		}

		$output .= '</pre>';

		return $output;
	}

	/**
	 * Dispatch the application.
	 *
	 * @return  void
	 *
	 * @since   3.1
	 */
	public function dispatch()
	{
		try
		{
			// Load the document to the API.
			$this->loadDocument();

			// Set up the params
			$document = $this->getDocument();

			// Register the document object with JFactory.
			JFactory::$document = $document;

			if ($document->getType() == 'html')
			{
				// Set metadata
				$document->setTitle(JText::_('INSTL_PAGE_TITLE'));
			}

			// Define component path.
			define('JPATH_COMPONENT', JPATH_BASE);
			define('JPATH_COMPONENT_SITE', JPATH_SITE);
			define('JPATH_COMPONENT_ADMINISTRATOR', JPATH_ADMINISTRATOR);

			// Execute the task.
			try
			{
				$controller = $this->fetchController($this->input->getCmd('task'));
				$contents   = $controller->execute();
			}
			catch (RuntimeException $e)
			{
				echo $e->getMessage();
				$this->close($e->getCode());
			}

			// If debug language is set, append its output to the contents.
			if ($this->config->get('debug_lang'))
			{
				$contents .= $this->debugLanguage();
			}

			$document->setBuffer($contents, 'component');
			$document->setTitle(JText::_('INSTL_PAGE_TITLE'));
		}

		// Mop up any uncaught exceptions.
		catch (Exception $e)
		{
			echo $e->getMessage();
			$this->close($e->getCode());
		}
	}

	/**
	 * Method to run the Web application routines.
	 *
	 * @return  void
	 *
	 * @since   3.1
	 */
	protected function doExecute()
	{
		// Initialise the application.
		$this->initialiseApp();

		// Dispatch the application.
		$this->dispatch();
	}

	/**
	 * Method to load a PHP configuration class file based on convention and return the instantiated data object.  You
	 * will extend this method in child classes to provide configuration data from whatever data source is relevant
	 * for your specific application.
	 *
	 * @param   string  $file   The path and filename of the configuration file. If not provided, configuration.php
	 *                          in JPATH_BASE will be used.
	 * @param   string  $class  The class name to instantiate.
	 *
	 * @return  mixed   Either an array or object to be loaded into the configuration object.
	 *
	 * @since   11.3
	 * @throws  RuntimeException
	 */
	protected function fetchConfigurationData($file = '', $class = 'JConfig')
	{
		return array();
	}

	/**
	 * Method to get a controller object.
	 *
	 * @param   string  $task  The task being executed
	 *
	 * @return  JController
	 *
	 * @since   3.1
	 * @throws  RuntimeException
	 */
	protected function fetchController($task)
	{
		if (is_null($task))
		{
			$task = 'default';
		}

		// Set the controller class name based on the task.
		$class = 'InstallationController' . ucfirst($task);

		// If the requested controller exists let's use it.
		if (class_exists($class))
		{
			return new $class;
		}

		// Nothing found. Panic.
		throw new RuntimeException('Class ' . $class . ' not found');
	}

	/**
	 * Returns the language code and help url set in the localise.xml file.
	 * Used for forcing a particular language in localised releases.
	 *
	 * @return  mixed  False on failure, array on success.
	 *
	 * @since   3.1
	 */
	public function getLocalise()
	{
		$xml = simplexml_load_file(JPATH_INSTALLATION . '/localise.xml');

		if (!$xml)
		{
			return false;
		}

		// Check that it's a localise file.
		if ($xml->getName() != 'localise')
		{
			return false;
		}

		$ret = array();

		$ret['language'] = (string) $xml->forceLang;
		$ret['helpurl'] = (string) $xml->helpurl;
		$ret['debug'] = (string) $xml->debug;
		$ret['sampledata'] = (string) $xml->sampledata;

		return $ret;
	}

	/**
	 * Returns the installed language files in the administrative and
	 * front-end area.
	 *
	 * @param   mixed  $db  JDatabaseDriver instance.
	 *
	 * @return  array  Array with installed language packs in admin and site area.
	 *
	 * @since   3.1
	 */
	public function getLocaliseAdmin($db = false)
	{
		// Read the files in the admin area.
		$path = JLanguage::getLanguagePath(JPATH_ADMINISTRATOR);
		$langfiles['admin'] = JFolder::folders($path);

		// Read the files in the site area.
		$path = JLanguage::getLanguagePath(JPATH_SITE);
		$langfiles['site'] = JFolder::folders($path);

		if ($db)
		{
			$langfiles_disk = $langfiles;
			$langfiles = array();
			$langfiles['admin'] = array();
			$langfiles['site'] = array();
			$query = $db->getQuery(true)
				->select($db->quoteName(array('element','client_id')))
				->from($db->quoteName('#__extensions'))
				->where($db->quoteName('type') . ' = ' . $db->quote('language'));
			$db->setQuery($query);
			$langs = $db->loadObjectList();

			foreach ($langs as $lang)
			{
				switch ($lang->client_id)
				{
					// Site.
					case 0:
						if (in_array($lang->element, $langfiles_disk['site']))
						{
							$langfiles['site'][] = $lang->element;
						}

						break;

					// Administrator.
					case 1:
						if (in_array($lang->element, $langfiles_disk['admin']))
						{
							$langfiles['admin'][] = $lang->element;
						}

						break;
				}
			}
		}

		return $langfiles;
	}

	/**
	 * Gets the name of the current template.
	 *
	 * @param   boolean  $params  True to return the template parameters
	 *
	 * @return  string  The name of the template.
	 *
	 * @since   3.1
	 */
	public function getTemplate($params = false)
	{
		if ($params)
		{
			$template = new stdClass;
			$template->template = 'template';
<<<<<<< HEAD
			$template->params = new Registry;
=======
			$template->params = new JRegistry;

>>>>>>> 96744b30
			return $template;
		}

		return 'template';
	}

	/**
	 * Initialise the application.
	 *
	 * @param   array  $options  An optional associative array of configuration settings.
	 *
	 * @return  void
	 *
	 * @since   3.1
	 */
	protected function initialiseApp($options = array())
	{
		// Get the localisation information provided in the localise.xml file.
		$forced = $this->getLocalise();

		// Check the request data for the language.
		if (empty($options['language']))
		{
			$requestLang = $this->input->getCmd('lang', null);

			if (!is_null($requestLang))
			{
				$options['language'] = $requestLang;
			}
		}

		// Check the session for the language.
		if (empty($options['language']))
		{
			$sessionOptions = $this->getSession()->get('setup.options');

			if (isset($sessionOptions['language']))
			{
				$options['language'] = $sessionOptions['language'];
			}
		}

		// This could be a first-time visit - try to determine what the client accepts.
		if (empty($options['language']))
		{
			if (!empty($forced['language']))
			{
				$options['language'] = $forced['language'];
			}
			else
			{
				$options['language'] = JLanguageHelper::detectLanguage();

				if (empty($options['language']))
				{
					$options['language'] = 'en-GB';
				}
			}
		}

		// Give the user English.
		if (empty($options['language']))
		{
			$options['language'] = 'en-GB';
		}

		// Check for custom helpurl.
		if (empty($forced['helpurl']))
		{
			$options['helpurl'] = 'http://help.joomla.org/proxy/index.php?option=com_help&amp;keyref=Help{major}{minor}:{keyref}';
		}
		else
		{
			$options['helpurl'] = $forced['helpurl'];
		}

		// Store helpurl in the session.
		$this->getSession()->set('setup.helpurl', $options['helpurl']);

		// Set the language in the class.
		$this->config->set('language', $options['language']);
		$this->config->set('debug_lang', $forced['debug']);
		$this->config->set('sampledata', $forced['sampledata']);
		$this->config->set('helpurl', $options['helpurl']);
	}

	/**
	 * Allows the application to load a custom or default document.
	 *
	 * The logic and options for creating this object are adequately generic for default cases
	 * but for many applications it will make sense to override this method and create a document,
	 * if required, based on more specific needs.
	 *
	 * @param   JDocument  $document  An optional document object. If omitted, the factory document is created.
	 *
	 * @return  InstallationApplicationWeb This method is chainable.
	 *
	 * @since   3.2
	 */
	public function loadDocument(JDocument $document = null)
	{
		if ($document === null)
		{
			$lang = JFactory::getLanguage();

			$type = $this->input->get('format', 'html', 'word');

			$attributes = array(
				'charset' => 'utf-8',
				'lineend' => 'unix',
				'tab' => '  ',
				'language' => $lang->getTag(),
				'direction' => $lang->isRTL() ? 'rtl' : 'ltr'
			);

			$document = JDocument::getInstance($type, $attributes);

			// Register the instance to JFactory.
			JFactory::$document = $document;
		}

		$this->document = $document;

		return $this;
	}

	/**
	 * Allows the application to load a custom or default session.
	 *
	 * The logic and options for creating this object are adequately generic for default cases
	 * but for many applications it will make sense to override this method and create a session,
	 * if required, based on more specific needs.
	 *
	 * @param   JSession  $session  An optional session object. If omitted, the session is created.
	 *
	 * @return  InstallationApplicationWeb  This method is chainable.
	 *
	 * @since   3.1
	 */
	public function loadSession(JSession $session = null)
	{
		// Generate a session name.
		$name = md5($this->get('secret') . $this->get('session_name', get_class($this)));

		// Calculate the session lifetime.
		$lifetime = (($this->get('lifetime')) ? $this->get('lifetime') * 60 : 900);

		// Get the session handler from the configuration.
		$handler = $this->get('session_handler', 'none');

		// Initialize the options for JSession.
		$options = array(
			'name' => $name,
			'expire' => $lifetime,
			'force_ssl' => $this->get('force_ssl')
		);

		// Instantiate the session object.
		$session = JSession::getInstance($handler, $options);
		$session->initialise($this->input, $this->dispatcher);

		if ($session->getState() == 'expired')
		{
			$session->restart();
		}
		else
		{
			$session->start();
		}

		if (!$session->get('registry') instanceof Registry)
		{
<<<<<<< HEAD
			// Registry has been corrupted somehow
			$session->set('registry', new Registry('session'));
=======
			// Registry has been corrupted somehow.
			$session->set('registry', new JRegistry('session'));
>>>>>>> 96744b30
		}

		// Set the session object.
		$this->session = $session;

		return $this;
	}

	/**
	 * Rendering is the process of pushing the document buffers into the template
	 * placeholders, retrieving data from the document and pushing it into
	 * the application response buffer.
	 *
	 * @return  void
	 *
	 * @since   3.1
	 */
	public function render()
	{
		$file = $this->input->getCmd('tmpl', 'index');

		$options = array(
			'template' => 'template',
			'file' => $file . '.php',
			'directory' => JPATH_THEMES,
			'params' => '{}'
		);

		// Parse the document.
		$this->document->parse($options);

		// Render the document.
		$data = $this->document->render($this->get('cache_enabled'), $options);

		// Set the application output data.
		$this->setBody($data);
	}

	/**
	 * Method to send a JSON response. The data parameter
	 * can be a Exception object for when an error has occurred or
	 * a stdClass for a good response.
	 *
	 * @param   mixed  $response  stdClass on success, Exception on failure.
	 *
	 * @return  void
	 *
	 * @since   3.1
	 */
	public function sendJsonResponse($response)
	{
		// Check if we need to send an error code.
		if ($response instanceof Exception)
		{
			// Send the appropriate error code response.
			$this->setHeader('status', $response->getCode());
			$this->setHeader('Content-Type', 'application/json; charset=utf-8');
			$this->sendHeaders();
		}

		// Send the JSON response.
		echo json_encode(new InstallationResponseJson($response));

		// Close the application.
		$this->close();
	}

	/**
	 * Set configuration values.
	 *
	 * @param   array   $vars       Array of configuration values
	 * @param   string  $namespace  The namespace
	 *
	 * @return  void
	 *
	 * @since   3.1
	 */
	public function setCfg(array $vars = array(), $namespace = 'config')
	{
		$this->config->loadArray($vars, $namespace);
	}
}<|MERGE_RESOLUTION|>--- conflicted
+++ resolved
@@ -384,12 +384,8 @@
 		{
 			$template = new stdClass;
 			$template->template = 'template';
-<<<<<<< HEAD
 			$template->params = new Registry;
-=======
-			$template->params = new JRegistry;
-
->>>>>>> 96744b30
+
 			return $template;
 		}
 
@@ -562,13 +558,8 @@
 
 		if (!$session->get('registry') instanceof Registry)
 		{
-<<<<<<< HEAD
-			// Registry has been corrupted somehow
+			// Registry has been corrupted somehow.
 			$session->set('registry', new Registry('session'));
-=======
-			// Registry has been corrupted somehow.
-			$session->set('registry', new JRegistry('session'));
->>>>>>> 96744b30
 		}
 
 		// Set the session object.
