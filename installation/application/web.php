<?php
/**
 * @package     Joomla.Installation
 * @subpackage  Application
 *
 * @copyright   Copyright (C) 2005 - 2017 Open Source Matters, Inc. All rights reserved.
 * @license     GNU General Public License version 2 or later; see LICENSE.txt
 */

defined('_JEXEC') or die;

use Joomla\Application\Web\WebClient;
use Joomla\Database\DatabaseInterface;
use Joomla\DI\Container;
use Joomla\CMS\Language\LanguageHelper;
use Joomla\Registry\Registry;
use Joomla\Session\SessionEvent;

/**
 * Joomla! Installation Application class.
 *
 * @since  3.1
 */
final class InstallationApplicationWeb extends JApplicationCms
{
	/**
	 * Class constructor.
	 *
	 * @param   JInput     $input      An optional argument to provide dependency injection for the application's input
	 *                                 object.  If the argument is a JInput object that object will become the
	 *                                 application's input object, otherwise a default input object is created.
	 * @param   Registry   $config     An optional argument to provide dependency injection for the application's
	 *                                 config object.  If the argument is a Registry object that object will become
	 *                                 the application's config object, otherwise a default config object is created.
	 * @param   WebClient  $client     An optional argument to provide dependency injection for the application's
	 *                                 client object.  If the argument is a WebClient object that object will become the
	 *                                 application's client object, otherwise a default client object is created.
	 * @param   Container  $container  Dependency injection container.
	 *
	 * @since   3.1
	 */
	public function __construct(JInput $input = null, Registry $config = null, WebClient $client = null, Container $container = null)
	{
		// Register the application name.
		$this->name = 'installation';

		// Register the client ID.
		$this->clientId = 2;

		// Run the parent constructor.
		parent::__construct($input, $config, $client, $container);

		// Store the debug value to config based on the JDEBUG flag.
		$this->config->set('debug', JDEBUG);

		// Register the config to JFactory.
		JFactory::$config = $this->config;

		// Set the root in the URI one level up.
		$parts = explode('/', JUri::base(true));
		array_pop($parts);
		JUri::root(null, implode('/', $parts));
	}

	/**
	 * After the session has been started we need to populate it with some default values.
	 *
	 * @param   SessionEvent  $event  Session event being triggered
	 *
	 * @return  void
	 *
	 * @since   4.0
	 */
	public function afterSessionStart(SessionEvent $event)
	{
		$session = $event->getSession();

		if ($session->isNew())
		{
			$session->set('registry', new Registry('session'));
		}
	}

	/**
	 * Method to display errors in language parsing.
	 *
	 * @return  string  Language debug output.
	 *
	 * @since   3.1
	 */
	public function debugLanguage()
	{
		$lang   = JFactory::getLanguage();
		$output = '<h4>' . JText::_('JDEBUG_LANGUAGE_FILES_IN_ERROR') . '</h4>';

		$errorfiles = $lang->getErrorFiles();

		if (count($errorfiles))
		{
			$output .= '<ul>';

			foreach ($errorfiles as $error)
			{
				$output .= "<li>$error</li>";
			}

			$output .= '</ul>';
		}
		else
		{
			$output .= '<pre>' . JText::_('JNONE') . '</pre>';
		}

		$output .= '<h4>' . JText::_('JDEBUG_LANGUAGE_UNTRANSLATED_STRING') . '</h4>';
		$output .= '<pre>';
		$orphans = $lang->getOrphans();

		if (count($orphans))
		{
			ksort($orphans, SORT_STRING);

			$guesses = array();

			foreach ($orphans as $key => $occurance)
			{
				$guess = str_replace('_', ' ', $key);

				$parts = explode(' ', $guess);

				if (count($parts) > 1)
				{
					array_shift($parts);
					$guess = implode(' ', $parts);
				}

				$guess = trim($guess);

				$key = strtoupper(trim($key));
				$key = preg_replace('#\s+#', '_', $key);
				$key = preg_replace('#\W#', '', $key);

				// Prepare the text.
				$guesses[] = $key . '="' . $guess . '"';
			}

			$output .= implode("\n", $guesses);
		}
		else
		{
			$output .= '<pre>' . JText::_('JNONE') . '</pre>';
		}

		$output .= '</pre>';

		return $output;
	}

	/**
	 * Dispatch the application.
	 *
	 * @return  void
	 *
	 * @since   3.1
	 */
	public function dispatch()
	{
		// Load the document to the API.
		$this->loadDocument();

		// Set up the params
		$document = $this->getDocument();

		// Register the document object with JFactory.
		JFactory::$document = $document;

<<<<<<< HEAD
		// Define component path.
		define('JPATH_COMPONENT', JPATH_BASE);
		define('JPATH_COMPONENT_SITE', JPATH_SITE);
		define('JPATH_COMPONENT_ADMINISTRATOR', JPATH_ADMINISTRATOR);
=======
			if ($document->getType() === 'html')
			{
				// Set metadata
				$document->setTitle(JText::_('INSTL_PAGE_TITLE'));
			}

			// Define component path.
			define('JPATH_COMPONENT', JPATH_BASE);
			define('JPATH_COMPONENT_SITE', JPATH_SITE);
			define('JPATH_COMPONENT_ADMINISTRATOR', JPATH_ADMINISTRATOR);
>>>>>>> 29077837

		// Execute the task.
		$this->fetchController($this->input->getCmd('task'))->execute();

		// If debug language is set, append its output to the contents.
		if ($this->config->get('debug_lang'))
		{
			$contents = $document->getBuffer('component');
			$contents .= $this->debugLanguage();

			$document->setBuffer($contents, 'component');
		}

		$document->setTitle(JText::_('INSTL_PAGE_TITLE'));
	}

	/**
	 * Method to run the Web application routines.
	 *
	 * @return  void
	 *
	 * @since   3.1
	 */
	protected function doExecute()
	{
		// Initialise the application.
		$this->initialiseApp();

		// Dispatch the application.
		$this->dispatch();
	}

	/**
	 * Execute the application.
	 *
	 * @return  void
	 *
	 * @since   4.0
	 */
	public function execute()
	{
		// Perform application routines.
		$this->doExecute();

		// If we have an application document object, render it.
		if ($this->document instanceof JDocument)
		{
			// Render the application output.
			$this->render();
		}

		// If gzip compression is enabled in configuration and the server is compliant, compress the output.
		if ($this->get('gzip') && !ini_get('zlib.output_compression') && (ini_get('output_handler') != 'ob_gzhandler'))
		{
			$this->compress();
		}

		// Send the application response.
		$this->respond();
	}

	/**
	 * Method to load a PHP configuration class file based on convention and return the instantiated data object.  You
	 * will extend this method in child classes to provide configuration data from whatever data source is relevant
	 * for your specific application.
	 *
	 * @param   string  $file   The path and filename of the configuration file. If not provided, configuration.php
	 *                          in JPATH_BASE will be used.
	 * @param   string  $class  The class name to instantiate.
	 *
	 * @return  mixed   Either an array or object to be loaded into the configuration object.
	 *
	 * @since   11.3
	 * @throws  RuntimeException
	 */
	protected function fetchConfigurationData($file = '', $class = 'JConfig')
	{
		return array();
	}

	/**
	 * Method to get a controller object.
	 *
	 * @param   string  $task  The task being executed
	 *
	 * @return  JController
	 *
	 * @since   3.1
	 * @throws  RuntimeException
	 */
	protected function fetchController($task)
	{
		if ($task === null)
		{
			$task = 'default';
		}

		// Set the controller class name based on the task.
		$class = 'InstallationController' . ucfirst($task);

		// If the requested controller exists let's use it.
		if (class_exists($class))
		{
			return new $class;
		}

		// Nothing found. Panic.
		throw new RuntimeException('Class ' . $class . ' not found');
	}

	/**
	 * Returns the language code and help URL set in the localise.xml file.
	 * Used for forcing a particular language in localised releases.
	 *
	 * @return  mixed  False on failure, array on success.
	 *
	 * @since   3.1
	 */
	public function getLocalise()
	{
		$xml = simplexml_load_file(JPATH_INSTALLATION . '/localise.xml');

		if (!$xml)
		{
			return false;
		}

		// Check that it's a localise file.
		if ($xml->getName() !== 'localise')
		{
			return false;
		}

		$ret = array();

		$ret['language']   = (string) $xml->forceLang;
		$ret['helpurl']    = (string) $xml->helpurl;
		$ret['debug']      = (string) $xml->debug;
		$ret['sampledata'] = (string) $xml->sampledata;

		return $ret;
	}

	/**
	 * Returns the installed language files in the administrative and frontend area.
	 *
	 * @param   DatabaseInterface  $db  Database driver.
	 *
	 * @return  array  Array with installed language packs in admin and site area.
	 *
	 * @since   3.1
	 */
	public function getLocaliseAdmin(DatabaseInterface $db = null)
	{
		$langfiles = array();

		// If db connection, fetch them from the database.
		if ($db)
		{
			foreach (LanguageHelper::getInstalledLanguages() as $clientId => $language)
			{
				$clientName = $clientId === 0 ? 'site' : 'admin';

				foreach ($language as $languageCode => $lang)
				{
					$langfiles[$clientName][] = $lang->element;
				}
			}
		}
		// Read the folder names in the site and admin area.
		else
		{
			$langfiles['site']  = JFolder::folders(LanguageHelper::getLanguagePath(JPATH_SITE));
			$langfiles['admin'] = JFolder::folders(LanguageHelper::getLanguagePath(JPATH_ADMINISTRATOR));
		}

		return $langfiles;
	}

	/**
	 * Gets the name of the current template.
	 *
	 * @param   boolean  $params  True to return the template parameters
	 *
	 * @return  string  The name of the template.
	 *
	 * @since   3.1
	 */
	public function getTemplate($params = false)
	{
		if ($params)
		{
			$template = new stdClass;
			$template->template = 'template';
			$template->params = new Registry;

			return $template;
		}

		return 'template';
	}

	/**
	 * Initialise the application.
	 *
	 * @param   array  $options  An optional associative array of configuration settings.
	 *
	 * @return  void
	 *
	 * @since   3.1
	 */
	protected function initialiseApp($options = array())
	{
		// Get the localisation information provided in the localise.xml file.
		$forced = $this->getLocalise();

		// Check the request data for the language.
		if (empty($options['language']))
		{
			$requestLang = $this->input->getCmd('lang', null);

			if ($requestLang !== null)
			{
				$options['language'] = $requestLang;
			}
		}

		// Check the session for the language.
		if (empty($options['language']))
		{
			$sessionOptions = $this->getSession()->get('setup.options');

			if (isset($sessionOptions['language']))
			{
				$options['language'] = $sessionOptions['language'];
			}
		}

		// This could be a first-time visit - try to determine what the client accepts.
		if (empty($options['language']))
		{
			if (!empty($forced['language']))
			{
				$options['language'] = $forced['language'];
			}
			else
			{
				$options['language'] = LanguageHelper::detectLanguage();

				if (empty($options['language']))
				{
					$options['language'] = 'en-GB';
				}
			}
		}

		// Give the user English.
		if (empty($options['language']))
		{
			$options['language'] = 'en-GB';
		}

		// Check for custom helpurl.
		if (empty($forced['helpurl']))
		{
			$options['helpurl'] = 'https://help.joomla.org/proxy/index.php?keyref=Help{major}{minor}:{keyref}';
		}
		else
		{
			$options['helpurl'] = $forced['helpurl'];
		}

		// Store helpurl in the session.
		$this->getSession()->set('setup.helpurl', $options['helpurl']);

		// Set the language in the class.
		$this->config->set('language', $options['language']);
		$this->config->set('debug_lang', $forced['debug']);
		$this->config->set('sampledata', $forced['sampledata']);
		$this->config->set('helpurl', $options['helpurl']);
	}

	/**
	 * Allows the application to load a custom or default document.
	 *
	 * The logic and options for creating this object are adequately generic for default cases
	 * but for many applications it will make sense to override this method and create a document,
	 * if required, based on more specific needs.
	 *
	 * @param   JDocument  $document  An optional document object. If omitted, the factory document is created.
	 *
	 * @return  InstallationApplicationWeb This method is chainable.
	 *
	 * @since   3.2
	 */
	public function loadDocument(JDocument $document = null)
	{
		if ($document === null)
		{
			$lang = JFactory::getLanguage();
			$type = $this->input->get('format', 'html', 'word');
			$date = new JDate('now');

			$attributes = array(
				'charset'      => 'utf-8',
				'lineend'      => 'unix',
				'tab'          => "\t",
				'language'     => $lang->getTag(),
				'direction'    => $lang->isRtl() ? 'rtl' : 'ltr',
				'mediaversion' => md5($date->format('YmdHi')),
			);

			$document = JDocument::getInstance($type, $attributes);

			// Register the instance to JFactory.
			JFactory::$document = $document;
		}

		$this->document = $document;

		return $this;
	}

	/**
	 * Rendering is the process of pushing the document buffers into the template
	 * placeholders, retrieving data from the document and pushing it into
	 * the application response buffer.
	 *
	 * @return  void
	 *
	 * @since   3.1
	 */
	public function render()
	{
		$file = $this->input->getCmd('tmpl', 'index');

		$options = array(
			'template' => 'template',
			'file' => $file . '.php',
			'directory' => JPATH_THEMES,
			'params' => '{}',
		);

		// Parse the document.
		$this->document->parse($options);

		// Render the document.
		$data = $this->document->render($this->get('cache_enabled'), $options);

		// Set the application output data.
		$this->setBody($data);
	}

	/**
	 * Method to send a JSON response. The data parameter
	 * can be an Exception object for when an error has occurred or
	 * a stdClass for a good response.
	 *
	 * @param   mixed  $response  stdClass on success, Exception on failure.
	 *
	 * @return  void
	 *
	 * @since   3.1
	 */
	public function sendJsonResponse($response)
	{
		// Check if we need to send an error code.
		if ($response instanceof Exception)
		{
			// Send the appropriate error code response.
			$this->setHeader('status', $response->getCode());
			$this->setHeader('Content-Type', 'application/json; charset=utf-8');
			$this->sendHeaders();
		}

		// Send the JSON response.
		echo json_encode(new InstallationResponseJson($response));

		// Close the application.
		$this->close();
	}

	/**
	 * Set configuration values.
	 *
	 * @param   array   $vars       Array of configuration values
	 * @param   string  $namespace  The namespace
	 *
	 * @return  void
	 *
	 * @since   3.1
	 */
	public function setCfg(array $vars = array(), $namespace = 'config')
	{
		$this->config->loadArray($vars, $namespace);
	}
}<|MERGE_RESOLUTION|>--- conflicted
+++ resolved
@@ -10,9 +10,10 @@
 defined('_JEXEC') or die;
 
 use Joomla\Application\Web\WebClient;
+use Joomla\CMS\Language\LanguageHelper;
+use Joomla\CMS\Application\CMSApplication;
 use Joomla\Database\DatabaseInterface;
 use Joomla\DI\Container;
-use Joomla\CMS\Language\LanguageHelper;
 use Joomla\Registry\Registry;
 use Joomla\Session\SessionEvent;
 
@@ -21,7 +22,7 @@
  *
  * @since  3.1
  */
-final class InstallationApplicationWeb extends JApplicationCms
+final class InstallationApplicationWeb extends CMSApplication
 {
 	/**
 	 * Class constructor.
@@ -173,23 +174,10 @@
 		// Register the document object with JFactory.
 		JFactory::$document = $document;
 
-<<<<<<< HEAD
 		// Define component path.
 		define('JPATH_COMPONENT', JPATH_BASE);
 		define('JPATH_COMPONENT_SITE', JPATH_SITE);
 		define('JPATH_COMPONENT_ADMINISTRATOR', JPATH_ADMINISTRATOR);
-=======
-			if ($document->getType() === 'html')
-			{
-				// Set metadata
-				$document->setTitle(JText::_('INSTL_PAGE_TITLE'));
-			}
-
-			// Define component path.
-			define('JPATH_COMPONENT', JPATH_BASE);
-			define('JPATH_COMPONENT_SITE', JPATH_SITE);
-			define('JPATH_COMPONENT_ADMINISTRATOR', JPATH_ADMINISTRATOR);
->>>>>>> 29077837
 
 		// Execute the task.
 		$this->fetchController($this->input->getCmd('task'))->execute();
