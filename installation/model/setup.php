--- conflicted
+++ resolved
@@ -233,13 +233,8 @@
 
 		// Check the PHP Version.
 		$option = new stdClass;
-<<<<<<< HEAD
-		$option->label  = JText::sprintf('INSTL_PHP_VERSION_NEWER', '5.3.10');
-		$option->state  = version_compare(PHP_VERSION, '5.3.10', '>=');
-=======
-		$option->label  = JText::_('INSTL_PHP_VERSION') . ' >= ' . JOOMLA_MINIMUM_PHP;
+		$option->label  = JText::sprintf('INSTL_PHP_VERSION_NEWER', JOOMLA_MINIMUM_PHP);
 		$option->state  = version_compare(PHP_VERSION, JOOMLA_MINIMUM_PHP, '>=');
->>>>>>> 9468cdf1
 		$option->notice = null;
 		$options[] = $option;
 
