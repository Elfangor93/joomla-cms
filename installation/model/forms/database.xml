<?xml version="1.0" encoding="utf-8"?>
<form>
	<fieldset>
		<fieldset name="basic">
			<field
				name="db_type"
				type="databaseconnection"
				label="INSTL_DATABASE_TYPE_LABEL"
				id="db_type"
				class="custom-select form-control"
<<<<<<< HEAD
				label="INSTL_DATABASE_TYPE_LABEL"
				supported="mysql,mysqli,pgsql,postgresql"
=======
				supported="mysqli,pdomysql,postgresql"
>>>>>>> 175e17a0
				required="true"
				default="mysqli"
				filter="string"
			/>

			<field
				name="db_host"
				type="text"
				label="INSTL_DATABASE_HOST_LABEL"
				id="db_host"
				class="form-control"
				default="localhost"
				required="true"
			/>

			<field
				name="db_user"
				type="text"
				label="INSTL_DATABASE_USER_LABEL"
				id="db_user"
				class="form-control"
				required="true"
			/>

			<field
				name="db_pass"
				type="password"
				label="INSTL_DATABASE_PASSWORD_LABEL"
				id="db_pass"
				class="form-control"
				autocomplete="off"
				filter="raw"
			/>

			<field
				name="db_name"
				type="text"
				label="INSTL_DATABASE_NAME_LABEL"
				id="db_name"
				class="form-control"
				required="true"
			/>
		</fieldset>

		<!-- Advanced Settings -->
		<fieldset name="advanced">
			<field
				name="db_old"
				type="radio"
				label="INSTL_DATABASE_OLD_PROCESS_LABEL"
				id="db_old"
				class="btn-group"
				default="backup"
				required="true"
				>
				<option value="backup">INSTL_DATABASE_FIELD_VALUE_BACKUP</option>
				<option value="remove">INSTL_DATABASE_FIELD_VALUE_REMOVE</option>
			</field>

			<field
				name="db_prefix"
				type="installation.prefix"
				label="INSTL_DATABASE_PREFIX_LABEL"
				id="db_prefix"
				class="form-control"
				required="true"
				validate="installation.prefix"
				message="INSTL_DATABASE_PREFIX_MSG"
				autocomplete="off"
			/>
		</fieldset>
	</fieldset>
</form><|MERGE_RESOLUTION|>--- conflicted
+++ resolved
@@ -8,12 +8,7 @@
 				label="INSTL_DATABASE_TYPE_LABEL"
 				id="db_type"
 				class="custom-select form-control"
-<<<<<<< HEAD
-				label="INSTL_DATABASE_TYPE_LABEL"
 				supported="mysql,mysqli,pgsql,postgresql"
-=======
-				supported="mysqli,pdomysql,postgresql"
->>>>>>> 175e17a0
 				required="true"
 				default="mysqli"
 				filter="string"
