<?xml version="1.0" encoding="UTF-8"?>
<form>
	<fieldset>
		<field
			name="activateMultilanguage"
			type="radio"
			label="INSTL_DEFAULTLANGUAGE_ACTIVATE_MULTILANGUAGE"
			id="activateMultilanguage"
<<<<<<< HEAD
			class="btn-group btn-group-reverse"
			label="INSTL_DEFAULTLANGUAGE_ACTIVATE_MULTILANGUAGE"
=======
			class="btn-group"
>>>>>>> 6a0871fa
			filter="integer"
			default="0"
			>
			<option value="1">JYES</option>
			<option value="0">JNO</option>
		</field>

		<field
			name="installLocalisedContent"
			type="radio"
			label="INSTL_DEFAULTLANGUAGE_INSTALL_LOCALISED_CONTENT"
			id="installLocalisedContent"
<<<<<<< HEAD
			class="btn-group btn-group-reverse"
			label="INSTL_DEFAULTLANGUAGE_INSTALL_LOCALISED_CONTENT"
=======
			class="btn-group"
>>>>>>> 6a0871fa
			filter="integer"
			default="1"
			>
			<option value="1">JYES</option>
			<option value="0">JNO</option>
		</field>

		<field
			name="activatePluginLanguageCode"
			type="radio"
			label="INSTL_DEFAULTLANGUAGE_ACTIVATE_LANGUAGE_CODE_PLUGIN"
			id="activatePluginLanguageCode"
<<<<<<< HEAD
			class="btn-group btn-group-reverse"
			label="INSTL_DEFAULTLANGUAGE_ACTIVATE_LANGUAGE_CODE_PLUGIN"
=======
			class="btn-group"
>>>>>>> 6a0871fa
			filter="integer"
			default="0"
			>
			<option value="1">JYES</option>
			<option value="0">JNO</option>
		</field>
	</fieldset>
</form><|MERGE_RESOLUTION|>--- conflicted
+++ resolved
@@ -6,12 +6,7 @@
 			type="radio"
 			label="INSTL_DEFAULTLANGUAGE_ACTIVATE_MULTILANGUAGE"
 			id="activateMultilanguage"
-<<<<<<< HEAD
 			class="btn-group btn-group-reverse"
-			label="INSTL_DEFAULTLANGUAGE_ACTIVATE_MULTILANGUAGE"
-=======
-			class="btn-group"
->>>>>>> 6a0871fa
 			filter="integer"
 			default="0"
 			>
@@ -24,12 +19,7 @@
 			type="radio"
 			label="INSTL_DEFAULTLANGUAGE_INSTALL_LOCALISED_CONTENT"
 			id="installLocalisedContent"
-<<<<<<< HEAD
 			class="btn-group btn-group-reverse"
-			label="INSTL_DEFAULTLANGUAGE_INSTALL_LOCALISED_CONTENT"
-=======
-			class="btn-group"
->>>>>>> 6a0871fa
 			filter="integer"
 			default="1"
 			>
@@ -42,12 +32,7 @@
 			type="radio"
 			label="INSTL_DEFAULTLANGUAGE_ACTIVATE_LANGUAGE_CODE_PLUGIN"
 			id="activatePluginLanguageCode"
-<<<<<<< HEAD
 			class="btn-group btn-group-reverse"
-			label="INSTL_DEFAULTLANGUAGE_ACTIVATE_LANGUAGE_CODE_PLUGIN"
-=======
-			class="btn-group"
->>>>>>> 6a0871fa
 			filter="integer"
 			default="0"
 			>
