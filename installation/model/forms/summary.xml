<?xml version="1.0" encoding="utf-8"?>
<form>
	<fieldset>
		<field
			name="summary_email"
			type="radio"
			label="INSTL_SUMMARY_EMAIL_LABEL"
			id="summary_email"
			class="btn-group btn-group-reverse"
			default="0"
			filter="integer"
			>
			<option value="1">JYES</option>
			<option value="0">JNO</option>
		</field>

		<field
			name="summary_email_passwords"
			type="radio"
			label="INSTL_SUMMARY_EMAIL_PASSWORDS_LABEL"
			id="email_passwords"
			class="btn-group btn-group-reverse"
			default="0"
			filter="integer"
			>
			<option value="1">JYES</option>
			<option value="0">JNO</option>
		</field>

		<field name="db_type" type="hidden" />

		<field
			name="sample_file"
			type="installation.sample"
<<<<<<< HEAD
			class="radio btn-group btn-group-reverse"
			label="INSTL_SAMPLE_TESTING_SET"
=======
			label="INSTL_SITE_INSTALL_SAMPLE_LABEL"
			class="inputbox"
>>>>>>> 6a0871fa
		/>
	</fieldset>
</form><|MERGE_RESOLUTION|>--- conflicted
+++ resolved
@@ -32,13 +32,8 @@
 		<field
 			name="sample_file"
 			type="installation.sample"
-<<<<<<< HEAD
+			label="INSTL_SAMPLE_TESTING_SET"
 			class="radio btn-group btn-group-reverse"
-			label="INSTL_SAMPLE_TESTING_SET"
-=======
-			label="INSTL_SITE_INSTALL_SAMPLE_LABEL"
-			class="inputbox"
->>>>>>> 6a0871fa
 		/>
 	</fieldset>
 </form>