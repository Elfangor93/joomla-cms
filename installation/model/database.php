--- conflicted
+++ resolved
@@ -242,11 +242,7 @@
 				{
 					// Add the general message
 					JFactory::getApplication()->enqueueMessage($generalRemoteDatabaseMessage, 'warning');
-<<<<<<< HEAD
-
-					JFactory::getApplication()->enqueueMessage(JText::sprintf('INSTL_DATABASE_HOST_IS_NOT_LOCALHOST_DELETE_FILE', $remoteDbFile, 'installation'), 'error');
-=======
-					
+
 					JFactory::getApplication()->enqueueMessage(
 						JText::sprintf(
 							'INSTL_DATABASE_HOST_IS_NOT_LOCALHOST_DELETE_FILE',
@@ -255,7 +251,6 @@
 						),
 						'error'
 					);
->>>>>>> f9aa3423
 
 					return false;
 				}
