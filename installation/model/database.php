--- conflicted
+++ resolved
@@ -83,11 +83,7 @@
 	 *
 	 * @param   array  $options  The options to use for configuration.
 	 *
-<<<<<<< HEAD
 	 * @return  JDatabaseDriver|boolean  Database object on success, boolean false on failure
-=======
-	 * @return  boolean  True on success.
->>>>>>> 96744b30
 	 *
 	 * @since   3.1
 	 */
@@ -220,7 +216,6 @@
 		}
 		catch (RuntimeException $e)
 		{
-<<<<<<< HEAD
 			/*
 			 * We may get here if the database doesn't exist, if so then explain that to users instead of showing the database connector's error
 			 * This only supports PostgreSQL and the PDO MySQL drivers presently
@@ -285,11 +280,6 @@
 
 				return false;
 			}
-=======
-			$app->enqueueMessage(JText::sprintf('INSTL_DATABASE_COULD_NOT_CONNECT', $e->getMessage()), 'notice');
-
-			return false;
->>>>>>> 96744b30
 		}
 
 		if (!$db->isMinimumVersion())
@@ -578,13 +568,8 @@
 			}
 		}
 
-<<<<<<< HEAD
-		// Load the localise.sql for translating the data in joomla.sql
+		// Load the localise.sql for translating the data in joomla.sql.
 		if (($type == 'mysql') || ($type == 'mysqli') || ($type == 'pdomysql'))
-=======
-		// Load the localise.sql for translating the data in joomla.sql.
-		if ($type == 'mysqli' || $type == 'mysql')
->>>>>>> 96744b30
 		{
 			$dblocalise = 'sql/mysql/localise.sql';
 		}
@@ -728,11 +713,7 @@
 		$userId = self::getUserId();
 
 		// Update all created_by field of the tables with the random user id
-<<<<<<< HEAD
-		// categories (created_user_id), contact_details, content, newsfeeds
-=======
-		// categories (created_user_id), contact_details, content, newsfeeds, weblinks.
->>>>>>> 96744b30
+		// categories (created_user_id), contact_details, content, newsfeeds.
 		$updates_array = array(
 			'categories' => 'created_user_id',
 			'contact_details' => 'created_by',
