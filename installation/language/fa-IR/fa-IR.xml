--- conflicted
+++ resolved
@@ -3,17 +3,10 @@
 	version="3.9"
 	client="installation">
 	<name>Persian (پارسی)</name>
-<<<<<<< HEAD
-	<version>3.9.6</version>
-	<creationDate>2019-05-01</creationDate>
-	<author>JoomlaFarsi.Com Team</author>
-	<copyright>(C) 2007 Open Source Matters, Inc.</copyright>
-=======
 	<version>3.9.24</version>
 	<creationDate>January 2021</creationDate>
 	<author>JoomlaFarsi.Com Team</author>
-	<copyright>Copyright (C) 2005 - 2021 Open Source Matters. All rights reserved.</copyright>
->>>>>>> 62c29c11
+	<copyright>(C) 2007 Open Source Matters, Inc.</copyright>
 	<license>GNU General Public License version 2 or later; see LICENSE.txt</license>
 	<files>
 		<filename>fa-IR.ini</filename>
