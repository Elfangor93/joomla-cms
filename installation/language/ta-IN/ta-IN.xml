--- conflicted
+++ resolved
@@ -3,13 +3,8 @@
 	version="3.9"
 	client="installation">
 	<name>Tamil (INDIA)</name>
-<<<<<<< HEAD
-	<version>3.9.17</version>
-	<creationDate>2020-03-01</creationDate>
-=======
 	<version>3.9.23</version>
 	<creationDate>November 2020</creationDate>
->>>>>>> 1a08c818
 	<author>Ilagnayeru 'MIG' Manickam, Elango Samy Manim</author>
 	<copyright>(C) 2010 Open Source Matters, Inc.</copyright>
 	<license>GNU General Public License version 2 or later; see LICENSE.txt</license>
