<?xml version="1.0" encoding="utf-8"?>
<metafile version="3.9" client="installation">
	<name>Japanese (Japan)</name>
	<version>3.9.26</version>
	<creationDate>April 2021</creationDate>
	<author>Joomla.jp</author>
<<<<<<< HEAD
	<copyright>(C) 2007 Open Source Matters, Inc.</copyright>
=======
	<copyright>Copyright (C) 2005 - 2021 Open Source Matters. All rights reserved.</copyright>
>>>>>>> 10f8eb4d
	<license>GNU General Public License version 2 or later; see LICENSE.txt</license>
	<files>
		<filename>ja-JP.ini</filename>
	</files>
	<metadata>
		<name>Japanese (ja-JP)</name>
		<nativeName>日本語 (Japan)</nativeName>
		<tag>ja-JP</tag>
		<rtl>0</rtl>
	</metadata>
	<params />
</metafile><|MERGE_RESOLUTION|>--- conflicted
+++ resolved
@@ -4,11 +4,7 @@
 	<version>3.9.26</version>
 	<creationDate>April 2021</creationDate>
 	<author>Joomla.jp</author>
-<<<<<<< HEAD
 	<copyright>(C) 2007 Open Source Matters, Inc.</copyright>
-=======
-	<copyright>Copyright (C) 2005 - 2021 Open Source Matters. All rights reserved.</copyright>
->>>>>>> 10f8eb4d
 	<license>GNU General Public License version 2 or later; see LICENSE.txt</license>
 	<files>
 		<filename>ja-JP.ini</filename>
