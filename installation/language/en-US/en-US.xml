<?xml version="1.0" encoding="utf-8"?>
<metafile
	version="3.5"
	client="installation">
	<name>English (United States)</name>
	<version>3.5.0</version>
	<creationDate>January 2016</creationDate>
	<author>Joomla! Project</author>
	<authorEmail>admin@joomla.org</authorEmail>
	<authorUrl>www.joomla.org</authorUrl>
	<copyright>Copyright (C) 2005 - 2016 Open Source Matters. All rights reserved.</copyright>
	<license>GNU General Public License version 2 or later; see LICENSE.txt</license>
<<<<<<< HEAD
=======
	<description></description>
>>>>>>> ccb4c1fc
	<files>
		<filename>en-US.ini</filename>
	</files>
	<metadata>
		<name>English (United States)</name>
		<tag>en-US</tag>
		<rtl>0</rtl>
	</metadata>
	<params />
</metafile><|MERGE_RESOLUTION|>--- conflicted
+++ resolved
@@ -10,10 +10,6 @@
 	<authorUrl>www.joomla.org</authorUrl>
 	<copyright>Copyright (C) 2005 - 2016 Open Source Matters. All rights reserved.</copyright>
 	<license>GNU General Public License version 2 or later; see LICENSE.txt</license>
-<<<<<<< HEAD
-=======
-	<description></description>
->>>>>>> ccb4c1fc
 	<files>
 		<filename>en-US.ini</filename>
 	</files>
