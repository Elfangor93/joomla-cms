; Joomla! Project
; Copyright (C) 2005 - 2017 Open Source Matters. All rights reserved.
; License GNU General Public License version 2 or later; see LICENSE.txt
; Note : All ini files need to be saved as UTF-8

;Minimum PHP error page
;These will be processed by Grunt
MIN_PHP_ERROR_LANGUAGE="English GB"
MIN_PHP_ERROR_HEADER="Sorry, your PHP version is not supported"
MIN_PHP_ERROR_TEXT="Your host needs to use PHP version {{phpversion}} or newer to run this version of Joomla"
MIN_PHP_ERROR_URL_TEXT="Help me resolve this"
;End of minimum PHP error page

;Main Config
INSTL_SELECT_LANGUAGE_TITLE="Select Language"
INSTL_WARNJAVASCRIPT="Warning! JavaScript must be enabled for proper installation of Joomla"
INSTL_WARNJSON="Your PHP installation needs to have JSON enabled for Joomla to be installed!"
INSTL_SETUP_LOGIN_DATA="Setup Login Data"

;Preinstall view
INSTL_PRECHECK_TITLE="Pre-Installation Check"
INSTL_PRECHECK_DESC="If any of these items are not supported then please take actions to correct them.<br>You can't install Joomla until your setup meets these requirements."
INSTL_PRECHECK_RECOMMENDED_SETTINGS_TITLE="Recommended settings:"
INSTL_PRECHECK_RECOMMENDED_SETTINGS_DESC="These settings are recommended for PHP in order to ensure full compatibility with Joomla."
INSTL_PRECHECK_DIRECTIVE="Directive"
INSTL_PRECHECK_RECOMMENDED="Recommended"
INSTL_PRECHECK_ACTUAL="Actual"

; Database view
INSTL_DATABASE="Database Configuration"
INSTL_DATABASE_ERROR_POSTGRESQL_QUERY="PostgreSQL database query failed."
INSTL_DATABASE_HOST_DESC="Specify the Host Name, usually \"localhost\" or a name provided by your host."
INSTL_DATABASE_HOST_LABEL="Host Name"
<<<<<<< HEAD
INSTL_DATABASE_NAME_DESC="Specify the database table name. Use table prefix to distinct Joomla sites."
=======
INSTL_DATABASE_HOST_IS_NOT_LOCALHOST_CREATE_FILE="We were not able to create the file. Please manually create a file named &quot;%1$s&quot; and upload it to the &quot;%2$s&quot; folder of your Joomla site."
INSTL_DATABASE_HOST_IS_NOT_LOCALHOST_DELETE_FILE="In order to confirm that you are the owner of this website please delete the file named &quot;%1$s&quot; we have created in the &quot;%2$s&quot; folder of your Joomla site."
INSTL_DATABASE_HOST_IS_NOT_LOCALHOST_GENERAL_MESSAGE="You are trying to use a database host which is not on your local server. For security reasons, you need to verify the ownership of your web hosting account. <a href="_QQ_"%s"_QQ_">Please read the documentation</a> for more information."
INSTL_DATABASE_NAME_DESC="Some hosts allow only a certain DB name per site. Use table prefix in this case for distinct Joomla! sites."
>>>>>>> 9fc7677d
INSTL_DATABASE_NAME_LABEL="Database Name"
INSTL_DATABASE_NO_SCHEMA="No database schema exists for this database type."
INSTL_DATABASE_PASSWORD_DESC="Either a password you created or a password provided by your host."
INSTL_DATABASE_PREFIX_DESC="Specify a table prefix or use the randomly generated one."
INSTL_DATABASE_TYPE_DESC="Select the database type."
INSTL_DATABASE_USER_DESC="Either a username you created or a username provided by your host."
INSTL_INSTALL_JOOMLA="Install Joomla"
INSTL_CONNECT_DB="Setup database connection"

;Site View
INSTL_LOGIN_DATA="Login Data"
INSTL_SITE="Main Configuration"
INSTL_ADMIN_EMAIL_DESC="Enter the email address of the website Super User."
INSTL_ADMIN_PASSWORD_DESC="Set the password for your Super User account."
INSTL_ADMIN_USER_DESC="Set the username for your Super User account."
INSTL_SITE_NAME_DESC="Enter the name of your Joomla site."
INSTL_SITE_INSTALL_SAMPLE_DESC="Installing sample data is strongly recommended for beginners.<br>This will install sample content that is included in the Joomla installation package."
INSTL_SITE_INSTALL_SAMPLE_NONE="None (<strong>Required for basic native multilingual site creation</strong>)"
<<<<<<< HEAD
INSTL_SITE_INSTALL_SAMPLE_NONE_DESC="Install Joomla with just one menu and a login form, without any content."
=======
INSTL_SAMPLE_BLOG_SET="Blog English (GB) Sample Data"
INSTL_SAMPLE_BROCHURE_SET="Brochure English (GB) Sample Data"
INSTL_SAMPLE_DATA_SET="Default English (GB) Sample Data"
INSTL_SAMPLE_LEARN_SET="Learn Joomla English (GB) Sample Data"
INSTL_SAMPLE_TESTING_SET="Test English (GB) Sample Data"
INSTL_SITE_INSTALL_SAMPLE_NONE_DESC="Install Joomla with one menu and a login form, without any content."
>>>>>>> 9fc7677d
INSTL_SAMPLE_BLOG_SET_DESC="Install Joomla with a few articles and blog related modules like Older Posts, Blog Roll, Most Read Posts."
INSTL_SAMPLE_BROCHURE_SET_DESC="Install Joomla with a few pages (a menu with pages Home, About Us, News, Contact Us) and modules like Search, Custom, Login Form."
INSTL_SAMPLE_DATA_SET_DESC="Install Joomla with one page (a menu with one link) and modules like Latest Article, Login Form."
INSTL_SAMPLE_LEARN_SET_DESC="Install Joomla with example articles that describe how Joomla works."
INSTL_SAMPLE_TESTING_SET_DESC="Install Joomla with all possible menu items to help with testing Joomla."

;Complete view
INSTL_COMPLETE_ADMINISTRATION_LOGIN_DETAILS="Administration Login Details"
; The word 'installation' should not be translated as it is a physical folder.
INSTL_COMPLETE_ERROR_FOLDER_ALREADY_REMOVED="The installation folder has already been deleted."
; The word 'installation' should not be translated as it is a physical folder.
INSTL_COMPLETE_ERROR_FOLDER_DELETE="Installation folder could not be deleted. Please manually delete the folder."
; The word 'installation' should not be translated as it is a physical folder.
INSTL_COMPLETE_FOLDER_REMOVED="Installation folder removed."
INSTL_COMPLETE_LANGUAGE_1="Joomla in your own language and/or automatic basic native multilingual site creation"
; The word 'installation' should not be translated as it is a physical folder.
INSTL_COMPLETE_LANGUAGE_DESC="Before removing the installation folder you can install extra languages. If you want to add extra languages to your Joomla application select the following button."
INSTL_COMPLETE_LANGUAGE_DESC2="Note: you will need internet access for Joomla to download and install the new languages. <br>Some server configurations won't allow Joomla to install the languages. If this is your case, don't worry, you will be able to install them later using the Joomla Administrator."
; The word 'installation' should not be translated as it is a physical folder.
INSTL_COMPLETE_REMOVE_FOLDER="Remove installation folder"
; The word 'installation' should not be translated as it is a physical folder.
INSTL_COMPLETE_REMOVE_INSTALLATION="PLEASE REMEMBER TO COMPLETELY REMOVE THE INSTALLATION FOLDER.<br>You will not be able to proceed beyond this point until the installation folder has been removed. This is a security feature of Joomla"
INSTL_COMPLETE_CONGRAT="Congratulations!"
INSTL_COMPLETE_TITLE="Congratulations! Your Joomla site is ready."
INSTL_COMPLETE_DESC="<p>Before going on to your site you have the chance to pre-configure some features to your Joomla installation. <ul><li>Languages for site and administration</li><li>Sample Data</li></ul>If you are not interested just skip this step and finish the installation process."
INSTL_COMPLETE_ADD_FEATURES="Add Features"
INSTL_COMPLETE_FINISH="Finish Installation Process"
INSTL_COMPLETE_INSTALL_LANGUAGES="Extra steps: Install languages"
INSTL_COMPLETE_SITE_BTN="Complete & Open Site"
INSTL_COMPLETE_ADMIN_BTN="Complete & Open Admin"
INSTL_COMPLETE_FINAL="Installation is Complete"
INSTL_COMPLETE_FINAL_DESC="Your Joomla installation is now complete and ready to use."
INSTL_COMPLETE_ADD_PRECONFIG="Customise installation"
INSTL_SITE_INSTALL_SAMPLE_LABEL="Install sample data"

;Languages view
INSTL_LANGUAGES="Install Language packages"
INSTL_LANGUAGES_COLUMN_HEADER_LANGUAGE="Language"
INSTL_LANGUAGES_COLUMN_HEADER_LANGUAGE_TAG="Language Tag"
INSTL_LANGUAGES_COLUMN_HEADER_VERSION="Version"
INSTL_LANGUAGES_DESC="The Joomla interface is available in several languages. Choose your preferred languages by choosing the checkboxes and then install them by selecting the Next button.<br>Note: This operation will take about 10 seconds to download and install each language. To avoid timeouts please select no more than 3 languages to install."
INSTL_LANGUAGES_MESSAGE_PLEASE_WAIT="This operation will take up to 10 seconds per language to complete<br>Please wait while we download and install the languages ..."
INSTL_LANGUAGES_MORE_LANGUAGES="Press the 'Previous' button if you want to install more languages."
INSTL_LANGUAGES_NO_LANGUAGE_SELECTED="No languages have been selected to be installed. If you need to install more languages, press the 'Previous' button and choose the desired languages from the list."
INSTL_LANGUAGES_WARNING_NO_INTERNET="Joomla was unable to connect to the languages server. Please finish the installation process."
INSTL_LANGUAGES_WARNING_NO_INTERNET2="Note: You will be able to install languages later using the Joomla Administrator"
INSTL_LANGUAGES_WARNING_BACK_BUTTON="Return to last installation step"

;Default language view
INSTL_DEFAULTLANGUAGE_ACTIVATE_MULTILANGUAGE="Activate the multilingual feature"
INSTL_DEFAULTLANGUAGE_ACTIVATE_MULTILANGUAGE_DESC="If active, your Joomla site will have the multilingual feature active with localised menus for each installed language."
INSTL_DEFAULTLANGUAGE_ACTIVATE_LANGUAGE_CODE_PLUGIN="Enable the language code plugin"
INSTL_DEFAULTLANGUAGE_ACTIVATE_LANGUAGE_CODE_PLUGIN_DESC="If enabled, the language code plugin will add the ability to change the language code in the generated HTML document to improve SEO."
INSTL_DEFAULTLANGUAGE_ADMINISTRATOR="Default Administrator language"
INSTL_DEFAULTLANGUAGE_ADMIN_COULDNT_SET_DEFAULT="Joomla was unable to set the language as default. English will be used as default language for the Backend Administrator."
INSTL_DEFAULTLANGUAGE_ADMIN_SET_DEFAULT="Joomla has set %s as your default ADMINISTRATOR language."
INSTL_DEFAULTLANGUAGE_COLUMN_HEADER_SELECT="Select"
INSTL_DEFAULTLANGUAGE_COLUMN_HEADER_LANGUAGE="Language"
INSTL_DEFAULTLANGUAGE_COLUMN_HEADER_TAG="Tag"
INSTL_DEFAULTLANGUAGE_COULD_NOT_ADD_ASSOCIATIONS="Joomla was unable to automatically create the language associations."
INSTL_DEFAULTLANGUAGE_COULD_NOT_CREATE_CONTENT_LANGUAGE="Joomla was unable to automatically create the %s content language."
INSTL_DEFAULTLANGUAGE_COULD_NOT_CREATE_MENU="Joomla was unable to automatically create the %s menu."
INSTL_DEFAULTLANGUAGE_COULD_NOT_CREATE_MENU_ITEM="Joomla was unable to automatically create the %s home menu item."
INSTL_DEFAULTLANGUAGE_COULD_NOT_CREATE_MENU_MODULE="Joomla was unable to automatically create the %s menu module."
INSTL_DEFAULTLANGUAGE_COULD_NOT_CREATE_CATEGORY="Joomla was unable to automatically create the %s content category."
INSTL_DEFAULTLANGUAGE_COULD_NOT_CREATE_ARTICLE="Joomla was unable to automatically create the %s localised article."
INSTL_DEFAULTLANGUAGE_COULD_NOT_ENABLE_MODULESWHITCHER_LANGUAGECODE="Joomla was unable to automatically publish the language switcher module."
INSTL_DEFAULTLANGUAGE_COULD_NOT_ENABLE_PLG_LANGUAGECODE="Joomla was unable to automatically enable the Language Code Plugin."
INSTL_DEFAULTLANGUAGE_COULD_NOT_ENABLE_PLG_LANGUAGEFILTER="Joomla was unable to automatically enable the Language Filter Plugin."
INSTL_DEFAULTLANGUAGE_COULD_NOT_INSTALL_LANGUAGE="Joomla was unable to install %s language."
INSTL_DEFAULTLANGUAGE_COULD_NOT_PUBLISH_MOD_MULTILANGSTATUS="Joomla was unable to automatically publish the language status module."
INSTL_DEFAULTLANGUAGE_COULD_NOT_UNPUBLISH_MOD_DEFAULTMENU="Joomla was unable to automatically unpublish the default menu module."
INSTL_DEFAULTLANGUAGE_DESC="Joomla has installed the following languages. Please select your desired default language for the Joomla Administrator."
INSTL_DEFAULTLANGUAGE_DESC_FRONTEND="Joomla has installed the following languages. Please select your desired default language for the Joomla Frontend."
INSTL_DEFAULTLANGUAGE_FRONTEND="Default Site language"
INSTL_DEFAULTLANGUAGE_FRONTEND_COULDNT_SET_DEFAULT="Joomla was unable to set the language as default. English will be used as default language for the Frontend SITE."
INSTL_DEFAULTLANGUAGE_FRONTEND_SET_DEFAULT="Joomla has set %s as your default SITE language."
INSTL_DEFAULTLANGUAGE_INSTALL_LOCALISED_CONTENT="Install localised content"
INSTL_DEFAULTLANGUAGE_INSTALL_LOCALISED_CONTENT_DESC="If active, Joomla will automatically create one content category per each installed language. Also, one featured article containing dummy content will be created on each category."
INSTL_DEFAULTLANGUAGE_MULTILANGUAGE_TITLE="Multilingual"
INSTL_DEFAULTLANGUAGE_MULTILANGUAGE_DESC="This section allows you to automatically activate the Joomla multilingual feature."
INSTL_DEFAULTLANGUAGE_TRY_LATER="You will be able to install it later using the Joomla Administrator"

; IMPORTANT NOTE FOR TRANSLATORS: Do not literally translate this line, instead add the localised name of the language. For example Spanish will be Español
INSTL_DEFAULTLANGUAGE_NATIVE_LANGUAGE_NAME="English (UK)"

;Database Model
INSTL_DATABASE_COULD_NOT_CONNECT="Could not connect to the database. Connector returned number: %s"
INSTL_DATABASE_COULD_NOT_CREATE_DATABASE="The installer could not connect to the specified database and was unable to create the database. Please verify your settings and if necessary manually create your database."
INSTL_DATABASE_COULD_NOT_REFRESH_MANIFEST_CACHE="Could not refresh manifest cache for extension: %s"
INSTL_DATABASE_EMPTY_NAME=""
INSTL_DATABASE_ERROR_BACKINGUP="Some errors occurred in backing up the database."
INSTL_DATABASE_ERROR_CREATE="An error occurred while trying to create the database %s.<br>The user may not have enough privileges to create a database. The required database may need to be created separately before you can install Joomla"
INSTL_DATABASE_ERROR_DELETE="Some errors occurred deleting the database."
INSTL_DATABASE_ERROR_READING_SQL_FILE="Could not read SQL file."
INSTL_DATABASE_FIELD_VALUE_REMOVE="Remove"
INSTL_DATABASE_FIELD_VALUE_BACKUP="Backup"
INSTL_DATABASE_FIX_LOWERCASE="The table prefix must be lowercase for PostgreSQL."
INSTL_DATABASE_FIX_TOO_LONG="The MySQL table prefix must be a maximum of 15 characters."
INSTL_DATABASE_INVALID_DB_DETAILS="The database details provided are incorrect and/or empty."
INSTL_DATABASE_INVALID_MYSQL_VERSION="You need MySQL 5.5.3 or higher to continue the installation. Your version is: %s"
INSTL_DATABASE_INVALID_MYSQLI_VERSION="You need MySQL 5.5.3 or higher to continue the installation. Your version is: %s"
INSTL_DATABASE_INVALID_PGSQL_VERSION="You need PostgreSQL 9.2.0 or higher to continue the installation. Your version is: %s"
INSTL_DATABASE_INVALID_POSTGRESQL_VERSION="You need PostgreSQL 9.2.0 or higher to continue the installation. Your version is: %s"
INSTL_DATABASE_INVALID_TYPE="Please select the database type"
INSTL_DATABASE_NAME_TOO_LONG="The MySQL database name must be a maximum of 64 characters."
INSTL_DATABASE_INVALID_NAME="MySQL versions previous to 5.1.6 may not contain periods or other \"special\" characters in the name. Your version is: %s"
INSTL_DATABASE_NAME_INVALID_SPACES="MySQL database names and table names may not begin or end with spaces."
INSTL_DATABASE_NAME_INVALID_CHAR="No MySQL identifier can contain a NULL ASCII(0x00)."
INSTL_DATABASE_FILE_DOES_NOT_EXIST="File %s does not exist"

;controllers
INSTL_COOKIES_NOT_ENABLED="Cookies do not appear to be enabled on your browser client. You will not be able to install the application with this feature disabled. Alternatively, there could also be a problem with the server's <strong>session.save_path</strong>. If this is the case, please consult your hosting provider if you don't know how to check or fix this yourself."
INSTL_HEADER_ERROR="Error"

;Helpers
INSTL_PAGE_TITLE="Joomla Web Installer"

;Configuration model
INSTL_ERROR_CONNECT_DB="Could not connect to the database. Connector returned number: %s"
INSTL_STD_OFFLINE_MSG="This site is down for maintenance.<br>Please check back again soon."

;others
INSTL_CONFPROBLEM="Your configuration file or folder is not writable or there was a problem creating the configuration file. You will have to upload the following code by hand. Select in the text area to highlight all of the code and then paste into a new text file. Name this file 'configuration.php' and upload it to your site root folder."
INSTL_DATABASE_SUPPORT="Database Support:"
INSTL_DISPLAY_ERRORS="Display Errors"
INSTL_ERROR_DB="Some errors occurred while populating the database: %s"
INSTL_ERROR_INITIALISE_SCHEMA="Can't initialise database schema"
INSTL_FILE_UPLOADS="File Uploads"
INSTL_GNU_GPL_LICENSE="GNU General Public License"
INSTL_JSON_SUPPORT_AVAILABLE="JSON Support"
INSTL_MB_LANGUAGE_IS_DEFAULT="MB Language is Default"
INSTL_MB_STRING_OVERLOAD_OFF="MB String Overload Off"
INSTL_NOTICEMBLANGNOTDEFAULT="PHP mbstring language is not set to neutral. This can be set locally by entering <strong>php_value mbstring.language neutral</strong> in your <code>.htaccess</code> file."
INSTL_NOTICEMBSTRINGOVERLOAD="PHP mbstring function overload is set. This can be turned off locally by entering <strong>php_value mbstring.func_overload 0</strong> in your <code>.htaccess</code> file."
INSTL_NOTICEYOUCANSTILLINSTALL="You can still continue the installation only if you repair the permissions or you provide an FTP connection"
INSTL_OUTPUT_BUFFERING="Output Buffering"
INSTL_PARSE_INI_FILE_AVAILABLE="INI Parser Support"
INSTL_PHP_VERSION="PHP Version"
INSTL_PHP_VERSION_NEWER="PHP Version >= %s"
INSTL_REGISTER_GLOBALS="Register Globals Off"
INSTL_SAFE_MODE="Safe Mode"
INSTL_SESSION_AUTO_START="Session Auto Start"
INSTL_WRITABLE="No sufficient permissions to create %s"
INSTL_XML_SUPPORT="XML Support"
INSTL_ZIP_SUPPORT_AVAILABLE="Native ZIP support"
INSTL_ZLIB_COMPRESSION_SUPPORT="Zlib Compression Support"
INSTL_PROCESS_BUSY="Process is in progress. Please wait ..."
INSTL_ERROR="Error"

;Global strings
JADMINISTRATOR="Administrator"
JERROR="Error"
JERROR_LAYOUT_ERROR_HAS_OCCURRED_WHILE_PROCESSING_YOUR_REQUEST="An error has occurred while processing your request."
JEMAIL="Email"
JGLOBAL_ISFREESOFTWARE="%s is free software released under the %s."
JGLOBAL_LANGUAGE_VERSION_NOT_PLATFORM="Language pack does not match this Joomla version. Some strings may be missing and will be displayed in English."
JGLOBAL_SELECT_AN_OPTION="Select an option"
JGLOBAL_SELECT_NO_RESULTS_MATCH="No results match"
JGLOBAL_SELECT_SOME_OPTIONS="Select some options"
JINVALID_TOKEN="The most recent request was denied because it contained an invalid security token. Please refresh the page and try again."
JNEXT="Next"
JNO="No"
JNOTICE="Notice"
JOFF="Off"
JON="On"
JPREVIOUS="Previous"
JSITE="Site"
JSKIP="Skip"
JUSERNAME="Username"
JYES="Yes"

; Framework strings necessary when no lang pack is available
JLIB_DATABASE_ERROR_CONNECT_MYSQL="Could not connect to MySQL."
JLIB_DATABASE_ERROR_DATABASE="A Database error occurred."
JLIB_DATABASE_ERROR_LOAD_DATABASE_DRIVER="Unable to load Database Driver: %s"
JLIB_ENVIRONMENT_SESSION_EXPIRED="Your session has expired, please reload the page."
JLIB_FILESYSTEM_ERROR_COPY_FAILED="Copy failed"
JLIB_FILESYSTEM_ERROR_PATH_IS_NOT_A_FOLDER_FILES="JFolder: :files: Path is not a folder. Path: %s"
JLIB_FORM_FIELD_INVALID="Invalid field:&#160;"
JLIB_FORM_VALIDATE_FIELD_INVALID="Invalid field: %s"
JLIB_FORM_VALIDATE_FIELD_REQUIRED="Field required: %s"
JLIB_INSTALLER_ABORT="Aborting language installation: %s"
JLIB_INSTALLER_ABORT_PACK_INSTALL_CREATE_DIRECTORY="Package Install: Failed to create folder: %s."
JLIB_INSTALLER_ABORT_PACK_INSTALL_ERROR_EXTENSION="Package %1$s: There was an error installing an extension: %2$s"
JLIB_INSTALLER_ABORT_PACK_INSTALL_NO_FILES="Package %s: There were no files to install!"
JLIB_INSTALLER_ERROR_FAIL_COPY_FILE="JInstaller: :Install: Failed to copy file %1$s to %2$s."
JLIB_INSTALLER_NOT_ERROR="If the error is related to the installation of TinyMCE language files it has no effect on the installation of the language(s). Some language packs created prior to Joomla 3.2.0 may try to install separate TinyMCE language files. As these are now included in the core they no longer need to be installed."
JLIB_UTIL_ERROR_CONNECT_DATABASE="JDatabase: :getInstance: Could not connect to database <br>joomla.library: %1$s - %2$s"

; Strings for the language debugger
JDEBUG_LANGUAGE_FILES_IN_ERROR="Parsing errors in language files"
JDEBUG_LANGUAGE_UNTRANSLATED_STRING="Untranslated strings"
JNONE="None"

; Necessary for errors
ADMIN_EMAIL="Administrator Email"
ADMIN_PASSWORD="Administrator Password"
SITE_NAME="Site Name"

; Database types (allows for a more descriptive label than the internal name)
MYSQL="MySQL (PDO)"
MYSQLI="MySQLi"
ORACLE="Oracle"
PGSQL="PostgreSQL (PDO)"
POSTGRESQL="PostgreSQL"
SQLITE="SQLite"

; Javascript message titles
ERROR="Error"
MESSAGE="Message"
NOTICE="Notice"
WARNING="Warning"

; Javascript ajax error messages
JLIB_JS_AJAX_ERROR_CONNECTION_ABORT="A connection abort has occurred while fetching the JSON data."
JLIB_JS_AJAX_ERROR_NO_CONTENT="No content was returned."
JLIB_JS_AJAX_ERROR_OTHER="An error has occurred while fetching the JSON data: HTTP %s status code."
JLIB_JS_AJAX_ERROR_PARSE="A parse error has occurred while processing the following JSON data:<br><code style=\"color:inherit;white-space:pre-wrap;padding:0;margin:0;border:0;background:inherit;\">%s</code>"
JLIB_JS_AJAX_ERROR_TIMEOUT="A timeout has occurred while fetching the JSON data."

; Field password messages
JFIELD_PASSWORD_INDICATE_INCOMPLETE="Password doesn't meet site's requirements"
JFIELD_PASSWORD_INDICATE_COMPLETE="Password accepted"
JFIELD_PASSWORD_NOTE_LBL="Password must contain:"
JFIELD_PASSWORD_NOTE_DESC="%1 symbol(s), %2 uppercase letter(s), %3 lowercase letter(s), %4 number(s)"

; Javascript Form Validation Messages
JLIB_FORM_CONTAINS_INVALID_FIELDS="The form cannot be submitted as it's missing required data. <br> Please correct the marked fields and try again"
JLIB_FORM_FIELD_REQUIRED_VALUE="Field value cannot be empty"
JLIB_FORM_FIELD_REQUIRED_CHECK="One of the options must be selected"
JLIB_FORM_FIELD_INVALID_VALUE="This value is not valid"<|MERGE_RESOLUTION|>--- conflicted
+++ resolved
@@ -31,14 +31,10 @@
 INSTL_DATABASE_ERROR_POSTGRESQL_QUERY="PostgreSQL database query failed."
 INSTL_DATABASE_HOST_DESC="Specify the Host Name, usually \"localhost\" or a name provided by your host."
 INSTL_DATABASE_HOST_LABEL="Host Name"
-<<<<<<< HEAD
-INSTL_DATABASE_NAME_DESC="Specify the database table name. Use table prefix to distinct Joomla sites."
-=======
 INSTL_DATABASE_HOST_IS_NOT_LOCALHOST_CREATE_FILE="We were not able to create the file. Please manually create a file named &quot;%1$s&quot; and upload it to the &quot;%2$s&quot; folder of your Joomla site."
 INSTL_DATABASE_HOST_IS_NOT_LOCALHOST_DELETE_FILE="In order to confirm that you are the owner of this website please delete the file named &quot;%1$s&quot; we have created in the &quot;%2$s&quot; folder of your Joomla site."
 INSTL_DATABASE_HOST_IS_NOT_LOCALHOST_GENERAL_MESSAGE="You are trying to use a database host which is not on your local server. For security reasons, you need to verify the ownership of your web hosting account. <a href="_QQ_"%s"_QQ_">Please read the documentation</a> for more information."
-INSTL_DATABASE_NAME_DESC="Some hosts allow only a certain DB name per site. Use table prefix in this case for distinct Joomla! sites."
->>>>>>> 9fc7677d
+INSTL_DATABASE_NAME_DESC="Specify the database table name. Use table prefix to distinct Joomla sites."
 INSTL_DATABASE_NAME_LABEL="Database Name"
 INSTL_DATABASE_NO_SCHEMA="No database schema exists for this database type."
 INSTL_DATABASE_PASSWORD_DESC="Either a password you created or a password provided by your host."
@@ -57,16 +53,7 @@
 INSTL_SITE_NAME_DESC="Enter the name of your Joomla site."
 INSTL_SITE_INSTALL_SAMPLE_DESC="Installing sample data is strongly recommended for beginners.<br>This will install sample content that is included in the Joomla installation package."
 INSTL_SITE_INSTALL_SAMPLE_NONE="None (<strong>Required for basic native multilingual site creation</strong>)"
-<<<<<<< HEAD
-INSTL_SITE_INSTALL_SAMPLE_NONE_DESC="Install Joomla with just one menu and a login form, without any content."
-=======
-INSTL_SAMPLE_BLOG_SET="Blog English (GB) Sample Data"
-INSTL_SAMPLE_BROCHURE_SET="Brochure English (GB) Sample Data"
-INSTL_SAMPLE_DATA_SET="Default English (GB) Sample Data"
-INSTL_SAMPLE_LEARN_SET="Learn Joomla English (GB) Sample Data"
-INSTL_SAMPLE_TESTING_SET="Test English (GB) Sample Data"
 INSTL_SITE_INSTALL_SAMPLE_NONE_DESC="Install Joomla with one menu and a login form, without any content."
->>>>>>> 9fc7677d
 INSTL_SAMPLE_BLOG_SET_DESC="Install Joomla with a few articles and blog related modules like Older Posts, Blog Roll, Most Read Posts."
 INSTL_SAMPLE_BROCHURE_SET_DESC="Install Joomla with a few pages (a menu with pages Home, About Us, News, Contact Us) and modules like Search, Custom, Login Form."
 INSTL_SAMPLE_DATA_SET_DESC="Install Joomla with one page (a menu with one link) and modules like Latest Article, Login Form."
