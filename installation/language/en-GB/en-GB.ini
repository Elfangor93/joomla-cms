--- conflicted
+++ resolved
@@ -186,12 +186,7 @@
 INSTL_MB_STRING_OVERLOAD_OFF="MB String Overload Off"
 INSTL_NOTICEMBLANGNOTDEFAULT="PHP mbstring language is not set to neutral. This can be set locally by entering <strong>php_value mbstring.language neutral</strong> in your <code>.htaccess</code> file."
 INSTL_NOTICEMBSTRINGOVERLOAD="PHP mbstring function overload is set. This can be turned off locally by entering <strong>php_value mbstring.func_overload 0</strong> in your <code>.htaccess</code> file."
-<<<<<<< HEAD
-INSTL_NOTICEMCRYPTNOTAVAILABLE="Warning! PHP mcrypt extension should be installed or enabled. Without this, some features of Joomla will not be available."
 INSTL_NOTICEYOUCANSTILLINSTALL="You can still continue the installation only if you repair the permissions or you provide an FTP connection"
-=======
-INSTL_NOTICEYOUCANSTILLINSTALL="<br />You can still continue the installation as the configuration settings will be displayed at the end. You will have to manually upload the code. Select in the text area to highlight all of the code and then paste into a new text file. Name this file 'configuration.php' and upload it to your site root folder."
->>>>>>> 2d1c77b7
 INSTL_OUTPUT_BUFFERING="Output Buffering"
 INSTL_PARSE_INI_FILE_AVAILABLE="INI Parser Support"
 INSTL_PHP_VERSION="PHP Version"
