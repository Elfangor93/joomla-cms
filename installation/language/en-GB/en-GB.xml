--- conflicted
+++ resolved
@@ -3,13 +3,8 @@
 	version="3.9"
 	client="installation">
 	<name>English (United Kingdom)</name>
-<<<<<<< HEAD
 	<version>3.9.0</version>
-	<creationDate>February 2018</creationDate>
-=======
-	<version>3.8.7</version>
 	<creationDate>March 2018</creationDate>
->>>>>>> c784a6a9
 	<author>Joomla! Project</author>
 	<copyright>Copyright (C) 2005 - 2018 Open Source Matters. All rights reserved.</copyright>
 	<license>GNU General Public License version 2 or later; see LICENSE.txt</license>
