<?xml version="1.0" encoding="utf-8"?>
<metafile
	version="3.7"
	client="installation">
	<name>English (United Kingdom)</name>
<<<<<<< HEAD
	<version>3.9.0</version>
	<creationDate>April 2017</creationDate>
=======
	<version>3.7.4</version>
	<creationDate>July 2017</creationDate>
>>>>>>> 85e8e860
	<author>Joomla! Project</author>
	<copyright>Copyright (C) 2005 - 2017 Open Source Matters. All rights reserved.</copyright>
	<license>GNU General Public License version 2 or later; see LICENSE.txt</license>
	<files>
		<filename>en-GB.ini</filename>
	</files>
	<metadata>
		<name>English (en-GB)</name>
		<nativeName>English (United Kingdom)</nativeName>
		<tag>en-GB</tag>
		<rtl>0</rtl>
	</metadata>
	<params />
</metafile><|MERGE_RESOLUTION|>--- conflicted
+++ resolved
@@ -3,13 +3,8 @@
 	version="3.7"
 	client="installation">
 	<name>English (United Kingdom)</name>
-<<<<<<< HEAD
 	<version>3.9.0</version>
-	<creationDate>April 2017</creationDate>
-=======
-	<version>3.7.4</version>
 	<creationDate>July 2017</creationDate>
->>>>>>> 85e8e860
 	<author>Joomla! Project</author>
 	<copyright>Copyright (C) 2005 - 2017 Open Source Matters. All rights reserved.</copyright>
 	<license>GNU General Public License version 2 or later; see LICENSE.txt</license>
