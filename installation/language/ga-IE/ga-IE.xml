<?xml version="1.0" encoding="utf-8"?>
<metafile version="3.5" client="installation">
	<name>Irish (ga-IE)</name>
	<version>3.5.0.2</version>
	<creationDate>2016-02-05</creationDate>
	<author>Irish translation team</author>
	<copyright>Copyright (C) 2005 - 2016 Open Source Matters. All rights reserved.</copyright>
	<license>GNU General Public License version 2 or later; see LICENSE.txt</license>
<<<<<<< HEAD
	<files>
		<filename>ga-IE.ini</filename>
	</files>
=======
	<description>Irish installation language</description>
	<files><filename>ga-IE.ini</filename></files>
>>>>>>> ccb4c1fc
	<metadata>
		<name>Gaeilge (Éire)</name>
		<tag>ga-IE</tag>
		<rtl>0</rtl>
	</metadata>
	<params />
</metafile><|MERGE_RESOLUTION|>--- conflicted
+++ resolved
@@ -6,14 +6,7 @@
 	<author>Irish translation team</author>
 	<copyright>Copyright (C) 2005 - 2016 Open Source Matters. All rights reserved.</copyright>
 	<license>GNU General Public License version 2 or later; see LICENSE.txt</license>
-<<<<<<< HEAD
-	<files>
-		<filename>ga-IE.ini</filename>
-	</files>
-=======
-	<description>Irish installation language</description>
 	<files><filename>ga-IE.ini</filename></files>
->>>>>>> ccb4c1fc
 	<metadata>
 		<name>Gaeilge (Éire)</name>
 		<tag>ga-IE</tag>
