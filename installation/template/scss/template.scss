// Variables
@import "../../../administrator/templates/atum/scss/variables";
$fa-font-path: "../../../media/vendor/fontawesome-free/webfonts";

// Bootstrap
@import "../../../media/vendor/bootstrap/scss/bootstrap";

// "Font Awesome 5 Free"
@import "../../../media/vendor/fontawesome-free/scss/fontawesome";
@import "../../../media/vendor/fontawesome-free/scss/solid";
@import "../../../media/vendor/fontawesome-free/scss/brands";

// Backend Template stuff
@import "../../../administrator/templates/atum/scss/mixin";
@import "../../../administrator/templates/atum/scss/blocks/global";
@import "../../../administrator/templates/atum/scss/blocks/header";

body {
  background: var(--atum-bg-light);
<<<<<<< HEAD
  background-image: url(../../../administrator/templates/atum/images/joomla-pattern.svg);
  background-size: 12.5rem;
=======
>>>>>>> 9ed76284
}

*, *::after, *::before {
  box-sizing: border-box;
}

.j-install {
  display: flex;
  flex-direction: column;
  min-height: 100vh;
}


.j-container {
  width: 100%;
  max-width: 40rem;
  margin: 0 auto;
  h1 {
    color: $dark-blue;
    text-align: center;
  }
}

.j-install-step {
  display: none;
  margin-bottom: 20px;
  background-color: #fff;
  box-shadow: 0 0 2px rgba(52, 58, 67, .1), 0 2px 5px rgba(52, 58, 67, .08), 0 5px 15px rgba(52, 58, 67, .08);
  &.active {
    display: block;
  }
  select {
    width: 100%;
    margin-left: 0 !important;
  }
  .btn-block {
    margin-top: 40px;
  }
}

.j-install-step-header {
  position: relative;
  padding: 10px 25px;
  font-size: 1.1rem;
  line-height: 2.4rem;
  color: $dark-blue;
  background-color: #fff;
  border-bottom: 1px solid #efefef;

  span {
    position: relative;
    margin-right: 5px;
    font-size: 1.2rem;
  }
}

.j-install-step-form {
  padding: 0.65rem 1.2rem 0.65rem;
  .btn-block + .btn-block {
    margin-top: .5rem;
  }
}


.languageForm {
  padding: 0 0 30px;
  .custom-select {
    width: 100%;
  }
}

.system-message .alert {
  margin: 25px 50px;
}

.alert {
  position: relative;
  display: flex;
  margin: 0 0 20px;
  background: #fafafa;
  border: 1px solid rgba(0,0,0,.1);
  box-shadow: 0 0 10px rgba(0,0,0,.05);
  p {
    margin-bottom: 0;
  }
}
.alert-icon {
  display: flex;
  align-items: center;
  justify-content: center;
  width: 25%;
  margin-bottom: 0;
  font-size: 3rem;
  opacity: .6;
  .fa {
    width: 100%;
    text-align: center;
  }
}

.alert-text {
  width: 75%;
  padding: 10px 20px;
}

.lang-select {
  top: 0;
  right: 0;
  width: auto;
  .custom-select {
    height: 30px;
    padding: .3rem 1.75rem .3rem .75rem;
    line-height: 1;
  }
}

.hidden {
  display: none;
}
[hidden="hidden"] {
  display: none;
}

.btn-success {
  color: #fff;
  background-color: #75b544;
  border-color: #75b544;
}


// Form

.form-control {
  background-color: var(--white-offset);

  &.input-full {
    max-width: 100%;
  }

}

.control-group {
  margin-bottom: 18px;

  &::after {
    display: table;
    clear: both;
    content: "";
  }

  .control-label {
    float: left;
    padding-top: 5px;
    padding-right: 5px;
    text-align: left;
  }
}

label {
  font-size: $label-font-size;
}

.form-no-margin {

  .control-group {

    .controls {
      margin-left: 0;
    }

    .control-label {
      float: none;
    }

  }

}

.spacer hr {
  width: 380px;
}

.card .custom-select {
  width: 100%;
}

td .form-control {
  display: inline-block;
  width: auto;
}

legend {
  margin-bottom: 1.1rem;
}

.checkboxes {
  padding-top: 5px;

  .checkbox input {
    position: static;
    margin-left: 0;
  }

}

.form-check {
  padding-top: 5px;
  margin-bottom: 0;
}

// Possibly temporary until Bootstrap support it themselves
.custom-select[multiple] {
  height: auto;
  background: none;
}

// Block display for the validation message
.form-control-feedback {
  display: block;
  color: $red;
}

// Language Table
caption {
  caption-side: top;
}
.badge-warning {
  color: #292b2c;
}

.fa-eye:before, .icon-eye-open:before, .icon-eye:before {
  font-family:"Font Awesome 5 Free";
  cursor: pointer;
  content: "\f06e";
}

.fa-eye-slash:before, .icon-eye-close:before, .icon-eye-blocked:before, .icon-eye-2:before {
  font-family:"Font Awesome 5 Free";
  cursor: pointer;
  content: "\f070";
}<|MERGE_RESOLUTION|>--- conflicted
+++ resolved
@@ -17,11 +17,6 @@
 
 body {
   background: var(--atum-bg-light);
-<<<<<<< HEAD
-  background-image: url(../../../administrator/templates/atum/images/joomla-pattern.svg);
-  background-size: 12.5rem;
-=======
->>>>>>> 9ed76284
 }
 
 *, *::after, *::before {
