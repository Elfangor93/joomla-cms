/**
 * @package    Joomla.Installation
 *
 * @copyright  Copyright (C) 2005 - 2016 Open Source Matters, Inc. All rights reserved.
 * @license    GNU General Public License version 2 or later; see LICENSE.txt
 */
.container{
	position: relative;
	max-width: 900px;
	z-index: 1060;
}
.thumbnail {
	margin-bottom: 9px;
}
.accordion-group {
	background: #fff;
}

.step .active span {
	background-color: #f89406;
}
.header {
	background-color: #fff;
	background-image: linear-gradient(#d9effa, #d9effa 25%, #fff);
	background-repeat: no-repeat;
	border-top: 3px solid #0088cc;
	padding: 20px 0;
	text-align: center;
}

.hero-unit{
	background-color: #08C;
}
.hero-unit h1,
.hero-unit p,
.hero-unit > *{
	color: white;
	text-shadow: 1px 1px 1px rgba(0, 0, 0, 0.5);
}
/* Page Edit */
.page-edit {
	background: #555 url(../img/noise.png);
	box-shadow: 0px 0px 40px #111 inset;
}
.page-edit-inner {
	padding: 20px 0;
}
.page-edit h1,
.page-edit h2,
.page-edit h3,
.page-edit h4,
.page-edit h5,
.page-edit h6,
.page-edit legend,
.page-edit label,
.page-edit p{
	color: #F8F8F8;
	text-shadow: 1px 1px 1px #000;
}
.page-edit legend,
.page-edit hr{
	border: 0;
	border-bottom: 1px solid #333;
}
.page-edit .form-actions{
	background-color: transparent;
	border-top: 1px solid #333;
}
/* Module */
.module-header {
	padding-bottom: 17px;
	margin: 20px 0 18px 0;
	border-bottom: 1px solid #eee;
}
/* Single Item */
.item-title {
	margin-bottom: 9px;
}
.item-content {
	margin: 18px 0;
}
.item-subtitle {
	margin-bottom: 9px;
}
.float-xs-right.item-image {
	margin: 0 0 18px 20px;
}
.float-xs-left.item-image {
	margin: 0 20px 18px 0;
}
.header .nav > li:last-child > .dropdown-menu,
.item-actions .dropdown-menu,
.item-comment .dropdown-menu {
	left: initial;
	right: 0;
}
/* List */
.list-item-title {
	margin-bottom: 9px;
}
.list-item-content {
	margin: 18px 0;
}
.list-item-subtitle {
	margin-bottom: 9px;
}
/* Javascript Warning */
#javascript-warning {
	text-align: center;
	font-size: 16px;
}
textarea {
	resize: both;
}
textarea.vert {
	resize: vertical;
}
textarea.noResize {
	resize: none;
}
/* Tooltip */
.tooltip {
	white-space: pre-wrap;
}
<<<<<<< HEAD
/* Form */
.form-check,
.form-check:last-child label {
	margin-bottom: 0;
}
.form-group {
    margin-bottom: 1.7rem;
}
td label {
    margin: 0;
=======

/* Flat Repaint */
.btn {
	background-image: none;
	border: 1px solid rgba(0, 0, 0, 0.2);
	box-shadow: 0 1px 2px rgba(0, 0, 0, 0.05);
}
.btn-primary:hover, .btn-primary:focus {
    background-color: #185b91;
    color: #fff;
    text-decoration: none;
}
.chzn-container-single .chzn-single {
    background-color: #ffffff;
    background-image: none;
    border: 1px solid rgba(0, 0, 0, 0.2);
    border-radius: 3px;
    box-shadow: 0 1px 0 rgba(255, 255, 255, 0.2) inset, 0 1px 2px rgba(0, 0, 0, 0.05);
    height: auto;
    line-height: 26px;
}
.chzn-container-single .chzn-single div {
    background-color: #f3f3f3;
    border-left: 1px solid #cccccc;
    text-align: center;
    width: 28px;
    height: auto;
    bottom: 0;
}
.chzn-container-single .chzn-drop {
    background-clip: padding-box;
    border-color: #0088cc;
}
.chzn-container-active .chzn-single {
    color: #0088cc;
}
.chzn-container-active.chzn-with-drop .chzn-single div {
    border-bottom: 1px solid #cccccc;
    border-bottom-left-radius: 3px;
    background-color: #f3f3f3;
    border-left: 1px solid #cccccc;
}
.chzn-container-single .chzn-single div b {
	background-position: 2px 2px;
    display: inline-block;
    height: 16px;
    width: 16px;
}
.chzn-container-active.chzn-with-drop  .chzn-single div b {
	background-position: -16px 2px;
}
.chzn-container-active.chzn-with-drop .chzn-single {
	background-image: none;
    border: 1px solid #0088cc;
    border-bottom-left-radius: 0;
    border-bottom-right-radius: 0;
}

.chzn-container .chzn-results {
    background-color: #fff;
    border-radius: 0 0 3px 3px;
    margin: 0;
    padding: 0;
}
.chzn-container-single .chzn-search input[type="text"] {
    border: 1px solid #aaa;
    border-radius: 3px;
    box-shadow: none;
    background: transparent url("../../../media/jui/css/chosen-sprite.png") no-repeat scroll 100% -20px
}
.chzn-container .chzn-results li.highlighted {
  background-color: #0088cc;
  background-image: none;
}
.chzn-container-single .chzn-search input[type="text"]:focus {
	border-color: #0088cc;
}
fieldset {
	margin-bottom: 10px;
}
textarea, input[type="text"], input[type="password"], input[type="datetime"], input[type="datetime-local"], input[type="date"], input[type="month"], input[type="time"], input[type="week"], input[type="number"], input[type="email"], input[type="url"], input[type="search"], input[type="tel"], input[type="color"], .uneditable-input {
	box-shadow: 0 1px 0 rgba(255, 255, 255, 0.2) inset, 0 1px 2px rgba(0, 0, 0, 0.05);
}

#jform_activateMultilanguage [class*="btn-"]:active,
#jform_activateMultilanguage [class*="btn-"].active,
#jform_installLocalisedContent [class*="btn-"]:active,
#jform_installLocalisedContent [class*="btn-"].active,
#jform_activatePluginLanguageCode [class*="btn-"]:active,
#jform_activatePluginLanguageCode [class*="btn-"].active {
    background-color: #294f7e;
>>>>>>> 05d5fb34
}<|MERGE_RESOLUTION|>--- conflicted
+++ resolved
@@ -122,7 +122,7 @@
 .tooltip {
 	white-space: pre-wrap;
 }
-<<<<<<< HEAD
+
 /* Form */
 .form-check,
 .form-check:last-child label {
@@ -133,7 +133,7 @@
 }
 td label {
     margin: 0;
-=======
+}
 
 /* Flat Repaint */
 .btn {
@@ -145,71 +145,6 @@
     background-color: #185b91;
     color: #fff;
     text-decoration: none;
-}
-.chzn-container-single .chzn-single {
-    background-color: #ffffff;
-    background-image: none;
-    border: 1px solid rgba(0, 0, 0, 0.2);
-    border-radius: 3px;
-    box-shadow: 0 1px 0 rgba(255, 255, 255, 0.2) inset, 0 1px 2px rgba(0, 0, 0, 0.05);
-    height: auto;
-    line-height: 26px;
-}
-.chzn-container-single .chzn-single div {
-    background-color: #f3f3f3;
-    border-left: 1px solid #cccccc;
-    text-align: center;
-    width: 28px;
-    height: auto;
-    bottom: 0;
-}
-.chzn-container-single .chzn-drop {
-    background-clip: padding-box;
-    border-color: #0088cc;
-}
-.chzn-container-active .chzn-single {
-    color: #0088cc;
-}
-.chzn-container-active.chzn-with-drop .chzn-single div {
-    border-bottom: 1px solid #cccccc;
-    border-bottom-left-radius: 3px;
-    background-color: #f3f3f3;
-    border-left: 1px solid #cccccc;
-}
-.chzn-container-single .chzn-single div b {
-	background-position: 2px 2px;
-    display: inline-block;
-    height: 16px;
-    width: 16px;
-}
-.chzn-container-active.chzn-with-drop  .chzn-single div b {
-	background-position: -16px 2px;
-}
-.chzn-container-active.chzn-with-drop .chzn-single {
-	background-image: none;
-    border: 1px solid #0088cc;
-    border-bottom-left-radius: 0;
-    border-bottom-right-radius: 0;
-}
-
-.chzn-container .chzn-results {
-    background-color: #fff;
-    border-radius: 0 0 3px 3px;
-    margin: 0;
-    padding: 0;
-}
-.chzn-container-single .chzn-search input[type="text"] {
-    border: 1px solid #aaa;
-    border-radius: 3px;
-    box-shadow: none;
-    background: transparent url("../../../media/jui/css/chosen-sprite.png") no-repeat scroll 100% -20px
-}
-.chzn-container .chzn-results li.highlighted {
-  background-color: #0088cc;
-  background-image: none;
-}
-.chzn-container-single .chzn-search input[type="text"]:focus {
-	border-color: #0088cc;
 }
 fieldset {
 	margin-bottom: 10px;
@@ -225,5 +160,4 @@
 #jform_activatePluginLanguageCode [class*="btn-"]:active,
 #jform_activatePluginLanguageCode [class*="btn-"].active {
     background-color: #294f7e;
->>>>>>> 05d5fb34
 }