<?php
/**
 * @package	Joomla.Installation
 *
 * @copyright  Copyright (C) 2005 - 2016 Open Source Matters, Inc. All rights reserved.
 * @license	GNU General Public License version 2 or later; see LICENSE.txt
 */

defined('_JEXEC') or die;

/** @var JDocumentHtml $this */

<<<<<<< HEAD
// Add Stylesheets
JHtml::_('bootstrap.loadCss', true, $this->direction);
JHtml::_('stylesheet', 'installation/template/css/template.css');
JHtml::_('stylesheet', 'media/vendor/font-awesome/css/font-awesome.min.css');
=======
// Output as HTML5
$this->setHtml5(true);
>>>>>>> 05d5fb34

// Load the JavaScript behaviors
JHtml::_('bootstrap.framework');

JHtml::_('behavior.keepalive');
JHtml::_('behavior.formvalidator');
JHtml::_('behavior.core');
JHtml::_('behavior.polyfill', array('event'), 'lt IE 9');

// Add installation js
JHtml::_('script', 'installation/template/js/installation.js', array('version' => 'auto'));

// Add html5 shiv
JHtml::_('script', 'jui/html5.js', array('version' => 'auto', 'relative' => true, 'conditional' => 'lt IE 9'));

// Add Stylesheets
JHtml::_('bootstrap.loadCss', true, $this->direction);
JHtml::_('stylesheet', 'installation/template/css/template.css', array('version' => 'auto'));

// Load JavaScript message titles
JText::script('ERROR');
JText::script('WARNING');
JText::script('NOTICE');
JText::script('MESSAGE');

// Add strings for JavaScript error translations.
JText::script('JLIB_JS_AJAX_ERROR_CONNECTION_ABORT');
JText::script('JLIB_JS_AJAX_ERROR_NO_CONTENT');
JText::script('JLIB_JS_AJAX_ERROR_OTHER');
JText::script('JLIB_JS_AJAX_ERROR_PARSE');
JText::script('JLIB_JS_AJAX_ERROR_TIMEOUT');

// Load the JavaScript translated messages
JText::script('INSTL_PROCESS_BUSY');
JText::script('INSTL_FTP_SETTINGS_CORRECT');

// Add script options
$this->addScriptOptions('system.installation', array('url' => JRoute::_('index.php')));
?>
<!DOCTYPE html>
<html lang="<?php echo $this->language; ?>" dir="<?php echo $this->direction; ?>">
	<head>
		<jdoc:include type="head" />
<<<<<<< HEAD
		<script>
			jQuery(function()
			{
				// Delay instantiation after document.formvalidation and other dependencies loaded
				window.setTimeout(function(){
					window.Install = new Installation('container-installation', '<?php echo JUri::current(); ?>');
				}, 500);
			});
		</script>
=======
		<!--[if lt IE 9]><script src="<?php echo JUri::root(true); ?>/media/jui/js/html5.js"></script><![endif]-->
>>>>>>> 05d5fb34
	</head>
	<body data-basepath="<?php echo JUri::root(true); ?>">
		<?php // Header ?>
		<div class="header">
<<<<<<< HEAD
			<img src="<?php echo $this->baseurl ?>/template/images/joomla.png" alt="Joomla" />
			<hr>
=======
			<img src="<?php echo $this->baseurl; ?>/template/images/joomla.png" alt="Joomla" />
			<hr />
>>>>>>> 05d5fb34
			<h5>
				<?php // Fix wrong display of Joomla!® in RTL language ?>
				<?php $joomla  = '<a href="https://www.joomla.org" target="_blank">Joomla!</a><sup>' . (JFactory::getLanguage()->isRtl() ? '&#x200E;' : '') . '</sup>'; ?>
				<?php $license = '<a href="http://www.gnu.org/licenses/old-licenses/gpl-2.0.html" target="_blank">' . JText::_('INSTL_GNU_GPL_LICENSE') . '</a>'; ?>
				<?php echo JText::sprintf('JGLOBAL_ISFREESOFTWARE', $joomla, $license); ?>
			</h5>
		</div>
		<?php // Container ?>
		<div class="container">
			<jdoc:include type="message" />
			<div id="javascript-warning">
				<noscript>
					<div class="alert alert-danger">
						<?php echo JText::_('INSTL_WARNJAVASCRIPT'); ?>
					</div>
				</noscript>
			</div>
			<div id="container-installation">
				<jdoc:include type="component" />
			</div>
			<hr>
		</div>
<<<<<<< HEAD
		<script>
			function initElements()
			{
				(function($){
					$('.hasTooltip').tooltip({html:true});

					// Turn radios into btn-group
					$('.radio.btn-group label').addClass('btn btn-secondary');

					$('fieldset.btn-group').each(function()
					{
						var $self = $(this);
						// Handle disabled, prevent clicks on the container, and add disabled style to each button
						if ($self.prop('disabled'))
						{
							$self.css('pointer-events', 'none').off('click');
							$self.find('.btn').addClass('disabled');
						}
					});

					$(".btn-group label:not(.active)").click(function()
					{
						var label = $(this),
						    input = label.find('input');

						if (!input.prop('checked'))
						{
							label.closest('.btn-group').find('label').removeClass('active btn-success btn-danger btn-primary');

							if (label.closest('.btn-group').hasClass('btn-group-reverse'))
							{
								if (input.val() == '')
								{
									// Check for the sample data "No" button
									if (input.attr('id') == 'jform_sample_file0')
									{
										label.addClass('active btn-danger');
									}
									else
									{
										label.addClass('active btn-primary');
									}
								}
								else if (input.val() == 0)
								{
									label.addClass('active btn-danger');
								}
								else
								{
									label.addClass('active btn-success');
								}
							}
							else
							{
								if (input.val() == '')
								{
									label.addClass('active btn-primary');
								}
								else if (input.val() == 0)
								{
									label.addClass('active btn-success');
								}
								else
								{
									label.addClass('active btn-danger');
								}
							}
							input.prop('checked', true);
						}
					});
					$(".btn-group input[checked='checked']").each(function()
					{
						var $self  = $(this),
						    parent = $self.parents('.btn-group'),
						    attrId = $self.attr('id');

						if (parent.hasClass('btn-group-reverse'))
						{
							if ($self.val() == '')
							{
								$('label[for=' + attrId + ']').addClass('active btn-primary');
							}
							else if ($self.val() == 0)
							{
								$('label[for=' + attrId + ']').addClass('active btn-danger');
							}
							else
							{
								$('label[for=' + attrId + ']').addClass('active btn-success');
							}
						}
						else
						{
							if ($self.val() == '')
							{
								$('label[for=' + attrId + ']').addClass('active btn-primary');
							}
							else if ($self.val() == 0)
							{
								$('label[for=' + attrId + ']').addClass('active btn-success');
							}
							else
							{
								$('label[for=' + attrId + ']').addClass('active btn-danger');
							}
						}
					});
				})(jQuery);
			}
			initElements();
		</script>

=======
>>>>>>> 05d5fb34
	</body>
</html><|MERGE_RESOLUTION|>--- conflicted
+++ resolved
@@ -10,15 +10,13 @@
 
 /** @var JDocumentHtml $this */
 
-<<<<<<< HEAD
 // Add Stylesheets
 JHtml::_('bootstrap.loadCss', true, $this->direction);
 JHtml::_('stylesheet', 'installation/template/css/template.css');
 JHtml::_('stylesheet', 'media/vendor/font-awesome/css/font-awesome.min.css');
-=======
+
 // Output as HTML5
 $this->setHtml5(true);
->>>>>>> 05d5fb34
 
 // Load the JavaScript behaviors
 JHtml::_('bootstrap.framework');
@@ -30,9 +28,6 @@
 
 // Add installation js
 JHtml::_('script', 'installation/template/js/installation.js', array('version' => 'auto'));
-
-// Add html5 shiv
-JHtml::_('script', 'jui/html5.js', array('version' => 'auto', 'relative' => true, 'conditional' => 'lt IE 9'));
 
 // Add Stylesheets
 JHtml::_('bootstrap.loadCss', true, $this->direction);
@@ -62,7 +57,6 @@
 <html lang="<?php echo $this->language; ?>" dir="<?php echo $this->direction; ?>">
 	<head>
 		<jdoc:include type="head" />
-<<<<<<< HEAD
 		<script>
 			jQuery(function()
 			{
@@ -72,20 +66,12 @@
 				}, 500);
 			});
 		</script>
-=======
-		<!--[if lt IE 9]><script src="<?php echo JUri::root(true); ?>/media/jui/js/html5.js"></script><![endif]-->
->>>>>>> 05d5fb34
 	</head>
 	<body data-basepath="<?php echo JUri::root(true); ?>">
 		<?php // Header ?>
 		<div class="header">
-<<<<<<< HEAD
 			<img src="<?php echo $this->baseurl ?>/template/images/joomla.png" alt="Joomla" />
 			<hr>
-=======
-			<img src="<?php echo $this->baseurl; ?>/template/images/joomla.png" alt="Joomla" />
-			<hr />
->>>>>>> 05d5fb34
 			<h5>
 				<?php // Fix wrong display of Joomla!® in RTL language ?>
 				<?php $joomla  = '<a href="https://www.joomla.org" target="_blank">Joomla!</a><sup>' . (JFactory::getLanguage()->isRtl() ? '&#x200E;' : '') . '</sup>'; ?>
@@ -108,120 +94,5 @@
 			</div>
 			<hr>
 		</div>
-<<<<<<< HEAD
-		<script>
-			function initElements()
-			{
-				(function($){
-					$('.hasTooltip').tooltip({html:true});
-
-					// Turn radios into btn-group
-					$('.radio.btn-group label').addClass('btn btn-secondary');
-
-					$('fieldset.btn-group').each(function()
-					{
-						var $self = $(this);
-						// Handle disabled, prevent clicks on the container, and add disabled style to each button
-						if ($self.prop('disabled'))
-						{
-							$self.css('pointer-events', 'none').off('click');
-							$self.find('.btn').addClass('disabled');
-						}
-					});
-
-					$(".btn-group label:not(.active)").click(function()
-					{
-						var label = $(this),
-						    input = label.find('input');
-
-						if (!input.prop('checked'))
-						{
-							label.closest('.btn-group').find('label').removeClass('active btn-success btn-danger btn-primary');
-
-							if (label.closest('.btn-group').hasClass('btn-group-reverse'))
-							{
-								if (input.val() == '')
-								{
-									// Check for the sample data "No" button
-									if (input.attr('id') == 'jform_sample_file0')
-									{
-										label.addClass('active btn-danger');
-									}
-									else
-									{
-										label.addClass('active btn-primary');
-									}
-								}
-								else if (input.val() == 0)
-								{
-									label.addClass('active btn-danger');
-								}
-								else
-								{
-									label.addClass('active btn-success');
-								}
-							}
-							else
-							{
-								if (input.val() == '')
-								{
-									label.addClass('active btn-primary');
-								}
-								else if (input.val() == 0)
-								{
-									label.addClass('active btn-success');
-								}
-								else
-								{
-									label.addClass('active btn-danger');
-								}
-							}
-							input.prop('checked', true);
-						}
-					});
-					$(".btn-group input[checked='checked']").each(function()
-					{
-						var $self  = $(this),
-						    parent = $self.parents('.btn-group'),
-						    attrId = $self.attr('id');
-
-						if (parent.hasClass('btn-group-reverse'))
-						{
-							if ($self.val() == '')
-							{
-								$('label[for=' + attrId + ']').addClass('active btn-primary');
-							}
-							else if ($self.val() == 0)
-							{
-								$('label[for=' + attrId + ']').addClass('active btn-danger');
-							}
-							else
-							{
-								$('label[for=' + attrId + ']').addClass('active btn-success');
-							}
-						}
-						else
-						{
-							if ($self.val() == '')
-							{
-								$('label[for=' + attrId + ']').addClass('active btn-primary');
-							}
-							else if ($self.val() == 0)
-							{
-								$('label[for=' + attrId + ']').addClass('active btn-success');
-							}
-							else
-							{
-								$('label[for=' + attrId + ']').addClass('active btn-danger');
-							}
-						}
-					});
-				})(jQuery);
-			}
-			initElements();
-		</script>
-
-=======
->>>>>>> 05d5fb34
 	</body>
 </html>