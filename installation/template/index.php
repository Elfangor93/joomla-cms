<?php
/**
 * @package	Joomla.Installation
 *
 * @copyright  Copyright (C) 2005 - 2019 Open Source Matters, Inc. All rights reserved.
 * @license	GNU General Public License version 2 or later; see LICENSE.txt
 */

defined('_JEXEC') or die;

use Joomla\CMS\HTML\HTMLHelper;
use Joomla\CMS\Language\Text;
use Joomla\CMS\Router\Route;
<<<<<<< HEAD
use Joomla\CMS\Version;
=======
use Joomla\CMS\Uri\Uri;
>>>>>>> f6bfce94

/** @var JDocumentHtml $this */

// Add Stylesheets
// Load the template CSS file
HTMLHelper::_('stylesheet', 'template' . ($this->direction === 'rtl' ? '-rtl' : '') . '.css', ['version' => 'auto', 'relative' => true]);
HTMLHelper::_('stylesheet', 'installation/template/css/joomla-alert.min.css', ['version' => 'auto']);

// Add scripts
HTMLHelper::_('behavior.core');
HTMLHelper::_('behavior.keepalive');
HTMLHelper::_('behavior.formvalidator');
HTMLHelper::_('script', 'installation/template/js/template.js', ['version' => 'auto']);
HTMLHelper::_('webcomponent', 'vendor/joomla-custom-elements/joomla-alert.min.js', ['version' => 'auto', 'relative' => true]);

// Add script options
$this->addScriptOptions('system.installation', ['url' => Route::_('index.php')]);

// Load JavaScript message titles
Text::script('ERROR');
Text::script('WARNING');
Text::script('NOTICE');
Text::script('MESSAGE');

// Add strings for JavaScript error translations.
Text::script('JLIB_JS_AJAX_ERROR_CONNECTION_ABORT');
Text::script('JLIB_JS_AJAX_ERROR_NO_CONTENT');
Text::script('JLIB_JS_AJAX_ERROR_OTHER');
Text::script('JLIB_JS_AJAX_ERROR_PARSE');
Text::script('JLIB_JS_AJAX_ERROR_TIMEOUT');

// Load the JavaScript translated messages
Text::script('INSTL_PROCESS_BUSY');
Text::script('INSTL_FTP_SETTINGS_CORRECT');

?>
<!DOCTYPE html>
<html lang="<?php echo $this->language; ?>" dir="<?php echo $this->direction; ?>">
	<head>
		<meta name="viewport" content="width=device-width, initial-scale=1">
		<jdoc:include type="metas" />
		<jdoc:include type="styles" />
	</head>
	<body data-basepath="<?php echo Uri::root(true); ?>">
		<div class="j-install">
			<?php // Header ?>
			<header id="header" class="header">
				<div class="d-flex">
					<div class="w-100 d-flex ">
						<div class="logo d-none d-md-block"> 
							<img src="<?php echo $this->baseurl; ?>/template/images/logo-joomla-blue.svg" alt=""/>
						</div>
						<div class="mx-2 d-flex d-md-none">
							<img class="logo-small d-flex d-md-none" src="<?php echo $this->baseurl; ?>/template/images/logo-blue.svg" alt="">
						</div>
						<div class="d-flex flex-wrap align-items-center mx-auto">
							<h1 class="h2 mx-1 d-flex align-items-baseline">
								<span class="fa fa-cogs d-none d-md-block mx-2 alig-items-center" aria-hidden="true"></span> 
								<?php echo Text::_('INSTL_PAGE_TITLE'); ?>
							</h1> 
							<span class="small mx-1 d-flex align-items-baseline">
								Joomla! <?php echo (new Version)->getShortVersion(); ?>
							</span>
						</div> 
					</div> 
					<div class="mx-2 d-flex flex-shrink-1 align-items-center"> 
						<a href="https://docs.joomla.org/Special:MyLanguage/J4.x:Installing_Joomla"; target="_blank">
							<span class="fa fa-question" aria-hidden="true"></span>
							<span class="sr-only"><?php echo Text::_('INSTL_HELP_LINK'); ?></span>
						</a> 
					</div> 
				</div> 
			</header>
			<?php // Container ?>
<<<<<<< HEAD
			<div id="wrapper" class="d-flex wrapper flex-wrap">
				<div class="container-fluid container-main">
					<div id="content" class="content h-100">
						<main class="d-flex justify-content-center align-items-center h-100">
							<div class="j-container">
								<jdoc:include type="message" />
								<div id="javascript-warning">
									<noscript>
										<?php echo Text::_('INSTL_WARNJAVASCRIPT'); ?>
									</noscript>
								</div>
								<div id="container-installation" class="container-installation flex no-js" data-base-url="<?php echo JUri::root(); ?>" style="display:none">
									<jdoc:include type="component" />
								</div>
							</div>
						</main>
						<footer class="text-center small w-100">
							<?php echo Version::URL; ?>
						</footer>
					</div>
=======
			<main class="j-container">
				<h1><?php echo Text::_('INSTL_PAGE_TITLE'); ?></h1>
				<jdoc:include type="message" />
				<div id="javascript-warning">
					<noscript>
						<?php echo Text::_('INSTL_WARNJAVASCRIPT'); ?>
					</noscript>
				</div>
				<div id="container-installation" class="container-installation flex no-js" data-base-url="<?php echo Uri::root(); ?>" style="display:none">
					<jdoc:include type="component" />
>>>>>>> f6bfce94
				</div>
			</div>
			<jdoc:include type="scripts" />
		</div>
	</body>
</html><|MERGE_RESOLUTION|>--- conflicted
+++ resolved
@@ -11,11 +11,8 @@
 use Joomla\CMS\HTML\HTMLHelper;
 use Joomla\CMS\Language\Text;
 use Joomla\CMS\Router\Route;
-<<<<<<< HEAD
 use Joomla\CMS\Version;
-=======
 use Joomla\CMS\Uri\Uri;
->>>>>>> f6bfce94
 
 /** @var JDocumentHtml $this */
 
@@ -90,7 +87,6 @@
 				</div> 
 			</header>
 			<?php // Container ?>
-<<<<<<< HEAD
 			<div id="wrapper" class="d-flex wrapper flex-wrap">
 				<div class="container-fluid container-main">
 					<div id="content" class="content h-100">
@@ -102,7 +98,7 @@
 										<?php echo Text::_('INSTL_WARNJAVASCRIPT'); ?>
 									</noscript>
 								</div>
-								<div id="container-installation" class="container-installation flex no-js" data-base-url="<?php echo JUri::root(); ?>" style="display:none">
+								<div id="container-installation" class="container-installation flex no-js" data-base-url="<?php echo Uri::root(); ?>" style="display:none">
 									<jdoc:include type="component" />
 								</div>
 							</div>
@@ -111,18 +107,6 @@
 							<?php echo Version::URL; ?>
 						</footer>
 					</div>
-=======
-			<main class="j-container">
-				<h1><?php echo Text::_('INSTL_PAGE_TITLE'); ?></h1>
-				<jdoc:include type="message" />
-				<div id="javascript-warning">
-					<noscript>
-						<?php echo Text::_('INSTL_WARNJAVASCRIPT'); ?>
-					</noscript>
-				</div>
-				<div id="container-installation" class="container-installation flex no-js" data-base-url="<?php echo Uri::root(); ?>" style="display:none">
-					<jdoc:include type="component" />
->>>>>>> f6bfce94
 				</div>
 			</div>
 			<jdoc:include type="scripts" />
