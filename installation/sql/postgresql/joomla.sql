--- conflicted
+++ resolved
@@ -636,12 +636,9 @@
 (475, 'plg_fields_url', 'plugin', 'url', 'fields', 0, 1, 1, 0, '', '', '', '', 0, '1970-01-01 00:00:00', 0, 0),
 (476, 'plg_fields_user', 'plugin', 'user', 'fields', 0, 1, 1, 0, '', '', '', '', 0, '1970-01-01 00:00:00', 0, 0),
 (477, 'plg_fields_usergrouplist', 'plugin', 'usergrouplist', 'fields', 0, 1, 1, 0, '', '', '', '', 0, '1970-01-01 00:00:00', 0, 0),
-<<<<<<< HEAD
-(478, 'plg_behaviour_taggable', 'plugin', 'taggable', 'behaviour', 0, 1, 1, 0, '', '{}', '', '', 0, '1970-01-01 00:00:00', 0, 0),
-(479, 'plg_behaviour_versionable', 'plugin', 'versionable', 'behaviour', 0, 1, 1, 0, '', '{}', '', '', 0, '1970-01-01 00:00:00', 0, 0);
-=======
-(478, 'plg_content_fields', 'plugin', 'fields', 'content', 0, 1, 1, 0, '', '', '', '', 0, '1970-01-01 00:00:00', 0, 0);
->>>>>>> 2f2d083a
+(478, 'plg_content_fields', 'plugin', 'fields', 'content', 0, 1, 1, 0, '', '', '', '', 0, '1970-01-01 00:00:00', 0, 0),
+(479, 'plg_behaviour_taggable', 'plugin', 'taggable', 'behaviour', 0, 1, 1, 0, '', '{}', '', '', 0, '1970-01-01 00:00:00', 0, 0),
+(480, 'plg_behaviour_versionable', 'plugin', 'versionable', 'behaviour', 0, 1, 1, 0, '', '{}', '', '', 0, '1970-01-01 00:00:00', 0, 0);
 
 -- Templates
 INSERT INTO "#__extensions" ("extension_id", "name", "type", "element", "folder", "client_id", "enabled", "access", "protected", "manifest_cache", "params", "custom_data", "system_data", "checked_out", "checked_out_time", "ordering", "state") VALUES
