--
-- Table: #__assets
--
CREATE TABLE "#__assets" (
  "id" serial NOT NULL,
  "parent_id" bigint DEFAULT 0 NOT NULL,
  "lft" bigint DEFAULT 0 NOT NULL,
  "rgt" bigint DEFAULT 0 NOT NULL,
  "level" integer NOT NULL,
  "name" varchar(50) NOT NULL,
  "title" varchar(100) NOT NULL,
  "rules" varchar(5120) NOT NULL,
  PRIMARY KEY ("id"),
  CONSTRAINT "#__assets_idx_asset_name" UNIQUE ("name")
);
CREATE INDEX "#__assets_idx_lft_rgt" ON "#__assets" ("lft", "rgt");
CREATE INDEX "#__assets_idx_parent_id" ON "#__assets" ("parent_id");

COMMENT ON COLUMN "#__assets"."id" IS 'Primary Key';
COMMENT ON COLUMN "#__assets"."parent_id" IS 'Nested set parent.';
COMMENT ON COLUMN "#__assets"."lft" IS 'Nested set lft.';
COMMENT ON COLUMN "#__assets"."rgt" IS 'Nested set rgt.';
COMMENT ON COLUMN "#__assets"."level" IS 'The cached level in the nested tree.';
COMMENT ON COLUMN "#__assets"."name" IS 'The unique name for the asset.';
COMMENT ON COLUMN "#__assets"."title" IS 'The descriptive title for the asset.';
COMMENT ON COLUMN "#__assets"."rules" IS 'JSON encoded access control.';

--
-- Dumping data for table #__assets
--
INSERT INTO "#__assets" ("id", "parent_id", "lft", "rgt", "level", "name", "title", "rules") VALUES
(1, 0, 0, 103, 0, 'root.1', 'Root Asset', '{"core.login.site":{"6":1,"2":1},"core.login.admin":{"6":1},"core.login.offline":{"6":1},"core.admin":{"8":1},"core.manage":{"7":1},"core.create":{"6":1,"3":1},"core.delete":{"6":1},"core.edit":{"6":1,"4":1},"core.edit.state":{"6":1,"5":1},"core.edit.own":{"6":1,"3":1}}'),
(2, 1, 1, 2, 1, 'com_admin', 'com_admin', '{}'),
(3, 1, 3, 6, 1, 'com_banners', 'com_banners', '{"core.admin":{"7":1},"core.manage":{"6":1}}'),
(4, 1, 7, 8, 1, 'com_cache', 'com_cache', '{"core.admin":{"7":1},"core.manage":{"7":1}}'),
(5, 1, 9, 10, 1, 'com_checkin', 'com_checkin', '{"core.admin":{"7":1},"core.manage":{"7":1}}'),
(6, 1, 11, 12, 1, 'com_config', 'com_config', '{}'),
(7, 1, 13, 16, 1, 'com_contact', 'com_contact', '{"core.admin":{"7":1},"core.manage":{"6":1}}'),
(8, 1, 17, 20, 1, 'com_content', 'com_content', '{"core.admin":{"7":1},"core.manage":{"6":1},"core.create":{"3":1},"core.edit":{"4":1},"core.edit.state":{"5":1}}'),
(9, 1, 21, 22, 1, 'com_cpanel', 'com_cpanel', '{}'),
(10, 1, 23, 24, 1, 'com_installer', 'com_installer', '{"core.manage":{"7":0},"core.delete":{"7":0},"core.edit.state":{"7":0}}'),
(11, 1, 25, 26, 1, 'com_languages', 'com_languages', '{"core.admin":{"7":1}}'),
(12, 1, 27, 28, 1, 'com_login', 'com_login', '{}'),
(13, 1, 29, 30, 1, 'com_mailto', 'com_mailto', '{}'),
(14, 1, 31, 32, 1, 'com_massmail', 'com_massmail', '{}'),
(15, 1, 33, 34, 1, 'com_media', 'com_media', '{"core.admin":{"7":1},"core.manage":{"6":1},"core.create":{"3":1},"core.delete":{"5":1}}'),
(16, 1, 35, 38, 1, 'com_menus', 'com_menus', '{"core.admin":{"7":1}}'),
(17, 1, 39, 40, 1, 'com_messages', 'com_messages', '{"core.admin":{"7":1},"core.manage":{"7":1}}'),
(18, 1, 41, 72, 1, 'com_modules', 'com_modules', '{"core.admin":{"7":1}}'),
(19, 1, 73, 76, 1, 'com_newsfeeds', 'com_newsfeeds', '{"core.admin":{"7":1},"core.manage":{"6":1}}'),
(20, 1, 77, 78, 1, 'com_plugins', 'com_plugins', '{"core.admin":{"7":1}}'),
(21, 1, 79, 80, 1, 'com_redirect', 'com_redirect', '{"core.admin":{"7":1}}'),
(22, 1, 81, 82, 1, 'com_search', 'com_search', '{"core.admin":{"7":1},"core.manage":{"6":1}}'),
(23, 1, 83, 84, 1, 'com_templates', 'com_templates', '{"core.admin":{"7":1}}'),
(24, 1, 85, 88, 1, 'com_users', 'com_users', '{"core.admin":{"7":1}}'),
(26, 1, 89, 90, 1, 'com_wrapper', 'com_wrapper', '{}'),
(27, 8, 18, 19, 2, 'com_content.category.2', 'Uncategorised', '{}'),
(28, 3, 4, 5, 2, 'com_banners.category.3', 'Uncategorised', '{}'),
(29, 7, 14, 15, 2, 'com_contact.category.4', 'Uncategorised', '{}'),
(30, 19, 74, 75, 2, 'com_newsfeeds.category.5', 'Uncategorised', '{}'),
(32, 24, 86, 87, 1, 'com_users.category.7', 'Uncategorised', '{}'),
(33, 1, 91, 92, 1, 'com_finder', 'com_finder', '{"core.admin":{"7":1},"core.manage":{"6":1}}'),
(34, 1, 93, 94, 1, 'com_joomlaupdate', 'com_joomlaupdate', '{}'),
(35, 1, 95, 96, 1, 'com_tags', 'com_tags', '{}'),
(36, 1, 97, 98, 1, 'com_contenthistory', 'com_contenthistory', '{}'),
(37, 1, 99, 100, 1, 'com_ajax', 'com_ajax', '{}'),
(38, 1, 101, 102, 1, 'com_postinstall', 'com_postinstall', '{}'),
<<<<<<< HEAD
(39, 18, 42, 43, 2, 'com_modules.module.1', 'Main Menu', '{"core.delete":[],"core.edit":[],"core.edit.state":[]}'),
(40, 18, 44, 45, 2, 'com_modules.module.2', 'Login', '{"core.delete":[],"core.edit":[],"core.edit.state":[]}'),
(41, 18, 46, 47, 2, 'com_modules.module.3', 'Popular Articles', '{"core.delete":[],"core.edit":[],"core.edit.state":[]}'),
(42, 18, 48, 49, 2, 'com_modules.module.4', 'Recently Added Articles', '{"core.delete":[],"core.edit":[],"core.edit.state":[]}'),
(43, 18, 50, 51, 2, 'com_modules.module.8', 'Toolbar', '{"core.delete":[],"core.edit":[],"core.edit.state":[]}'),
(44, 18, 52, 53, 2, 'com_modules.module.9', 'Quick Icons', '{"core.delete":[],"core.edit":[],"core.edit.state":[]}'),
(45, 18, 54, 55, 2, 'com_modules.module.10', 'Logged-in Users', '{"core.delete":[],"core.edit":[],"core.edit.state":[]}'),
(46, 18, 56, 57, 2, 'com_modules.module.12', 'Admin Menu', '{"core.delete":[],"core.edit":[],"core.edit.state":[]}'),
(48, 18, 60, 61, 2, 'com_modules.module.14', 'User Status', '{"core.delete":[],"core.edit":[],"core.edit.state":[]}'),
(49, 18, 62, 63, 2, 'com_modules.module.15', 'Title', '{"core.delete":[],"core.edit":[],"core.edit.state":[]}'),
(50, 18, 64, 65, 2, 'com_modules.module.16', 'Login Form', '{"core.delete":[],"core.edit":[],"core.edit.state":[]}'),
(51, 18, 66, 67, 2, 'com_modules.module.17', 'Breadcrumbs', '{"core.delete":[],"core.edit":[],"core.edit.state":[]}'),
(52, 18, 68, 69, 2, 'com_modules.module.79', 'Multilanguage status', '{"core.delete":[],"core.edit":[],"core.edit.state":[]}'),
(53, 18, 70, 71, 2, 'com_modules.module.86', 'Joomla Version', '{"core.delete":[],"core.edit":[],"core.edit.state":[]}'),
=======
(39, 18, 42, 43, 2, 'com_modules.module.1', 'Main Menu', '{}'),
(40, 18, 44, 45, 2, 'com_modules.module.2', 'Login', '{}'),
(41, 18, 46, 47, 2, 'com_modules.module.3', 'Popular Articles', '{}'),
(42, 18, 48, 49, 2, 'com_modules.module.4', 'Recently Added Articles', '{}'),
(43, 18, 50, 51, 2, 'com_modules.module.8', 'Toolbar', '{}'),
(44, 18, 52, 53, 2, 'com_modules.module.9', 'Quick Icons', '{}'),
(45, 18, 54, 55, 2, 'com_modules.module.10', 'Logged-in Users', '{}'),
(46, 18, 56, 57, 2, 'com_modules.module.12', 'Admin Menu', '{}'),
(47, 18, 58, 59, 2, 'com_modules.module.13', 'Admin Submenu', '{}'),
(48, 18, 60, 61, 2, 'com_modules.module.14', 'User Status', '{}'),
(49, 18, 62, 63, 2, 'com_modules.module.15', 'Title', '{}'),
(50, 18, 64, 65, 2, 'com_modules.module.16', 'Login Form', '{}'),
(51, 18, 66, 67, 2, 'com_modules.module.17', 'Breadcrumbs', '{}'),
(52, 18, 68, 69, 2, 'com_modules.module.79', 'Multilanguage status', '{}'),
(53, 18, 70, 71, 2, 'com_modules.module.86', 'Joomla Version', '{}'),
>>>>>>> 88bffd18
(54, 16, 36, 37, 2, 'com_menus.menu.1', 'Main Menu', '{}');

SELECT setval('#__assets_id_seq', 55, false);

--
-- Table: #__associations
--
CREATE TABLE "#__associations" (
  "id" int NOT NULL,
  "context" varchar(50) NOT NULL,
  "key" char(32) NOT NULL,
  CONSTRAINT "#__associations_idx_context_id" PRIMARY KEY ("context", "id")
);
CREATE INDEX "#__associations_idx_key" ON "#__associations" ("key");

COMMENT ON COLUMN "#__associations"."id" IS 'A reference to the associated item.';
COMMENT ON COLUMN "#__associations"."context" IS 'The context of the associated item.';
COMMENT ON COLUMN "#__associations"."key" IS 'The key for the association computed from an md5 on associated ids.';

--
-- Table: #__banners
--
CREATE TABLE "#__banners" (
  "id" serial NOT NULL,
  "cid" bigint DEFAULT 0 NOT NULL,
  "type" bigint DEFAULT 0 NOT NULL,
  "name" varchar(255) DEFAULT '' NOT NULL,
  "alias" varchar(255) DEFAULT '' NOT NULL,
  "imptotal" bigint DEFAULT 0 NOT NULL,
  "impmade" bigint DEFAULT 0 NOT NULL,
  "clicks" bigint DEFAULT 0 NOT NULL,
  "clickurl" varchar(200) DEFAULT '' NOT NULL,
  "state" smallint DEFAULT 0 NOT NULL,
  "catid" bigint DEFAULT 0 NOT NULL,
  "description" text NOT NULL,
  "custombannercode" varchar(2048) NOT NULL,
  "sticky" smallint DEFAULT 0 NOT NULL,
  "ordering" bigint DEFAULT 0 NOT NULL,
  "metakey" text NOT NULL,
  "params" text NOT NULL,
  "own_prefix" smallint DEFAULT 0 NOT NULL,
  "metakey_prefix" varchar(255) DEFAULT '' NOT NULL,
  "purchase_type" smallint DEFAULT -1 NOT NULL,
  "track_clicks" smallint DEFAULT -1 NOT NULL,
  "track_impressions" smallint DEFAULT -1 NOT NULL,
  "checked_out" bigint DEFAULT 0 NOT NULL,
  "checked_out_time" timestamp without time zone DEFAULT '1970-01-01 00:00:00' NOT NULL,
  "publish_up" timestamp without time zone DEFAULT '1970-01-01 00:00:00' NOT NULL,
  "publish_down" timestamp without time zone DEFAULT '1970-01-01 00:00:00' NOT NULL,
  "reset" timestamp without time zone DEFAULT '1970-01-01 00:00:00' NOT NULL,
  "created" timestamp without time zone DEFAULT '1970-01-01 00:00:00' NOT NULL,
  "language" varchar(7) DEFAULT '' NOT NULL,
  "created_by" bigint DEFAULT 0 NOT NULL,
  "created_by_alias" varchar(255) DEFAULT '' NOT NULL,
  "modified" timestamp without time zone DEFAULT '1970-01-01 00:00:00' NOT NULL,
  "modified_by" bigint DEFAULT 0 NOT NULL,
  "version" bigint DEFAULT 1 NOT NULL,
  PRIMARY KEY ("id")
);
CREATE INDEX "#__banners_idx_state" ON "#__banners" ("state");
CREATE INDEX "#__banners_idx_own_prefix" ON "#__banners" ("own_prefix");
CREATE INDEX "#__banners_idx_metakey_prefix" ON "#__banners" ("metakey_prefix");
CREATE INDEX "#__banners_idx_banner_catid" ON "#__banners" ("catid");
CREATE INDEX "#__banners_idx_language" ON "#__banners" ("language");

--
-- Table: #__banner_clients
--
CREATE TABLE "#__banner_clients" (
  "id" serial NOT NULL,
  "name" varchar(255) DEFAULT '' NOT NULL,
  "contact" varchar(255) DEFAULT '' NOT NULL,
  "email" varchar(255) DEFAULT '' NOT NULL,
  "extrainfo" text NOT NULL,
  "state" smallint DEFAULT 0 NOT NULL,
  "checked_out" bigint DEFAULT 0 NOT NULL,
  "checked_out_time" timestamp without time zone DEFAULT '1970-01-01 00:00:00' NOT NULL,
  "metakey" text NOT NULL,
  "own_prefix" smallint DEFAULT 0 NOT NULL,
  "metakey_prefix" varchar(255) DEFAULT '' NOT NULL,
  "purchase_type" smallint DEFAULT -1 NOT NULL,
  "track_clicks" smallint DEFAULT -1 NOT NULL,
  "track_impressions" smallint DEFAULT -1 NOT NULL,
  PRIMARY KEY ("id")
);
CREATE INDEX "#__banner_clients_idx_own_prefix" ON "#__banner_clients" ("own_prefix");
CREATE INDEX "#__banner_clients_idx_metakey_prefix" ON "#__banner_clients" ("metakey_prefix");

--
-- Table: #__banner_tracks
--
CREATE TABLE "#__banner_tracks" (
  "track_date" timestamp without time zone NOT NULL,
  "track_type" bigint NOT NULL,
  "banner_id" bigint NOT NULL,
  "count" bigint DEFAULT 0 NOT NULL,
  PRIMARY KEY ("track_date", "track_type", "banner_id")
);
CREATE INDEX "#__banner_tracks_idx_track_date" ON "#__banner_tracks" ("track_date");
CREATE INDEX "#__banner_tracks_idx_track_type" ON "#__banner_tracks" ("track_type");
CREATE INDEX "#__banner_tracks_idx_banner_id" ON "#__banner_tracks" ("banner_id");

--
-- Table: #__categories
--
CREATE TABLE "#__categories" (
  "id" serial NOT NULL,
  "asset_id" bigint DEFAULT 0 NOT NULL,
  "parent_id" integer DEFAULT 0 NOT NULL,
  "lft" bigint DEFAULT 0 NOT NULL,
  "rgt" bigint DEFAULT 0 NOT NULL,
  "level" integer DEFAULT 0 NOT NULL,
  "path" varchar(255) DEFAULT '' NOT NULL,
  "extension" varchar(50) DEFAULT '' NOT NULL,
  "title" varchar(255) NOT NULL,
  "alias" varchar(255) DEFAULT '' NOT NULL,
  "note" varchar(255) DEFAULT '' NOT NULL,
  "description" text DEFAULT '' NOT NULL,
  "published" smallint DEFAULT 0 NOT NULL,
  "checked_out" bigint DEFAULT 0 NOT NULL,
  "checked_out_time" timestamp without time zone DEFAULT '1970-01-01 00:00:00' NOT NULL,
  "access" bigint DEFAULT 0 NOT NULL,
  "params" text NOT NULL,
  "metadesc" varchar(1024) NOT NULL,
  "metakey" varchar(1024) NOT NULL,
  "metadata" varchar(2048) NOT NULL,
  "created_user_id" integer DEFAULT 0 NOT NULL,
  "created_time" timestamp without time zone DEFAULT '1970-01-01 00:00:00' NOT NULL,
  "modified_user_id" integer DEFAULT 0 NOT NULL,
  "modified_time" timestamp without time zone DEFAULT '1970-01-01 00:00:00' NOT NULL,
  "hits" integer DEFAULT 0 NOT NULL,
  "language" varchar(7) DEFAULT '' NOT NULL,
  "version" bigint DEFAULT 1 NOT NULL,
  PRIMARY KEY ("id")
);
CREATE INDEX "#__categories_cat_idx" ON "#__categories" ("extension", "published", "access");
CREATE INDEX "#__categories_idx_access" ON "#__categories" ("access");
CREATE INDEX "#__categories_idx_checkout" ON "#__categories" ("checked_out");
CREATE INDEX "#__categories_idx_path" ON "#__categories" ("path");
CREATE INDEX "#__categories_idx_left_right" ON "#__categories" ("lft", "rgt");
CREATE INDEX "#__categories_idx_alias" ON "#__categories" ("alias");
CREATE INDEX "#__categories_idx_language" ON "#__categories" ("language");

COMMENT ON COLUMN "#__categories"."asset_id" IS 'FK to the #__assets table.';
COMMENT ON COLUMN "#__categories"."metadesc" IS 'The meta description for the page.';
COMMENT ON COLUMN "#__categories"."metakey" IS 'The meta keywords for the page.';
COMMENT ON COLUMN "#__categories"."metadata" IS 'JSON encoded metadata properties.';

--
-- Dumping data for table #__categories
--
INSERT INTO "#__categories" ("id", "asset_id", "parent_id", "lft", "rgt", "level", "path", "extension", "title", "alias", "note", "description", "published", "checked_out", "checked_out_time", "access", "params", "metadesc", "metakey", "metadata", "created_user_id", "created_time", "modified_user_id", "modified_time", "hits", "language", "version") VALUES
(1, 0, 0, 0, 11, 0, '', 'system', 'ROOT', 'root', '', '', 1, 0, '1970-01-01 00:00:00', 1, '{}', '', '', '{}', 42, '2011-01-01 00:00:01', 0, '1970-01-01 00:00:00', 0, '*', 1),
(2, 27, 1, 1, 2, 1, 'uncategorised', 'com_content', 'Uncategorised', 'uncategorised', '', '', 1, 0, '1970-01-01 00:00:00', 1, '{"category_layout":"","image":""}', '', '', '{"author":"","robots":""}', 42, '2011-01-01 00:00:01', 0, '1970-01-01 00:00:00', 0, '*', 1),
(3, 28, 1, 3, 4, 1, 'uncategorised', 'com_banners', 'Uncategorised', 'uncategorised', '', '', 1, 0, '1970-01-01 00:00:00', 1, '{"category_layout":"","image":""}', '', '', '{"author":"","robots":""}', 42, '2011-01-01 00:00:01', 0, '1970-01-01 00:00:00', 0, '*', 1),
(4, 29, 1, 5, 6, 1, 'uncategorised', 'com_contact', 'Uncategorised', 'uncategorised', '', '', 1, 0, '1970-01-01 00:00:00', 1, '{"category_layout":"","image":""}', '', '', '{"author":"","robots":""}', 42, '2011-01-01 00:00:01', 0, '1970-01-01 00:00:00', 0, '*', 1),
(5, 30, 1, 7, 8, 1, 'uncategorised', 'com_newsfeeds', 'Uncategorised', 'uncategorised', '', '', 1, 0, '1970-01-01 00:00:00', 1, '{"category_layout":"","image":""}', '', '', '{"author":"","robots":""}', 42, '2011-01-01 00:00:01', 0, '1970-01-01 00:00:00', 0, '*', 1),
(7, 32, 1, 9, 10, 1, 'uncategorised', 'com_users', 'Uncategorised', 'uncategorised', '', '', 1, 0, '1970-01-01 00:00:00', 1, '{"category_layout":"","image":""}', '', '', '{"author":"","robots":""}', 42, '2011-01-01 00:00:01', 0, '1970-01-01 00:00:00', 0, '*', 1);

SELECT setval('#__categories_id_seq', 8, false);

--
-- Table: #__contact_details
--
CREATE TABLE "#__contact_details" (
  "id" serial NOT NULL,
  "name" varchar(255) DEFAULT '' NOT NULL,
  "alias" varchar(255) DEFAULT '' NOT NULL,
  "con_position" varchar(255) DEFAULT NULL,
  "address" text,
  "suburb" varchar(100) DEFAULT NULL,
  "state" varchar(100) DEFAULT NULL,
  "country" varchar(100) DEFAULT NULL,
  "postcode" varchar(100) DEFAULT NULL,
  "telephone" varchar(255) DEFAULT NULL,
  "fax" varchar(255) DEFAULT NULL,
  "misc" text,
  "image" varchar(255) DEFAULT NULL,
  "email_to" varchar(255) DEFAULT NULL,
  "default_con" smallint DEFAULT 0 NOT NULL,
  "published" smallint DEFAULT 0 NOT NULL,
  "checked_out" bigint DEFAULT 0 NOT NULL,
  "checked_out_time" timestamp without time zone DEFAULT '1970-01-01 00:00:00' NOT NULL,
  "ordering" bigint DEFAULT 0 NOT NULL,
  "params" text NOT NULL,
  "user_id" bigint DEFAULT 0 NOT NULL,
  "catid" bigint DEFAULT 0 NOT NULL,
  "access" bigint DEFAULT 0 NOT NULL,
  "mobile" varchar(255) DEFAULT '' NOT NULL,
  "webpage" varchar(255) DEFAULT '' NOT NULL,
  "sortname1" varchar(255) NOT NULL,
  "sortname2" varchar(255) NOT NULL,
  "sortname3" varchar(255) NOT NULL,
  "language" varchar(7) DEFAULT '' NOT NULL,
  "created" timestamp without time zone DEFAULT '1970-01-01 00:00:00' NOT NULL,
  "created_by" integer DEFAULT 0 NOT NULL,
  "created_by_alias" varchar(255) DEFAULT '' NOT NULL,
  "modified" timestamp without time zone DEFAULT '1970-01-01 00:00:00' NOT NULL,
  "modified_by" integer DEFAULT 0 NOT NULL,
  "metakey" text NOT NULL,
  "metadesc" text NOT NULL,
  "metadata" text NOT NULL,
  "featured" smallint DEFAULT 0 NOT NULL,
  "xreference" varchar(50) NOT NULL,
  "publish_up" timestamp without time zone DEFAULT '1970-01-01 00:00:00' NOT NULL,
  "publish_down" timestamp without time zone DEFAULT '1970-01-01 00:00:00' NOT NULL,
  "version" bigint DEFAULT 1 NOT NULL,
  "hits" bigint DEFAULT 0 NOT NULL,
  PRIMARY KEY ("id")
);
CREATE INDEX "#__contact_details_idx_access" ON "#__contact_details" ("access");
CREATE INDEX "#__contact_details_idx_checkout" ON "#__contact_details" ("checked_out");
CREATE INDEX "#__contact_details_idx_state" ON "#__contact_details" ("published");
CREATE INDEX "#__contact_details_idx_catid" ON "#__contact_details" ("catid");
CREATE INDEX "#__contact_details_idx_createdby" ON "#__contact_details" ("created_by");
CREATE INDEX "#__contact_details_idx_featured_catid" ON "#__contact_details" ("featured", "catid");
CREATE INDEX "#__contact_details_idx_language" ON "#__contact_details" ("language");
CREATE INDEX "#__contact_details_idx_xreference" ON "#__contact_details" ("xreference");

COMMENT ON COLUMN "#__contact_details"."featured" IS 'Set if contact is featured.';
COMMENT ON COLUMN "#__contact_details"."xreference" IS 'A reference to enable linkages to external data sets.';

--
-- Table: #__content
--
CREATE TABLE "#__content" (
  "id" serial NOT NULL,
  "asset_id" bigint DEFAULT 0 NOT NULL,
  "title" varchar(255) DEFAULT '' NOT NULL,
  "alias" varchar(255) DEFAULT '' NOT NULL,
  "introtext" text NOT NULL,
  "fulltext" text NOT NULL,
  "state" smallint DEFAULT 0 NOT NULL,
  "catid" bigint DEFAULT 0 NOT NULL,
  "created" timestamp without time zone DEFAULT '1970-01-01 00:00:00' NOT NULL,
  "created_by" bigint DEFAULT 0 NOT NULL,
  "created_by_alias" varchar(255) DEFAULT '' NOT NULL,
  "modified" timestamp without time zone DEFAULT '1970-01-01 00:00:00' NOT NULL,
  "modified_by" bigint DEFAULT 0 NOT NULL,
  "checked_out" bigint DEFAULT 0 NOT NULL,
  "checked_out_time" timestamp without time zone DEFAULT '1970-01-01 00:00:00' NOT NULL,
  "publish_up" timestamp without time zone DEFAULT '1970-01-01 00:00:00' NOT NULL,
  "publish_down" timestamp without time zone DEFAULT '1970-01-01 00:00:00' NOT NULL,
  "images" text NOT NULL,
  "urls" text NOT NULL,
  "attribs" varchar(5120) NOT NULL,
  "version" bigint DEFAULT 1 NOT NULL,
  "ordering" bigint DEFAULT 0 NOT NULL,
  "metakey" text NOT NULL,
  "metadesc" text NOT NULL,
  "access" bigint DEFAULT 0 NOT NULL,
  "hits" bigint DEFAULT 0 NOT NULL,
  "metadata" text NOT NULL,
  "featured" smallint DEFAULT 0 NOT NULL,
  "language" varchar(7) DEFAULT '' NOT NULL,
  "xreference" varchar(50) DEFAULT '' NOT NULL,
  PRIMARY KEY ("id")
);
CREATE INDEX "#__content_idx_access" ON "#__content" ("access");
CREATE INDEX "#__content_idx_checkout" ON "#__content" ("checked_out");
CREATE INDEX "#__content_idx_state" ON "#__content" ("state");
CREATE INDEX "#__content_idx_catid" ON "#__content" ("catid");
CREATE INDEX "#__content_idx_createdby" ON "#__content" ("created_by");
CREATE INDEX "#__content_idx_featured_catid" ON "#__content" ("featured", "catid");
CREATE INDEX "#__content_idx_language" ON "#__content" ("language");
CREATE INDEX "#__content_idx_xreference" ON "#__content" ("xreference");

COMMENT ON COLUMN "#__content"."asset_id" IS 'FK to the #__assets table.';
COMMENT ON COLUMN "#__content"."featured" IS 'Set if article is featured.';
COMMENT ON COLUMN "#__content"."language" IS 'The language code for the article.';
COMMENT ON COLUMN "#__content"."xreference" IS 'A reference to enable linkages to external data sets.';

--
-- Table: #__content_frontpage
--
CREATE TABLE "#__content_frontpage" (
  "content_id" bigint DEFAULT 0 NOT NULL,
  "ordering" bigint DEFAULT 0 NOT NULL,
  PRIMARY KEY ("content_id")
);

--
-- Table: #__content_rating
--
CREATE TABLE "#__content_rating" (
  "content_id" bigint DEFAULT 0 NOT NULL,
  "rating_sum" bigint DEFAULT 0 NOT NULL,
  "rating_count" bigint DEFAULT 0 NOT NULL,
  "lastip" varchar(50) DEFAULT '' NOT NULL,
  PRIMARY KEY ("content_id")
);

--
-- Table: #__content_types
--
CREATE TABLE "#__content_types" (
  "type_id" serial NOT NULL,
  "type_title" varchar(255) NOT NULL DEFAULT '',
  "type_alias" varchar(255) NOT NULL DEFAULT '',
  "table" varchar(255) NOT NULL DEFAULT '',
  "rules" text NOT NULL,
  "field_mappings" text NOT NULL,
  "router" varchar(255) NOT NULL DEFAULT '',
  "content_history_options" varchar(5120) DEFAULT NULL,
  PRIMARY KEY ("type_id")
);
CREATE INDEX "#__content_types_idx_alias" ON "#__content_types" ("type_alias");

COMMENT ON COLUMN "#__content_types"."content_history_options" IS 'JSON string for com_contenthistory options';

--
-- Dumping data for table #__content_types
--
INSERT INTO "#__content_types" ("type_id", "type_title", "type_alias", "table", "rules", "field_mappings", "router", "content_history_options") VALUES
(1, 'Article', 'com_content.article', '{"special":{"dbtable":"#__content","key":"id","type":"Content","prefix":"JTable","config":"array()"},"common":{"dbtable":"#__ucm_content","key":"ucm_id","type":"Corecontent","prefix":"JTable","config":"array()"}}', '', '{"common":{"core_content_item_id":"id","core_title":"title","core_state":"state","core_alias":"alias","core_created_time":"created","core_modified_time":"modified","core_body":"introtext", "core_hits":"hits","core_publish_up":"publish_up","core_publish_down":"publish_down","core_access":"access", "core_params":"attribs", "core_featured":"featured", "core_metadata":"metadata", "core_language":"language", "core_images":"images", "core_urls":"urls", "core_version":"version", "core_ordering":"ordering", "core_metakey":"metakey", "core_metadesc":"metadesc", "core_catid":"catid", "core_xreference":"xreference", "asset_id":"asset_id"}, "special":{"fulltext":"fulltext"}}', 'ContentHelperRoute::getArticleRoute', '{"formFile":"administrator\\/components\\/com_content\\/models\\/forms\\/article.xml", "hideFields":["asset_id","checked_out","checked_out_time","version"],"ignoreChanges":["modified_by", "modified", "checked_out", "checked_out_time", "version", "hits"],"convertToInt":["publish_up", "publish_down", "featured", "ordering"],"displayLookup":[{"sourceColumn":"catid","targetTable":"#__categories","targetColumn":"id","displayColumn":"title"},{"sourceColumn":"created_by","targetTable":"#__users","targetColumn":"id","displayColumn":"name"},{"sourceColumn":"access","targetTable":"#__viewlevels","targetColumn":"id","displayColumn":"title"},{"sourceColumn":"modified_by","targetTable":"#__users","targetColumn":"id","displayColumn":"name"} ]}'),
(2, 'Contact', 'com_contact.contact', '{"special":{"dbtable":"#__contact_details","key":"id","type":"Contact","prefix":"ContactTable","config":"array()"},"common":{"dbtable":"#__ucm_content","key":"ucm_id","type":"Corecontent","prefix":"JTable","config":"array()"}}', '', '{"common":{"core_content_item_id":"id","core_title":"name","core_state":"published","core_alias":"alias","core_created_time":"created","core_modified_time":"modified","core_body":"address", "core_hits":"hits","core_publish_up":"publish_up","core_publish_down":"publish_down","core_access":"access", "core_params":"params", "core_featured":"featured", "core_metadata":"metadata", "core_language":"language", "core_images":"image", "core_urls":"webpage", "core_version":"version", "core_ordering":"ordering", "core_metakey":"metakey", "core_metadesc":"metadesc", "core_catid":"catid", "core_xreference":"xreference", "asset_id":"null"}, "special":{"con_position":"con_position","suburb":"suburb","state":"state","country":"country","postcode":"postcode","telephone":"telephone","fax":"fax","misc":"misc","email_to":"email_to","default_con":"default_con","user_id":"user_id","mobile":"mobile","sortname1":"sortname1","sortname2":"sortname2","sortname3":"sortname3"}}', 'ContactHelperRoute::getContactRoute', '{"formFile":"administrator\\/components\\/com_contact\\/models\\/forms\\/contact.xml","hideFields":["default_con","checked_out","checked_out_time","version","xreference"],"ignoreChanges":["modified_by", "modified", "checked_out", "checked_out_time", "version", "hits"],"convertToInt":["publish_up", "publish_down", "featured", "ordering"], "displayLookup":[ {"sourceColumn":"created_by","targetTable":"#__users","targetColumn":"id","displayColumn":"name"},{"sourceColumn":"catid","targetTable":"#__categories","targetColumn":"id","displayColumn":"title"},{"sourceColumn":"modified_by","targetTable":"#__users","targetColumn":"id","displayColumn":"name"},{"sourceColumn":"access","targetTable":"#__viewlevels","targetColumn":"id","displayColumn":"title"},{"sourceColumn":"user_id","targetTable":"#__users","targetColumn":"id","displayColumn":"name"} ] }'),
(3, 'Newsfeed', 'com_newsfeeds.newsfeed', '{"special":{"dbtable":"#__newsfeeds","key":"id","type":"Newsfeed","prefix":"NewsfeedsTable","config":"array()"},"common":{"dbtable":"#__ucm_content","key":"ucm_id","type":"Corecontent","prefix":"JTable","config":"array()"}}', '', '{"common":{"core_content_item_id":"id","core_title":"name","core_state":"published","core_alias":"alias","core_created_time":"created","core_modified_time":"modified","core_body":"description", "core_hits":"hits","core_publish_up":"publish_up","core_publish_down":"publish_down","core_access":"access", "core_params":"params", "core_featured":"featured", "core_metadata":"metadata", "core_language":"language", "core_images":"images", "core_urls":"link", "core_version":"version", "core_ordering":"ordering", "core_metakey":"metakey", "core_metadesc":"metadesc", "core_catid":"catid", "core_xreference":"xreference", "asset_id":"null"}, "special":{"numarticles":"numarticles","cache_time":"cache_time","rtl":"rtl"}}', 'NewsfeedsHelperRoute::getNewsfeedRoute', '{"formFile":"administrator\\/components\\/com_newsfeeds\\/models\\/forms\\/newsfeed.xml","hideFields":["asset_id","checked_out","checked_out_time","version"],"ignoreChanges":["modified_by", "modified", "checked_out", "checked_out_time", "version", "hits"],"convertToInt":["publish_up", "publish_down", "featured", "ordering"],"displayLookup":[{"sourceColumn":"catid","targetTable":"#__categories","targetColumn":"id","displayColumn":"title"},{"sourceColumn":"created_by","targetTable":"#__users","targetColumn":"id","displayColumn":"name"},{"sourceColumn":"access","targetTable":"#__viewlevels","targetColumn":"id","displayColumn":"title"},{"sourceColumn":"modified_by","targetTable":"#__users","targetColumn":"id","displayColumn":"name"} ]}'),
(4, 'User', 'com_users.user', '{"special":{"dbtable":"#__users","key":"id","type":"User","prefix":"JTable","config":"array()"},"common":{"dbtable":"#__ucm_content","key":"ucm_id","type":"Corecontent","prefix":"JTable","config":"array()"}}', '', '{"common":{"core_content_item_id":"id","core_title":"name","core_state":"null","core_alias":"username","core_created_time":"registerdate","core_modified_time":"lastvisitDate","core_body":"null", "core_hits":"null","core_publish_up":"null","core_publish_down":"null","access":"null", "core_params":"params", "core_featured":"null", "core_metadata":"null", "core_language":"null", "core_images":"null", "core_urls":"null", "core_version":"null", "core_ordering":"null", "core_metakey":"null", "core_metadesc":"null", "core_catid":"null", "core_xreference":"null", "asset_id":"null"}, "special":{}}', 'UsersHelperRoute::getUserRoute', ''),
(5, 'Article Category', 'com_content.category', '{"special":{"dbtable":"#__categories","key":"id","type":"Category","prefix":"JTable","config":"array()"},"common":{"dbtable":"#__ucm_content","key":"ucm_id","type":"Corecontent","prefix":"JTable","config":"array()"}}', '', '{"common":{"core_content_item_id":"id","core_title":"title","core_state":"published","core_alias":"alias","core_created_time":"created_time","core_modified_time":"modified_time","core_body":"description", "core_hits":"hits","core_publish_up":"null","core_publish_down":"null","core_access":"access", "core_params":"params", "core_featured":"null", "core_metadata":"metadata", "core_language":"language", "core_images":"null", "core_urls":"null", "core_version":"version", "core_ordering":"null", "core_metakey":"metakey", "core_metadesc":"metadesc", "core_catid":"parent_id", "core_xreference":"null", "asset_id":"asset_id"}, "special":{"parent_id":"parent_id","lft":"lft","rgt":"rgt","level":"level","path":"path","extension":"extension","note":"note"}}', 'ContentHelperRoute::getCategoryRoute', '{"formFile":"administrator\\/components\\/com_categories\\/models\\/forms\\/category.xml", "hideFields":["asset_id","checked_out","checked_out_time","version","lft","rgt","level","path","extension"], "ignoreChanges":["modified_user_id", "modified_time", "checked_out", "checked_out_time", "version", "hits", "path"],"convertToInt":["publish_up", "publish_down"], "displayLookup":[{"sourceColumn":"created_user_id","targetTable":"#__users","targetColumn":"id","displayColumn":"name"},{"sourceColumn":"access","targetTable":"#__viewlevels","targetColumn":"id","displayColumn":"title"},{"sourceColumn":"modified_user_id","targetTable":"#__users","targetColumn":"id","displayColumn":"name"},{"sourceColumn":"parent_id","targetTable":"#__categories","targetColumn":"id","displayColumn":"title"}]}'),
(6, 'Contact Category', 'com_contact.category', '{"special":{"dbtable":"#__categories","key":"id","type":"Category","prefix":"JTable","config":"array()"},"common":{"dbtable":"#__ucm_content","key":"ucm_id","type":"Corecontent","prefix":"JTable","config":"array()"}}', '', '{"common":{"core_content_item_id":"id","core_title":"title","core_state":"published","core_alias":"alias","core_created_time":"created_time","core_modified_time":"modified_time","core_body":"description", "core_hits":"hits","core_publish_up":"null","core_publish_down":"null","core_access":"access", "core_params":"params", "core_featured":"null", "core_metadata":"metadata", "core_language":"language", "core_images":"null", "core_urls":"null", "core_version":"version", "core_ordering":"null", "core_metakey":"metakey", "core_metadesc":"metadesc", "core_catid":"parent_id", "core_xreference":"null", "asset_id":"asset_id"}, "special":{"parent_id":"parent_id","lft":"lft","rgt":"rgt","level":"level","path":"path","extension":"extension","note":"note"}}', 'ContactHelperRoute::getCategoryRoute', '{"formFile":"administrator\\/components\\/com_categories\\/models\\/forms\\/category.xml", "hideFields":["asset_id","checked_out","checked_out_time","version","lft","rgt","level","path","extension"], "ignoreChanges":["modified_user_id", "modified_time", "checked_out", "checked_out_time", "version", "hits", "path"],"convertToInt":["publish_up", "publish_down"], "displayLookup":[{"sourceColumn":"created_user_id","targetTable":"#__users","targetColumn":"id","displayColumn":"name"},{"sourceColumn":"access","targetTable":"#__viewlevels","targetColumn":"id","displayColumn":"title"},{"sourceColumn":"modified_user_id","targetTable":"#__users","targetColumn":"id","displayColumn":"name"},{"sourceColumn":"parent_id","targetTable":"#__categories","targetColumn":"id","displayColumn":"title"}]}'),
(7, 'Newsfeeds Category', 'com_newsfeeds.category', '{"special":{"dbtable":"#__categories","key":"id","type":"Category","prefix":"JTable","config":"array()"},"common":{"dbtable":"#__ucm_content","key":"ucm_id","type":"Corecontent","prefix":"JTable","config":"array()"}}', '', '{"common":{"core_content_item_id":"id","core_title":"title","core_state":"published","core_alias":"alias","core_created_time":"created_time","core_modified_time":"modified_time","core_body":"description", "core_hits":"hits","core_publish_up":"null","core_publish_down":"null","core_access":"access", "core_params":"params", "core_featured":"null", "core_metadata":"metadata", "core_language":"language", "core_images":"null", "core_urls":"null", "core_version":"version", "core_ordering":"null", "core_metakey":"metakey", "core_metadesc":"metadesc", "core_catid":"parent_id", "core_xreference":"null", "asset_id":"asset_id"}, "special":{"parent_id":"parent_id","lft":"lft","rgt":"rgt","level":"level","path":"path","extension":"extension","note":"note"}}', 'NewsfeedsHelperRoute::getCategoryRoute', '{"formFile":"administrator\\/components\\/com_categories\\/models\\/forms\\/category.xml", "hideFields":["asset_id","checked_out","checked_out_time","version","lft","rgt","level","path","extension"], "ignoreChanges":["modified_user_id", "modified_time", "checked_out", "checked_out_time", "version", "hits", "path"],"convertToInt":["publish_up", "publish_down"], "displayLookup":[{"sourceColumn":"created_user_id","targetTable":"#__users","targetColumn":"id","displayColumn":"name"},{"sourceColumn":"access","targetTable":"#__viewlevels","targetColumn":"id","displayColumn":"title"},{"sourceColumn":"modified_user_id","targetTable":"#__users","targetColumn":"id","displayColumn":"name"},{"sourceColumn":"parent_id","targetTable":"#__categories","targetColumn":"id","displayColumn":"title"}]}'),
(8, 'Tag', 'com_tags.tag', '{"special":{"dbtable":"#__tags","key":"tag_id","type":"Tag","prefix":"TagsTable","config":"array()"},"common":{"dbtable":"#__ucm_content","key":"ucm_id","type":"Corecontent","prefix":"JTable","config":"array()"}}', '', '{"common":{"core_content_item_id":"id","core_title":"title","core_state":"published","core_alias":"alias","core_created_time":"created_time","core_modified_time":"modified_time","core_body":"description", "core_hits":"hits","core_publish_up":"null","core_publish_down":"null","core_access":"access", "core_params":"params", "core_featured":"featured", "core_metadata":"metadata", "core_language":"language", "core_images":"images", "core_urls":"urls", "core_version":"version", "core_ordering":"null", "core_metakey":"metakey", "core_metadesc":"metadesc", "core_catid":"null", "core_xreference":"null", "asset_id":"null"}, "special":{"parent_id":"parent_id","lft":"lft","rgt":"rgt","level":"level","path":"path"}}', 'TagsHelperRoute::getTagRoute', '{"formFile":"administrator\\/components\\/com_tags\\/models\\/forms\\/tag.xml", "hideFields":["checked_out","checked_out_time","version", "lft", "rgt", "level", "path", "urls", "publish_up", "publish_down"],"ignoreChanges":["modified_user_id", "modified_time", "checked_out", "checked_out_time", "version", "hits", "path"],"convertToInt":["publish_up", "publish_down"], "displayLookup":[{"sourceColumn":"created_user_id","targetTable":"#__users","targetColumn":"id","displayColumn":"name"}, {"sourceColumn":"access","targetTable":"#__viewlevels","targetColumn":"id","displayColumn":"title"}, {"sourceColumn":"modified_user_id","targetTable":"#__users","targetColumn":"id","displayColumn":"name"}]}'),
(9, 'Banner', 'com_banners.banner', '{"special":{"dbtable":"#__banners","key":"id","type":"Banner","prefix":"BannersTable","config":"array()"},"common":{"dbtable":"#__ucm_content","key":"ucm_id","type":"Corecontent","prefix":"JTable","config":"array()"}}', '', '{"common":{"core_content_item_id":"id","core_title":"name","core_state":"published","core_alias":"alias","core_created_time":"created","core_modified_time":"modified","core_body":"description", "core_hits":"null","core_publish_up":"publish_up","core_publish_down":"publish_down","core_access":"access", "core_params":"params", "core_featured":"null", "core_metadata":"metadata", "core_language":"language", "core_images":"images", "core_urls":"link", "core_version":"version", "core_ordering":"ordering", "core_metakey":"metakey", "core_metadesc":"metadesc", "core_catid":"catid", "core_xreference":"null", "asset_id":"null"}, "special":{"imptotal":"imptotal", "impmade":"impmade", "clicks":"clicks", "clickurl":"clickurl", "custombannercode":"custombannercode", "cid":"cid", "purchase_type":"purchase_type", "track_impressions":"track_impressions", "track_clicks":"track_clicks"}}', '','{"formFile":"administrator\\/components\\/com_banners\\/models\\/forms\\/banner.xml", "hideFields":["checked_out","checked_out_time","version", "reset"],"ignoreChanges":["modified_by", "modified", "checked_out", "checked_out_time", "version", "imptotal", "impmade", "reset"], "convertToInt":["publish_up", "publish_down", "ordering"], "displayLookup":[{"sourceColumn":"catid","targetTable":"#__categories","targetColumn":"id","displayColumn":"title"}, {"sourceColumn":"cid","targetTable":"#__banner_clients","targetColumn":"id","displayColumn":"name"}, {"sourceColumn":"created_by","targetTable":"#__users","targetColumn":"id","displayColumn":"name"},{"sourceColumn":"modified_by","targetTable":"#__users","targetColumn":"id","displayColumn":"name"} ]}'),
(10, 'Banners Category', 'com_banners.category', '{"special":{"dbtable":"#__categories","key":"id","type":"Category","prefix":"JTable","config":"array()"},"common":{"dbtable":"#__ucm_content","key":"ucm_id","type":"Corecontent","prefix":"JTable","config":"array()"}}', '', '{"common":{"core_content_item_id":"id","core_title":"title","core_state":"published","core_alias":"alias","core_created_time":"created_time","core_modified_time":"modified_time","core_body":"description", "core_hits":"hits","core_publish_up":"null","core_publish_down":"null","core_access":"access", "core_params":"params", "core_featured":"null", "core_metadata":"metadata", "core_language":"language", "core_images":"null", "core_urls":"null", "core_version":"version", "core_ordering":"null", "core_metakey":"metakey", "core_metadesc":"metadesc", "core_catid":"parent_id", "core_xreference":"null", "asset_id":"asset_id"}, "special": {"parent_id":"parent_id","lft":"lft","rgt":"rgt","level":"level","path":"path","extension":"extension","note":"note"}}','','{"formFile":"administrator\\/components\\/com_categories\\/models\\/forms\\/category.xml", "hideFields":["asset_id","checked_out","checked_out_time","version","lft","rgt","level","path","extension"], "ignoreChanges":["modified_user_id", "modified_time", "checked_out", "checked_out_time", "version", "hits", "path"], "convertToInt":["publish_up", "publish_down"], "displayLookup":[{"sourceColumn":"created_user_id","targetTable":"#__users","targetColumn":"id","displayColumn":"name"},{"sourceColumn":"access","targetTable":"#__viewlevels","targetColumn":"id","displayColumn":"title"},{"sourceColumn":"modified_user_id","targetTable":"#__users","targetColumn":"id","displayColumn":"name"},{"sourceColumn":"parent_id","targetTable":"#__categories","targetColumn":"id","displayColumn":"title"}]}'),
(11, 'Banner Client', 'com_banners.client', '{"special":{"dbtable":"#__banner_clients","key":"id","type":"Client","prefix":"BannersTable"}}', '', '', '', '{"formFile":"administrator\\/components\\/com_banners\\/models\\/forms\\/client.xml", "hideFields":["checked_out","checked_out_time"], "ignoreChanges":["checked_out", "checked_out_time"], "convertToInt":[], "displayLookup":[]}'),
(12, 'User Notes', 'com_users.note', '{"special":{"dbtable":"#__user_notes","key":"id","type":"Note","prefix":"UsersTable"}}', '', '', '', '{"formFile":"administrator\\/components\\/com_users\\/models\\/forms\\/note.xml", "hideFields":["checked_out","checked_out_time", "publish_up", "publish_down"],"ignoreChanges":["modified_user_id", "modified_time", "checked_out", "checked_out_time"], "convertToInt":["publish_up", "publish_down"],"displayLookup":[{"sourceColumn":"catid","targetTable":"#__categories","targetColumn":"id","displayColumn":"title"}, {"sourceColumn":"created_user_id","targetTable":"#__users","targetColumn":"id","displayColumn":"name"}, {"sourceColumn":"user_id","targetTable":"#__users","targetColumn":"id","displayColumn":"name"}, {"sourceColumn":"modified_user_id","targetTable":"#__users","targetColumn":"id","displayColumn":"name"}]}'),
(13, 'User Notes Category', 'com_users.category', '{"special":{"dbtable":"#__categories","key":"id","type":"Category","prefix":"JTable","config":"array()"},"common":{"dbtable":"#__ucm_content","key":"ucm_id","type":"Corecontent","prefix":"JTable","config":"array()"}}', '', '{"common":{"core_content_item_id":"id","core_title":"title","core_state":"published","core_alias":"alias","core_created_time":"created_time","core_modified_time":"modified_time","core_body":"description", "core_hits":"hits","core_publish_up":"null","core_publish_down":"null","core_access":"access", "core_params":"params", "core_featured":"null", "core_metadata":"metadata", "core_language":"language", "core_images":"null", "core_urls":"null", "core_version":"version", "core_ordering":"null", "core_metakey":"metakey", "core_metadesc":"metadesc", "core_catid":"parent_id", "core_xreference":"null", "asset_id":"asset_id"}, "special":{"parent_id":"parent_id","lft":"lft","rgt":"rgt","level":"level","path":"path","extension":"extension","note":"note"}}', '', '{"formFile":"administrator\\/components\\/com_categories\\/models\\/forms\\/category.xml", "hideFields":["checked_out","checked_out_time","version","lft","rgt","level","path","extension"], "ignoreChanges":["modified_user_id", "modified_time", "checked_out", "checked_out_time", "version", "hits", "path"], "convertToInt":["publish_up", "publish_down"], "displayLookup":[{"sourceColumn":"created_user_id","targetTable":"#__users","targetColumn":"id","displayColumn":"name"}, {"sourceColumn":"access","targetTable":"#__viewlevels","targetColumn":"id","displayColumn":"title"},{"sourceColumn":"modified_user_id","targetTable":"#__users","targetColumn":"id","displayColumn":"name"},{"sourceColumn":"parent_id","targetTable":"#__categories","targetColumn":"id","displayColumn":"title"}]}');

SELECT setval('#__content_types_type_id_seq', 10000, false);

--
-- Table: #__contentitem_tag_map
--
CREATE TABLE "#__contentitem_tag_map" (
  "type_alias" varchar(255) NOT NULL DEFAULT '',
  "core_content_id" integer NOT NULL,
  "content_item_id" integer NOT NULL,
  "tag_id" integer NOT NULL,
  "tag_date" timestamp without time zone DEFAULT '1970-01-01 00:00:00' NOT NULL,
  "type_id" integer NOT NULL,
 CONSTRAINT "#__uc_ItemnameTagid" UNIQUE ("type_id", "content_item_id", "tag_id")
);
CREATE INDEX "#__contentitem_tag_map_idx_tag_type" ON "#__contentitem_tag_map" ("tag_id", "type_id");
CREATE INDEX "#__contentitem_tag_map_idx_date_id" ON "#__contentitem_tag_map" ("tag_date", "tag_id");
CREATE INDEX "#__contentitem_tag_map_idx_core_content_id" ON "#__contentitem_tag_map" ("core_content_id");

COMMENT ON COLUMN "#__contentitem_tag_map"."core_content_id" IS 'PK from the core content table';
COMMENT ON COLUMN "#__contentitem_tag_map"."content_item_id" IS 'PK from the content type table';
COMMENT ON COLUMN "#__contentitem_tag_map"."tag_id" IS 'PK from the tag table';
COMMENT ON COLUMN "#__contentitem_tag_map"."tag_date" IS 'Date of most recent save for this tag-item';
COMMENT ON COLUMN "#__contentitem_tag_map"."type_id" IS 'PK from the content_type table';

-- --------------------------------------------------------

--
-- Table: #__core_log_searches
--
CREATE TABLE "#__core_log_searches" (
  "search_term" varchar(128) DEFAULT '' NOT NULL,
  "hits" bigint DEFAULT 0 NOT NULL
);

--
-- Table: #__extensions
--
CREATE TABLE "#__extensions" (
  "extension_id" serial NOT NULL,
  "name" varchar(100) NOT NULL,
  "type" varchar(20) NOT NULL,
  "element" varchar(100) NOT NULL,
  "folder" varchar(100) NOT NULL,
  "client_id" smallint NOT NULL,
  "enabled" smallint DEFAULT 1 NOT NULL,
  "access" bigint DEFAULT 1 NOT NULL,
  "protected" smallint DEFAULT 0 NOT NULL,
  "manifest_cache" text NOT NULL,
  "params" text NOT NULL,
  "custom_data" text DEFAULT '' NOT NULL,
  "system_data" text DEFAULT '' NOT NULL,
  "checked_out" integer DEFAULT 0 NOT NULL,
  "checked_out_time" timestamp without time zone DEFAULT '1970-01-01 00:00:00' NOT NULL,
  "ordering" bigint DEFAULT 0,
  "state" bigint DEFAULT 0,
  PRIMARY KEY ("extension_id")
);
CREATE INDEX "#__extensions_element_clientid" ON "#__extensions" ("element", "client_id");
CREATE INDEX "#__extensions_element_folder_clientid" ON "#__extensions" ("element", "folder", "client_id");
CREATE INDEX "#__extensions_extension" ON "#__extensions" ("type", "element", "folder", "client_id");

-- Components
INSERT INTO "#__extensions" ("extension_id", "name", "type", "element", "folder", "client_id", "enabled", "access", "protected", "manifest_cache", "params", "custom_data", "system_data", "checked_out", "checked_out_time", "ordering", "state") VALUES
(1, 'com_mailto', 'component', 'com_mailto', '', 0, 1, 1, 1, '', '', '', '', 0, '1970-01-01 00:00:00', 0, 0),
(2, 'com_wrapper', 'component', 'com_wrapper', '', 0, 1, 1, 1, '', '', '', '', 0, '1970-01-01 00:00:00', 0, 0),
(3, 'com_admin', 'component', 'com_admin', '', 1, 1, 1, 1, '', '', '', '', 0, '1970-01-01 00:00:00', 0, 0),
(4, 'com_banners', 'component', 'com_banners', '', 1, 1, 1, 0, '', '{"purchase_type":"3","track_impressions":"0","track_clicks":"0","metakey_prefix":"","save_history":"1","history_limit":5}', '', '', 0, '1970-01-01 00:00:00', 0, 0),
(5, 'com_cache', 'component', 'com_cache', '', 1, 1, 1, 1, '', '', '', '', 0, '1970-01-01 00:00:00', 0, 0),
(6, 'com_categories', 'component', 'com_categories', '', 1, 1, 1, 1, '', '', '', '', 0, '1970-01-01 00:00:00', 0, 0),
(7, 'com_checkin', 'component', 'com_checkin', '', 1, 1, 1, 1, '', '', '', '', 0, '1970-01-01 00:00:00', 0, 0),
(8, 'com_contact', 'component', 'com_contact', '', 1, 1, 1, 0, '', '{"show_contact_category":"hide","save_history":"1","history_limit":10,"show_contact_list":"0","presentation_style":"sliders","show_name":"1","show_position":"1","show_email":"0","show_street_address":"1","show_suburb":"1","show_state":"1","show_postcode":"1","show_country":"1","show_telephone":"1","show_mobile":"1","show_fax":"1","show_webpage":"1","show_misc":"1","show_image":"1","image":"","allow_vcard":"0","show_articles":"0","show_profile":"0","show_links":"0","linka_name":"","linkb_name":"","linkc_name":"","linkd_name":"","linke_name":"","contact_icons":"0","icon_address":"","icon_email":"","icon_telephone":"","icon_mobile":"","icon_fax":"","icon_misc":"","show_headings":"1","show_position_headings":"1","show_email_headings":"0","show_telephone_headings":"1","show_mobile_headings":"0","show_fax_headings":"0","allow_vcard_headings":"0","show_suburb_headings":"1","show_state_headings":"1","show_country_headings":"1","show_email_form":"1","show_email_copy":"1","banned_email":"","banned_subject":"","banned_text":"","validate_session":"1","custom_reply":"0","redirect":"","show_category_crumb":"0","metakey":"","metadesc":"","robots":"","author":"","rights":"","xreference":""}', '', '', 0, '1970-01-01 00:00:00', 0, 0),
(9, 'com_cpanel', 'component', 'com_cpanel', '', 1, 1, 1, 1, '', '', '', '', 0, '1970-01-01 00:00:00', 0, 0),
(10, 'com_installer', 'component', 'com_installer', '', 1, 1, 1, 1, '', '', '', '', 0, '1970-01-01 00:00:00', 0, 0),
(11, 'com_languages', 'component', 'com_languages', '', 1, 1, 1, 1, '', '{"administrator":"en-GB","site":"en-GB"}', '', '', 0, '1970-01-01 00:00:00', 0, 0),
(12, 'com_login', 'component', 'com_login', '', 1, 1, 1, 1, '', '', '', '', 0, '1970-01-01 00:00:00', 0, 0),
(13, 'com_media', 'component', 'com_media', '', 1, 1, 0, 1, '', '{"upload_extensions":"bmp,csv,doc,gif,ico,jpg,jpeg,odg,odp,ods,odt,pdf,png,ppt,swf,txt,xcf,xls,BMP,CSV,DOC,GIF,ICO,JPG,JPEG,ODG,ODP,ODS,ODT,PDF,PNG,PPT,SWF,TXT,XCF,XLS","upload_maxsize":"10","file_path":"images","image_path":"images","restrict_uploads":"1","allowed_media_usergroup":"3","check_mime":"1","image_extensions":"bmp,gif,jpg,png","ignore_extensions":"","upload_mime":"image\\/jpeg,image\\/gif,image\\/png,image\\/bmp,application\\/x-shockwave-flash,application\\/msword,application\\/excel,application\\/pdf,application\\/powerpoint,text\\/plain,application\\/x-zip","upload_mime_illegal":"text\\/html"}', '', '', 0, '1970-01-01 00:00:00', 0, 0),
(14, 'com_menus', 'component', 'com_menus', '', 1, 1, 1, 1, '', '', '', '', 0, '1970-01-01 00:00:00', 0, 0),
(15, 'com_messages', 'component', 'com_messages', '', 1, 1, 1, 1, '', '', '', '', 0, '1970-01-01 00:00:00', 0, 0),
(16, 'com_modules', 'component', 'com_modules', '', 1, 1, 1, 1, '', '', '', '', 0, '1970-01-01 00:00:00', 0, 0),
(17, 'com_newsfeeds', 'component', 'com_newsfeeds', '', 1, 1, 1, 0, '', '{"newsfeed_layout":"_:default","save_history":"1","history_limit":5,"show_feed_image":"1","show_feed_description":"1","show_item_description":"1","feed_character_count":"0","feed_display_order":"des","float_first":"right","float_second":"right","show_tags":"1","category_layout":"_:default","show_category_title":"1","show_description":"1","show_description_image":"1","maxLevel":"-1","show_empty_categories":"0","show_subcat_desc":"1","show_cat_items":"1","show_cat_tags":"1","show_base_description":"1","maxLevelcat":"-1","show_empty_categories_cat":"0","show_subcat_desc_cat":"1","show_cat_items_cat":"1","filter_field":"1","show_pagination_limit":"1","show_headings":"1","show_articles":"0","show_link":"1","show_pagination":"1","show_pagination_results":"1"}', '', '', 0, '1970-01-01 00:00:00', 0, 0),
(18, 'com_plugins', 'component', 'com_plugins', '', 1, 1, 1, 1, '', '', '', '', 0, '1970-01-01 00:00:00', 0, 0),
(19, 'com_search', 'component', 'com_search', '', 1, 1, 1, 0, '', '{"enabled":"0","show_date":"1"}', '', '', 0, '1970-01-01 00:00:00', 0, 0),
(20, 'com_templates', 'component', 'com_templates', '', 1, 1, 1, 1, '', '{"template_positions_display":"0","upload_limit":"10","image_formats":"gif,bmp,jpg,jpeg,png","source_formats":"txt,less,ini,xml,js,php,css,scss,sass","font_formats":"woff,ttf,otf","compressed_formats":"zip"}', '', '', 0, '1970-01-01 00:00:00', 0, 0),
(22, 'com_content', 'component', 'com_content', '', 1, 1, 0, 1, '', '{"article_layout":"_:default","show_title":"1","link_titles":"1","show_intro":"1","show_category":"1","link_category":"1","show_parent_category":"0","link_parent_category":"0","show_author":"1","link_author":"0","show_create_date":"0","show_modify_date":"0","show_publish_date":"1","show_item_navigation":"1","show_vote":"0","show_readmore":"1","show_readmore_title":"1","readmore_limit":"100","show_icons":"1","show_print_icon":"1","show_email_icon":"1","show_hits":"1","show_noauth":"0","show_publishing_options":"1","show_article_options":"1","save_history":"1","history_limit":10,"show_urls_images_frontend":"0","show_urls_images_backend":"1","targeta":0,"targetb":0,"targetc":0,"float_intro":"left","float_fulltext":"left","category_layout":"_:blog","show_category_title":"0","show_description":"0","show_description_image":"0","maxLevel":"1","show_empty_categories":"0","show_no_articles":"1","show_subcat_desc":"1","show_cat_num_articles":"0","show_base_description":"1","maxLevelcat":"-1","show_empty_categories_cat":"0","show_subcat_desc_cat":"1","show_cat_num_articles_cat":"1","num_leading_articles":"1","num_intro_articles":"4","num_columns":"2","num_links":"4","multi_column_order":"0","show_subcategory_content":"0","show_pagination_limit":"1","filter_field":"hide","show_headings":"1","list_show_date":"0","date_format":"","list_show_hits":"1","list_show_author":"1","orderby_pri":"order","orderby_sec":"rdate","order_date":"published","show_pagination":"2","show_pagination_results":"1","show_feed_link":"1","feed_summary":"0"}', '', '', 0, '1970-01-01 00:00:00', 0, 0),
(23, 'com_config', 'component', 'com_config', '', 1, 1, 0, 1, '', '{"filters":{"1":{"filter_type":"NH","filter_tags":"","filter_attributes":""},"6":{"filter_type":"BL","filter_tags":"","filter_attributes":""},"7":{"filter_type":"NONE","filter_tags":"","filter_attributes":""},"2":{"filter_type":"NH","filter_tags":"","filter_attributes":""},"3":{"filter_type":"BL","filter_tags":"","filter_attributes":""},"4":{"filter_type":"BL","filter_tags":"","filter_attributes":""},"5":{"filter_type":"BL","filter_tags":"","filter_attributes":""},"10":{"filter_type":"BL","filter_tags":"","filter_attributes":""},"12":{"filter_type":"BL","filter_tags":"","filter_attributes":""},"8":{"filter_type":"NONE","filter_tags":"","filter_attributes":""}}}', '', '', 0, '1970-01-01 00:00:00', 0, 0),
(24, 'com_redirect', 'component', 'com_redirect', '', 1, 1, 0, 1, '', '', '', '', 0, '1970-01-01 00:00:00', 0, 0),
(25, 'com_users', 'component', 'com_users', '', 1, 1, 0, 1, '', '{"allowUserRegistration":"0","new_usertype":"2","guest_usergroup":"9","sendpassword":"1","useractivation":"2","mail_to_admin":"1","captcha":"","frontend_userparams":"1","site_language":"0","change_login_name":"0","reset_count":"10","reset_time":"1","minimum_length":"4","minimum_integers":"0","minimum_symbols":"0","minimum_uppercase":"0","save_history":"1","history_limit":5,"mailSubjectPrefix":"","mailBodySuffix":""}', '', '', 0, '1970-01-01 00:00:00', 0, 0),
(27, 'com_finder', 'component', 'com_finder', '', 1, 1, 0, 0, '', '{"show_description":"1","description_length":255,"allow_empty_query":"0","show_url":"1","show_advanced":"1","expand_advanced":"0","show_date_filters":"0","highlight_terms":"1","opensearch_name":"","opensearch_description":"","batch_size":"50","memory_table_limit":30000,"title_multiplier":"1.7","text_multiplier":"0.7","meta_multiplier":"1.2","path_multiplier":"2.0","misc_multiplier":"0.3","stemmer":"snowball"}', '', '', 0, '1970-01-01 00:00:00', 0, 0),
(28, 'com_joomlaupdate', 'component', 'com_joomlaupdate', '', 1, 1, 0, 1, '', '', '', '', 0, '1970-01-01 00:00:00', 0, 0),
(29, 'com_tags', 'component', 'com_tags', '', 1, 1, 1, 1, '', '{"tag_layout":"_:default","save_history":"1","history_limit":5,"show_tag_title":"0","tag_list_show_tag_image":"0","tag_list_show_tag_description":"0","tag_list_image":"","show_tag_num_items":"0","tag_list_orderby":"title","tag_list_orderby_direction":"ASC","show_headings":"0","tag_list_show_date":"0","tag_list_show_item_image":"0","tag_list_show_item_description":"0","tag_list_item_maximum_characters":0,"return_any_or_all":"1","include_children":"0","maximum":200,"tag_list_language_filter":"all","tags_layout":"_:default","all_tags_orderby":"title","all_tags_orderby_direction":"ASC","all_tags_show_tag_image":"0","all_tags_show_tag_descripion":"0","all_tags_tag_maximum_characters":20,"all_tags_show_tag_hits":"0","filter_field":"1","show_pagination_limit":"1","show_pagination":"2","show_pagination_results":"1","tag_field_ajax_mode":"1","show_feed_link":"1"}', '', '', 0, '1970-01-01 00:00:00', 0, 0),
(30, 'com_contenthistory', 'component', 'com_contenthistory', '', 1, 1, 1, 0, '', '', '', '', 0, '1970-01-01 00:00:00', 0, 0),
(31, 'com_ajax', 'component', 'com_ajax', '', 1, 1, 1, 1, '', '', '', '', 0, '1970-01-01 00:00:00', 0, 0),
(32, 'com_postinstall', 'component', 'com_postinstall', '', 1, 1, 1, 1, '', '', '', '', 0, '1970-01-01 00:00:00', 0, 0),
(33, 'com_fields', 'component', 'com_fields', '', 1, 1, 1, 1, '', '', '', '', 0, '1970-01-01 00:00:00', 0, 0);

-- Libraries
INSERT INTO "#__extensions" ("extension_id", "name", "type", "element", "folder", "client_id", "enabled", "access", "protected", "manifest_cache", "params", "custom_data", "system_data", "checked_out", "checked_out_time", "ordering", "state") VALUES
(103, 'Joomla! Platform', 'library', 'joomla', '', 0, 1, 1, 1, '', '', '', '', 0, '1970-01-01 00:00:00', 0, 0),
(104, 'IDNA Convert', 'library', 'idna_convert', '', 0, 1, 1, 1, '', '', '', '', 0, '1970-01-01 00:00:00', 0, 0),
(105, 'FOF', 'library', 'fof', '', 0, 1, 1, 1, '', '', '', '', 0, '1970-01-01 00:00:00', 0, 0),
(106, 'PHPass', 'library', 'phpass', '', 0, 1, 1, 1, '', '', '', '', 0, '1970-01-01 00:00:00', 0, 0);

-- Modules
-- Site
INSERT INTO "#__extensions" ("extension_id", "name", "type", "element", "folder", "client_id", "enabled", "access", "protected", "manifest_cache", "params", "custom_data", "system_data", "checked_out", "checked_out_time", "ordering", "state") VALUES
(200, 'mod_articles_archive', 'module', 'mod_articles_archive', '', 0, 1, 1, 0, '', '', '', '', 0, '1970-01-01 00:00:00', 0, 0),
(201, 'mod_articles_latest', 'module', 'mod_articles_latest', '', 0, 1, 1, 0, '', '', '', '', 0, '1970-01-01 00:00:00', 0, 0),
(202, 'mod_articles_popular', 'module', 'mod_articles_popular', '', 0, 1, 1, 0, '', '', '', '', 0, '1970-01-01 00:00:00', 0, 0),
(203, 'mod_banners', 'module', 'mod_banners', '', 0, 1, 1, 0, '', '', '', '', 0, '1970-01-01 00:00:00', 0, 0),
(204, 'mod_breadcrumbs', 'module', 'mod_breadcrumbs', '', 0, 1, 1, 1, '', '', '', '', 0, '1970-01-01 00:00:00', 0, 0),
(205, 'mod_custom', 'module', 'mod_custom', '', 0, 1, 1, 1, '', '', '', '', 0, '1970-01-01 00:00:00', 0, 0),
(206, 'mod_feed', 'module', 'mod_feed', '', 0, 1, 1, 0, '', '', '', '', 0, '1970-01-01 00:00:00', 0, 0),
(207, 'mod_footer', 'module', 'mod_footer', '', 0, 1, 1, 0, '', '', '', '', 0, '1970-01-01 00:00:00', 0, 0),
(208, 'mod_login', 'module', 'mod_login', '', 0, 1, 1, 1, '', '', '', '', 0, '1970-01-01 00:00:00', 0, 0),
(209, 'mod_menu', 'module', 'mod_menu', '', 0, 1, 1, 1, '', '', '', '', 0, '1970-01-01 00:00:00', 0, 0),
(210, 'mod_articles_news', 'module', 'mod_articles_news', '', 0, 1, 1, 0, '', '', '', '', 0, '1970-01-01 00:00:00', 0, 0),
(211, 'mod_random_image', 'module', 'mod_random_image', '', 0, 1, 1, 0, '', '', '', '', 0, '1970-01-01 00:00:00', 0, 0),
(212, 'mod_related_items', 'module', 'mod_related_items', '', 0, 1, 1, 0, '', '', '', '', 0, '1970-01-01 00:00:00', 0, 0),
(213, 'mod_search', 'module', 'mod_search', '', 0, 1, 1, 0, '', '', '', '', 0, '1970-01-01 00:00:00', 0, 0),
(214, 'mod_stats', 'module', 'mod_stats', '', 0, 1, 1, 0, '', '', '', '', 0, '1970-01-01 00:00:00', 0, 0),
(215, 'mod_syndicate', 'module', 'mod_syndicate', '', 0, 1, 1, 1, '', '', '', '', 0, '1970-01-01 00:00:00', 0, 0),
(216, 'mod_users_latest', 'module', 'mod_users_latest', '', 0, 1, 1, 0, '', '', '', '', 0, '1970-01-01 00:00:00', 0, 0),
(218, 'mod_whosonline', 'module', 'mod_whosonline', '', 0, 1, 1, 0, '', '', '', '', 0, '1970-01-01 00:00:00', 0, 0),
(219, 'mod_wrapper', 'module', 'mod_wrapper', '', 0, 1, 1, 0, '', '', '', '', 0, '1970-01-01 00:00:00', 0, 0),
(220, 'mod_articles_category', 'module', 'mod_articles_category', '', 0, 1, 1, 0, '', '', '', '', 0, '1970-01-01 00:00:00', 0, 0),
(221, 'mod_articles_categories', 'module', 'mod_articles_categories', '', 0, 1, 1, 0, '', '', '', '', 0, '1970-01-01 00:00:00', 0, 0),
(222, 'mod_languages', 'module', 'mod_languages', '', 0, 1, 1, 1, '', '', '', '', 0, '1970-01-01 00:00:00', 0, 0),
(223, 'mod_finder', 'module', 'mod_finder', '', 0, 1, 0, 0, '', '', '', '', 0, '1970-01-01 00:00:00', 0, 0);

-- Administrator
INSERT INTO "#__extensions" ("extension_id", "name", "type", "element", "folder", "client_id", "enabled", "access", "protected", "manifest_cache", "params", "custom_data", "system_data", "checked_out", "checked_out_time", "ordering", "state") VALUES
(300, 'mod_custom', 'module', 'mod_custom', '', 1, 1, 1, 1, '', '', '', '', 0, '1970-01-01 00:00:00', 0, 0),
(301, 'mod_feed', 'module', 'mod_feed', '', 1, 1, 1, 0, '', '', '', '', 0, '1970-01-01 00:00:00', 0, 0),
(302, 'mod_latest', 'module', 'mod_latest', '', 1, 1, 1, 0, '', '', '', '', 0, '1970-01-01 00:00:00', 0, 0),
(303, 'mod_logged', 'module', 'mod_logged', '', 1, 1, 1, 0, '', '', '', '', 0, '1970-01-01 00:00:00', 0, 0),
(304, 'mod_login', 'module', 'mod_login', '', 1, 1, 1, 1, '', '', '', '', 0, '1970-01-01 00:00:00', 0, 0),
(305, 'mod_menu', 'module', 'mod_menu', '', 1, 1, 1, 0, '', '', '', '', 0, '1970-01-01 00:00:00', 0, 0),
(307, 'mod_popular', 'module', 'mod_popular', '', 1, 1, 1, 0, '', '', '', '', 0, '1970-01-01 00:00:00', 0, 0),
(308, 'mod_quickicon', 'module', 'mod_quickicon', '', 1, 1, 1, 1, '', '', '', '', 0, '1970-01-01 00:00:00', 0, 0),
(309, 'mod_status', 'module', 'mod_status', '', 1, 1, 1, 0, '', '', '', '', 0, '1970-01-01 00:00:00', 0, 0),
(311, 'mod_title', 'module', 'mod_title', '', 1, 1, 1, 0, '', '', '', '', 0, '1970-01-01 00:00:00', 0, 0),
(312, 'mod_toolbar', 'module', 'mod_toolbar', '', 1, 1, 1, 1, '', '', '', '', 0, '1970-01-01 00:00:00', 0, 0),
(313, 'mod_multilangstatus', 'module', 'mod_multilangstatus', '', 1, 1, 1, 0, '', '{"cache":"0"}', '', '', 0, '1970-01-01 00:00:00', 0, 0),
(314, 'mod_version', 'module', 'mod_version', '', 1, 1, 1, 0, '', '{"format":"short","product":"1","cache":"0"}', '', '', 0, '1970-01-01 00:00:00', 0, 0),
(315, 'mod_stats_admin', 'module', 'mod_stats_admin', '', 1, 1, 1, 0, '', '{"serverinfo":"0","siteinfo":"0","counter":"0","increase":"0","cache":"1","cache_time":"900","cachemode":"static"}', '', '', 0, '1970-01-01 00:00:00', 0, 0),
(316, 'mod_tags_popular', 'module', 'mod_tags_popular', '', 0, 1, 1, 0, '', '{"maximum":"5","timeframe":"alltime","owncache":"1"}', '', '', 0, '1970-01-01 00:00:00', 0, 0),
(317, 'mod_tags_similar', 'module', 'mod_tags_similar', '', 0, 1, 1, 0, '', '{"maximum":"5","matchtype":"any","owncache":"1"}', '', '', 0, '1970-01-01 00:00:00', 0, 0);

-- Plugins
INSERT INTO "#__extensions" ("extension_id", "name", "type", "element", "folder", "client_id", "enabled", "access", "protected", "manifest_cache", "params", "custom_data", "system_data", "checked_out", "checked_out_time", "ordering", "state") VALUES
(400, 'plg_authentication_gmail', 'plugin', 'gmail', 'authentication', 0, 0, 1, 0, '', '{"applysuffix":"0","suffix":"","verifypeer":"1","user_blacklist":""}', '', '', 0, '1970-01-01 00:00:00', 1, 0),
(401, 'plg_authentication_joomla', 'plugin', 'joomla', 'authentication', 0, 1, 1, 1, '', '', '', '', 0, '1970-01-01 00:00:00', 0, 0),
(402, 'plg_authentication_ldap', 'plugin', 'ldap', 'authentication', 0, 0, 1, 0, '', '{"host":"","port":"389","use_ldapV3":"0","negotiate_tls":"0","no_referrals":"0","auth_method":"bind","base_dn":"","search_string":"","users_dn":"","username":"admin","password":"bobby7","ldap_fullname":"fullName","ldap_email":"mail","ldap_uid":"uid"}', '', '', 0, '1970-01-01 00:00:00', 3, 0),
(403, 'plg_content_contact', 'plugin', 'contact', 'content', 0, 1, 1, 0, '', '', '', '', 0, '1970-01-01 00:00:00', 1, 0),
(404, 'plg_content_emailcloak', 'plugin', 'emailcloak', 'content', 0, 1, 1, 0, '', '{"mode":"1"}', '', '', 0, '1970-01-01 00:00:00', 1, 0),
(406, 'plg_content_loadmodule', 'plugin', 'loadmodule', 'content', 0, 1, 1, 0, '', '{"style":"xhtml"}', '', '', 0, '2011-09-18 15:22:50', 0, 0),
(407, 'plg_content_pagebreak', 'plugin', 'pagebreak', 'content', 0, 1, 1, 0, '', '{"title":"1","multipage_toc":"1","showall":"1"}', '', '', 0, '1970-01-01 00:00:00', 4, 0),
(408, 'plg_content_pagenavigation', 'plugin', 'pagenavigation', 'content', 0, 1, 1, 0, '', '{"position":"1"}', '', '', 0, '1970-01-01 00:00:00', 5, 0),
(409, 'plg_content_vote', 'plugin', 'vote', 'content', 0, 1, 1, 0, '', '', '', '', 0, '1970-01-01 00:00:00', 6, 0),
(410, 'plg_editors_codemirror', 'plugin', 'codemirror', 'editors', 0, 1, 1, 1, '', '{"lineNumbers":"1","lineWrapping":"1","matchTags":"1","matchBrackets":"1","marker-gutter":"1","autoCloseTags":"1","autoCloseBrackets":"1","autoFocus":"1","theme":"default","tabmode":"indent"}', '', '', 0, '1970-01-01 00:00:00', 1, 0),
(411, 'plg_editors_none', 'plugin', 'none', 'editors', 0, 1, 1, 1, '', '', '', '', 0, '1970-01-01 00:00:00', 2, 0),
(412, 'plg_editors_tinymce', 'plugin', 'tinymce', 'editors', 0, 1, 1, 0, '', '{"mode":"1","skin":"0","mobile":"0","entity_encoding":"raw","lang_mode":"1","text_direction":"ltr","content_css":"1","content_css_custom":"","relative_urls":"1","newlines":"0","invalid_elements":"script,applet,iframe","extended_elements":"","html_height":"550","html_width":"750","resizing":"1","element_path":"1","fonts":"1","paste":"1","searchreplace":"1","insertdate":"1","colors":"1","table":"1","smilies":"1","hr":"1","link":"1","media":"1","print":"1","directionality":"1","fullscreen":"1","alignment":"1","visualchars":"1","visualblocks":"1","nonbreaking":"1","template":"1","blockquote":"1","wordcount":"1","advlist":"1","autosave":"1","contextmenu":"1","inlinepopups":"1","custom_plugin":"","custom_button":""}', '', '', 0, '1970-01-01 00:00:00', 3, 0),
(413, 'plg_editors-xtd_article', 'plugin', 'article', 'editors-xtd', 0, 1, 1, 0, '', '', '', '', 0, '1970-01-01 00:00:00', 1, 0),
(414, 'plg_editors-xtd_image', 'plugin', 'image', 'editors-xtd', 0, 1, 1, 0, '', '', '', '', 0, '1970-01-01 00:00:00', 2, 0),
(415, 'plg_editors-xtd_pagebreak', 'plugin', 'pagebreak', 'editors-xtd', 0, 1, 1, 0, '', '', '', '', 0, '1970-01-01 00:00:00', 3, 0),
(416, 'plg_editors-xtd_readmore', 'plugin', 'readmore', 'editors-xtd', 0, 1, 1, 0, '', '', '', '', 0, '1970-01-01 00:00:00', 4, 0),
(417, 'plg_search_categories', 'plugin', 'categories', 'search', 0, 1, 1, 0, '', '{"search_limit":"50","search_content":"1","search_archived":"1"}', '', '', 0, '1970-01-01 00:00:00', 0, 0),
(418, 'plg_search_contacts', 'plugin', 'contacts', 'search', 0, 1, 1, 0, '', '{"search_limit":"50","search_content":"1","search_archived":"1"}', '', '', 0, '1970-01-01 00:00:00', 0, 0),
(419, 'plg_search_content', 'plugin', 'content', 'search', 0, 1, 1, 0, '', '{"search_limit":"50","search_content":"1","search_archived":"1"}', '', '', 0, '1970-01-01 00:00:00', 0, 0),
(420, 'plg_search_newsfeeds', 'plugin', 'newsfeeds', 'search', 0, 1, 1, 0, '', '{"search_limit":"50","search_content":"1","search_archived":"1"}', '', '', 0, '1970-01-01 00:00:00', 0, 0),
(422, 'plg_system_languagefilter', 'plugin', 'languagefilter', 'system', 0, 0, 1, 1, '', '', '', '', 0, '1970-01-01 00:00:00', 1, 0),
(424, 'plg_system_cache', 'plugin', 'cache', 'system', 0, 0, 1, 1, '', '{"browsercache":"0","cachetime":"15"}', '', '', 0, '1970-01-01 00:00:00', 9, 0),
(425, 'plg_system_debug', 'plugin', 'debug', 'system', 0, 1, 1, 0, '', '{"profile":"1","queries":"1","memory":"1","language_files":"1","language_strings":"1","strip-first":"1","strip-prefix":"","strip-suffix":""}', '', '', 0, '1970-01-01 00:00:00', 4, 0),
(426, 'plg_system_log', 'plugin', 'log', 'system', 0, 1, 1, 1, '', '', '', '', 0, '1970-01-01 00:00:00', 5, 0),
(427, 'plg_system_redirect', 'plugin', 'redirect', 'system', 0, 0, 1, 1, '', '', '', '', 0, '1970-01-01 00:00:00', 6, 0),
(428, 'plg_system_remember', 'plugin', 'remember', 'system', 0, 1, 1, 1, '', '', '', '', 0, '1970-01-01 00:00:00', 7, 0),
(429, 'plg_system_sef', 'plugin', 'sef', 'system', 0, 1, 1, 0, '', '', '', '', 0, '1970-01-01 00:00:00', 8, 0),
(430, 'plg_system_logout', 'plugin', 'logout', 'system', 0, 1, 1, 1, '', '', '', '', 0, '1970-01-01 00:00:00', 3, 0),
(431, 'plg_user_contactcreator', 'plugin', 'contactcreator', 'user', 0, 0, 1, 0, '', '{"autowebpage":"","category":"34","autopublish":"0"}', '', '', 0, '1970-01-01 00:00:00', 1, 0),
(432, 'plg_user_joomla', 'plugin', 'joomla', 'user', 0, 1, 1, 0, '', '{"autoregister":"1","mail_to_user":"1","forceLogout":"1"}', '', '', 0, '1970-01-01 00:00:00', 2, 0),
(433, 'plg_user_profile', 'plugin', 'profile', 'user', 0, 0, 1, 0, '', '{"register-require_address1":"1","register-require_address2":"1","register-require_city":"1","register-require_region":"1","register-require_country":"1","register-require_postal_code":"1","register-require_phone":"1","register-require_website":"1","register-require_favoritebook":"1","register-require_aboutme":"1","register-require_tos":"1","register-require_dob":"1","profile-require_address1":"1","profile-require_address2":"1","profile-require_city":"1","profile-require_region":"1","profile-require_country":"1","profile-require_postal_code":"1","profile-require_phone":"1","profile-require_website":"1","profile-require_favoritebook":"1","profile-require_aboutme":"1","profile-require_tos":"1","profile-require_dob":"1"}', '', '', 0, '1970-01-01 00:00:00', 0, 0),
(434, 'plg_extension_joomla', 'plugin', 'joomla', 'extension', 0, 1, 1, 1, '', '', '', '', 0, '1970-01-01 00:00:00', 1, 0),
(435, 'plg_content_joomla', 'plugin', 'joomla', 'content', 0, 1, 1, 0, '', '', '', '', 0, '1970-01-01 00:00:00', 0, 0),
(436, 'plg_system_languagecode', 'plugin', 'languagecode', 'system', 0, 0, 1, 0, '', '', '', '', 0, '1970-01-01 00:00:00', 10, 0),
(437, 'plg_quickicon_joomlaupdate', 'plugin', 'joomlaupdate', 'quickicon', 0, 1, 1, 1, '', '', '', '', 0, '1970-01-01 00:00:00', 0, 0),
(438, 'plg_quickicon_extensionupdate', 'plugin', 'extensionupdate', 'quickicon', 0, 1, 1, 1, '', '', '', '', 0, '1970-01-01 00:00:00', 0, 0),
(439, 'plg_captcha_recaptcha', 'plugin', 'recaptcha', 'captcha', 0, 0, 1, 0, '', '{"public_key":"","private_key":"","theme":"clean"}', '', '', 0, '1970-01-01 00:00:00', 0, 0),
(440, 'plg_system_highlight', 'plugin', 'highlight', 'system', 0, 1, 1, 0, '', '', '', '', 0, '1970-01-01 00:00:00', 7, 0),
(441, 'plg_content_finder', 'plugin', 'finder', 'content', 0, 0, 1, 0, '', '', '', '', 0, '1970-01-01 00:00:00', 0, 0),
(442, 'plg_finder_categories', 'plugin', 'categories', 'finder', 0, 1, 1, 0, '', '', '', '', 0, '1970-01-01 00:00:00', 1, 0),
(443, 'plg_finder_contacts', 'plugin', 'contacts', 'finder', 0, 1, 1, 0, '', '', '', '', 0, '1970-01-01 00:00:00', 2, 0),
(444, 'plg_finder_content', 'plugin', 'content', 'finder', 0, 1, 1, 0, '', '', '', '', 0, '1970-01-01 00:00:00', 3, 0),
(445, 'plg_finder_newsfeeds', 'plugin', 'newsfeeds', 'finder', 0, 1, 1, 0, '', '', '', '', 0, '1970-01-01 00:00:00', 4, 0),
(447, 'plg_finder_tags', 'plugin', 'tags', 'finder', 0, 1, 1, 0, '', '', '', '', 0, '1970-01-01 00:00:00', 0, 0),
(448, 'plg_twofactorauth_totp', 'plugin', 'totp', 'twofactorauth', 0, 0, 1, 0, '', '', '', '', 0, '1970-01-01 00:00:00', 0, 0),
(449, 'plg_authentication_cookie', 'plugin', 'cookie', 'authentication', 0, 1, 1, 0, '', '', '', '', 0, '1970-01-01 00:00:00', 0, 0),
(450, 'plg_twofactorauth_yubikey', 'plugin', 'yubikey', 'twofactorauth', 0, 0, 1, 0, '', '', '', '', 0, '1970-01-01 00:00:00', 0, 0),
(451, 'plg_search_tags', 'plugin', 'tags', 'search', 0, 1, 1, 0, '', '{"search_limit":"50","show_tagged_items":"1"}', '', '', 0, '1970-01-01 00:00:00', 0, 0),
(452, 'plg_system_updatenotification', 'plugin', 'updatenotification', 'system', 0, 1, 1, 0, '', '', '', '', 0, '1970-01-01 00:00:00', 0, 0),
(453, 'plg_editors-xtd_module', 'plugin', 'module', 'editors-xtd', 0, 1, 1, 0, '', '', '', '', 0, '1970-01-01 00:00:00', 0, 0),
(454, 'plg_system_stats', 'plugin', 'stats', 'system', 0, 1, 1, 0, '', '', '', '', 0, '1970-01-01 00:00:00', 0, 0),
(455, 'plg_installer_packageinstaller', 'plugin', 'packageinstaller', 'installer', 0, 1, 1, 1, '', '', '', '', 0, '1970-01-01 00:00:00', 1, 0),
(456, 'plg_installer_folderinstaller', 'plugin', 'folderinstaller', 'installer', 0, 1, 1, 1, '', '', '', '', 0, '1970-01-01 00:00:00', 2, 0),
(457, 'plg_installer_urlinstaller', 'plugin', 'urlinstaller', 'installer', 0, 1, 1, 1, '', '', '', '', 0, '1970-01-01 00:00:00', 3, 0),
(458, 'plg_quickicon_phpversioncheck', 'plugin', 'phpversioncheck', 'quickicon', 0, 1, 1, 1, '', '', '', '', 0, '1970-01-01 00:00:00', 0, 0),
(459, 'plg_editors-xtd_menu', 'plugin', 'menu', 'editors-xtd', 0, 1, 1, 0, '', '', '', '', 0, '1970-01-01 00:00:00', 0, 0),
(460, 'plg_editors-xtd_contact', 'plugin', 'contact', 'editors-xtd', 0, 1, 1, 0, '', '', '', '', 0, '1970-01-01 00:00:00', 0, 0),
(461, 'plg_system_fields', 'plugin', 'fields', 'system', 0, 1, 1, 0, '', '', '', '', 0, '1970-01-01 00:00:00', 0, 0),
<<<<<<< HEAD
(462, 'plg_fields_gallery', 'plugin', 'gallery', 'fields', 0, 1, 1, 0, '', '', '', '', 0, '1970-01-01 00:00:00', 0, 0),
(463, 'plg_behaviour_taggable', 'plugin', 'taggable', 'behaviour', 0, 1, 1, 0, '', '{}', '', '', 0, '1970-01-01 00:00:00', 0, 0),
(464, 'plg_behaviour_versionable', 'plugin', 'versionable', 'behaviour', 0, 1, 1, 0, '', '{}', '', '', 0, '1970-01-01 00:00:00', 0, 0);
=======
(462, 'plg_fields_gallery', 'plugin', 'gallery', 'fields', 0, 1, 1, 0, '', '', '', '', 0, '1970-01-01 00:00:00', 0, 0);
>>>>>>> 88bffd18

-- Templates
INSERT INTO "#__extensions" ("extension_id", "name", "type", "element", "folder", "client_id", "enabled", "access", "protected", "manifest_cache", "params", "custom_data", "system_data", "checked_out", "checked_out_time", "ordering", "state") VALUES
(503, 'beez3', 'template', 'beez3', '', 0, 1, 1, 0, '', '{"wrapperSmall":"53","wrapperLarge":"72","sitetitle":"","sitedescription":"","navposition":"center","templatecolor":"nature"}', '', '', 0, '1970-01-01 00:00:00', 0, 0),
(506, 'protostar', 'template', 'protostar', '', 0, 1, 1, 0, '', '{"templateColor":"","logoFile":"","googleFont":"1","googleFontName":"Open+Sans","fluidContainer":"0"}', '', '', 0, '1970-01-01 00:00:00', 0, 0),
(507, 'isis', 'template', 'isis', '', 1, 1, 1, 0, '', '{"templateColor":"","logoFile":""}', '', '', 0, '1970-01-01 00:00:00', 0, 0);

-- Languages
INSERT INTO "#__extensions" ("extension_id", "name", "type", "element", "folder", "client_id", "enabled", "access", "protected", "manifest_cache", "params", "custom_data", "system_data", "checked_out", "checked_out_time", "ordering", "state") VALUES
(600, 'English (en-GB)', 'language', 'en-GB', '', 0, 1, 1, 1, '', '', '', '', 0, '1970-01-01 00:00:00', 0, 0),
(601, 'English (en-GB)', 'language', 'en-GB', '', 1, 1, 1, 1, '', '', '', '', 0, '1970-01-01 00:00:00', 0, 0);

-- Files Extensions
INSERT INTO "#__extensions" ("extension_id", "name", "type", "element", "folder", "client_id", "enabled", "access", "protected", "manifest_cache", "params", "custom_data", "system_data", "checked_out", "checked_out_time", "ordering", "state") VALUES
(700, 'files_joomla', 'file', 'joomla', '', 0, 1, 1, 1, '', '', '', '', 0, '1970-01-01 00:00:00', 0, 0);

-- Packages
INSERT INTO "#__extensions" ("extension_id", "name", "type", "element", "folder", "client_id", "enabled", "access", "protected", "manifest_cache", "params", "custom_data", "system_data", "checked_out", "checked_out_time", "ordering", "state") VALUES
(802, 'English (en-GB) Language Pack', 'package', 'pkg_en-GB', '', 0, 1, 1, 1, '', '', '', '', 0, '1970-01-01 00:00:00', 0, 0);

SELECT setval('#__extensions_extension_id_seq', 10000, false);

--
-- Table: #__fields
--
CREATE TABLE "#__fields" (
  "id" serial NOT NULL,
  "asset_id" bigint DEFAULT 0 NOT NULL,
  "context" varchar(255) DEFAULT '' NOT NULL,
  "catid" bigint DEFAULT 0 NOT NULL,
  "assigned_cat_ids" varchar(255) DEFAULT '' NOT NULL,
  "title" varchar(255) DEFAULT '' NOT NULL,
  "alias" varchar(255) DEFAULT '' NOT NULL,
  "label" varchar(255) DEFAULT '' NOT NULL,
  "default_value" text DEFAULT '' NOT NULL,
  "type" varchar(255) DEFAULT 'text' NOT NULL,
  "options" varchar(255) DEFAULT '' NOT NULL,
  "note" varchar(255) DEFAULT '' NOT NULL,
  "description" text DEFAULT '' NOT NULL,
  "state" smallint DEFAULT 0 NOT NULL,
  "required" smallint DEFAULT 0 NOT NULL,
  "checked_out" integer DEFAULT 0 NOT NULL,
  "checked_out_time" timestamp without time zone DEFAULT '1970-01-01 00:00:00' NOT NULL,
  "ordering" bigint DEFAULT 0 NOT NULL,
  "params" text DEFAULT '' NOT NULL,
  "fieldparams" text DEFAULT '' NOT NULL,
<<<<<<< HEAD
  "attributes" text DEFAULT '' NOT NULL,
=======
  "attributes" text DEFAULT '' NOT NULL, 
>>>>>>> 88bffd18
  "language" varchar(7) DEFAULT '' NOT NULL,
  "created_time" timestamp without time zone DEFAULT '1970-01-01 00:00:00' NOT NULL,
  "created_user_id" bigint DEFAULT 0 NOT NULL,
  "created_by_alias" varchar(255) DEFAULT '' NOT NULL,
<<<<<<< HEAD
  "version" bigint DEFAULT 0 NOT NULL,
=======
>>>>>>> 88bffd18
  "modified_time" timestamp without time zone DEFAULT '1970-01-01 00:00:00' NOT NULL,
  "modified_by" bigint DEFAULT 0 NOT NULL,
  "publish_up" timestamp without time zone DEFAULT '1970-01-01 00:00:00' NOT NULL,
  "publish_down" timestamp without time zone DEFAULT '1970-01-01 00:00:00' NOT NULL,
  "access" bigint DEFAULT 0 NOT NULL,
<<<<<<< HEAD
  "hits" integer DEFAULT 0 NOT NULL,
=======
>>>>>>> 88bffd18
  PRIMARY KEY ("id")
);
CREATE INDEX "#__fields_idx_checked_out" ON "#__fields" ("checked_out");
CREATE INDEX "#__fields_idx_state" ON "#__fields" ("state");
CREATE INDEX "#__fields_idx_created_user_id" ON "#__fields" ("created_user_id");
CREATE INDEX "#__fields_idx_access" ON "#__fields" ("access");
CREATE INDEX "#__fields_idx_context" ON "#__fields" ("context");
CREATE INDEX "#__fields_idx_language" ON "#__fields" ("language");

--
-- Table: #__fields_values
--
CREATE TABLE "#__fields_values" (
"field_id" bigint DEFAULT 0 NOT NULL,
"item_id" varchar(255) DEFAULT '' NOT NULL,
"context" varchar(255) DEFAULT '' NOT NULL,
<<<<<<< HEAD
"value" text DEFAULT '' NOT NULL
=======
"value" text DEFAULT '' NOT NULL 
>>>>>>> 88bffd18
);
CREATE INDEX "#__fields_values_idx_field_id" ON "#__fields_values" ("field_id");
CREATE INDEX "#__fields_values_idx_context" ON "#__fields_values" ("context");
CREATE INDEX "#__fields_values_idx_item_id" ON "#__fields_values" ("item_id");

--
-- Table: #__finder_filters
--
CREATE TABLE "#__finder_filters" (
  "filter_id" serial NOT NULL,
  "title" varchar(255) NOT NULL,
  "alias" varchar(255) NOT NULL,
  "state" smallint DEFAULT 1 NOT NULL,
  "created" timestamp without time zone DEFAULT '1970-01-01 00:00:00' NOT NULL,
  "created_by" integer NOT NULL,
  "created_by_alias" varchar(255) NOT NULL,
  "modified" timestamp without time zone DEFAULT '1970-01-01 00:00:00' NOT NULL,
  "modified_by" integer DEFAULT 0 NOT NULL,
  "checked_out" integer DEFAULT 0 NOT NULL,
  "checked_out_time" timestamp without time zone DEFAULT '1970-01-01 00:00:00' NOT NULL,
  "map_count" integer DEFAULT 0 NOT NULL,
  "data" text NOT NULL,
  "params" text,
  PRIMARY KEY ("filter_id")
);

--
-- Table: #__finder_links
--
CREATE TABLE "#__finder_links" (
  "link_id" serial NOT NULL,
  "url" varchar(255) NOT NULL,
  "route" varchar(255) NOT NULL,
  "title" varchar(255) DEFAULT NULL,
  "description" varchar(255) DEFAULT NULL,
  "indexdate" timestamp without time zone DEFAULT '1970-01-01 00:00:00' NOT NULL,
  "md5sum" varchar(32) DEFAULT NULL,
  "published" smallint DEFAULT 1 NOT NULL,
  "state" integer DEFAULT 1,
  "access" integer DEFAULT 0,
  "language" varchar(8) DEFAULT '' NOT NULL,
  "publish_start_date" timestamp without time zone DEFAULT '1970-01-01 00:00:00' NOT NULL,
  "publish_end_date" timestamp without time zone DEFAULT '1970-01-01 00:00:00' NOT NULL,
  "start_date" timestamp without time zone DEFAULT '1970-01-01 00:00:00' NOT NULL,
  "end_date" timestamp without time zone DEFAULT '1970-01-01 00:00:00' NOT NULL,
  "list_price" numeric(8,2) DEFAULT 0 NOT NULL,
  "sale_price" numeric(8,2) DEFAULT 0 NOT NULL,
  "type_id" bigint NOT NULL,
  "object" bytea NOT NULL,
  PRIMARY KEY ("link_id")
);
CREATE INDEX "#__finder_links_idx_type" on "#__finder_links" ("type_id");
CREATE INDEX "#__finder_links_idx_title" on "#__finder_links" ("title");
CREATE INDEX "#__finder_links_idx_md5" on "#__finder_links" ("md5sum");
CREATE INDEX "#__finder_links_idx_url" on "#__finder_links" (substr(url,0,76));
CREATE INDEX "#__finder_links_idx_published_list" on "#__finder_links" ("published", "state", "access", "publish_start_date", "publish_end_date", "list_price");
CREATE INDEX "#__finder_links_idx_published_sale" on "#__finder_links" ("published", "state", "access", "publish_start_date", "publish_end_date", "sale_price");

--
-- Table: #__finder_links_terms0
--
CREATE TABLE "#__finder_links_terms0" (
  "link_id" integer NOT NULL,
  "term_id" integer NOT NULL,
  "weight" numeric(8,2) NOT NULL,
  PRIMARY KEY ("link_id", "term_id")
);
CREATE INDEX "#__finder_links_terms0_idx_term_weight" on "#__finder_links_terms0" ("term_id", "weight");
CREATE INDEX "#__finder_links_terms0_idx_link_term_weight" on "#__finder_links_terms0" ("link_id", "term_id", "weight");

--
-- Table: #__finder_links_terms1
--
CREATE TABLE "#__finder_links_terms1" (
  "link_id" integer NOT NULL,
  "term_id" integer NOT NULL,
  "weight" numeric(8,2) NOT NULL,
  PRIMARY KEY ("link_id", "term_id")
);
CREATE INDEX "#__finder_links_terms1_idx_term_weight" on "#__finder_links_terms1" ("term_id", "weight");
CREATE INDEX "#__finder_links_terms1_idx_link_term_weight" on "#__finder_links_terms1" ("link_id", "term_id", "weight");

--
-- Table: #__finder_links_terms2
--
CREATE TABLE "#__finder_links_terms2" (
  "link_id" integer NOT NULL,
  "term_id" integer NOT NULL,
  "weight" numeric(8,2) NOT NULL,
  PRIMARY KEY ("link_id", "term_id")
);
CREATE INDEX "#__finder_links_terms2_idx_term_weight" on "#__finder_links_terms2" ("term_id", "weight");
CREATE INDEX "#__finder_links_terms2_idx_link_term_weight" on "#__finder_links_terms2" ("link_id", "term_id", "weight");

--
-- Table: #__finder_links_terms3
--
CREATE TABLE "#__finder_links_terms3" (
  "link_id" integer NOT NULL,
  "term_id" integer NOT NULL,
  "weight" numeric(8,2) NOT NULL,
  PRIMARY KEY ("link_id", "term_id")
);
CREATE INDEX "#__finder_links_terms3_idx_term_weight" on "#__finder_links_terms3" ("term_id", "weight");
CREATE INDEX "#__finder_links_terms3_idx_link_term_weight" on "#__finder_links_terms3" ("link_id", "term_id", "weight");

--
-- Table: #__finder_links_terms4
--
CREATE TABLE "#__finder_links_terms4" (
  "link_id" integer NOT NULL,
  "term_id" integer NOT NULL,
  "weight" numeric(8,2) NOT NULL,
  PRIMARY KEY ("link_id", "term_id")
);
CREATE INDEX "#__finder_links_terms4_idx_term_weight" on "#__finder_links_terms4" ("term_id", "weight");
CREATE INDEX "#__finder_links_terms4_idx_link_term_weight" on "#__finder_links_terms4" ("link_id", "term_id", "weight");

--
-- Table: #__finder_links_terms5
--
CREATE TABLE "#__finder_links_terms5" (
  "link_id" integer NOT NULL,
  "term_id" integer NOT NULL,
  "weight" numeric(8,2) NOT NULL,
  PRIMARY KEY ("link_id", "term_id")
);
CREATE INDEX "#__finder_links_terms5_idx_term_weight" on "#__finder_links_terms5" ("term_id", "weight");
CREATE INDEX "#__finder_links_terms5_idx_link_term_weight" on "#__finder_links_terms5" ("link_id", "term_id", "weight");

--
-- Table: #__finder_links_terms6
--
CREATE TABLE "#__finder_links_terms6" (
  "link_id" integer NOT NULL,
  "term_id" integer NOT NULL,
  "weight" numeric(8,2) NOT NULL,
  PRIMARY KEY ("link_id", "term_id")
);
CREATE INDEX "#__finder_links_terms6_idx_term_weight" on "#__finder_links_terms6" ("term_id", "weight");
CREATE INDEX "#__finder_links_terms6_idx_link_term_weight" on "#__finder_links_terms6" ("link_id", "term_id", "weight");

--
-- Table: #__finder_links_terms7
--
CREATE TABLE "#__finder_links_terms7" (
  "link_id" integer NOT NULL,
  "term_id" integer NOT NULL,
  "weight" numeric(8,2) NOT NULL,
  PRIMARY KEY ("link_id", "term_id")
);
CREATE INDEX "#__finder_links_terms7_idx_term_weight" on "#__finder_links_terms7" ("term_id", "weight");
CREATE INDEX "#__finder_links_terms7_idx_link_term_weight" on "#__finder_links_terms7" ("link_id", "term_id", "weight");

--
-- Table: #__finder_links_terms8
--
CREATE TABLE "#__finder_links_terms8" (
  "link_id" integer NOT NULL,
  "term_id" integer NOT NULL,
  "weight" numeric(8,2) NOT NULL,
  PRIMARY KEY ("link_id", "term_id")
);
CREATE INDEX "#__finder_links_terms8_idx_term_weight" on "#__finder_links_terms8" ("term_id", "weight");
CREATE INDEX "#__finder_links_terms8_idx_link_term_weight" on "#__finder_links_terms8" ("link_id", "term_id", "weight");

--
-- Table: #__finder_links_terms9
--
CREATE TABLE "#__finder_links_terms9" (
  "link_id" integer NOT NULL,
  "term_id" integer NOT NULL,
  "weight" numeric(8,2) NOT NULL,
  PRIMARY KEY ("link_id", "term_id")
);
CREATE INDEX "#__finder_links_terms9_idx_term_weight" on "#__finder_links_terms9" ("term_id", "weight");
CREATE INDEX "#__finder_links_terms9_idx_link_term_weight" on "#__finder_links_terms9" ("link_id", "term_id", "weight");

--
-- Table: #__finder_links_termsa
--
CREATE TABLE "#__finder_links_termsa" (
  "link_id" integer NOT NULL,
  "term_id" integer NOT NULL,
  "weight" numeric(8,2) NOT NULL,
  PRIMARY KEY ("link_id", "term_id")
);
CREATE INDEX "#__finder_links_termsa_idx_term_weight" on "#__finder_links_termsa" ("term_id", "weight");
CREATE INDEX "#__finder_links_termsa_idx_link_term_weight" on "#__finder_links_termsa" ("link_id", "term_id", "weight");

--
-- Table: #__finder_links_termsb
--
CREATE TABLE "#__finder_links_termsb" (
  "link_id" integer NOT NULL,
  "term_id" integer NOT NULL,
  "weight" numeric(8,2) NOT NULL,
  PRIMARY KEY ("link_id", "term_id")
);
CREATE INDEX "#__finder_links_termsb_idx_term_weight" on "#__finder_links_termsb" ("term_id", "weight");
CREATE INDEX "#__finder_links_termsb_idx_link_term_weight" on "#__finder_links_termsb" ("link_id", "term_id", "weight");

--
-- Table: #__finder_links_termsc
--
CREATE TABLE "#__finder_links_termsc" (
  "link_id" integer NOT NULL,
  "term_id" integer NOT NULL,
  "weight" numeric(8,2) NOT NULL,
  PRIMARY KEY ("link_id", "term_id")
);
CREATE INDEX "#__finder_links_termsc_idx_term_weight" on "#__finder_links_termsc" ("term_id", "weight");
CREATE INDEX "#__finder_links_termsc_idx_link_term_weight" on "#__finder_links_termsc" ("link_id", "term_id", "weight");

--
-- Table: #__finder_links_termsd
--
CREATE TABLE "#__finder_links_termsd" (
  "link_id" integer NOT NULL,
  "term_id" integer NOT NULL,
  "weight" numeric(8,2) NOT NULL,
  PRIMARY KEY ("link_id", "term_id")
);
CREATE INDEX "#__finder_links_termsd_idx_term_weight" on "#__finder_links_termsd" ("term_id", "weight");
CREATE INDEX "#__finder_links_termsd_idx_link_term_weight" on "#__finder_links_termsd" ("link_id", "term_id", "weight");

--
-- Table: #__finder_links_termse
--
CREATE TABLE "#__finder_links_termse" (
  "link_id" integer NOT NULL,
  "term_id" integer NOT NULL,
  "weight" numeric(8,2) NOT NULL,
  PRIMARY KEY ("link_id", "term_id")
);
CREATE INDEX "#__finder_links_termse_idx_term_weight" on "#__finder_links_termse" ("term_id", "weight");
CREATE INDEX "#__finder_links_termse_idx_link_term_weight" on "#__finder_links_termse" ("link_id", "term_id", "weight");

--
-- Table: #__finder_links_termsf
--
CREATE TABLE "#__finder_links_termsf" (
  "link_id" integer NOT NULL,
  "term_id" integer NOT NULL,
  "weight" numeric(8,2) NOT NULL,
  PRIMARY KEY ("link_id", "term_id")
);
CREATE INDEX "#__finder_links_termsf_idx_term_weight" on "#__finder_links_termsf" ("term_id", "weight");
CREATE INDEX "#__finder_links_termsf_idx_link_term_weight" on "#__finder_links_termsf" ("link_id", "term_id", "weight");

--
-- Table: #__finder_taxonomy
--
CREATE TABLE "#__finder_taxonomy" (
  "id" serial NOT NULL,
  "parent_id" integer DEFAULT 0 NOT NULL,
  "title" varchar(255) NOT NULL,
  "state" smallint DEFAULT 1 NOT NULL,
  "access" smallint DEFAULT 0 NOT NULL,
  "ordering" smallint DEFAULT 0 NOT NULL,
  PRIMARY KEY ("id")
);
CREATE INDEX "#__finder_taxonomy_parent_id" on "#__finder_taxonomy" ("parent_id");
CREATE INDEX "#__finder_taxonomy_state" on "#__finder_taxonomy" ("state");
CREATE INDEX "#__finder_taxonomy_ordering" on "#__finder_taxonomy" ("ordering");
CREATE INDEX "#__finder_taxonomy_access" on "#__finder_taxonomy" ("access");
CREATE INDEX "#__finder_taxonomy_idx_parent_published" on "#__finder_taxonomy" ("parent_id", "state", "access");

--
-- Dumping data for table #__finder_taxonomy
--
INSERT INTO "#__finder_taxonomy" ("id", "parent_id", "title", "state", "access", "ordering") VALUES
(1, 0, 'ROOT', 0, 0, 0);

SELECT setval('#__finder_taxonomy_id_seq', 2, false);

--
-- Table: #__finder_taxonomy_map
--
CREATE TABLE "#__finder_taxonomy_map" (
  "link_id" integer NOT NULL,
  "node_id" integer NOT NULL,
  PRIMARY KEY ("link_id", "node_id")
);
CREATE INDEX "#__finder_taxonomy_map_link_id" on "#__finder_taxonomy_map" ("link_id");
CREATE INDEX "#__finder_taxonomy_map_node_id" on "#__finder_taxonomy_map" ("node_id");

--
-- Table: #__finder_terms
--
CREATE TABLE "#__finder_terms" (
  "term_id" serial NOT NULL,
  "term" varchar(75) NOT NULL,
  "stem" varchar(75) NOT NULL,
  "common" smallint DEFAULT 0 NOT NULL,
  "phrase" smallint DEFAULT 0 NOT NULL,
  "weight" numeric(8,2) DEFAULT 0 NOT NULL,
  "soundex" varchar(75) NOT NULL,
  "links" integer DEFAULT 0 NOT NULL,
  "language" varchar(3) NOT NULL,
  PRIMARY KEY ("term_id"),
  CONSTRAINT "#__finder_terms_idx_term" UNIQUE ("term")
);
CREATE INDEX "#__finder_terms_idx_term_phrase" on "#__finder_terms" ("term", "phrase");
CREATE INDEX "#__finder_terms_idx_stem_phrase" on "#__finder_terms" ("stem", "phrase");
CREATE INDEX "#__finder_terms_idx_soundex_phrase" on "#__finder_terms" ("soundex", "phrase");

--
-- Table: #__finder_terms_common
--
CREATE TABLE "#__finder_terms_common" (
  "term" varchar(75) NOT NULL,
  "language" varchar(3) DEFAULT '' NOT NULL
);
CREATE INDEX "#__finder_terms_common_idx_word_lang" on "#__finder_terms_common" ("term", "language");
CREATE INDEX "#__finder_terms_common_idx_lang" on "#__finder_terms_common" ("language");

--
-- Dumping data for table "#__finder_terms_common"
--

INSERT INTO "#__finder_terms_common" ("term", "language") VALUES
('a', 'en'),
('about', 'en'),
('after', 'en'),
('ago', 'en'),
('all', 'en'),
('am', 'en'),
('an', 'en'),
('and', 'en'),
('ani', 'en'),
('any', 'en'),
('are', 'en'),
('aren''t', 'en'),
('as', 'en'),
('at', 'en'),
('be', 'en'),
('but', 'en'),
('by', 'en'),
('for', 'en'),
('from', 'en'),
('get', 'en'),
('go', 'en'),
('how', 'en'),
('if', 'en'),
('in', 'en'),
('into', 'en'),
('is', 'en'),
('isn''t', 'en'),
('it', 'en'),
('its', 'en'),
('me', 'en'),
('more', 'en'),
('most', 'en'),
('must', 'en'),
('my', 'en'),
('new', 'en'),
('no', 'en'),
('none', 'en'),
('not', 'en'),
('noth', 'en'),
('nothing', 'en'),
('of', 'en'),
('off', 'en'),
('often', 'en'),
('old', 'en'),
('on', 'en'),
('onc', 'en'),
('once', 'en'),
('onli', 'en'),
('only', 'en'),
('or', 'en'),
('other', 'en'),
('our', 'en'),
('ours', 'en'),
('out', 'en'),
('over', 'en'),
('page', 'en'),
('she', 'en'),
('should', 'en'),
('small', 'en'),
('so', 'en'),
('some', 'en'),
('than', 'en'),
('thank', 'en'),
('that', 'en'),
('the', 'en'),
('their', 'en'),
('theirs', 'en'),
('them', 'en'),
('then', 'en'),
('there', 'en'),
('these', 'en'),
('they', 'en'),
('this', 'en'),
('those', 'en'),
('thus', 'en'),
('time', 'en'),
('times', 'en'),
('to', 'en'),
('too', 'en'),
('true', 'en'),
('under', 'en'),
('until', 'en'),
('up', 'en'),
('upon', 'en'),
('use', 'en'),
('user', 'en'),
('users', 'en'),
('veri', 'en'),
('version', 'en'),
('very', 'en'),
('via', 'en'),
('want', 'en'),
('was', 'en'),
('way', 'en'),
('were', 'en'),
('what', 'en'),
('when', 'en'),
('where', 'en'),
('whi', 'en'),
('which', 'en'),
('who', 'en'),
('whom', 'en'),
('whose', 'en'),
('why', 'en'),
('wide', 'en'),
('will', 'en'),
('with', 'en'),
('within', 'en'),
('without', 'en'),
('would', 'en'),
('yes', 'en'),
('yet', 'en'),
('you', 'en'),
('your', 'en'),
('yours', 'en');

--
-- Table: #__finder_tokens
--
CREATE TABLE "#__finder_tokens" (
  "term" varchar(75) NOT NULL,
  "stem" varchar(75) NOT NULL,
  "common" smallint DEFAULT 0 NOT NULL,
  "phrase" smallint DEFAULT 0 NOT NULL,
  "weight" numeric(8,2) DEFAULT 1 NOT NULL,
  "context" smallint DEFAULT 2 NOT NULL,
  "language" varchar(3) NOT NULL
);
CREATE INDEX "#__finder_tokens_idx_word" on "#__finder_tokens" ("term");
CREATE INDEX "#__finder_tokens_idx_context" on "#__finder_tokens" ("context");

--
-- Table: #__finder_tokens_aggregate
--
CREATE TABLE "#__finder_tokens_aggregate" (
  "term_id" integer NOT NULL,
  "map_suffix" varchar(1) NOT NULL,
  "term" varchar(75) NOT NULL,
  "stem" varchar(75) NOT NULL,
  "common" smallint DEFAULT 0 NOT NULL,
  "phrase" smallint DEFAULT 0 NOT NULL,
  "term_weight" numeric(8,2) NOT NULL,
  "context" smallint DEFAULT 2 NOT NULL,
  "context_weight" numeric(8,2) NOT NULL,
  "total_weight" numeric(8,2) NOT NULL,
  "language" varchar(3) NOT NULL
);
CREATE INDEX "#__finder_tokens_aggregate_token" on "#__finder_tokens_aggregate" ("term");
CREATE INDEX "_#__finder_tokens_aggregate_keyword_id" on "#__finder_tokens_aggregate" ("term_id");

--
-- Table: #__finder_types
--
CREATE TABLE "#__finder_types" (
  "id" serial NOT NULL,
  "title" varchar(100) NOT NULL,
  "mime" varchar(100) NOT NULL,
  PRIMARY KEY ("id"),
  CONSTRAINT "#__finder_types_title" UNIQUE ("title")
);

--
-- Table: #__languages
--
CREATE TABLE "#__languages" (
  "lang_id" serial NOT NULL,
  "asset_id" bigint DEFAULT 0 NOT NULL,
  "lang_code" varchar(7) NOT NULL,
  "title" varchar(50) NOT NULL,
  "title_native" varchar(50) NOT NULL,
  "sef" varchar(50) NOT NULL,
  "image" varchar(50) NOT NULL,
  "description" varchar(512) NOT NULL,
  "metakey" text NOT NULL,
  "metadesc" text NOT NULL,
  "sitename" varchar(1024) DEFAULT '' NOT NULL,
  "published" bigint DEFAULT 0 NOT NULL,
  "access" integer DEFAULT 0 NOT NULL,
  "ordering" bigint DEFAULT 0 NOT NULL,
  PRIMARY KEY ("lang_id"),
  CONSTRAINT "#__languages_idx_sef" UNIQUE ("sef"),
  CONSTRAINT "#__languages_idx_image" UNIQUE ("image"),
  CONSTRAINT "#__languages_idx_langcode" UNIQUE ("lang_code")
);
CREATE INDEX "#__languages_idx_ordering" ON "#__languages" ("ordering");
CREATE INDEX "#__languages_idx_access" ON "#__languages" ("access");

--
-- Dumping data for table #__languages
--
INSERT INTO "#__languages" ("lang_id", "lang_code", "title", "title_native", "sef", "image", "description", "metakey", "metadesc", "sitename", "published", "access", "ordering") VALUES
(1, 'en-GB', 'English (en-GB)', 'English (United Kingdom)', 'en', 'en_gb', '', '', '', '', 1, 1, 1);

SELECT setval('#__languages_lang_id_seq', 2, false);

--
-- Table: #__menu
--
CREATE TABLE "#__menu" (
  "id" serial NOT NULL,
  "menutype" varchar(24) NOT NULL,
  "title" varchar(255) NOT NULL,
  "alias" varchar(255) NOT NULL,
  "note" varchar(255) DEFAULT '' NOT NULL,
  "path" varchar(1024) DEFAULT '' NOT NULL,
  "link" varchar(1024) NOT NULL,
  "type" varchar(16) NOT NULL,
  "published" smallint DEFAULT 0 NOT NULL,
  "parent_id" integer DEFAULT 1 NOT NULL,
  "level" integer DEFAULT 0 NOT NULL,
  "component_id" integer DEFAULT 0 NOT NULL,
  "checked_out" integer DEFAULT 0 NOT NULL,
  "checked_out_time" timestamp without time zone DEFAULT '1970-01-01 00:00:00' NOT NULL,
  "browserNav" smallint DEFAULT 0 NOT NULL,
  "access" bigint DEFAULT 0 NOT NULL,
  "img" varchar(255) DEFAULT '' NOT NULL,
  "template_style_id" integer DEFAULT 0 NOT NULL,
  "params" text DEFAULT '' NOT NULL,
  "lft" bigint DEFAULT 0 NOT NULL,
  "rgt" bigint DEFAULT 0 NOT NULL,
  "home" smallint DEFAULT 0 NOT NULL,
  "language" varchar(7) DEFAULT '' NOT NULL,
  "client_id" smallint DEFAULT 0 NOT NULL,
  PRIMARY KEY ("id"),
  CONSTRAINT "#__menu_idx_client_id_parent_id_alias_language" UNIQUE ("client_id", "parent_id", "alias", "language")
);
CREATE INDEX "#__menu_idx_componentid" ON "#__menu" ("component_id", "menutype", "published", "access");
CREATE INDEX "#__menu_idx_menutype" ON "#__menu" ("menutype");
CREATE INDEX "#__menu_idx_left_right" ON "#__menu" ("lft", "rgt");
CREATE INDEX "#__menu_idx_alias" ON "#__menu" ("alias");
CREATE INDEX "#__menu_idx_path" ON "#__menu" ("path");
CREATE INDEX "#__menu_idx_language" ON "#__menu" ("language");

COMMENT ON COLUMN "#__menu"."menutype" IS 'The type of menu this item belongs to. FK to #__menu_types.menutype';
COMMENT ON COLUMN "#__menu"."title" IS 'The display title of the menu item.';
COMMENT ON COLUMN "#__menu"."alias" IS 'The SEF alias of the menu item.';
COMMENT ON COLUMN "#__menu"."path" IS 'The computed path of the menu item based on the alias field.';
COMMENT ON COLUMN "#__menu"."link" IS 'The actually link the menu item refers to.';
COMMENT ON COLUMN "#__menu"."type" IS 'The type of link: Component, URL, Alias, Separator';
COMMENT ON COLUMN "#__menu"."published" IS 'The published state of the menu link.';
COMMENT ON COLUMN "#__menu"."parent_id" IS 'The parent menu item in the menu tree.';
COMMENT ON COLUMN "#__menu"."level" IS 'The relative level in the tree.';
COMMENT ON COLUMN "#__menu"."component_id" IS 'FK to #__extensions.id';
COMMENT ON COLUMN "#__menu"."checked_out" IS 'FK to #__users.id';
COMMENT ON COLUMN "#__menu"."checked_out_time" IS 'The time the menu item was checked out.';
COMMENT ON COLUMN "#__menu"."browserNav" IS 'The click behaviour of the link.';
COMMENT ON COLUMN "#__menu"."access" IS 'The access level required to view the menu item.';
COMMENT ON COLUMN "#__menu"."img" IS 'The image of the menu item.';
COMMENT ON COLUMN "#__menu"."params" IS 'JSON encoded data for the menu item.';
COMMENT ON COLUMN "#__menu"."lft" IS 'Nested set lft.';
COMMENT ON COLUMN "#__menu"."rgt" IS 'Nested set rgt.';
COMMENT ON COLUMN "#__menu"."home" IS 'Indicates if this menu item is the home or default page.';

--
-- Dumping data for table #__menu
--
INSERT INTO "#__menu" ("id", "menutype", "title", "alias", "note", "path", "link", "type", "published", "parent_id", "level", "component_id", "checked_out", "checked_out_time", "browserNav", "access", "img", "template_style_id", "params", "lft", "rgt", "home", "language", "client_id") VALUES
(1, '', 'Menu_Item_Root', 'root', '', '', '', '', 1, 0, 0, 0, 0, '1970-01-01 00:00:00', 0, 0, '', 0, '', 0, 43, 0, '*', 0),
(2, 'menu', 'com_banners', 'Banners', '', 'Banners', 'index.php?option=com_banners', 'component', 0, 1, 1, 4, 0, '1970-01-01 00:00:00', 0, 0, 'class:banners', 0, '', 1, 10, 0, '*', 1),
(3, 'menu', 'com_banners', 'Banners', '', 'Banners/Banners', 'index.php?option=com_banners', 'component', 0, 2, 2, 4, 0, '1970-01-01 00:00:00', 0, 0, 'class:banners', 0, '', 2, 3, 0, '*', 1),
(4, 'menu', 'com_banners_categories', 'Categories', '', 'Banners/Categories', 'index.php?option=com_categories&extension=com_banners', 'component', 0, 2, 2, 6, 0, '1970-01-01 00:00:00', 0, 0, 'class:banners-cat', 0, '', 4, 5, 0, '*', 1),
(5, 'menu', 'com_banners_clients', 'Clients', '', 'Banners/Clients', 'index.php?option=com_banners&view=clients', 'component', 0, 2, 2, 4, 0, '1970-01-01 00:00:00', 0, 0, 'class:banners-clients', 0, '', 6, 7, 0, '*', 1),
(6, 'menu', 'com_banners_tracks', 'Tracks', '', 'Banners/Tracks', 'index.php?option=com_banners&view=tracks', 'component', 0, 2, 2, 4, 0, '1970-01-01 00:00:00', 0, 0, 'class:banners-tracks', 0, '', 8, 9, 0, '*', 1),
(7, 'menu', 'com_contact', 'Contacts', '', 'Contacts', 'index.php?option=com_contact', 'component', 0, 1, 1, 8, 0, '1970-01-01 00:00:00', 0, 0, 'class:contact', 0, '', 11, 16, 0, '*', 1),
(8, 'menu', 'com_contact_contacts', 'Contacts', '', 'Contacts/Contacts', 'index.php?option=com_contact', 'component', 0, 7, 2, 8, 0, '1970-01-01 00:00:00', 0, 0, 'class:contact', 0, '', 12, 13, 0, '*', 1),
(9, 'menu', 'com_contact_categories', 'Categories', '', 'Contacts/Categories', 'index.php?option=com_categories&extension=com_contact', 'component', 0, 7, 2, 6, 0, '1970-01-01 00:00:00', 0, 0, 'class:contact-cat', 0, '', 14, 15, 0, '*', 1),
(10, 'menu', 'com_messages', 'Messaging', '', 'Messaging', 'index.php?option=com_messages', 'component', 0, 1, 1, 15, 0, '1970-01-01 00:00:00', 0, 0, 'class:messages', 0, '', 17, 22, 0, '*', 1),
(11, 'menu', 'com_messages_add', 'New Private Message', '', 'Messaging/New Private Message', 'index.php?option=com_messages&task=message.add', 'component', 0, 10, 2, 15, 0, '1970-01-01 00:00:00', 0, 0, 'class:messages-add', 0, '', 18, 19, 0, '*', 1),
(13, 'menu', 'com_newsfeeds', 'News Feeds', '', 'News Feeds', 'index.php?option=com_newsfeeds', 'component', 0, 1, 1, 17, 0, '1970-01-01 00:00:00', 0, 0, 'class:newsfeeds', 0, '', 23, 28, 0, '*', 1),
(14, 'menu', 'com_newsfeeds_feeds', 'Feeds', '', 'News Feeds/Feeds', 'index.php?option=com_newsfeeds', 'component', 0, 13, 2, 17, 0, '1970-01-01 00:00:00', 0, 0, 'class:newsfeeds', 0, '', 24, 25, 0, '*', 1),
(15, 'menu', 'com_newsfeeds_categories', 'Categories', '', 'News Feeds/Categories', 'index.php?option=com_categories&extension=com_newsfeeds', 'component', 0, 13, 2, 6, 0, '1970-01-01 00:00:00', 0, 0, 'class:newsfeeds-cat', 0, '', 26, 27, 0, '*', 1),
(16, 'menu', 'com_redirect', 'Redirect', '', 'Redirect', 'index.php?option=com_redirect', 'component', 0, 1, 1, 24, 0, '1970-01-01 00:00:00', 0, 0, 'class:redirect', 0, '', 29, 30, 0, '*', 1),
(17, 'menu', 'com_search', 'Basic Search', '', 'Basic Search', 'index.php?option=com_search', 'component', 0, 1, 1, 19, 0, '1970-01-01 00:00:00', 0, 0, 'class:search', 0, '', 31, 32, 0, '*', 1),
(18, 'menu', 'com_finder', 'Smart Search', '', 'Smart Search', 'index.php?option=com_finder', 'component', 0, 1, 1, 27, 0, '1970-01-01 00:00:00', 0, 0, 'class:finder', 0, '', 33, 34, 0, '*', 1),
(19, 'menu', 'com_joomlaupdate', 'Joomla! Update', '', 'Joomla! Update', 'index.php?option=com_joomlaupdate', 'component', 1, 1, 1, 28, 0, '1970-01-01 00:00:00', 0, 0, 'class:joomlaupdate', 0, '', 35, 36, 0, '*', 1),
(20, 'main', 'com_tags', 'Tags', '', 'Tags', 'index.php?option=com_tags', 'component', 0, 1, 1, 29, 0, '1970-01-01 00:00:00', 0, 1, 'class:tags', 0, '', 37, 38, 0, '', 1),
(21, 'main', 'com_postinstall', 'Post-installation messages', '', 'Post-installation messages', 'index.php?option=com_postinstall', 'component', 0, 1, 1, 32, 0, '1970-01-01 00:00:00', 0, 1, 'class:postinstall', 0, '', 39, 40, 0, '*', 1),
(101, 'mainmenu', 'Home', 'home', '', 'home', 'index.php?option=com_content&view=featured', 'component', 1, 1, 1, 22, 0, '1970-01-01 00:00:00', 0, 1, '', 0, '{"featured_categories":[""],"layout_type":"blog","num_leading_articles":"1","num_intro_articles":"3","num_columns":"3","num_links":"0","multi_column_order":"1","orderby_pri":"","orderby_sec":"front","order_date":"","show_pagination":"2","show_pagination_results":"1","show_title":"","link_titles":"","show_intro":"","info_block_position":"","show_category":"","link_category":"","show_parent_category":"","link_parent_category":"","show_author":"","link_author":"","show_create_date":"","show_modify_date":"","show_publish_date":"","show_item_navigation":"","show_vote":"","show_readmore":"","show_readmore_title":"","show_icons":"","show_print_icon":"","show_email_icon":"","show_hits":"","show_noauth":"","show_feed_link":"1","feed_summary":"","menu-anchor_title":"","menu-anchor_css":"","menu_image":"","menu_text":1,"page_title":"","show_page_heading":1,"page_heading":"","pageclass_sfx":"","menu-meta_description":"","menu-meta_keywords":"","robots":"","secure":0}', 41, 42, 1, '*', 0);

SELECT setval('#__menu_id_seq', 102, false);

--
-- Table: #__menu_types
--
CREATE TABLE "#__menu_types" (
  "id" serial NOT NULL,
  "asset_id" bigint DEFAULT 0 NOT NULL,
  "menutype" varchar(24) NOT NULL,
  "title" varchar(48) NOT NULL,
  "description" varchar(255) DEFAULT '' NOT NULL,
  PRIMARY KEY ("id"),
  CONSTRAINT "#__menu_types_idx_menutype" UNIQUE ("menutype")
);

--
-- Dumping data for table #__menu_types
--
INSERT INTO "#__menu_types" ("id", "menutype", "title", "description") VALUES
(1, 'mainmenu', 'Main Menu', 'The main menu for the site');

SELECT setval('#__menu_types_id_seq', 2, false);

--
-- Table: #__messages
--
CREATE TABLE "#__messages" (
  "message_id" serial NOT NULL,
  "user_id_from" bigint DEFAULT 0 NOT NULL,
  "user_id_to" bigint DEFAULT 0 NOT NULL,
  "folder_id" smallint DEFAULT 0 NOT NULL,
  "date_time" timestamp without time zone DEFAULT '1970-01-01 00:00:00' NOT NULL,
  "state" smallint DEFAULT 0 NOT NULL,
  "priority" smallint DEFAULT 0 NOT NULL,
  "subject" varchar(255) DEFAULT '' NOT NULL,
  "message" text NOT NULL,
  PRIMARY KEY ("message_id")
);
CREATE INDEX "#__messages_useridto_state" ON "#__messages" ("user_id_to", "state");

--
-- Table: #__messages_cfg
--
CREATE TABLE "#__messages_cfg" (
  "user_id" bigint DEFAULT 0 NOT NULL,
  "cfg_name" varchar(100) DEFAULT '' NOT NULL,
  "cfg_value" varchar(255) DEFAULT '' NOT NULL,
  CONSTRAINT "#__messages_cfg_idx_user_var_name" UNIQUE ("user_id", "cfg_name")
);

--
-- Table: #__modules
--
CREATE TABLE "#__modules" (
  "id" serial NOT NULL,
  "asset_id" bigint DEFAULT 0 NOT NULL,
  "title" varchar(100) DEFAULT '' NOT NULL,
  "note" varchar(255) DEFAULT '' NOT NULL,
  "content" text DEFAULT '' NOT NULL,
  "ordering" bigint DEFAULT 0 NOT NULL,
  "position" varchar(50) DEFAULT '' NOT NULL,
  "checked_out" integer DEFAULT 0 NOT NULL,
  "checked_out_time" timestamp without time zone DEFAULT '1970-01-01 00:00:00' NOT NULL,
  "publish_up" timestamp without time zone DEFAULT '1970-01-01 00:00:00' NOT NULL,
  "publish_down" timestamp without time zone DEFAULT '1970-01-01 00:00:00' NOT NULL,
  "published" smallint DEFAULT 0 NOT NULL,
  "module" varchar(50) DEFAULT NULL,
  "access" bigint DEFAULT 0 NOT NULL,
  "showtitle" smallint DEFAULT 1 NOT NULL,
  "params" text NOT NULL,
  "client_id" smallint DEFAULT 0 NOT NULL,
  "language" varchar(7) NOT NULL,
  PRIMARY KEY ("id")
);
CREATE INDEX "#__modules_published" ON "#__modules" ("published", "access");
CREATE INDEX "#__modules_newsfeeds" ON "#__modules" ("module", "published");
CREATE INDEX "#__modules_idx_language" ON "#__modules" ("language");

--
-- Dumping data for table #__modules
--
INSERT INTO "#__modules" ("id", "asset_id", "title", "note", "content", "ordering", "position", "checked_out", "checked_out_time", "publish_up", "publish_down", "published", "module", "access", "showtitle", "params", "client_id", "language") VALUES
(1, 39, 'Main Menu', '', '', 1, 'position-7', 0, '1970-01-01 00:00:00', '1970-01-01 00:00:00', '1970-01-01 00:00:00', 1, 'mod_menu', 1, 1, '{"menutype":"mainmenu","startLevel":"0","endLevel":"0","showAllChildren":"0","tag_id":"","class_sfx":"","window_open":"","layout":"","moduleclass_sfx":"_menu","cache":"1","cache_time":"900","cachemode":"itemid"}', 0, '*'),
(2, 40, 'Login', '', '', 1, 'login', 0, '1970-01-01 00:00:00', '1970-01-01 00:00:00', '1970-01-01 00:00:00', 1, 'mod_login', 1, 1, '', 1, '*'),
(3, 41, 'Popular Articles', '', '', 3, 'cpanel', 0, '1970-01-01 00:00:00', '1970-01-01 00:00:00', '1970-01-01 00:00:00', 1, 'mod_popular', 3, 1, '{"count":"5","catid":"","user_id":"0","layout":"_:default","moduleclass_sfx":"","cache":"0"}', 1, '*'),
(4, 42, 'Recently Added Articles', '', '', 4, 'cpanel', 0, '1970-01-01 00:00:00', '1970-01-01 00:00:00', '1970-01-01 00:00:00', 1, 'mod_latest', 3, 1, '{"count":"5","ordering":"c_dsc","catid":"","user_id":"0","layout":"_:default","moduleclass_sfx":"","cache":"0"}', 1, '*'),
(8, 43, 'Toolbar', '', '', 1, 'toolbar', 0, '1970-01-01 00:00:00', '1970-01-01 00:00:00', '1970-01-01 00:00:00', 1, 'mod_toolbar', 3, 1, '', 1, '*'),
(9, 44, 'Quick Icons', '', '', 1, 'icon', 0, '1970-01-01 00:00:00', '1970-01-01 00:00:00', '1970-01-01 00:00:00', 1, 'mod_quickicon', 3, 1, '', 1, '*'),
(10, 45, 'Logged-in Users', '', '', 2, 'cpanel', 0, '1970-01-01 00:00:00', '1970-01-01 00:00:00', '1970-01-01 00:00:00', 1, 'mod_logged', 3, 1, '{"count":"5","name":"1","layout":"_:default","moduleclass_sfx":"","cache":"0"}', 1, '*'),
(12, 46, 'Admin Menu', '', '', 1, 'menu', 0, '1970-01-01 00:00:00', '1970-01-01 00:00:00', '1970-01-01 00:00:00', 1, 'mod_menu', 3, 1, '{"layout":"","moduleclass_sfx":"","shownew":"1","showhelp":"1","cache":"0"}', 1, '*'),
(13, 47, 'Admin Submenu', '', '', 1, 'submenu', 0, '1970-01-01 00:00:00', '1970-01-01 00:00:00', '1970-01-01 00:00:00', 1, 'mod_submenu', 3, 1, '', 1, '*'),
(14, 48, 'User Status', '', '', 2, 'status', 0, '1970-01-01 00:00:00', '1970-01-01 00:00:00', '1970-01-01 00:00:00', 1, 'mod_status', 3, 1, '', 1, '*'),
(15, 49, 'Title', '', '', 1, 'title', 0, '1970-01-01 00:00:00', '1970-01-01 00:00:00', '1970-01-01 00:00:00', 1, 'mod_title', 3, 1, '', 1, '*'),
(16, 50, 'Login Form', '', '', 7, 'position-7', 0, '1970-01-01 00:00:00', '1970-01-01 00:00:00', '1970-01-01 00:00:00', 1, 'mod_login', 1, 1, '{"greeting":"1","name":"0"}', 0, '*'),
(17, 51, 'Breadcrumbs', '', '', 1, 'position-2', 0, '1970-01-01 00:00:00', '1970-01-01 00:00:00', '1970-01-01 00:00:00', 1, 'mod_breadcrumbs', 1, 1, '{"moduleclass_sfx":"","showHome":"1","homeText":"","showComponent":"1","separator":"","cache":"0","cache_time":"0","cachemode":"itemid"}', 0, '*'),
(79, 52, 'Multilanguage status', '', '', 1, 'status', 0, '1970-01-01 00:00:00', '1970-01-01 00:00:00', '1970-01-01 00:00:00', 0, 'mod_multilangstatus', 3, 1, '{"layout":"_:default","moduleclass_sfx":"","cache":"0"}', 1, '*'),
(86, 53, 'Joomla Version', '', '', 1, 'footer', 0, '1970-01-01 00:00:00', '1970-01-01 00:00:00', '1970-01-01 00:00:00', 1, 'mod_version', 3, 1, '{"format":"short","product":"1","layout":"_:default","moduleclass_sfx":"","cache":"0"}', 1, '*');

SELECT setval('#__modules_id_seq', 87, false);

--
-- Table: #__modules_menu
--
CREATE TABLE "#__modules_menu" (
  "moduleid" bigint DEFAULT 0 NOT NULL,
  "menuid" bigint DEFAULT 0 NOT NULL,
  PRIMARY KEY ("moduleid", "menuid")
);

--
-- Dumping data for table #__modules_menu
--
INSERT INTO "#__modules_menu" ("moduleid", "menuid") VALUES
(1, 0),
(2, 0),
(3, 0),
(4, 0),
(6, 0),
(7, 0),
(8, 0),
(9, 0),
(10, 0),
(12, 0),
(13, 0),
(14, 0),
(15, 0),
(16, 0),
(17, 0),
(79, 0),
(86, 0);

--
-- Table: #__newsfeeds
--
CREATE TABLE "#__newsfeeds" (
  "catid" bigint DEFAULT 0 NOT NULL,
  "id" serial NOT NULL,
  "name" varchar(100) DEFAULT '' NOT NULL,
  "alias" varchar(100) DEFAULT '' NOT NULL,
  "link" varchar(2048) DEFAULT '' NOT NULL,
  "published" smallint DEFAULT 0 NOT NULL,
  "numarticles" bigint DEFAULT 1 NOT NULL,
  "cache_time" bigint DEFAULT 3600 NOT NULL,
  "checked_out" integer DEFAULT 0 NOT NULL,
  "checked_out_time" timestamp without time zone DEFAULT '1970-01-01 00:00:00' NOT NULL,
  "ordering" bigint DEFAULT 0 NOT NULL,
  "rtl" smallint DEFAULT 0 NOT NULL,
  "access" bigint DEFAULT 0 NOT NULL,
  "language" varchar(7) DEFAULT '' NOT NULL,
  "params" text NOT NULL,
  "created" timestamp without time zone DEFAULT '1970-01-01 00:00:00' NOT NULL,
  "created_by" integer DEFAULT 0 NOT NULL,
  "created_by_alias" varchar(255) DEFAULT '' NOT NULL,
  "modified" timestamp without time zone DEFAULT '1970-01-01 00:00:00' NOT NULL,
  "modified_by" integer DEFAULT 0 NOT NULL,
  "metakey" text NOT NULL,
  "metadesc" text NOT NULL,
  "metadata" text NOT NULL,
  "xreference" varchar(50) NOT NULL,
  "publish_up" timestamp without time zone DEFAULT '1970-01-01 00:00:00' NOT NULL,
  "publish_down" timestamp without time zone DEFAULT '1970-01-01 00:00:00' NOT NULL,
  "description" text NOT NULL,
  "version" bigint DEFAULT 1 NOT NULL,
  "hits" bigint DEFAULT 0 NOT NULL,
  "images" text NOT NULL,
  PRIMARY KEY ("id")
);
CREATE INDEX "#__newsfeeds_idx_access" ON "#__newsfeeds" ("access");
CREATE INDEX "#__newsfeeds_idx_checkout" ON "#__newsfeeds" ("checked_out");
CREATE INDEX "#__newsfeeds_idx_state" ON "#__newsfeeds" ("published");
CREATE INDEX "#__newsfeeds_idx_catid" ON "#__newsfeeds" ("catid");
CREATE INDEX "#__newsfeeds_idx_createdby" ON "#__newsfeeds" ("created_by");
CREATE INDEX "#__newsfeeds_idx_language" ON "#__newsfeeds" ("language");
CREATE INDEX "#__newsfeeds_idx_xreference" ON "#__newsfeeds" ("xreference");

COMMENT ON COLUMN "#__newsfeeds"."xreference" IS 'A reference to enable linkages to external data sets.';

--
-- Table: #__overrider
--
CREATE TABLE "#__overrider" (
  "id" serial NOT NULL,
  "constant" varchar(255) NOT NULL,
  "string" text NOT NULL,
  "file" varchar(255) NOT NULL,
  PRIMARY KEY  ("id")
);

COMMENT ON COLUMN "#__overrider"."id" IS 'Primary Key';

--
-- Table: #__postinstall_messages
--
CREATE TABLE "#__postinstall_messages" (
  "postinstall_message_id" serial NOT NULL,
  "extension_id" bigint NOT NULL DEFAULT 700,
  "title_key" varchar(255) NOT NULL DEFAULT '',
  "description_key" varchar(255) NOT NULL DEFAULT '',
  "action_key" varchar(255) NOT NULL DEFAULT '',
  "language_extension" varchar(255) NOT NULL DEFAULT 'com_postinstall',
  "language_client_id" smallint NOT NULL DEFAULT 1,
  "type" varchar(10) NOT NULL DEFAULT 'link',
  "action_file" varchar(255) DEFAULT '',
  "action" varchar(255) DEFAULT '',
  "condition_file" varchar(255) DEFAULT NULL,
  "condition_method" varchar(255) DEFAULT NULL,
  "version_introduced" varchar(255) NOT NULL DEFAULT '3.2.0',
  "enabled" smallint NOT NULL DEFAULT 1,
  PRIMARY KEY ("postinstall_message_id")
);

COMMENT ON COLUMN "#__postinstall_messages"."extension_id" IS 'FK to jos_extensions';
COMMENT ON COLUMN "#__postinstall_messages"."title_key" IS 'Lang key for the title';
COMMENT ON COLUMN "#__postinstall_messages"."description_key" IS 'Lang key for description';
COMMENT ON COLUMN "#__postinstall_messages"."language_extension" IS 'Extension holding lang keys';
COMMENT ON COLUMN "#__postinstall_messages"."type" IS 'Message type - message, link, action';
COMMENT ON COLUMN "#__postinstall_messages"."action_file" IS 'RAD URI to the PHP file containing action method';
COMMENT ON COLUMN "#__postinstall_messages"."action" IS 'Action method name or URL';
COMMENT ON COLUMN "#__postinstall_messages"."condition_file" IS 'RAD URI to file holding display condition method';
COMMENT ON COLUMN "#__postinstall_messages"."condition_method" IS 'Display condition method, must return boolean';
COMMENT ON COLUMN "#__postinstall_messages"."version_introduced" IS 'Version when this message was introduced';

INSERT INTO "#__postinstall_messages" ("extension_id", "title_key", "description_key", "action_key", "language_extension", "language_client_id", "type", "action_file", "action", "condition_file", "condition_method", "version_introduced", "enabled") VALUES
(700, 'PLG_TWOFACTORAUTH_TOTP_POSTINSTALL_TITLE', 'PLG_TWOFACTORAUTH_TOTP_POSTINSTALL_BODY', 'PLG_TWOFACTORAUTH_TOTP_POSTINSTALL_ACTION', 'plg_twofactorauth_totp', 1, 'action', 'site://plugins/twofactorauth/totp/postinstall/actions.php', 'twofactorauth_postinstall_action', 'site://plugins/twofactorauth/totp/postinstall/actions.php', 'twofactorauth_postinstall_condition', '3.2.0', 1),
(700, 'COM_CPANEL_WELCOME_BEGINNERS_TITLE', 'COM_CPANEL_WELCOME_BEGINNERS_MESSAGE', '', 'com_cpanel', 1, 'message', '', '', '', '', '3.2.0', 1),
(700, 'COM_CPANEL_MSG_STATS_COLLECTION_TITLE', 'COM_CPANEL_MSG_STATS_COLLECTION_BODY', '', 'com_cpanel', 1, 'message', '', '', 'admin://components/com_admin/postinstall/statscollection.php', 'admin_postinstall_statscollection_condition', '3.5.0', 1),
(700, 'PLG_SYSTEM_UPDATENOTIFICATION_POSTINSTALL_UPDATECACHETIME', 'PLG_SYSTEM_UPDATENOTIFICATION_POSTINSTALL_UPDATECACHETIME_BODY', 'PLG_SYSTEM_UPDATENOTIFICATION_POSTINSTALL_UPDATECACHETIME_ACTION', 'plg_system_updatenotification', 1, 'action', 'site://plugins/system/updatenotification/postinstall/updatecachetime.php', 'updatecachetime_postinstall_action', 'site://plugins/system/updatenotification/postinstall/updatecachetime.php', 'updatecachetime_postinstall_condition', '3.6.3', 1),
(700, 'COM_CPANEL_MSG_JOOMLA40_PRE_CHECKS_TITLE', 'COM_CPANEL_MSG_JOOMLA40_PRE_CHECKS_BODY', '', 'com_cpanel', 1, 'message', '', '', 'admin://components/com_admin/postinstall/joomla40checks.php', 'admin_postinstall_joomla40checks_condition', '3.7.0', 1);

--
-- Table: #__redirect_links
--
CREATE TABLE "#__redirect_links" (
  "id" serial NOT NULL,
  "old_url" varchar(2048) NOT NULL,
  "new_url" varchar(2048),
  "referer" varchar(2048) NOT NULL,
  "comment" varchar(255) NOT NULL,
  "hits" bigint DEFAULT 0 NOT NULL,
  "published" smallint NOT NULL,
  "created_date" timestamp without time zone DEFAULT '1970-01-01 00:00:00' NOT NULL,
  "modified_date" timestamp without time zone DEFAULT '1970-01-01 00:00:00' NOT NULL,
  "header" integer DEFAULT 301 NOT NULL,
  PRIMARY KEY ("id")
);
CREATE INDEX "#__redirect_links_idx_old_url" ON "#__redirect_links" ("old_url");
CREATE INDEX "#__redirect_links_idx_link_modifed" ON "#__redirect_links" ("modified_date");

--
-- Table: #__schemas
--
CREATE TABLE "#__schemas" (
  "extension_id" bigint NOT NULL,
  "version_id" varchar(20) NOT NULL,
  PRIMARY KEY ("extension_id", "version_id")
);

--
-- Table: #__session
--
CREATE TABLE "#__session" (
  "session_id" varchar(200) DEFAULT '' NOT NULL,
  "client_id" smallint DEFAULT NULL,
  "guest" smallint DEFAULT 1,
  "time" varchar(14) DEFAULT '',
  "data" text,
  "userid" bigint DEFAULT 0,
  "username" varchar(150) DEFAULT '',
  PRIMARY KEY ("session_id")
);
CREATE INDEX "#__session_userid" ON "#__session" ("userid");
CREATE INDEX "#__session_time" ON "#__session" ("time");

--
-- Table: #__tags
--
CREATE TABLE "#__tags" (
  "id" serial NOT NULL,
  "parent_id" bigint DEFAULT 0 NOT NULL,
  "lft" bigint DEFAULT 0 NOT NULL,
  "rgt" bigint DEFAULT 0 NOT NULL,
  "level" integer DEFAULT 0 NOT NULL,
  "path" varchar(255) DEFAULT '' NOT NULL,
  "title" varchar(255) NOT NULL,
  "alias" varchar(255) DEFAULT '' NOT NULL,
  "note" varchar(255) DEFAULT '' NOT NULL,
  "description" text DEFAULT '' NOT NULL,
  "published" smallint DEFAULT 0 NOT NULL,
  "checked_out" bigint DEFAULT 0 NOT NULL,
  "checked_out_time" timestamp without time zone DEFAULT '1970-01-01 00:00:00' NOT NULL,
  "access" bigint DEFAULT 0 NOT NULL,
  "params" text NOT NULL,
  "metadesc" varchar(1024) NOT NULL,
  "metakey" varchar(1024) NOT NULL,
  "metadata" varchar(2048) NOT NULL,
  "created_user_id" integer DEFAULT 0 NOT NULL,
  "created_time" timestamp without time zone DEFAULT '1970-01-01 00:00:00' NOT NULL,
  "created_by_alias" varchar(255) DEFAULT '' NOT NULL,
  "modified_user_id" integer DEFAULT 0 NOT NULL,
  "modified_time" timestamp without time zone DEFAULT '1970-01-01 00:00:00' NOT NULL,
  "images" text NOT NULL,
  "urls" text NOT NULL,
  "hits" integer DEFAULT 0 NOT NULL,
  "language" varchar(7) DEFAULT '' NOT NULL,
  "version" bigint DEFAULT 1 NOT NULL,
  "publish_up" timestamp without time zone DEFAULT '1970-01-01 00:00:00' NOT NULL,
  "publish_down" timestamp without time zone DEFAULT '1970-01-01 00:00:00' NOT NULL,
  PRIMARY KEY ("id")
);
CREATE INDEX "#__tags_cat_idx" ON "#__tags" ("published", "access");
CREATE INDEX "#__tags_idx_access" ON "#__tags" ("access");
CREATE INDEX "#__tags_idx_checkout" ON "#__tags" ("checked_out");
CREATE INDEX "#__tags_idx_path" ON "#__tags" ("path");
CREATE INDEX "#__tags_idx_left_right" ON "#__tags" ("lft", "rgt");
CREATE INDEX "#__tags_idx_alias" ON "#__tags" ("alias");
CREATE INDEX "#__tags_idx_language" ON "#__tags" ("language");

--
-- Dumping data for table #__tags
--
INSERT INTO "#__tags" ("id", "parent_id", "lft", "rgt", "level", "path", "title", "alias", "note", "description", "published", "checked_out", "checked_out_time", "access", "params", "metadesc", "metakey", "metadata", "created_user_id", "created_time", "created_by_alias", "modified_user_id", "modified_time", "images", "urls", "hits", "language", "version") VALUES
(1, 0, 0, 1, 0, '', 'ROOT', 'root', '', '', 1, 0, '1970-01-01 00:00:00', 1, '', '', '', '', 42, '2011-01-01 00:00:01', '', 0, '1970-01-01 00:00:00', '', '',  0, '*', 1);

SELECT setval('#__tags_id_seq', 2, false);

--
-- Table: #__template_styles
--
CREATE TABLE "#__template_styles" (
  "id" serial NOT NULL,
  "template" varchar(50) DEFAULT '' NOT NULL,
  "client_id" smallint DEFAULT 0 NOT NULL,
  "home" varchar(7) DEFAULT '0' NOT NULL,
  "title" varchar(255) DEFAULT '' NOT NULL,
  "params" text NOT NULL,
  PRIMARY KEY ("id")
);
CREATE INDEX "#__template_styles_idx_template" ON "#__template_styles" ("template");
CREATE INDEX "#__template_styles_idx_home" ON "#__template_styles" ("home");

--
-- Dumping data for table #__template_styles
--

INSERT INTO "#__template_styles" ("id", "template", "client_id", "home", "title", "params") VALUES
(4, 'beez3', 0, '0', 'Beez3 - Default', '{"wrapperSmall":"53","wrapperLarge":"72","logo":"images\\/joomla_black.png","sitetitle":"Joomla!","sitedescription":"Open Source Content Management","navposition":"left","templatecolor":"personal","html5":"0"}'),
(7, 'protostar', 0, '1', 'protostar - Default', '{"templateColor":"","logoFile":"","googleFont":"1","googleFontName":"Open+Sans","fluidContainer":"0"}'),
(8, 'isis', 1, '1', 'isis - Default', '{"templateColor":"","logoFile":""}');

SELECT setval('#__template_styles_id_seq', 9, false);

--
-- Table: #__ucm_base
--
CREATE TABLE "#__ucm_base" (
  "ucm_id" serial NOT NULL,
  "ucm_item_id" bigint NOT NULL,
  "ucm_type_id" bigint NOT NULL,
  "ucm_language_id" bigint NOT NULL,
  PRIMARY KEY ("ucm_id")
);
CREATE INDEX "#__ucm_base_ucm_item_id" ON "#__ucm_base" ("ucm_item_id");
CREATE INDEX "#__ucm_base_ucm_type_id" ON "#__ucm_base" ("ucm_type_id");
CREATE INDEX "#__ucm_base_ucm_language_id" ON "#__ucm_base" ("ucm_language_id");

--
-- Table: #__ucm_content
--
CREATE TABLE "#__ucm_content" (
  "core_content_id" serial NOT NULL,
  "core_type_alias" varchar(255) DEFAULT '' NOT NULL,
  "core_title" varchar(255) NOT NULL,
  "core_alias" varchar(255) DEFAULT '' NOT NULL,
  "core_body" text NOT NULL,
  "core_state" smallint DEFAULT 0 NOT NULL,
  "core_checked_out_time" timestamp without time zone DEFAULT '1970-01-01 00:00:00' NOT NULL,
  "core_checked_out_user_id" bigint DEFAULT 0 NOT NULL,
  "core_access" bigint DEFAULT 0 NOT NULL,
  "core_params" text NOT NULL,
  "core_featured" smallint DEFAULT 0 NOT NULL,
  "core_metadata" text NOT NULL,
  "core_created_user_id" bigint DEFAULT 0 NOT NULL,
  "core_created_by_alias" varchar(255) DEFAULT '' NOT NULL,
  "core_created_time" timestamp without time zone DEFAULT '1970-01-01 00:00:00' NOT NULL,
  "core_modified_user_id" bigint DEFAULT 0 NOT NULL,
  "core_modified_time" timestamp without time zone DEFAULT '1970-01-01 00:00:00' NOT NULL,
  "core_language" varchar(7) DEFAULT '' NOT NULL,
  "core_publish_up" timestamp without time zone DEFAULT '1970-01-01 00:00:00' NOT NULL,
  "core_publish_down" timestamp without time zone DEFAULT '1970-01-01 00:00:00' NOT NULL,
  "core_content_item_id" bigint DEFAULT 0 NOT NULL,
  "asset_id" bigint DEFAULT 0 NOT NULL,
  "core_images" text NOT NULL,
  "core_urls" text NOT NULL,
  "core_hits" bigint DEFAULT 0 NOT NULL,
  "core_version" bigint DEFAULT 1 NOT NULL,
  "core_ordering" bigint DEFAULT 0 NOT NULL,
  "core_metakey" text NOT NULL,
  "core_metadesc" text NOT NULL,
  "core_catid" bigint DEFAULT 0 NOT NULL,
  "core_xreference" varchar(50) DEFAULT '' NOT NULL,
  "core_type_id" bigint DEFAULT 0 NOT NULL,
  PRIMARY KEY ("core_content_id"),
  CONSTRAINT "#__ucm_content_idx_type_alias_item_id" UNIQUE ("core_type_alias", "core_content_item_id")
);
CREATE INDEX "#__ucm_content_tag_idx" ON "#__ucm_content" ("core_state", "core_access");
CREATE INDEX "#__ucm_content_idx_access" ON "#__ucm_content" ("core_access");
CREATE INDEX "#__ucm_content_idx_alias" ON "#__ucm_content" ("core_alias");
CREATE INDEX "#__ucm_content_idx_language" ON "#__ucm_content" ("core_language");
CREATE INDEX "#__ucm_content_idx_title" ON "#__ucm_content" ("core_title");
CREATE INDEX "#__ucm_content_idx_modified_time" ON "#__ucm_content" ("core_modified_time");
CREATE INDEX "#__ucm_content_idx_created_time" ON "#__ucm_content" ("core_created_time");
CREATE INDEX "#__ucm_content_idx_content_type" ON "#__ucm_content" ("core_type_alias");
CREATE INDEX "#__ucm_content_idx_core_modified_user_id" ON "#__ucm_content" ("core_modified_user_id");
CREATE INDEX "#__ucm_content_idx_core_checked_out_user_id" ON "#__ucm_content" ("core_checked_out_user_id");
CREATE INDEX "#__ucm_content_idx_core_created_user_id" ON "#__ucm_content" ("core_created_user_id");
CREATE INDEX "#__ucm_content_idx_core_type_id" ON "#__ucm_content" ("core_type_id");

--
-- Table: #__ucm_history
--
CREATE TABLE "#__ucm_history" (
  "version_id" serial NOT NULL,
  "ucm_item_id" integer NOT NULL,
  "ucm_type_id" integer NOT NULL,
  "version_note" varchar(255) NOT NULL DEFAULT '',
  "save_date" timestamp with time zone NOT NULL DEFAULT '1970-01-01 00:00:00',
  "editor_user_id" integer  NOT NULL DEFAULT 0,
  "character_count" integer  NOT NULL DEFAULT 0,
  "sha1_hash" varchar(50) NOT NULL DEFAULT '',
  "version_data" text NOT NULL,
  "keep_forever" smallint NOT NULL DEFAULT 0,
  PRIMARY KEY ("version_id")
);
CREATE INDEX "#__ucm_history_idx_ucm_item_id" ON "#__ucm_history" ("ucm_type_id", "ucm_item_id");
CREATE INDEX "#__ucm_history_idx_save_date" ON "#__ucm_history" ("save_date");

COMMENT ON COLUMN "#__ucm_history"."version_note" IS 'Optional version name';
COMMENT ON COLUMN "#__ucm_history"."character_count" IS 'Number of characters in this version.';
COMMENT ON COLUMN "#__ucm_history"."sha1_hash" IS 'SHA1 hash of the version_data column.';
COMMENT ON COLUMN "#__ucm_history"."version_data" IS 'json-encoded string of version data';
COMMENT ON COLUMN "#__ucm_history"."keep_forever" IS '0=auto delete; 1=keep';

--
-- Table: #__updates
--
CREATE TABLE "#__updates" (
  "update_id" serial NOT NULL,
  "update_site_id" bigint DEFAULT 0,
  "extension_id" bigint DEFAULT 0,
  "name" varchar(100) DEFAULT '',
  "description" text NOT NULL,
  "element" varchar(100) DEFAULT '',
  "type" varchar(20) DEFAULT '',
  "folder" varchar(20) DEFAULT '',
  "client_id" smallint DEFAULT 0,
  "version" varchar(32) DEFAULT '',
  "data" text DEFAULT '' NOT NULL,
  "detailsurl" text NOT NULL,
  "infourl" text NOT NULL,
  "extra_query" varchar(1000) DEFAULT '',
  PRIMARY KEY ("update_id")
);

COMMENT ON TABLE "#__updates" IS 'Available Updates';

--
-- Table: #__update_sites
--
CREATE TABLE "#__update_sites" (
  "update_site_id" serial NOT NULL,
  "name" varchar(100) DEFAULT '',
  "type" varchar(20) DEFAULT '',
  "location" text NOT NULL,
  "enabled" bigint DEFAULT 0,
  "last_check_timestamp" bigint DEFAULT 0,
  "extra_query" varchar(1000) DEFAULT '',
  PRIMARY KEY ("update_site_id")
);

COMMENT ON TABLE "#__update_sites" IS 'Update Sites';

--
-- Dumping data for table #__update_sites
--
INSERT INTO "#__update_sites" ("update_site_id", "name", "type", "location", "enabled", "last_check_timestamp") VALUES
(1, 'Joomla! Core', 'collection', 'https://update.joomla.org/core/list.xml', 1, 0),
(2, 'Joomla! Extension Directory', 'collection', 'https://update.joomla.org/jed/list.xml', 1, 0),
(3, 'Accredited Joomla! Translations', 'collection', 'https://update.joomla.org/language/translationlist_3.xml', 1, 0),
(4, 'Joomla! Update Component Update Site', 'extension', 'https://update.joomla.org/core/extensions/com_joomlaupdate.xml', 1, 0);

SELECT setval('#__update_sites_update_site_id_seq', 5, false);

--
-- Table: #__update_sites_extensions
--
CREATE TABLE "#__update_sites_extensions" (
  "update_site_id" bigint DEFAULT 0 NOT NULL,
  "extension_id" bigint DEFAULT 0 NOT NULL,
  PRIMARY KEY ("update_site_id", "extension_id")
);

COMMENT ON TABLE "#__update_sites_extensions" IS 'Links extensions to update sites';

--
-- Dumping data for table #__update_sites_extensions
--
INSERT INTO "#__update_sites_extensions" ("update_site_id", "extension_id") VALUES
(1, 700),
(2, 700),
(3, 802),
(4, 28);

--
-- Table: #__usergroups
--
CREATE TABLE "#__usergroups" (
  "id" serial NOT NULL,
  "parent_id" bigint DEFAULT 0 NOT NULL,
  "lft" bigint DEFAULT 0 NOT NULL,
  "rgt" bigint DEFAULT 0 NOT NULL,
  "title" varchar(100) DEFAULT '' NOT NULL,
  PRIMARY KEY ("id"),
  CONSTRAINT "#__usergroups_idx_usergroup_parent_title_lookup" UNIQUE ("parent_id", "title")
);
CREATE INDEX "#__usergroups_idx_usergroup_title_lookup" ON "#__usergroups" ("title");
CREATE INDEX "#__usergroups_idx_usergroup_adjacency_lookup" ON "#__usergroups" ("parent_id");
CREATE INDEX "#__usergroups_idx_usergroup_nested_set_lookup" ON "#__usergroups" ("lft", "rgt");

COMMENT ON COLUMN "#__usergroups"."id" IS 'Primary Key';
COMMENT ON COLUMN "#__usergroups"."parent_id" IS 'Adjacency List Reference Id';
COMMENT ON COLUMN "#__usergroups"."lft" IS 'Nested set lft.';
COMMENT ON COLUMN "#__usergroups"."rgt" IS 'Nested set rgt.';

--
-- Dumping data for table #__usergroups
--
INSERT INTO "#__usergroups" ("id", "parent_id", "lft", "rgt", "title") VALUES
(1, 0, 1, 18, 'Public'),
(2, 1, 8, 15, 'Registered'),
(3, 2, 9, 14, 'Author'),
(4, 3, 10, 13, 'Editor'),
(5, 4, 11, 12, 'Publisher'),
(6, 1, 4, 7, 'Manager'),
(7, 6, 5, 6, 'Administrator'),
(8, 1, 16, 17, 'Super Users'),
(9, 1, 2, 3, 'Guest');

SELECT setval('#__usergroups_id_seq', 10, false);

--
-- Table: #__user_usergroup_map
--
CREATE TABLE "#__user_usergroup_map" (
  "user_id" bigint DEFAULT 0 NOT NULL,
  "group_id" bigint DEFAULT 0 NOT NULL,
  PRIMARY KEY ("user_id", "group_id")
);

COMMENT ON COLUMN "#__user_usergroup_map"."user_id" IS 'Foreign Key to #__users.id';
COMMENT ON COLUMN "#__user_usergroup_map"."group_id" IS 'Foreign Key to #__usergroups.id';

--
-- Table: #__users
--
CREATE TABLE "#__users" (
  "id" serial NOT NULL,
  "name" varchar(255) DEFAULT '' NOT NULL,
  "username" varchar(150) DEFAULT '' NOT NULL,
  "email" varchar(100) DEFAULT '' NOT NULL,
  "password" varchar(100) DEFAULT '' NOT NULL,
  "block" smallint DEFAULT 0 NOT NULL,
  "sendEmail" smallint DEFAULT 0,
  "registerDate" timestamp without time zone DEFAULT '1970-01-01 00:00:00' NOT NULL,
  "lastvisitDate" timestamp without time zone DEFAULT '1970-01-01 00:00:00' NOT NULL,
  "activation" varchar(100) DEFAULT '' NOT NULL,
  "params" text NOT NULL,
  "lastResetTime" timestamp without time zone DEFAULT '1970-01-01 00:00:00' NOT NULL,
  "resetCount" bigint DEFAULT 0 NOT NULL,
  "otpKey" varchar(1000) DEFAULT '' NOT NULL,
  "otep" varchar(1000) DEFAULT '' NOT NULL,
  "requireReset" smallint DEFAULT 0,
  PRIMARY KEY ("id")
);
CREATE INDEX "#__users_idx_name" ON "#__users" ("name");
CREATE INDEX "#__users_idx_block" ON "#__users" ("block");
CREATE INDEX "#__users_username" ON "#__users" ("username");
CREATE INDEX "#__users_email" ON "#__users" ("email");

COMMENT ON COLUMN "#__users"."lastResetTime" IS 'Date of last password reset';
COMMENT ON COLUMN "#__users"."resetCount" IS 'Count of password resets since lastResetTime';
COMMENT ON COLUMN "#__users"."requireReset" IS 'Require user to reset password on next login';

--
-- Table: #__user_keys
--
CREATE TABLE "#__user_keys" (
  "id" serial NOT NULL,
  "user_id" varchar(255) NOT NULL,
  "token" varchar(255) NOT NULL,
  "series" varchar(255) NOT NULL,
  "invalid" smallint NOT NULL,
  "time" varchar(200) NOT NULL,
  "uastring" varchar(255) NOT NULL,
  PRIMARY KEY ("id"),
	CONSTRAINT "#__user_keys_series" UNIQUE ("series"),
	CONSTRAINT "#__user_keys_series_2" UNIQUE ("series"),
	CONSTRAINT "#__user_keys_series_3" UNIQUE ("series")
);
CREATE INDEX "#__user_keys_idx_user_id" ON "#__user_keys" ("user_id");

--
-- Table: #__user_notes
--
CREATE TABLE "#__user_notes" (
  "id" serial NOT NULL,
  "user_id" integer DEFAULT 0 NOT NULL,
  "catid" integer DEFAULT 0 NOT NULL,
  "subject" varchar(100) DEFAULT '' NOT NULL,
  "body" text NOT NULL,
  "state" smallint DEFAULT 0 NOT NULL,
  "checked_out" integer DEFAULT 0 NOT NULL,
  "checked_out_time" timestamp without time zone DEFAULT '1970-01-01 00:00:00' NOT NULL,
  "created_user_id" integer DEFAULT 0 NOT NULL,
  "created_time" timestamp without time zone DEFAULT '1970-01-01 00:00:00' NOT NULL,
  "modified_user_id" integer NOT NULL,
  "modified_time" timestamp without time zone DEFAULT '1970-01-01 00:00:00' NOT NULL,
  "review_time" timestamp without time zone DEFAULT '1970-01-01 00:00:00' NOT NULL,
  "publish_up" timestamp without time zone DEFAULT '1970-01-01 00:00:00' NOT NULL,
  "publish_down" timestamp without time zone DEFAULT '1970-01-01 00:00:00' NOT NULL,
  PRIMARY KEY ("id")
);
CREATE INDEX "#__user_notes_idx_user_id" ON "#__user_notes" ("user_id");
CREATE INDEX "#__user_notes_idx_category_id" ON "#__user_notes" ("catid");

--
-- Table: #__user_profiles
--
CREATE TABLE "#__user_profiles" (
  "user_id" bigint NOT NULL,
  "profile_key" varchar(100) NOT NULL,
  "profile_value" text NOT NULL,
  "ordering" bigint DEFAULT 0 NOT NULL,
  CONSTRAINT "#__user_profiles_idx_user_id_profile_key" UNIQUE ("user_id", "profile_key")
);

COMMENT ON TABLE "#__user_profiles" IS 'Simple user profile storage table';

--
-- Table: #__viewlevels
--
CREATE TABLE "#__viewlevels" (
  "id" serial NOT NULL,
  "title" varchar(100) DEFAULT '' NOT NULL,
  "ordering" bigint DEFAULT 0 NOT NULL,
  "rules" varchar(5120) NOT NULL,
  PRIMARY KEY ("id"),
  CONSTRAINT "#__viewlevels_idx_assetgroup_title_lookup" UNIQUE ("title")
);

COMMENT ON COLUMN "#__viewlevels"."id" IS 'Primary Key';
COMMENT ON COLUMN "#__viewlevels"."rules" IS 'JSON encoded access control.';

--
-- Dumping data for table #__viewlevels
--
INSERT INTO "#__viewlevels" ("id", "title", "ordering", "rules") VALUES
(1, 'Public', 0, '[1]'),
(2, 'Registered', 2, '[6,2,8]'),
(3, 'Special', 3, '[6,3,8]'),
(5, 'Guest', 1, '[9]'),
(6, 'Super Users', 4, '[8]');

SELECT setval('#__viewlevels_id_seq', 7, false);

--
-- Here is SOUNDEX replacement for those who can't enable fuzzystrmatch module
--   from contrib folder.
-- This function comes from https://wiki.postgresql.org/wiki/Soundex
--   and is distributed with GPL license.
-- Thanks to its author, Marti Raudsepp, that published this piece of code.
--
CREATE OR REPLACE FUNCTION soundex(input text) RETURNS text
IMMUTABLE STRICT COST 500 LANGUAGE plpgsql
AS $$
DECLARE
  soundex text = '';
  char text;
  symbol text;
  last_symbol text = '';
  pos int = 1;
BEGIN
  WHILE length(soundex) < 4 LOOP
    char = upper(substr(input, pos, 1));
    pos = pos + 1;
    CASE char
    WHEN '' THEN
      -- End of input string
      IF soundex = '' THEN
        RETURN '';
      ELSE
        RETURN rpad(soundex, 4, '0');
      END IF;
    WHEN 'B', 'F', 'P', 'V' THEN
      symbol = '1';
    WHEN 'C', 'G', 'J', 'K', 'Q', 'S', 'X', 'Z' THEN
      symbol = '2';
    WHEN 'D', 'T' THEN
      symbol = '3';
    WHEN 'L' THEN
      symbol = '4';
    WHEN 'M', 'N' THEN
      symbol = '5';
    WHEN 'R' THEN
      symbol = '6';
    ELSE
      -- Not a consonant; no output, but next similar consonant will be re-recorded
      symbol = '';
    END CASE;

    IF soundex = '' THEN
      -- First character; only accept strictly English ASCII characters
      IF char ~>=~ 'A' AND char ~<=~ 'Z' THEN
        soundex = char;
        last_symbol = symbol;
      END IF;
    ELSIF last_symbol != symbol THEN
      soundex = soundex || symbol;
      last_symbol = symbol;
    END IF;
  END LOOP;

  RETURN soundex;
END;
$$;<|MERGE_RESOLUTION|>--- conflicted
+++ resolved
@@ -65,22 +65,6 @@
 (36, 1, 97, 98, 1, 'com_contenthistory', 'com_contenthistory', '{}'),
 (37, 1, 99, 100, 1, 'com_ajax', 'com_ajax', '{}'),
 (38, 1, 101, 102, 1, 'com_postinstall', 'com_postinstall', '{}'),
-<<<<<<< HEAD
-(39, 18, 42, 43, 2, 'com_modules.module.1', 'Main Menu', '{"core.delete":[],"core.edit":[],"core.edit.state":[]}'),
-(40, 18, 44, 45, 2, 'com_modules.module.2', 'Login', '{"core.delete":[],"core.edit":[],"core.edit.state":[]}'),
-(41, 18, 46, 47, 2, 'com_modules.module.3', 'Popular Articles', '{"core.delete":[],"core.edit":[],"core.edit.state":[]}'),
-(42, 18, 48, 49, 2, 'com_modules.module.4', 'Recently Added Articles', '{"core.delete":[],"core.edit":[],"core.edit.state":[]}'),
-(43, 18, 50, 51, 2, 'com_modules.module.8', 'Toolbar', '{"core.delete":[],"core.edit":[],"core.edit.state":[]}'),
-(44, 18, 52, 53, 2, 'com_modules.module.9', 'Quick Icons', '{"core.delete":[],"core.edit":[],"core.edit.state":[]}'),
-(45, 18, 54, 55, 2, 'com_modules.module.10', 'Logged-in Users', '{"core.delete":[],"core.edit":[],"core.edit.state":[]}'),
-(46, 18, 56, 57, 2, 'com_modules.module.12', 'Admin Menu', '{"core.delete":[],"core.edit":[],"core.edit.state":[]}'),
-(48, 18, 60, 61, 2, 'com_modules.module.14', 'User Status', '{"core.delete":[],"core.edit":[],"core.edit.state":[]}'),
-(49, 18, 62, 63, 2, 'com_modules.module.15', 'Title', '{"core.delete":[],"core.edit":[],"core.edit.state":[]}'),
-(50, 18, 64, 65, 2, 'com_modules.module.16', 'Login Form', '{"core.delete":[],"core.edit":[],"core.edit.state":[]}'),
-(51, 18, 66, 67, 2, 'com_modules.module.17', 'Breadcrumbs', '{"core.delete":[],"core.edit":[],"core.edit.state":[]}'),
-(52, 18, 68, 69, 2, 'com_modules.module.79', 'Multilanguage status', '{"core.delete":[],"core.edit":[],"core.edit.state":[]}'),
-(53, 18, 70, 71, 2, 'com_modules.module.86', 'Joomla Version', '{"core.delete":[],"core.edit":[],"core.edit.state":[]}'),
-=======
 (39, 18, 42, 43, 2, 'com_modules.module.1', 'Main Menu', '{}'),
 (40, 18, 44, 45, 2, 'com_modules.module.2', 'Login', '{}'),
 (41, 18, 46, 47, 2, 'com_modules.module.3', 'Popular Articles', '{}'),
@@ -96,7 +80,6 @@
 (51, 18, 66, 67, 2, 'com_modules.module.17', 'Breadcrumbs', '{}'),
 (52, 18, 68, 69, 2, 'com_modules.module.79', 'Multilanguage status', '{}'),
 (53, 18, 70, 71, 2, 'com_modules.module.86', 'Joomla Version', '{}'),
->>>>>>> 88bffd18
 (54, 16, 36, 37, 2, 'com_menus.menu.1', 'Main Menu', '{}');
 
 SELECT setval('#__assets_id_seq', 55, false);
@@ -633,13 +616,9 @@
 (459, 'plg_editors-xtd_menu', 'plugin', 'menu', 'editors-xtd', 0, 1, 1, 0, '', '', '', '', 0, '1970-01-01 00:00:00', 0, 0),
 (460, 'plg_editors-xtd_contact', 'plugin', 'contact', 'editors-xtd', 0, 1, 1, 0, '', '', '', '', 0, '1970-01-01 00:00:00', 0, 0),
 (461, 'plg_system_fields', 'plugin', 'fields', 'system', 0, 1, 1, 0, '', '', '', '', 0, '1970-01-01 00:00:00', 0, 0),
-<<<<<<< HEAD
 (462, 'plg_fields_gallery', 'plugin', 'gallery', 'fields', 0, 1, 1, 0, '', '', '', '', 0, '1970-01-01 00:00:00', 0, 0),
 (463, 'plg_behaviour_taggable', 'plugin', 'taggable', 'behaviour', 0, 1, 1, 0, '', '{}', '', '', 0, '1970-01-01 00:00:00', 0, 0),
 (464, 'plg_behaviour_versionable', 'plugin', 'versionable', 'behaviour', 0, 1, 1, 0, '', '{}', '', '', 0, '1970-01-01 00:00:00', 0, 0);
-=======
-(462, 'plg_fields_gallery', 'plugin', 'gallery', 'fields', 0, 1, 1, 0, '', '', '', '', 0, '1970-01-01 00:00:00', 0, 0);
->>>>>>> 88bffd18
 
 -- Templates
 INSERT INTO "#__extensions" ("extension_id", "name", "type", "element", "folder", "client_id", "enabled", "access", "protected", "manifest_cache", "params", "custom_data", "system_data", "checked_out", "checked_out_time", "ordering", "state") VALUES
@@ -686,28 +665,16 @@
   "ordering" bigint DEFAULT 0 NOT NULL,
   "params" text DEFAULT '' NOT NULL,
   "fieldparams" text DEFAULT '' NOT NULL,
-<<<<<<< HEAD
   "attributes" text DEFAULT '' NOT NULL,
-=======
-  "attributes" text DEFAULT '' NOT NULL, 
->>>>>>> 88bffd18
   "language" varchar(7) DEFAULT '' NOT NULL,
   "created_time" timestamp without time zone DEFAULT '1970-01-01 00:00:00' NOT NULL,
   "created_user_id" bigint DEFAULT 0 NOT NULL,
   "created_by_alias" varchar(255) DEFAULT '' NOT NULL,
-<<<<<<< HEAD
-  "version" bigint DEFAULT 0 NOT NULL,
-=======
->>>>>>> 88bffd18
   "modified_time" timestamp without time zone DEFAULT '1970-01-01 00:00:00' NOT NULL,
   "modified_by" bigint DEFAULT 0 NOT NULL,
   "publish_up" timestamp without time zone DEFAULT '1970-01-01 00:00:00' NOT NULL,
   "publish_down" timestamp without time zone DEFAULT '1970-01-01 00:00:00' NOT NULL,
   "access" bigint DEFAULT 0 NOT NULL,
-<<<<<<< HEAD
-  "hits" integer DEFAULT 0 NOT NULL,
-=======
->>>>>>> 88bffd18
   PRIMARY KEY ("id")
 );
 CREATE INDEX "#__fields_idx_checked_out" ON "#__fields" ("checked_out");
@@ -724,11 +691,7 @@
 "field_id" bigint DEFAULT 0 NOT NULL,
 "item_id" varchar(255) DEFAULT '' NOT NULL,
 "context" varchar(255) DEFAULT '' NOT NULL,
-<<<<<<< HEAD
 "value" text DEFAULT '' NOT NULL
-=======
-"value" text DEFAULT '' NOT NULL 
->>>>>>> 88bffd18
 );
 CREATE INDEX "#__fields_values_idx_field_id" ON "#__fields_values" ("field_id");
 CREATE INDEX "#__fields_values_idx_context" ON "#__fields_values" ("context");
