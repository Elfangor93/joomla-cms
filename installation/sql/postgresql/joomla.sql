--- conflicted
+++ resolved
@@ -628,13 +628,9 @@
 (445, 'plg_finder_newsfeeds', 'plugin', 'newsfeeds', 'finder', 0, 1, 1, 0, '', '', '', '', 0, '1970-01-01 00:00:00', 4, 0),
 (446, 'plg_finder_weblinks', 'plugin', 'weblinks', 'finder', 0, 1, 1, 0, '', '', '', '', 0, '1970-01-01 00:00:00', 5, 0),
 (447, 'plg_finder_tags', 'plugin', 'tags', 'finder', 0, 1, 1, 0, '', '', '', '', 0, '1970-01-01 00:00:00', 0, 0),
-<<<<<<< HEAD
-(448, 'plg_twofactorauth_totp', 'plugin', 'totp', 'twofactorauth', 0, 1, 1, 0, '', '', '', '', 0, '1970-01-01 00:00:00', 0, 0),
-(449, 'plg_twofactorauth_yubikey', 'plugin', 'yubikey', 'twofactorauth', 0, 1, 1, 0, '', '', '', '', 0, '1970-01-01 00:00:00', 0, 0);
-=======
 (448, 'plg_twofactorauth_totp', 'plugin', 'totp', 'twofactorauth', 0, 0, 1, 0, '', '', '', '', 0, '1970-01-01 00:00:00', 0, 0),
-(449, 'plg_authentication_cookie', 'plugin', 'cookie', 'authentication', 0, 1, 1, 0, '', '', '', '', 0, '1970-01-01 00:00:00', 0, 0);
->>>>>>> 34798380
+(449, 'plg_authentication_cookie', 'plugin', 'cookie', 'authentication', 0, 1, 1, 0, '', '', '', '', 0, '1970-01-01 00:00:00', 0, 0),
+(450, 'plg_twofactorauth_yubikey', 'plugin', 'yubikey', 'twofactorauth', 0, 1, 1, 0, '', '', '', '', 0, '1970-01-01 00:00:00', 0, 0);
 
 -- Templates
 INSERT INTO "#__extensions" ("extension_id", "name", "type", "element", "folder", "client_id", "enabled", "access", "protected", "manifest_cache", "params", "custom_data", "system_data", "checked_out", "checked_out_time", "ordering", "state") VALUES
