--
-- Database: `joomla`
--

--
-- Table structure for table `#__assets`
--

CREATE TABLE IF NOT EXISTS "#__assets" (
  "id" serial NOT NULL,
  "parent_id" bigint DEFAULT 0 NOT NULL,
  "lft" bigint DEFAULT 0 NOT NULL,
  "rgt" bigint DEFAULT 0 NOT NULL,
  "level" integer NOT NULL,
  "name" varchar(50) NOT NULL,
  "title" varchar(100) NOT NULL,
  "rules" varchar(5120) NOT NULL,
  PRIMARY KEY ("id"),
  CONSTRAINT "#__assets_idx_asset_name" UNIQUE ("name")
);
CREATE INDEX "#__assets_idx_lft_rgt" ON "#__assets" ("lft", "rgt");
CREATE INDEX "#__assets_idx_parent_id" ON "#__assets" ("parent_id");

COMMENT ON COLUMN "#__assets"."id" IS 'Primary Key';
COMMENT ON COLUMN "#__assets"."parent_id" IS 'Nested set parent.';
COMMENT ON COLUMN "#__assets"."lft" IS 'Nested set lft.';
COMMENT ON COLUMN "#__assets"."rgt" IS 'Nested set rgt.';
COMMENT ON COLUMN "#__assets"."level" IS 'The cached level in the nested tree.';
COMMENT ON COLUMN "#__assets"."name" IS 'The unique name for the asset.';
COMMENT ON COLUMN "#__assets"."title" IS 'The descriptive title for the asset.';
COMMENT ON COLUMN "#__assets"."rules" IS 'JSON encoded access control.';

--
-- Dumping data for table `#__assets`
--

INSERT INTO "#__assets" ("id", "parent_id", "lft", "rgt", "level", "name", "title", "rules") VALUES
(1, 0, 0, 155, 0, 'root.1', 'Root Asset', '{"core.login.site":{"6":1,"2":1},"core.login.admin":{"6":1},"core.login.api":{"8":1},"core.login.offline":{"6":1},"core.admin":{"8":1},"core.manage":{"7":1},"core.create":{"6":1,"3":1},"core.delete":{"6":1},"core.edit":{"6":1,"4":1},"core.edit.state":{"6":1,"5":1},"core.edit.own":{"6":1,"3":1}}'),
(2, 1, 1, 2, 1, 'com_admin', 'com_admin', '{}'),
(3, 1, 3, 6, 1, 'com_banners', 'com_banners', '{"core.admin":{"7":1},"core.manage":{"6":1}}'),
(4, 1, 7, 8, 1, 'com_cache', 'com_cache', '{"core.admin":{"7":1},"core.manage":{"7":1}}'),
(5, 1, 9, 10, 1, 'com_checkin', 'com_checkin', '{"core.admin":{"7":1},"core.manage":{"7":1}}'),
(6, 1, 11, 12, 1, 'com_config', 'com_config', '{}'),
(7, 1, 13, 16, 1, 'com_contact', 'com_contact', '{"core.admin":{"7":1},"core.manage":{"6":1}}'),
(8, 1, 17, 38, 1, 'com_content', 'com_content', '{"core.admin":{"7":1},"core.manage":{"6":1},"core.create":{"3":1},"core.edit":{"4":1},"core.edit.state":{"5":1},"core.execute.transition":{"6":1,"5":1}}'),
(9, 1, 39, 40, 1, 'com_cpanel', 'com_cpanel', '{}'),
(10, 1, 41, 42, 1, 'com_installer', 'com_installer', '{"core.manage":{"7":0},"core.delete":{"7":0},"core.edit.state":{"7":0}}'),
(11, 1, 43, 44, 1, 'com_languages', 'com_languages', '{"core.admin":{"7":1}}'),
(12, 1, 45, 46, 1, 'com_login', 'com_login', '{}'),
(14, 1, 49, 50, 1, 'com_massmail', 'com_massmail', '{}'),
(15, 1, 51, 52, 1, 'com_media', 'com_media', '{"core.admin":{"7":1},"core.manage":{"6":1},"core.create":{"3":1},"core.delete":{"5":1}}'),
(16, 1, 53, 56, 1, 'com_menus', 'com_menus', '{"core.admin":{"7":1}}'),
(17, 1, 57, 58, 1, 'com_messages', 'com_messages', '{"core.admin":{"7":1},"core.manage":{"7":1}}'),
(18, 1, 59, 118, 1, 'com_modules', 'com_modules', '{"core.admin":{"7":1}}'),
(19, 1, 119, 122, 1, 'com_newsfeeds', 'com_newsfeeds', '{"core.admin":{"7":1},"core.manage":{"6":1}}'),
(20, 1, 123, 124, 1, 'com_plugins', 'com_plugins', '{"core.admin":{"7":1}}'),
(21, 1, 125, 126, 1, 'com_redirect', 'com_redirect', '{"core.admin":{"7":1}}'),
(23, 1, 129, 130, 1, 'com_templates', 'com_templates', '{"core.admin":{"7":1}}'),
(24, 1, 131, 134, 1, 'com_users', 'com_users', '{"core.admin":{"7":1}}'),
(26, 1, 137, 138, 1, 'com_wrapper', 'com_wrapper', '{}'),
(27, 8, 18, 19, 2, 'com_content.category.2', 'Uncategorised', '{}'),
(28, 3, 4, 5, 2, 'com_banners.category.3', 'Uncategorised', '{}'),
(29, 7, 14, 15, 2, 'com_contact.category.4', 'Uncategorised', '{}'),
(30, 19, 120, 121, 2, 'com_newsfeeds.category.5', 'Uncategorised', '{}'),
(32, 24, 132, 133, 2, 'com_users.category.7', 'Uncategorised', '{}'),
(33, 1, 141, 142, 1, 'com_finder', 'com_finder', '{"core.admin":{"7":1},"core.manage":{"6":1}}'),
(34, 1, 143, 144, 1, 'com_joomlaupdate', 'com_joomlaupdate', '{}'),
(35, 1, 145, 146, 1, 'com_tags', 'com_tags', '{}'),
(36, 1, 147, 148, 1, 'com_contenthistory', 'com_contenthistory', '{}'),
(37, 1, 149, 150, 1, 'com_ajax', 'com_ajax', '{}'),
(38, 1, 151, 152, 1, 'com_postinstall', 'com_postinstall', '{}'),
(39, 18, 60, 61, 2, 'com_modules.module.1', 'Main Menu', '{}'),
(40, 18, 62, 63, 2, 'com_modules.module.2', 'Login', '{}'),
(41, 18, 64, 65, 2, 'com_modules.module.3', 'Popular Articles', '{}'),
(42, 18, 66, 67, 2, 'com_modules.module.4', 'Recently Added Articles', '{}'),
(43, 18, 68, 69, 2, 'com_modules.module.8', 'Toolbar', '{}'),
(44, 18, 70, 71, 2, 'com_modules.module.9', 'Update Checks', '{}'),
(45, 18, 72, 73, 2, 'com_modules.module.10', 'Logged-in Users', '{}'),
(46, 18, 74, 75, 2, 'com_modules.module.12', 'Admin Menu', '{}'),
(48, 18, 78, 79, 2, 'com_modules.module.14', 'User Status', '{}'),
(49, 18, 82, 83, 2, 'com_modules.module.15', 'Title', '{}'),
(50, 18, 84, 85, 2, 'com_modules.module.16', 'Login Form', '{}'),
(51, 18, 86, 87, 2, 'com_modules.module.17', 'Breadcrumbs', '{}'),
(52, 18, 88, 89, 2, 'com_modules.module.79', 'Multilanguage status', '{}'),
(53, 18, 90, 91, 2, 'com_modules.module.86', 'Joomla Version', '{}'),
(54, 16, 54, 55, 2, 'com_menus.menu.1', 'Main Menu', '{}'),
(55, 18, 92, 93, 2, 'com_modules.module.87', 'Sample Data', '{}'),
(56, 8, 20, 37, 2, 'com_content.workflow.1', 'COM_WORKFLOW_DEFAULT_WORKFLOW', '{}'),
(57, 56, 21, 22, 3, 'com_content.state.1', 'Unpublished', '{}'),
(58, 56, 23, 24, 3, 'com_content.state.2', 'Published', '{}'),
(59, 56, 25, 26, 3, 'com_content.state.3', 'Trashed', '{}'),
(60, 56, 27, 28, 3, 'com_content.state.4', 'Archived', '{}'),
(61, 56, 29, 30, 3, 'com_content.transition.1', 'Publish', '{}'),
(62, 56, 31, 32, 3, 'com_content.transition.2', 'Unpublish', '{}'),
(63, 56, 33, 34, 3, 'com_content.transition.3', 'Archive', '{}'),
(64, 56, 35, 36, 3, 'com_content.transition.4', 'Trash', '{}'),
(65, 1, 129, 130, 1, 'com_privacy', 'com_privacy', '{}'),
(66, 1, 131, 132, 1, 'com_actionlogs', 'com_actionlogs', '{}'),
(67, 18, 74, 75, 2, 'com_modules.module.88', 'Latest Actions', '{}'),
(68, 18, 76, 77, 2, 'com_modules.module.89', 'Privacy Dashboard', '{}'),
(69, 1, 153, 154, 1, 'com_csp', 'com_csp', '{}'),
(70, 18, 90, 91, 2, 'com_modules.module.103', 'Site', '{}'),
(71, 18, 92, 93, 2, 'com_modules.module.104', 'System', '{}'),
(72, 18, 94, 95, 2, 'com_modules.module.91', 'System Dashboard', '{}'),
(73, 18, 96, 97, 2, 'com_modules.module.92', 'Content Dashboard', '{}'),
(74, 18, 98, 99, 2, 'com_modules.module.93', 'Menus Dashboard', '{}'),
(75, 18, 100, 101, 2, 'com_modules.module.94', 'Components Dashboard', '{}'),
(76, 18, 102, 103, 2, 'com_modules.module.95', 'Users Dashboard', '{}'),
(77, 18, 104, 105, 2, 'com_modules.module.99', 'Frontend Link', '{}'),
(78, 18, 106, 107, 2, 'com_modules.module.100', 'Messages', '{}'),
(79, 18, 108, 109, 2, 'com_modules.module.101', 'Post Install Messages', '{}'),
(80, 18, 110, 111, 2, 'com_modules.module.102', 'User Status', '{}'),
(82, 18, 114, 115, 2, 'com_modules.module.105', '3rd Party', '{}'),
(83, 18, 116, 117, 2, 'com_modules.module.106', 'Help Dashboard', '{}');

SELECT setval('#__assets_id_seq', 84, false);

--
-- Table structure for table `#__associations`
--

CREATE TABLE IF NOT EXISTS "#__associations" (
  "id" int NOT NULL,
  "context" varchar(50) NOT NULL,
  "key" char(32) NOT NULL,
  CONSTRAINT "#__associations_idx_context_id" PRIMARY KEY ("context", "id")
);
CREATE INDEX "#__associations_idx_key" ON "#__associations" ("key");

COMMENT ON COLUMN "#__associations"."id" IS 'A reference to the associated item.';
COMMENT ON COLUMN "#__associations"."context" IS 'The context of the associated item.';
COMMENT ON COLUMN "#__associations"."key" IS 'The key for the association computed from an md5 on associated ids.';

--
-- Table structure for table `#__banners`
--

CREATE TABLE IF NOT EXISTS "#__banners" (
  "id" serial NOT NULL,
  "cid" bigint DEFAULT 0 NOT NULL,
  "type" bigint DEFAULT 0 NOT NULL,
  "name" varchar(255) DEFAULT '' NOT NULL,
  "alias" varchar(255) DEFAULT '' NOT NULL,
  "imptotal" bigint DEFAULT 0 NOT NULL,
  "impmade" bigint DEFAULT 0 NOT NULL,
  "clicks" bigint DEFAULT 0 NOT NULL,
  "clickurl" varchar(200) DEFAULT '' NOT NULL,
  "state" smallint DEFAULT 0 NOT NULL,
  "catid" bigint DEFAULT 0 NOT NULL,
  "description" text NOT NULL,
  "custombannercode" varchar(2048) NOT NULL,
  "sticky" smallint DEFAULT 0 NOT NULL,
  "ordering" bigint DEFAULT 0 NOT NULL,
  "metakey" text,
  "params" text NOT NULL,
  "own_prefix" smallint DEFAULT 0 NOT NULL,
  "metakey_prefix" varchar(255) DEFAULT '' NOT NULL,
  "purchase_type" smallint DEFAULT -1 NOT NULL,
  "track_clicks" smallint DEFAULT -1 NOT NULL,
  "track_impressions" smallint DEFAULT -1 NOT NULL,
  "checked_out" bigint DEFAULT 0 NOT NULL,
  "checked_out_time" timestamp without time zone,
  "publish_up" timestamp without time zone,
  "publish_down" timestamp without time zone,
  "reset" timestamp without time zone,
  "created" timestamp without time zone NOT NULL,
  "language" varchar(7) DEFAULT '' NOT NULL,
  "created_by" bigint DEFAULT 0 NOT NULL,
  "created_by_alias" varchar(255) DEFAULT '' NOT NULL,
  "modified" timestamp without time zone NOT NULL,
  "modified_by" bigint DEFAULT 0 NOT NULL,
  "version" bigint DEFAULT 1 NOT NULL,
  PRIMARY KEY ("id")
);
CREATE INDEX "#__banners_idx_state" ON "#__banners" ("state");
CREATE INDEX "#__banners_idx_own_prefix" ON "#__banners" ("own_prefix");
CREATE INDEX "#__banners_idx_metakey_prefix" ON "#__banners" ("metakey_prefix");
CREATE INDEX "#__banners_idx_banner_catid" ON "#__banners" ("catid");
CREATE INDEX "#__banners_idx_language" ON "#__banners" ("language");

--
-- Table structure for table `#__banner_clients`
--

CREATE TABLE IF NOT EXISTS "#__banner_clients" (
  "id" serial NOT NULL,
  "name" varchar(255) DEFAULT '' NOT NULL,
  "contact" varchar(255) DEFAULT '' NOT NULL,
  "email" varchar(255) DEFAULT '' NOT NULL,
  "extrainfo" text NOT NULL,
  "state" smallint DEFAULT 0 NOT NULL,
  "checked_out" bigint DEFAULT 0 NOT NULL,
  "checked_out_time" timestamp without time zone,
  "metakey" text,
  "own_prefix" smallint DEFAULT 0 NOT NULL,
  "metakey_prefix" varchar(255) DEFAULT '' NOT NULL,
  "purchase_type" smallint DEFAULT -1 NOT NULL,
  "track_clicks" smallint DEFAULT -1 NOT NULL,
  "track_impressions" smallint DEFAULT -1 NOT NULL,
  PRIMARY KEY ("id")
);
CREATE INDEX "#__banner_clients_idx_own_prefix" ON "#__banner_clients" ("own_prefix");
CREATE INDEX "#__banner_clients_idx_metakey_prefix" ON "#__banner_clients" ("metakey_prefix");

--
-- Table structure for table `#__banner_tracks`
--

CREATE TABLE IF NOT EXISTS "#__banner_tracks" (
  "track_date" timestamp without time zone NOT NULL,
  "track_type" bigint NOT NULL,
  "banner_id" bigint NOT NULL,
  "count" bigint DEFAULT 0 NOT NULL,
  PRIMARY KEY ("track_date", "track_type", "banner_id")
);
CREATE INDEX "#__banner_tracks_idx_track_date" ON "#__banner_tracks" ("track_date");
CREATE INDEX "#__banner_tracks_idx_track_type" ON "#__banner_tracks" ("track_type");
CREATE INDEX "#__banner_tracks_idx_banner_id" ON "#__banner_tracks" ("banner_id");

--
-- Table structure for table `#__categories`
--

CREATE TABLE IF NOT EXISTS "#__categories" (
  "id" serial NOT NULL,
  "asset_id" bigint DEFAULT 0 NOT NULL,
  "parent_id" integer DEFAULT 0 NOT NULL,
  "lft" bigint DEFAULT 0 NOT NULL,
  "rgt" bigint DEFAULT 0 NOT NULL,
  "level" integer DEFAULT 0 NOT NULL,
  "path" varchar(255) DEFAULT '' NOT NULL,
  "extension" varchar(50) DEFAULT '' NOT NULL,
  "title" varchar(255) DEFAULT '' NOT NULL,
  "alias" varchar(255) DEFAULT '' NOT NULL,
  "note" varchar(255) DEFAULT '' NOT NULL,
  "description" text,
  "published" smallint DEFAULT 0 NOT NULL,
  "checked_out" bigint DEFAULT 0 NOT NULL,
  "checked_out_time" timestamp without time zone,
  "access" bigint DEFAULT 0 NOT NULL,
  "params" text,
  "metadesc" varchar(1024) DEFAULT '' NOT NULL,
  "metakey" varchar(1024) DEFAULT '' NOT NULL,
  "metadata" varchar(2048) DEFAULT '' NOT NULL,
  "created_user_id" integer DEFAULT 0 NOT NULL,
  "created_time" timestamp without time zone NOT NULL,
  "modified_user_id" integer DEFAULT 0 NOT NULL,
  "modified_time" timestamp without time zone NOT NULL,
  "hits" integer DEFAULT 0 NOT NULL,
  "language" varchar(7) DEFAULT '' NOT NULL,
  "version" bigint DEFAULT 1 NOT NULL,
  PRIMARY KEY ("id")
);
CREATE INDEX "#__categories_cat_idx" ON "#__categories" ("extension", "published", "access");
CREATE INDEX "#__categories_idx_access" ON "#__categories" ("access");
CREATE INDEX "#__categories_idx_checkout" ON "#__categories" ("checked_out");
CREATE INDEX "#__categories_idx_path" ON "#__categories" ("path");
CREATE INDEX "#__categories_idx_left_right" ON "#__categories" ("lft", "rgt");
CREATE INDEX "#__categories_idx_alias" ON "#__categories" ("alias");
CREATE INDEX "#__categories_idx_language" ON "#__categories" ("language");

COMMENT ON COLUMN "#__categories"."asset_id" IS 'FK to the #__assets table.';
COMMENT ON COLUMN "#__categories"."metadesc" IS 'The meta description for the page.';
COMMENT ON COLUMN "#__categories"."metakey" IS 'The keywords for the page.';
COMMENT ON COLUMN "#__categories"."metadata" IS 'JSON encoded metadata properties.';

--
-- Dumping data for table `#__categories`
--

INSERT INTO "#__categories" ("id", "asset_id", "parent_id", "lft", "rgt", "level", "path", "extension", "title", "alias", "note", "description", "published", "checked_out", "checked_out_time", "access", "params", "metadesc", "metakey", "metadata", "created_user_id", "created_time", "modified_user_id", "modified_time", "hits", "language", "version") VALUES
(1, 0, 0, 0, 11, 0, '', 'system', 'ROOT', 'root', '', '', 1, 0, NULL, 1, '{}', '', '', '{}', 42, CURRENT_TIMESTAMP, 42, CURRENT_TIMESTAMP, 0, '*', 1),
(2, 27, 1, 1, 2, 1, 'uncategorised', 'com_content', 'Uncategorised', 'uncategorised', '', '', 1, 0, NULL, 1, '{"category_layout":"","image":"","workflow_id":"use_default"}', '', '', '{"author":"","robots":""}', 42, CURRENT_TIMESTAMP, 42, CURRENT_TIMESTAMP, 0, '*', 1),
(3, 28, 1, 3, 4, 1, 'uncategorised', 'com_banners', 'Uncategorised', 'uncategorised', '', '', 1, 0, NULL, 1, '{"category_layout":"","image":""}', '', '', '{"author":"","robots":""}', 42, CURRENT_TIMESTAMP, 42, CURRENT_TIMESTAMP, 0, '*', 1),
(4, 29, 1, 5, 6, 1, 'uncategorised', 'com_contact', 'Uncategorised', 'uncategorised', '', '', 1, 0, NULL, 1, '{"category_layout":"","image":""}', '', '', '{"author":"","robots":""}', 42, CURRENT_TIMESTAMP, 42, CURRENT_TIMESTAMP, 0, '*', 1),
(5, 30, 1, 7, 8, 1, 'uncategorised', 'com_newsfeeds', 'Uncategorised', 'uncategorised', '', '', 1, 0, NULL, 1, '{"category_layout":"","image":""}', '', '', '{"author":"","robots":""}', 42, CURRENT_TIMESTAMP, 42, CURRENT_TIMESTAMP, 0, '*', 1),
(7, 32, 1, 9, 10, 1, 'uncategorised', 'com_users', 'Uncategorised', 'uncategorised', '', '', 1, 0, NULL, 1, '{"category_layout":"","image":""}', '', '', '{"author":"","robots":""}', 42, CURRENT_TIMESTAMP, 42, CURRENT_TIMESTAMP, 0, '*', 1);

SELECT setval('#__categories_id_seq', 8, false);

--
-- Table structure for table `#__contact_details`
--

CREATE TABLE IF NOT EXISTS "#__contact_details" (
  "id" serial NOT NULL,
  "name" varchar(255) NOT NULL,
  "alias" varchar(255) NOT NULL,
  "con_position" varchar(255),
  "address" text,
  "suburb" varchar(100),
  "state" varchar(100),
  "country" varchar(100),
  "postcode" varchar(100),
  "telephone" varchar(255),
  "fax" varchar(255),
  "misc" text,
  "image" varchar(255),
  "email_to" varchar(255),
  "default_con" smallint NOT NULL DEFAULT 0,
  "published" smallint NOT NULL DEFAULT 0,
  "checked_out" bigint NOT NULL DEFAULT 0,
  "checked_out_time" timestamp without time zone,
  "ordering" bigint NOT NULL DEFAULT 0,
  "params" text NOT NULL,
  "user_id" bigint NOT NULL DEFAULT 0,
  "catid" bigint NOT NULL DEFAULT 0,
  "access" bigint NOT NULL DEFAULT 0,
  "mobile" varchar(255) NOT NULL DEFAULT '',
  "webpage" varchar(255) NOT NULL DEFAULT '',
  "sortname1" varchar(255) NOT NULL DEFAULT '',
  "sortname2" varchar(255) NOT NULL DEFAULT '',
  "sortname3" varchar(255) NOT NULL DEFAULT '',
  "language" varchar(7) NOT NULL,
  "created" timestamp without time zone NOT NULL,
  "created_by" integer NOT NULL DEFAULT 0,
  "created_by_alias" varchar(255) NOT NULL DEFAULT '',
  "modified" timestamp without time zone NOT NULL,
  "modified_by" integer NOT NULL DEFAULT 0,
  "metakey" text,
  "metadesc" text NOT NULL,
  "metadata" text NOT NULL,
  "featured" smallint NOT NULL DEFAULT 0,
  "publish_up" timestamp without time zone,
  "publish_down" timestamp without time zone,
  "version" bigint NOT NULL DEFAULT 1,
  "hits" bigint NOT NULL DEFAULT 0,
  PRIMARY KEY ("id")
);
CREATE INDEX "#__contact_details_idx_access" ON "#__contact_details" ("access");
CREATE INDEX "#__contact_details_idx_checkout" ON "#__contact_details" ("checked_out");
CREATE INDEX "#__contact_details_idx_state" ON "#__contact_details" ("published");
CREATE INDEX "#__contact_details_idx_catid" ON "#__contact_details" ("catid");
CREATE INDEX "#__contact_details_idx_createdby" ON "#__contact_details" ("created_by");
CREATE INDEX "#__contact_details_idx_featured_catid" ON "#__contact_details" ("featured", "catid");
CREATE INDEX "#__contact_details_idx_language" ON "#__contact_details" ("language");

COMMENT ON COLUMN "#__contact_details"."featured" IS 'Set if contact is featured.';

--
-- Table structure for table `#__content`
--

CREATE TABLE IF NOT EXISTS "#__content" (
  "id" serial NOT NULL,
  "asset_id" bigint DEFAULT 0 NOT NULL,
  "title" varchar(255) DEFAULT '' NOT NULL,
  "alias" varchar(255) DEFAULT '' NOT NULL,
  "introtext" text NOT NULL,
  "fulltext" text NOT NULL,
  "state" smallint DEFAULT 0 NOT NULL,
  "catid" bigint DEFAULT 0 NOT NULL,
  "created" timestamp without time zone NOT NULL,
  "created_by" bigint DEFAULT 0 NOT NULL,
  "created_by_alias" varchar(255) DEFAULT '' NOT NULL,
  "modified" timestamp without time zone NOT NULL,
  "modified_by" bigint DEFAULT 0 NOT NULL,
  "checked_out" bigint DEFAULT 0 NOT NULL,
  "checked_out_time" timestamp without time zone,
  "publish_up" timestamp without time zone,
  "publish_down" timestamp without time zone,
  "images" text NOT NULL,
  "urls" text NOT NULL,
  "attribs" varchar(5120) NOT NULL,
  "version" bigint DEFAULT 1 NOT NULL,
  "ordering" bigint DEFAULT 0 NOT NULL,
  "metakey" text,
  "metadesc" text NOT NULL,
  "access" bigint DEFAULT 0 NOT NULL,
  "hits" bigint DEFAULT 0 NOT NULL,
  "metadata" text NOT NULL,
  "featured" smallint DEFAULT 0 NOT NULL,
  "language" varchar(7) DEFAULT '' NOT NULL,
  "note" varchar(255) DEFAULT '' NOT NULL,
  PRIMARY KEY ("id")
);
CREATE INDEX "#__content_idx_access" ON "#__content" ("access");
CREATE INDEX "#__content_idx_checkout" ON "#__content" ("checked_out");
CREATE INDEX "#__content_idx_state" ON "#__content" ("state");
CREATE INDEX "#__content_idx_catid" ON "#__content" ("catid");
CREATE INDEX "#__content_idx_createdby" ON "#__content" ("created_by");
CREATE INDEX "#__content_idx_featured_catid" ON "#__content" ("featured", "catid");
CREATE INDEX "#__content_idx_language" ON "#__content" ("language");
CREATE INDEX "#__content_idx_alias" ON "#__content" ("alias");

COMMENT ON COLUMN "#__content"."asset_id" IS 'FK to the #__assets table.';
COMMENT ON COLUMN "#__content"."featured" IS 'Set if article is featured.';
COMMENT ON COLUMN "#__content"."language" IS 'The language code for the article.';


--
-- Table structure for table `#__content_frontpage`
--

CREATE TABLE IF NOT EXISTS "#__content_frontpage" (
  "content_id" bigint DEFAULT 0 NOT NULL,
  "ordering" bigint DEFAULT 0 NOT NULL,
  "featured_up" timestamp without time zone,
  "featured_down" timestamp without time zone,
  PRIMARY KEY ("content_id")
);

--
-- Table structure for table `#__content_rating`
--

CREATE TABLE IF NOT EXISTS "#__content_rating" (
  "content_id" bigint DEFAULT 0 NOT NULL,
  "rating_sum" bigint DEFAULT 0 NOT NULL,
  "rating_count" bigint DEFAULT 0 NOT NULL,
  "lastip" varchar(50) DEFAULT '' NOT NULL,
  PRIMARY KEY ("content_id")
);

--
-- Table structure for table `#__content_types`
--

CREATE TABLE IF NOT EXISTS "#__content_types" (
  "type_id" serial NOT NULL,
  "type_title" varchar(255) NOT NULL DEFAULT '',
  "type_alias" varchar(255) NOT NULL DEFAULT '',
  "table" varchar(2048) NOT NULL DEFAULT '',
  "rules" text NOT NULL,
  "field_mappings" text NOT NULL,
  "router" varchar(255) NOT NULL DEFAULT '',
  "content_history_options" varchar(5120) DEFAULT NULL,
  PRIMARY KEY ("type_id")
);
CREATE INDEX "#__content_types_idx_alias" ON "#__content_types" ("type_alias");

COMMENT ON COLUMN "#__content_types"."content_history_options" IS 'JSON string for com_contenthistory options';

--
-- Dumping data for table `#__content_types`
--

INSERT INTO "#__content_types" ("type_id", "type_title", "type_alias", "table", "rules", "field_mappings", "router", "content_history_options") VALUES
(1, 'Article', 'com_content.article', '{"special":{"dbtable":"#__content","key":"id","type":"Content","prefix":"JTable","config":"array()"},"common":{"dbtable":"#__ucm_content","key":"ucm_id","type":"Corecontent","prefix":"JTable","config":"array()"}}', '', '{"common":{"core_content_item_id":"id","core_title":"title","core_state":"state","core_alias":"alias","core_created_time":"created","core_modified_time":"modified","core_body":"introtext", "core_hits":"hits","core_publish_up":"publish_up","core_publish_down":"publish_down","core_access":"access", "core_params":"attribs", "core_featured":"featured", "core_metadata":"metadata", "core_language":"language", "core_images":"images", "core_urls":"urls", "core_version":"version", "core_ordering":"ordering", "core_metakey":"metakey", "core_metadesc":"metadesc", "core_catid":"catid", "asset_id":"asset_id", "note":"note"}, "special":{"fulltext":"fulltext"}}', 'ContentHelperRoute::getArticleRoute', '{"formFile":"administrator\\/components\\/com_content\\/forms\\/article.xml", "hideFields":["asset_id","checked_out","checked_out_time","version"],"ignoreChanges":["modified_by", "modified", "checked_out", "checked_out_time", "version", "hits", "ordering"],"convertToInt":["publish_up", "publish_down", "featured", "ordering"],"displayLookup":[{"sourceColumn":"catid","targetTable":"#__categories","targetColumn":"id","displayColumn":"title"},{"sourceColumn":"created_by","targetTable":"#__users","targetColumn":"id","displayColumn":"name"},{"sourceColumn":"access","targetTable":"#__viewlevels","targetColumn":"id","displayColumn":"title"},{"sourceColumn":"modified_by","targetTable":"#__users","targetColumn":"id","displayColumn":"name"} ]}'),
(2, 'Contact', 'com_contact.contact', '{"special":{"dbtable":"#__contact_details","key":"id","type":"ContactTable","prefix":"Joomla\\\\Component\\\\Contact\\\\Administrator\\\\Table\\\\","config":"array()"},"common":{"dbtable":"#__ucm_content","key":"ucm_id","type":"Corecontent","prefix":"JTable","config":"array()"}}', '', '{"common":{"core_content_item_id":"id","core_title":"name","core_state":"published","core_alias":"alias","core_created_time":"created","core_modified_time":"modified","core_body":"address", "core_hits":"hits","core_publish_up":"publish_up","core_publish_down":"publish_down","core_access":"access", "core_params":"params", "core_featured":"featured", "core_metadata":"metadata", "core_language":"language", "core_images":"image", "core_urls":"webpage", "core_version":"version", "core_ordering":"ordering", "core_metakey":"metakey", "core_metadesc":"metadesc", "core_catid":"catid", "asset_id":"null"}, "special":{"con_position":"con_position","suburb":"suburb","state":"state","country":"country","postcode":"postcode","telephone":"telephone","fax":"fax","misc":"misc","email_to":"email_to","default_con":"default_con","user_id":"user_id","mobile":"mobile","sortname1":"sortname1","sortname2":"sortname2","sortname3":"sortname3"}}', 'ContactHelperRoute::getContactRoute', '{"formFile":"administrator\\/components\\/com_contact\\/forms\\/contact.xml","hideFields":["default_con","checked_out","checked_out_time","version"],"ignoreChanges":["modified_by", "modified", "checked_out", "checked_out_time", "version", "hits"],"convertToInt":["publish_up", "publish_down", "featured", "ordering"], "displayLookup":[ {"sourceColumn":"created_by","targetTable":"#__users","targetColumn":"id","displayColumn":"name"},{"sourceColumn":"catid","targetTable":"#__categories","targetColumn":"id","displayColumn":"title"},{"sourceColumn":"modified_by","targetTable":"#__users","targetColumn":"id","displayColumn":"name"},{"sourceColumn":"access","targetTable":"#__viewlevels","targetColumn":"id","displayColumn":"title"},{"sourceColumn":"user_id","targetTable":"#__users","targetColumn":"id","displayColumn":"name"} ] }'),
(3, 'Newsfeed', 'com_newsfeeds.newsfeed', '{"special":{"dbtable":"#__newsfeeds","key":"id","type":"NewsfeedTable","prefix":"Joomla\\\\Component\\\\Newsfeeds\\\\Administrator\\\\Table\\\\","config":"array()"},"common":{"dbtable":"#__ucm_content","key":"ucm_id","type":"Corecontent","prefix":"JTable","config":"array()"}}', '', '{"common":{"core_content_item_id":"id","core_title":"name","core_state":"published","core_alias":"alias","core_created_time":"created","core_modified_time":"modified","core_body":"description", "core_hits":"hits","core_publish_up":"publish_up","core_publish_down":"publish_down","core_access":"access", "core_params":"params", "core_featured":"featured", "core_metadata":"metadata", "core_language":"language", "core_images":"images", "core_urls":"link", "core_version":"version", "core_ordering":"ordering", "core_metakey":"metakey", "core_metadesc":"metadesc", "core_catid":"catid", "asset_id":"null"}, "special":{"numarticles":"numarticles","cache_time":"cache_time","rtl":"rtl"}}', 'NewsfeedsHelperRoute::getNewsfeedRoute', '{"formFile":"administrator\\/components\\/com_newsfeeds\\/forms\\/newsfeed.xml","hideFields":["asset_id","checked_out","checked_out_time","version"],"ignoreChanges":["modified_by", "modified", "checked_out", "checked_out_time", "version", "hits"],"convertToInt":["publish_up", "publish_down", "featured", "ordering"],"displayLookup":[{"sourceColumn":"catid","targetTable":"#__categories","targetColumn":"id","displayColumn":"title"},{"sourceColumn":"created_by","targetTable":"#__users","targetColumn":"id","displayColumn":"name"},{"sourceColumn":"access","targetTable":"#__viewlevels","targetColumn":"id","displayColumn":"title"},{"sourceColumn":"modified_by","targetTable":"#__users","targetColumn":"id","displayColumn":"name"} ]}'),
(4, 'User', 'com_users.user', '{"special":{"dbtable":"#__users","key":"id","type":"User","prefix":"JTable","config":"array()"},"common":{"dbtable":"#__ucm_content","key":"ucm_id","type":"Corecontent","prefix":"JTable","config":"array()"}}', '', '{"common":{"core_content_item_id":"id","core_title":"name","core_state":"null","core_alias":"username","core_created_time":"registerDate","core_modified_time":"lastvisitDate","core_body":"null", "core_hits":"null","core_publish_up":"null","core_publish_down":"null","access":"null", "core_params":"params", "core_featured":"null", "core_metadata":"null", "core_language":"null", "core_images":"null", "core_urls":"null", "core_version":"null", "core_ordering":"null", "core_metakey":"null", "core_metadesc":"null", "core_catid":"null", "asset_id":"null"}, "special":{}}', '', ''),
(5, 'Article Category', 'com_content.category', '{"special":{"dbtable":"#__categories","key":"id","type":"Category","prefix":"JTable","config":"array()"},"common":{"dbtable":"#__ucm_content","key":"ucm_id","type":"Corecontent","prefix":"JTable","config":"array()"}}', '', '{"common":{"core_content_item_id":"id","core_title":"title","core_state":"published","core_alias":"alias","core_created_time":"created_time","core_modified_time":"modified_time","core_body":"description", "core_hits":"hits","core_publish_up":"null","core_publish_down":"null","core_access":"access", "core_params":"params", "core_featured":"null", "core_metadata":"metadata", "core_language":"language", "core_images":"null", "core_urls":"null", "core_version":"version", "core_ordering":"null", "core_metakey":"metakey", "core_metadesc":"metadesc", "core_catid":"parent_id", "asset_id":"asset_id"}, "special":{"parent_id":"parent_id","lft":"lft","rgt":"rgt","level":"level","path":"path","extension":"extension","note":"note"}}', 'ContentHelperRoute::getCategoryRoute', '{"formFile":"administrator\\/components\\/com_categories\\/forms\\/category.xml", "hideFields":["asset_id","checked_out","checked_out_time","version","lft","rgt","level","path","extension"], "ignoreChanges":["modified_user_id", "modified_time", "checked_out", "checked_out_time", "version", "hits", "path"],"convertToInt":["publish_up", "publish_down"], "displayLookup":[{"sourceColumn":"created_user_id","targetTable":"#__users","targetColumn":"id","displayColumn":"name"},{"sourceColumn":"access","targetTable":"#__viewlevels","targetColumn":"id","displayColumn":"title"},{"sourceColumn":"modified_user_id","targetTable":"#__users","targetColumn":"id","displayColumn":"name"},{"sourceColumn":"parent_id","targetTable":"#__categories","targetColumn":"id","displayColumn":"title"}]}'),
(6, 'Contact Category', 'com_contact.category', '{"special":{"dbtable":"#__categories","key":"id","type":"Category","prefix":"JTable","config":"array()"},"common":{"dbtable":"#__ucm_content","key":"ucm_id","type":"Corecontent","prefix":"JTable","config":"array()"}}', '', '{"common":{"core_content_item_id":"id","core_title":"title","core_state":"published","core_alias":"alias","core_created_time":"created_time","core_modified_time":"modified_time","core_body":"description", "core_hits":"hits","core_publish_up":"null","core_publish_down":"null","core_access":"access", "core_params":"params", "core_featured":"null", "core_metadata":"metadata", "core_language":"language", "core_images":"null", "core_urls":"null", "core_version":"version", "core_ordering":"null", "core_metakey":"metakey", "core_metadesc":"metadesc", "core_catid":"parent_id", "asset_id":"asset_id"}, "special":{"parent_id":"parent_id","lft":"lft","rgt":"rgt","level":"level","path":"path","extension":"extension","note":"note"}}', 'ContactHelperRoute::getCategoryRoute', '{"formFile":"administrator\\/components\\/com_categories\\/forms\\/category.xml", "hideFields":["asset_id","checked_out","checked_out_time","version","lft","rgt","level","path","extension"], "ignoreChanges":["modified_user_id", "modified_time", "checked_out", "checked_out_time", "version", "hits", "path"],"convertToInt":["publish_up", "publish_down"], "displayLookup":[{"sourceColumn":"created_user_id","targetTable":"#__users","targetColumn":"id","displayColumn":"name"},{"sourceColumn":"access","targetTable":"#__viewlevels","targetColumn":"id","displayColumn":"title"},{"sourceColumn":"modified_user_id","targetTable":"#__users","targetColumn":"id","displayColumn":"name"},{"sourceColumn":"parent_id","targetTable":"#__categories","targetColumn":"id","displayColumn":"title"}]}'),
(7, 'Newsfeeds Category', 'com_newsfeeds.category', '{"special":{"dbtable":"#__categories","key":"id","type":"Category","prefix":"JTable","config":"array()"},"common":{"dbtable":"#__ucm_content","key":"ucm_id","type":"Corecontent","prefix":"JTable","config":"array()"}}', '', '{"common":{"core_content_item_id":"id","core_title":"title","core_state":"published","core_alias":"alias","core_created_time":"created_time","core_modified_time":"modified_time","core_body":"description", "core_hits":"hits","core_publish_up":"null","core_publish_down":"null","core_access":"access", "core_params":"params", "core_featured":"null", "core_metadata":"metadata", "core_language":"language", "core_images":"null", "core_urls":"null", "core_version":"version", "core_ordering":"null", "core_metakey":"metakey", "core_metadesc":"metadesc", "core_catid":"parent_id", "asset_id":"asset_id"}, "special":{"parent_id":"parent_id","lft":"lft","rgt":"rgt","level":"level","path":"path","extension":"extension","note":"note"}}', 'NewsfeedsHelperRoute::getCategoryRoute', '{"formFile":"administrator\\/components\\/com_categories\\/forms\\/category.xml", "hideFields":["asset_id","checked_out","checked_out_time","version","lft","rgt","level","path","extension"], "ignoreChanges":["modified_user_id", "modified_time", "checked_out", "checked_out_time", "version", "hits", "path"],"convertToInt":["publish_up", "publish_down"], "displayLookup":[{"sourceColumn":"created_user_id","targetTable":"#__users","targetColumn":"id","displayColumn":"name"},{"sourceColumn":"access","targetTable":"#__viewlevels","targetColumn":"id","displayColumn":"title"},{"sourceColumn":"modified_user_id","targetTable":"#__users","targetColumn":"id","displayColumn":"name"},{"sourceColumn":"parent_id","targetTable":"#__categories","targetColumn":"id","displayColumn":"title"}]}'),
(8, 'Tag', 'com_tags.tag', '{"special":{"dbtable":"#__tags","key":"tag_id","type":"TagTable","prefix":"Joomla\\\\Component\\\\Tags\\\\Administrator\\\\Table\\\\","config":"array()"},"common":{"dbtable":"#__ucm_content","key":"ucm_id","type":"Corecontent","prefix":"JTable","config":"array()"}}', '', '{"common":{"core_content_item_id":"id","core_title":"title","core_state":"published","core_alias":"alias","core_created_time":"created_time","core_modified_time":"modified_time","core_body":"description", "core_hits":"hits","core_publish_up":"null","core_publish_down":"null","core_access":"access", "core_params":"params", "core_featured":"featured", "core_metadata":"metadata", "core_language":"language", "core_images":"images", "core_urls":"urls", "core_version":"version", "core_ordering":"null", "core_metakey":"metakey", "core_metadesc":"metadesc", "core_catid":"null", "asset_id":"null"}, "special":{"parent_id":"parent_id","lft":"lft","rgt":"rgt","level":"level","path":"path"}}', 'TagsHelperRoute::getTagRoute', '{"formFile":"administrator\\/components\\/com_tags\\/forms\\/tag.xml", "hideFields":["checked_out","checked_out_time","version", "lft", "rgt", "level", "path", "urls", "publish_up", "publish_down"],"ignoreChanges":["modified_user_id", "modified_time", "checked_out", "checked_out_time", "version", "hits", "path"],"convertToInt":["publish_up", "publish_down"], "displayLookup":[{"sourceColumn":"created_user_id","targetTable":"#__users","targetColumn":"id","displayColumn":"name"}, {"sourceColumn":"access","targetTable":"#__viewlevels","targetColumn":"id","displayColumn":"title"}, {"sourceColumn":"modified_user_id","targetTable":"#__users","targetColumn":"id","displayColumn":"name"}]}'),
(9, 'Banner', 'com_banners.banner', '{"special":{"dbtable":"#__banners","key":"id","type":"BannerTable","prefix":"Joomla\\\\Component\\\\Banners\\\\Administrator\\\\Table\\\\","config":"array()"},"common":{"dbtable":"#__ucm_content","key":"ucm_id","type":"Corecontent","prefix":"JTable","config":"array()"}}', '', '{"common":{"core_content_item_id":"id","core_title":"name","core_state":"published","core_alias":"alias","core_created_time":"created","core_modified_time":"modified","core_body":"description", "core_hits":"null","core_publish_up":"publish_up","core_publish_down":"publish_down","core_access":"access", "core_params":"params", "core_featured":"null", "core_metadata":"metadata", "core_language":"language", "core_images":"images", "core_urls":"link", "core_version":"version", "core_ordering":"ordering", "core_metakey":"metakey", "core_metadesc":"metadesc", "core_catid":"catid", "asset_id":"null"}, "special":{"imptotal":"imptotal", "impmade":"impmade", "clicks":"clicks", "clickurl":"clickurl", "custombannercode":"custombannercode", "cid":"cid", "purchase_type":"purchase_type", "track_impressions":"track_impressions", "track_clicks":"track_clicks"}}', '','{"formFile":"administrator\\/components\\/com_banners\\/forms\\/banner.xml", "hideFields":["checked_out","checked_out_time","version", "reset"],"ignoreChanges":["modified_by", "modified", "checked_out", "checked_out_time", "version", "imptotal", "impmade", "reset"], "convertToInt":["publish_up", "publish_down", "ordering"], "displayLookup":[{"sourceColumn":"catid","targetTable":"#__categories","targetColumn":"id","displayColumn":"title"}, {"sourceColumn":"cid","targetTable":"#__banner_clients","targetColumn":"id","displayColumn":"name"}, {"sourceColumn":"created_by","targetTable":"#__users","targetColumn":"id","displayColumn":"name"},{"sourceColumn":"modified_by","targetTable":"#__users","targetColumn":"id","displayColumn":"name"} ]}'),
(10, 'Banners Category', 'com_banners.category', '{"special":{"dbtable":"#__categories","key":"id","type":"Category","prefix":"JTable","config":"array()"},"common":{"dbtable":"#__ucm_content","key":"ucm_id","type":"Corecontent","prefix":"JTable","config":"array()"}}', '', '{"common":{"core_content_item_id":"id","core_title":"title","core_state":"published","core_alias":"alias","core_created_time":"created_time","core_modified_time":"modified_time","core_body":"description", "core_hits":"hits","core_publish_up":"null","core_publish_down":"null","core_access":"access", "core_params":"params", "core_featured":"null", "core_metadata":"metadata", "core_language":"language", "core_images":"null", "core_urls":"null", "core_version":"version", "core_ordering":"null", "core_metakey":"metakey", "core_metadesc":"metadesc", "core_catid":"parent_id", "asset_id":"asset_id"}, "special": {"parent_id":"parent_id","lft":"lft","rgt":"rgt","level":"level","path":"path","extension":"extension","note":"note"}}','','{"formFile":"administrator\\/components\\/com_categories\\/forms\\/category.xml", "hideFields":["asset_id","checked_out","checked_out_time","version","lft","rgt","level","path","extension"], "ignoreChanges":["modified_user_id", "modified_time", "checked_out", "checked_out_time", "version", "hits", "path"], "convertToInt":["publish_up", "publish_down"], "displayLookup":[{"sourceColumn":"created_user_id","targetTable":"#__users","targetColumn":"id","displayColumn":"name"},{"sourceColumn":"access","targetTable":"#__viewlevels","targetColumn":"id","displayColumn":"title"},{"sourceColumn":"modified_user_id","targetTable":"#__users","targetColumn":"id","displayColumn":"name"},{"sourceColumn":"parent_id","targetTable":"#__categories","targetColumn":"id","displayColumn":"title"}]}'),
(11, 'Banner Client', 'com_banners.client', '{"special":{"dbtable":"#__banner_clients","key":"id","type":"ClientTable","prefix":"Joomla\\\\Component\\\\Banners\\\\Administrator\\\\Table\\\\"}}', '', '', '', '{"formFile":"administrator\\/components\\/com_banners\\/forms\\/client.xml", "hideFields":["checked_out","checked_out_time"], "ignoreChanges":["checked_out", "checked_out_time"], "convertToInt":[], "displayLookup":[]}'),
(12, 'User Notes', 'com_users.note', '{"special":{"dbtable":"#__user_notes","key":"id","type":"NoteTable","prefix":"Joomla\\\\Component\\\\Users\\\\Administrator\\\\Table\\\\"}}', '', '', '', '{"formFile":"administrator\\/components\\/com_users\\/forms\\/note.xml", "hideFields":["checked_out","checked_out_time", "publish_up", "publish_down"],"ignoreChanges":["modified_user_id", "modified_time", "checked_out", "checked_out_time"], "convertToInt":["publish_up", "publish_down"],"displayLookup":[{"sourceColumn":"catid","targetTable":"#__categories","targetColumn":"id","displayColumn":"title"}, {"sourceColumn":"created_user_id","targetTable":"#__users","targetColumn":"id","displayColumn":"name"}, {"sourceColumn":"user_id","targetTable":"#__users","targetColumn":"id","displayColumn":"name"}, {"sourceColumn":"modified_user_id","targetTable":"#__users","targetColumn":"id","displayColumn":"name"}]}'),
(13, 'User Notes Category', 'com_users.category', '{"special":{"dbtable":"#__categories","key":"id","type":"Category","prefix":"JTable","config":"array()"},"common":{"dbtable":"#__ucm_content","key":"ucm_id","type":"Corecontent","prefix":"JTable","config":"array()"}}', '', '{"common":{"core_content_item_id":"id","core_title":"title","core_state":"published","core_alias":"alias","core_created_time":"created_time","core_modified_time":"modified_time","core_body":"description", "core_hits":"hits","core_publish_up":"null","core_publish_down":"null","core_access":"access", "core_params":"params", "core_featured":"null", "core_metadata":"metadata", "core_language":"language", "core_images":"null", "core_urls":"null", "core_version":"version", "core_ordering":"null", "core_metakey":"metakey", "core_metadesc":"metadesc", "core_catid":"parent_id", "asset_id":"asset_id"}, "special":{"parent_id":"parent_id","lft":"lft","rgt":"rgt","level":"level","path":"path","extension":"extension","note":"note"}}', '', '{"formFile":"administrator\\/components\\/com_categories\\/forms\\/category.xml", "hideFields":["checked_out","checked_out_time","version","lft","rgt","level","path","extension"], "ignoreChanges":["modified_user_id", "modified_time", "checked_out", "checked_out_time", "version", "hits", "path"], "convertToInt":["publish_up", "publish_down"], "displayLookup":[{"sourceColumn":"created_user_id","targetTable":"#__users","targetColumn":"id","displayColumn":"name"}, {"sourceColumn":"access","targetTable":"#__viewlevels","targetColumn":"id","displayColumn":"title"},{"sourceColumn":"modified_user_id","targetTable":"#__users","targetColumn":"id","displayColumn":"name"},{"sourceColumn":"parent_id","targetTable":"#__categories","targetColumn":"id","displayColumn":"title"}]}');

SELECT setval('#__content_types_type_id_seq', 10000, false);

--
-- Table structure for table `#__contentitem_tag_map`
--

CREATE TABLE IF NOT EXISTS "#__contentitem_tag_map" (
  "type_alias" varchar(255) NOT NULL DEFAULT '',
  "core_content_id" integer NOT NULL,
  "content_item_id" integer NOT NULL,
  "tag_id" integer NOT NULL,
  "tag_date" timestamp without time zone DEFAULT '1970-01-01 00:00:00' NOT NULL,
  "type_id" integer NOT NULL,
 PRIMARY KEY ("type_id", "content_item_id", "tag_id")
);
CREATE INDEX "#__contentitem_tag_map_idx_tag_type" ON "#__contentitem_tag_map" ("tag_id", "type_id");
CREATE INDEX "#__contentitem_tag_map_idx_date_id" ON "#__contentitem_tag_map" ("tag_date", "tag_id");
CREATE INDEX "#__contentitem_tag_map_idx_core_content_id" ON "#__contentitem_tag_map" ("core_content_id");

COMMENT ON COLUMN "#__contentitem_tag_map"."core_content_id" IS 'PK from the core content table';
COMMENT ON COLUMN "#__contentitem_tag_map"."content_item_id" IS 'PK from the content type table';
COMMENT ON COLUMN "#__contentitem_tag_map"."tag_id" IS 'PK from the tag table';
COMMENT ON COLUMN "#__contentitem_tag_map"."tag_date" IS 'Date of most recent save for this tag-item';
COMMENT ON COLUMN "#__contentitem_tag_map"."type_id" IS 'PK from the content_type table';

-- --------------------------------------------------------

--
-- Table structure for table `#__csp`
--

CREATE TABLE IF NOT EXISTS "#__csp" (
  "id" serial NOT NULL,
  "document_uri" varchar(500) NOT NULL DEFAULT '',
  "blocked_uri" varchar(500) NOT NULL DEFAULT '',
  "directive" varchar(500) NOT NULL DEFAULT '',
  "client" varchar(500) NOT NULL DEFAULT '',
  "created" timestamp without time zone NOT NULL,
  "modified"  timestamp without time zone NOT NULL,
  "published" smallint DEFAULT 0 NOT NULL,
  PRIMARY KEY ("id")
);

-- --------------------------------------------------------


--
-- Table structure for table `#__extensions`
--

CREATE TABLE IF NOT EXISTS "#__extensions" (
  "extension_id" serial NOT NULL,
  "package_id" bigint DEFAULT 0 NOT NULL,
  "name" varchar(100) NOT NULL,
  "type" varchar(20) NOT NULL,
  "element" varchar(100) NOT NULL,
  "changelogurl" text,
  "folder" varchar(100) NOT NULL,
  "client_id" smallint NOT NULL,
  "enabled" smallint DEFAULT 0 NOT NULL,
  "access" bigint DEFAULT 1 NOT NULL,
  "protected" smallint DEFAULT 0 NOT NULL,
  "locked" smallint DEFAULT 0 NOT NULL,
  "manifest_cache" text NOT NULL,
  "params" text NOT NULL,
  "checked_out" integer DEFAULT 0 NOT NULL,
  "checked_out_time" timestamp without time zone,
  "ordering" bigint DEFAULT 0,
  "state" bigint DEFAULT 0,
  "note" varchar(255),
  PRIMARY KEY ("extension_id")
);
CREATE INDEX "#__extensions_element_clientid" ON "#__extensions" ("element", "client_id");
CREATE INDEX "#__extensions_element_folder_clientid" ON "#__extensions" ("element", "folder", "client_id");
CREATE INDEX "#__extensions_extension" ON "#__extensions" ("type", "element", "folder", "client_id");

COMMENT ON COLUMN "#__extensions"."protected" IS 'Flag to indicate if the extension is protected. Protected extensions cannot be disabled.';
COMMENT ON COLUMN "#__extensions"."locked" IS 'Flag to indicate if the extension is locked. Locked extensions cannot be uninstalled.';
COMMENT ON COLUMN "#__extensions"."package_id" IS 'Parent package ID for extensions installed as a package.';

-- Components
INSERT INTO "#__extensions" ("package_id", "name", "type", "element", "folder", "client_id", "enabled", "access", "protected", "locked", "manifest_cache", "params", "checked_out", "checked_out_time", "ordering", "state") VALUES
(0, 'com_wrapper', 'component', 'com_wrapper', '', 1, 1, 1, 1, 1, '', '', 0, NULL, 0, 0),
(0, 'com_admin', 'component', 'com_admin', '', 1, 1, 1, 1, 1, '', '', 0, NULL, 0, 0),
(0, 'com_banners', 'component', 'com_banners', '', 1, 1, 1, 0, 1, '', '{"purchase_type":"3","track_impressions":"0","track_clicks":"0","metakey_prefix":"","save_history":"1","history_limit":10}', 0, NULL, 0, 0),
(0, 'com_cache', 'component', 'com_cache', '', 1, 1, 1, 1, 1, '', '', 0, NULL, 0, 0),
(0, 'com_categories', 'component', 'com_categories', '', 1, 1, 1, 1, 1, '', '', 0, NULL, 0, 0),
(0, 'com_checkin', 'component', 'com_checkin', '', 1, 1, 1, 1, 1, '', '', 0, NULL, 0, 0),
(0, 'com_contact', 'component', 'com_contact', '', 1, 1, 1, 0, 1, '', '{"contact_layout":"_:default","show_contact_category":"hide","save_history":"1","history_limit":10,"show_contact_list":"0","presentation_style":"sliders","show_tags":"1","show_info":"1","show_name":"1","show_position":"1","show_email":"0","show_street_address":"1","show_suburb":"1","show_state":"1","show_postcode":"1","show_country":"1","show_telephone":"1","show_mobile":"1","show_fax":"1","show_webpage":"1","show_image":"1","show_misc":"1","image":"","allow_vcard":"0","show_articles":"0","articles_display_num":"10","show_profile":"0","show_user_custom_fields":["-1"],"show_links":"0","linka_name":"","linkb_name":"","linkc_name":"","linkd_name":"","linke_name":"","contact_icons":"0","icon_address":"","icon_email":"","icon_telephone":"","icon_mobile":"","icon_fax":"","icon_misc":"","category_layout":"_:default","show_category_title":"1","show_description":"1","show_description_image":"0","maxLevel":"-1","show_subcat_desc":"1","show_empty_categories":"0","show_cat_items":"1","show_cat_tags":"1","show_base_description":"1","maxLevelcat":"-1","show_subcat_desc_cat":"1","show_empty_categories_cat":"0","show_cat_items_cat":"1","filter_field":"0","show_pagination_limit":"0","show_headings":"1","show_image_heading":"0","show_position_headings":"1","show_email_headings":"0","show_telephone_headings":"1","show_mobile_headings":"0","show_fax_headings":"0","show_suburb_headings":"1","show_state_headings":"1","show_country_headings":"1","show_pagination":"2","show_pagination_results":"1","initial_sort":"ordering","captcha":"","show_email_form":"1","show_email_copy":"0","banned_email":"","banned_subject":"","banned_text":"","validate_session":"1","custom_reply":"0","redirect":"","show_feed_link":"1","sef_ids":0,"custom_fields_enable":"1"}', 0, NULL, 0, 0),
(0, 'com_cpanel', 'component', 'com_cpanel', '', 1, 1, 1, 1, 1, '', '', 0, NULL, 0, 0),
(0, 'com_installer', 'component', 'com_installer', '', 1, 1, 1, 1, 1, '', '{"cachetimeout":"6","minimum_stability":"4"}', 0, NULL, 0, 0),
(0, 'com_languages', 'component', 'com_languages', '', 1, 1, 1, 1, 1, '', '{"administrator":"en-GB","site":"en-GB"}', 0, NULL, 0, 0),
(0, 'com_login', 'component', 'com_login', '', 1, 1, 1, 1, 1, '', '', 0, NULL, 0, 0),
(0, 'com_media', 'component', 'com_media', '', 1, 1, 0, 1, 1, '', '{"upload_extensions":"bmp,csv,doc,gif,ico,jpg,jpeg,odg,odp,ods,odt,pdf,png,ppt,txt,xcf,xls,BMP,CSV,DOC,GIF,ICO,JPG,JPEG,ODG,ODP,ODS,ODT,PDF,PNG,PPT,TXT,XCF,XLS","upload_maxsize":"10","file_path":"images","image_path":"images","restrict_uploads":"1","allowed_media_usergroup":"3","check_mime":"1","image_extensions":"bmp,gif,jpg,png","ignore_extensions":"","upload_mime":"image\\/jpeg,image\\/gif,image\\/png,image\\/bmp,application\\/msword,application\\/excel,application\\/pdf,application\\/powerpoint,text\\/plain,application\\/x-zip","upload_mime_illegal":"text\\/html"}', 0, NULL, 0, 0),
(0, 'com_menus', 'component', 'com_menus', '', 1, 1, 1, 1, 1, '', '{"page_title":"","show_page_heading":0,"page_heading":"","pageclass_sfx":""}', 0, NULL, 0, 0),
(0, 'com_messages', 'component', 'com_messages', '', 1, 1, 1, 1, 1, '', '', 0, NULL, 0, 0),
(0, 'com_modules', 'component', 'com_modules', '', 1, 1, 1, 1, 1, '', '', 0, NULL, 0, 0),
(0, 'com_newsfeeds', 'component', 'com_newsfeeds', '', 1, 1, 1, 0, 1, '', '{"newsfeed_layout":"_:default","save_history":"1","history_limit":5,"show_feed_image":"1","show_feed_description":"1","show_item_description":"1","feed_character_count":"0","feed_display_order":"des","float_first":"right","float_second":"right","show_tags":"1","category_layout":"_:default","show_category_title":"1","show_description":"1","show_description_image":"1","maxLevel":"-1","show_empty_categories":"0","show_subcat_desc":"1","show_cat_items":"1","show_cat_tags":"1","show_base_description":"1","maxLevelcat":"-1","show_empty_categories_cat":"0","show_subcat_desc_cat":"1","show_cat_items_cat":"1","filter_field":"1","show_pagination_limit":"1","show_headings":"1","show_articles":"0","show_link":"1","show_pagination":"1","show_pagination_results":"1"}', 0, NULL, 0, 0),
(0, 'com_plugins', 'component', 'com_plugins', '', 1, 1, 1, 1, 1, '', '', 0, NULL, 0, 0),
(0, 'com_templates', 'component', 'com_templates', '', 1, 1, 1, 1, 1, '', '{"template_positions_display":"0","upload_limit":"10","image_formats":"gif,bmp,jpg,jpeg,png","source_formats":"txt,less,ini,xml,js,php,css,scss,sass,json","font_formats":"woff,ttf,otf","compressed_formats":"zip"}', 0, NULL, 0, 0),
(0, 'com_content', 'component', 'com_content', '', 1, 1, 0, 1, 1, '', '{"article_layout":"_:default","show_title":"1","link_titles":"1","show_intro":"1","show_category":"1","link_category":"1","show_parent_category":"0","link_parent_category":"0","show_author":"1","link_author":"0","show_create_date":"0","show_modify_date":"0","show_publish_date":"1","show_item_navigation":"1","show_vote":"0","show_tags":"1","show_readmore":"1","show_readmore_title":"1","readmore_limit":"100","show_hits":"1","show_noauth":"0","show_publishing_options":"1","show_article_options":"1","save_history":"1","history_limit":10,"show_urls_images_frontend":"0","show_urls_images_backend":"1","targeta":0,"targetb":0,"targetc":0,"float_intro":"left","float_fulltext":"left","category_layout":"_:blog","show_category_title":"0","show_description":"0","show_description_image":"0","maxLevel":"1","show_empty_categories":"0","show_no_articles":"1","show_subcat_desc":"1","show_cat_num_articles":"0","show_base_description":"1","maxLevelcat":"-1","show_empty_categories_cat":"0","show_subcat_desc_cat":"1","show_cat_num_articles_cat":"1","num_leading_articles":"1","num_intro_articles":"4","num_links":"4","show_subcategory_content":"0","show_pagination_limit":"1","filter_field":"hide","show_headings":"1","list_show_date":"0","date_format":"","list_show_hits":"1","list_show_author":"1","orderby_pri":"order","orderby_sec":"rdate","order_date":"published","show_pagination":"2","show_pagination_results":"1","show_feed_link":"1","feed_summary":"0"}', 0, NULL, 0, 0),
(0, 'com_config', 'component', 'com_config', '', 1, 1, 0, 1, 1, '', '{"filters":{"1":{"filter_type":"NH","filter_tags":"","filter_attributes":""},"6":{"filter_type":"BL","filter_tags":"","filter_attributes":""},"7":{"filter_type":"BL","filter_tags":"","filter_attributes":""},"2":{"filter_type":"NH","filter_tags":"","filter_attributes":""},"3":{"filter_type":"BL","filter_tags":"","filter_attributes":""},"4":{"filter_type":"BL","filter_tags":"","filter_attributes":""},"5":{"filter_type":"BL","filter_tags":"","filter_attributes":""},"10":{"filter_type":"BL","filter_tags":"","filter_attributes":""},"12":{"filter_type":"BL","filter_tags":"","filter_attributes":""},"8":{"filter_type":"NONE","filter_tags":"","filter_attributes":""}}}', 0, NULL, 0, 0),
(0, 'com_redirect', 'component', 'com_redirect', '', 1, 1, 0, 1, 1, '', '', 0, NULL, 0, 0),
(0, 'com_users', 'component', 'com_users', '', 1, 1, 0, 1, 1, '', '{"allowUserRegistration":"0","new_usertype":"2","guest_usergroup":"9","sendpassword":"0","useractivation":"2","mail_to_admin":"1","captcha":"","frontend_userparams":"1","site_language":"0","change_login_name":"0","reset_count":"10","reset_time":"1","minimum_length":"4","minimum_integers":"0","minimum_symbols":"0","minimum_uppercase":"0","save_history":"1","history_limit":5,"mailSubjectPrefix":"","mailBodySuffix":""}', 0, NULL, 0, 0),
(0, 'com_finder', 'component', 'com_finder', '', 1, 1, 0, 0, 1, '', '{"enabled":"0","show_description":"1","description_length":255,"allow_empty_query":"0","show_url":"1","show_autosuggest":"1","show_suggested_query":"1","show_explained_query":"1","show_advanced":"1","show_advanced_tips":"1","expand_advanced":"0","show_date_filters":"0","sort_order":"relevance","sort_direction":"desc","highlight_terms":"1","opensearch_name":"","opensearch_description":"","batch_size":"50","memory_table_limit":30000,"title_multiplier":"1.7","text_multiplier":"0.7","meta_multiplier":"1.2","path_multiplier":"2.0","misc_multiplier":"0.3","stem":"1","stemmer":"snowball","enable_logging":"0"}', 0, NULL, 0, 0),
(0, 'com_joomlaupdate', 'component', 'com_joomlaupdate', '', 1, 1, 0, 1, 1, '', '{"updatesource":"default","customurl":""}', 0, NULL, 0, 0),
(0, 'com_tags', 'component', 'com_tags', '', 1, 1, 1, 1, 1, '', '{"tag_layout":"_:default","save_history":"1","history_limit":5,"show_tag_title":"0","tag_list_show_tag_image":"0","tag_list_show_tag_description":"0","tag_list_image":"","tag_list_orderby":"title","tag_list_orderby_direction":"ASC","show_headings":"0","tag_list_show_date":"0","tag_list_show_item_image":"0","tag_list_show_item_description":"0","tag_list_item_maximum_characters":0,"return_any_or_all":"1","include_children":"0","maximum":200,"tag_list_language_filter":"all","tags_layout":"_:default","all_tags_orderby":"title","all_tags_orderby_direction":"ASC","all_tags_show_tag_image":"0","all_tags_show_tag_description":"0","all_tags_tag_maximum_characters":20,"all_tags_show_tag_hits":"0","filter_field":"1","show_pagination_limit":"1","show_pagination":"2","show_pagination_results":"1","tag_field_ajax_mode":"1","show_feed_link":"1"}', 0, NULL, 0, 0),
(0, 'com_contenthistory', 'component', 'com_contenthistory', '', 1, 1, 1, 0, 1, '', '', 0, NULL, 0, 0),
(0, 'com_ajax', 'component', 'com_ajax', '', 1, 1, 1, 1, 1, '', '', 0, NULL, 0, 0),
(0, 'com_postinstall', 'component', 'com_postinstall', '', 1, 1, 1, 1, 1, '', '', 0, NULL, 0, 0),
(0, 'com_fields', 'component', 'com_fields', '', 1, 1, 1, 0, 1, '', '', 0, NULL, 0, 0),
(0, 'com_associations', 'component', 'com_associations', '', 1, 1, 1, 0, 1, '', '', 0, NULL, 0, 0),
(0, 'com_privacy', 'component', 'com_privacy', '', 1, 1, 1, 1, 1, '', '', 0, NULL, 0, 0),
(0, 'com_actionlogs', 'component', 'com_actionlogs', '', 1, 1, 1, 1, 1, '', '{"ip_logging":0,"csv_delimiter":",","loggable_extensions":["com_banners","com_cache","com_categories","com_checkin","com_config","com_contact","com_content","com_installer","com_media","com_menus","com_messages","com_modules","com_newsfeeds","com_plugins","com_redirect","com_tags","com_templates","com_users"]}', 0, NULL, 0, 0),
(0, 'com_workflow', 'component', 'com_workflow', '', 1, 1, 0, 1, 1, '', '{}', 0, NULL, 0, 0),
(0, 'com_csp', 'component', 'com_csp', '', 1, 1, 1, 0, 1, '', '', 0, NULL, 0, 0),
(0, 'com_mails', 'component', 'com_mails', '', 1, 1, 1, 1, 1, '', '', 0, NULL, 0, 0);

-- Libraries
INSERT INTO "#__extensions" ("package_id", "name", "type", "element", "folder", "client_id", "enabled", "access", "protected", "locked", "manifest_cache", "params", "checked_out", "checked_out_time", "ordering", "state") VALUES
(0, 'Joomla! Platform', 'library', 'joomla', '', 0, 1, 1, 1, 1, '', '', 0, NULL, 0, 0),
(0, 'PHPass', 'library', 'phpass', '', 0, 1, 1, 1, 1, '', '', 0, NULL, 0, 0);

-- Modules: Site
INSERT INTO "#__extensions" ("package_id", "name", "type", "element", "folder", "client_id", "enabled", "access", "protected", "locked", "manifest_cache", "params", "checked_out", "checked_out_time", "ordering", "state") VALUES
(0, 'mod_articles_archive', 'module', 'mod_articles_archive', '', 0, 1, 1, 0, 1, '', '', 0, NULL, 0, 0),
(0, 'mod_articles_latest', 'module', 'mod_articles_latest', '', 0, 1, 1, 0, 1, '', '', 0, NULL, 0, 0),
(0, 'mod_articles_popular', 'module', 'mod_articles_popular', '', 0, 1, 1, 0, 1, '', '', 0, NULL, 0, 0),
(0, 'mod_banners', 'module', 'mod_banners', '', 0, 1, 1, 0, 1, '', '', 0, NULL, 0, 0),
(0, 'mod_breadcrumbs', 'module', 'mod_breadcrumbs', '', 0, 1, 1, 1, 1, '', '', 0, NULL, 0, 0),
(0, 'mod_custom', 'module', 'mod_custom', '', 0, 1, 1, 1, 1, '', '', 0, NULL, 0, 0),
(0, 'mod_feed', 'module', 'mod_feed', '', 0, 1, 1, 0, 1, '', '', 0, NULL, 0, 0),
(0, 'mod_footer', 'module', 'mod_footer', '', 0, 1, 1, 0, 1, '', '', 0, NULL, 0, 0),
(0, 'mod_login', 'module', 'mod_login', '', 0, 1, 1, 1, 1, '', '', 0, NULL, 0, 0),
(0, 'mod_menu', 'module', 'mod_menu', '', 0, 1, 1, 1, 1, '', '', 0, NULL, 0, 0),
(0, 'mod_articles_news', 'module', 'mod_articles_news', '', 0, 1, 1, 0, 1, '', '', 0, NULL, 0, 0),
(0, 'mod_random_image', 'module', 'mod_random_image', '', 0, 1, 1, 0, 1, '', '', 0, NULL, 0, 0),
(0, 'mod_related_items', 'module', 'mod_related_items', '', 0, 1, 1, 0, 1, '', '', 0, NULL, 0, 0),
(0, 'mod_stats', 'module', 'mod_stats', '', 0, 1, 1, 0, 1, '', '', 0, NULL, 0, 0),
(0, 'mod_syndicate', 'module', 'mod_syndicate', '', 0, 1, 1, 1, 1, '', '', 0, NULL, 0, 0),
(0, 'mod_users_latest', 'module', 'mod_users_latest', '', 0, 1, 1, 0, 1, '', '', 0, NULL, 0, 0),
(0, 'mod_whosonline', 'module', 'mod_whosonline', '', 0, 1, 1, 0, 1, '', '', 0, NULL, 0, 0),
(0, 'mod_wrapper', 'module', 'mod_wrapper', '', 0, 1, 1, 0, 1, '', '', 0, NULL, 0, 0),
(0, 'mod_articles_category', 'module', 'mod_articles_category', '', 0, 1, 1, 0, 1, '', '', 0, NULL, 0, 0),
(0, 'mod_articles_categories', 'module', 'mod_articles_categories', '', 0, 1, 1, 0, 1, '', '', 0, NULL, 0, 0),
(0, 'mod_languages', 'module', 'mod_languages', '', 0, 1, 1, 1, 1, '', '', 0, NULL, 0, 0),
(0, 'mod_finder', 'module', 'mod_finder', '', 0, 1, 0, 0, 1, '', '', 0, NULL, 0, 0);

-- Modules: Administrator
INSERT INTO "#__extensions" ("package_id", "name", "type", "element", "folder", "client_id", "enabled", "access", "protected", "locked", "manifest_cache", "params", "checked_out", "checked_out_time", "ordering", "state") VALUES
(0, 'mod_custom', 'module', 'mod_custom', '', 1, 1, 1, 1, 1, '', '', 0, NULL, 0, 0),
(0, 'mod_feed', 'module', 'mod_feed', '', 1, 1, 1, 0, 1, '', '', 0, NULL, 0, 0),
(0, 'mod_latest', 'module', 'mod_latest', '', 1, 1, 1, 0, 1, '', '', 0, NULL, 0, 0),
(0, 'mod_logged', 'module', 'mod_logged', '', 1, 1, 1, 0, 1, '', '', 0, NULL, 0, 0),
(0, 'mod_login', 'module', 'mod_login', '', 1, 1, 1, 1, 1, '', '', 0, NULL, 0, 0),
(0, 'mod_loginsupport', 'module', 'mod_loginsupport', '', 1, 1, 1, 1, 1, '', '', 0, NULL, 0, 0),
(0, 'mod_menu', 'module', 'mod_menu', '', 1, 1, 1, 0, 1, '', '', 0, NULL, 0, 0),
(0, 'mod_popular', 'module', 'mod_popular', '', 1, 1, 1, 0, 1, '', '', 0, NULL, 0, 0),
(0, 'mod_quickicon', 'module', 'mod_quickicon', '', 1, 1, 1, 1, 1, '', '', 0, NULL, 0, 0),
(0, 'mod_frontend', 'module', 'mod_frontend', '', 1, 1, 1, 0, 1, '', '', 0, NULL, 0, 0),
(0, 'mod_messages', 'module', 'mod_messages', '', 1, 1, 1, 0, 1, '', '', 0, NULL, 0, 0),
(0, 'mod_post_installation_messages', 'module', 'mod_post_installation_messages', '', 1, 1, 1, 0, 1, '', '', 0, NULL, 0, 0),
(0, 'mod_user', 'module', 'mod_user', '', 1, 1, 1, 0, 1, '', '', 0, NULL, 0, 0),
(0, 'mod_title', 'module', 'mod_title', '', 1, 1, 1, 0, 1, '', '', 0, NULL, 0, 0),
(0, 'mod_toolbar', 'module', 'mod_toolbar', '', 1, 1, 1, 1, 1, '', '', 0, NULL, 0, 0),
(0, 'mod_multilangstatus', 'module', 'mod_multilangstatus', '', 1, 1, 1, 0, 1, '', '{"cache":"0"}', 0, NULL, 0, 0),
(0, 'mod_version', 'module', 'mod_version', '', 1, 1, 1, 0, 1, '', '{"cache":"0"}', 0, NULL, 0, 0),
(0, 'mod_stats_admin', 'module', 'mod_stats_admin', '', 1, 1, 1, 0, 1, '', '{"serverinfo":"0","siteinfo":"0","counter":"0","increase":"0","cache":"1","cache_time":"900","cachemode":"static"}', 0, NULL, 0, 0),
(0, 'mod_tags_popular', 'module', 'mod_tags_popular', '', 0, 1, 1, 0, 1, '', '{"maximum":"5","timeframe":"alltime","owncache":"1"}', 0, NULL, 0, 0),
(0, 'mod_tags_similar', 'module', 'mod_tags_similar', '', 0, 1, 1, 0, 1, '', '{"maximum":"5","matchtype":"any","owncache":"1"}', 0, NULL, 0, 0),
(0, 'mod_sampledata', 'module', 'mod_sampledata', '', 1, 1, 1, 0, 1, '', '{}', 0, NULL, 0, 0),
(0, 'mod_latestactions', 'module', 'mod_latestactions', '', 1, 1, 1, 0, 1, '', '{}', 0, NULL, 0, 0),
(0, 'mod_privacy_dashboard', 'module', 'mod_privacy_dashboard', '', 1, 1, 1, 0, 1, '', '{}', 0, NULL, 0, 0),
(0, 'mod_submenu', 'module', 'mod_submenu', '', 1, 1, 1, 0, 1, '', '{}', 0, NULL, 0, 0),
(0, 'mod_privacy_status', 'module', 'mod_privacy_status', '', 1, 1, 1, 0, 1, '', '{}', 0, NULL, 0, 0);

-- Plugins
INSERT INTO "#__extensions" ("package_id", "name", "type", "element", "folder", "client_id", "enabled", "access", "protected", "locked", "manifest_cache", "params", "checked_out", "checked_out_time", "ordering", "state") VALUES
(0, 'plg_authentication_joomla', 'plugin', 'joomla', 'authentication', 0, 1, 1, 1, 1, '', '', 0, NULL, 0, 0),
(0, 'plg_authentication_ldap', 'plugin', 'ldap', 'authentication', 0, 0, 1, 0, 1, '', '{"host":"","port":"389","use_ldapV3":"0","negotiate_tls":"0","no_referrals":"0","auth_method":"bind","base_dn":"","search_string":"","users_dn":"","username":"admin","password":"bobby7","ldap_fullname":"fullName","ldap_email":"mail","ldap_uid":"uid"}', 0, NULL, 3, 0),
(0, 'plg_content_contact', 'plugin', 'contact', 'content', 0, 1, 1, 0, 1, '', '', 0, NULL, 1, 0),
(0, 'plg_content_emailcloak', 'plugin', 'emailcloak', 'content', 0, 1, 1, 0, 1, '', '{"mode":"1"}', 0, NULL, 1, 0),
(0, 'plg_content_loadmodule', 'plugin', 'loadmodule', 'content', 0, 1, 1, 0, 1, '', '{"style":"xhtml"}', 0, NULL, 0, 0),
(0, 'plg_content_pagebreak', 'plugin', 'pagebreak', 'content', 0, 1, 1, 0, 1, '', '{"title":"1","multipage_toc":"1","showall":"1"}', 0, NULL, 4, 0),
(0, 'plg_content_pagenavigation', 'plugin', 'pagenavigation', 'content', 0, 1, 1, 0, 1, '', '{"position":"1"}', 0, NULL, 5, 0),
(0, 'plg_content_vote', 'plugin', 'vote', 'content', 0, 0, 1, 0, 1, '', '', 0, NULL, 6, 0),
(0, 'plg_editors_codemirror', 'plugin', 'codemirror', 'editors', 0, 1, 1, 1, 1, '', '{"lineNumbers":"1","lineWrapping":"1","matchTags":"1","matchBrackets":"1","marker-gutter":"1","autoCloseTags":"1","autoCloseBrackets":"1","autoFocus":"1","theme":"default","tabmode":"indent"}', 0, NULL, 1, 0),
(0, 'plg_editors_none', 'plugin', 'none', 'editors', 0, 1, 1, 1, 1, '', '', 0, NULL, 2, 0),
(0, 'plg_editors_tinymce', 'plugin', 'tinymce', 'editors', 0, 1, 1, 0, 1, '', '{"configuration":{"toolbars":{"2":{"toolbar1":["bold","underline","strikethrough","|","undo","redo","|","bullist","numlist","|","pastetext"]},"1":{"menu":["edit","insert","view","format","table","tools"],"toolbar1":["bold","italic","underline","strikethrough","|","alignleft","aligncenter","alignright","alignjustify","|","formatselect","|","bullist","numlist","|","outdent","indent","|","undo","redo","|","link","unlink","anchor","code","|","hr","table","|","subscript","superscript","|","charmap","pastetext","preview"]},"0":{"menu":["edit","insert","view","format","table","tools"],"toolbar1":["bold","italic","underline","strikethrough","|","alignleft","aligncenter","alignright","alignjustify","|","styleselect","|","formatselect","fontselect","fontsizeselect","|","searchreplace","|","bullist","numlist","|","outdent","indent","|","undo","redo","|","link","unlink","anchor","image","|","code","|","forecolor","backcolor","|","fullscreen","|","table","|","subscript","superscript","|","charmap","emoticons","media","hr","ltr","rtl","|","cut","copy","paste","pastetext","|","visualchars","visualblocks","nonbreaking","blockquote","template","|","print","preview","codesample","insertdatetime","removeformat"]}},"setoptions":{"2":{"access":["1"],"skin":"0","skin_admin":"0","mobile":"0","drag_drop":"1","path":"","entity_encoding":"raw","lang_mode":"1","text_direction":"ltr","content_css":"1","content_css_custom":"","relative_urls":"1","newlines":"0","use_config_textfilters":"0","invalid_elements":"script,applet,iframe","valid_elements":"","extended_elements":"","resizing":"1","resize_horizontal":"1","element_path":"1","wordcount":"1","image_advtab":"0","advlist":"1","autosave":"1","contextmenu":"1","custom_plugin":"","custom_button":""},"1":{"access":["6","2"],"skin":"0","skin_admin":"0","mobile":"0","drag_drop":"1","path":"","entity_encoding":"raw","lang_mode":"1","text_direction":"ltr","content_css":"1","content_css_custom":"","relative_urls":"1","newlines":"0","use_config_textfilters":"0","invalid_elements":"script,applet,iframe","valid_elements":"","extended_elements":"","resizing":"1","resize_horizontal":"1","element_path":"1","wordcount":"1","image_advtab":"0","advlist":"1","autosave":"1","contextmenu":"1","custom_plugin":"","custom_button":""},"0":{"access":["7","4","8"],"skin":"0","skin_admin":"0","mobile":"0","drag_drop":"1","path":"","entity_encoding":"raw","lang_mode":"1","text_direction":"ltr","content_css":"1","content_css_custom":"","relative_urls":"1","newlines":"0","use_config_textfilters":"0","invalid_elements":"script,applet,iframe","valid_elements":"","extended_elements":"","resizing":"1","resize_horizontal":"1","element_path":"1","wordcount":"1","image_advtab":"1","advlist":"1","autosave":"1","contextmenu":"1","custom_plugin":"","custom_button":""}}},"sets_amount":3,"html_height":"550","html_width":"750"}', 0, NULL, 3, 0),
(0, 'plg_editors-xtd_article', 'plugin', 'article', 'editors-xtd', 0, 1, 1, 0, 1, '', '', 0, NULL, 1, 0),
(0, 'plg_editors-xtd_image', 'plugin', 'image', 'editors-xtd', 0, 1, 1, 0, 1, '', '', 0, NULL, 2, 0),
(0, 'plg_editors-xtd_pagebreak', 'plugin', 'pagebreak', 'editors-xtd', 0, 1, 1, 0, 1, '', '', 0, NULL, 3, 0),
(0, 'plg_editors-xtd_readmore', 'plugin', 'readmore', 'editors-xtd', 0, 1, 1, 0, 1, '', '', 0, NULL, 4, 0),
(0, 'plg_system_languagefilter', 'plugin', 'languagefilter', 'system', 0, 0, 1, 1, 1, '', '', 0, NULL, 1, 0),
(0, 'plg_system_cache', 'plugin', 'cache', 'system', 0, 0, 1, 1, 1, '', '{"browsercache":"0","cachetime":"15"}', 0, NULL, 9, 0),
(0, 'plg_system_debug', 'plugin', 'debug', 'system', 0, 1, 1, 0, 1, '', '{"profile":"1","queries":"1","memory":"1","language_files":"1","language_strings":"1","strip-first":"1","strip-prefix":"","strip-suffix":""}', 0, NULL, 4, 0),
(0, 'plg_system_log', 'plugin', 'log', 'system', 0, 1, 1, 1, 1, '', '', 0, NULL, 5, 0),
(0, 'plg_system_redirect', 'plugin', 'redirect', 'system', 0, 0, 1, 1, 1, '', '', 0, NULL, 3, 0),
(0, 'plg_system_remember', 'plugin', 'remember', 'system', 0, 1, 1, 1, 1, '', '', 0, NULL, 7, 0),
(0, 'plg_system_sef', 'plugin', 'sef', 'system', 0, 1, 1, 0, 1, '', '', 0, NULL, 8, 0),
(0, 'plg_system_logout', 'plugin', 'logout', 'system', 0, 1, 1, 1, 1, '', '', 0, NULL, 6, 0),
(0, 'plg_user_contactcreator', 'plugin', 'contactcreator', 'user', 0, 0, 1, 0, 1, '', '{"autowebpage":"","category":"4","autopublish":"0"}', 0, NULL, 1, 0),
(0, 'plg_user_joomla', 'plugin', 'joomla', 'user', 0, 1, 1, 0, 1, '', '{"autoregister":"1","mail_to_user":"1","forceLogout":"1"}', 0, NULL, 2, 0),
(0, 'plg_user_profile', 'plugin', 'profile', 'user', 0, 0, 1, 0, 1, '', '{"register-require_address1":"1","register-require_address2":"1","register-require_city":"1","register-require_region":"1","register-require_country":"1","register-require_postal_code":"1","register-require_phone":"1","register-require_website":"1","register-require_favoritebook":"1","register-require_aboutme":"1","register-require_tos":"1","register-require_dob":"1","profile-require_address1":"1","profile-require_address2":"1","profile-require_city":"1","profile-require_region":"1","profile-require_country":"1","profile-require_postal_code":"1","profile-require_phone":"1","profile-require_website":"1","profile-require_favoritebook":"1","profile-require_aboutme":"1","profile-require_tos":"1","profile-require_dob":"1"}', 0, NULL, 0, 0),
(0, 'plg_extension_joomla', 'plugin', 'joomla', 'extension', 0, 1, 1, 1, 1, '', '', 0, NULL, 1, 0),
(0, 'plg_content_joomla', 'plugin', 'joomla', 'content', 0, 1, 1, 0, 1, '', '', 0, NULL, 0, 0),
(0, 'plg_system_languagecode', 'plugin', 'languagecode', 'system', 0, 0, 1, 0, 1, '', '', 0, NULL, 10, 0),
(0, 'plg_quickicon_joomlaupdate', 'plugin', 'joomlaupdate', 'quickicon', 0, 1, 1, 1, 1, '', '', 0, NULL, 0, 0),
(0, 'plg_quickicon_downloadkey', 'plugin', 'downloadkey', 'quickicon', 0, 1, 1, 1, 1, '', '', 0, NULL, 0, 0),
(0, 'plg_quickicon_extensionupdate', 'plugin', 'extensionupdate', 'quickicon', 0, 1, 1, 1, 1, '', '', 0, NULL, 0, 0),
(0, 'plg_captcha_recaptcha', 'plugin', 'recaptcha', 'captcha', 0, 0, 1, 0, 1, '', '{"public_key":"","private_key":"","theme":"clean"}', 0, NULL, 0, 0),
(0, 'plg_system_highlight', 'plugin', 'highlight', 'system', 0, 1, 1, 0, 1, '', '', 0, NULL, 7, 0),
(0, 'plg_content_finder', 'plugin', 'finder', 'content', 0, 1, 1, 0, 1, '', '', 0, NULL, 0, 0),
(0, 'plg_finder_categories', 'plugin', 'categories', 'finder', 0, 1, 1, 1, 0, '', '', 0, NULL, 1, 0),
(0, 'plg_finder_contacts', 'plugin', 'contacts', 'finder', 0, 1, 1, 0, 1, '', '', 0, NULL, 2, 0),
(0, 'plg_finder_content', 'plugin', 'content', 'finder', 0, 1, 1, 0, 1, '', '', 0, NULL, 3, 0),
(0, 'plg_finder_newsfeeds', 'plugin', 'newsfeeds', 'finder', 0, 1, 1, 0, 1, '', '', 0, NULL, 4, 0),
(0, 'plg_finder_tags', 'plugin', 'tags', 'finder', 0, 1, 1, 0, 1, '', '', 0, NULL, 0, 0),
(0, 'plg_twofactorauth_totp', 'plugin', 'totp', 'twofactorauth', 0, 0, 1, 0, 1, '', '', 0, NULL, 0, 0),
(0, 'plg_authentication_cookie', 'plugin', 'cookie', 'authentication', 0, 1, 1, 0, 1, '', '', 0, NULL, 0, 0),
(0, 'plg_twofactorauth_yubikey', 'plugin', 'yubikey', 'twofactorauth', 0, 0, 1, 0, 1, '', '', 0, NULL, 0, 0),
(0, 'plg_system_updatenotification', 'plugin', 'updatenotification', 'system', 0, 1, 1, 0, 1, '', '', 0, NULL, 0, 0),
(0, 'plg_editors-xtd_module', 'plugin', 'module', 'editors-xtd', 0, 1, 1, 0, 1, '', '', 0, NULL, 0, 0),
(0, 'plg_system_stats', 'plugin', 'stats', 'system', 0, 1, 1, 0, 1, '', '', 0, NULL, 0, 0),
(0, 'plg_installer_packageinstaller', 'plugin', 'packageinstaller', 'installer', 0, 1, 1, 1, 1, '', '', 0, NULL, 1, 0),
(0, 'plg_installer_folderinstaller', 'plugin', 'folderinstaller', 'installer', 0, 1, 1, 1, 1, '', '', 0, NULL, 2, 0),
(0, 'plg_installer_urlinstaller', 'plugin', 'urlinstaller', 'installer', 0, 1, 1, 1, 1, '', '', 0, NULL, 3, 0),
(0, 'plg_quickicon_phpversioncheck', 'plugin', 'phpversioncheck', 'quickicon', 0, 1, 1, 1, 1, '', '', 0, NULL, 0, 0),
(0, 'plg_editors-xtd_menu', 'plugin', 'menu', 'editors-xtd', 0, 1, 1, 0, 1, '', '', 0, NULL, 0, 0),
(0, 'plg_editors-xtd_contact', 'plugin', 'contact', 'editors-xtd', 0, 1, 1, 0, 1, '', '', 0, NULL, 0, 0),
(0, 'plg_system_fields', 'plugin', 'fields', 'system', 0, 1, 1, 0, 1, '', '', 0, NULL, 0, 0),
(0, 'plg_fields_calendar', 'plugin', 'calendar', 'fields', 0, 1, 1, 0, 1, '', '', 0, NULL, 0, 0),
(0, 'plg_fields_checkboxes', 'plugin', 'checkboxes', 'fields', 0, 1, 1, 0, 1, '', '', 0, NULL, 0, 0),
(0, 'plg_fields_color', 'plugin', 'color', 'fields', 0, 1, 1, 0, 1, '', '', 0, NULL, 0, 0),
(0, 'plg_fields_editor', 'plugin', 'editor', 'fields', 0, 1, 1, 0, 1, '', '', 0, NULL, 0, 0),
(0, 'plg_fields_imagelist', 'plugin', 'imagelist', 'fields', 0, 1, 1, 0, 1, '', '', 0, NULL, 0, 0),
(0, 'plg_fields_integer', 'plugin', 'integer', 'fields', 0, 1, 1, 0, 1, '', '{"multiple":"0","first":"1","last":"100","step":"1"}', 0, NULL, 0, 0),
(0, 'plg_fields_list', 'plugin', 'list', 'fields', 0, 1, 1, 0, 1, '', '', 0, NULL, 0, 0),
(0, 'plg_fields_media', 'plugin', 'media', 'fields', 0, 1, 1, 0, 1, '', '', 0, NULL, 0, 0),
(0, 'plg_fields_radio', 'plugin', 'radio', 'fields', 0, 1, 1, 1, 0, '', '', 0, NULL, 0, 0),
(0, 'plg_fields_sql', 'plugin', 'sql', 'fields', 0, 1, 1, 0, 1, '', '', 0, NULL, 0, 0),
(0, 'plg_fields_subfields', 'plugin', 'subfields', 'fields', 0, 1, 1, 0, 1, '', '', 0, NULL, 0, 0),
(0, 'plg_fields_text', 'plugin', 'text', 'fields', 0, 1, 1, 0, 1, '', '', 0, NULL, 0, 0),
(0, 'plg_fields_textarea', 'plugin', 'textarea', 'fields', 0, 1, 1, 0, 1, '', '', 0, NULL, 0, 0),
(0, 'plg_fields_url', 'plugin', 'url', 'fields', 0, 1, 1, 0, 1, '', '', 0, NULL, 0, 0),
(0, 'plg_fields_user', 'plugin', 'user', 'fields', 0, 1, 1, 0, 1, '', '', 0, NULL, 0, 0),
(0, 'plg_fields_usergrouplist', 'plugin', 'usergrouplist', 'fields', 0, 1, 1, 0, 1, '', '', 0, NULL, 0, 0),
(0, 'plg_content_fields', 'plugin', 'fields', 'content', 0, 1, 1, 0, 1, '', '', 0, NULL, 0, 0),
(0, 'plg_editors-xtd_fields', 'plugin', 'fields', 'editors-xtd', 0, 1, 1, 0, 1, '', '', 0, NULL, 0, 0),
(0, 'plg_sampledata_blog', 'plugin', 'blog', 'sampledata', 0, 1, 1, 0, 1, '', '', 0, NULL, 0, 0),
(0, 'plg_system_sessiongc', 'plugin', 'sessiongc', 'system', 0, 1, 1, 0, 1, '', '', 0, NULL, 0, 0),
(0, 'plg_content_confirmconsent', 'plugin', 'confirmconsent', 'content', 0, 0, 1, 0, 1, '', '{}', 0, NULL, 0, 0),
(0, 'plg_system_actionlogs', 'plugin', 'actionlogs', 'system', 0, 1, 1, 0, 1, '', '{}', 0, NULL, 0, 0),
(0, 'plg_actionlog_joomla', 'plugin', 'joomla', 'actionlog', 0, 1, 1, 0, 1, '', '{}', 0, NULL, 0, 0),
(0, 'plg_system_privacyconsent', 'plugin', 'privacyconsent', 'system', 0, 0, 1, 0, 1, '', '{}', 0, NULL, 0, 0),
(0, 'plg_system_logrotation', 'plugin', 'logrotation', 'system', 0, 1, 1, 0, 1, '', '{}', 0, NULL, 0, 0),
(0, 'plg_privacy_user', 'plugin', 'user', 'privacy', 0, 1, 1, 0, 1, '', '{}', 0, NULL, 0, 0),
(0, 'plg_quickicon_privacycheck', 'plugin', 'privacycheck', 'quickicon', 0, 1, 1, 0, 1, '', '{}', 0, NULL, 0, 0),
(0, 'plg_user_terms', 'plugin', 'terms', 'user', 0, 0, 1, 0, 1, '', '{}', 0, NULL, 0, 0),
(0, 'plg_user_token', 'plugin', 'token', 'user', 0, 1, 1, 0, 1, '', '{}', 0, NULL, 0, 0),
(0, 'plg_privacy_contact', 'plugin', 'contact', 'privacy', 0, 1, 1, 0, 1, '', '{}', 0, NULL, 0, 0),
(0, 'plg_privacy_content', 'plugin', 'content', 'privacy', 0, 1, 1, 0, 1, '', '{}', 0, NULL, 0, 0),
(0, 'plg_privacy_message', 'plugin', 'message', 'privacy', 0, 1, 1, 0, 1, '', '{}', 0, NULL, 0, 0),
(0, 'plg_privacy_actionlogs', 'plugin', 'actionlogs', 'privacy', 0, 1, 1, 0, 1, '', '{}', 0, NULL, 0, 0),
(0, 'plg_captcha_recaptcha_invisible', 'plugin', 'recaptcha_invisible', 'captcha', 0, 0, 1, 0, 1, '', '{"public_key":"","private_key":"","theme":"clean"}', 0, NULL, 0, 0),
(0, 'plg_privacy_consents', 'plugin', 'consents', 'privacy', 0, 1, 1, 0, 1, '', '{}', 0, NULL, 0, 0),
(0, 'plg_behaviour_taggable', 'plugin', 'taggable', 'behaviour', 0, 1, 1, 0, 1, '', '{}', 0, NULL, 0, 0),
(0, 'plg_behaviour_versionable', 'plugin', 'versionable', 'behaviour', 0, 1, 1, 0, 1, '', '{}', 0, NULL, 0, 0),
(0, 'plg_installer_webinstaller', 'plugin', 'webinstaller', 'installer', 0, 1, 1, 0, 1, '', '{"tab_position":"1"}', 0, NULL, 0, 0),
(0, 'plg_system_httpheaders', 'plugin', 'httpheaders', 'system', 0, 1, 1, 0, 1, '', '{}', 0, NULL, 0, 0),
(0, 'plg_sampledata_multilang', 'plugin', 'multilang', 'sampledata', 0, 1, 1, 0, 1, '', '', 0, NULL, 0, 0),
(0, 'plg_extension_namespacemap', 'plugin', 'namespacemap', 'extension', 0, 1, 1, 1, 1, '', '{}', 0, NULL, 0, 0),
(0, 'plg_installer_override', 'plugin', 'override', 'installer', 0, 1, 1, 1, 1, '', '', 0, NULL, 4, 0),
(0, 'plg_quickicon_overridecheck', 'plugin', 'overridecheck', 'quickicon', 0, 1, 1, 1, 1, '', '', 0, NULL, 0, 0),
(0, 'plg_extension_finder', 'plugin', 'finder', 'extension', 0, 1, 1, 0, 1, '', '', 0, NULL, 0, 0),
(0, 'plg_system_skipto', 'plugin', 'skipto', 'system', 0, 1, 1, 0, 1, '', '{}',  0, NULL, 0, 0),
(0, 'plg_api-authentication_basic', 'plugin', 'basic', 'api-authentication', 0, 0, 1, 0, 1, '', '{}', 0, NULL, 0, 0),
(0, 'plg_api-authentication_token', 'plugin', 'token', 'api-authentication', 0, 1, 1, 0, 1, '', '{}', 0, NULL, 0, 0),
(0, 'plg_webservices_banners', 'plugin', 'banners', 'webservices', 0, 1, 1, 0, 1, '', '{}', 0, NULL, 0, 0),
(0, 'plg_webservices_config', 'plugin', 'config', 'webservices', 0, 1, 1, 0, 1, '', '{}', 0, NULL, 0, 0),
(0, 'plg_webservices_contact', 'plugin', 'contact', 'webservices', 0, 1, 1, 0, 1, '', '{}', 0, NULL, 0, 0),
(0, 'plg_webservices_content', 'plugin', 'content', 'webservices', 0, 1, 1, 0, 1, '', '{}', 0, NULL, 0, 0),
(0, 'plg_webservices_languages', 'plugin', 'languages', 'webservices', 0, 1, 1, 0, 1, '', '{}', 0, NULL, 0, 0),
(0, 'plg_webservices_menus', 'plugin', 'menus', 'webservices', 0, 1, 1, 0, 1, '', '{}', 0, NULL, 0, 0),
(0, 'plg_webservices_messages', 'plugin', 'messages', 'webservices', 0, 1, 1, 0, 1, '', '{}', 0, NULL, 0, 0),
(0, 'plg_webservices_modules', 'plugin', 'modules', 'webservices', 0, 1, 1, 0, 1, '', '{}', 0, NULL, 0, 0),
(0, 'plg_webservices_newsfeeds', 'plugin', 'newsfeeds', 'webservices', 0, 1, 1, 1, 0, '', '{}', 0, NULL, 0, 0),
(0, 'plg_webservices_plugins', 'plugin', 'plugins', 'webservices', 0, 1, 1, 0, 1, '', '{}', 0, NULL, 0, 0),
(0, 'plg_webservices_privacy', 'plugin', 'privacy', 'webservices', 0, 1, 1, 0, 1, '', '{}', 0, NULL, 0, 0),
(0, 'plg_webservices_redirect', 'plugin', 'redirect', 'webservices', 0, 1, 1, 0, 1, '', '{}', 0, NULL, 0, 0),
(0, 'plg_webservices_tags', 'plugin', 'tags', 'webservices', 0, 1, 1, 0, 1, '', '{}', 0, NULL, 0, 0),
(0, 'plg_webservices_templates', 'plugin', 'templates', 'webservices', 0, 1, 1, 0, 1, '', '{}', 0, NULL, 0, 0),
(0, 'plg_webservices_users', 'plugin', 'users', 'webservices', 0, 1, 1, 0, 1, '', '{}', 0, NULL, 0, 0),
(0, 'plg_filesystem_local', 'plugin', 'local', 'filesystem', 0, 1, 1, 0, 1, '', '{}', 0, NULL, 0, 0),
(0, 'plg_media-action_crop', 'plugin', 'crop', 'media-action', 0, 1, 1, 0, 1, '', '{}', 0, NULL, 0, 0),
(0, 'plg_media-action_resize', 'plugin', 'resize', 'media-action', 0, 1, 1, 0, 1, '', '{}', 0, NULL, 0, 0),
(0, 'plg_media-action_rotate', 'plugin', 'rotate', 'media-action', 0, 1, 1, 0, 1, '', '{}', 0, NULL, 0, 0),
(0, 'plg_system_accessibility', 'plugin', 'accessibility', 'system', 0, 0, 1, 0, 1, '', '{}', 0, NULL, 0, 0),
(0, 'plg_system_webauthn', 'plugin', 'webauthn', 'system', 0, 1, 1, 0, 1, '', '{}', 0, NULL, 0, 0);

-- Templates
INSERT INTO "#__extensions" ("package_id", "name", "type", "element", "folder", "client_id", "enabled", "access", "protected", "locked", "manifest_cache", "params", "checked_out", "checked_out_time", "ordering", "state") VALUES
(0, 'atum', 'template', 'atum', '', 1, 1, 1, 0, 1, '', '', 0, NULL, 0, 0),
(0, 'cassiopeia', 'template', 'cassiopeia', '', 0, 1, 1, 0, 1, '', '{"logoFile":"","fluidContainer":"0","sidebarLeftWidth":"3","sidebarRightWidth":"3"}', 0, NULL, 0, 0);

-- Files Extensions
INSERT INTO "#__extensions" ("package_id", "name", "type", "element", "folder", "client_id", "enabled", "access", "protected", "locked", "manifest_cache", "params", "checked_out", "checked_out_time", "ordering", "state") VALUES
(0, 'files_joomla', 'file', 'joomla', '', 0, 1, 1, 1, 1, '', '', 0, NULL, 0, 0);

-- Languages
INSERT INTO "#__extensions" ("package_id", "name", "type", "element", "folder", "client_id", "enabled", "access", "protected", "locked", "manifest_cache", "params", "checked_out", "checked_out_time", "ordering", "state") VALUES
(0, 'English (en-GB) Language Pack', 'package', 'pkg_en-GB', '', 0, 1, 1, 1, 1, '', '', 0, NULL, 0, 0);


INSERT INTO "#__extensions" ("package_id", "name", "type", "element", "folder", "client_id", "enabled", "access", "protected", "locked", "manifest_cache", "params", "checked_out", "checked_out_time", "ordering", "state")
SELECT "extension_id", 'English (en-GB)', 'language', 'en-GB', '', 0, 1, 1, 1, 1, '', '', 0, NULL, 0, 0 FROM "#__extensions" WHERE "name" = 'English (en-GB) Language Pack';
INSERT INTO "#__extensions" ("package_id", "name", "type", "element", "folder", "client_id", "enabled", "access", "protected", "locked", "manifest_cache", "params", "checked_out", "checked_out_time", "ordering", "state")
SELECT "extension_id", 'English (en-GB)', 'language', 'en-GB', '', 1, 1, 1, 1, 1, '', '', 0, NULL, 0, 0 FROM "#__extensions" WHERE "name" = 'English (en-GB) Language Pack';
INSERT INTO "#__extensions" ("package_id", "name", "type", "element", "folder", "client_id", "enabled", "access", "protected", "locked", "manifest_cache", "params", "checked_out", "checked_out_time", "ordering", "state")
SELECT "extension_id", 'English (en-GB)', 'language', 'en-GB', '', 3, 1, 1, 1, 1, '', '', 0, NULL, 0, 0 FROM "#__extensions" WHERE "name" = 'English (en-GB) Language Pack';

--
-- Table structure for table `#__fields`
--

CREATE TABLE IF NOT EXISTS "#__fields" (
  "id" serial NOT NULL,
  "asset_id" bigint DEFAULT 0 NOT NULL,
  "context" varchar(255) DEFAULT '' NOT NULL,
  "group_id" bigint DEFAULT 0 NOT NULL,
  "title" varchar(255) DEFAULT '' NOT NULL,
  "name" varchar(255) DEFAULT '' NOT NULL,
  "label" varchar(255) DEFAULT '' NOT NULL,
  "default_value" text,
  "type" varchar(255) DEFAULT 'text' NOT NULL,
  "note" varchar(255) DEFAULT '' NOT NULL,
  "description" text NOT NULL,
  "state" smallint DEFAULT 0 NOT NULL,
  "required" smallint DEFAULT 0 NOT NULL,
  "checked_out" integer DEFAULT 0 NOT NULL,
  "checked_out_time" timestamp without time zone,
  "ordering" bigint DEFAULT 0 NOT NULL,
  "params" text NOT NULL,
  "fieldparams" text NOT NULL,
  "language" varchar(7) DEFAULT '' NOT NULL,
  "created_time" timestamp without time zone NOT NULL,
  "created_user_id" bigint DEFAULT 0 NOT NULL,
  "modified_time" timestamp without time zone NOT NULL,
  "modified_by" bigint DEFAULT 0 NOT NULL,
  "access" bigint DEFAULT 0 NOT NULL,
  PRIMARY KEY ("id")
);
CREATE INDEX "#__fields_idx_checked_out" ON "#__fields" ("checked_out");
CREATE INDEX "#__fields_idx_state" ON "#__fields" ("state");
CREATE INDEX "#__fields_idx_created_user_id" ON "#__fields" ("created_user_id");
CREATE INDEX "#__fields_idx_access" ON "#__fields" ("access");
CREATE INDEX "#__fields_idx_context" ON "#__fields" ("context");
CREATE INDEX "#__fields_idx_language" ON "#__fields" ("language");

--
-- Table structure for table `#__fields_categories`
--

CREATE TABLE IF NOT EXISTS "#__fields_categories" (
  "field_id" bigint DEFAULT 0 NOT NULL,
  "category_id" bigint DEFAULT 0 NOT NULL,
  PRIMARY KEY ("field_id", "category_id")
);

--
-- Table structure for table `#__fields_groups`
--

CREATE TABLE IF NOT EXISTS "#__fields_groups" (
  "id" serial NOT NULL,
  "asset_id" bigint DEFAULT 0 NOT NULL,
  "context" varchar(255) DEFAULT '' NOT NULL,
  "title" varchar(255) DEFAULT '' NOT NULL,
  "note" varchar(255) DEFAULT '' NOT NULL,
  "description" text NOT NULL,
  "state" smallint DEFAULT 0 NOT NULL,
  "checked_out" integer DEFAULT 0 NOT NULL,
  "checked_out_time" timestamp without time zone,
  "ordering" integer DEFAULT 0 NOT NULL,
  "params" text NOT NULL,
  "language" varchar(7) DEFAULT '' NOT NULL,
  "created" timestamp without time zone NOT NULL,
  "created_by" bigint DEFAULT 0 NOT NULL,
  "modified" timestamp without time zone NOT NULL,
  "modified_by" bigint DEFAULT 0 NOT NULL,
  "access" bigint DEFAULT 1 NOT NULL,
  PRIMARY KEY ("id")
);
CREATE INDEX "#__fields_groups_idx_checked_out" ON "#__fields_groups" ("checked_out");
CREATE INDEX "#__fields_groups_idx_state" ON "#__fields_groups" ("state");
CREATE INDEX "#__fields_groups_idx_created_by" ON "#__fields_groups" ("created_by");
CREATE INDEX "#__fields_groups_idx_access" ON "#__fields_groups" ("access");
CREATE INDEX "#__fields_groups_idx_context" ON "#__fields_groups" ("context");
CREATE INDEX "#__fields_groups_idx_language" ON "#__fields_groups" ("language");

--
-- Table structure for table `#__fields_values`
--

CREATE TABLE IF NOT EXISTS "#__fields_values" (
"field_id" bigint DEFAULT 0 NOT NULL,
"item_id" varchar(255) DEFAULT '' NOT NULL,
"value" text
);
CREATE INDEX "#__fields_values_idx_field_id" ON "#__fields_values" ("field_id");
CREATE INDEX "#__fields_values_idx_item_id" ON "#__fields_values" ("item_id");

--
-- Table structure for table `#__finder_filters`
--

CREATE TABLE IF NOT EXISTS "#__finder_filters" (
  "filter_id" serial NOT NULL,
  "title" varchar(255) NOT NULL,
  "alias" varchar(255) NOT NULL,
  "state" smallint DEFAULT 1 NOT NULL,
  "created" timestamp without time zone NOT NULL,
  "created_by" integer DEFAULT 0 NOT NULL,
  "created_by_alias" varchar(255) DEFAULT '' NOT NULL,
  "modified" timestamp without time zone NOT NULL,
  "modified_by" integer DEFAULT 0 NOT NULL,
  "checked_out" integer DEFAULT 0 NOT NULL,
  "checked_out_time" timestamp without time zone,
  "map_count" integer DEFAULT 0 NOT NULL,
  "data" text,
  "params" text,
  PRIMARY KEY ("filter_id")
);

--
-- Table structure for table `#__finder_links`
--

CREATE TABLE IF NOT EXISTS "#__finder_links" (
  "link_id" serial NOT NULL,
  "url" varchar(255) NOT NULL,
  "route" varchar(255) NOT NULL,
  "title" varchar(400) DEFAULT NULL,
  "description" text,
  "indexdate" timestamp without time zone NOT NULL,
  "md5sum" varchar(32) DEFAULT NULL,
  "published" smallint DEFAULT 1 NOT NULL,
  "state" integer DEFAULT 1 NOT NULL,
  "access" integer DEFAULT 0 NOT NULL,
  "language" varchar(7) DEFAULT '' NOT NULL,
  "publish_start_date" timestamp without time zone,
  "publish_end_date" timestamp without time zone,
  "start_date" timestamp without time zone,
  "end_date" timestamp without time zone,
  "list_price" numeric(8,2) DEFAULT 0 NOT NULL,
  "sale_price" numeric(8,2) DEFAULT 0 NOT NULL,
  "type_id" bigint NOT NULL,
  "object" bytea,
  PRIMARY KEY ("link_id")
);
CREATE INDEX "#__finder_links_idx_type" on "#__finder_links" ("type_id");
CREATE INDEX "#__finder_links_idx_title" on "#__finder_links" ("title");
CREATE INDEX "#__finder_links_idx_md5" on "#__finder_links" ("md5sum");
CREATE INDEX "#__finder_links_idx_language" on "#__finder_links" ("language");
CREATE INDEX "#__finder_links_idx_url" on "#__finder_links" (substr(url,0,76));
CREATE INDEX "#__finder_links_idx_published_list" on "#__finder_links" ("published", "state", "access", "publish_start_date", "publish_end_date", "list_price");
CREATE INDEX "#__finder_links_idx_published_sale" on "#__finder_links" ("published", "state", "access", "publish_start_date", "publish_end_date", "sale_price");

--
-- Table structure for table `#__finder_links_terms`
--

CREATE TABLE IF NOT EXISTS "#__finder_links_terms" (
  "link_id" integer NOT NULL,
  "term_id" integer NOT NULL,
  "weight" numeric(8,2) DEFAULT 0 NOT NULL,
  PRIMARY KEY ("link_id", "term_id")
);
CREATE INDEX "#__finder_links_terms_idx_term_weight" on "#__finder_links_terms" ("term_id", "weight");
CREATE INDEX "#__finder_links_terms_idx_link_term_weight" on "#__finder_links_terms" ("link_id", "term_id", "weight");

--
-- Table structure for table `#__finder_logging`
--

CREATE TABLE IF NOT EXISTS "#__finder_logging" (
  "searchterm" character varying(255) NOT NULL DEFAULT '',
  "md5sum" character varying(32) NOT NULL DEFAULT '',
  "query" bytea NOT NULL,
  "hits" integer NOT NULL DEFAULT 1,
  "results" integer NOT NULL DEFAULT 0,
  PRIMARY KEY ("md5sum")
);
CREATE INDEX "#__finder_logging_idx_md5sum" on "#__finder_logging" ("md5sum");
CREATE INDEX "#__finder_logging_idx_searchterm" on "#__finder_logging" ("searchterm");

--
-- Table structure for table `#__finder_taxonomy`
--

CREATE TABLE IF NOT EXISTS "#__finder_taxonomy" (
  "id" serial NOT NULL,
  "parent_id" integer DEFAULT 0 NOT NULL,
  "lft" integer DEFAULT 0 NOT NULL,
  "rgt" integer DEFAULT 0 NOT NULL,
  "level" integer DEFAULT 0 NOT NULL,
  "path" VARCHAR(400) NOT NULL DEFAULT '',
  "title" VARCHAR(255) NOT NULL DEFAULT '',
  "alias" VARCHAR(400) NOT NULL DEFAULT '',
  "state" smallint DEFAULT 1 NOT NULL,
  "access" smallint DEFAULT 1 NOT NULL,
  "language" varchar(7) DEFAULT '' NOT NULL,
  PRIMARY KEY ("id")
);
CREATE INDEX "#__finder_taxonomy_state" on "#__finder_taxonomy" ("state");
CREATE INDEX "#__finder_taxonomy_access" on "#__finder_taxonomy" ("access");
CREATE INDEX "#__finder_taxonomy_path" on "#__finder_taxonomy" ("path");
CREATE INDEX "#__finder_taxonomy_lft_rgt" on "#__finder_taxonomy" ("lft", "rgt");
CREATE INDEX "#__finder_taxonomy_alias" on "#__finder_taxonomy" ("alias");
CREATE INDEX "#__finder_taxonomy_language" on "#__finder_taxonomy" ("language");
CREATE INDEX "#__finder_taxonomy_idx_parent_published" on "#__finder_taxonomy" ("parent_id", "state", "access");

--
-- Dumping data for table `#__finder_taxonomy`
--

INSERT INTO "#__finder_taxonomy" ("id", "parent_id", "lft", "rgt", "level", "path", "title", "alias", "state", "access", "language") VALUES
(1, 0, 0, 1, 0, '', 'ROOT', 'root', 1, 1, '*');

SELECT setval('#__finder_taxonomy_id_seq', 2, false);

--
-- Table structure for table `#__finder_taxonomy_map`
--

CREATE TABLE IF NOT EXISTS "#__finder_taxonomy_map" (
  "link_id" integer NOT NULL,
  "node_id" integer NOT NULL,
  PRIMARY KEY ("link_id", "node_id")
);
CREATE INDEX "#__finder_taxonomy_map_link_id" on "#__finder_taxonomy_map" ("link_id");
CREATE INDEX "#__finder_taxonomy_map_node_id" on "#__finder_taxonomy_map" ("node_id");

--
-- Table structure for table `#__finder_terms`
--

CREATE TABLE IF NOT EXISTS "#__finder_terms" (
  "term_id" serial NOT NULL,
  "term" varchar(75) NOT NULL,
  "stem" varchar(75) DEFAULT '' NOT NULL,
  "common" smallint DEFAULT 0 NOT NULL,
  "phrase" smallint DEFAULT 0 NOT NULL,
  "weight" numeric(8,2) DEFAULT 0 NOT NULL,
  "soundex" varchar(75) DEFAULT '' NOT NULL,
  "links" integer DEFAULT 0 NOT NULL,
  "language" varchar(7) DEFAULT '' NOT NULL,
  PRIMARY KEY ("term_id"),
  CONSTRAINT "#__finder_terms_idx_term_language" UNIQUE ("term", "language")
);
CREATE INDEX "#__finder_terms_idx_term_phrase" on "#__finder_terms" ("term", "phrase");
CREATE INDEX "#__finder_terms_idx_stem_phrase" on "#__finder_terms" ("stem", "phrase");
CREATE INDEX "#__finder_terms_idx_soundex_phrase" on "#__finder_terms" ("soundex", "phrase");
CREATE INDEX "#__finder_terms_idx_language" on "#__finder_terms" ("language");

--
-- Table structure for table `#__finder_terms_common`
--

CREATE TABLE IF NOT EXISTS "#__finder_terms_common" (
  "term" varchar(75) NOT NULL,
  "language" varchar(7) DEFAULT '' NOT NULL,
  "custom" integer DEFAULT 0 NOT NULL,
  CONSTRAINT "#__finder_terms_common_idx_term_language" UNIQUE ("term", "language")
);
CREATE INDEX "#__finder_terms_common_idx_lang" on "#__finder_terms_common" ("language");

--
-- Dumping data for table `#__finder_terms_common`
--

INSERT INTO "#__finder_terms_common" ("term", "language", "custom") VALUES
('i', 'en', 0),
('me', 'en', 0),
('my', 'en', 0),
('myself', 'en', 0),
('we', 'en', 0),
('our', 'en', 0),
('ours', 'en', 0),
('ourselves', 'en', 0),
('you', 'en', 0),
('your', 'en', 0),
('yours', 'en', 0),
('yourself', 'en', 0),
('yourselves', 'en', 0),
('he', 'en', 0),
('him', 'en', 0),
('his', 'en', 0),
('himself', 'en', 0),
('she', 'en', 0),
('her', 'en', 0),
('hers', 'en', 0),
('herself', 'en', 0),
('it', 'en', 0),
('its', 'en', 0),
('itself', 'en', 0),
('they', 'en', 0),
('them', 'en', 0),
('their', 'en', 0),
('theirs', 'en', 0),
('themselves', 'en', 0),
('what', 'en', 0),
('which', 'en', 0),
('who', 'en', 0),
('whom', 'en', 0),
('this', 'en', 0),
('that', 'en', 0),
('these', 'en', 0),
('those', 'en', 0),
('am', 'en', 0),
('is', 'en', 0),
('are', 'en', 0),
('was', 'en', 0),
('were', 'en', 0),
('be', 'en', 0),
('been', 'en', 0),
('being', 'en', 0),
('have', 'en', 0),
('has', 'en', 0),
('had', 'en', 0),
('having', 'en', 0),
('do', 'en', 0),
('does', 'en', 0),
('did', 'en', 0),
('doing', 'en', 0),
('would', 'en', 0),
('should', 'en', 0),
('could', 'en', 0),
('ought', 'en', 0),
('i''m', 'en', 0),
('you''re', 'en', 0),
('he''s', 'en', 0),
('she''s', 'en', 0),
('it''s', 'en', 0),
('we''re', 'en', 0),
('they''re', 'en', 0),
('i''ve', 'en', 0),
('you''ve', 'en', 0),
('we''ve', 'en', 0),
('they''ve', 'en', 0),
('i''d', 'en', 0),
('you''d', 'en', 0),
('he''d', 'en', 0),
('she''d', 'en', 0),
('we''d', 'en', 0),
('they''d', 'en', 0),
('i''ll', 'en', 0),
('you''ll', 'en', 0),
('he''ll', 'en', 0),
('she''ll', 'en', 0),
('we''ll', 'en', 0),
('they''ll', 'en', 0),
('isn''t', 'en', 0),
('aren''t', 'en', 0),
('wasn''t', 'en', 0),
('weren''t', 'en', 0),
('hasn''t', 'en', 0),
('haven''t', 'en', 0),
('hadn''t', 'en', 0),
('doesn''t', 'en', 0),
('don''t', 'en', 0),
('didn''t', 'en', 0),
('won''t', 'en', 0),
('wouldn''t', 'en', 0),
('shan''t', 'en', 0),
('shouldn''t', 'en', 0),
('can''t', 'en', 0),
('cannot', 'en', 0),
('couldn''t', 'en', 0),
('mustn''t', 'en', 0),
('let''s', 'en', 0),
('that''s', 'en', 0),
('who''s', 'en', 0),
('what''s', 'en', 0),
('here''s', 'en', 0),
('there''s', 'en', 0),
('when''s', 'en', 0),
('where''s', 'en', 0),
('why''s', 'en', 0),
('how''s', 'en', 0),
('a', 'en', 0),
('an', 'en', 0),
('the', 'en', 0),
('and', 'en', 0),
('but', 'en', 0),
('if', 'en', 0),
('or', 'en', 0),
('because', 'en', 0),
('as', 'en', 0),
('until', 'en', 0),
('while', 'en', 0),
('of', 'en', 0),
('at', 'en', 0),
('by', 'en', 0),
('for', 'en', 0),
('with', 'en', 0),
('about', 'en', 0),
('against', 'en', 0),
('between', 'en', 0),
('into', 'en', 0),
('through', 'en', 0),
('during', 'en', 0),
('before', 'en', 0),
('after', 'en', 0),
('above', 'en', 0),
('below', 'en', 0),
('to', 'en', 0),
('from', 'en', 0),
('up', 'en', 0),
('down', 'en', 0),
('in', 'en', 0),
('out', 'en', 0),
('on', 'en', 0),
('off', 'en', 0),
('over', 'en', 0),
('under', 'en', 0),
('again', 'en', 0),
('further', 'en', 0),
('then', 'en', 0),
('once', 'en', 0),
('here', 'en', 0),
('there', 'en', 0),
('when', 'en', 0),
('where', 'en', 0),
('why', 'en', 0),
('how', 'en', 0),
('all', 'en', 0),
('any', 'en', 0),
('both', 'en', 0),
('each', 'en', 0),
('few', 'en', 0),
('more', 'en', 0),
('most', 'en', 0),
('other', 'en', 0),
('some', 'en', 0),
('such', 'en', 0),
('no', 'en', 0),
('nor', 'en', 0),
('not', 'en', 0),
('only', 'en', 0),
('own', 'en', 0),
('same', 'en', 0),
('so', 'en', 0),
('than', 'en', 0),
('too', 'en', 0),
('very', 'en', 0);

--
-- Table structure for table `#__finder_tokens`
--

CREATE TABLE IF NOT EXISTS "#__finder_tokens" (
  "term" varchar(75) NOT NULL,
  "stem" varchar(75) DEFAULT '' NOT NULL,
  "common" smallint DEFAULT 0 NOT NULL,
  "phrase" smallint DEFAULT 0 NOT NULL,
  "weight" numeric(8,2) DEFAULT 1 NOT NULL,
  "context" smallint DEFAULT 2 NOT NULL,
  "language" varchar(7) DEFAULT '' NOT NULL
);
CREATE INDEX "#__finder_tokens_idx_word" on "#__finder_tokens" ("term");
CREATE INDEX "#__finder_tokens_idx_stem" on "#__finder_tokens" ("stem");
CREATE INDEX "#__finder_tokens_idx_context" on "#__finder_tokens" ("context");
CREATE INDEX "#__finder_tokens_idx_language" on "#__finder_tokens" ("language");

--
-- Table structure for table `#__finder_tokens_aggregate`
--

CREATE TABLE IF NOT EXISTS "#__finder_tokens_aggregate" (
  "term_id" integer NOT NULL,
  "term" varchar(75) NOT NULL,
  "stem" varchar(75) DEFAULT '' NOT NULL,
  "common" smallint DEFAULT 0 NOT NULL,
  "phrase" smallint DEFAULT 0 NOT NULL,
  "term_weight" numeric(8,2) NOT NULL DEFAULT 0,
  "context" smallint DEFAULT 2 NOT NULL,
  "context_weight" numeric(8,2) NOT NULL DEFAULT 0,
  "total_weight" numeric(8,2) NOT NULL DEFAULT 0,
  "language" varchar(7) DEFAULT '' NOT NULL
);
CREATE INDEX "#__finder_tokens_aggregate_token" on "#__finder_tokens_aggregate" ("term");
CREATE INDEX "_#__finder_tokens_aggregate_keyword_id" on "#__finder_tokens_aggregate" ("term_id");

--
-- Table structure for table `#__finder_types`
--

CREATE TABLE IF NOT EXISTS "#__finder_types" (
  "id" serial NOT NULL,
  "title" varchar(100) NOT NULL,
  "mime" varchar(100) DEFAULT '' NOT NULL,
  PRIMARY KEY ("id"),
  CONSTRAINT "#__finder_types_title" UNIQUE ("title")
);

--
-- Table structure for table `#__languages`
--

CREATE TABLE IF NOT EXISTS "#__languages" (
  "lang_id" serial NOT NULL,
  "asset_id" bigint DEFAULT 0 NOT NULL,
  "lang_code" varchar(7) NOT NULL,
  "title" varchar(50) NOT NULL,
  "title_native" varchar(50) NOT NULL,
  "sef" varchar(50) NOT NULL,
  "image" varchar(50) NOT NULL,
  "description" varchar(512) NOT NULL,
  "metakey" text,
  "metadesc" text NOT NULL,
  "sitename" varchar(1024) DEFAULT '' NOT NULL,
  "published" bigint DEFAULT 0 NOT NULL,
  "access" integer DEFAULT 0 NOT NULL,
  "ordering" bigint DEFAULT 0 NOT NULL,
  PRIMARY KEY ("lang_id"),
  CONSTRAINT "#__languages_idx_sef" UNIQUE ("sef"),
  CONSTRAINT "#__languages_idx_langcode" UNIQUE ("lang_code")
);
CREATE INDEX "#__languages_idx_ordering" ON "#__languages" ("ordering");
CREATE INDEX "#__languages_idx_access" ON "#__languages" ("access");

--
-- Dumping data for table `#__languages`
--

INSERT INTO "#__languages" ("lang_id", "lang_code", "title", "title_native", "sef", "image", "description", "metakey", "metadesc", "sitename", "published", "access", "ordering") VALUES
(1, 'en-GB', 'English (en-GB)', 'English (United Kingdom)', 'en', 'en_gb', '', '', '', '', 1, 1, 1);

SELECT setval('#__languages_lang_id_seq', 2, false);

--
-- Table structure for table `#__menu`
--

CREATE TABLE IF NOT EXISTS "#__menu" (
  "id" serial NOT NULL,
  "menutype" varchar(24) NOT NULL,
  "title" varchar(255) NOT NULL,
  "alias" varchar(255) NOT NULL,
  "note" varchar(255) DEFAULT '' NOT NULL,
  "path" varchar(1024) DEFAULT '' NOT NULL,
  "link" varchar(1024) NOT NULL,
  "type" varchar(16) NOT NULL,
  "published" smallint DEFAULT 0 NOT NULL,
  "parent_id" integer DEFAULT 1 NOT NULL,
  "level" integer DEFAULT 0 NOT NULL,
  "component_id" integer DEFAULT 0 NOT NULL,
  "checked_out" integer DEFAULT 0 NOT NULL,
  "checked_out_time" timestamp without time zone,
  "browserNav" smallint DEFAULT 0 NOT NULL,
  "access" bigint DEFAULT 0 NOT NULL,
  "img" varchar(255) DEFAULT '' NOT NULL,
  "template_style_id" integer DEFAULT 0 NOT NULL,
  "params" text NOT NULL,
  "lft" bigint DEFAULT 0 NOT NULL,
  "rgt" bigint DEFAULT 0 NOT NULL,
  "home" smallint DEFAULT 0 NOT NULL,
  "language" varchar(7) DEFAULT '' NOT NULL,
  "client_id" smallint DEFAULT 0 NOT NULL,
  "publish_up" timestamp without time zone,
  "publish_down" timestamp without time zone,
  PRIMARY KEY ("id"),
  CONSTRAINT "#__menu_idx_client_id_parent_id_alias_language" UNIQUE ("client_id", "parent_id", "alias", "language")
);
CREATE INDEX "#__menu_idx_componentid" ON "#__menu" ("component_id", "menutype", "published", "access");
CREATE INDEX "#__menu_idx_menutype" ON "#__menu" ("menutype");
CREATE INDEX "#__menu_idx_left_right" ON "#__menu" ("lft", "rgt");
CREATE INDEX "#__menu_idx_alias" ON "#__menu" ("alias");
CREATE INDEX "#__menu_idx_path" ON "#__menu" ("path");
CREATE INDEX "#__menu_idx_language" ON "#__menu" ("language");

COMMENT ON COLUMN "#__menu"."menutype" IS 'The type of menu this item belongs to. FK to #__menu_types.menutype';
COMMENT ON COLUMN "#__menu"."title" IS 'The display title of the menu item.';
COMMENT ON COLUMN "#__menu"."alias" IS 'The SEF alias of the menu item.';
COMMENT ON COLUMN "#__menu"."path" IS 'The computed path of the menu item based on the alias field.';
COMMENT ON COLUMN "#__menu"."link" IS 'The actually link the menu item refers to.';
COMMENT ON COLUMN "#__menu"."type" IS 'The type of link: Component, URL, Alias, Separator';
COMMENT ON COLUMN "#__menu"."published" IS 'The published state of the menu link.';
COMMENT ON COLUMN "#__menu"."parent_id" IS 'The parent menu item in the menu tree.';
COMMENT ON COLUMN "#__menu"."level" IS 'The relative level in the tree.';
COMMENT ON COLUMN "#__menu"."component_id" IS 'FK to #__extensions.id';
COMMENT ON COLUMN "#__menu"."checked_out" IS 'FK to #__users.id';
COMMENT ON COLUMN "#__menu"."checked_out_time" IS 'The time the menu item was checked out.';
COMMENT ON COLUMN "#__menu"."browserNav" IS 'The click behaviour of the link.';
COMMENT ON COLUMN "#__menu"."access" IS 'The access level required to view the menu item.';
COMMENT ON COLUMN "#__menu"."img" IS 'The image of the menu item.';
COMMENT ON COLUMN "#__menu"."params" IS 'JSON encoded data for the menu item.';
COMMENT ON COLUMN "#__menu"."lft" IS 'Nested set lft.';
COMMENT ON COLUMN "#__menu"."rgt" IS 'Nested set rgt.';
COMMENT ON COLUMN "#__menu"."home" IS 'Indicates if this menu item is the home or default page.';

--
-- Dumping data for table `#__menu`
--

INSERT INTO "#__menu" ("id", "menutype", "title", "alias", "note", "path", "link", "type", "published", "parent_id", "level", "component_id", "checked_out", "checked_out_time", "browserNav", "access", "img", "template_style_id", "params", "lft", "rgt", "home", "language", "client_id", "publish_up", "publish_down") VALUES
(1, '', 'Menu_Item_Root', 'root', '', '', '', '', 1, 0, 0, 0, 0, NULL, 0, 0, '', 0, '', 0, 43, 0, '*', 0, NULL, NULL);
INSERT INTO "#__menu" ("id", "menutype", "title", "alias", "note", "path", "link", "type", "published", "parent_id", "level", "component_id", "checked_out", "checked_out_time", "browserNav", "access", "img", "template_style_id", "params", "lft", "rgt", "home", "language", "client_id", "publish_up", "publish_down")
SELECT 2, 'main', 'com_banners', 'Banners', '', 'Banners', 'index.php?option=com_banners', 'component', 1, 1, 1, "extension_id", 0, NULL, 0, 0, 'class:bookmark', 0, '', 1, 10, 0, '*', 1, NULL, NULL FROM "#__extensions" WHERE "name" = 'com_banners';
INSERT INTO "#__menu" ("id", "menutype", "title", "alias", "note", "path", "link", "type", "published", "parent_id", "level", "component_id", "checked_out", "checked_out_time", "browserNav", "access", "img", "template_style_id", "params", "lft", "rgt", "home", "language", "client_id", "publish_up", "publish_down")
SELECT 3, 'main', 'com_banners', 'Banners', '', 'Banners/Banners', 'index.php?option=com_banners&view=banners', 'component', 1, 2, 2, "extension_id", 0, NULL, 0, 0, 'class:banners', 0, '', 2, 3, 0, '*', 1, NULL, NULL FROM "#__extensions" WHERE "name" = 'com_banners';
INSERT INTO "#__menu" ("id", "menutype", "title", "alias", "note", "path", "link", "type", "published", "parent_id", "level", "component_id", "checked_out", "checked_out_time", "browserNav", "access", "img", "template_style_id", "params", "lft", "rgt", "home", "language", "client_id", "publish_up", "publish_down")
SELECT 4, 'main', 'com_banners_categories', 'Categories', '', 'Banners/Categories', 'index.php?option=com_categories&view=categories&extension=com_banners', 'component', 1, 2, 2, "extension_id", 0, NULL, 0, 0, 'class:banners-cat', 0, '', 4, 5, 0, '*', 1, NULL, NULL FROM "#__extensions" WHERE "name" = 'com_categories';
INSERT INTO "#__menu" ("id", "menutype", "title", "alias", "note", "path", "link", "type", "published", "parent_id", "level", "component_id", "checked_out", "checked_out_time", "browserNav", "access", "img", "template_style_id", "params", "lft", "rgt", "home", "language", "client_id", "publish_up", "publish_down")
SELECT 5, 'main', 'com_banners_clients', 'Clients', '', 'Banners/Clients', 'index.php?option=com_banners&view=clients', 'component', 1, 2, 2, "extension_id", 0, NULL, 0, 0, 'class:banners-clients', 0, '', 6, 7, 0, '*', 1, NULL, NULL FROM "#__extensions" WHERE "name" = 'com_banners';
INSERT INTO "#__menu" ("id", "menutype", "title", "alias", "note", "path", "link", "type", "published", "parent_id", "level", "component_id", "checked_out", "checked_out_time", "browserNav", "access", "img", "template_style_id", "params", "lft", "rgt", "home", "language", "client_id", "publish_up", "publish_down")
SELECT 6, 'main', 'com_banners_tracks', 'Tracks', '', 'Banners/Tracks', 'index.php?option=com_banners&view=tracks', 'component', 1, 2, 2, "extension_id", 0, NULL, 0, 0, 'class:banners-tracks', 0, '', 8, 9, 0, '*', 1, NULL, NULL FROM "#__extensions" WHERE "name" = 'com_banners';
INSERT INTO "#__menu" ("id", "menutype", "title", "alias", "note", "path", "link", "type", "published", "parent_id", "level", "component_id", "checked_out", "checked_out_time", "browserNav", "access", "img", "template_style_id", "params", "lft", "rgt", "home", "language", "client_id", "publish_up", "publish_down")
SELECT 7, 'main', 'com_contact', 'Contacts', '', 'Contacts', 'index.php?option=com_contact', 'component', 1, 1, 1, "extension_id", 0, NULL, 0, 0, 'class:address-book', 0, '', 11, 20, 0, '*', 1, NULL, NULL FROM "#__extensions" WHERE "name" = 'com_contact';
INSERT INTO "#__menu" ("id", "menutype", "title", "alias", "note", "path", "link", "type", "published", "parent_id", "level", "component_id", "checked_out", "checked_out_time", "browserNav", "access", "img", "template_style_id", "params", "lft", "rgt", "home", "language", "client_id", "publish_up", "publish_down")
SELECT 8, 'main', 'com_contact_contacts', 'Contacts', '', 'Contacts/Contacts', 'index.php?option=com_contact&view=contacts', 'component', 1, 7, 2, "extension_id", 0, NULL, 0, 0, 'class:contact', 0, '', 12, 13, 0, '*', 1, NULL, NULL FROM "#__extensions" WHERE "name" = 'com_contact';
INSERT INTO "#__menu" ("id", "menutype", "title", "alias", "note", "path", "link", "type", "published", "parent_id", "level", "component_id", "checked_out", "checked_out_time", "browserNav", "access", "img", "template_style_id", "params", "lft", "rgt", "home", "language", "client_id", "publish_up", "publish_down")
SELECT 9, 'main', 'com_contact_categories', 'Categories', '', 'Contacts/Categories', 'index.php?option=com_categories&view=categories&extension=com_contact', 'component', 1, 7, 2, "extension_id", 0, NULL, 0, 0, 'class:contact-cat', 0, '', 14, 15, 0, '*', 1, NULL, NULL FROM "#__extensions" WHERE "name" = 'com_categories';
INSERT INTO "#__menu" ("id", "menutype", "title", "alias", "note", "path", "link", "type", "published", "parent_id", "level", "component_id", "checked_out", "checked_out_time", "browserNav", "access", "img", "template_style_id", "params", "lft", "rgt", "home", "language", "client_id", "publish_up", "publish_down")
SELECT 10, 'main', 'com_newsfeeds', 'News Feeds', '', 'News Feeds', 'index.php?option=com_newsfeeds', 'component', 1, 1, 1, "extension_id", 0, NULL, 0, 0, 'class:rss', 0, '', 23, 28, 0, '*', 1, NULL, NULL FROM "#__extensions" WHERE "name" = 'com_newsfeeds';
INSERT INTO "#__menu" ("id", "menutype", "title", "alias", "note", "path", "link", "type", "published", "parent_id", "level", "component_id", "checked_out", "checked_out_time", "browserNav", "access", "img", "template_style_id", "params", "lft", "rgt", "home", "language", "client_id", "publish_up", "publish_down")
SELECT 11, 'main', 'com_newsfeeds_feeds', 'Feeds', '', 'News Feeds/Feeds', 'index.php?option=com_newsfeeds&view=newsfeeds', 'component', 1, 10, 2, "extension_id", 0, NULL, 0, 0, 'class:newsfeeds', 0, '', 24, 25, 0, '*', 1, NULL, NULL FROM "#__extensions" WHERE "name" = 'com_newsfeeds';
INSERT INTO "#__menu" ("id", "menutype", "title", "alias", "note", "path", "link", "type", "published", "parent_id", "level", "component_id", "checked_out", "checked_out_time", "browserNav", "access", "img", "template_style_id", "params", "lft", "rgt", "home", "language", "client_id", "publish_up", "publish_down")
SELECT 12, 'main', 'com_newsfeeds_categories', 'Categories', '', 'News Feeds/Categories', 'index.php?option=com_categories&view=categories&extension=com_newsfeeds', 'component', 1, 10, 2, "extension_id", 0, NULL, 0, 0, 'class:newsfeeds-cat', 0, '', 26, 27, 0, '*', 1, NULL, NULL FROM "#__extensions" WHERE "name" = 'com_categories';
INSERT INTO "#__menu" ("id", "menutype", "title", "alias", "note", "path", "link", "type", "published", "parent_id", "level", "component_id", "checked_out", "checked_out_time", "browserNav", "access", "img", "template_style_id", "params", "lft", "rgt", "home", "language", "client_id", "publish_up", "publish_down")
SELECT 13, 'main', 'com_finder', 'Smart Search', '', 'Smart Search', 'index.php?option=com_finder&view=index', 'component', 1, 1, 1, "extension_id", 0, NULL, 0, 0, 'class:search-plus', 0, '', 29, 38, 0, '*', 1, NULL, NULL FROM "#__extensions" WHERE "name" = 'com_finder';
INSERT INTO "#__menu" ("id", "menutype", "title", "alias", "note", "path", "link", "type", "published", "parent_id", "level", "component_id", "checked_out", "checked_out_time", "browserNav", "access", "img", "template_style_id", "params", "lft", "rgt", "home", "language", "client_id", "publish_up", "publish_down")
SELECT 14, 'main', 'com_tags', 'Tags', '', 'Tags', 'index.php?option=com_tags&view=tags', 'component', 1, 1, 1, "extension_id", 0, NULL, 0, 1, 'class:tags', 0, '', 39, 40, 0, '', 1, NULL, NULL FROM "#__extensions" WHERE "name" = 'com_tags';
INSERT INTO "#__menu" ("id", "menutype", "title", "alias", "note", "path", "link", "type", "published", "parent_id", "level", "component_id", "checked_out", "checked_out_time", "browserNav", "access", "img", "template_style_id", "params", "lft", "rgt", "home", "language", "client_id", "publish_up", "publish_down")
SELECT 15, 'main', 'com_associations', 'Multilingual Associations', '', 'Multilingual Associations', 'index.php?option=com_associations&view=associations', 'component', 1, 1, 1, "extension_id", 0, NULL, 0, 0, 'class:language', 0, '', 21, 22, 0, '*', 1, NULL, NULL FROM "#__extensions" WHERE "name" = 'com_associations';
INSERT INTO "#__menu" ("id", "menutype", "title", "alias", "note", "path", "link", "type", "published", "parent_id", "level", "component_id", "checked_out", "checked_out_time", "browserNav", "access", "img", "template_style_id", "params", "lft", "rgt", "home", "language", "client_id", "publish_up", "publish_down")
SELECT 16, 'main', 'mod_menu_fields', 'Contact Custom Fields', '', 'contact/Custom Fields', 'index.php?option=com_fields&context=com_contact.contact', 'component', 1, 7, 2, "extension_id", 0, NULL, 0, 0, 'class:messages-add', 0, '', 16, 17, 0, '*', 1, NULL, NULL FROM "#__extensions" WHERE "name" = 'com_fields';
INSERT INTO "#__menu" ("id", "menutype", "title", "alias", "note", "path", "link", "type", "published", "parent_id", "level", "component_id", "checked_out", "checked_out_time", "browserNav", "access", "img", "template_style_id", "params", "lft", "rgt", "home", "language", "client_id", "publish_up", "publish_down")
SELECT 17, 'main', 'mod_menu_fields_group', 'Contact Custom Fields Group', '', 'contact/Custom Fields Group', 'index.php?option=com_fields&view=groups&context=com_contact.contact', 'component', 1, 7, 2, "extension_id", 0, NULL, 0, 0, 'class:messages-add', 0, '', 18, 19, 0, '*', 1, NULL, NULL FROM "#__extensions" WHERE "name" = 'com_fields';
INSERT INTO "#__menu" ("id", "menutype", "title", "alias", "note", "path", "link", "type", "published", "parent_id", "level", "component_id", "checked_out", "checked_out_time", "browserNav", "access", "img", "template_style_id", "params", "lft", "rgt", "home", "language", "client_id", "publish_up", "publish_down")
SELECT 18, 'main', 'com_finder_index', 'Smart-Search-Index', '', 'Smart Search/Index', 'index.php?option=com_finder&view=index', 'component', 1, 13, 2, "extension_id", 0, NULL, 0, 0, 'class:finder', 0, '', 30, 31, 0, '*', 1, NULL, NULL FROM "#__extensions" WHERE "name" = 'com_finder';
INSERT INTO "#__menu" ("id", "menutype", "title", "alias", "note", "path", "link", "type", "published", "parent_id", "level", "component_id", "checked_out", "checked_out_time", "browserNav", "access", "img", "template_style_id", "params", "lft", "rgt", "home", "language", "client_id", "publish_up", "publish_down")
SELECT 19, 'main', 'com_finder_maps', 'Smart-Search-Maps', '', 'Smart Search/Maps', 'index.php?option=com_finder&view=maps', 'component', 1, 13, 2, "extension_id", 0, NULL, 0, 0, 'class:finder-maps', 0, '', 32, 33, 0, '*', 1, NULL, NULL FROM "#__extensions" WHERE "name" = 'com_finder';
INSERT INTO "#__menu" ("id", "menutype", "title", "alias", "note", "path", "link", "type", "published", "parent_id", "level", "component_id", "checked_out", "checked_out_time", "browserNav", "access", "img", "template_style_id", "params", "lft", "rgt", "home", "language", "client_id", "publish_up", "publish_down")
SELECT 20, 'main', 'com_finder_filters', 'Smart-Search-Filters', '', 'Smart Search/Filters', 'index.php?option=com_finder&view=filters', 'component', 1, 13, 2, "extension_id", 0, NULL, 0, 0, 'class:finder-filters', 0, '', 34, 35, 0, '*', 1, NULL, NULL FROM "#__extensions" WHERE "name" = 'com_finder';
INSERT INTO "#__menu" ("id", "menutype", "title", "alias", "note", "path", "link", "type", "published", "parent_id", "level", "component_id", "checked_out", "checked_out_time", "browserNav", "access", "img", "template_style_id", "params", "lft", "rgt", "home", "language", "client_id", "publish_up", "publish_down")
SELECT 21, 'main', 'com_finder_searches', 'Smart-Search-Searches', '', 'Smart Search/Searches', 'index.php?option=com_finder&view=searches', 'component', 1, 13, 2, "extension_id", 0, NULL, 0, 0, 'class:finder-searches', 0, '', 36, 37, 0, '*', 1, NULL, NULL FROM "#__extensions" WHERE "name" = 'com_finder';
INSERT INTO "#__menu" ("id", "menutype", "title", "alias", "note", "path", "link", "type", "published", "parent_id", "level", "component_id", "checked_out", "checked_out_time", "browserNav", "access", "img", "template_style_id", "params", "lft", "rgt", "home", "language", "client_id", "publish_up", "publish_down")
SELECT 101, 'mainmenu', 'Home', 'home', '', 'home', 'index.php?option=com_content&view=featured', 'component', 1, 1, 1, "extension_id", 0, NULL, 0, 1, '', 0, '{"featured_categories":[""],"layout_type":"blog","num_leading_articles":"1","num_intro_articles":"3","num_columns":"3","num_links":"0","multi_column_order":"1","orderby_pri":"","orderby_sec":"front","order_date":"","show_pagination":"2","show_pagination_results":"1","show_title":"","link_titles":"","show_intro":"","info_block_position":"","show_category":"","link_category":"","show_parent_category":"","link_parent_category":"","show_author":"","link_author":"","show_create_date":"","show_modify_date":"","show_publish_date":"","show_item_navigation":"","show_vote":"","show_readmore":"","show_readmore_title":"","show_hits":"","show_noauth":"","show_feed_link":"1","feed_summary":"","menu-anchor_title":"","menu-anchor_css":"","menu_image":"","menu_text":1,"page_title":"","show_page_heading":1,"page_heading":"","pageclass_sfx":"","menu-meta_description":"","menu-meta_keywords":"","robots":"","secure":0}', 41, 42, 1, '*', 0, NULL, NULL FROM "#__extensions" WHERE "name" = 'com_content';
SELECT setval('#__menu_id_seq', 102, false);

--
-- Table structure for table `#__menu_types`
--

CREATE TABLE IF NOT EXISTS "#__menu_types" (
  "id" serial NOT NULL,
  "asset_id" bigint DEFAULT 0 NOT NULL,
  "menutype" varchar(24) NOT NULL,
  "title" varchar(48) NOT NULL,
  "description" varchar(255) DEFAULT '' NOT NULL,
  "client_id" int DEFAULT 0 NOT NULL,
  PRIMARY KEY ("id"),
  CONSTRAINT "#__menu_types_idx_menutype" UNIQUE ("menutype")
);

--
-- Dumping data for table `#__menu_types`
--

INSERT INTO "#__menu_types" ("id", "asset_id", "menutype", "title", "description", "client_id") VALUES
(1, 0, 'mainmenu', 'Main Menu', 'The main menu for the site', 0);

SELECT setval('#__menu_types_id_seq', 2, false);

--
-- Table structure for table `#__messages`
--

CREATE TABLE IF NOT EXISTS "#__messages" (
  "message_id" serial NOT NULL,
  "user_id_from" bigint DEFAULT 0 NOT NULL,
  "user_id_to" bigint DEFAULT 0 NOT NULL,
  "folder_id" smallint DEFAULT 0 NOT NULL,
  "date_time" timestamp without time zone NOT NULL,
  "state" smallint DEFAULT 0 NOT NULL,
  "priority" smallint DEFAULT 0 NOT NULL,
  "subject" varchar(255) DEFAULT '' NOT NULL,
  "message" text NOT NULL,
  PRIMARY KEY ("message_id")
);
CREATE INDEX "#__messages_useridto_state" ON "#__messages" ("user_id_to", "state");

--
-- Table structure for table `#__messages_cfg`
--

CREATE TABLE IF NOT EXISTS "#__messages_cfg" (
  "user_id" bigint DEFAULT 0 NOT NULL,
  "cfg_name" varchar(100) DEFAULT '' NOT NULL,
  "cfg_value" varchar(255) DEFAULT '' NOT NULL,
  CONSTRAINT "#__messages_cfg_idx_user_var_name" UNIQUE ("user_id", "cfg_name")
);

--
-- Table structure for table `#__modules`
--

CREATE TABLE IF NOT EXISTS "#__modules" (
  "id" serial NOT NULL,
  "asset_id" bigint DEFAULT 0 NOT NULL,
  "title" varchar(100) DEFAULT '' NOT NULL,
  "note" varchar(255) DEFAULT '' NOT NULL,
  "content" text,
  "ordering" bigint DEFAULT 0 NOT NULL,
  "position" varchar(50) DEFAULT '' NOT NULL,
  "checked_out" integer DEFAULT 0 NOT NULL,
  "checked_out_time" timestamp without time zone,
  "publish_up" timestamp without time zone,
  "publish_down" timestamp without time zone,
  "published" smallint DEFAULT 0 NOT NULL,
  "module" varchar(50) DEFAULT NULL,
  "access" bigint DEFAULT 0 NOT NULL,
  "showtitle" smallint DEFAULT 1 NOT NULL,
  "params" text NOT NULL,
  "client_id" smallint DEFAULT 0 NOT NULL,
  "language" varchar(7) NOT NULL,
  PRIMARY KEY ("id")
);
CREATE INDEX "#__modules_published" ON "#__modules" ("published", "access");
CREATE INDEX "#__modules_newsfeeds" ON "#__modules" ("module", "published");
CREATE INDEX "#__modules_idx_language" ON "#__modules" ("language");

--
-- Dumping data for table `#__modules`
--

INSERT INTO "#__modules" ("id", "asset_id", "title", "note", "content", "ordering", "position", "checked_out", "checked_out_time", "publish_up", "publish_down", "published", "module", "access", "showtitle", "params", "client_id", "language") VALUES
(1, 39, 'Main Menu', '', '', 1, 'sidebar-right', 0, NULL, NULL, NULL, 1, 'mod_menu', 1, 1, '{"menutype":"mainmenu","startLevel":"0","endLevel":"0","showAllChildren":"1","tag_id":"","class_sfx":"","window_open":"","layout":"","moduleclass_sfx":"","cache":"1","cache_time":"900","cachemode":"itemid"}', 0, '*'),
(2, 40, 'Login', '', '', 1, 'login', 0, NULL, NULL, NULL, 1, 'mod_login', 1, 1, '', 1, '*'),
(3, 41, 'Popular Articles', '', '', 3, 'cpanel', 0, NULL, NULL, NULL, 1, 'mod_popular', 3, 1, '{"count":"5","catid":"","user_id":"0","layout":"_:default","moduleclass_sfx":"","cache":"0", "bootstrap_size": "6"}', 1, '*'),
(4, 42, 'Recently Added Articles', '', '', 4, 'cpanel', 0, NULL, NULL, NULL, 1, 'mod_latest', 3, 1, '{"count":"5","ordering":"c_dsc","catid":"","user_id":"0","layout":"_:default","moduleclass_sfx":"","cache":"0", "bootstrap_size": "6"}', 1, '*'),
(8, 43, 'Toolbar', '', '', 1, 'toolbar', 0, NULL, NULL, NULL, 1, 'mod_toolbar', 3, 1, '', 1, '*'),
(9, 44, 'Update Checks', '', '', 3, 'icon', 0, NULL, NULL, NULL, 1, 'mod_quickicon', 3, 1, '{"context":"update_quickicon","header_icon":"fas fa-sync","show_jupdate":"1","show_eupdate":"1","show_oupdate":"1","show_privacy":"1","layout":"_:default","moduleclass_sfx":"","cache":1,"cache_time":900,"style":"0","module_tag":"div","bootstrap_size":"12","header_tag":"h3","header_class":""}', 1, '*'),
(10, 45, 'Logged-in Users', '', '', 2, 'cpanel', 0, NULL, NULL, NULL, 1, 'mod_logged', 3, 1, '{"count":"5","name":"1","layout":"_:default","moduleclass_sfx":"","cache":"0", "bootstrap_size": "6"}', 1, '*'),
(12, 46, 'Admin Menu', '', '', 1, 'menu', 0, NULL, NULL, NULL, 1, 'mod_menu', 3, 1, '{"layout":"","moduleclass_sfx":"","shownew":"1","showhelp":"1","cache":"0"}', 1, '*'),
(15, 49, 'Title', '', '', 1, 'title', 0, NULL, NULL, NULL, 1, 'mod_title', 3, 1, '', 1, '*'),
(16, 50, 'Login Form', '', '', 7, 'sidebar-right', 0, NULL, NULL, NULL, 1, 'mod_login', 1, 1, '{"greeting":"1","name":"0"}', 0, '*'),
(17, 51, 'Breadcrumbs', '', '', 1, 'breadcrumbs', 0, NULL, NULL, NULL, 1, 'mod_breadcrumbs', 1, 1, '{"moduleclass_sfx":"","showHome":"1","homeText":"","showComponent":"1","separator":"","cache":"0","cache_time":"0","cachemode":"itemid"}', 0, '*'),
(79, 52, 'Multilanguage status', '', '', 2, 'status', 0, NULL, NULL, NULL, 0, 'mod_multilangstatus', 3, 1, '{"layout":"_:default","moduleclass_sfx":"","cache":"0"}', 1, '*'),
(86, 53, 'Joomla Version', '', '', 1, 'status', 0, NULL, NULL, NULL, 1, 'mod_version', 3, 1, '{"layout":"_:default","moduleclass_sfx":"","cache":"0"}', 1, '*'),
(87, 55, 'Sample Data', '', '', 0, 'cpanel', 0, NULL, NULL, NULL, 1, 'mod_sampledata', 6, 1, '{"bootstrap_size": "6"}', 1, '*'),
(88, 67, 'Latest Actions', '', '', 0, 'cpanel', 0, NULL, NULL, NULL, 1, 'mod_latestactions', 6, 1, '{}', 1, '*'),
(89, 68, 'Privacy Dashboard', '', '', 0, 'cpanel', 0, NULL, NULL, NULL, 1, 'mod_privacy_dashboard', 6, 1, '{}', 1, '*'),
(90, 65, 'Login Support', '', '', 1, 'sidebar', 0, NULL, NULL, NULL, 1, 'mod_loginsupport', 1, 1, '{"forum_url":"https://forum.joomla.org/","documentation_url":"https://docs.joomla.org/","news_url":"https://www.joomla.org/","automatic_title":1,"prepare_content":1,"layout":"_:default","moduleclass_sfx":"","cache":1,"cache_time":900,"module_tag":"div","bootstrap_size":"0","header_tag":"h3","header_class":"","style":"0"}', 1, '*'),
(91, 72, 'System Dashboard', '', '', 1, 'cpanel-system', 0, NULL, NULL, NULL, 1, 'mod_submenu', 1, 0, '{"menutype":"*","preset":"system","layout":"_:default","moduleclass_sfx":"","module_tag":"div","bootstrap_size":"12","header_tag":"h3","header_class":"","style":"System-none"}', 1, '*'),
(92, 73, 'Content Dashboard', '', '', 1, 'cpanel-content', 0, NULL, NULL, NULL, 1, 'mod_submenu', 1, 0, '{"menutype":"*","preset":"content","layout":"_:default","moduleclass_sfx":"","module_tag":"div","bootstrap_size":"3","header_tag":"h3","header_class":"","style":"System-none"}', 1, '*'),
(93, 74, 'Menus Dashboard', '', '', 1, 'cpanel-menus', 0, NULL, NULL, NULL, 1, 'mod_submenu', 1, 0, '{"menutype":"*","preset":"menus","layout":"_:default","moduleclass_sfx":"","module_tag":"div","bootstrap_size":"6","header_tag":"h3","header_class":"","style":"System-none"}', 1, '*'),
(94, 75, 'Components Dashboard', '', '', 1, 'cpanel-components', 0, NULL, NULL, NULL, 1, 'mod_submenu', 1, 0, '{"menutype":"*","preset":"components","layout":"_:default","moduleclass_sfx":"","module_tag":"div","bootstrap_size":"12","header_tag":"h3","header_class":"","style":"System-none"}', 1, '*'),
(95, 76, 'Users Dashboard', '', '', 1, 'cpanel-users', 0, NULL, NULL, NULL, 1, 'mod_submenu', 1, 0, '{"menutype":"*","preset":"users","layout":"_:default","moduleclass_sfx":"","module_tag":"div","bootstrap_size":"6","header_tag":"h3","header_class":"","style":"System-none"}', 1, '*'),
(96, 41, 'Popular Articles', '', '', 3, 'cpanel-content', 0, NULL, NULL, NULL, 1, 'mod_popular', 3, 1, '{"count":"5","catid":"","user_id":"0","layout":"_:default","moduleclass_sfx":"","cache":"0", "bootstrap_size": "6"}', 1, '*'),
(97, 42, 'Recently Added Articles', '', '', 4, 'cpanel-content', 0, NULL, NULL, NULL, 1, 'mod_latest', 3, 1, '{"count":"5","ordering":"c_dsc","catid":"","user_id":"0","layout":"_:default","moduleclass_sfx":"","cache":"0", "bootstrap_size": "6"}', 1, '*'),
(98, 45, 'Logged-in Users', '', '', 2, 'cpanel-users', 0, NULL, NULL, NULL, 1, 'mod_logged', 3, 1, '{"count":"5","name":"1","layout":"_:default","moduleclass_sfx":"","cache":"0", "bootstrap_size": "6"}', 1, '*'),
(99, 77, 'Frontend Link', '', '', 5, 'status', 0, NULL, NULL, NULL, 1, 'mod_frontend', 1, 1, '', 1, '*'),
(100, 78, 'Messages', '', '', 4, 'status', 0, NULL, NULL, NULL, 1, 'mod_messages', 3, 1, '', 1, '*'),
(101, 79, 'Post Install Messages', '', '', 3, 'status', 0, NULL, NULL, NULL, 1, 'mod_post_installation_messages', 3, 1, '', 1, '*'),
(102, 80, 'User Status', '', '', 6, 'status', 0, NULL, NULL, NULL, 1, 'mod_user', 3, 1, '', 1, '*'),
(103, 70, 'Site', '', '', 1, 'icon', 0, NULL, NULL, NULL, 1, 'mod_quickicon', 1, 1, '{"context":"site_quickicon","header_icon":"fas fa-desktop","show_users":"1","show_articles":"1","show_categories":"1","show_media":"1","show_menuItems":"1","show_modules":"1","show_plugins":"1","show_templates":"1","layout":"_:default","moduleclass_sfx":"","cache":1,"cache_time":900,"style":"0","module_tag":"div","bootstrap_size":"6","header_tag":"h3","header_class":""}', 1, '*'),
(104, 71, 'System', '', '', 2, 'icon', 0, NULL, NULL, NULL, 1, 'mod_quickicon', 1, 1, '{"context":"system_quickicon","header_icon":"fas fa-wrench","show_global":"1","show_checkin":"1","show_cache":"1","layout":"_:default","moduleclass_sfx":"","cache":1,"cache_time":900,"style":"0","module_tag":"div","bootstrap_size":"6","header_tag":"h3","header_class":""}', 1, '*'),
(105, 82, '3rd Party', '', '', 4, 'icon', 0, NULL, NULL, NULL, 1, 'mod_quickicon', 1, 1, '{"context":"mod_quickicon","header_icon":"fas fa-boxes","load_plugins":"1","layout":"_:default","moduleclass_sfx":"","cache":1,"cache_time":900,"style":"0","module_tag":"div","bootstrap_size":"6","header_tag":"h3","header_class":""}', 1, '*'),
(106, 83, 'Help Dashboard', '', '', 1, 'cpanel-help', 0, NULL, NULL, NULL, 1, 'mod_submenu', 1, 0, '{"menutype":"*","preset":"help","layout":"_:default","moduleclass_sfx":"","style":"System-none","module_tag":"div","bootstrap_size":"0","header_tag":"h3","header_class":""}', 1, '*'),
(107, 84, 'Privacy Requests', '', '', 1, 'cpanel-privacy', 0, NULL, NULL, NULL, 1, 'mod_privacy_dashboard', 1, 1, '{"layout":"_:default","moduleclass_sfx":"","cache":1,"cache_time":900,"cachemode":"static","style":"0","module_tag":"div","bootstrap_size":"0","header_tag":"h3","header_class":""}', 1, '*'),
(108, 85, 'Privacy Status', '', '', 1, 'cpanel-privacy', 0, NULL, NULL, NULL, 1, 'mod_privacy_status', 1, 1, '{"layout":"_:default","moduleclass_sfx":"","cache":1,"cache_time":900,"cachemode":"static","style":"0","module_tag":"div","bootstrap_size":"0","header_tag":"h3","header_class":""}', 1, '*');

SELECT setval('#__modules_id_seq', 109, false);

--
-- Table structure for table `#__modules_menu`
--

CREATE TABLE IF NOT EXISTS "#__modules_menu" (
  "moduleid" bigint DEFAULT 0 NOT NULL,
  "menuid" bigint DEFAULT 0 NOT NULL,
  PRIMARY KEY ("moduleid", "menuid")
);

--
-- Dumping data for table `#__modules_menu`
--

INSERT INTO "#__modules_menu" ("moduleid", "menuid") VALUES
(1, 0),
(2, 0),
(3, 0),
(4, 0),
(6, 0),
(7, 0),
(8, 0),
(9, 0),
(10, 0),
(12, 0),
(14, 0),
(15, 0),
(16, 0),
(17, 0),
(79, 0),
(86, 0),
(87, 0),
(88, 0),
(89, 0),
(90, 0),
(91, 0),
(92, 0),
(93, 0),
(94, 0),
(95, 0),
(96, 0),
(97, 0),
(98, 0),
(99, 0),
(100, 0),
(101, 0),
(102, 0),
(103, 0),
(104, 0),
(105, 0),
(106, 0),
(107, 0),
(108, 0);

--
-- Table structure for table `#__newsfeeds`
--

CREATE TABLE IF NOT EXISTS "#__newsfeeds" (
  "catid" bigint DEFAULT 0 NOT NULL,
  "id" serial NOT NULL,
  "name" varchar(100) DEFAULT '' NOT NULL,
  "alias" varchar(100) DEFAULT '' NOT NULL,
  "link" varchar(2048) DEFAULT '' NOT NULL,
  "published" smallint DEFAULT 0 NOT NULL,
  "numarticles" bigint DEFAULT 1 NOT NULL,
  "cache_time" bigint DEFAULT 3600 NOT NULL,
  "checked_out" integer DEFAULT 0 NOT NULL,
  "checked_out_time" timestamp without time zone,
  "ordering" bigint DEFAULT 0 NOT NULL,
  "rtl" smallint DEFAULT 0 NOT NULL,
  "access" bigint DEFAULT 0 NOT NULL,
  "language" varchar(7) DEFAULT '' NOT NULL,
  "params" text NOT NULL,
  "created" timestamp without time zone NOT NULL,
  "created_by" integer DEFAULT 0 NOT NULL,
  "created_by_alias" varchar(255) DEFAULT '' NOT NULL,
  "modified" timestamp without time zone NOT NULL,
  "modified_by" integer DEFAULT 0 NOT NULL,
  "metakey" text,
  "metadesc" text NOT NULL,
  "metadata" text NOT NULL,
  "publish_up" timestamp without time zone,
  "publish_down" timestamp without time zone,
  "description" text NOT NULL,
  "version" bigint DEFAULT 1 NOT NULL,
  "hits" bigint DEFAULT 0 NOT NULL,
  "images" text NOT NULL,
  PRIMARY KEY ("id")
);
CREATE INDEX "#__newsfeeds_idx_access" ON "#__newsfeeds" ("access");
CREATE INDEX "#__newsfeeds_idx_checkout" ON "#__newsfeeds" ("checked_out");
CREATE INDEX "#__newsfeeds_idx_state" ON "#__newsfeeds" ("published");
CREATE INDEX "#__newsfeeds_idx_catid" ON "#__newsfeeds" ("catid");
CREATE INDEX "#__newsfeeds_idx_createdby" ON "#__newsfeeds" ("created_by");
CREATE INDEX "#__newsfeeds_idx_language" ON "#__newsfeeds" ("language");

--
-- Table structure for table `#__overrider`
--

CREATE TABLE IF NOT EXISTS "#__overrider" (
  "id" serial NOT NULL,
  "constant" varchar(255) NOT NULL,
  "string" text NOT NULL,
  "file" varchar(255) NOT NULL,
  PRIMARY KEY  ("id")
);

COMMENT ON COLUMN "#__overrider"."id" IS 'Primary Key';

--
-- Table structure for table `#__postinstall_messages`
--

CREATE TABLE IF NOT EXISTS "#__postinstall_messages" (
  "postinstall_message_id" serial NOT NULL,
  "extension_id" bigint NOT NULL DEFAULT 700,
  "title_key" varchar(255) NOT NULL DEFAULT '',
  "description_key" varchar(255) NOT NULL DEFAULT '',
  "action_key" varchar(255) NOT NULL DEFAULT '',
  "language_extension" varchar(255) NOT NULL DEFAULT 'com_postinstall',
  "language_client_id" smallint NOT NULL DEFAULT 1,
  "type" varchar(10) NOT NULL DEFAULT 'link',
  "action_file" varchar(255) DEFAULT '',
  "action" varchar(255) DEFAULT '',
  "condition_file" varchar(255) DEFAULT NULL,
  "condition_method" varchar(255) DEFAULT NULL,
  "version_introduced" varchar(255) NOT NULL DEFAULT '3.2.0',
  "enabled" smallint NOT NULL DEFAULT 1,
  PRIMARY KEY ("postinstall_message_id")
);

COMMENT ON COLUMN "#__postinstall_messages"."extension_id" IS 'FK to jos_extensions';
COMMENT ON COLUMN "#__postinstall_messages"."title_key" IS 'Lang key for the title';
COMMENT ON COLUMN "#__postinstall_messages"."description_key" IS 'Lang key for description';
COMMENT ON COLUMN "#__postinstall_messages"."language_extension" IS 'Extension holding lang keys';
COMMENT ON COLUMN "#__postinstall_messages"."type" IS 'Message type - message, link, action';
COMMENT ON COLUMN "#__postinstall_messages"."action_file" IS 'RAD URI to the PHP file containing action method';
COMMENT ON COLUMN "#__postinstall_messages"."action" IS 'Action method name or URL';
COMMENT ON COLUMN "#__postinstall_messages"."condition_file" IS 'RAD URI to file holding display condition method';
COMMENT ON COLUMN "#__postinstall_messages"."condition_method" IS 'Display condition method, must return boolean';
COMMENT ON COLUMN "#__postinstall_messages"."version_introduced" IS 'Version when this message was introduced';

--
-- Dumping data for table `#__postinstall_messages`
--

INSERT INTO "#__postinstall_messages" ("extension_id", "title_key", "description_key", "action_key", "language_extension", "language_client_id", "type", "action_file", "action", "condition_file", "condition_method", "version_introduced", "enabled")
SELECT "extension_id", 'PLG_TWOFACTORAUTH_TOTP_POSTINSTALL_TITLE', 'PLG_TWOFACTORAUTH_TOTP_POSTINSTALL_BODY', 'PLG_TWOFACTORAUTH_TOTP_POSTINSTALL_ACTION', 'plg_twofactorauth_totp', 1, 'action', 'site://plugins/twofactorauth/totp/postinstall/actions.php', 'twofactorauth_postinstall_action', 'site://plugins/twofactorauth/totp/postinstall/actions.php', 'twofactorauth_postinstall_condition', '3.2.0', 1 FROM "#__extensions" WHERE "name" = 'files_joomla';
INSERT INTO "#__postinstall_messages" ("extension_id", "title_key", "description_key", "action_key", "language_extension", "language_client_id", "type", "action_file", "action", "condition_file", "condition_method", "version_introduced", "enabled")
SELECT "extension_id", 'COM_CPANEL_WELCOME_BEGINNERS_TITLE', 'COM_CPANEL_WELCOME_BEGINNERS_MESSAGE', '', 'com_cpanel', 1, 'message', '', '', '', '', '3.2.0', 1 FROM "#__extensions" WHERE "name" = 'files_joomla';
INSERT INTO "#__postinstall_messages" ("extension_id", "title_key", "description_key", "action_key", "language_extension", "language_client_id", "type", "action_file", "action", "condition_file", "condition_method", "version_introduced", "enabled")
SELECT "extension_id", 'COM_CPANEL_MSG_STATS_COLLECTION_TITLE', 'COM_CPANEL_MSG_STATS_COLLECTION_BODY', '', 'com_cpanel', 1, 'message', '', '', 'admin://components/com_admin/postinstall/statscollection.php', 'admin_postinstall_statscollection_condition', '3.5.0', 1 FROM "#__extensions" WHERE "name" = 'files_joomla';
INSERT INTO "#__postinstall_messages" ("extension_id", "title_key", "description_key", "action_key", "language_extension", "language_client_id", "type", "action_file", "action", "condition_file", "condition_method", "version_introduced", "enabled")
SELECT "extension_id", 'PLG_SYSTEM_UPDATENOTIFICATION_POSTINSTALL_UPDATECACHETIME', 'PLG_SYSTEM_UPDATENOTIFICATION_POSTINSTALL_UPDATECACHETIME_BODY', 'PLG_SYSTEM_UPDATENOTIFICATION_POSTINSTALL_UPDATECACHETIME_ACTION', 'plg_system_updatenotification', 1, 'action', 'site://plugins/system/updatenotification/postinstall/updatecachetime.php', 'updatecachetime_postinstall_action', 'site://plugins/system/updatenotification/postinstall/updatecachetime.php', 'updatecachetime_postinstall_condition', '3.6.3', 1 FROM "#__extensions" WHERE "name" = 'files_joomla';
INSERT INTO "#__postinstall_messages" ("extension_id", "title_key", "description_key", "action_key", "language_extension", "language_client_id", "type", "action_file", "action", "condition_file", "condition_method", "version_introduced", "enabled")
SELECT "extension_id", 'PLG_SYSTEM_HTTPHEADERS_POSTINSTALL_INTRODUCTION_TITLE', 'PLG_SYSTEM_HTTPHEADERS_POSTINSTALL_INTRODUCTION_BODY', 'PLG_SYSTEM_HTTPHEADERS_POSTINSTALL_INTRODUCTION_ACTION', 'plg_system_httpheaders', 1, 'action', 'site://plugins/system/httpheaders/postinstall/introduction.php', 'httpheaders_postinstall_action', 'site://plugins/system/httpheaders/postinstall/introduction.php', 'httpheaders_postinstall_condition', '4.0.0', 1 FROM "#__extensions" WHERE "name" = 'files_joomla';

--
-- Table structure for table `#__privacy_requests`
--

CREATE TABLE "#__privacy_requests" (
  "id" serial NOT NULL,
  "email" varchar(100) DEFAULT '' NOT NULL,
  "requested_at" timestamp without time zone NOT NULL,
  "status" smallint DEFAULT 0 NOT NULL,
  "request_type" varchar(25) DEFAULT '' NOT NULL,
  "confirm_token" varchar(100) DEFAULT '' NOT NULL,
  "confirm_token_created_at" timestamp without time zone,
  PRIMARY KEY ("id")
);

--
-- Table structure for table `#__privacy_consents`
--

CREATE TABLE "#__privacy_consents" (
  "id" serial NOT NULL,
  "user_id" bigint DEFAULT 0 NOT NULL,
  "state" smallint DEFAULT 1 NOT NULL,
  "created" timestamp without time zone NOT NULL,
  "subject" varchar(255) DEFAULT '' NOT NULL,
  "body" text NOT NULL,
  "remind" smallint DEFAULT 0 NOT NULL,
  "token" varchar(100) DEFAULT '' NOT NULL,
  PRIMARY KEY ("id")
);
CREATE INDEX "#__privacy_consents_idx_user_id" ON "#__privacy_consents" ("user_id");

--
-- Table structure for table `#__redirect_links`
--

CREATE TABLE IF NOT EXISTS "#__redirect_links" (
  "id" serial NOT NULL,
  "old_url" varchar(2048) NOT NULL,
  "new_url" varchar(2048),
  "referer" varchar(2048) NOT NULL,
  "comment" varchar(255) DEFAULT '' NOT NULL,
  "hits" bigint DEFAULT 0 NOT NULL,
  "published" smallint NOT NULL,
  "created_date" timestamp without time zone NOT NULL,
  "modified_date" timestamp without time zone NOT NULL,
  "header" integer DEFAULT 301 NOT NULL,
  PRIMARY KEY ("id")
);
CREATE INDEX "#__redirect_links_idx_old_url" ON "#__redirect_links" ("old_url");
CREATE INDEX "#__redirect_links_idx_link_modifed" ON "#__redirect_links" ("modified_date");

--
-- Table structure for table `#__schemas`
--

CREATE TABLE IF NOT EXISTS "#__schemas" (
  "extension_id" bigint NOT NULL,
  "version_id" varchar(20) NOT NULL,
  PRIMARY KEY ("extension_id", "version_id")
);

--
-- Table structure for table `#__session`
--

CREATE TABLE IF NOT EXISTS "#__session" (
  "session_id" bytea NOT NULL,
  "client_id" smallint DEFAULT NULL,
  "guest" smallint DEFAULT 1,
  "time" integer DEFAULT 0 NOT NULL,
  "data" text,
  "userid" bigint DEFAULT 0,
  "username" varchar(150) DEFAULT '',
  PRIMARY KEY ("session_id")
);
CREATE INDEX "#__session_userid" ON "#__session" ("userid");
CREATE INDEX "#__session_time" ON "#__session" ("time");
CREATE INDEX "#__session_idx_client_id_guest" ON "#__session" ("client_id", "guest");

--
-- Table structure for table `#__tags`
--

CREATE TABLE IF NOT EXISTS "#__tags" (
  "id" serial NOT NULL,
  "parent_id" bigint DEFAULT 0 NOT NULL,
  "lft" bigint DEFAULT 0 NOT NULL,
  "rgt" bigint DEFAULT 0 NOT NULL,
  "level" integer DEFAULT 0 NOT NULL,
  "path" varchar(255) DEFAULT '' NOT NULL,
  "title" varchar(255) NOT NULL,
  "alias" varchar(255) DEFAULT '' NOT NULL,
  "note" varchar(255) DEFAULT '' NOT NULL,
  "description" text NOT NULL,
  "published" smallint DEFAULT 0 NOT NULL,
  "checked_out" bigint DEFAULT 0 NOT NULL,
  "checked_out_time" timestamp without time zone,
  "access" bigint DEFAULT 0 NOT NULL,
  "params" text NOT NULL,
  "metadesc" varchar(1024) NOT NULL,
  "metakey" varchar(1024) DEFAULT '' NOT NULL,
  "metadata" varchar(2048) NOT NULL,
  "created_user_id" integer DEFAULT 0 NOT NULL,
  "created_time" timestamp without time zone NOT NULL,
  "created_by_alias" varchar(255) DEFAULT '' NOT NULL,
  "modified_user_id" integer DEFAULT 0 NOT NULL,
  "modified_time" timestamp without time zone NOT NULL,
  "images" text NOT NULL,
  "urls" text NOT NULL,
  "hits" integer DEFAULT 0 NOT NULL,
  "language" varchar(7) DEFAULT '' NOT NULL,
  "version" bigint DEFAULT 1 NOT NULL,
  "publish_up" timestamp without time zone,
  "publish_down" timestamp without time zone,
  PRIMARY KEY ("id")
);
CREATE INDEX "#__tags_cat_idx" ON "#__tags" ("published", "access");
CREATE INDEX "#__tags_idx_access" ON "#__tags" ("access");
CREATE INDEX "#__tags_idx_checkout" ON "#__tags" ("checked_out");
CREATE INDEX "#__tags_idx_path" ON "#__tags" ("path");
CREATE INDEX "#__tags_idx_left_right" ON "#__tags" ("lft", "rgt");
CREATE INDEX "#__tags_idx_alias" ON "#__tags" ("alias");
CREATE INDEX "#__tags_idx_language" ON "#__tags" ("language");

--
-- Dumping data for table `#__tags`
--

INSERT INTO "#__tags" ("id", "parent_id", "lft", "rgt", "level", "path", "title", "alias", "note", "description", "published", "checked_out", "checked_out_time", "access", "params", "metadesc", "metakey", "metadata", "created_user_id", "created_time", "created_by_alias", "modified_user_id", "modified_time", "images", "urls", "hits", "language", "version") VALUES
(1, 0, 0, 1, 0, '', 'ROOT', 'root', '', '', 1, 0, NULL, 1, '', '', '', '', 42, CURRENT_TIMESTAMP, '', 42, CURRENT_TIMESTAMP, '', '',  0, '*', 1);

SELECT setval('#__tags_id_seq', 2, false);

--
-- Table structure for table `#__template_overrides`
--

CREATE TABLE IF NOT EXISTS "#__template_overrides" (
  "id" serial NOT NULL,
  "template" varchar(50) DEFAULT '' NOT NULL,
  "hash_id" varchar(255) DEFAULT '' NOT NULL,
  "extension_id" bigint DEFAULT 0,
  "state" smallint DEFAULT 0 NOT NULL,
  "action" varchar(50) DEFAULT '' NOT NULL,
  "client_id" smallint DEFAULT 0 NOT NULL,
  "created_date" timestamp without time zone NOT NULL,
  "modified_date" timestamp without time zone,
  PRIMARY KEY ("id")
);
CREATE INDEX "#__template_overrides_idx_template" ON "#__template_overrides" ("template");
CREATE INDEX "#__template_overrides_idx_extension_id" ON "#__template_overrides" ("extension_id");

--
-- Table structure for table `#__template_styles`
--

CREATE TABLE IF NOT EXISTS "#__template_styles" (
  "id" serial NOT NULL,
  "template" varchar(50) DEFAULT '' NOT NULL,
  "client_id" smallint DEFAULT 0 NOT NULL,
  "home" varchar(7) DEFAULT '0' NOT NULL,
  "title" varchar(255) DEFAULT '' NOT NULL,
  "params" text NOT NULL,
  PRIMARY KEY ("id")
);
CREATE INDEX "#__template_styles_idx_template" ON "#__template_styles" ("template");
CREATE INDEX "#__template_styles_idx_client_id" ON "#__template_styles" ("client_id");
CREATE INDEX "#__template_styles_idx_client_id_home" ON "#__template_styles" ("client_id", "home");

--
-- Dumping data for table `#__template_styles`
--

INSERT INTO "#__template_styles" ("id", "template", "client_id", "home", "title", "params") VALUES
(10, 'atum', 1, '1', 'atum - Default', ''),
(11, 'cassiopeia', 0, '1', 'cassiopeia - Default', '{"logoFile":"","fluidContainer":"0","sidebarLeftWidth":"3","sidebarRightWidth":"3"}');

SELECT setval('#__template_styles_id_seq', 12, false);

--
-- Table structure for table `#__ucm_base`
--

CREATE TABLE IF NOT EXISTS "#__ucm_base" (
  "ucm_id" serial NOT NULL,
  "ucm_item_id" bigint NOT NULL,
  "ucm_type_id" bigint NOT NULL,
  "ucm_language_id" bigint NOT NULL,
  PRIMARY KEY ("ucm_id")
);
CREATE INDEX "#__ucm_base_ucm_item_id" ON "#__ucm_base" ("ucm_item_id");
CREATE INDEX "#__ucm_base_ucm_type_id" ON "#__ucm_base" ("ucm_type_id");
CREATE INDEX "#__ucm_base_ucm_language_id" ON "#__ucm_base" ("ucm_language_id");

--
-- Table structure for table `#__ucm_content`
--

CREATE TABLE IF NOT EXISTS "#__ucm_content" (
  "core_content_id" serial NOT NULL,
  "core_type_alias" varchar(255) DEFAULT '' NOT NULL,
  "core_title" varchar(255) DEFAULT '' NOT NULL,
  "core_alias" varchar(255) DEFAULT '' NOT NULL,
  "core_body" text,
  "core_state" smallint DEFAULT 0 NOT NULL,
  "core_checked_out_time" timestamp without time zone,
  "core_checked_out_user_id" bigint DEFAULT 0 NOT NULL,
  "core_access" bigint DEFAULT 0 NOT NULL,
  "core_params" text,
  "core_featured" smallint DEFAULT 0 NOT NULL,
  "core_metadata" text,
  "core_created_user_id" bigint DEFAULT 0 NOT NULL,
  "core_created_by_alias" varchar(255) DEFAULT '' NOT NULL,
  "core_created_time" timestamp without time zone NOT NULL,
  "core_modified_user_id" bigint DEFAULT 0 NOT NULL,
  "core_modified_time" timestamp without time zone NOT NULL,
  "core_language" varchar(7) DEFAULT '' NOT NULL,
  "core_publish_up" timestamp without time zone,
  "core_publish_down" timestamp without time zone,
  "core_content_item_id" bigint DEFAULT 0 NOT NULL,
  "asset_id" bigint DEFAULT 0 NOT NULL,
  "core_images" text,
  "core_urls" text,
  "core_hits" bigint DEFAULT 0 NOT NULL,
  "core_version" bigint DEFAULT 1 NOT NULL,
  "core_ordering" bigint DEFAULT 0 NOT NULL,
  "core_metakey" text,
  "core_metadesc" text,
  "core_catid" bigint DEFAULT 0 NOT NULL,
  "core_type_id" bigint DEFAULT 0 NOT NULL,
  PRIMARY KEY ("core_content_id"),
  CONSTRAINT "#__ucm_content_idx_type_alias_item_id" UNIQUE ("core_type_alias", "core_content_item_id")
);
CREATE INDEX "#__ucm_content_tag_idx" ON "#__ucm_content" ("core_state", "core_access");
CREATE INDEX "#__ucm_content_idx_access" ON "#__ucm_content" ("core_access");
CREATE INDEX "#__ucm_content_idx_alias" ON "#__ucm_content" ("core_alias");
CREATE INDEX "#__ucm_content_idx_language" ON "#__ucm_content" ("core_language");
CREATE INDEX "#__ucm_content_idx_title" ON "#__ucm_content" ("core_title");
CREATE INDEX "#__ucm_content_idx_modified_time" ON "#__ucm_content" ("core_modified_time");
CREATE INDEX "#__ucm_content_idx_created_time" ON "#__ucm_content" ("core_created_time");
CREATE INDEX "#__ucm_content_idx_content_type" ON "#__ucm_content" ("core_type_alias");
CREATE INDEX "#__ucm_content_idx_core_modified_user_id" ON "#__ucm_content" ("core_modified_user_id");
CREATE INDEX "#__ucm_content_idx_core_checked_out_user_id" ON "#__ucm_content" ("core_checked_out_user_id");
CREATE INDEX "#__ucm_content_idx_core_created_user_id" ON "#__ucm_content" ("core_created_user_id");
CREATE INDEX "#__ucm_content_idx_core_type_id" ON "#__ucm_content" ("core_type_id");

--
-- Table structure for table `#__ucm_history`
--

CREATE TABLE IF NOT EXISTS "#__ucm_history" (
  "version_id" serial NOT NULL,
  "ucm_item_id" integer NOT NULL,
  "ucm_type_id" integer NOT NULL,
  "version_note" varchar(255) NOT NULL DEFAULT '',
  "save_date" timestamp with time zone NOT NULL,
  "editor_user_id" integer  NOT NULL DEFAULT 0,
  "character_count" integer  NOT NULL DEFAULT 0,
  "sha1_hash" varchar(50) NOT NULL DEFAULT '',
  "version_data" text NOT NULL,
  "keep_forever" smallint NOT NULL DEFAULT 0,
  PRIMARY KEY ("version_id")
);
CREATE INDEX "#__ucm_history_idx_ucm_item_id" ON "#__ucm_history" ("ucm_type_id", "ucm_item_id");
CREATE INDEX "#__ucm_history_idx_save_date" ON "#__ucm_history" ("save_date");

COMMENT ON COLUMN "#__ucm_history"."version_note" IS 'Optional version name';
COMMENT ON COLUMN "#__ucm_history"."character_count" IS 'Number of characters in this version.';
COMMENT ON COLUMN "#__ucm_history"."sha1_hash" IS 'SHA1 hash of the version_data column.';
COMMENT ON COLUMN "#__ucm_history"."version_data" IS 'json-encoded string of version data';
COMMENT ON COLUMN "#__ucm_history"."keep_forever" IS '0=auto delete; 1=keep';

--
-- Table structure for table `#__updates`
--

CREATE TABLE IF NOT EXISTS "#__updates" (
  "update_id" serial NOT NULL,
  "update_site_id" bigint DEFAULT 0,
  "extension_id" bigint DEFAULT 0,
  "name" varchar(100) DEFAULT '',
  "description" text NOT NULL,
  "element" varchar(100) DEFAULT '',
  "type" varchar(20) DEFAULT '',
  "folder" varchar(20) DEFAULT '',
  "client_id" smallint DEFAULT 0,
  "version" varchar(32) DEFAULT '',
  "data" text NOT NULL,
  "detailsurl" text NOT NULL,
  "infourl" text NOT NULL,
  "changelogurl" text,
  "extra_query" varchar(1000) DEFAULT '',
  PRIMARY KEY ("update_id")
);

COMMENT ON TABLE "#__updates" IS 'Available Updates';

--
-- Table structure for table `#__update_sites`
--

CREATE TABLE IF NOT EXISTS "#__update_sites" (
  "update_site_id" serial NOT NULL,
  "name" varchar(100) DEFAULT '',
  "type" varchar(20) DEFAULT '',
  "location" text NOT NULL,
  "enabled" bigint DEFAULT 0,
  "last_check_timestamp" bigint DEFAULT 0,
  "extra_query" varchar(1000) DEFAULT '',
  "checked_out" bigint DEFAULT 0 NOT NULL,
  "checked_out_time" timestamp without time zone DEFAULT NULL,
  PRIMARY KEY ("update_site_id")
);

COMMENT ON TABLE "#__update_sites" IS 'Update Sites';

--
-- Dumping data for table `#__update_sites`
--

INSERT INTO "#__update_sites" ("update_site_id", "name", "type", "location", "enabled", "last_check_timestamp") VALUES
(1, 'Joomla! Core', 'collection', 'https://update.joomla.org/core/list.xml', 1, 0),
(2, 'Accredited Joomla! Translations', 'collection', 'https://update.joomla.org/language/translationlist_3.xml', 1, 0),
(3, 'Joomla! Update Component Update Site', 'extension', 'https://update.joomla.org/core/extensions/com_joomlaupdate.xml', 1, 0);

SELECT setval('#__update_sites_update_site_id_seq', 4, false);

--
-- Table structure for table `#__update_sites_extensions`
--

CREATE TABLE IF NOT EXISTS "#__update_sites_extensions" (
  "update_site_id" bigint DEFAULT 0 NOT NULL,
  "extension_id" bigint DEFAULT 0 NOT NULL,
  PRIMARY KEY ("update_site_id", "extension_id")
);

COMMENT ON TABLE "#__update_sites_extensions" IS 'Links extensions to update sites';

--
-- Dumping data for table `#__update_sites_extensions`
--

INSERT INTO "#__update_sites_extensions" ("update_site_id", "extension_id")
SELECT 1, "extension_id" FROM "#__extensions" WHERE "name" = 'files_joomla';
INSERT INTO "#__update_sites_extensions" ("update_site_id", "extension_id")
SELECT 2, "extension_id" FROM "#__extensions" WHERE "name" = 'English (en-GB) Language Pack';
INSERT INTO "#__update_sites_extensions" ("update_site_id", "extension_id")
SELECT 3, "extension_id" FROM "#__extensions" WHERE "name" = 'com_joomlaupdate';

--
-- Table structure for table `#__usergroups`
--

CREATE TABLE IF NOT EXISTS "#__usergroups" (
  "id" serial NOT NULL,
  "parent_id" bigint DEFAULT 0 NOT NULL,
  "lft" bigint DEFAULT 0 NOT NULL,
  "rgt" bigint DEFAULT 0 NOT NULL,
  "title" varchar(100) DEFAULT '' NOT NULL,
  PRIMARY KEY ("id"),
  CONSTRAINT "#__usergroups_idx_usergroup_parent_title_lookup" UNIQUE ("parent_id", "title")
);
CREATE INDEX "#__usergroups_idx_usergroup_title_lookup" ON "#__usergroups" ("title");
CREATE INDEX "#__usergroups_idx_usergroup_adjacency_lookup" ON "#__usergroups" ("parent_id");
CREATE INDEX "#__usergroups_idx_usergroup_nested_set_lookup" ON "#__usergroups" ("lft", "rgt");

COMMENT ON COLUMN "#__usergroups"."id" IS 'Primary Key';
COMMENT ON COLUMN "#__usergroups"."parent_id" IS 'Adjacency List Reference Id';
COMMENT ON COLUMN "#__usergroups"."lft" IS 'Nested set lft.';
COMMENT ON COLUMN "#__usergroups"."rgt" IS 'Nested set rgt.';

--
-- Dumping data for table `#__usergroups`
--

INSERT INTO "#__usergroups" ("id", "parent_id", "lft", "rgt", "title") VALUES
(1, 0, 1, 18, 'Public'),
(2, 1, 8, 15, 'Registered'),
(3, 2, 9, 14, 'Author'),
(4, 3, 10, 13, 'Editor'),
(5, 4, 11, 12, 'Publisher'),
(6, 1, 4, 7, 'Manager'),
(7, 6, 5, 6, 'Administrator'),
(8, 1, 16, 17, 'Super Users'),
(9, 1, 2, 3, 'Guest');

SELECT setval('#__usergroups_id_seq', 10, false);

--
-- Table structure for table `#__users`
--

CREATE TABLE IF NOT EXISTS "#__users" (
  "id" serial NOT NULL,
  "name" varchar(255) DEFAULT '' NOT NULL,
  "username" varchar(150) DEFAULT '' NOT NULL,
  "email" varchar(100) DEFAULT '' NOT NULL,
  "password" varchar(100) DEFAULT '' NOT NULL,
  "block" smallint DEFAULT 0 NOT NULL,
  "sendEmail" smallint DEFAULT 0,
  "registerDate" timestamp without time zone NOT NULL,
  "lastvisitDate" timestamp without time zone,
  "activation" varchar(100) DEFAULT '' NOT NULL,
  "params" text NOT NULL,
  "lastResetTime" timestamp without time zone,
  "resetCount" bigint DEFAULT 0 NOT NULL,
  "otpKey" varchar(1000) DEFAULT '' NOT NULL,
  "otep" varchar(1000) DEFAULT '' NOT NULL,
  "requireReset" smallint DEFAULT 0,
  PRIMARY KEY ("id"),
  CONSTRAINT "#__users_idx_username" UNIQUE ("username")
);
CREATE INDEX "#__users_idx_name" ON "#__users" ("name");
CREATE INDEX "#__users_idx_block" ON "#__users" ("block");
CREATE INDEX "#__users_email" ON "#__users" ("email");
CREATE INDEX "#__users_email_lower" ON "#__users" (lower("email"));

COMMENT ON COLUMN "#__users"."lastResetTime" IS 'Date of last password reset';
COMMENT ON COLUMN "#__users"."resetCount" IS 'Count of password resets since lastResetTime';
COMMENT ON COLUMN "#__users"."requireReset" IS 'Require user to reset password on next login';

--
-- Table structure for table `#__user_keys`
--

CREATE TABLE IF NOT EXISTS "#__user_keys" (
  "id" serial NOT NULL,
  "user_id" varchar(255) NOT NULL,
  "token" varchar(255) NOT NULL,
  "series" varchar(255) NOT NULL,
  "time" varchar(200) NOT NULL,
  "uastring" varchar(255) NOT NULL,
  PRIMARY KEY ("id"),
	CONSTRAINT "#__user_keys_series" UNIQUE ("series")
);
CREATE INDEX "#__user_keys_idx_user_id" ON "#__user_keys" ("user_id");

--
-- Table structure for table `#__user_notes`
--

CREATE TABLE IF NOT EXISTS "#__user_notes" (
  "id" serial NOT NULL,
  "user_id" integer DEFAULT 0 NOT NULL,
  "catid" integer DEFAULT 0 NOT NULL,
  "subject" varchar(100) DEFAULT '' NOT NULL,
  "body" text NOT NULL,
  "state" smallint DEFAULT 0 NOT NULL,
  "checked_out" integer DEFAULT 0 NOT NULL,
  "checked_out_time" timestamp without time zone,
  "created_user_id" integer DEFAULT 0 NOT NULL,
  "created_time" timestamp without time zone NOT NULL,
  "modified_user_id" integer DEFAULT 0 NOT NULL,
  "modified_time" timestamp without time zone NOT NULL,
  "review_time" timestamp without time zone,
  "publish_up" timestamp without time zone,
  "publish_down" timestamp without time zone,
  PRIMARY KEY ("id")
);
CREATE INDEX "#__user_notes_idx_user_id" ON "#__user_notes" ("user_id");
CREATE INDEX "#__user_notes_idx_category_id" ON "#__user_notes" ("catid");

--
-- Table structure for table `#__user_profiles`
--

CREATE TABLE IF NOT EXISTS "#__user_profiles" (
  "user_id" bigint NOT NULL,
  "profile_key" varchar(100) NOT NULL,
  "profile_value" text NOT NULL,
  "ordering" bigint DEFAULT 0 NOT NULL,
  CONSTRAINT "#__user_profiles_idx_user_id_profile_key" UNIQUE ("user_id", "profile_key")
);

COMMENT ON TABLE "#__user_profiles" IS 'Simple user profile storage table';

--
-- Table structure for table `#__user_usergroup_map`
--

CREATE TABLE IF NOT EXISTS "#__user_usergroup_map" (
  "user_id" bigint DEFAULT 0 NOT NULL,
  "group_id" bigint DEFAULT 0 NOT NULL,
  PRIMARY KEY ("user_id", "group_id")
);

COMMENT ON COLUMN "#__user_usergroup_map"."user_id" IS 'Foreign Key to #__users.id';
COMMENT ON COLUMN "#__user_usergroup_map"."group_id" IS 'Foreign Key to #__usergroups.id';

--
-- Table: #__action_logs
--
CREATE TABLE "#__action_logs" (
  "id" serial NOT NULL,
  "message_language_key" varchar(255) NOT NULL DEFAULT '',
  "message" text NOT NULL,
  "log_date" timestamp without time zone NOT NULL,
  "extension" varchar(50) NOT NULL DEFAULT '',
  "user_id" integer DEFAULT 0 NOT NULL,
  "item_id" integer DEFAULT 0 NOT NULL,
  "ip_address" varchar(40) NOT NULL DEFAULT '0.0.0.0',
  PRIMARY KEY ("id")
);

CREATE INDEX "#__action_logs_idx_user_id" ON "#__action_logs" ("user_id");
CREATE INDEX "#__action_logs_idx_user_id_logdate" ON "#__action_logs" ("user_id", "log_date");
CREATE INDEX "#__action_logs_idx_user_id_extension" ON "#__action_logs" ("user_id", "extension");
CREATE INDEX "#__action_logs_idx_extension_itemid" ON "#__action_logs" ("extension", "item_id");

--
-- Table: #__action_logs_extensions
--
CREATE TABLE "#__action_logs_extensions" (
  "id" serial NOT NULL,
  "extension" varchar(50) NOT NULL DEFAULT '',
  PRIMARY KEY ("id")
);

--
-- Dumping data for table `#__action_logs_extensions`
--
INSERT INTO "#__action_logs_extensions" ("id", "extension") VALUES
(1, 'com_banners'),
(2, 'com_cache'),
(3, 'com_categories'),
(4, 'com_config'),
(5, 'com_contact'),
(6, 'com_content'),
(7, 'com_installer'),
(8, 'com_media'),
(9, 'com_menus'),
(10, 'com_messages'),
(11, 'com_modules'),
(12, 'com_newsfeeds'),
(13, 'com_plugins'),
(14, 'com_redirect'),
(15, 'com_tags'),
(16, 'com_templates'),
(17, 'com_users'),
(18, 'com_checkin');

SELECT setval('#__action_logs_extensions_id_seq', 19, false);
-- --------------------------------------------------------

--
-- Table: #__action_log_config
--
CREATE TABLE "#__action_log_config" (
  "id" serial NOT NULL,
  "type_title" varchar(255) NOT NULL DEFAULT '',
  "type_alias" varchar(255) NOT NULL DEFAULT '',
  "id_holder" varchar(255) NULL,
  "title_holder" varchar(255) NULL,
  "table_name" varchar(255) NULL,
  "text_prefix" varchar(255) NULL,
  PRIMARY KEY ("id")
);

--
-- Dumping data for table `#__action_log_config`
--
INSERT INTO "#__action_log_config" ("id", "type_title", "type_alias", "id_holder", "title_holder", "table_name", "text_prefix") VALUES
(1, 'article', 'com_content.article', 'id' ,'title' , '#__content', 'PLG_ACTIONLOG_JOOMLA'),
(2, 'article', 'com_content.form', 'id', 'title' , '#__content', 'PLG_ACTIONLOG_JOOMLA'),
(3, 'banner', 'com_banners.banner', 'id' ,'name' , '#__banners', 'PLG_ACTIONLOG_JOOMLA'),
(4, 'user_note', 'com_users.note', 'id', 'subject' ,'#__user_notes', 'PLG_ACTIONLOG_JOOMLA'),
(5, 'media', 'com_media.file', '' , 'name' , '',  'PLG_ACTIONLOG_JOOMLA'),
(6, 'category', 'com_categories.category', 'id' , 'title' , '#__categories', 'PLG_ACTIONLOG_JOOMLA'),
(7, 'menu', 'com_menus.menu', 'id' ,'title' , '#__menu_types', 'PLG_ACTIONLOG_JOOMLA'),
(8, 'menu_item', 'com_menus.item', 'id' , 'title' , '#__menu', 'PLG_ACTIONLOG_JOOMLA'),
(9, 'newsfeed', 'com_newsfeeds.newsfeed', 'id' ,'name' , '#__newsfeeds', 'PLG_ACTIONLOG_JOOMLA'),
(10, 'link', 'com_redirect.link', 'id', 'old_url' , '#__redirect_links', 'PLG_ACTIONLOG_JOOMLA'),
(11, 'tag', 'com_tags.tag', 'id', 'title' , '#__tags', 'PLG_ACTIONLOG_JOOMLA'),
(12, 'style', 'com_templates.style', 'id' , 'title' , '#__template_styles', 'PLG_ACTIONLOG_JOOMLA'),
(13, 'plugin', 'com_plugins.plugin', 'extension_id' , 'name' , '#__extensions', 'PLG_ACTIONLOG_JOOMLA'),
(14, 'component_config', 'com_config.component', 'extension_id' , 'name', '', 'PLG_ACTIONLOG_JOOMLA'),
(15, 'contact', 'com_contact.contact', 'id', 'name', '#__contact_details', 'PLG_ACTIONLOG_JOOMLA'),
(16, 'module', 'com_modules.module', 'id' ,'title', '#__modules', 'PLG_ACTIONLOG_JOOMLA'),
(17, 'access_level', 'com_users.level', 'id' , 'title', '#__viewlevels', 'PLG_ACTIONLOG_JOOMLA'),
(18, 'banner_client', 'com_banners.client', 'id', 'name', '#__banner_clients', 'PLG_ACTIONLOG_JOOMLA'),
(19, 'application_config', 'com_config.application', '', 'name', '', 'PLG_ACTIONLOG_JOOMLA');


SELECT setval('#__action_log_config_id_seq', 20, false);

--
-- Table structure for table `#__action_logs_users`
--

CREATE TABLE "#__action_logs_users" (
  "user_id" integer NOT NULL,
  "notify" integer NOT NULL,
  "extensions" text NOT NULL,
  PRIMARY KEY ("user_id")
);

CREATE INDEX "#__action_logs_users_idx_notify" ON "#__action_logs_users" ("notify");

--
-- Table structure for table `#__viewlevels`
--

CREATE TABLE IF NOT EXISTS "#__viewlevels" (
  "id" serial NOT NULL,
  "title" varchar(100) DEFAULT '' NOT NULL,
  "ordering" bigint DEFAULT 0 NOT NULL,
  "rules" varchar(5120) NOT NULL,
  PRIMARY KEY ("id"),
  CONSTRAINT "#__viewlevels_idx_assetgroup_title_lookup" UNIQUE ("title")
);

COMMENT ON COLUMN "#__viewlevels"."id" IS 'Primary Key';
COMMENT ON COLUMN "#__viewlevels"."rules" IS 'JSON encoded access control.';

--
-- Dumping data for table `#__viewlevels`
--

INSERT INTO "#__viewlevels" ("id", "title", "ordering", "rules") VALUES
(1, 'Public', 0, '[1]'),
(2, 'Registered', 2, '[6,2,8]'),
(3, 'Special', 3, '[6,3,8]'),
(5, 'Guest', 1, '[9]'),
(6, 'Super Users', 4, '[8]');

SELECT setval('#__viewlevels_id_seq', 7, false);

--
-- Table structure for table `#__webauthn_credentials`
--

CREATE TABLE IF NOT EXISTS "#__webauthn_credentials" (
    "id"         varchar(1000)    NOT NULL,
	"user_id"    varchar(128)     NOT NULL,
    "label"      varchar(190)     NOT NULL,
    "credential" TEXT             NOT NULL,
    PRIMARY KEY ("id")
);

CREATE INDEX "#__webauthn_credentials_user_id" ON "#__webauthn_credentials" ("user_id");

--
-- Table structure for table `#__workflows`
--

CREATE TABLE IF NOT EXISTS "#__workflows" (
  "id" serial NOT NULL,
  "asset_id" bigint DEFAULT 0 NOT NULL,
  "published" smallint DEFAULT 0 NOT NULL,
  "title" varchar(255) DEFAULT '' NOT NULL,
  "description" text NOT NULL,
  "extension" varchar(50) NOT NULL,
  "default" smallint NOT NULL  DEFAULT 0,
  "core" smallint NOT NULL  DEFAULT 0,
  "ordering" bigint NOT NULL DEFAULT 0,
  "created" timestamp without time zone NOT NULL,
  "created_by" bigint DEFAULT 0 NOT NULL,
  "modified" timestamp without time zone NOT NULL,
  "modified_by" bigint DEFAULT 0 NOT NULL,
  "checked_out_time" timestamp without time zone,
  "checked_out" bigint DEFAULT 0 NOT NULL,
  PRIMARY KEY ("id")
 );

CREATE INDEX "#__workflows_idx_asset_id" ON "#__workflows" ("asset_id");
CREATE INDEX "#__workflows_idx_title" ON "#__workflows" ("title");
CREATE INDEX "#__workflows_idx_extension" ON "#__workflows" ("extension");
CREATE INDEX "#__workflows_idx_default" ON "#__workflows" ("default");
CREATE INDEX "#__workflows_idx_created" ON "#__workflows" ("created");
CREATE INDEX "#__workflows_idx_created_by" ON "#__workflows" ("created_by");
CREATE INDEX "#__workflows_idx_modified" ON "#__workflows" ("modified");
CREATE INDEX "#__workflows_idx_modified_by" ON "#__workflows" ("modified_by");
CREATE INDEX "#__workflows_idx_checked_out" ON "#__workflows" ("checked_out");

INSERT INTO "#__workflows" ("id", "asset_id", "published", "title", "description", "extension", "default", "core", "ordering", "created", "created_by", "modified", "modified_by", "checked_out_time", "checked_out") VALUES
(1, 56, 1, 'COM_WORKFLOW_DEFAULT_WORKFLOW', '', 'com_content', 1, 1, 1, CURRENT_TIMESTAMP, 42, CURRENT_TIMESTAMP, 42, NULL, 0);

SELECT setval('#__workflows_id_seq', 2, false);

--
-- Table structure for table `#__workflow_associations`
--

CREATE TABLE IF NOT EXISTS "#__workflow_associations" (
  "item_id" bigint DEFAULT 0 NOT NULL,
  "stage_id" bigint DEFAULT 0 NOT NULL,
  "extension" varchar(50) NOT NULL,
  PRIMARY KEY ("item_id", "extension")
);
CREATE INDEX "#__workflow_associations_idx_item_stage_extension" ON "#__workflow_associations" ("item_id", "stage_id", "extension");
CREATE INDEX "#__workflow_associations_idx_item_id" ON "#__workflow_associations" ("item_id");
CREATE INDEX "#__workflow_associations_idx_stage_id" ON "#__workflow_associations" ("stage_id");
CREATE INDEX "#__workflow_associations_idx_extension" ON "#__workflow_associations" ("extension");

COMMENT ON COLUMN "#__workflow_associations"."item_id" IS 'Extension table id value';
COMMENT ON COLUMN "#__workflow_associations"."stage_id" IS 'Foreign Key to #__workflow_stages.id';

--
-- Table structure for table `#__workflow_stages`
--

CREATE TABLE IF NOT EXISTS "#__workflow_stages" (
  "id" serial NOT NULL,
  "asset_id" bigint DEFAULT 0 NOT NULL,
  "ordering" bigint DEFAULT 0 NOT NULL,
  "workflow_id" bigint DEFAULT 0 NOT NULL,
  "published" smallint NOT NULL  DEFAULT 0,
  "title" varchar(255) NOT NULL,
  "description" text NOT NULL,
  "default" smallint NOT NULL  DEFAULT 0,
  "checked_out_time" timestamp without time zone,
  "checked_out" bigint DEFAULT 0 NOT NULL,
  PRIMARY KEY ("id")
);
CREATE INDEX "#__workflow_stages_idx_workflow_id" ON "#__workflow_stages" ("workflow_id");
CREATE INDEX "#__workflow_stages_idx_title" ON "#__workflow_stages" ("title");
CREATE INDEX "#__workflow_stages_idx_asset_id" ON "#__workflow_stages" ("asset_id");
CREATE INDEX "#__workflow_stages_idx_default" ON "#__workflow_stages" ("default");
CREATE INDEX "#__workflow_stages_idx_checked_out" ON "#__workflow_stages" ("checked_out");

--
-- Dumping data for table `#__workflow_stages`
--

<<<<<<< HEAD
INSERT INTO "#__workflow_stages" ("id", "asset_id", "ordering", "workflow_id", "published", "title", "description", "default", "checked_out_time", "checked_out") VALUES
(1, 0, 1, 1, 1, 'JUNPUBLISHED', '', 1, NULL, 0),
(2, 0, 2, 1, 1, 'JPUBLISHED', '', 0, NULL, 0),
(3, 0, 3, 1, 1, 'JTRASHED', '', 0, NULL, 0),
(4, 0, 4, 1, 1, 'JARCHIVED', '', 0, NULL, 0);
=======
INSERT INTO "#__workflow_stages" ("id", "asset_id", "ordering", "workflow_id", "published", "title", "description", "condition", "default", "checked_out_time", "checked_out") VALUES
(1, 57, 1, 1, 1, 'JUNPUBLISHED', '', 0, 1, NULL, 0),
(2, 58, 2, 1, 1, 'JPUBLISHED', '', 1, 0, NULL, 0),
(3, 59, 3, 1, 1, 'JTRASHED', '', -2, 0, NULL, 0),
(4, 60, 4, 1, 1, 'JARCHIVED', '', 2, 0, NULL, 0);
>>>>>>> 5ec61c54

SELECT setval('#__workflow_stages_id_seq', 5, false);

--
-- Table structure for table `#__workflow_transitions`
--

CREATE TABLE IF NOT EXISTS "#__workflow_transitions" (
  "id" serial NOT NULL,
  "asset_id" bigint DEFAULT 0 NOT NULL,
  "ordering" bigint DEFAULT 0 NOT NULL,
  "workflow_id" bigint DEFAULT 0 NOT NULL,
  "published" smallint NOT NULL  DEFAULT 0,
  "title" varchar(255) NOT NULL,
  "description" text NOT NULL,
  "from_stage_id" bigint DEFAULT 0 NOT NULL,
  "to_stage_id" bigint DEFAULT 0 NOT NULL,
  "checked_out_time" timestamp without time zone,
  "checked_out" bigint DEFAULT 0 NOT NULL,
  PRIMARY KEY ("id")
 );
CREATE INDEX "#__workflow_transitions_idx_title" ON "#__workflow_transitions" ("title");
CREATE INDEX "#__workflow_transitions_idx_asset_id" ON "#__workflow_transitions" ("asset_id");
CREATE INDEX "#__workflow_transitions_idx_from_stage_id" ON "#__workflow_transitions" ("from_stage_id");
CREATE INDEX "#__workflow_transitions_idx_to_stage_id" ON "#__workflow_transitions" ("to_stage_id");
CREATE INDEX "#__workflow_transitions_idx_workflow_id" ON "#__workflow_transitions" ("workflow_id");
CREATE INDEX "#__workflow_transitions_idx_checked_out" ON "#__workflow_transitions" ("checked_out");

INSERT INTO "#__workflow_transitions" ("id", "asset_id", "published", "ordering", "workflow_id", "title", "description", "from_stage_id", "to_stage_id", "checked_out_time", "checked_out") VALUES
(1, 61, 1, 1, 1, 'Unpublish', '', -1, 1, NULL, 0),
(2, 62, 1, 2, 1, 'Publish', '', -1, 2, NULL, 0),
(3, 63, 1, 3, 1, 'Trash', '', -1, 3, NULL, 0),
(4, 64, 1, 4, 1, 'Archive', '', -1, 4, NULL, 0);

SELECT setval('#__workflow_transitions_id_seq', 5, false);

--
-- Table structure for table `#__mail_templates`
--

CREATE TABLE IF NOT EXISTS "#__mail_templates" (
  "template_id" varchar(127) NOT NULL DEFAULT '',
  "language" char(7) NOT NULL DEFAULT '',
  "subject" varchar(255) NOT NULL DEFAULT '',
  "body" TEXT NOT NULL,
  "htmlbody" TEXT NOT NULL,
  "attachments" TEXT NOT NULL,
  "params" TEXT NOT NULL,
  CONSTRAINT "#__mail_templates_idx_template_id_language" UNIQUE ("template_id", "language")
);
CREATE INDEX "#__mail_templates_idx_template_id" ON "#__mail_templates" ("template_id");
CREATE INDEX "#__mail_templates_idx_language" ON "#__mail_templates" ("language");

--
-- Dumping data for table `#__mail_templates`
--

INSERT INTO "#__mail_templates" ("template_id", "language", "subject", "body", "htmlbody", "attachments", "params") VALUES
('com_config.test_mail', '', 'COM_CONFIG_SENDMAIL_SUBJECT', 'COM_CONFIG_SENDMAIL_BODY', '', '', '{"tags":["sitename","method"]}');

--
-- Here is SOUNDEX replacement for those who can't enable fuzzystrmatch module
--   from contrib folder.
-- This function comes from https://wiki.postgresql.org/wiki/Soundex
--   and is distributed with GPL license.
-- Thanks to its author, Marti Raudsepp, that published this piece of code.
--

CREATE OR REPLACE FUNCTION soundex(input text) RETURNS text
IMMUTABLE STRICT COST 500 LANGUAGE plpgsql
AS $$
DECLARE
  soundex text = '';
  char text;
  symbol text;
  last_symbol text = '';
  pos int = 1;
BEGIN
  WHILE length(soundex) < 4 LOOP
    char = upper(substr(input, pos, 1));
    pos = pos + 1;
    CASE char
    WHEN '' THEN
      -- End of input string
      IF soundex = '' THEN
        RETURN '';
      ELSE
        RETURN rpad(soundex, 4, '0');
      END IF;
    WHEN 'B', 'F', 'P', 'V' THEN
      symbol = '1';
    WHEN 'C', 'G', 'J', 'K', 'Q', 'S', 'X', 'Z' THEN
      symbol = '2';
    WHEN 'D', 'T' THEN
      symbol = '3';
    WHEN 'L' THEN
      symbol = '4';
    WHEN 'M', 'N' THEN
      symbol = '5';
    WHEN 'R' THEN
      symbol = '6';
    ELSE
      -- Not a consonant; no output, but next similar consonant will be re-recorded
      symbol = '';
    END CASE;

    IF soundex = '' THEN
      -- First character; only accept strictly English ASCII characters
      IF char ~>=~ 'A' AND char ~<=~ 'Z' THEN
        soundex = char;
        last_symbol = symbol;
      END IF;
    ELSIF last_symbol != symbol THEN
      soundex = soundex || symbol;
      last_symbol = symbol;
    END IF;
  END LOOP;

  RETURN soundex;
END;
$$;<|MERGE_RESOLUTION|>--- conflicted
+++ resolved
@@ -2412,19 +2412,11 @@
 -- Dumping data for table `#__workflow_stages`
 --
 
-<<<<<<< HEAD
 INSERT INTO "#__workflow_stages" ("id", "asset_id", "ordering", "workflow_id", "published", "title", "description", "default", "checked_out_time", "checked_out") VALUES
-(1, 0, 1, 1, 1, 'JUNPUBLISHED', '', 1, NULL, 0),
-(2, 0, 2, 1, 1, 'JPUBLISHED', '', 0, NULL, 0),
-(3, 0, 3, 1, 1, 'JTRASHED', '', 0, NULL, 0),
-(4, 0, 4, 1, 1, 'JARCHIVED', '', 0, NULL, 0);
-=======
-INSERT INTO "#__workflow_stages" ("id", "asset_id", "ordering", "workflow_id", "published", "title", "description", "condition", "default", "checked_out_time", "checked_out") VALUES
-(1, 57, 1, 1, 1, 'JUNPUBLISHED', '', 0, 1, NULL, 0),
-(2, 58, 2, 1, 1, 'JPUBLISHED', '', 1, 0, NULL, 0),
-(3, 59, 3, 1, 1, 'JTRASHED', '', -2, 0, NULL, 0),
-(4, 60, 4, 1, 1, 'JARCHIVED', '', 2, 0, NULL, 0);
->>>>>>> 5ec61c54
+(1, 57, 1, 1, 1, 'JUNPUBLISHED', '', 1, NULL, 0),
+(2, 58, 2, 1, 1, 'JPUBLISHED', '', 0, NULL, 0),
+(3, 59, 3, 1, 1, 'JTRASHED', '', 0, NULL, 0),
+(4, 60, 4, 1, 1, 'JARCHIVED', '', 0, NULL, 0);
 
 SELECT setval('#__workflow_stages_id_seq', 5, false);
 
