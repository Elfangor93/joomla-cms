--- conflicted
+++ resolved
@@ -97,12 +97,9 @@
 (54, 16, 36, 37, 2, 'com_menus.menu.1', 'Main Menu', '{}'),
 (55, 18, 72, 73, 2, 'com_modules.module.87', 'Sample Data', '{}'),
 (56, 1, 105, 106, 1, 'com_privacy', 'com_privacy', '{"core.admin":{"7":1}}'),
-<<<<<<< HEAD
-(57, 1, 107, 108, 1, 'com_userlogs', 'com_userlogs', '{"core.admin":{"7":1}}'),
+(57, 1, 107, 108, 1, 'com_actionlogs', 'com_actionlogs', '{"core.admin":{"7":1}}'),
 (58, 18, 74, 75, 2, 'com_modules.module.88', 'Latest Actions', '{}');
-=======
 (57, 1, 107, 108, 1, 'com_actionlogs', 'com_actionlogs', '{"core.admin":{"7":1}}');
->>>>>>> acda2f11
 
 SET IDENTITY_INSERT "#__assets" OFF;
 
