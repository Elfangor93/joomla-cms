--- conflicted
+++ resolved
@@ -616,16 +616,8 @@
 (457, 'plg_installer_urlinstaller', 'plugin', 'urlinstaller', 'installer', 0, 1, 1, 1, '', '', '', '', 0, '0000-00-00 00:00:00', 3, 0),
 (458, 'plg_quickicon_phpversioncheck', 'plugin', 'phpversioncheck', 'quickicon', 0, 1, 1, 1, '', '', '', '', 0, '0000-00-00 00:00:00', 0, 0),
 (459, 'plg_editors-xtd_menu', 'plugin', 'menu', 'editors-xtd', 0, 1, 1, 0, '', '', '', '', 0, '0000-00-00 00:00:00', 0, 0),
-<<<<<<< HEAD
-(508, 'protostar', 'template', 'protostar', '', 0, 1, 1, 0, '', '{"templateColor":"","logoFile":"","googleFont":"1","googleFontName":"Open+Sans","fluidContainer":"0"}', '', '', 0, '0000-00-00 00:00:00', 0, 0),
+(460, 'plg_editors-xtd_contact', 'plugin', 'contact', 'editors-xtd', 0, 1, 1, 0, '', '', '', '', 0, '0000-00-00 00:00:00', 0, 0),
 (509, 'atum', 'template', 'atum', '', 1, 1, 1, 0, '', '', '', '', 0, '0000-00-00 00:00:00', 0, 0),
-=======
-(460, 'plg_editors-xtd_contact', 'plugin', 'contact', 'editors-xtd', 0, 1, 1, 0, '', '', '', '', 0, '0000-00-00 00:00:00', 0, 0),
-(503, 'beez3', 'template', 'beez3', '', 0, 1, 1, 0, '', '{"wrapperSmall":"53","wrapperLarge":"72","sitetitle":"","sitedescription":"","navposition":"center","templatecolor":"nature"}', '', '', 0, '0000-00-00 00:00:00', 0, 0),
-(504, 'hathor', 'template', 'hathor', '', 1, 1, 1, 0, '', '{"showSiteName":"0","colourChoice":"0","boldText":"0"}', '', '', 0, '0000-00-00 00:00:00', 0, 0),
-(506, 'protostar', 'template', 'protostar', '', 0, 1, 1, 0, '', '{"templateColor":"","logoFile":"","googleFont":"1","googleFontName":"Open+Sans","fluidContainer":"0"}', '', '', 0, '0000-00-00 00:00:00', 0, 0),
-(507, 'isis', 'template', 'isis', '', 1, 1, 1, 0, '', '{"templateColor":"","logoFile":""}', '', '', 0, '0000-00-00 00:00:00', 0, 0),
->>>>>>> 9ea6ffff
 (600, 'English (United Kingdom)', 'language', 'en-GB', '', 0, 1, 1, 1, '', '', '', '', 0, '0000-00-00 00:00:00', 0, 0),
 (601, 'English (United Kingdom)', 'language', 'en-GB', '', 1, 1, 1, 1, '', '', '', '', 0, '0000-00-00 00:00:00', 0, 0),
 (700, 'files_joomla', 'file', 'joomla', '', 0, 1, 1, 1, '', '', '', '', 0, '0000-00-00 00:00:00', 0, 0),
