--- conflicted
+++ resolved
@@ -67,22 +67,6 @@
 (36, 1, 97, 98, 1, 'com_contenthistory', 'com_contenthistory', '{}'),
 (37, 1, 99, 100, 1, 'com_ajax', 'com_ajax', '{}'),
 (38, 1, 101, 102, 1, 'com_postinstall', 'com_postinstall', '{}'),
-<<<<<<< HEAD
-(39, 18, 42, 43, 2, 'com_modules.module.1', 'Main Menu', '{"core.delete":[],"core.edit":[],"core.edit.state":[]}'),
-(40, 18, 44, 45, 2, 'com_modules.module.2', 'Login', '{"core.delete":[],"core.edit":[],"core.edit.state":[]}'),
-(41, 18, 46, 47, 2, 'com_modules.module.3', 'Popular Articles', '{"core.delete":[],"core.edit":[],"core.edit.state":[]}'),
-(42, 18, 48, 49, 2, 'com_modules.module.4', 'Recently Added Articles', '{"core.delete":[],"core.edit":[],"core.edit.state":[]}'),
-(43, 18, 50, 51, 2, 'com_modules.module.8', 'Toolbar', '{"core.delete":[],"core.edit":[],"core.edit.state":[]}'),
-(44, 18, 52, 53, 2, 'com_modules.module.9', 'Quick Icons', '{"core.delete":[],"core.edit":[],"core.edit.state":[]}'),
-(45, 18, 54, 55, 2, 'com_modules.module.10', 'Logged-in Users', '{"core.delete":[],"core.edit":[],"core.edit.state":[]}'),
-(46, 18, 56, 57, 2, 'com_modules.module.12', 'Admin Menu', '{"core.delete":[],"core.edit":[],"core.edit.state":[]}'),
-(48, 18, 60, 61, 2, 'com_modules.module.14', 'User Status', '{"core.delete":[],"core.edit":[],"core.edit.state":[]}'),
-(49, 18, 62, 63, 2, 'com_modules.module.15', 'Title', '{"core.delete":[],"core.edit":[],"core.edit.state":[]}'),
-(50, 18, 64, 65, 2, 'com_modules.module.16', 'Login Form', '{"core.delete":[],"core.edit":[],"core.edit.state":[]}'),
-(51, 18, 66, 67, 2, 'com_modules.module.17', 'Breadcrumbs', '{"core.delete":[],"core.edit":[],"core.edit.state":[]}'),
-(52, 18, 68, 69, 2, 'com_modules.module.79', 'Multilanguage status', '{"core.delete":[],"core.edit":[],"core.edit.state":[]}'),
-(53, 18, 70, 71, 2, 'com_modules.module.86', 'Joomla Version', '{"core.delete":[],"core.edit":[],"core.edit.state":[]}'),
-=======
 (39, 18, 42, 43, 2, 'com_modules.module.1', 'Main Menu', '{}'),
 (40, 18, 44, 45, 2, 'com_modules.module.2', 'Login', '{}'),
 (41, 18, 46, 47, 2, 'com_modules.module.3', 'Popular Articles', '{}'),
@@ -98,7 +82,6 @@
 (51, 18, 66, 67, 2, 'com_modules.module.17', 'Breadcrumbs', '{}'),
 (52, 18, 68, 69, 2, 'com_modules.module.79', 'Multilanguage status', '{}'),
 (53, 18, 70, 71, 2, 'com_modules.module.86', 'Joomla Version', '{}'),
->>>>>>> 88bffd18
 (54, 16, 36, 37, 2, 'com_menus.menu.1', 'Main Menu', '{}');
 
 -- --------------------------------------------------------
@@ -532,10 +515,6 @@
 (31, 'com_ajax', 'component', 'com_ajax', '', 1, 1, 1, 1, '', '', '', '', 0, '0000-00-00 00:00:00', 0, 0),
 (32, 'com_postinstall', 'component', 'com_postinstall', '', 1, 1, 1, 1, '', '', '', '', 0, '0000-00-00 00:00:00', 0, 0),
 (33, 'com_fields', 'component', 'com_fields', '', 1, 1, 1, 0, '', '', '', '', 0, '0000-00-00 00:00:00', 0, 0),
-<<<<<<< HEAD
-=======
-(102, 'phputf8', 'library', 'phputf8', '', 0, 1, 1, 1, '', '', '', '', 0, '0000-00-00 00:00:00', 0, 0),
->>>>>>> 88bffd18
 (103, 'Joomla! Platform', 'library', 'joomla', '', 0, 1, 1, 1, '', '', '', '', 0, '0000-00-00 00:00:00', 0, 0),
 (104, 'IDNA Convert', 'library', 'idna_convert', '', 0, 1, 1, 1, '', '', '', '', 0, '0000-00-00 00:00:00', 0, 0),
 (105, 'FOF', 'library', 'fof', '', 0, 1, 1, 1, '', '', '', '', 0, '0000-00-00 00:00:00', 0, 0),
@@ -638,11 +617,8 @@
 (460, 'plg_editors-xtd_contact', 'plugin', 'contact', 'editors-xtd', 0, 1, 1, 0, '', '', '', '', 0, '0000-00-00 00:00:00', 0, 0),
 (461, 'plg_system_fields', 'plugin', 'fields', 'system', 0, 1, 1, 0, '', '', '', '', 0, '0000-00-00 00:00:00', 0, 0),
 (462, 'plg_fields_gallery', 'plugin', 'gallery', 'fields', 0, 1, 1, 0, '', '', '', '', 0, '0000-00-00 00:00:00', 0, 0),
-<<<<<<< HEAD
 (463, 'plg_behaviour_taggable', 'plugin', 'taggable', 'behaviour', 0, 1, 1, 0, '', '{}', '', '', 0, '0000-00-00 00:00:00', 0, 0),
 (464, 'plg_behaviour_versionable', 'plugin', 'versionable', 'behaviour', 0, 1, 1, 0, '', '{}', '', '', 0, '0000-00-00 00:00:00', 0, 0),
-=======
->>>>>>> 88bffd18
 (503, 'beez3', 'template', 'beez3', '', 0, 1, 1, 0, '', '{"wrapperSmall":"53","wrapperLarge":"72","sitetitle":"","sitedescription":"","navposition":"center","templatecolor":"nature"}', '', '', 0, '0000-00-00 00:00:00', 0, 0),
 (506, 'protostar', 'template', 'protostar', '', 0, 1, 1, 0, '', '{"templateColor":"","logoFile":"","googleFont":"1","googleFontName":"Open+Sans","fluidContainer":"0"}', '', '', 0, '0000-00-00 00:00:00', 0, 0),
 (507, 'isis', 'template', 'isis', '', 1, 1, 1, 0, '', '{"templateColor":"","logoFile":""}', '', '', 0, '0000-00-00 00:00:00', 0, 0),
@@ -683,19 +659,11 @@
   `created_time` datetime NOT NULL DEFAULT '0000-00-00 00:00:00',
   `created_user_id` int(10) unsigned NOT NULL DEFAULT '0',
   `created_by_alias` varchar(255) NOT NULL DEFAULT '',
-<<<<<<< HEAD
-  `version` int(10) unsigned NOT NULL DEFAULT '0',
-=======
->>>>>>> 88bffd18
   `modified_time` datetime NOT NULL DEFAULT '0000-00-00 00:00:00',
   `modified_by` int(10) unsigned NOT NULL DEFAULT '0',
   `publish_up` datetime NOT NULL DEFAULT '0000-00-00 00:00:00',
   `publish_down` datetime NOT NULL DEFAULT '0000-00-00 00:00:00',
   `access` int(11) NOT NULL DEFAULT '1',
-<<<<<<< HEAD
-  `hits` int(10) unsigned NOT NULL DEFAULT '0',
-=======
->>>>>>> 88bffd18
   PRIMARY KEY (`id`),
   KEY `idx_checkout` (`checked_out`),
   KEY `idx_state` (`state`),
