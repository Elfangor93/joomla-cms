--- conflicted
+++ resolved
@@ -635,14 +635,10 @@
 (478, 0, 'plg_editors-xtd_fields', 'plugin', 'fields', 'editors-xtd', 0, 1, 1, 0, '', '', 0, '0000-00-00 00:00:00', 0, 0, ''),
 (479, 0, 'plg_behaviour_taggable', 'plugin', 'taggable', 'behaviour', 0, 1, 1, 0, '', '{}', 0, '0000-00-00 00:00:00', 0, 0, ''),
 (480, 0, 'plg_behaviour_versionable', 'plugin', 'versionable', 'behaviour', 0, 1, 1, 0, '', '{}', 0, '0000-00-00 00:00:00', 0, 0, ''),
-<<<<<<< HEAD
 (481, 0, 'plg_filesystem_local', 'plugin', 'local', 'filesystem', 0, 1, 1, 0, '', '{}', 0, '0000-00-00 00:00:00', 0, 0, ''),
 (482, 0, 'plg_media-action_crop', 'plugin', 'crop', 'media-action', 0, 1, 1, 0, '', '{}', 0, '0000-00-00 00:00:00', 0, 0, ''),
 (483, 0, 'plg_media-action_resize', 'plugin', 'resize', 'media-action', 0, 1, 1, 0, '', '{}', 0, '0000-00-00 00:00:00', 0, 0, ''),
 (484, 0, 'plg_media-action_rotate', 'plugin', 'rotate', 'media-action', 0, 1, 1, 0, '', '{}', 0, '0000-00-00 00:00:00', 0, 0, ''),
-=======
-(481, 0, 'plg_extension_namespacemap', 'plugin', 'namespacemap', 'extension', 0, 1, 1, 1, '', '', 0, '0000-00-00 00:00:00', 1, 0, ''),
->>>>>>> 2baa4ba9
 (509, 0, 'atum', 'template', 'atum', '', 1, 1, 1, 0, '', '', 0, '0000-00-00 00:00:00', 0, 0, ''),
 (510, 0, 'aurora', 'template', 'aurora', '', 0, 1, 1, 0, '', '{"logoFile":"","fluidContainer":"0","sidebarLeftWidth":"3","sidebarRightWidth":"3"}', 0, '0000-00-00 00:00:00', 0, 0, ''),
 (600, 802, 'English (en-GB)', 'language', 'en-GB', '', 0, 1, 1, 1, '', '', 0, '0000-00-00 00:00:00', 0, 0, ''),
