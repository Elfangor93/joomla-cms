--- conflicted
+++ resolved
@@ -634,14 +634,9 @@
 (475, 0, 'plg_fields_url', 'plugin', 'url', 'fields', 0, 1, 1, 0, '', '', '', '', 0, '0000-00-00 00:00:00', 0, 0),
 (476, 0, 'plg_fields_user', 'plugin', 'user', 'fields', 0, 1, 1, 0, '', '', '', '', 0, '0000-00-00 00:00:00', 0, 0),
 (477, 0, 'plg_fields_usergrouplist', 'plugin', 'usergrouplist', 'fields', 0, 1, 1, 0, '', '', '', '', 0, '0000-00-00 00:00:00', 0, 0),
-<<<<<<< HEAD
-(478, 0, 'plg_behaviour_taggable', 'plugin', 'taggable', 'behaviour', 0, 1, 1, 0, '', '{}', '', '', 0, '0000-00-00 00:00:00', 0, 0),
-(479, 0, 'plg_behaviour_versionable', 'plugin', 'versionable', 'behaviour', 0, 1, 1, 0, '', '{}', '', '', 0, '0000-00-00 00:00:00', 0, 0),
-=======
 (478, 0, 'plg_content_fields', 'plugin', 'fields', 'content', 0, 1, 1, 0, '', '', '', '', 0, '0000-00-00 00:00:00', 0, 0),
-(503, 0, 'beez3', 'template', 'beez3', '', 0, 1, 1, 0, '', '{"wrapperSmall":"53","wrapperLarge":"72","sitetitle":"","sitedescription":"","navposition":"center","templatecolor":"nature"}', '', '', 0, '0000-00-00 00:00:00', 0, 0),
-(504, 0, 'hathor', 'template', 'hathor', '', 1, 1, 1, 0, '', '{"showSiteName":"0","colourChoice":"0","boldText":"0"}', '', '', 0, '0000-00-00 00:00:00', 0, 0),
->>>>>>> 2f2d083a
+(479, 0, 'plg_behaviour_taggable', 'plugin', 'taggable', 'behaviour', 0, 1, 1, 0, '', '{}', '', '', 0, '0000-00-00 00:00:00', 0, 0),
+(480, 0, 'plg_behaviour_versionable', 'plugin', 'versionable', 'behaviour', 0, 1, 1, 0, '', '{}', '', '', 0, '0000-00-00 00:00:00', 0, 0),
 (506, 0, 'protostar', 'template', 'protostar', '', 0, 1, 1, 0, '', '{"templateColor":"","logoFile":"","googleFont":"1","googleFontName":"Open+Sans","fluidContainer":"0"}', '', '', 0, '0000-00-00 00:00:00', 0, 0),
 (509, 0, 'atum', 'template', 'atum', '', 1, 1, 1, 0, '', '', '', '', 0, '0000-00-00 00:00:00', 0, 0),
 (600, 802, 'English (en-GB)', 'language', 'en-GB', '', 0, 1, 1, 1, '', '', '', '', 0, '0000-00-00 00:00:00', 0, 0),
