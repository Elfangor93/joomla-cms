--- conflicted
+++ resolved
@@ -616,13 +616,9 @@
 (445, 'plg_finder_newsfeeds', 'plugin', 'newsfeeds', 'finder', 0, 1, 1, 0, '', '', '', '', 0, '0000-00-00 00:00:00', 4, 0),
 (446, 'plg_finder_weblinks', 'plugin', 'weblinks', 'finder', 0, 1, 1, 0, '', '', '', '', 0, '0000-00-00 00:00:00', 5, 0),
 (447, 'plg_finder_tags', 'plugin', 'tags', 'finder', 0, 1, 1, 0, '', '', '', '', 0, '0000-00-00 00:00:00', 0, 0),
-<<<<<<< HEAD
-(448, 'plg_twofactorauth_totp', 'plugin', 'totp', 'twofactorauth', 0, 1, 1, 0, '', '', '', '', 0, '0000-00-00 00:00:00', 0, 0),
-(449, 'plg_twofactorauth_yubikey', 'plugin', 'yubikey', 'twofactorauth', 0, 1, 1, 0, '', '', '', '', 0, '0000-00-00 00:00:00', 0, 0),
-=======
 (448, 'plg_twofactorauth_totp', 'plugin', 'totp', 'twofactorauth', 0, 0, 1, 0, '', '', '', '', 0, '0000-00-00 00:00:00', 0, 0),
 (449, 'plg_authentication_cookie', 'plugin', 'cookie', 'authentication', 0, 1, 1, 0, '', '', '', '', 0, '0000-00-00 00:00:00', 0, 0),
->>>>>>> 34798380
+(450, 'plg_twofactorauth_yubikey', 'plugin', 'yubikey', 'twofactorauth', 0, 1, 1, 0, '', '', '', '', 0, '0000-00-00 00:00:00', 0, 0),
 (503, 'beez3', 'template', 'beez3', '', 0, 1, 1, 0, '', '{"wrapperSmall":"53","wrapperLarge":"72","sitetitle":"","sitedescription":"","navposition":"center","templatecolor":"nature"}', '', '', 0, '0000-00-00 00:00:00', 0, 0),
 (504, 'hathor', 'template', 'hathor', '', 1, 1, 1, 0, '', '{"showSiteName":"0","colourChoice":"0","boldText":"0"}', '', '', 0, '0000-00-00 00:00:00', 0, 0),
 (506, 'protostar', 'template', 'protostar', '', 0, 1, 1, 0, '', '{"templateColor":"","logoFile":"","googleFont":"1","googleFontName":"Open+Sans","fluidContainer":"0"}', '', '', 0, '0000-00-00 00:00:00', 0, 0),
