<?php
/**
 * @package    Joomla.Installation
 *
 * @copyright  Copyright (C) 2005 - 2017 Open Source Matters, Inc. All rights reserved.
 * @license    GNU General Public License version 2 or later; see LICENSE.txt
 */

defined('_JEXEC') or die;

/* @var InstallationViewCompleteHtml $this */
?>
<<<<<<< HEAD
<form action="index.php" method="post" id="adminForm" class="form-validate">
	<div class="col-md-12">
		<div class="alert alert-danger inlineError" id="theDefaultError" style="display: none">
			<h4 class="alert-heading"><?php echo JText::_('JERROR'); ?></h4>
			<p id="theDefaultErrorMessage"></p>
		</div>
		<div class="row">
			<div class="alert alert-success">
				<h3><?php echo JText::_('INSTL_COMPLETE_TITLE'); ?></h3>
=======
<form action="index.php" xmlns="http://www.w3.org/1999/html" method="post" id="adminForm"
	class="form-validate form-horizontal">
	<div class="alert alert-error inlineError" id="theDefaultError" style="display: none">
		<h4 class="alert-heading"><?php echo JText::_('JERROR'); ?></h4>
		<p id="theDefaultErrorMessage"></p>
	</div>
	<div class="alert alert-success">
		<h3><?php echo JText::_('INSTL_COMPLETE_TITLE'); ?></h3>
	</div>
	<div id="languages" class="row-fluid">
		<h3><?php echo JText::_('INSTL_COMPLETE_LANGUAGE_1'); ?></h3>
		<hr class="hr-condensed" />
		<div class="row-fluid">
			<div class="span6">
				<p><?php echo JText::sprintf('INSTL_COMPLETE_LANGUAGE_DESC', 'installation'); ?></p>
				<p><a href="#" class="btn btn-primary" id="instLangs" onclick="return Install.goToPage('languages');"><span class="icon-arrow-right icon-white"></span> <?php echo JText::_('INSTL_COMPLETE_INSTALL_LANGUAGES'); ?></a></p>
>>>>>>> e7581675
			</div>
		</div>
		<div class="row">
			<h3><?php echo JText::_('INSTL_COMPLETE_LANGUAGE_1'); ?></h3>
			<hr>
			<div class="row">	
				<div class="col-md-6">
					<p><?php echo JText::_('INSTL_COMPLETE_LANGUAGE_DESC'); ?></p>
					<p><a href="#" class="btn btn-primary" id="instLangs" onclick="return Install.goToPage('languages');"><span class="fa fa-arrow-right icon-white"></span> <?php echo JText::_('INSTL_COMPLETE_INSTALL_LANGUAGES'); ?></a></p>
				</div>
				<div class="col-md-6">
					<div class="alert alert-info">
						<p><?php echo JText::_('INSTL_COMPLETE_LANGUAGE_DESC2'); ?></p>
					</div>
				</div>
			</div>
		</div>
<<<<<<< HEAD
		<div class="row">
			<div class="alert alert-info">
				<p><?php echo JText::_('INSTL_COMPLETE_REMOVE_INSTALLATION'); ?></p>
				<input type="button" class="btn btn-warning" name="instDefault" onclick="Install.removeFolder(this);" value="<?php echo JText::_('INSTL_COMPLETE_REMOVE_FOLDER'); ?>">
			</div>
=======
	</div>
	<div class="row-fluid">
		<div class="alert">
			<p><?php echo JText::sprintf('INSTL_COMPLETE_REMOVE_INSTALLATION', 'installation'); ?></p>
			<input type="button" class="btn btn-warning" name="instDefault" onclick="Install.removeFolder(this);" value="<?php echo JText::sprintf('INSTL_COMPLETE_REMOVE_FOLDER', 'installation'); ?>" />
>>>>>>> e7581675
		</div>
		<div class="row">
			<div class="col-md-6">
				<div class="btn-group">
					<a class="btn btn-secondary" href="<?php echo JUri::root(); ?>" title="<?php echo JText::_('JSITE'); ?>"><span class="fa fa-eye"></span> <?php echo JText::_('JSITE'); ?></a>
				</div>
				<div class="btn-group">
					<a class="btn btn-primary" href="<?php echo JUri::root(); ?>administrator/" title="<?php echo JText::_('JADMINISTRATOR'); ?>"><span class="fa fa-lock"></span> <?php echo JText::_('JADMINISTRATOR'); ?></a>
				</div>
			</div>
			<div class="col-md-6">
				<h3><?php echo JText::_('INSTL_COMPLETE_ADMINISTRATION_LOGIN_DETAILS'); ?></h3>
				<hr>
				<table class="table table-striped table-sm">
					<tbody>
						<tr>
							<td class="item">
								<?php echo JText::_('JEMAIL'); ?>
							</td>
							<td>
								<span class="label"><?php echo $this->options['admin_email']; ?></span>
							</td>
						</tr>
						<tr>
							<td class="notice">
								<?php echo JText::_('JUSERNAME'); ?>
							</td>
							<td>
								<span class="label"><?php echo $this->options['admin_user']; ?></span>
							</td>
						</tr>
					</tbody>
					<tfoot>
						<tr>
							<td colspan="2"></td>
						</tr>
					</tfoot>
				</table>
			</div>
		</div>
		<?php if ($this->config) : ?>
		<div class="alert alert-danger">
			<h3 class="alert-heading"><?php echo JText::_('JNOTICE'); ?></h3>
			<p><?php echo JText::_('INSTL_CONFPROBLEM'); ?></p>
			<textarea rows="10" cols="80" style="width: 100%;" name="configcode" onclick="this.form.configcode.focus();this.form.configcode.select();"><?php echo $this->config; ?></textarea>
		</div>
		<?php endif; ?>
		<?php echo JHtml::_('form.token'); ?>
	</div>
</form><|MERGE_RESOLUTION|>--- conflicted
+++ resolved
@@ -10,7 +10,6 @@
 
 /* @var InstallationViewCompleteHtml $this */
 ?>
-<<<<<<< HEAD
 <form action="index.php" method="post" id="adminForm" class="form-validate">
 	<div class="col-md-12">
 		<div class="alert alert-danger inlineError" id="theDefaultError" style="display: none">
@@ -20,24 +19,6 @@
 		<div class="row">
 			<div class="alert alert-success">
 				<h3><?php echo JText::_('INSTL_COMPLETE_TITLE'); ?></h3>
-=======
-<form action="index.php" xmlns="http://www.w3.org/1999/html" method="post" id="adminForm"
-	class="form-validate form-horizontal">
-	<div class="alert alert-error inlineError" id="theDefaultError" style="display: none">
-		<h4 class="alert-heading"><?php echo JText::_('JERROR'); ?></h4>
-		<p id="theDefaultErrorMessage"></p>
-	</div>
-	<div class="alert alert-success">
-		<h3><?php echo JText::_('INSTL_COMPLETE_TITLE'); ?></h3>
-	</div>
-	<div id="languages" class="row-fluid">
-		<h3><?php echo JText::_('INSTL_COMPLETE_LANGUAGE_1'); ?></h3>
-		<hr class="hr-condensed" />
-		<div class="row-fluid">
-			<div class="span6">
-				<p><?php echo JText::sprintf('INSTL_COMPLETE_LANGUAGE_DESC', 'installation'); ?></p>
-				<p><a href="#" class="btn btn-primary" id="instLangs" onclick="return Install.goToPage('languages');"><span class="icon-arrow-right icon-white"></span> <?php echo JText::_('INSTL_COMPLETE_INSTALL_LANGUAGES'); ?></a></p>
->>>>>>> e7581675
 			</div>
 		</div>
 		<div class="row">
@@ -45,7 +26,7 @@
 			<hr>
 			<div class="row">	
 				<div class="col-md-6">
-					<p><?php echo JText::_('INSTL_COMPLETE_LANGUAGE_DESC'); ?></p>
+                    <p><?php echo JText::sprintf('INSTL_COMPLETE_LANGUAGE_DESC', 'installation'); ?></p>
 					<p><a href="#" class="btn btn-primary" id="instLangs" onclick="return Install.goToPage('languages');"><span class="fa fa-arrow-right icon-white"></span> <?php echo JText::_('INSTL_COMPLETE_INSTALL_LANGUAGES'); ?></a></p>
 				</div>
 				<div class="col-md-6">
@@ -55,19 +36,11 @@
 				</div>
 			</div>
 		</div>
-<<<<<<< HEAD
 		<div class="row">
 			<div class="alert alert-info">
-				<p><?php echo JText::_('INSTL_COMPLETE_REMOVE_INSTALLATION'); ?></p>
-				<input type="button" class="btn btn-warning" name="instDefault" onclick="Install.removeFolder(this);" value="<?php echo JText::_('INSTL_COMPLETE_REMOVE_FOLDER'); ?>">
+				<p><?php echo JText::sprintf('INSTL_COMPLETE_REMOVE_INSTALLATION', 'installation'); ?></p>
+				<input type="button" class="btn btn-warning" name="instDefault" onclick="Install.removeFolder(this);" value="<?php echo JText::sprintf('INSTL_COMPLETE_REMOVE_FOLDER', 'installation'); ?>">
 			</div>
-=======
-	</div>
-	<div class="row-fluid">
-		<div class="alert">
-			<p><?php echo JText::sprintf('INSTL_COMPLETE_REMOVE_INSTALLATION', 'installation'); ?></p>
-			<input type="button" class="btn btn-warning" name="instDefault" onclick="Install.removeFolder(this);" value="<?php echo JText::sprintf('INSTL_COMPLETE_REMOVE_FOLDER', 'installation'); ?>" />
->>>>>>> e7581675
 		</div>
 		<div class="row">
 			<div class="col-md-6">
