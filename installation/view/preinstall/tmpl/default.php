<?php
/**
 * @package    Joomla.Installation
 *
 * @copyright  Copyright (C) 2005 - 2016 Open Source Matters, Inc. All rights reserved.
 * @license    GNU General Public License version 2 or later; see LICENSE.txt
 */

defined('_JEXEC') or die;

/* @var InstallationViewPreinstallHtml $this */
var_dump('TEST');
?>
<form action="index.php" method="post" id="languageForm">
	<div class="btn-toolbar">
		<div class="btn-group float-xs-right">
			<a href="#" class="btn btn-primary" onclick="Install.submitform();" title="<?php echo JText::_('JCHECK_AGAIN'); ?>"><span class="icon-refresh icon-white"></span> <?php echo JText::_('JCHECK_AGAIN'); ?></a>
		</div>
	</div>
	<div class="form-group">
		<label for="jform_language" class="control-label"><?php echo JText::_('INSTL_SELECT_LANGUAGE_TITLE'); ?></label>
		<?php echo $this->form->getInput('language'); ?>
	</div>
	<input type="hidden" name="view" value="preinstall" />
	<input type="hidden" name="task" value="setlanguage" />
	<?php echo JHtml::_('form.token'); ?>
</form>
<form action="index.php" method="post" id="adminForm">
	<div class="row">
		<div class="col-md-6">
			<h3><?php echo JText::_('INSTL_PRECHECK_TITLE'); ?></h3>
			<hr class="hr-condensed" />
			<p class="install-text">
				<?php echo JText::_('INSTL_PRECHECK_DESC'); ?>
			</p>
			<table class="table table-striped table-sm">
				<tbody>
					<?php foreach ($this->options as $option) : ?>
					<tr>
						<td class="item">
							<?php echo $option->label; ?>
						</td>
						<td>
<<<<<<< HEAD
							<span class="tag tag-<?php echo ($option->state) ? 'success' : 'important'; ?>">
								<?php echo JText::_(($option->state) ? 'JYES' : 'JNO'); ?>
=======
							<span class="label label-<?php echo $option->state ? 'success' : 'important'; ?>">
								<?php echo JText::_($option->state ? 'JYES' : 'JNO'); ?>
>>>>>>> f8b41cdb
								<?php if ($option->notice) : ?>
									<span class="icon-info-sign icon-white hasTooltip" title="<?php echo $option->notice; ?>"></span>
								<?php endif;?>
							</span>
						</td>
					</tr>
					<?php endforeach; ?>
				</tbody>
				<tfoot>
					<tr>
						<td colspan="2"></td>
					</tr>
				</tfoot>
			</table>
		</div>
		<div class="col-md-6">
			<h3><?php echo JText::_('INSTL_PRECHECK_RECOMMENDED_SETTINGS_TITLE'); ?></h3>
			<hr class="hr-condensed" />
			<p class="install-text"><?php echo JText::_('INSTL_PRECHECK_RECOMMENDED_SETTINGS_DESC'); ?></p>
			<table class="table table-striped table-sm">
				<thead>
					<tr>
						<th>
							<?php echo JText::_('INSTL_PRECHECK_DIRECTIVE'); ?>
						</th>
						<th>
							<?php echo JText::_('INSTL_PRECHECK_RECOMMENDED'); ?>
						</th>
						<th>
							<?php echo JText::_('INSTL_PRECHECK_ACTUAL'); ?>
						</th>
					</tr>
				</thead>
				<tbody>
					<?php foreach ($this->settings as $setting) : ?>
					<tr>
						<td>
							<?php echo $setting->label; ?>
						</td>
						<td>
<<<<<<< HEAD
							<span class="tag tag-success disabled">
								<?php echo JText::_(($setting->recommended) ? 'JON' : 'JOFF'); ?>
							</span>
						</td>
						<td>
							<span class="tag tag-<?php echo ($setting->state === $setting->recommended) ? 'success' : 'warning'; ?>">
								<?php echo JText::_(($setting->state) ? 'JON' : 'JOFF'); ?>
=======
							<span class="label label-success disabled">
								<?php echo JText::_($setting->recommended ? 'JON' : 'JOFF'); ?>
							</span>
						</td>
						<td>
							<span class="label label-<?php echo ($setting->state === $setting->recommended) ? 'success' : 'warning'; ?>">
								<?php echo JText::_($setting->state ? 'JON' : 'JOFF'); ?>
>>>>>>> f8b41cdb
							</span>
						</td>
					</tr>
				<?php endforeach; ?>
				</tbody>
				<tfoot>
					<tr>
						<td colspan="3"></td>
					</tr>
				</tfoot>
			</table>
		</div>
	</div>
	<div class="btn-toolbar">
		<div class="btn-group float-xs-right">
			<a href="#" class="btn btn-primary" onclick="Install.submitform();" title="<?php echo JText::_('JCHECK_AGAIN'); ?>"><span class="icon-refresh icon-white"></span> <?php echo JText::_('JCHECK_AGAIN'); ?></a>
		</div>
	</div>
	<input type="hidden" name="task" value="preinstall" />
	<?php echo JHtml::_('form.token'); ?>
</form><|MERGE_RESOLUTION|>--- conflicted
+++ resolved
@@ -41,13 +41,8 @@
 							<?php echo $option->label; ?>
 						</td>
 						<td>
-<<<<<<< HEAD
 							<span class="tag tag-<?php echo ($option->state) ? 'success' : 'important'; ?>">
-								<?php echo JText::_(($option->state) ? 'JYES' : 'JNO'); ?>
-=======
-							<span class="label label-<?php echo $option->state ? 'success' : 'important'; ?>">
 								<?php echo JText::_($option->state ? 'JYES' : 'JNO'); ?>
->>>>>>> f8b41cdb
 								<?php if ($option->notice) : ?>
 									<span class="icon-info-sign icon-white hasTooltip" title="<?php echo $option->notice; ?>"></span>
 								<?php endif;?>
@@ -88,23 +83,13 @@
 							<?php echo $setting->label; ?>
 						</td>
 						<td>
-<<<<<<< HEAD
 							<span class="tag tag-success disabled">
-								<?php echo JText::_(($setting->recommended) ? 'JON' : 'JOFF'); ?>
+								<?php echo JText::_($setting->recommended ? 'JON' : 'JOFF'); ?>
 							</span>
 						</td>
 						<td>
 							<span class="tag tag-<?php echo ($setting->state === $setting->recommended) ? 'success' : 'warning'; ?>">
-								<?php echo JText::_(($setting->state) ? 'JON' : 'JOFF'); ?>
-=======
-							<span class="label label-success disabled">
-								<?php echo JText::_($setting->recommended ? 'JON' : 'JOFF'); ?>
-							</span>
-						</td>
-						<td>
-							<span class="label label-<?php echo ($setting->state === $setting->recommended) ? 'success' : 'warning'; ?>">
 								<?php echo JText::_($setting->state ? 'JON' : 'JOFF'); ?>
->>>>>>> f8b41cdb
 							</span>
 						</td>
 					</tr>
