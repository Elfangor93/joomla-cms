<?php
/**
 * @package    Joomla.Installation
 *
 * @copyright  Copyright (C) 2005 - 2017 Open Source Matters, Inc. All rights reserved.
 * @license    GNU General Public License version 2 or later; see LICENSE.txt
 */

defined('_JEXEC') or die;

/* @var InstallationViewLanguagesHtml $this */

// Get version of Joomla! to compare it with the version of the language package
$version = new JVersion;
?>
<script type="text/javascript">
	function installLanguages() {
		var $ = jQuery.noConflict();
		$('#install_languages_desc').hide();
		$('#wait_installing').show();
		$('#wait_installing_spinner').show();
		Install.submitform();
	}
</script>

<?php echo JHtml::_('InstallationHtml.helper.stepbarlanguages'); ?>
<form action="index.php" method="post" id="adminForm" class="form-validate">
	<div class="btn-toolbar justify-content-end">
		<div class="btn-group">
			<a
				class="btn btn-secondary"
				href="#"
				onclick="return Install.goToPage('remove');"
				rel="prev"
				title="<?php echo JText::_('JPREVIOUS'); ?>">
				<span class="fa fa-arrow-left"></span>
				<?php echo JText::_('JPREVIOUS'); ?>
			</a>
			<a
				class="btn btn-primary"
				href="#"
				onclick="installLanguages()"
				rel="next"
				title="<?php echo JText::_('JNEXT'); ?>">
				<span class="fa fa-arrow-right icon-white"></span>
				<?php echo JText::_('JNEXT'); ?>
			</a>
		</div>
	</div>
	<h3><?php echo JText::_('INSTL_LANGUAGES'); ?></h3>
	<hr>
	<?php if (!$this->items) : ?>
		<p><?php echo JText::_('INSTL_LANGUAGES_WARNING_NO_INTERNET') ?></p>
		<p>
			<a href="#"
			class="btn btn-primary"
			onclick="return Install.goToPage('remove');">
			<span class="fa fa-arrow-left icon-white"></span>
			<?php echo JText::_('INSTL_LANGUAGES_WARNING_BACK_BUTTON'); ?>
			</a>
		</p>
		<p><?php echo JText::_('INSTL_LANGUAGES_WARNING_NO_INTERNET2') ?></p>
	<?php else : ?>
		<p id="install_languages_desc"><?php echo JText::_('INSTL_LANGUAGES_DESC'); ?></p>
		<p id="wait_installing" style="display: none;">
			<?php echo JText::_('INSTL_LANGUAGES_MESSAGE_PLEASE_WAIT') ?><br>
			<div id="wait_installing_spinner" class="spinner spinner-img" style="display: none;"></div>
		</p>
		<table class="table table-striped table-sm">
			<thead>
					<tr>
						<th width="1%" class="text-center">
							&nbsp;
						</th>
						<th>
							<?php echo JText::_('INSTL_LANGUAGES_COLUMN_HEADER_LANGUAGE'); ?>
						</th>
						<th width="15%">
							<?php echo JText::_('INSTL_LANGUAGES_COLUMN_HEADER_LANGUAGE_TAG'); ?>
						</th>
						<th width="5%" class="text-center">
							<?php echo JText::_('INSTL_LANGUAGES_COLUMN_HEADER_VERSION'); ?>
						</th>
					</tr>
			</thead>
			<tbody>
				<?php $currentShortVersion = preg_replace('#^([0-9\.]+)(|.*)$#', '$1', $version->getShortVersion()); ?>
				<?php foreach ($this->items as $i => $language) : ?>
					<?php // Get language code and language image. ?>
					<?php preg_match('#^pkg_([a-z]{2,3}-[A-Z]{2})$#', $language->element, $element); ?>
					<?php $language->code = $element[1]; ?>
					<tr>
						<td>
							<input type="checkbox" id="cb<?php echo $i; ?>" name="cid[]" value="<?php echo $language->update_id; ?>">
						</td>
						<td>
							<label for="cb<?php echo $i; ?>"><?php echo $language->name; ?></label>
						</td>
						<td>
							<?php echo $language->code; ?>
  						</td>
<<<<<<< HEAD
						<td class="text-center">
						<?php // Display a Note if language pack version is not equal to Joomla version ?>
						<?php if (strpos($language->version, $version::RELEASE) !== 0  || strpos($language->version, $currentShortVersion) !== 0) : ?>
							<span class="badge badge-warning hasTooltip" title="<?php echo JText::_('JGLOBAL_LANGUAGE_VERSION_NOT_PLATFORM'); ?>"><?php echo $language->version; ?></span>
=======
						<td class="center">
						<?php $minorVersion = $version::MAJOR_VERSION . '.' . $version::MINOR_VERSION; ?>
						<?php // Display a Note if language pack version is not equal to Joomla version ?>
						<?php if (strpos($language->version, $minorVersion) !== 0 || strpos($language->version, $currentShortVersion) !== 0) : ?>
							<span class="label label-warning hasTooltip" title="<?php echo JText::_('JGLOBAL_LANGUAGE_VERSION_NOT_PLATFORM'); ?>"><?php echo $language->version; ?></span>
>>>>>>> cb79438f
						<?php else : ?>
							<span class="badge badge-success"><?php echo $language->version; ?></span>
						<?php endif; ?>
						</td>
					</tr>
				<?php endforeach; ?>
			</tbody>
		</table>
		<input type="hidden" name="task" value="InstallLanguages">
		<?php echo JHtml::_('form.token'); ?>
	<?php endif; ?>
	<div class="btn-toolbar justify-content-end">
		<div class="btn-group">
			<a
				class="btn btn-secondary"
				href="#"
				onclick="return Install.goToPage('remove');"
				rel="prev"
				title="<?php echo JText::_('JPREVIOUS'); ?>">
				<span class="fa fa-arrow-left"></span>
				<?php echo JText::_('JPREVIOUS'); ?>
			</a>
			<a
				class="btn btn-primary"
				href="#"
				onclick="installLanguages()"
				rel="next"
				title="<?php echo JText::_('JNEXT'); ?>">
				<span class="fa fa-arrow-right icon-white"></span>
				<?php echo JText::_('JNEXT'); ?>
			</a>
		</div>
	</div>
</form><|MERGE_RESOLUTION|>--- conflicted
+++ resolved
@@ -99,18 +99,11 @@
 						<td>
 							<?php echo $language->code; ?>
   						</td>
-<<<<<<< HEAD
 						<td class="text-center">
-						<?php // Display a Note if language pack version is not equal to Joomla version ?>
-						<?php if (strpos($language->version, $version::RELEASE) !== 0  || strpos($language->version, $currentShortVersion) !== 0) : ?>
-							<span class="badge badge-warning hasTooltip" title="<?php echo JText::_('JGLOBAL_LANGUAGE_VERSION_NOT_PLATFORM'); ?>"><?php echo $language->version; ?></span>
-=======
-						<td class="center">
 						<?php $minorVersion = $version::MAJOR_VERSION . '.' . $version::MINOR_VERSION; ?>
 						<?php // Display a Note if language pack version is not equal to Joomla version ?>
 						<?php if (strpos($language->version, $minorVersion) !== 0 || strpos($language->version, $currentShortVersion) !== 0) : ?>
-							<span class="label label-warning hasTooltip" title="<?php echo JText::_('JGLOBAL_LANGUAGE_VERSION_NOT_PLATFORM'); ?>"><?php echo $language->version; ?></span>
->>>>>>> cb79438f
+							<span class="badge badge-warning hasTooltip" title="<?php echo JText::_('JGLOBAL_LANGUAGE_VERSION_NOT_PLATFORM'); ?>"><?php echo $language->version; ?></span>
 						<?php else : ?>
 							<span class="badge badge-success"><?php echo $language->version; ?></span>
 						<?php endif; ?>
