<?php
/**
 * @package     Joomla.Installation
 * @subpackage  View
 *
 * @copyright   Copyright (C) 2005 - 2017 Open Source Matters, Inc. All rights reserved.
 * @license     GNU General Public License version 2 or later; see LICENSE.txt
 */

defined('_JEXEC') or die;

/* @var InstallationViewSummaryHtml $this */

// Determine if the configuration file path is writable.
$path = JPATH_CONFIGURATION . '/configuration.php';
$useftp = file_exists($path) ? !is_writable($path) : !is_writable(JPATH_CONFIGURATION . '/');
$prev = $useftp ? 'ftp' : 'database';
?>
<?php echo JHtml::_('InstallationHtml.helper.stepbar'); ?>
<form action="index.php" method="post" id="adminForm" class="form-validate">
	<div class="btn-toolbar justify-content-end">
		<div class="btn-group">
			<a class="btn btn-secondary" href="#" onclick="return Install.goToPage('<?php echo $prev; ?>');" rel="prev" title="<?php echo JText::_('JPREVIOUS'); ?>"><span class="fa fa-arrow-left"></span> <?php echo JText::_('JPREVIOUS'); ?></a>
			<a class="btn btn-primary" href="#" onclick="Install.submitform();" rel="next" title="<?php echo JText::_('INSTL_SUMMARY_INSTALL'); ?>"><span class="fa fa-arrow-right icon-white"></span> <?php echo JText::_('INSTL_SUMMARY_INSTALL'); ?></a>
		</div>
	</div>

	<h3><?php echo JText::_('INSTL_FINALISATION'); ?></h3>
	<hr>

	<div class="form-group">
		<?php echo $this->form->getLabel('sample_file'); ?>
		<div class="form-text text-muted small">
			<?php echo $this->form->getInput('sample_file'); ?>
		</div>
		<p class="form-text text-muted small"><?php echo JText::_('INSTL_SITE_INSTALL_SAMPLE_DESC'); ?></p>
	</div>

	<h3><?php echo JText::_('INSTL_STEP_SUMMARY_LABEL'); ?></h3>
	<hr>

	<div class="form-group" id="summary_email">
		<?php echo $this->form->getLabel('summary_email'); ?>
		<?php echo $this->form->getInput('summary_email'); ?>
		<p class="form-text text-muted small">
			<?php echo JText::sprintf('INSTL_SUMMARY_EMAIL_DESC', '<span class="badge badge-default">' . $this->options['admin_email'] . '</span>'); ?>
		</p>
	</div>

	<div class="form-group" id="email_passwords" style="display:none;">
		<?php echo $this->form->getLabel('summary_email_passwords'); ?>
		<?php echo $this->form->getInput('summary_email_passwords'); ?>
		<p class="form-text text-muted small"><?php echo JText::_('INSTL_SUMMARY_EMAIL_PASSWORDS_DESC'); ?></p>
	</div>

	<div class="row">
		<div class="col-md-6">
			<h3><?php echo JText::_('INSTL_SITE'); ?></h3>
			<hr>
			<table class="table table-striped table-sm">
				<tbody>
					<tr>
						<td class="item">
							<?php echo JText::_('INSTL_SITE_NAME_LABEL'); ?>
						</td>
						<td>
							<?php echo $this->options['site_name']; ?>
						</td>
					</tr>
					<?php if ($this->options['site_metadesc']) : ?>
					<tr>
						<td class="item">
							<?php echo JText::_('INSTL_SITE_METADESC_LABEL'); ?>
						</td>
						<td>
							<?php echo $this->options['site_metadesc']; ?>
						</td>
					</tr>
					<?php endif; ?>
					<tr>
						<td class="item">
							<?php echo JText::_('INSTL_SITE_OFFLINE_LABEL'); ?>
						</td>
						<td>
							<span class="badge badge-<?php echo $this->options['site_offline'] ? 'success' : 'important'; ?>">
								<?php echo JText::_($this->options['site_offline'] ? 'JYES' : 'JNO'); ?>
							</span>
						</td>
					</tr>
					<tr>
						<td class="item">
							<?php echo JText::_('INSTL_ADMIN_EMAIL_LABEL'); ?>
						</td>
						<td>
							<span class="badge badge-default"><?php echo $this->options['admin_email']; ?></span>
						</td>
					</tr>
					<tr>
						<td class="item">
							<?php echo JText::_('INSTL_ADMIN_USER_LABEL'); ?>
						</td>
						<td>
							<span class="badge badge-default"><?php echo $this->options['admin_user']; ?></span>
						</td>
					</tr>
					<tr>
						<td class="item">
							<?php echo JText::_('INSTL_ADMIN_PASSWORD_LABEL'); ?>
						</td>
						<td>
							<?php echo $this->options['admin_password'] ? '***': ''; ?>
						</td>
					</tr>
				</tbody>
				<tfoot>
					<tr>
						<td colspan="2"></td>
					</tr>
				</tfoot>
			</table>
		</div>
		<div class="col-md-6">
			<h3><?php echo JText::_('INSTL_DATABASE'); ?></h3>
			<hr>
			<table class="table table-striped table-sm">
				<tbody>
					<tr>
						<td class="item">
							<?php echo JText::_('INSTL_DATABASE_TYPE_LABEL'); ?>
						</td>
						<td>
							<?php echo $this->options['db_type']; ?>
						</td>
					</tr>
					<tr>
						<td class="item">
							<?php echo JText::_('INSTL_DATABASE_HOST_LABEL'); ?>
						</td>
						<td>
							<?php echo $this->options['db_host']; ?>
						</td>
					</tr>
					<tr>
						<td class="item">
							<?php echo JText::_('INSTL_DATABASE_USER_LABEL'); ?>
						</td>
						<td>
							<?php echo $this->options['db_user']; ?>
						</td>
					</tr>
					<tr>
						<td class="item">
							<?php echo JText::_('INSTL_DATABASE_PASSWORD_LABEL'); ?>
						</td>
						<td>
							<?php echo $this->options['db_pass'] ? '***': ''; ?>
						</td>
					</tr>
					<tr>
						<td class="item">
							<?php echo JText::_('INSTL_DATABASE_NAME_LABEL'); ?>
						</td>
						<td>
							<?php echo $this->options['db_name']; ?>
						</td>
					</tr>
					<tr>
						<td class="item">
							<?php echo JText::_('INSTL_DATABASE_PREFIX_LABEL'); ?>
						</td>
						<td>
							<?php echo $this->options['db_prefix']; ?>
						</td>
					</tr>
					<tr>
						<td class="item">
							<?php echo JText::_('INSTL_DATABASE_OLD_PROCESS_LABEL'); ?>
						</td>
						<td>
<<<<<<< HEAD
							<span class="badge badge-<?php echo ($this->options['db_old'] == 'remove') ? 'important' : 'success'; ?>">
								<?php echo JText::_(($this->options['db_old'] == 'remove') ? 'INSTL_DATABASE_FIELD_VALUE_REMOVE' : 'INSTL_DATABASE_FIELD_VALUE_BACKUP'); ?>
=======
							<span class="label label-<?php echo $this->options['db_old'] === 'remove' ? 'important' : 'success'; ?>">
								<?php echo JText::_($this->options['db_old'] === 'remove' ? 'INSTL_DATABASE_FIELD_VALUE_REMOVE' : 'INSTL_DATABASE_FIELD_VALUE_BACKUP'); ?>
>>>>>>> 29077837
							</span>
						</td>
					</tr>
				</tbody>
				<tfoot>
					<tr>
						<td colspan="2"></td>
					</tr>
				</tfoot>
			</table>
		</div>
	</div>
	<?php if ($useftp) : ?>
	<div class="row">
		<div class="col-md-6">
			<h3><?php echo JText::_('INSTL_FTP'); ?></h3>
			<hr>
			<table class="table table-striped table-sm">
				<tbody>
					<tr>
						<td class="item">
							<?php echo JText::_('INSTL_FTP_ENABLE_LABEL'); ?>
						</td>
						<td>
							<span class="badge badge-<?php echo $this->options['ftp_enable'] ? 'success' : 'important'; ?>">
								<?php echo JText::_($this->options['ftp_enable'] ? 'JYES' : 'JNO'); ?>
							</span>
						</td>
					</tr>
					<?php if ($this->options['ftp_enable']) : ?>
					<tr>
						<td class="item">
							<?php echo JText::_('INSTL_FTP_USER_LABEL'); ?>
						</td>
						<td>
							<?php echo $this->options['ftp_user']; ?>
						</td>
					</tr>
					<tr>
						<td class="item">
							<?php echo JText::_('INSTL_FTP_PASSWORD_LABEL'); ?>
						</td>
						<td>
							<?php echo $this->options['ftp_pass'] ? '***': ''; ?>
						</td>
					</tr>
					<tr>
						<td class="item">
							<?php echo JText::_('INSTL_FTP_HOST_LABEL'); ?>
						</td>
						<td>
							<?php echo $this->options['ftp_host']; ?>
						</td>
					</tr>
					<tr>
						<td class="item">
							<?php echo JText::_('INSTL_FTP_PORT_LABEL'); ?>
						</td>
						<td>
							<?php echo $this->options['ftp_port']; ?>
						</td>
					</tr>
					<tr>
						<td class="item">
							<?php echo JText::_('INSTL_FTP_SAVE_LABEL'); ?>
						</td>
						<td>
							<span class="badge badge-<?php echo $this->options['ftp_save'] ? 'important' : 'success'; ?>">
								<?php echo JText::_($this->options['ftp_save'] ? 'JYES' : 'JNO'); ?>
							</span>
						</td>
					</tr>
					<?php endif; ?>
				</tbody>
				<tfoot>
				<tr>
					<td colspan="2"></td>
				</tr>
				</tfoot>
			</table>
		</div>
	</div>
	<?php endif; ?>
	<div class="row">
		<div class="col-md-6">
			<h3><?php echo JText::_('INSTL_PRECHECK_TITLE'); ?></h3>
			<hr>
			<p class="install-text">
				<?php echo JText::_('INSTL_PRECHECK_DESC'); ?>
			</p>
			<table class="table table-striped table-sm">
				<tbody>
				<?php foreach ($this->phpoptions as $option) : ?>
					<tr>
						<td class="item">
							<?php echo $option->label; ?>
						</td>
						<td>
							<span class="badge badge-<?php echo $option->state ? 'success' : 'important'; ?>">
								<?php echo JText::_($option->state ? 'JYES' : 'JNO'); ?>
								<?php if ($option->notice): ?>
									<span class="icon-info-sign icon-white hasTooltip" title="<?php echo $option->notice; ?>"></span>
								<?php endif;?>
							</span>
						</td>
					</tr>
				<?php endforeach; ?>
				</tbody>
				<tfoot>
					<tr>
						<td colspan="2"></td>
					</tr>
				</tfoot>
			</table>
		</div>
		<div class="col-md-6">
			<h3><?php echo JText::_('INSTL_PRECHECK_RECOMMENDED_SETTINGS_TITLE'); ?></h3>
			<hr>
			<p class="install-text"><?php echo JText::_('INSTL_PRECHECK_RECOMMENDED_SETTINGS_DESC'); ?></p>
			<table class="table table-striped table-sm">
				<thead>
					<tr>
						<th>
							<?php echo JText::_('INSTL_PRECHECK_DIRECTIVE'); ?>
						</th>
						<th>
							<?php echo JText::_('INSTL_PRECHECK_RECOMMENDED'); ?>
						</th>
						<th>
							<?php echo JText::_('INSTL_PRECHECK_ACTUAL'); ?>
						</th>
					</tr>
				</thead>
				<tbody>
				<?php foreach ($this->phpsettings as $setting) : ?>
					<tr>
						<td>
							<?php echo $setting->label; ?>
						</td>
						<td>
							<span class="badge badge-success disabled">
								<?php echo JText::_($setting->recommended ? 'JON' : 'JOFF'); ?>
							</span>
						</td>
						<td>
							<span class="badge badge-<?php echo ($setting->state === $setting->recommended) ? 'success' : 'warning'; ?>">
								<?php echo JText::_($setting->state ? 'JON' : 'JOFF'); ?>
							</span>
						</td>
					</tr>
				<?php endforeach; ?>
				</tbody>
				<tfoot>
					<tr>
						<td colspan="3"></td>
					</tr>
				</tfoot>
			</table>
		</div>
	</div>
	<div class="btn-toolbar justify-content-end">
		<div class="btn-group">
			<a class="btn btn-secondary" href="#" onclick="return Install.goToPage('<?php echo $prev; ?>');" rel="prev" title="<?php echo JText::_('JPREVIOUS'); ?>"><span class="fa fa-arrow-left"></span> <?php echo JText::_('JPREVIOUS'); ?></a>
			<a class="btn btn-primary" href="#" onclick="Install.submitform();" rel="next" title="<?php echo JText::_('INSTL_SUMMARY_INSTALL'); ?>"><span class="fa fa-arrow-right icon-white"></span> <?php echo JText::_('INSTL_SUMMARY_INSTALL'); ?></a>
		</div>
	</div>

	<input type="hidden" name="task" value="summary">
	<input type="hidden" name="format" value="json">
	<?php echo JHtml::_('form.token'); ?>
</form>

<script type="text/javascript">
	jQuery('input[name="jform[summary_email]"]').each(function(index, el) {
        jQuery(el).parent().on('click', function() {
            Install.toggle('email_passwords', 'summary_email', 0);
        });
        Install.toggle('email_passwords', 'summary_email', 1);
    });
</script><|MERGE_RESOLUTION|>--- conflicted
+++ resolved
@@ -177,13 +177,8 @@
 							<?php echo JText::_('INSTL_DATABASE_OLD_PROCESS_LABEL'); ?>
 						</td>
 						<td>
-<<<<<<< HEAD
-							<span class="badge badge-<?php echo ($this->options['db_old'] == 'remove') ? 'important' : 'success'; ?>">
-								<?php echo JText::_(($this->options['db_old'] == 'remove') ? 'INSTL_DATABASE_FIELD_VALUE_REMOVE' : 'INSTL_DATABASE_FIELD_VALUE_BACKUP'); ?>
-=======
-							<span class="label label-<?php echo $this->options['db_old'] === 'remove' ? 'important' : 'success'; ?>">
+							<span class="badge badge-<?php echo $this->options['db_old'] === 'remove' ? 'important' : 'success'; ?>">
 								<?php echo JText::_($this->options['db_old'] === 'remove' ? 'INSTL_DATABASE_FIELD_VALUE_REMOVE' : 'INSTL_DATABASE_FIELD_VALUE_BACKUP'); ?>
->>>>>>> 29077837
 							</span>
 						</td>
 					</tr>
