--- conflicted
+++ resolved
@@ -26,13 +26,8 @@
 		<?php foreach ($this->tasks as $task) : ?>
 			<tr id="install_<?php echo $task; ?>">
 				<td class="item" nowrap="nowrap" width="10%">
-<<<<<<< HEAD
-				<?php if ($task == 'Email') : ?>
+				<?php if ($task === 'Email') : ?>
 					<?php echo JText::sprintf('INSTL_INSTALLING_EMAIL', '<span class="badge badge-info">' . $this->options['admin_email'] . '</span>'); ?>
-=======
-				<?php if ($task === 'Email') : ?>
-					<?php echo JText::sprintf('INSTL_INSTALLING_EMAIL', '<span class="label">' . $this->options['admin_email'] . '</span>'); ?>
->>>>>>> 29077837
 				<?php else : ?>
 					<?php echo JText::_('INSTL_INSTALLING_' . strtoupper($task)); ?>
 				<?php endif; ?>
