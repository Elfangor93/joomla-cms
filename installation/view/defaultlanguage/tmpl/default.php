<?php
/**
 * @package    Joomla.Installation
 *
 * @copyright  Copyright (C) 2005 - 2016 Open Source Matters, Inc. All rights reserved.
 * @license    GNU General Public License version 2 or later; see LICENSE.txt
 */

defined('_JEXEC') or die;

JFactory::getDocument()->addScriptDeclaration(
<<<JS
	jQuery(document).ready(function($) {
		$(':input[name="jform[activateMultilanguage]"]').each(function(el){
			$(this).click(function(){Install.toggle('installLocalisedContent', 'activateMultilanguage', 1);});
			$(this).click(function(){Install.toggle('activatePluginLanguageCode', 'activateMultilanguage', 1);});
		});
		Install.toggle('installLocalisedContent', 'activateMultilanguage', 1);
		Install.toggle('activatePluginLanguageCode', 'activateMultilanguage', 1);
	});
JS
);
?>
<?php echo JHtml::_('InstallationHtml.helper.stepbarlanguages'); ?>
<form action="index.php" method="post" id="adminForm" class="form-validate">
	<div class="btn-toolbar">
		<div class="btn-group float-xs-right">
			<a
				class="btn btn-secondary"
				href="#"
				onclick="return Install.goToPage('languages');"
				rel="prev"
				title="<?php echo JText::_('JPREVIOUS'); ?>">
				<span class="fa fa-arrow-left"></span>
				<?php echo JText::_('JPREVIOUS'); ?>
			</a>
			<?php // Check if there are languages in the list, if not you cannot move forward ?>
			<?php if ($this->items->administrator) : ?>
				<a
					class="btn btn-primary"
					href="#"
					onclick="Install.submitform();"
					rel="next"
					title="<?php echo JText::_('JNEXT'); ?>">
					<span class="fa fa-arrow-right icon-white"></span>
					<?php echo JText::_('JNEXT'); ?>
				</a>
			<?php endif; ?>
		</div>
	</div>
	<h3><?php echo JText::_('INSTL_DEFAULTLANGUAGE_MULTILANGUAGE_TITLE'); ?></h3>
	<hr class="hr-condensed" />
	<p><?php echo JText::_('INSTL_DEFAULTLANGUAGE_MULTILANGUAGE_DESC'); ?></p>
	<div class="form-group">
		<?php echo $this->form->getLabel('activateMultilanguage'); ?>
		<?php echo $this->form->getInput('activateMultilanguage'); ?>
		<p class="form-text text-muted small"><?php echo JText::_('INSTL_DEFAULTLANGUAGE_ACTIVATE_MULTILANGUAGE_DESC'); ?></p>
	</div>
	<div id="multilanguageOptions">
<<<<<<< HEAD
		<div class="form-group" id="installLocalisedContent" style="display:auto;">
			<?php echo $this->form->getLabel('installLocalisedContent'); ?>
			<?php echo $this->form->getInput('installLocalisedContent'); ?>
			<p class="form-text text-muted small"><?php echo JText::_('INSTL_DEFAULTLANGUAGE_INSTALL_LOCALISED_CONTENT_DESC'); ?></p>
		</div>
		<div class="form-group" id="activatePluginLanguageCode" style="display:auto;">
			<?php echo $this->form->getLabel('activatePluginLanguageCode'); ?>
			<?php echo $this->form->getInput('activatePluginLanguageCode'); ?>
			<p class="form-text text-muted small"><?php echo JText::_('INSTL_DEFAULTLANGUAGE_ACTIVATE_LANGUAGE_CODE_PLUGIN_DESC'); ?></p>
=======
		<div class="control-group" id="installLocalisedContent" style="display:none;">
			<div class="control-label">
				<?php echo $this->form->getLabel('installLocalisedContent'); ?>
			</div>
			<div class="controls">
				<?php echo $this->form->getInput('installLocalisedContent'); ?>
				<p class="help-block">
					<?php echo JText::_('INSTL_DEFAULTLANGUAGE_INSTALL_LOCALISED_CONTENT_DESC'); ?>
				</p>
			</div>
		</div>
		<div class="control-group" id="activatePluginLanguageCode" style="display:none;">
			<div class="control-label">
				<?php echo $this->form->getLabel('activatePluginLanguageCode'); ?>
			</div>
			<div class="controls">
				<?php echo $this->form->getInput('activatePluginLanguageCode'); ?>
				<p class="help-block">
					<?php echo JText::_('INSTL_DEFAULTLANGUAGE_ACTIVATE_LANGUAGE_CODE_PLUGIN_DESC'); ?>
				</p>
			</div>
>>>>>>> f8b41cdb
		</div>
	</div>
	<h3><?php echo JText::_('INSTL_DEFAULTLANGUAGE_ADMINISTRATOR'); ?></h3>
	<hr class="hr-condensed" />
	<p><?php echo JText::_('INSTL_DEFAULTLANGUAGE_DESC'); ?></p>
	<table class="table table-striped table-sm">
		<thead>
		<tr>
			<th>
				<?php echo JText::_('INSTL_DEFAULTLANGUAGE_COLUMN_HEADER_SELECT'); ?>
			</th>
			<th>
				<?php echo JText::_('INSTL_DEFAULTLANGUAGE_COLUMN_HEADER_LANGUAGE'); ?>
			</th>
			<th>
				<?php echo JText::_('INSTL_DEFAULTLANGUAGE_COLUMN_HEADER_TAG'); ?>
			</th>
		</tr>
		</thead>
		<tbody>
		<?php foreach ($this->items->administrator as $i => $lang) : ?>
			<tr>
				<td>
					<input
						id="admin-language-cb<?php echo $i; ?>"
						type="radio"
						name="administratorlang"
						value="<?php echo $lang->language; ?>"
						<?php if ($lang->published) echo 'checked="checked"'; ?>
					/>
				</td>
				<td align="text-xs-center">
					<label for="admin-language-cb<?php echo $i; ?>">
						<?php echo $lang->name; ?>
					</label>
				</td>
				<td align="text-xs-center">
					<?php echo $lang->language; ?>
				</td>
			</tr>
		<?php endforeach; ?>
		</tbody>
	</table>
	<h3><?php echo JText::_('INSTL_DEFAULTLANGUAGE_FRONTEND'); ?></h3>
	<hr class="hr-condensed" />
	<p><?php echo JText::_('INSTL_DEFAULTLANGUAGE_DESC_FRONTEND'); ?></p>
	<table class="table table-striped table-sm">
		<thead>
		<tr>
			<th>
				<?php echo JText::_('INSTL_DEFAULTLANGUAGE_COLUMN_HEADER_SELECT'); ?>
			</th>
			<th>
				<?php echo JText::_('INSTL_DEFAULTLANGUAGE_COLUMN_HEADER_LANGUAGE'); ?>
			</th>
			<th>
				<?php echo JText::_('INSTL_DEFAULTLANGUAGE_COLUMN_HEADER_TAG'); ?>
			</th>
		</tr>
		</thead>
		<tbody>
		<?php foreach ($this->items->frontend as $i => $lang) : ?>
			<tr>
				<td>
					<input
						id="site-language-cb<?php echo $i; ?>"
						type="radio"
						name="frontendlang"
						value="<?php echo $lang->language; ?>"
						<?php if ($lang->published) echo 'checked="checked"'; ?>
					/>
				</td>
				<td align="text-xs-center">
					<label for="site-language-cb<?php echo $i; ?>">
						<?php echo $lang->name; ?>
					</label>
				</td>
				<td align="text-xs-center">
					<?php echo $lang->language; ?>
				</td>
			</tr>
		<?php endforeach; ?>
		</tbody>
	</table>
	<div class="btn-toolbar">
		<div class="btn-group float-xs-right">
			<a
				class="btn btn-secondary"
				href="#"
				onclick="return Install.goToPage('languages');"
				rel="prev"
				title="<?php echo JText::_('JPREVIOUS'); ?>">
				<span class="fa fa-arrow-left"></span>
				<?php echo JText::_('JPREVIOUS'); ?>
			</a>
			<?php // Check if there are languages in the list, if not you cannot move forward ?>
			<?php if ($this->items->administrator) : ?>
				<a
					class="btn btn-primary"
					href="#"
					onclick="Install.submitform();"
					rel="next"
					title="<?php echo JText::_('JNEXT'); ?>">
					<span class="fa fa-arrow-right icon-white"></span>
					<?php echo JText::_('JNEXT'); ?>
				</a>
			<?php endif; ?>
		</div>
	</div>
	<input type="hidden" name="task" value="setdefaultlanguage" />
	<?php echo JHtml::_('form.token'); ?>
</form>

<script type="text/javascript">
	jQuery('input[name="jform[activateMultilanguage]"]').each(function(index, el) {
		jQuery(el).on('click', function() {
			Install.toggle('installLocalisedContent', 'activateMultilanguage', 1);
			Install.toggle('activatePluginLanguageCode', 'activateMultilanguage', 1);
		});
		Install.toggle('installLocalisedContent', 'activateMultilanguage', 1);
		Install.toggle('activatePluginLanguageCode', 'activateMultilanguage', 1);
	});
</script><|MERGE_RESOLUTION|>--- conflicted
+++ resolved
@@ -57,39 +57,15 @@
 		<p class="form-text text-muted small"><?php echo JText::_('INSTL_DEFAULTLANGUAGE_ACTIVATE_MULTILANGUAGE_DESC'); ?></p>
 	</div>
 	<div id="multilanguageOptions">
-<<<<<<< HEAD
-		<div class="form-group" id="installLocalisedContent" style="display:auto;">
+		<div class="form-group" id="installLocalisedContent" style="display:none;">
 			<?php echo $this->form->getLabel('installLocalisedContent'); ?>
 			<?php echo $this->form->getInput('installLocalisedContent'); ?>
 			<p class="form-text text-muted small"><?php echo JText::_('INSTL_DEFAULTLANGUAGE_INSTALL_LOCALISED_CONTENT_DESC'); ?></p>
 		</div>
-		<div class="form-group" id="activatePluginLanguageCode" style="display:auto;">
+		<div class="form-group" id="activatePluginLanguageCode" style="display:none;">
 			<?php echo $this->form->getLabel('activatePluginLanguageCode'); ?>
 			<?php echo $this->form->getInput('activatePluginLanguageCode'); ?>
 			<p class="form-text text-muted small"><?php echo JText::_('INSTL_DEFAULTLANGUAGE_ACTIVATE_LANGUAGE_CODE_PLUGIN_DESC'); ?></p>
-=======
-		<div class="control-group" id="installLocalisedContent" style="display:none;">
-			<div class="control-label">
-				<?php echo $this->form->getLabel('installLocalisedContent'); ?>
-			</div>
-			<div class="controls">
-				<?php echo $this->form->getInput('installLocalisedContent'); ?>
-				<p class="help-block">
-					<?php echo JText::_('INSTL_DEFAULTLANGUAGE_INSTALL_LOCALISED_CONTENT_DESC'); ?>
-				</p>
-			</div>
-		</div>
-		<div class="control-group" id="activatePluginLanguageCode" style="display:none;">
-			<div class="control-label">
-				<?php echo $this->form->getLabel('activatePluginLanguageCode'); ?>
-			</div>
-			<div class="controls">
-				<?php echo $this->form->getInput('activatePluginLanguageCode'); ?>
-				<p class="help-block">
-					<?php echo JText::_('INSTL_DEFAULTLANGUAGE_ACTIVATE_LANGUAGE_CODE_PLUGIN_DESC'); ?>
-				</p>
-			</div>
->>>>>>> f8b41cdb
 		</div>
 	</div>
 	<h3><?php echo JText::_('INSTL_DEFAULTLANGUAGE_ADMINISTRATOR'); ?></h3>
