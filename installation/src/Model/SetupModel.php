<?php

/**
 * @package     Joomla.Installation
 * @subpackage  Model
 *
 * @copyright   (C) 2009 Open Source Matters, Inc. <https://www.joomla.org>
 * @license     GNU General Public License version 2 or later; see LICENSE.txt
 */

namespace Joomla\CMS\Installation\Model;

use Joomla\CMS\Factory;
use Joomla\CMS\Form\Form;
use Joomla\CMS\Installation\Helper\DatabaseHelper;
use Joomla\CMS\Language\LanguageHelper;
use Joomla\CMS\Language\Text;
use Joomla\Utilities\ArrayHelper;

// phpcs:disable PSR1.Files.SideEffects
\defined('_JEXEC') or die;
// phpcs:enable PSR1.Files.SideEffects

/**
 * Setup model for the Joomla Core Installer.
 *
 * @since  3.1
 */
class SetupModel extends BaseInstallationModel
{
    /**
     * Get the current setup options from the session.
     *
     * @return  array  An array of options from the session.
     *
     * @since   3.1
     */
    public function getOptions()
    {
        if (!empty(Factory::getSession()->get('setup.options', []))) {
            return Factory::getSession()->get('setup.options', []);
        }
    }

    /**
     * Store the current setup options in the session.
     *
     * @param   array  $options  The installation options.
     *
     * @return  array  An array of options from the session.
     *
     * @since   3.1
     */
    public function storeOptions($options)
    {
        // Get the current setup options from the session.
        $old = (array) $this->getOptions();

        // Ensure that we have language
        if (!isset($options['language']) || empty($options['language'])) {
            $options['language'] = Factory::getLanguage()->getTag();
        }

        // Store passwords as a separate key that is not used in the forms
        foreach (['admin_password', 'db_pass'] as $passwordField) {
            if (isset($options[$passwordField])) {
                $plainTextKey = $passwordField . '_plain';

                $options[$plainTextKey] = $options[$passwordField];

                unset($options[$passwordField]);
            }
        }

        // Get the session
        $session = Factory::getSession();
        $options['helpurl'] = $session->get('setup.helpurl', null);

        // Merge the new setup options into the current ones and store in the session.
        $options = array_merge($old, (array) $options);
        $session->set('setup.options', $options);

        return $options;
    }

    /**
     * Method to get the form.
     *
     * @param   string|null  $view  The view being processed.
     *
     * @return  Form|boolean  JForm object on success, false on failure.
     *
     * @since   3.1
     */
    public function getForm($view = null)
    {
        if (!$view) {
            $view = Factory::getApplication()->getInput()->getWord('view', 'setup');
        }

        // Get the form.
        Form::addFormPath(JPATH_COMPONENT . '/forms');

        try {
            $form = Form::getInstance('jform', $view, ['control' => 'jform']);
        } catch (\Exception $e) {
            Factory::getApplication()->enqueueMessage($e->getMessage(), 'error');

            return false;
        }

        // Check the session for previously entered form data.
        $data = (array) $this->getOptions();

        // Bind the form data if present.
        if (!empty($data)) {
            $form->bind($data);
        }

        return $form;
    }

    /**
     * Method to check the form data.
     *
     * @param   string  $page  The view being checked.
     *
     * @return  array|boolean  Array with the validated form data or boolean false on a validation failure.
     *
     * @since   3.1
     */
    public function checkForm($page = 'setup')
    {
        // Get the posted values from the request and validate them.
<<<<<<< HEAD
        $data   = Factory::getApplication()->getInput()->post->get('jform', array(), 'array');
=======
        $data   = Factory::getApplication()->input->post->get('jform', [], 'array');
>>>>>>> 4c918795
        $return = $this->validate($data, $page);

        // Attempt to save the data before validation.
        $form = $this->getForm();
        $data = $form->filter($data);

        $this->storeOptions($data);

        // Check for validation errors.
        if ($return === false) {
            return false;
        }

        // Store the options in the session.
        return $this->storeOptions($return);
    }

    /**
     * Generate a panel of language choices for the user to select their language.
     *
     * @return  array
     *
     * @since   3.1
     */
    public function getLanguages()
    {
        // Detect the native language.
        $native = LanguageHelper::detectLanguage();

        if (empty($native)) {
            $native = 'en-GB';
        }

        // Get a forced language if it exists.
        $forced = Factory::getApplication()->getLocalise();

        if (!empty($forced['language'])) {
            $native = $forced['language'];
        }

        // Get the list of available languages.
        $list = LanguageHelper::createLanguageList($native);

        if (!$list || $list instanceof \Exception) {
            $list = [];
        }

        return $list;
    }

    /**
     * Method to validate the form data.
     *
     * @param   array        $data  The form data.
     * @param   string|null  $view  The view.
     *
     * @return  array|boolean  Array of filtered data if valid, false otherwise.
     *
     * @since   3.1
     */
    public function validate($data, $view = null)
    {
        // Get the form.
        $form = $this->getForm($view);

        // Check for an error.
        if ($form === false) {
            return false;
        }

        // Filter and validate the form data.
        $data   = $form->filter($data);
        $return = $form->validate($data);

        // Check for an error.
        if ($return instanceof \Exception) {
            Factory::getApplication()->enqueueMessage($return->getMessage(), 'warning');

            return false;
        }

        // Check the validation results.
        if ($return === false) {
            // Get the validation messages from the form.
            $messages = array_reverse($form->getErrors());

            foreach ($messages as $message) {
                if ($message instanceof \Exception) {
                    Factory::getApplication()->enqueueMessage($message->getMessage(), 'warning');
                } else {
                    Factory::getApplication()->enqueueMessage($message, 'warning');
                }
            }

            return false;
        }

        return $data;
    }

    /**
     * Method to validate the db connection properties.
     *
     * @return  boolean
     *
     * @since   4.0.0
     * @throws  \Exception
     */
    public function validateDbConnection()
    {
        $options = $this->getOptions();

        // Get the options as an object for easier handling.
        $options = ArrayHelper::toObject($options);

        // Load the backend language files so that the DB error messages work.
        $lang = Factory::getLanguage();
        $currentLang = $lang->getTag();

        // Load the selected language
        if (LanguageHelper::exists($currentLang, JPATH_ADMINISTRATOR)) {
            $lang->load('joomla', JPATH_ADMINISTRATOR, $currentLang, true);
        } else {
            // Pre-load en-GB in case the chosen language files do not exist.
            $lang->load('joomla', JPATH_ADMINISTRATOR, 'en-GB', true);
        }

        // Validate and clean up connection parameters
        $paramsCheck = DatabaseHelper::validateConnectionParameters($options);

        if ($paramsCheck) {
            // Validation error: Enqueue the error message
            Factory::getApplication()->enqueueMessage($paramsCheck, 'error');

            return false;
        }

        // Security check for remote db hosts
        if (!DatabaseHelper::checkRemoteDbHost($options)) {
            // Messages have been enqueued in the called function.
            return false;
        }

        // Get a database object.
        try {
            $db = DatabaseHelper::getDbo(
                $options->db_type,
                $options->db_host,
                $options->db_user,
                $options->db_pass_plain,
                $options->db_name,
                $options->db_prefix,
                false,
                DatabaseHelper::getEncryptionSettings($options)
            );

            $db->connect();
        } catch (\RuntimeException $e) {
            if (
                $options->db_type === 'mysql' && strpos($e->getMessage(), '[1049] Unknown database') === 42
                || $options->db_type === 'pgsql' && strpos($e->getMessage(), 'database "' . $options->db_name . '" does not exist')
            ) {
                // Database doesn't exist: Skip the below checks, they will be done later at database creation
                return true;
            }

            Factory::getApplication()->enqueueMessage(Text::sprintf('INSTL_DATABASE_COULD_NOT_CONNECT', $e->getMessage()), 'error');

            return false;
        }

        // Check database server parameters
        $dbServerCheck = DatabaseHelper::checkDbServerParameters($db, $options);

        if ($dbServerCheck) {
            // Some server parameter is not ok: Enqueue the error message
            Factory::getApplication()->enqueueMessage($dbServerCheck, 'error');

            return false;
        }

        return true;
    }
}<|MERGE_RESOLUTION|>--- conflicted
+++ resolved
@@ -132,11 +132,7 @@
     public function checkForm($page = 'setup')
     {
         // Get the posted values from the request and validate them.
-<<<<<<< HEAD
-        $data   = Factory::getApplication()->getInput()->post->get('jform', array(), 'array');
-=======
-        $data   = Factory::getApplication()->input->post->get('jform', [], 'array');
->>>>>>> 4c918795
+        $data   = Factory::getApplication()->getInput()->post->get('jform', [], 'array');
         $return = $this->validate($data, $page);
 
         // Attempt to save the data before validation.
