<?php
/**
 * @package    Joomla.Installation
 *
 * @copyright  Copyright (C) 2005 - 2017 Open Source Matters, Inc. All rights reserved.
 * @license    GNU General Public License version 2 or later; see LICENSE.txt
 */

defined('JPATH_BASE') or die;

JFormHelper::loadFieldClass('radio');

/**
 * Sample data Form Field class.
 *
 * @since  1.6
 */
class InstallationFormFieldSample extends JFormFieldRadio
{
	/**
	 * The form field type.
	 *
	 * @var    string
	 * @since  1.6
	 */
	protected $type = 'Sample';

	/**
	 * Method to get the field options.
	 *
	 * @return  array  The field option objects.
	 *
	 * @since   1.6
	 */
	protected function getOptions()
	{
		$options = array();
		$type    = $this->form->getValue('db_type');

		// Some database drivers share DDLs; point these drivers to the correct parent
		if ($type == 'mysqli' || $type == 'pdomysql')
		{
			$type = 'mysql';
		}

		// Get a list of files in the search path with the given filter.
		$files = JFolder::files(JPATH_INSTALLATION . '/sql/' . $type, '^sample.*\.sql$');

		// Add option to not install sample data.
<<<<<<< HEAD
		$options[] = JHtml::_('select.option', '',
			JHtml::_('tooltip', JText::_('INSTL_SITE_INSTALL_SAMPLE_NONE_DESC'), '', '', JText::_('JNO'))
=======
		$options[] = JHtml::_(
			'select.option',
			'',
			JHtml::_('tooltip', JText::_('INSTL_SITE_INSTALL_SAMPLE_NONE_DESC'), '', '', JText::_('INSTL_SITE_INSTALL_SAMPLE_NONE'))
>>>>>>> 7210596f
		);

		// Build the options list from the list of files.
		if (is_array($files))
		{
			foreach ($files as $file)
			{
				$options[] = JHtml::_('select.option', $file, JFactory::getLanguage()->hasKey($key = 'INSTL_' . ($file = JFile::stripExt($file)) . '_SET') ?
					JHtml::_('tooltip', JText::_('INSTL_' . strtoupper($file = JFile::stripExt($file)) . '_SET_DESC'), '', '',
						JText::_('JYES')
					) : $file
				);
			}
		}

		// Merge any additional options in the XML definition.
		$options = array_merge(parent::getOptions(), $options);

		return $options;
	}

	/**
	 * Method to get the field input markup.
	 *
	 * @return  string   The field input markup.
	 *
	 * @since   1.6
	 */
	protected function getInput()
	{
		if (!$this->value)
		{
			$conf = JFactory::getConfig();

			if ($conf->get('sampledata'))
			{
				$this->value = $conf->get('sampledata');
			}
			else
			{
				$this->value = '';
			}
		}

		if (empty($this->layout))
		{
			throw new UnexpectedValueException(sprintf('%s has no layout assigned.', $this->name));
		}

		return $this->getRenderer($this->layout)->render($this->getLayoutData());
	}
}<|MERGE_RESOLUTION|>--- conflicted
+++ resolved
@@ -47,15 +47,8 @@
 		$files = JFolder::files(JPATH_INSTALLATION . '/sql/' . $type, '^sample.*\.sql$');
 
 		// Add option to not install sample data.
-<<<<<<< HEAD
 		$options[] = JHtml::_('select.option', '',
 			JHtml::_('tooltip', JText::_('INSTL_SITE_INSTALL_SAMPLE_NONE_DESC'), '', '', JText::_('JNO'))
-=======
-		$options[] = JHtml::_(
-			'select.option',
-			'',
-			JHtml::_('tooltip', JText::_('INSTL_SITE_INSTALL_SAMPLE_NONE_DESC'), '', '', JText::_('INSTL_SITE_INSTALL_SAMPLE_NONE'))
->>>>>>> 7210596f
 		);
 
 		// Build the options list from the list of files.
