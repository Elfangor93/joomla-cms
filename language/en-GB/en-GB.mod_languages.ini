--- conflicted
+++ resolved
@@ -6,11 +6,7 @@
 MOD_LANGUAGES="Language Switcher"
 MOD_LANGUAGES_FIELD_ACTIVE_DESC="Display or not the active language. If displayed, the class 'lang-active' will be added to the element."
 MOD_LANGUAGES_FIELD_ACTIVE_LABEL="Active Language"
-<<<<<<< HEAD
-MOD_LANGUAGES_FIELD_CACHING_DESC="Use the global cache setting to cache the content of this module or disable caching for this module.<br>This should be set to 'No caching' when using Items Associations."
-=======
-MOD_LANGUAGES_FIELD_CACHING_DESC="Use the global cache setting to cache the content of this module or disable caching for this module.<br />This should be set to 'No caching' when using Associations."
->>>>>>> 6a0871fa
+MOD_LANGUAGES_FIELD_CACHING_DESC="Use the global cache setting to cache the content of this module or disable caching for this module.<br>This should be set to 'No caching' when using Associations."
 MOD_LANGUAGES_FIELD_DROPDOWN_DESC="If set to 'Yes', the content languages native names will display in a dropdown."
 MOD_LANGUAGES_FIELD_DROPDOWN_LABEL="Use Dropdown"
 MOD_LANGUAGES_FIELD_DROPDOWN_IMAGE_DESC="Add image flags to the dropdown."
