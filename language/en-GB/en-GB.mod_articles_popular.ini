--- conflicted
+++ resolved
@@ -4,19 +4,9 @@
 ; Note : All ini files need to be saved as UTF-8
 
 MOD_ARTICLES_POPULAR="Articles - Most Read"
-<<<<<<< HEAD
 MOD_POPULAR_FIELD_COUNT_LABEL="Articles to Display"
 MOD_POPULAR_FIELD_FEATURED_LABEL="Featured Articles"
-MOD_POPULAR_XML_DESCRIPTION="This module shows a list of the currently published Articles which have the highest number of page views."
-=======
-MOD_POPULAR_FIELD_CATEGORY_DESC="Select Articles from a specific Category or a set of Categories. If no selection will show all categories as default."
-MOD_POPULAR_FIELD_COUNT_DESC="The number of Articles to display (the default is 5)."
-MOD_POPULAR_FIELD_COUNT_LABEL="Count"
-MOD_POPULAR_FIELD_FEATURED_DESC="Show or hide Articles marked as Featured."
-MOD_POPULAR_FIELD_FEATURED_LABEL="Featured Articles"
 MOD_POPULAR_XML_DESCRIPTION="This module shows a list of the published Articles which have the highest number of page views."
-MOD_POPULAR_FIELD_DATEFIELD_DESC="Select which date field you want the date filter to be applied to."
->>>>>>> 2ce150c7
 MOD_POPULAR_FIELD_DATEFIELD_LABEL="Date Field"
 MOD_POPULAR_FIELD_DATEFILTERING_LABEL="Date Filtering"
 MOD_POPULAR_FIELD_ENDDATE_LABEL="End Date"
