; Joomla! Project
; Copyright (C) 2005 - 2015 Open Source Matters. All rights reserved.
; License GNU General Public License version 2 or later; see LICENSE.txt, see LICENSE.php
; Note : All ini files need to be saved as UTF-8

<<<<<<< HEAD
MOD_FINDER="Smart Search Module"
MOD_FINDER_XML_DESCRIPTION="This is a search module for the Smart Search system."
MOD_FINDER_LAYOUT_DEFAULT="Default"
=======
MOD_FINDER="Smart Search"
MOD_FINDER_XML_DESCRIPTION="This is a search module for the Smart Search system."
>>>>>>> 8045b8a2
<|MERGE_RESOLUTION|>--- conflicted
+++ resolved
@@ -3,11 +3,6 @@
 ; License GNU General Public License version 2 or later; see LICENSE.txt, see LICENSE.php
 ; Note : All ini files need to be saved as UTF-8
 
-<<<<<<< HEAD
-MOD_FINDER="Smart Search Module"
-MOD_FINDER_XML_DESCRIPTION="This is a search module for the Smart Search system."
-MOD_FINDER_LAYOUT_DEFAULT="Default"
-=======
 MOD_FINDER="Smart Search"
 MOD_FINDER_XML_DESCRIPTION="This is a search module for the Smart Search system."
->>>>>>> 8045b8a2
+MOD_FINDER_LAYOUT_DEFAULT="Default"