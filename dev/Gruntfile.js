module.exports = function(grunt) {

	var settings  = grunt.file.readYAML('settings.yaml'),
		path        = require('path'),
		preText     = '{\n "name": "joomla-assets",\n "version": "4.0.0",\n "description": "External assets that Joomla is using",\n "dependencies": {\n  ',
		postText    = '  },\n  "license": "GPL-2.0+"\n}',
		name,
		disabledNPM = ['jcrop', 'autocomplete', 'coddemirror'],
		vendorsTxt = '',
		vendorsArr = '';

	for (name in settings.vendors) {
		if (disabledNPM.indexOf(name) < 0 ) {
			vendorsTxt += '"' + name + '": "' + settings.vendors[name].version + '",';
		}
	}

	for (name in settings.vendors) {
		vendorsArr += '\'' + name + '\' => array(\'version\' => \'' + settings.vendors[name].version + '\',' + '\'dependencies\' => \'' + settings.vendors[name].dependencies + '\'),\n\t\t\t';
	}

	// Build the package.json and assets.php for all 3rd Party assets
	grunt.file.write('assets/package.json', preText + vendorsTxt.substring(0, vendorsTxt.length - 1) + postText);
	grunt.file.write('assets.php', '<?php\ndefined(\'_JEXEC\') or die;\n\nabstract class ExternalAssets{\n\tpublic static function getCoreAssets() {\n\t\t return array(\n\t\t\t' + vendorsArr + '\n\t\t);\n\t}\n}\n');

	// Project configuration.
	grunt.initConfig({
		folder : {
			system   : '../media/system/js',
			fields   : '../media/system/js/fields',
			legacy   : '../media/system/js/legacy',
			puny     : '../media/vendor/punycode/js',
			cmadd    : '../media/vendor/codemirror/addon',
			cmkey    : '../media/vendor/codemirror/keymap',
			cmlib    : '../media/vendor/codemirror/lib',
			cmmod    : '../media/vendor/codemirror/mode',
			cmthem   : '../media/vendor/codemirror/theme',
		},

		// Let's clean up the system
		clean: {
			assets: {
				src: [
					'assets/node_modules/**',
					'assets/tmp/**',
					'../media/vendor/jquery/js/*',
					'!../media/vendor/jquery/js/*jquery-noconflict.js*', // Joomla owned
					'../media/vendor/bootstrap/**',
					'../media/vendor/tether/**',
					'../media/vendor/jcrop/**',
					'../media/vendor/dragula/**',
					'../media/vendor/font-awesome/**',
					'../media/vendor/tinymce/plugins/*',
					'../media/vendor/tinymce/skins/*',
					'../media/vendor/tinymce/themes/*',
					'!../media/vendor/tinymce/plugins/*jdragdrop*',  // Joomla owned
					'../media/vendor/punycode/*',
					'../media/vendor/codemirror/*',
					'../media/vendor/autocomplete/*',
					'../media/vendor/mediaelement/*',
					'../media/vendor/chosenjs/*',
					'../media/vendor/awesomplete/*',
				],
				expand: true,
				options: {
					force: true
				},
			},
			tmp: {
				src: [
					'assets/',
				],
				expand: true,
				options: {
					force: true
				}
			}
		},
		// Update all the packages to the version specified in assets/package.json
		shell: {
			update: {
				command: [
					'cd assets',
					'npm install'
				].join('&&')
			}
		},
		// Get the latest codemirror
		curl: {
			'cmGet': {
				src: 'https://github.com/codemirror/CodeMirror/archive/' + settings.vendors.codemirror.version + '.zip',
				dest: 'assets/tmp/cmzip.zip'
			},
			'jCrop': {
				src: 'https://github.com/tapmodo/Jcrop/archive/v' + settings.vendors.jcrop.version + '.zip',
				dest: 'assets/tmp/jcrop.zip'
			},
			'autoComplete': {
				src: 'https://github.com/devbridge/jQuery-Autocomplete/archive/v' + settings.vendors.autocomplete.version + '.zip',
				dest: 'assets/tmp/autoc.zip'
			},
		},
		unzip: {
			'cmUnzip': {
				router: function (filepath) {
					var re = new RegExp('CodeMirror-' + settings.vendors.codemirror.version + '/', 'g');
					var newFilename = filepath.replace(re, '');
					return newFilename;
				},
				src: 'assets/tmp/cmzip.zip',
				dest: 'assets/tmp/codemirror/'
			},
			'autoUnzip': {
				router: function (filepath) {
					var re = new RegExp('jQuery-Autocomplete-' + settings.vendors.autocomplete.version + '/', 'g');
					var newFilename = filepath.replace(re, '');
					return newFilename;
				},
				src: 'assets/tmp/autoc.zip',
				dest: 'assets/tmp/autocomplete/'
			},
			'jcropUnzip': {
				router: function (filepath) {
					var re = new RegExp(settings.vendors.jcrop.version + '/', 'g');
					var newFilename = filepath.replace(re, '');
					return newFilename;
				},
				src: 'assets/tmp/jcrop.zip',
				dest: 'assets/tmp/jcrop/'
			},
		},
		// Concatenate some javascript files
		concat: {
			someFiles: {
				files: [
					{
						src: settings.CmAddons.js.map(function (v) {
							return 'assets/tmp/codemirror/' + v;
						}),
						dest:'assets/tmp/codemirror/lib/addons.js'
					},
					{
						src: settings.CmAddons.css.map(function (v) {
							return 'assets/tmp/codemirror/' + v;
						}),
						dest: 'assets/tmp/codemirror/lib/addons.css'
					}
				]
			}
		},

		// Minimize some javascript files
		uglify: {
			allJs: {
				files: [
					{
						src: ['<%= folder.system %>/*.js','!<%= folder.system %>/*.min.js'],
						dest: '',
						expand: true,
						ext: '.min.js'
					},
					{
					 	src: [
							'<%= folder.fields %>/*.js',
							'!<%= folder.fields %>/*.min.js',
							'!<%= folder.fields %>/calendar.js',  // exclude calendar
							'!<%= folder.fields %>/calendar-*.js' // exclude calendar
						],
					 	dest: '',
					 	expand: true,
					 	ext: '.min.js'
					},
					{
					 	src: ['<%= folder.legacy %>/*.js', '!<%= folder.legacy %>/*.min.js'],
					 	dest: '',
					 	expand: true,
					 	ext: '.min.js'
					},
					{
						src: ['<%= folder.cmadd %>/*/*.js','!<%= folder.cmadd %>/*/*.min.js'],
						dest: '',
						expand: true,
						ext: '.min.js'
					},
					{
						src: ['<%= folder.cmkey %>/*.js','!<%= folder.cmkey %>/*.min.js'],
						dest: '',
						expand: true,
						ext: '.min.js'
					},
					{
						src: ['<%= folder.cmlib %>/*.js','!<%= folder.cmlib %>/*.min.js'],
						dest: '',
						expand: true,
						ext: '.min.js'
					},
					{
						src: ['<%= folder.cmmod %>/*/*.js','!<%= folder.cmmod %>/*/*.min.js'],
						dest: '',
						expand: true,
						ext: '.min.js'
					},
					{
						src: ['<%= folder.cmthem %>/*/*.js','!<%= folder.cmthem %>/*/*.min.js'],
						dest: '',
						expand: true,
						ext: '.min.js'
					},
					// Uglifying punicode.js fails!!!
					// {
					// 	src: ['<%= folder.puny %>/*.js','!<%= folder.puny %>/*.min.js'],
					// 	dest: '',
					// 	expand: true,
					// 	ext: '.min.js'
					// }
				]
			}
		},

		// Transfer all the assets to media/vendor
		copy: {
			fromSource: {
				files: [
					{ // jQuery files
						expand: true,
						cwd: 'assets/node_modules/jquery/dist/',
						src: ['*', '!(core.js)'],
						dest: '../media/vendor/jquery/js/',
						filter: 'isFile'
					},
					{ // jQuery migrate files
						expand: true,
						cwd: 'assets/node_modules/jquery-migrate/dist/',
						src: ['**'],
						dest: '../media/vendor/jquery/js/',
						filter: 'isFile'
					},
					{ //Bootastrap js files
						expand: true,
						cwd: 'assets/node_modules/bootstrap/dist/js/',
						src: ['**'],
						dest: '../media/vendor/bootstrap/js/',
						filter: 'isFile'
					},
					{ //Bootastrap scss files
						expand: true,
						cwd: 'assets/node_modules/bootstrap/scss/',
						src: ['**'],
						dest: '../media/vendor/bootstrap/scss/',
						filter: 'isFile'
					},
					{ //Bootastrap css files
						expand: true,
						cwd: 'assets/node_modules/bootstrap/dist/css/',
						src: ['**'],
						dest: '../media/vendor/bootstrap/css/',
						filter: 'isFile'
					},
					{ //Teether js files
						expand: true,
						cwd: 'assets/node_modules/tether/dist/js/',
						src: ['**'],
						dest: '../media/vendor/tether/js/',
						filter: 'isFile'
					},
					{ // Punycode
						expand: true,
						cwd: 'assets/node_modules/punycode/',
						src: ['punycode.js', 'LICENSE-MIT.txt'],
						dest: '../media/vendor/punycode/js/',
						filter: 'isFile'
					},
					{ // jcrop
						expand: true,
						cwd: 'assets/tmp/jcrop/jcrop-css',
						src: ['**'],
						dest: '../media/vendor/jcrop/css/',
						filter: 'isFile'
					},
					{ // jcrop
						expand: true,
						cwd: 'assets/tmp/jcrop/jcrop-js',
						src: ['jcrop.min.js', 'jcrop.js'],
						dest: '../media/vendor/jcrop/js/',
						filter: 'isFile'
					},
					{ // autocomplete
						expand: true,
						cwd: 'assets/tmp/autocomplete/dist',
						src: ['jquery.autocomplete.min.js', 'jquery.autocomplete.js', 'license.txt'],
						dest: '../media/vendor/autocomplete/js/',
						filter: 'isFile'
					},
					{ // chosen
						expand: true,
						cwd: 'assets/node_modules/chosenjs',
						src: ['chosen.css', 'chosen.min.js', 'chosen-sprite.png', 'chosen-sprite@2x.png'],
						dest: '../media/vendor/chosenjs/css/',
						filter: 'isFile'
					},
					{ // chosen
						expand: true,
						cwd: 'assets/node_modules/chosenjs',
						src: ['chosen.jquery.min.js', 'chosen.jquery.js'],
						dest: '../media/vendor/chosenjs/js/',
						filter: 'isFile'
					},
					{ //Font Awesome css files
						expand: true,
						cwd: 'assets/node_modules/font-awesome/css/',
						src: ['**'],
						dest: '../media/vendor/font-awesome/css/',
						filter: 'isFile'
					},
					{ //Font Awesome scss files
						expand: true,
						cwd: 'assets/node_modules/font-awesome/scss/',
						src: ['**'],
						dest: '../media/vendor/font-awesome/scss/',
						filter: 'isFile'
					},
					{ //Font Awesome fonts files
						expand: true,
						cwd: 'assets/node_modules/font-awesome/fonts/',
						src: ['**'],
						dest: '../media/vendor/font-awesome/fonts/',
						filter: 'isFile'
					},
					// tinyMCE
					{ // tinyMCE files
						expand: true,
						cwd: 'assets/node_modules/tinymce/plugins/',
						src: ['**'],
						dest: '../media/vendor/tinymce/plugins/',
						filter: 'isFile'
					},
					{ // tinyMCE files
						expand: true,
						cwd: 'assets/node_modules/tinymce/skins/',
						src: ['**'],
						dest: '../media/vendor/tinymce/skins/',
						filter: 'isFile'
					},
					{ // tinyMCE files
						expand: true,
						cwd: 'assets/node_modules/tinymce/themes/',
						src: ['**'],
						dest: '../media/vendor/tinymce/themes/',
						filter: 'isFile'
					},
					{ // tinyMCE files
						expand: true,
						cwd: 'assets/node_modules/tinymce/',
						src: ['tinymce.js','tinymce.min.js','license.txt','changelog.txt'],
						dest: '../media/vendor/tinymce/',
						filter: 'isFile'
					},
					// Code mirror
					{ // Code mirror files
						expand: true,
						cwd: 'assets/tmp/codemirror/addon/',
						src: ['**'],
						dest: '../media/vendor/codemirror/addon/',
						filter: 'isFile'
					},
					{ // Code mirror files
						expand: true,
						cwd: 'assets/tmp/codemirror/keymap/',
						src: ['**'],
						dest: '../media/vendor/codemirror/keymap/',
						filter: 'isFile'
					},
					{ // Code mirror files
						expand: true,
						cwd: 'assets/tmp/codemirror/lib',
						src: ['**'],
						dest: '../media/vendor/codemirror/lib/',
						filter: 'isFile'
					},
					{ // Code mirror files
						expand: true,
						cwd: 'assets/tmp/codemirror/mode',
						src: ['**'],
						dest: '../media/vendor/codemirror/mode/',
						filter: 'isFile'
					},
					{ // Code mirror files
						expand: true,
						cwd: 'assets/tmp/codemirror/theme',
						src: ['**'],
						dest: '../media/vendor/codemirror/theme/',
						filter: 'isFile'
					},
					// Licenses
					{ // jQuery
						src: ['assets/node_modules/jquery/LICENSE.txt'],
						dest: '../media/vendor/jquery/LICENSE.txt',
					},
					{ // jCrop
						src: ['assets/tmp/jcop/jcrop-MIT-LICENSE.txt'],
						dest: '../media/vendor/jcrop/jcrop-MIT-LICENSE.txt',
					},
					{ // Bootstrap
						src: ['assets/node_modules/bootstrap/LICENSE'],
						dest: '../media/vendor/bootstrap/LICENSE',
					},
					{ // tether
						src: ['assets/node_modules/tether/LICENSE'],
						dest: '../media/vendor/tether/LICENSE',
					},
					{ // Code mirror
						src: ['assets/tmp/codemirror/LICENSE'],
						dest: '../media/vendor/codemirror/LICENSE',
					},
					{ // Jcrop
						src: ['assets/tmp/jcrop/jcrop-MIT-LICENSE.txt'],
						dest: '../media/vendor/jcrop/jcrop-MIT-LICENSE.txt',
					},
					{ // Dragula
						src: ['assets/node_modules/dragula/license'],
						dest: '../media/vendor/dragula/license',
					},
					{ // Media Element
						expand: true,
						cwd: 'assets/node_modules/mediaelement/build',
						src: ['*.js', '*.swf', '*.xap', '!jquery.js'],
						dest: '../media/vendor/mediaelement/js/',
						filter: 'isFile'
					},
					{ // Media Element
						expand: true,
						cwd: 'assets/node_modules/mediaelement/build',
						src: ['*.css', '*.png', '*.svg', '*.gif'],
						dest: '../media/vendor/mediaelement/css/',
						filter: 'isFile'
					},
					{ // MiniColors
						expand: true,
						cwd: 'assets/node_modules/jquery-minicolors',
						src: ['*.js'],
						dest: '../media/vendor/minicolors/js/',
						filter: 'isFile'
					},
					{ // MiniColors
						expand: true,
						cwd: 'assets/node_modules/jquery-minicolors',
						src: ['*.css', '*.png'],
						dest: '../media/vendor/minicolors/css/',
						filter: 'isFile'
					},
<<<<<<< HEAD
					{ // Awesomplete
						expand: true,
						cwd: 'assets/node_modules/awesomplete',
						src: ['awesomplete.js', 'awesomplete.min.js'],
						dest: '../media/vendor/awesomplete/js/',
						filter: 'isFile'
					},
					{ // Awesomplete
						expand: true,
						cwd: 'assets/node_modules/awesomplete',
						src: ['awesomplete.css'],
						dest: '../media/vendor/awesomplete/css/',
=======
					{ // Dragula
						expand: true,
						cwd: 'assets/node_modules/dragula/dist',
						src: ['*.js'],
						dest: '../media/vendor/dragula/js/',
						filter: 'isFile'
					},
					{ // Dragula
						expand: true,
						cwd: 'assets/node_modules/dragula/dist',
						src: ['*.css'],
						dest: '../media/vendor/dragula/css/',
>>>>>>> 6061718d
						filter: 'isFile'
					},
				]
			}
		},

		// Let's minify some css files
		cssmin: {
			allCss: {
				files: [{
					expand: true,
					matchBase: true,
					ext: '.min.css',
					cwd: '../media/vendor/codemirror',
					src: ['*.css', '!*.min.css', '!theme/*.css'],
					dest: '../media/vendor/codemirror',
				}]
			}
		}
	});

	// Load required modules
	grunt.loadNpmTasks('grunt-contrib-uglify');
	grunt.loadNpmTasks('grunt-contrib-clean');
	grunt.loadNpmTasks('grunt-contrib-copy');
	grunt.loadNpmTasks('grunt-contrib-concat');
	grunt.loadNpmTasks('grunt-contrib-cssmin');
	grunt.loadNpmTasks('grunt-shell');
	grunt.loadNpmTasks('grunt-zip');
	grunt.loadNpmTasks('grunt-curl');

	grunt.registerTask('default',
		[
			'clean:assets',
			'shell:update',
			'curl:cmGet',
			'curl:jCrop',
			'curl:autoComplete',
			'unzip:cmUnzip',
			'unzip:autoUnzip',
			'unzip:jcropUnzip',
			'concat:someFiles',
			'copy:fromSource',
			'uglify:allJs',
			'cssmin:allCss',
			'clean:tmp',
		]
	);
	
	grunt.registerTask('minify', 'Minifies scripts and styles.', function() {
		grunt.task.run([
			'uglify:allJs',
			'cssmin:allCss',
			'clean:tmp',
		]);
	});
};<|MERGE_RESOLUTION|>--- conflicted
+++ resolved
@@ -448,7 +448,6 @@
 						dest: '../media/vendor/minicolors/css/',
 						filter: 'isFile'
 					},
-<<<<<<< HEAD
 					{ // Awesomplete
 						expand: true,
 						cwd: 'assets/node_modules/awesomplete',
@@ -461,7 +460,7 @@
 						cwd: 'assets/node_modules/awesomplete',
 						src: ['awesomplete.css'],
 						dest: '../media/vendor/awesomplete/css/',
-=======
+					},
 					{ // Dragula
 						expand: true,
 						cwd: 'assets/node_modules/dragula/dist',
@@ -474,7 +473,6 @@
 						cwd: 'assets/node_modules/dragula/dist',
 						src: ['*.css'],
 						dest: '../media/vendor/dragula/css/',
->>>>>>> 6061718d
 						filter: 'isFile'
 					},
 				]
