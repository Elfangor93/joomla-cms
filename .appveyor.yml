--- conflicted
+++ resolved
@@ -71,12 +71,7 @@
     - IF %PHP%==1 echo opcache.enable_cli=1 >> php.ini
     - IF %PHP%==1 echo extension=php_ldap.dll >> php.ini
     - IF %PHP%==1 echo @php %%~dp0composer.phar %%* > composer.bat
-<<<<<<< HEAD
-    - appveyor-retry appveyor DownloadFile https://getcomposer.org/download/1.10.5/composer.phar
-    - appveyor-retry composer self-update
-=======
     - IF %PHP%==1 php -r "readfile('http://getcomposer.org/installer');" | php
->>>>>>> f987008f
     - cd C:\projects\joomla-cms
     - appveyor-retry composer install --no-progress --profile
 before_test:
