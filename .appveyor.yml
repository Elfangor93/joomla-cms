image: Visual Studio 2022
build: false
platform:
  - x64
clone_folder: C:\projects\joomla-cms

## Build matrix for lowest and highest possible targets
environment:
  PHPBuild: "x64"
  matrix:
  - php_ver_target: 8.1

init:
  - SET PATH=C:\Tools\php;%PATH%
  - SET COMPOSER_NO_INTERACTION=1
  - SET ANSICON=121x90 (121x90)

## Install PHP and composer, and run the appropriate composer command
install:
    - ps: >-
        appveyor-retry choco install --no-progress --params '""/InstallDir:C:\tools\php""' --ignore-checksums -y php --version ((choco search php --exact --all-versions -r | select-string -pattern $env:php_ver_target | sort { [version]($_ -split '\|' | select -last 1) } -Descending | Select-Object -first 1) -replace '[php|]','')
    - cd C:\tools\php
    - copy php.ini-production php.ini /Y
    - echo date.timezone="UTC" >> php.ini
    - echo extension_dir=ext >> php.ini
    - echo extension=php_openssl.dll >> php.ini
    - echo extension=php_mbstring.dll >> php.ini
    - echo extension=php_fileinfo.dll >> php.ini
    - IF %php_ver_target% LSS 8 echo extension=php_gd2.dll >> php.ini
    - IF %php_ver_target% GEQ 8 echo extension=gd >> php.ini
    - echo extension=php_gmp.dll >> php.ini
    - echo extension=php_pgsql.dll >> php.ini
    - echo extension=php_pdo_pgsql.dll >> php.ini
    - echo extension=php_pdo_mysql.dll >> php.ini
    - echo extension=php_mysqli.dll >> php.ini
    - echo extension=php_curl.dll >> php.ini
    - echo zend_extension=php_opcache.dll >> php.ini
    - echo opcache.enable_cli=1 >> php.ini
    - echo extension=php_ldap.dll >> php.ini
    - choco install composer
    - cd C:\projects\joomla-cms
    - refreshenv
<<<<<<< HEAD
    - echo "TODO Ignore platform reqs till all composer dependencies are compatible with php 8.1"
    - composer install --no-progress --profile --ignore-platform-req=ext-sodium --ignore-platform-reqs
=======
    - composer install --no-progress --profile --ignore-platform-req=ext-sodium

hosts:
  openldap: 127.0.0.1

services:
  - mysql
  - iis

>>>>>>> 98442b5d
before_test:
#  Run openldap docker image
  - ps: docker pull bitnami/openldap:latest
  - ps: docker run --rm --name openldap --publish 1389:1389 --publish 1636:1636 -v ${pwd}\tests\Codeception\_data\certs:/certificates --env LDAP_ADMIN_USERNAME=admin --env LDAP_ADMIN_PASSWORD=adminpassword --env LDAP_USERS=customuser --env LDAP_PASSWORDS=custompassword --env LDAP_ENABLE_TLS=yes --env LDAP_TLS_CERT_FILE=/certificates/openldap.crt --env LDAP_TLS_KEY_FILE=/certificates/openldap.key --env LDAP_TLS_CA_FILE=/certificates/CA.crt --env BITNAMI_DEBUG=true --env LDAP_CONFIG_ADMIN_ENABLED=yes --env LDAP_CONFIG_ADMIN_USERNAME=admin --env LDAP_CONFIG_ADMIN_PASSWORD=configpassword -d bitnami/openldap:latest
#  Database setup for MySQL via PowerShell tools
  - >
    "C:\Program Files\MySQL\MySQL Server 5.7\bin\mysql" -u root -p"Password12!" -e "CREATE DATABASE IF NOT EXISTS test_joomla;"
# Wait till slapd has started
  - ps: |
      $Counter=0
      $Found=$false
      While ( ! $Found -and $Counter -lt 60 ) {
        $Found = ( docker logs openldap 2>&1 | Select-String -Quiet "\*\* Starting slapd \*\*" )
        Start-Sleep -Seconds 1
        $Counter++
        "$Counter Waiting for slapd"
      }
      if ( ! $Found ) {
        Write-Error -Message "`nERROR: slapd not started (in time)!" -ErrorAction Stop
        exit 1
      }

test_script:
  - cd C:\projects\joomla-cms
  - libraries/vendor/bin/phpunit --testsuite Unit
  - libraries/vendor/bin/phpunit --testsuite Integration  --configuration tests/phpunit-appveyor.xml.dist

on_failure:
  - ps: docker logs openldap 2>&1<|MERGE_RESOLUTION|>--- conflicted
+++ resolved
@@ -10,10 +10,14 @@
   matrix:
   - php_ver_target: 8.1
 
+
 init:
   - SET PATH=C:\Tools\php;%PATH%
   - SET COMPOSER_NO_INTERACTION=1
   - SET ANSICON=121x90 (121x90)
+services:
+  - mysql
+  - iis
 
 ## Install PHP and composer, and run the appropriate composer command
 install:
@@ -40,10 +44,6 @@
     - choco install composer
     - cd C:\projects\joomla-cms
     - refreshenv
-<<<<<<< HEAD
-    - echo "TODO Ignore platform reqs till all composer dependencies are compatible with php 8.1"
-    - composer install --no-progress --profile --ignore-platform-req=ext-sodium --ignore-platform-reqs
-=======
     - composer install --no-progress --profile --ignore-platform-req=ext-sodium
 
 hosts:
@@ -53,7 +53,6 @@
   - mysql
   - iis
 
->>>>>>> 98442b5d
 before_test:
 #  Run openldap docker image
   - ps: docker pull bitnami/openldap:latest
