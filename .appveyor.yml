--- conflicted
+++ resolved
@@ -70,13 +70,8 @@
     - IF %PHP%==1 echo zend_extension=php_opcache.dll >> php.ini
     - IF %PHP%==1 echo opcache.enable_cli=1 >> php.ini
     - IF %PHP%==1 echo extension=php_ldap.dll >> php.ini
-<<<<<<< HEAD
-    - IF %PHP%==1 echo @php %%~dp0composer.phar %%* > composer.bat
-    - IF %PHP%==1 php -r "readfile('https://getcomposer.org/composer-1.phar');" > composer.phar
-=======
     - IF %PHP%==1 echo @php %%~dp0composer-1.phar %%* > composer.bat
     - IF %PHP%==1 appveyor-retry appveyor DownloadFile https://getcomposer.org/composer-1.phar
->>>>>>> 5de99751
     - cd C:\projects\joomla-cms
     - appveyor-retry composer install --no-progress --profile
 before_test:
