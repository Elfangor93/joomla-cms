--- conflicted
+++ resolved
@@ -262,10 +262,7 @@
 				Factory::getApplication()->triggerEvent('onBuildIndex');
 
 				// Batch reporting.
-<<<<<<< HEAD
-				$this->out(Text::sprintf('FINDER_CLI_BATCH_COMPLETE', $i + 1, round(microtime(true) - $this->qtime, 3)), true);
-=======
-				$this->out(JText::sprintf('FINDER_CLI_BATCH_COMPLETE', $i + 1, $processingTime = round(microtime(true) - $this->qtime, 3)), true);
+				$this->out(Text::sprintf('FINDER_CLI_BATCH_COMPLETE', $i + 1, $processingTime = round(microtime(true) - $this->qtime, 3)), true);
 
 				if ($this->pause !== 0)
 				{
@@ -302,7 +299,6 @@
 					}
 					// End of Pausing Section
 				}
->>>>>>> 27f1a72a
 			}
 		}
 		catch (Exception $e)
@@ -426,11 +422,7 @@
 		$this->out(Text::_('FINDER_CLI_SAVE_FILTERS'));
 
 		// Get the taxonomy ids used by the filters.
-<<<<<<< HEAD
-		$db = Factory::getDbo();
-=======
-		$db    = JFactory::getDbo();
->>>>>>> 27f1a72a
+		$db    = Factory::getDbo();
 		$query = $db->getQuery(true);
 		$query
 			->select('filter_id, title, data')
