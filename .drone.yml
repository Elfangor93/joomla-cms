--- conflicted
+++ resolved
@@ -6,11 +6,7 @@
 
 steps:
   - name: setup
-<<<<<<< HEAD
-    image: joomlaprojects/docker-images:php8.1
-=======
     image: joomlaprojects/docker-images:php8.2
->>>>>>> 6510c237
     volumes:
       - name: certificates
         path: /certificates
@@ -18,11 +14,7 @@
       - cp -v tests/Codeception/_data/certs/* /certificates/
 
   - name: composer
-<<<<<<< HEAD
-    image: joomlaprojects/docker-images:php8.1
-=======
     image: joomlaprojects/docker-images:php8.2
->>>>>>> 6510c237
     volumes:
       - name: composer-cache
         path: /tmp/composer-cache
@@ -448,10 +440,6 @@
 
 ---
 kind: signature
-<<<<<<< HEAD
-hmac: 01a0e22809d14e03a4fcd20ec19174350bee7571c7466d8a7acbfb8b7bf84ecf
-=======
 hmac: c9d665d46d44aaa66798ce2e9bf7122e7824ba6dd5ebe4a4e7aff05e4e7c7816
->>>>>>> 6510c237
 
 ...