--- conflicted
+++ resolved
@@ -6,9 +6,9 @@
 
 steps:
   - name: setup
-    image: joomlaprojects/docker-images:php7.4
+    image: joomlaprojects/docker-images:php8.1
     volumes:
-      - name: certificates
+      - name: certificatesthe tests has been finished succuessful so you don't need to wait till drone is finished
         path: /certificates
     commands:
       - cp -v tests/Codeception/_data/certs/* /certificates/
@@ -143,10 +143,9 @@
       JOOMLA_INSTALLATION_DISABLE_LOCALHOST_CHECK: 1
     failure: ignore
     commands:
-<<<<<<< HEAD
       - echo "This test is disabled because php max is not stable yet"
       - exit 1
-      - bash tests/Codeception/drone-api-run.sh "$(pwd)" mysqlphpmax
+      - bash tests/Codeception/drone-api-run.sh "$(pwd)" mysqlphpmax mysqli mysql phpmax_
 
   - name: phpnext-api-mysql
     depends_on:
@@ -157,19 +156,6 @@
       JOOMLA_INSTALLATION_DISABLE_LOCALHOST_CHECK: 1
     commands:
       - bash tests/Codeception/drone-api-run.sh "$(pwd)" mysqlphpnext
-=======
-      - bash tests/Codeception/drone-api-run.sh "$(pwd)" mysqlphpmax mysqli mysql phpmax_
-
-#  - name: phpnext-api-mysql
-#    depends_on:
-#      - phpmax-api-mysql
-#    image: joomlaprojects/docker-images:systemtests8.2
-#    failure: ignore
-#    environment:
-#      JOOMLA_INSTALLATION_DISABLE_LOCALHOST_CHECK: 1
-#    commands:
-#      - bash tests/Codeception/drone-api-run.sh "$(pwd)" mysqlphpnext mysqli mysql8 phpmax_
->>>>>>> 98442b5d
 
   - name: phpmin-api-postgres
     depends_on:
@@ -188,10 +174,9 @@
       JOOMLA_INSTALLATION_DISABLE_LOCALHOST_CHECK: 1
     failure: ignore
     commands:
-<<<<<<< HEAD
       - echo "This test is disabled because php max is not stable yet"
       - exit 1
-      - bash tests/Codeception/drone-api-run.sh "$(pwd)" postgresphpmax
+      - bash tests/Codeception/drone-api-run.sh "$(pwd)" postgresphpmax pgsql postgres phpmax_
 
   - name: phpnext-api-postgres
     depends_on:
@@ -202,19 +187,6 @@
       JOOMLA_INSTALLATION_DISABLE_LOCALHOST_CHECK: 1
     commands:
       - bash tests/Codeception/drone-api-run.sh "$(pwd)" postgresphpnext
-=======
-      - bash tests/Codeception/drone-api-run.sh "$(pwd)" postgresphpmax pgsql postgres phpmax_
-
-#  - name: phpnext-api-postgres
-#    depends_on:
-#      - phpmin-api-postgres
-#    image: joomlaprojects/docker-images:systemtests8.2
-#    failure: ignore
-#    environment:
-#      JOOMLA_INSTALLATION_DISABLE_LOCALHOST_CHECK: 1
-#    commands:
-#      - bash tests/Codeception/drone-api-run.sh "$(pwd)" postgresphpnext pgsql postgres
->>>>>>> 98442b5d
 
   - name: phpmin-system-mysql
     depends_on:
@@ -435,10 +407,6 @@
 
 ---
 kind: signature
-<<<<<<< HEAD
-hmac: 02f68b866ca7e4977360570233c9e9d069f21a34240f20675fe4c0f83b7961c5
-=======
-hmac: 35f71c2c3f977f0da835b27f18cea8f07419c3dd14aae4bc8da11fdb624983c5
->>>>>>> 98442b5d
+hmac: 4057ed174dee79f1d2a0479e64e302c4830771a786b74d2a5c8694068f76c69d
 
 ...