---
kind: pipeline
name: default

clone:
  depth: 42

steps:
  - name: restore-cache
    image: drillster/drone-volume-cache
    settings:
      restore: true
      mount:
        - ./node_modules
        - ./libraries/vendor
        - ./administrator/components/com_media/node_modules
      cache_key: [ DRONE_REPO_NAMESPACE, DRONE_REPO_NAME, DRONE_BRANCH, DRONE_STAGE_NUMBER ]
    volumes:
      - name: cache
        path: /cache

  - name: composer
    image: joomlaprojects/docker-tools:develop
    depends_on: [ restore-cache ]
    commands:
      - composer install --no-progress --no-suggest

  - name: phpcs
    image: php:7.2
    depends_on: [ composer ]
    commands:
      - echo $(date)
      - ./libraries/vendor/bin/phpcs --report=full --encoding=utf-8 --extensions=php -p --standard=build/phpcs/Joomla .
      - echo $(date)

  - name: npm
    image: joomlaprojects/docker-tools:develop
    depends_on: [ phpcs ]
    commands:
      - npm install --unsafe-perm

  - name: rebuild-cache
    image: drillster/drone-volume-cache
    depends_on: [ npm ]
    settings:
      rebuild: true
      mount:
        - ./node_modules
        - ./libraries/vendor
        - ./administrator/components/com_media/node_modules
      cache_key: [ DRONE_REPO_NAMESPACE, DRONE_REPO_NAME, DRONE_BRANCH, DRONE_STAGE_NUMBER ]
    volumes:
      - name: cache
        path: /cache

  - name: php72-unit
    depends_on: [ phpcs ]
    image: php:7.2
    commands:
      - php -v
      - ./libraries/vendor/bin/phpunit

  - name: php73-unit
    depends_on: [ phpcs ]
    image: php:7.3
    commands:
      - php -v
      - ./libraries/vendor/bin/phpunit

  - name: php74-unit
    depends_on: [ phpcs ]
    image: phpdaily/php:7.4-dev
    failure: ignore
    commands:
      - php -v
      - ./libraries/vendor/bin/phpunit

  - name: php80-unit
    depends_on: [ phpcs ]
    image: phpdaily/php:8.0-dev
    failure: ignore
    commands:
      - php -v
      - ./libraries/vendor/bin/phpunit

  - name: javascript-cs
    depends_on: [ npm ]
    image: joomlaprojects/docker-systemtests:develop
    commands:
      - export DISPLAY=:0
      - Xvfb -screen 0 1024x768x24 -ac +extension GLX +render -noreset > /dev/null 2>&1 &
      - sleep 3
      - fluxbox  > /dev/null 2>&1 &
      - npm run lint:js

  - name: javascript-tests
    depends_on: [ npm ]
    image: joomlaprojects/docker-systemtests:develop
    commands:
      - export DISPLAY=:0
      - Xvfb -screen 0 1024x768x24 -ac +extension GLX +render -noreset > /dev/null 2>&1 &
      - sleep 3
      - fluxbox  > /dev/null 2>&1 &
      - npm run test

  - name: system-tests
    depends_on: [ javascript-tests ]
    image: joomlaprojects/docker-systemtests:develop
    commands:
      - bash tests/Codeception/drone-system-run.sh "$(pwd)"
    shm_size: 1024000000  

  - name: api-tests
    depends_on: [ system-tests ]
    image: joomlaprojects/docker-systemtests:latest
    commands:
      - bash tests/Codeception/drone-api-run.sh "$(pwd)"

  - name: analysis4x
    image: rips/rips-cli:1.2.1
    depends_on: [ api-tests ]
    when:
      repo:
        - joomla/joomla-cms
      branch: 
        - 4.0-dev
    commands:
      - export RIPS_BASE_URI='https://api.rips.joomla.org'
      - rips-cli rips:scan:start -a 3 -t 1 -R -k -p $(pwd) -t 1 -T $DRONE_REPO_NAMESPACE-$DRONE_BRANCH ||  { echo "Please contact the security team at security@joomla.org"; exit 1; }
    environment:
      RIPS_USERNAME:
        from_secret: RIPS_USERNAME
      RIPS_PASSWORD:
        from_secret: RIPS_PASSWORD

branches:
  exclude: [ l10n_* ]


volumes:
- name: cache
  host:
    path: /tmp/cache

services:
  - name: mysql
    image: mysql:5.7
    environment:
      MYSQL_USER: joomla_ut
      MYSQL_PASSWORD: joomla_ut
      MYSQL_ROOT_PASSWORD: joomla_ut
      MYSQL_DATABASE: test_joomla

  - name: memcached
    image: memcached:alpine

  - name: redis
    image: redis:alpine

  - name: postgres
    image: postgres

---
kind: signature
<<<<<<< HEAD
hmac: a8273ecfb0e660aa0677e75a0f9f9052ed5a052fc80792f946e431ae92e5a109
=======
hmac: 753fa2695987acf184a54a651ac848357bd66088c488cde7870716bb2851d5a0
>>>>>>> f6bfce94

...<|MERGE_RESOLUTION|>--- conflicted
+++ resolved
@@ -136,7 +136,6 @@
 branches:
   exclude: [ l10n_* ]
 
-
 volumes:
 - name: cache
   host:
@@ -162,10 +161,6 @@
 
 ---
 kind: signature
-<<<<<<< HEAD
-hmac: a8273ecfb0e660aa0677e75a0f9f9052ed5a052fc80792f946e431ae92e5a109
-=======
 hmac: 753fa2695987acf184a54a651ac848357bd66088c488cde7870716bb2851d5a0
->>>>>>> f6bfce94
 
 ...