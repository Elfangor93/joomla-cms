---
kind: pipeline
name: default

clone:
  depth: 42

steps:
  - name: phpcs
    image: joomlaprojects/docker-phpcs
    commands:
      - echo $(date)
      - /root/.composer/vendor/bin/phpcs --report=full --encoding=utf-8 --extensions=php -p --standard=build/phpcs/Joomla .
      - echo $(date)

  - name: restore-cache
    image: drillster/drone-volume-cache
    depends_on: [ phpcs ]
    settings:
      restore: true
      mount:
        - ./node_modules
        - ./libraries/vendor
        - ./administrator/components/com_media/node_modules
      cache_key: [ DRONE_REPO_NAMESPACE, DRONE_REPO_NAME, DRONE_BRANCH, DRONE_STAGE_NUMBER ]
    volumes:
      - name: cache
        path: /cache

  - name: prepare
    image: joomlaprojects/docker-tools:develop
    depends_on: [ restore-cache ]
    commands:
      - composer install --no-progress --no-suggest
      - npm install --unsafe-perm

  - name: rebuild-cache
    image: drillster/drone-volume-cache
    depends_on: [ prepare ]
    settings:
      rebuild: true
      mount:
        - ./node_modules
        - ./libraries/vendor
        - ./administrator/components/com_media/node_modules
      cache_key: [ DRONE_REPO_NAMESPACE, DRONE_REPO_NAME, DRONE_BRANCH, DRONE_STAGE_NUMBER ]
    volumes:
      - name: cache
        path: /cache

  - name: php72-unit
    depends_on: [ rebuild-cache ]
    image: php:7.2
    commands:
      - php -v
      - ./libraries/vendor/bin/phpunit

  - name: php73-unit
    depends_on: [ rebuild-cache ]
    image: php:7.3
    commands:
      - php -v
      - ./libraries/vendor/bin/phpunit

  - name: php74-unit
    depends_on: [ rebuild-cache ]
    image: phpdaily/php:7.4-dev
    errignore: true
    commands:
      - php -v
      - ./libraries/vendor/bin/phpunit

  - name: php80-unit
    depends_on: [ rebuild-cache ]
    image: phpdaily/php:8.0-dev
    errignore: true
    commands:
      - php -v
      - ./libraries/vendor/bin/phpunit

  - name: javascript-cs
    depends_on: [ rebuild-cache ]
    image: joomlaprojects/docker-systemtests:develop
    commands:
      - export DISPLAY=:0
      - Xvfb -screen 0 1024x768x24 -ac +extension GLX +render -noreset > /dev/null 2>&1 &
      - sleep 3
      - fluxbox  > /dev/null 2>&1 &
      - npm run lint:js

  - name: javascript-tests
    depends_on: [ rebuild-cache ]
    image: joomlaprojects/docker-systemtests:develop
    commands:
      - export DISPLAY=:0
      - Xvfb -screen 0 1024x768x24 -ac +extension GLX +render -noreset > /dev/null 2>&1 &
      - sleep 3
      - fluxbox  > /dev/null 2>&1 &
      - npm run test

  - name: system-tests
    depends_on: [ javascript-tests ]
    image: joomlaprojects/docker-systemtests:develop
    commands:
      - bash tests/Codeception/drone-system-run.sh "$(pwd)"
    shm_size: 1024000000  

  - name: api-tests
    depends_on: [ system-tests ]
    image: joomlaprojects/docker-systemtests:latest
    commands:
      - bash tests/Codeception/drone-api-run.sh "$(pwd)"

  - name: analysis4x
    image: rips/rips-cli:1.2.1
    depends_on: [ api-tests ]
    when:
<<<<<<< HEAD
      repo: 
=======
      repo:
>>>>>>> 8c2437b5
        - joomla/joomla-cms
      branch: 
        - 4.0-dev
    commands:
      - export RIPS_BASE_URI='https://api.rips.joomla.org'
      - rips-cli rips:scan:start -a 3 -t 1 -R -k -p $(pwd) -t 1 -T $DRONE_REPO_NAMESPACE-$DRONE_BRANCH ||  { echo "Please contact the security team at security@joomla.org"; exit 1; }
    environment:
      RIPS_USERNAME:
        from_secret: RIPS_USERNAME
      RIPS_PASSWORD:
        from_secret: RIPS_PASSWORD

branches:
  exclude: [ l10n_* ]

volumes:
- name: cache
  host:
    path: /tmp/cache

services:
  - name: mysql
    image: mysql:5.7
    environment:
      MYSQL_USER: joomla_ut
      MYSQL_PASSWORD: joomla_ut
      MYSQL_ROOT_PASSWORD: joomla_ut
      MYSQL_DATABASE: test_joomla

  - name: memcached
    image: memcached:alpine

  - name: redis
    image: redis:alpine

  - name: postgres
    image: postgres

---
kind: signature
<<<<<<< HEAD
hmac: 088007f71889ffc654a8662c4cf1ec86bbf5be082183d73d65f45cf2f39bad2b
=======
hmac: 95c208fa999c1f2f00b942b4c5cade9b5bcd2a87695eff53a6f189c2e554c509
>>>>>>> 8c2437b5

...<|MERGE_RESOLUTION|>--- conflicted
+++ resolved
@@ -115,11 +115,7 @@
     image: rips/rips-cli:1.2.1
     depends_on: [ api-tests ]
     when:
-<<<<<<< HEAD
-      repo: 
-=======
       repo:
->>>>>>> 8c2437b5
         - joomla/joomla-cms
       branch: 
         - 4.0-dev
@@ -134,6 +130,7 @@
 
 branches:
   exclude: [ l10n_* ]
+
 
 volumes:
 - name: cache
@@ -160,10 +157,6 @@
 
 ---
 kind: signature
-<<<<<<< HEAD
-hmac: 088007f71889ffc654a8662c4cf1ec86bbf5be082183d73d65f45cf2f39bad2b
-=======
 hmac: 95c208fa999c1f2f00b942b4c5cade9b5bcd2a87695eff53a6f189c2e554c509
->>>>>>> 8c2437b5
 
 ...