pipeline:
  clone:
    image: plugins/git
    depth: 1

  phpcs:
    image: joomlaprojects/docker-phpcs
    commands:
      - echo $(date)
      - /root/.composer/vendor/bin/phpcs --report=full --encoding=utf-8 --extensions=php -p --standard=build/phpcs/Joomla .
      - echo $(date)

  javascript:
    image: joomlaprojects/docker-systemtests:latest
    commands:
      - echo $(date)
      - apt-get install nodejs npm
      - ln -s /usr/bin/nodejs /usr/bin/node
      - export DISPLAY=:0
      - Xvfb -screen 0 1024x768x24 -ac +extension GLX +render -noreset > /dev/null 2>&1 &
      - sleep 3
      - fluxbox  > /dev/null 2>&1 &
      - cd tests/javascript
      - npm install
      - cd ../..
      - tests/javascript/node_modules/karma/bin/karma start karma.conf.js --single-run
<<<<<<< HEAD
      - echo $(date)
=======
      - echo $(date)

  analysis3x:
    image: rips/rips-cli
    secrets:  [rips_username, rips_password]
    when:
      branch: staging
    commands:
      - export RIPS_BASE_URI='https://api.rips.joomla.org'
      - export RIPS_USERNAME=$RIPS_USERNAME
      - export RIPS_PASSWORD=$RIPS_PASSWORD
      - if [ $DRONE_REPO_OWNER != 'joomla' ]; then echo "The analysis check only run on the main repos"; exit 0; fi
      - rips-cli rips:scan:start -a 1 -t 1 -p $(pwd) -t 1 -T $DRONE_REPO_OWNER-$DRONE_BRANCH ||  { echo "Please contact the security team at security@joomla.org"; exit 1; }

  analysis4x:
    image: rips/rips-cli
    secrets:  [rips_username, rips_password]
    when:
      branch: 4.0-dev
    commands:
      - export RIPS_BASE_URI='https://api.rips.joomla.org'
      - export RIPS_USERNAME=$RIPS_USERNAME
      - export RIPS_PASSWORD=$RIPS_PASSWORD
      - if [ $DRONE_REPO_OWNER != 'joomla' ]; then echo "The analysis check only run on the main repos"; exit 0; fi
      - rips-cli rips:scan:start -a 3 -t 1 -p $(pwd) -t 1 -T $DRONE_REPO_OWNER-$DRONE_BRANCH ||  { echo "Please contact the security team at security@joomla.org"; exit 1; }
>>>>>>> eb68e01f
<|MERGE_RESOLUTION|>--- conflicted
+++ resolved
@@ -24,9 +24,6 @@
       - npm install
       - cd ../..
       - tests/javascript/node_modules/karma/bin/karma start karma.conf.js --single-run
-<<<<<<< HEAD
-      - echo $(date)
-=======
       - echo $(date)
 
   analysis3x:
@@ -52,4 +49,3 @@
       - export RIPS_PASSWORD=$RIPS_PASSWORD
       - if [ $DRONE_REPO_OWNER != 'joomla' ]; then echo "The analysis check only run on the main repos"; exit 0; fi
       - rips-cli rips:scan:start -a 3 -t 1 -p $(pwd) -t 1 -T $DRONE_REPO_OWNER-$DRONE_BRANCH ||  { echo "Please contact the security team at security@joomla.org"; exit 1; }
->>>>>>> eb68e01f
