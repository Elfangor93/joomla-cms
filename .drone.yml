--- conflicted
+++ resolved
@@ -31,12 +31,7 @@
     depends_on: [ composer ]
     commands:
       - echo $(date)
-<<<<<<< HEAD
-      - ./libraries/vendor/bin/phpcs --config-set installed_paths ../../joomla/cms-coding-standards/lib,../../joomla/coding-standards/Joomla/ExampleRulesets,../../joomla/coding-standards
-      - ./libraries/vendor/bin/phpcs --config-set php_version 70200
-=======
       - ./libraries/vendor/bin/phpcs --config-set installed_paths ../../joomla/cms-coding-standards/lib,../../joomla/coding-standards
->>>>>>> e4c2d1f7
       - ./libraries/vendor/bin/phpcs --report=full --encoding=utf-8 --extensions=php --ignore=libraries/vendor/*,tests/*,build/*,node_modules/*,media/*,libraries/autoload_psr4.php,installation/template/error.php -p --standard=libraries/vendor/joomla/cms-coding-standards/lib/Joomla-CMS .
       - echo $(date)
 
@@ -201,7 +196,7 @@
       - /bin/upload.sh
     when:
       status:
-        - failure
+      - failure
 
   - name: api-tests
     depends_on: [ system-tests-postgres ]
@@ -229,11 +224,10 @@
 branches:
   exclude: [ l10n_* ]
 
-
 volumes:
-  - name: cache
-    host:
-      path: /tmp/cache
+- name: cache
+  host:
+    path: /tmp/cache
 
 services:
   - name: mysql
@@ -261,10 +255,6 @@
 
 ---
 kind: signature
-<<<<<<< HEAD
-hmac: f95006a14322ba854a89cb70122e86920f84d106d27417ea981b1ef6ea14e8c8
-=======
 hmac: ec40511e747c1a260fa14fb56e32d93eeea1ed9ac2b90f6372e543792c41a401
->>>>>>> e4c2d1f7
 
 ...