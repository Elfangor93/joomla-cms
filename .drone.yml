---
kind: pipeline
name: default

clone:
  depth: 42

steps:
  - name: restore-cache
    image: drillster/drone-volume-cache
    settings:
      restore: true
      mount:
        - ./node_modules
        - ./libraries/vendor
        - ./administrator/components/com_media/node_modules
      cache_key: [ DRONE_REPO_NAMESPACE, DRONE_REPO_NAME, DRONE_BRANCH, DRONE_STAGE_NUMBER ]
    volumes:
      - name: cache
        path: /cache

  - name: composer
    image: joomlaprojects/docker-tools:develop
    depends_on: [ restore-cache ]
    commands:
      - composer install --no-progress --no-suggest

  - name: phpcs
    image: joomlaprojects/docker-images:php7.2
    depends_on: [ composer ]
    commands:
      - echo $(date)
      - ./libraries/vendor/bin/phpcs --config-set installed_paths ../../joomla/cms-coding-standards/lib,../../joomla/coding-standards/Joomla/ExampleRulesets,../../joomla/coding-standards
      - ./libraries/vendor/bin/phpcs --config-set colors 1
      - ./libraries/vendor/bin/phpcs --config-set php_version 70200
      - ./libraries/vendor/bin/phpcs --report=full --encoding=utf-8 --extensions=php --ignore=libraries/vendor/*,tests/*,build/*,node_modules/*,media/*,libraries/autoload_psr4.php,installation/template/error.php -p --standard=libraries/vendor/joomla/cms-coding-standards/lib/Joomla-CMS .
      - echo $(date)

  - name: npm
    image: joomlaprojects/docker-tools:develop
    depends_on: [ phpcs ]
    commands:
      - npm install --unsafe-perm

  - name: rebuild-cache
    image: drillster/drone-volume-cache
    depends_on: [ npm ]
    settings:
      rebuild: true
      mount:
        - ./node_modules
        - ./libraries/vendor
        - ./administrator/components/com_media/node_modules
      cache_key: [ DRONE_REPO_NAMESPACE, DRONE_REPO_NAME, DRONE_BRANCH, DRONE_STAGE_NUMBER ]
    volumes:
      - name: cache
        path: /cache

  - name: php72-unit
    depends_on: [ phpcs ]
    image: php:7.2
    commands:
      - php -v
      - ./libraries/vendor/bin/phpunit --testsuite Unit

  - name: php73-unit
    depends_on: [ phpcs ]
    image: php:7.3
    commands:
      - php -v
      - ./libraries/vendor/bin/phpunit --testsuite Unit

  - name: php74-unit
    depends_on: [ phpcs ]
    image: phpdaily/php:7.4-dev
    failure: ignore
    commands:
      - php -v
      - ./libraries/vendor/bin/phpunit --testsuite Unit

  - name: php80-unit
    depends_on: [ phpcs ]
    image: phpdaily/php:8.0-dev
    failure: ignore
    commands:
      - php -v
      - ./libraries/vendor/bin/phpunit --testsuite Unit

  - name: php72-integration
    depends_on: [ npm ]
    image: joomlaprojects/docker-images:php7.2
    commands:
      - php -v
      - ./libraries/vendor/bin/phpunit --testsuite Integration

  - name: php73-integration
    depends_on: [ npm ]
    image: joomlaprojects/docker-images:php7.3
    commands:
      - php -v
      - ./libraries/vendor/bin/phpunit --testsuite Integration

  - name: php74-integration
    depends_on: [ npm ]
    image: joomlaprojects/docker-images:php7.4
    failure: ignore
    commands:
      - php -v
      - ./libraries/vendor/bin/phpunit --testsuite Integration

  - name: php80-integration
    depends_on: [ npm ]
    image: joomlaprojects/docker-images:php8.0
    failure: ignore
    commands:
      - php -v
      - ./libraries/vendor/bin/phpunit --testsuite Integration

  - name: php72-integration-pgsql
    depends_on: [ npm ]
    image: joomlaprojects/docker-images:php7.2
    commands:
      - php -v
      - ./libraries/vendor/bin/phpunit --testsuite Integration --configuration phpunit-pgsql.xml.dist

#  - name: php73-integration-pgsql
#    depends_on: [ npm ]
#    image: joomlaprojects/docker-images:php7.3
#    commands:
#      - php -v
#      - ./libraries/vendor/bin/phpunit --testsuite Integration --configuration phpunit-pgsql.xml.dist

#  - name: php74-integration-pgsql
#    depends_on: [ npm ]
#    image: joomlaprojects/docker-images:php7.4
#    failure: ignore
#    commands:
#      - php -v
#      - ./libraries/vendor/bin/phpunit --testsuite Integration --configuration phpunit-pgsql.xml.dist

#  - name: php80-integration-pgsql
#    depends_on: [ npm ]
#    image: joomlaprojects/docker-images:php8.0
#    failure: ignore
#    commands:
#      - php -v
#      - ./libraries/vendor/bin/phpunit --testsuite Integration --configuration phpunit-pgsql.xml.dist

  - name: javascript-cs
    depends_on: [ npm ]
    image: joomlaprojects/docker-systemtests:develop
    commands:
      - export DISPLAY=:0
      - Xvfb -screen 0 1024x768x24 -ac +extension GLX +render -noreset > /dev/null 2>&1 &
      - sleep 3
      - fluxbox  > /dev/null 2>&1 &
      - npm run lint:js

  - name: javascript-tests
    depends_on: [ npm ]
    image: joomlaprojects/docker-systemtests:develop
    commands:
      - export DISPLAY=:0
      - Xvfb -screen 0 1024x768x24 -ac +extension GLX +render -noreset > /dev/null 2>&1 &
      - sleep 3
      - fluxbox  > /dev/null 2>&1 &
      - npm run test

  - name: system-tests
    depends_on: [ javascript-tests ]
    image: joomlaprojects/docker-systemtests:develop
    commands:
<<<<<<< HEAD
      - bash tests/Codeception/drone-system-run.sh "$(pwd)"
    shm_size: 1024000000  
=======
      - bash tests/Codeception/drone-system-run.sh "$(pwd)" postgres
>>>>>>> 21eb9e8b

  - name: api-tests
    depends_on: [ system-tests ]
    image: joomlaprojects/docker-systemtests:latest
    commands:
      - bash tests/Codeception/drone-api-run.sh "$(pwd)"

  - name: analysis4x
    image: rips/rips-cli:1.2.1
    depends_on: [ api-tests ]
    when:
      repo:
        - joomla/joomla-cms
      branch: 
        - 4.0-dev
    commands:
      - export RIPS_BASE_URI='https://api.rips.joomla.org'
      - rips-cli rips:scan:start -a 3 -t 1 -R -k -p $(pwd) -t 1 -T $DRONE_REPO_NAMESPACE-$DRONE_BRANCH ||  { echo "Please contact the security team at security@joomla.org"; exit 1; }
    environment:
      RIPS_USERNAME:
        from_secret: RIPS_USERNAME
      RIPS_PASSWORD:
        from_secret: RIPS_PASSWORD

branches:
  exclude: [ l10n_* ]

volumes:
- name: cache
  host:
    path: /tmp/cache

services:
  - name: mysql
    image: mysql:5.7
    environment:
      MYSQL_USER: joomla_ut
      MYSQL_PASSWORD: joomla_ut
      MYSQL_ROOT_PASSWORD: joomla_ut
      MYSQL_DATABASE: test_joomla

  - name: memcached
    image: memcached:alpine

  - name: redis
    image: redis:alpine

  - name: postgres
    image: postgres

---
kind: signature
<<<<<<< HEAD
hmac: d64078e5e6a3399f9943ebcb3c82457ab4eac51de806a21f1925fa6793886c2b
=======
hmac: 753fa2695987acf184a54a651ac848357bd66088c488cde7870716bb2851d5a0
>>>>>>> 21eb9e8b

...<|MERGE_RESOLUTION|>--- conflicted
+++ resolved
@@ -166,19 +166,20 @@
       - fluxbox  > /dev/null 2>&1 &
       - npm run test
 
-  - name: system-tests
+  - name: system-tests-mysql
     depends_on: [ javascript-tests ]
-    image: joomlaprojects/docker-systemtests:develop
-    commands:
-<<<<<<< HEAD
-      - bash tests/Codeception/drone-system-run.sh "$(pwd)"
-    shm_size: 1024000000  
-=======
+    image: joomlaprojects/docker-systemtests:latest
+    commands:
+      - bash tests/Codeception/drone-system-run.sh "$(pwd)" mysql
+
+  - name: system-tests-postgres
+    depends_on: [ system-tests-mysql ]
+    image: joomlaprojects/docker-systemtests:latest
+    commands:
       - bash tests/Codeception/drone-system-run.sh "$(pwd)" postgres
->>>>>>> 21eb9e8b
 
   - name: api-tests
-    depends_on: [ system-tests ]
+    depends_on: [ system-tests-postgres ]
     image: joomlaprojects/docker-systemtests:latest
     commands:
       - bash tests/Codeception/drone-api-run.sh "$(pwd)"
@@ -189,7 +190,7 @@
     when:
       repo:
         - joomla/joomla-cms
-      branch: 
+      branch:
         - 4.0-dev
     commands:
       - export RIPS_BASE_URI='https://api.rips.joomla.org'
@@ -224,14 +225,16 @@
     image: redis:alpine
 
   - name: postgres
-    image: postgres
+    image: postgres:9-alpine
+    ports:
+      - 5432
+    environment:
+      POSTGRES_USER: root
+      POSTGRES_PASSWORD: joomla_ut
+      POSTGRES_DB: test_joomla
 
 ---
 kind: signature
-<<<<<<< HEAD
 hmac: d64078e5e6a3399f9943ebcb3c82457ab4eac51de806a21f1925fa6793886c2b
-=======
-hmac: 753fa2695987acf184a54a651ac848357bd66088c488cde7870716bb2851d5a0
->>>>>>> 21eb9e8b
 
 ...