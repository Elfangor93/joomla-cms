--- conflicted
+++ resolved
@@ -359,12 +359,8 @@
       - rclone delete nightly:/home/devj/public_html/nightlies/ --include "Joomla_$MINORVERSION.*"
       - rclone delete nightly:/home/devj/public_html/cache/com_content/
       - rclone copy ./transfer/ nightly:/home/devj/public_html/nightlies/
-<<<<<<< HEAD
       - curl -i -X POST -H 'Content-Type:application/json' -d '{"text":"Nightly Build for [Joomla 5.0](https://developer.joomla.org/nightly-builds.html) successfully built."}' $MATTERMOST_NIGHTLY_HOOK
 
-=======
-      - curl -i -X POST -H 'Content-Type:application/json' -d '{"text":"Nightly Build for [Joomla 4.4](https://developer.joomla.org/nightly-builds.html) successfully built."}' $MATTERMOST_NIGHTLY_HOOK
->>>>>>> 584d7b00
 
   - name: buildfailure
     image: joomlaprojects/docker-images:packager
@@ -372,11 +368,7 @@
       MATTERMOST_NIGHTLY_HOOK:
         from_secret: mattermost_nightly_hook
     commands:
-<<<<<<< HEAD
       - curl -i -X POST -H 'Content-Type:application/json' -d '{"text":"Nightly Build for [Joomla 5.0](https://developer.joomla.org/nightly-builds.html) FAILED to built."}' $MATTERMOST_NIGHTLY_HOOK
-=======
-      - curl -i -X POST -H 'Content-Type:application/json' -d '{"text":"Nightly Build for [Joomla 4.4](https://developer.joomla.org/nightly-builds.html) FAILED to built."}' $MATTERMOST_NIGHTLY_HOOK
->>>>>>> 584d7b00
     when:
       status:
         - failure
@@ -390,10 +382,6 @@
 
 ---
 kind: signature
-<<<<<<< HEAD
-hmac: 16aad9229964700a46de8f3e3265147715d3d5c1173eec9439148af364d6092c
-=======
-hmac: 668e2a3bfab925caf4bc0062eaf622d2527f3b8d805e21b663ff1dd89897a431
->>>>>>> 584d7b00
+hmac: 9da03e44bdb36f2473f1c20a83777be096e3f18b7102153cf9135a2fc6ace0e5
 
 ...