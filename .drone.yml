--- conflicted
+++ resolved
@@ -12,6 +12,29 @@
         path: /certificates
     commands:
       - cp -v tests/Codeception/_data/certs/* /certificates/
+
+  - name: openldap
+    image: bitnami/openldap:latest
+    detach: true
+    ports:
+      - 1389
+      - 1636
+    volumes:
+      - name: certificates
+        path: /certificates
+    environment:
+      LDAP_ADMIN_USERNAME: admin
+      LDAP_ADMIN_PASSWORD: adminpassword
+      LDAP_USERS: customuser
+      LDAP_PASSWORDS: custompassword
+      LDAP_ENABLE_TLS: yes
+      LDAP_TLS_CERT_FILE: /certificates/openldap.crt
+      LDAP_TLS_KEY_FILE: /certificates/openldap.key
+      LDAP_TLS_CA_FILE: /certificates/CA.crt
+      BITNAMI_DEBUG: true
+      LDAP_CONFIG_ADMIN_ENABLED: yes
+      LDAP_CONFIG_ADMIN_USERNAME: admin
+      LDAP_CONFIG_ADMIN_PASSWORD: configpassword
 
   - name: composer
     image: joomlaprojects/docker-images:php8.1
@@ -242,13 +265,8 @@
 
   - name: phpnext-system-postgres
     depends_on:
-<<<<<<< HEAD
       - phpmax-system-postgres
     image: joomlaprojects/docker-images:cypress8.2
-=======
-      - phpmin-system-mysql8
-    image: joomlaprojects/docker-images:cypress8.1
->>>>>>> 0579c2b6
     volumes:
       - name: cypress-cache
         path: /root/.cache/Cypress
@@ -379,7 +397,7 @@
         path: /reference
     when:
       branch:
-        - 5.0-dev
+        - 4.3-dev
 
 ---
 kind: pipeline
@@ -443,10 +461,6 @@
 
 ---
 kind: signature
-<<<<<<< HEAD
-hmac: 6361e1c8cce6fae43ce731a822cb22b400fb8c852a4e1a2f56004c4b28d64434
-=======
-hmac: 815e9bc793f593498490dfbc30cdb8311c9af9100e4129c5ca70d52c4f2ab80a
->>>>>>> 0579c2b6
+hmac: cd808a836d5fdb7e697464bd0fb02b3f9d53151d1cc1b2533b03f1708fcd890b
 
 ...