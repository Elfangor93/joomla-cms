---
kind: pipeline
name: default

clone:

steps:
  - name: setup
    image: joomlaprojects/docker-images:php8.3
    volumes:
      - name: certificates
        path: /certificates
    commands:
      - cp -v tests/certs/* /certificates/

  - name: composer
    image: joomlaprojects/docker-images:php8.3
    volumes:
      - name: composer-cache
        path: /tmp/composer-cache
    commands:
      - composer validate --no-check-all --strict
      - composer install --no-progress --ignore-platform-reqs

  - name: phpcs
    image: joomlaprojects/docker-images:php8.1
    depends_on: [ composer ]
    commands:
      - echo $(date)
      - ./libraries/vendor/bin/php-cs-fixer fix -vvv --dry-run --diff
      - ./libraries/vendor/bin/phpcs --extensions=php -p --standard=ruleset.xml .
      - echo $(date)

  - name: phan
    image: joomlaprojects/docker-images:php8.1-ast
    depends_on: [ phpcs ]
    failure: ignore
    commands:
      - ./libraries/vendor/bin/phan

  - name: npm
    image: node:20-bullseye-slim
    depends_on: [ phpcs ]
    volumes:
      - name: npm-cache
        path: /tmp/npm-cache
    environment:
      npm_config_cache: /tmp/npm-cache
    commands:
      - npm ci --unsafe-perm

  - name: php81-unit
    depends_on: [ phpcs ]
    image: joomlaprojects/docker-images:php8.1
    commands:
      - php -v
      - ./libraries/vendor/bin/phpunit --testsuite Unit

  - name: php82-unit
    depends_on: [ phpcs ]
    image: joomlaprojects/docker-images:php8.2
    commands:
      - php -v
      - ./libraries/vendor/bin/phpunit --testsuite Unit

<<<<<<< HEAD
=======
  - name: php83-unit
    depends_on: [ phpcs ]
    image: joomlaprojects/docker-images:php8.3
    commands:
      - php -v
      - ./libraries/vendor/bin/phpunit --testsuite Unit

  - name: php72-integration
    depends_on: [ npm ]
    image: joomlaprojects/docker-images:php7.2
    commands:
      - php -v
      - ./libraries/vendor/bin/phpunit --testsuite Integration

  - name: php73-integration
    depends_on: [ npm ]
    image: joomlaprojects/docker-images:php7.3
    commands:
      - php -v
      - ./libraries/vendor/bin/phpunit --testsuite Integration

  - name: php74-integration
    depends_on: [ npm ]
    image: joomlaprojects/docker-images:php7.4
    commands:
      - php -v
      - ./libraries/vendor/bin/phpunit --testsuite Integration

  - name: php80-integration
    depends_on: [ npm ]
    image: joomlaprojects/docker-images:php8.0
    commands:
      - php -v
      - ./libraries/vendor/bin/phpunit --testsuite Integration

>>>>>>> 83f50fd3
  - name: php81-integration
    depends_on: [ npm ]
    image: joomlaprojects/docker-images:php8.1
    commands:
      - php -v
      - ./libraries/vendor/bin/phpunit --testsuite Integration

  - name: php82-integration
    depends_on: [ npm ]
    image: joomlaprojects/docker-images:php8.2
    commands:
      - php -v
      - ./libraries/vendor/bin/phpunit --testsuite Integration

<<<<<<< HEAD
=======
  - name: php83-integration
    depends_on: [ npm ]
    image: joomlaprojects/docker-images:php8.3
    commands:
      - php -v
      - ./libraries/vendor/bin/phpunit --testsuite Integration

  - name: php72-integration-pgsql
    depends_on: [ npm ]
    image: joomlaprojects/docker-images:php7.2
    commands:
      - php -v
      - ./libraries/vendor/bin/phpunit --testsuite Integration --configuration phpunit-pgsql.xml.dist

  - name: php73-integration-pgsql
    depends_on: [ npm ]
    image: joomlaprojects/docker-images:php7.3
    commands:
      - php -v
      - ./libraries/vendor/bin/phpunit --testsuite Integration --configuration phpunit-pgsql.xml.dist

  - name: php74-integration-pgsql
    depends_on: [ npm ]
    image: joomlaprojects/docker-images:php7.4
    commands:
      - php -v
      - ./libraries/vendor/bin/phpunit --testsuite Integration --configuration phpunit-pgsql.xml.dist

  - name: php80-integration-pgsql
    depends_on: [ npm ]
    image: joomlaprojects/docker-images:php8.0
    commands:
      - php -v
      - ./libraries/vendor/bin/phpunit --testsuite Integration --configuration phpunit-pgsql.xml.dist

>>>>>>> 83f50fd3
  - name: php81-integration-pgsql
    depends_on: [ npm ]
    image: joomlaprojects/docker-images:php8.1
    commands:
      - php -v
      - ./libraries/vendor/bin/phpunit --testsuite Integration --configuration phpunit-pgsql.xml.dist

  - name: php82-integration-pgsql
    depends_on: [ npm ]
    image: joomlaprojects/docker-images:php8.2
    commands:
      - php -v
      - ./libraries/vendor/bin/phpunit --testsuite Integration --configuration phpunit-pgsql.xml.dist

  - name: php83-integration-pgsql
    depends_on: [ npm ]
    image: joomlaprojects/docker-images:php8.3
    commands:
      - php -v
      - ./libraries/vendor/bin/phpunit --testsuite Integration --configuration phpunit-pgsql.xml.dist

  - name: scss-cs
    depends_on: [ npm ]
    image: node:current-alpine
    commands:
      - npm run lint:css

  - name: javascript-cs
    depends_on: [ npm ]
    image: node:current-alpine
    commands:
      - npm run lint:js
      - npm run lint:testjs

  - name: prepare_system_tests
    depends_on:
      - npm
    image: joomlaprojects/docker-images:systemtests8.1
    volumes:
      - name: cypress-cache
        path: /root/.cache/Cypress
    environment:
      CYPRESS_VERIFY_TIMEOUT: 100000
    commands:
      - mv cypress.config.dist.js cypress.config.js
      - npx cypress install
      - npx cypress verify

  - name: phpmin-system-mysql
    depends_on:
      - prepare_system_tests
    image: joomlaprojects/docker-images:cypress8.1
    volumes:
      - name: cypress-cache
        path: /root/.cache/Cypress
    environment:
      JOOMLA_INSTALLATION_DISABLE_LOCALHOST_CHECK: 1
    commands:
      - bash tests/System/drone-system-run.sh "$(pwd)" cmysql mysqli mysql

  - name: phpmax-system-mysql
    depends_on:
      - phpmin-system-mysql
    image: joomlaprojects/docker-images:cypress8.2
    volumes:
      - name: cypress-cache
        path: /root/.cache/Cypress
    environment:
      JOOMLA_INSTALLATION_DISABLE_LOCALHOST_CHECK: 1
    commands:
      - bash tests/System/drone-system-run.sh "$(pwd)" cmysqlmax mysqli mysql

  - name: phpnext-system-mysql
    depends_on:
<<<<<<< HEAD
      - phpmax-system-mysql
    image: joomlaprojects/docker-images:cypress8.2
=======
      - phpmin-system-mysql
      - phpmin-system-postgres
    image: joomlaprojects/docker-images:cypress8.3
>>>>>>> 83f50fd3
    volumes:
      - name: cypress-cache
        path: /root/.cache/Cypress
    environment:
      JOOMLA_INSTALLATION_DISABLE_LOCALHOST_CHECK: 1
    failure: ignore
    commands:
      - echo "This test is disabled because php next is not stable yet"
      - exit 1
      - bash tests/System/drone-system-run.sh "$(pwd)" cmysqlnext mysqli mysql

  - name: phpmin-system-postgres
    depends_on:
<<<<<<< HEAD
      - prepare_system_tests
    image: joomlaprojects/docker-images:cypress8.1
=======
      - phpmin-system-mysql
      - phpmin-system-postgres
    image: joomlaprojects/docker-images:cypress8.3
>>>>>>> 83f50fd3
    volumes:
      - name: cypress-cache
        path: /root/.cache/Cypress
    environment:
      JOOMLA_INSTALLATION_DISABLE_LOCALHOST_CHECK: 1
    commands:
      - bash tests/System/drone-system-run.sh "$(pwd)" cpostgres pgsql postgres

  - name: phpmax-system-postgres
    depends_on:
      - phpmin-system-postgres
    image: joomlaprojects/docker-images:cypress8.2
    volumes:
      - name: cypress-cache
        path: /root/.cache/Cypress
    environment:
      JOOMLA_INSTALLATION_DISABLE_LOCALHOST_CHECK: 1
    commands:
      - bash tests/System/drone-system-run.sh "$(pwd)" cpostgresmax pgsql postgres

  - name: phpnext-system-postgres
    depends_on:
      - phpmax-system-postgres
<<<<<<< HEAD
    image: joomlaprojects/docker-images:cypress8.2
=======
    image: joomlaprojects/docker-images:cypress8.3
>>>>>>> 83f50fd3
    volumes:
      - name: cypress-cache
        path: /root/.cache/Cypress
    environment:
      JOOMLA_INSTALLATION_DISABLE_LOCALHOST_CHECK: 1
    failure: ignore
    commands:
      - echo "This test is disabled because php next is not stable yet"
      - exit 1
      - bash tests/System/drone-system-run.sh "$(pwd)" cpostgresnext pgsql postgres

  - name: artifacts-system-tests
    image: joomlaprojects/docker-images:packager
    depends_on:
      - phpnext-system-mysql
      - phpnext-system-postgres
      - phpmax-system-mysql
      - phpmax-system-postgres
      - phpmin-system-mysql
      - phpmin-system-postgres
    environment:
      FTP_USERNAME:
        from_secret: ftpusername
      FTP_PASSWORD:
        from_secret: ftppassword
      GITHUB_TOKEN:
        from_secret: github_token
    commands:
      - export PLUGIN_DEST_DIR=/artifacts/$DRONE_REPO/$DRONE_BRANCH/$DRONE_PULL_REQUEST/system-tests/$DRONE_BUILD_NUMBER
      - echo https://ci.joomla.org$PLUGIN_DEST_DIR
      - rclone config create artifacts ftp host ci.joomla.org user $FTP_USERNAME port 21 pass $FTP_PASSWORD
      - rclone mkdir artifacts:$PLUGIN_DEST_DIR
      - rclone copy tests/System/output/ artifacts:$PLUGIN_DEST_DIR
      - 'curl -X POST "https://api.github.com/repos/$DRONE_REPO/statuses/$DRONE_COMMIT" -H "Content-Type: application/json" -H "Authorization: token $GITHUB_TOKEN" -d "{\"state\":\"failure\", \"context\": \"Artifacts from Failure\", \"description\": \"You can find artifacts from the failure of the build here:\", \"target_url\": \"https://ci.joomla.org$PLUGIN_DEST_DIR\"}" > /dev/null'
    when:
      status:
        - failure

volumes:
  - name: composer-cache
    host:
      path: /tmp/composer-cache
  - name: cypress-cache
    host:
      path: /tmp/cypress-cache
  - name: npm-cache
    host:
      path: /tmp/npm-cache
  - name: certificates
    host:
      path: /tmp/certificates

services:
  - name: mysql
    image: mysql:8
    command: ["--default-authentication-plugin=mysql_native_password"]
    environment:
      MYSQL_USER: joomla_ut
      MYSQL_PASSWORD: joomla_ut
      MYSQL_ROOT_PASSWORD: joomla_ut
      MYSQL_DATABASE: test_joomla

  - name: postgres
    image: postgres:12-alpine
    ports:
      - 5432
    environment:
      POSTGRES_USER: root
      POSTGRES_PASSWORD: joomla_ut
      POSTGRES_DB: test_joomla

  - name: openldap
    image: bitnami/openldap:latest
    ports:
      - 1389
      - 1636
    volumes:
      - name: certificates
        path: /certificates
    environment:
      LDAP_ADMIN_USERNAME: admin
      LDAP_ADMIN_PASSWORD: adminpassword
      LDAP_USERS: customuser
      LDAP_PASSWORDS: custompassword
      LDAP_ENABLE_TLS: yes
      LDAP_TLS_CERT_FILE: /certificates/openldap.crt
      LDAP_TLS_KEY_FILE: /certificates/openldap.key
      LDAP_TLS_CA_FILE: /certificates/CA.crt
      BITNAMI_DEBUG: true
      LDAP_CONFIG_ADMIN_ENABLED: yes
      LDAP_CONFIG_ADMIN_USERNAME: admin
      LDAP_CONFIG_ADMIN_PASSWORD: configpassword

---
kind: pipeline
name: package

steps:
  - name: packager
    image: joomlaprojects/docker-images:packager
    environment:
      HTTP_ROOT: "https://artifacts.joomla.org/drone"
      DRONE_PULL_REQUEST: DRONE_PULL_REQUEST
      DRONE_COMMIT: DRONE_COMMIT
    commands:
      - /bin/drone_prepare_package.sh

  - name: upload
    image: joomlaprojects/docker-images:packager
    environment:
      package_key:
        from_secret: package_key
      package_user:
        from_secret: package_user
      package_host:
        from_secret: package_host
      package_root:
        from_secret: package_root
      GITHUB_TOKEN:
        from_secret: github_token
    commands:
      - mkdir -p ~/.ssh
      - eval $(ssh-agent -s)
      - echo -e "Host *\n\tStrictHostKeyChecking no\n\n" > ~/.ssh/config
      - echo "$package_key" > ~/.ssh/id_rsa
      - chmod 600 ~/.ssh/id_rsa
      - ssh-add
      - rclone config create package sftp host $package_host user $package_user port 22
      - rclone copy ./upload/ package:$package_root/$DRONE_REPO/$DRONE_BRANCH/$DRONE_PULL_REQUEST/downloads/$DRONE_BUILD_NUMBER
      - /bin/add_github_status.sh "Download" "Prebuilt packages are available for download." "https://artifacts.joomla.org/drone/${DRONE_REPO}/${DRONE_BRANCH}/${DRONE_PULL_REQUEST}/downloads/${DRONE_BUILD_NUMBER}"

trigger:
  repo:
    - joomla/joomla-cms

---
kind: pipeline
name: nightly_build

steps:
  - name: prepare
    image: joomlaprojects/docker-images:packager
    commands:
      - export MINORVERSION=${DRONE_BRANCH%-*}
      - composer --version
      - mkdir -p transfer
      - date +%s > transfer/$MINORVERSION-time.txt
      - git rev-parse origin/$MINORVERSION-dev > transfer/$MINORVERSION.txt
      - php build/build.php --remote=origin/$MINORVERSION-dev --exclude-gzip --exclude-bzip2 --disable-patch-packages
      - mv build/tmp/packages/* transfer/

  - name: upload
    image: joomlaprojects/docker-images:packager
    environment:
      nightly_key:
        from_secret: nightly_key
      nightly_user:
        from_secret: nightly_user
      nightly_host:
        from_secret: nightly_host
      MATTERMOST_NIGHTLY_HOOK:
        from_secret: mattermost_nightly_hook
    commands:
      - export MINORVERSION=${DRONE_BRANCH%-*}
      - mkdir -p ~/.ssh
      - eval $(ssh-agent -s)
      - echo -e "Host *\n\tStrictHostKeyChecking no\n\n" > ~/.ssh/config
      - echo "$nightly_key" > ~/.ssh/id_rsa
      - chmod 600 ~/.ssh/id_rsa
      - ssh-add
      - rclone config create nightly sftp host $nightly_host user $nightly_user port 22
      - rclone delete nightly:/home/devj/public_html/nightlies/ --include "Joomla_$MINORVERSION.*"
      - rclone delete nightly:/home/devj/public_html/cache/com_content/
      - rclone copy ./transfer/ nightly:/home/devj/public_html/nightlies/
      - curl -i -X POST -H 'Content-Type:application/json' -d '{"text":"Nightly Build for [Joomla 5.0](https://developer.joomla.org/nightly-builds.html) successfully built."}' $MATTERMOST_NIGHTLY_HOOK


  - name: buildfailure
    image: joomlaprojects/docker-images:packager
    environment:
      MATTERMOST_NIGHTLY_HOOK:
        from_secret: mattermost_nightly_hook
    commands:
      - curl -i -X POST -H 'Content-Type:application/json' -d '{"text":"Nightly Build for [Joomla 5.0](https://developer.joomla.org/nightly-builds.html) FAILED to built."}' $MATTERMOST_NIGHTLY_HOOK
    when:
      status:
        - failure

trigger:
  event:
    - cron
    - custom
  repo:
    - joomla/joomla-cms

---
kind: signature
<<<<<<< HEAD
hmac: 250f08652884d60218c5b280b139d3ff05c068d010791d159993cf87ecbbac0f
=======
hmac: 2b23d4286790b54215c985c85304ddd24818802bab49b3afec2144d28dce1f5f
>>>>>>> 83f50fd3

...<|MERGE_RESOLUTION|>--- conflicted
+++ resolved
@@ -63,8 +63,6 @@
       - php -v
       - ./libraries/vendor/bin/phpunit --testsuite Unit
 
-<<<<<<< HEAD
-=======
   - name: php83-unit
     depends_on: [ phpcs ]
     image: joomlaprojects/docker-images:php8.3
@@ -72,87 +70,27 @@
       - php -v
       - ./libraries/vendor/bin/phpunit --testsuite Unit
 
-  - name: php72-integration
-    depends_on: [ npm ]
-    image: joomlaprojects/docker-images:php7.2
+  - name: php81-integration
+    depends_on: [ npm ]
+    image: joomlaprojects/docker-images:php8.1
     commands:
       - php -v
       - ./libraries/vendor/bin/phpunit --testsuite Integration
 
-  - name: php73-integration
-    depends_on: [ npm ]
-    image: joomlaprojects/docker-images:php7.3
+  - name: php82-integration
+    depends_on: [ npm ]
+    image: joomlaprojects/docker-images:php8.2
     commands:
       - php -v
       - ./libraries/vendor/bin/phpunit --testsuite Integration
 
-  - name: php74-integration
-    depends_on: [ npm ]
-    image: joomlaprojects/docker-images:php7.4
+  - name: php83-integration
+    depends_on: [ npm ]
+    image: joomlaprojects/docker-images:php8.3
     commands:
       - php -v
       - ./libraries/vendor/bin/phpunit --testsuite Integration
 
-  - name: php80-integration
-    depends_on: [ npm ]
-    image: joomlaprojects/docker-images:php8.0
-    commands:
-      - php -v
-      - ./libraries/vendor/bin/phpunit --testsuite Integration
-
->>>>>>> 83f50fd3
-  - name: php81-integration
-    depends_on: [ npm ]
-    image: joomlaprojects/docker-images:php8.1
-    commands:
-      - php -v
-      - ./libraries/vendor/bin/phpunit --testsuite Integration
-
-  - name: php82-integration
-    depends_on: [ npm ]
-    image: joomlaprojects/docker-images:php8.2
-    commands:
-      - php -v
-      - ./libraries/vendor/bin/phpunit --testsuite Integration
-
-<<<<<<< HEAD
-=======
-  - name: php83-integration
-    depends_on: [ npm ]
-    image: joomlaprojects/docker-images:php8.3
-    commands:
-      - php -v
-      - ./libraries/vendor/bin/phpunit --testsuite Integration
-
-  - name: php72-integration-pgsql
-    depends_on: [ npm ]
-    image: joomlaprojects/docker-images:php7.2
-    commands:
-      - php -v
-      - ./libraries/vendor/bin/phpunit --testsuite Integration --configuration phpunit-pgsql.xml.dist
-
-  - name: php73-integration-pgsql
-    depends_on: [ npm ]
-    image: joomlaprojects/docker-images:php7.3
-    commands:
-      - php -v
-      - ./libraries/vendor/bin/phpunit --testsuite Integration --configuration phpunit-pgsql.xml.dist
-
-  - name: php74-integration-pgsql
-    depends_on: [ npm ]
-    image: joomlaprojects/docker-images:php7.4
-    commands:
-      - php -v
-      - ./libraries/vendor/bin/phpunit --testsuite Integration --configuration phpunit-pgsql.xml.dist
-
-  - name: php80-integration-pgsql
-    depends_on: [ npm ]
-    image: joomlaprojects/docker-images:php8.0
-    commands:
-      - php -v
-      - ./libraries/vendor/bin/phpunit --testsuite Integration --configuration phpunit-pgsql.xml.dist
-
->>>>>>> 83f50fd3
   - name: php81-integration-pgsql
     depends_on: [ npm ]
     image: joomlaprojects/docker-images:php8.1
@@ -227,14 +165,8 @@
 
   - name: phpnext-system-mysql
     depends_on:
-<<<<<<< HEAD
       - phpmax-system-mysql
-    image: joomlaprojects/docker-images:cypress8.2
-=======
-      - phpmin-system-mysql
-      - phpmin-system-postgres
     image: joomlaprojects/docker-images:cypress8.3
->>>>>>> 83f50fd3
     volumes:
       - name: cypress-cache
         path: /root/.cache/Cypress
@@ -248,14 +180,8 @@
 
   - name: phpmin-system-postgres
     depends_on:
-<<<<<<< HEAD
       - prepare_system_tests
-    image: joomlaprojects/docker-images:cypress8.1
-=======
-      - phpmin-system-mysql
-      - phpmin-system-postgres
     image: joomlaprojects/docker-images:cypress8.3
->>>>>>> 83f50fd3
     volumes:
       - name: cypress-cache
         path: /root/.cache/Cypress
@@ -279,11 +205,7 @@
   - name: phpnext-system-postgres
     depends_on:
       - phpmax-system-postgres
-<<<<<<< HEAD
-    image: joomlaprojects/docker-images:cypress8.2
-=======
     image: joomlaprojects/docker-images:cypress8.3
->>>>>>> 83f50fd3
     volumes:
       - name: cypress-cache
         path: /root/.cache/Cypress
@@ -481,10 +403,6 @@
 
 ---
 kind: signature
-<<<<<<< HEAD
-hmac: 250f08652884d60218c5b280b139d3ff05c068d010791d159993cf87ecbbac0f
-=======
-hmac: 2b23d4286790b54215c985c85304ddd24818802bab49b3afec2144d28dce1f5f
->>>>>>> 83f50fd3
+hmac: fe941dd88b45e7314424a0138348a21573e6c57990ce4449e0cf1278b04e4f42
 
 ...