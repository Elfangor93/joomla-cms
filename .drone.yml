---
kind: pipeline
name: default

clone:

steps:
  - name: composer
    image: joomlaprojects/docker-images:php7.4
    volumes:
      - name: composer-cache
        path: /tmp/composer-cache
    commands:
      - composer validate --no-check-all --strict
      - composer install --no-progress --no-suggest

  - name: phpcs
    image: joomlaprojects/docker-images:php7.2
    depends_on: [ composer ]
    commands:
      - echo $(date)
      - ./libraries/vendor/bin/phpcs --extensions=php -p --standard=ruleset.xml .
      - echo $(date)

  - name: npm
    image: node:16-alpine
    depends_on: [ phpcs ]
    volumes:
      - name: npm-cache
        path: /tmp/npm-cache
    environment:
      npm_config_cache: /tmp/npm-cache
    commands:
      - npm ci --unsafe-perm

  - name: php72-unit
    depends_on: [ phpcs ]
    image: joomlaprojects/docker-images:php7.2
    commands:
      - php -v
      - ./libraries/vendor/bin/phpunit --testsuite Unit

  - name: php73-unit
    depends_on: [ phpcs ]
    image: joomlaprojects/docker-images:php7.3
    commands:
      - php -v
      - ./libraries/vendor/bin/phpunit --testsuite Unit

  - name: php74-unit
    depends_on: [ phpcs ]
    image: joomlaprojects/docker-images:php7.4
    commands:
      - php -v
      - ./libraries/vendor/bin/phpunit --testsuite Unit

  - name: php80-unit
    depends_on: [ phpcs ]
    image: joomlaprojects/docker-images:php8.0
    commands:
      - php -v
      - ./libraries/vendor/bin/phpunit --testsuite Unit

  - name: php81-unit
    depends_on: [ phpcs ]
    image: joomlaprojects/docker-images:php8.1
    commands:
      - php -v
      - ./libraries/vendor/bin/phpunit --testsuite Unit

  - name: php72-integration
    depends_on: [ npm ]
    image: joomlaprojects/docker-images:php7.2
    commands:
      - php -v
      - ./libraries/vendor/bin/phpunit --testsuite Integration

  - name: php73-integration
    depends_on: [ npm ]
    image: joomlaprojects/docker-images:php7.3
    commands:
      - php -v
      - ./libraries/vendor/bin/phpunit --testsuite Integration

  - name: php74-integration
    depends_on: [ npm ]
    image: joomlaprojects/docker-images:php7.4
    commands:
      - php -v
      - ./libraries/vendor/bin/phpunit --testsuite Integration

  - name: php80-integration
    depends_on: [ npm ]
    image: joomlaprojects/docker-images:php8.0
    commands:
      - php -v
      - ./libraries/vendor/bin/phpunit --testsuite Integration

  - name: php81-integration
    depends_on: [ npm ]
    image: joomlaprojects/docker-images:php8.1
    commands:
      - php -v
      - ./libraries/vendor/bin/phpunit --testsuite Integration

  - name: php82-integration
    depends_on: [ npm ]
    image: joomlaprojects/docker-images:php8.2
    commands:
      - php -v
      - ./libraries/vendor/bin/phpunit --testsuite Integration

  - name: php72-integration-pgsql
    depends_on: [ npm ]
    image: joomlaprojects/docker-images:php7.2
    commands:
      - php -v
      - ./libraries/vendor/bin/phpunit --testsuite Integration --configuration phpunit-pgsql.xml.dist

  - name: php73-integration-pgsql
    depends_on: [ npm ]
    image: joomlaprojects/docker-images:php7.3
    commands:
      - php -v
      - ./libraries/vendor/bin/phpunit --testsuite Integration --configuration phpunit-pgsql.xml.dist

  - name: php74-integration-pgsql
    depends_on: [ npm ]
    image: joomlaprojects/docker-images:php7.4
    commands:
      - php -v
      - ./libraries/vendor/bin/phpunit --testsuite Integration --configuration phpunit-pgsql.xml.dist

  - name: php80-integration-pgsql
    depends_on: [ npm ]
    image: joomlaprojects/docker-images:php8.0
    commands:
      - php -v
      - ./libraries/vendor/bin/phpunit --testsuite Integration --configuration phpunit-pgsql.xml.dist

  - name: php81-integration-pgsql
    depends_on: [ npm ]
    image: joomlaprojects/docker-images:php8.1
    commands:
      - php -v
      - ./libraries/vendor/bin/phpunit --testsuite Integration --configuration phpunit-pgsql.xml.dist

  - name: php82-integration-pgsql
    depends_on: [ npm ]
    image: joomlaprojects/docker-images:php8.2
    commands:
      - php -v
      - ./libraries/vendor/bin/phpunit --testsuite Integration --configuration phpunit-pgsql.xml.dist

  - name: scss-cs
    depends_on: [ npm ]
    image: node:current-alpine
    commands:
      - npm run lint:css

  - name: javascript-cs
    depends_on: [ npm ]
    image: node:current-alpine
    commands:
      - npm run lint:js

  - name: prepare_codeception_tests
    depends_on:
      - npm
    image: joomlaprojects/docker-images:systemtests
    commands:
      - sed -i 's/tests\\/Codeception\\/_output/\\/drone\\/src\\/tests\\/Codeception\\/_output/' codeception.yml
      - php libraries/vendor/bin/codecept build

  - name: phpmin-api-mysql
    depends_on:
      - prepare_codeception_tests
    image: joomlaprojects/docker-images:systemtests
    environment:
      JOOMLA_INSTALLATION_DISABLE_LOCALHOST_CHECK: 1
    commands:
      - bash tests/Codeception/drone-api-run.sh "$(pwd)" mysql

  - name: phpmax-api-mysql
    depends_on:
      - prepare_codeception_tests
    image: joomlaprojects/docker-images:systemtests8.1
    environment:
      JOOMLA_INSTALLATION_DISABLE_LOCALHOST_CHECK: 1
    commands:
      - bash tests/Codeception/drone-api-run.sh "$(pwd)" mysqlphpmax

#  - name: phpnext-api-mysql
#    depends_on:
#      - phpmax-api-mysql
#    image: joomlaprojects/docker-images:systemtests8.2
#    failure: ignore
#    environment:
#      JOOMLA_INSTALLATION_DISABLE_LOCALHOST_CHECK: 1
#    commands:
#      - bash tests/Codeception/drone-api-run.sh "$(pwd)" mysqlphpnext

  - name: phpmin-api-postgres
    depends_on:
      - prepare_codeception_tests
    image: joomlaprojects/docker-images:systemtests
    environment:
      JOOMLA_INSTALLATION_DISABLE_LOCALHOST_CHECK: 1
    commands:
      - bash tests/Codeception/drone-api-run.sh "$(pwd)" postgres

  - name: phpmax-api-postgres
    depends_on:
      - prepare_codeception_tests
    image: joomlaprojects/docker-images:systemtests8.1
    environment:
      JOOMLA_INSTALLATION_DISABLE_LOCALHOST_CHECK: 1
    commands:
      - bash tests/Codeception/drone-api-run.sh "$(pwd)" postgresphpmax

#  - name: phpnext-api-postgres
#    depends_on:
#      - phpmin-api-postgres
#    image: joomlaprojects/docker-images:systemtests8.2
#    failure: ignore
#    environment:
#      JOOMLA_INSTALLATION_DISABLE_LOCALHOST_CHECK: 1
#    commands:
#      - bash tests/Codeception/drone-api-run.sh "$(pwd)" postgresphpnext

  - name: phpmin-system-mysql
    depends_on:
      - phpmax-api-mysql
      - phpmax-api-postgres
    image: joomlaprojects/docker-images:cypress
    environment:
      JOOMLA_INSTALLATION_DISABLE_LOCALHOST_CHECK: 1
    commands:
      - bash tests/cypress/drone-system-run.sh "$(pwd)" cmysql mysqli mysql

  - name: phpmax-system-mysql
    depends_on:
      - phpmax-api-mysql
      - phpmax-api-postgres
    image: joomlaprojects/docker-images:cypress8.1
    environment:
      JOOMLA_INSTALLATION_DISABLE_LOCALHOST_CHECK: 1
    commands:
      - bash tests/cypress/drone-system-run.sh "$(pwd)" cmysqlmax mysqli mysql

#  - name: phpnext-system-mysql
#    depends_on:
#      - phpmax-system-mysql
#    image: joomlaprojects/docker-images:systemtests8.2
#    failure: ignore
#    environment:
#      JOOMLA_INSTALLATION_DISABLE_LOCALHOST_CHECK: 1
#    commands:
#      - bash tests/Codeception/drone-system-run.sh "$(pwd)" mysqlphpnext

  - name: phpmin-system-postgres
    depends_on:
      - phpmax-api-mysql
      - phpmax-api-postgres
    image: joomlaprojects/docker-images:cypress
    environment:
      JOOMLA_INSTALLATION_DISABLE_LOCALHOST_CHECK: 1
    commands:
      - bash tests/cypress/drone-system-run.sh "$(pwd)" cpostgres pgsql postgres

  - name: phpmax-system-postgres
    depends_on:
      - phpmax-api-mysql
      - phpmax-api-postgres
    image: joomlaprojects/docker-images:cypress8.1
    environment:
      JOOMLA_INSTALLATION_DISABLE_LOCALHOST_CHECK: 1
    commands:
      - bash tests/cypress/drone-system-run.sh "$(pwd)" cpostgresmax pgsql postgres

#  - name: phpnext-system-postgres
#    depends_on:
#      - phpmax-system-postgres
#    image: joomlaprojects/docker-images:systemtests8.2
#    failure: ignore
#    environment:
#      JOOMLA_INSTALLATION_DISABLE_LOCALHOST_CHECK: 1
#    commands:
#      - bash tests/Codeception/drone-system-run.sh "$(pwd)" postgresphpnext

  - name: phpmin-system-mysql8
    depends_on:
      - phpmax-system-mysql
      - phpmax-system-postgres
    image: joomlaprojects/docker-images:cypress
    environment:
      JOOMLA_INSTALLATION_DISABLE_LOCALHOST_CHECK: 1
    commands:
      - bash tests/cypress/drone-system-run.sh "$(pwd)" cmysql8 mysqli mysql8

  - name: phpmax-system-mysql8
    depends_on:
      - phpmax-system-mysql
      - phpmax-system-postgres
    image: joomlaprojects/docker-images:cypress8.1
    environment:
      JOOMLA_INSTALLATION_DISABLE_LOCALHOST_CHECK: 1
    commands:
      - bash tests/cypress/drone-system-run.sh "$(pwd)" cmysql8max mysqli mysql8

#  - name: phpnext-system-mysql8
#    depends_on:
#      - phpmax-system-mysql8
#    image: joomlaprojects/docker-images:systemtests8.2
#    failure: ignore
#    environment:
#      JOOMLA_INSTALLATION_DISABLE_LOCALHOST_CHECK: 1
#    commands:
#      - bash tests/Codeception/drone-system-run.sh "$(pwd)" mysql8phpnext

  - name: artifacts-system-tests
    image: cschlosser/drone-ftps
    depends_on:
      #      - phpnext-system-mysql
      #      - phpnext-system-mysql8
      #      - phpnext-system-postgres
      - phpmax-system-mysql
      - phpmax-system-mysql8
      - phpmax-system-postgres
      - phpmin-system-mysql
      - phpmin-system-mysql8
      - phpmin-system-postgres
      #      - phpnext-api-mysql
      #      - phpnext-api-postgres
      - phpmax-api-mysql
      - phpmax-api-postgres
      - phpmin-api-mysql
      - phpmin-api-postgres
    environment:
      FTP_USERNAME:
        from_secret: ftpusername
      FTP_PASSWORD:
        from_secret: ftppassword
      PLUGIN_HOSTNAME: ci.joomla.org:21
      PLUGIN_SRC_DIR: /tests/cypress/output/
      PLUGIN_DEST_DIR: /artifacts
      PLUGIN_SECURE: false
      PLUGIN_EXCLUDE: ^\.git/$
    commands:
      - export PLUGIN_DEST_DIR=$PLUGIN_DEST_DIR/$DRONE_REPO/$DRONE_BRANCH/$DRONE_PULL_REQUEST/system-tests/$DRONE_BUILD_NUMBER
      - echo https://ci.joomla.org$PLUGIN_DEST_DIR
      - /bin/upload.sh
    when:
      status:
        - failure

volumes:
  - name: composer-cache
    host:
      path: /tmp/composer-cache
  - name: npm-cache
    host:
      path: /tmp/npm-cache

services:
  - name: mysql
    image: mysql:5.7
    environment:
      MYSQL_USER: joomla_ut
      MYSQL_PASSWORD: joomla_ut
      MYSQL_ROOT_PASSWORD: joomla_ut
      MYSQL_DATABASE: test_joomla

  - name: mysql8
    image: mysql:8
    command: ["--default-authentication-plugin=mysql_native_password"]
    environment:
      MYSQL_USER: joomla_ut
      MYSQL_PASSWORD: joomla_ut
      MYSQL_ROOT_PASSWORD: joomla_ut
      MYSQL_DATABASE: test_joomla

  - name: postgres
    image: postgres:11-alpine
    ports:
      - 5432
    environment:
      POSTGRES_USER: root
      POSTGRES_PASSWORD: joomla_ut
      POSTGRES_DB: test_joomla

---
kind: pipeline
name: package

steps:
  - name: packager
    image: joomlaprojects/docker-images:packager
    environment:
      FTP_USERNAME:
        from_secret: ftpusername
      FTP_PASSWORD:
        from_secret: ftppassword
      FTP_HOSTNAME: ci.joomla.org
      FTP_PORT: "21"
      FTP_DEST_DIR: /artifacts
      FTP_VERIFY: "false"
      FTP_SECURE: "true"
      HTTP_ROOT: "https://ci.joomla.org/artifacts"
      DRONE_PULL_REQUEST: DRONE_PULL_REQUEST
      DRONE_COMMIT: DRONE_COMMIT
      GITHUB_TOKEN:
        from_secret: github_token
    commands:
      - if [ $DRONE_REPO_NAME != 'joomla-cms' ]; then echo "The packager only runs on the joomla/joomla-cms repo"; exit 0; fi
      - /bin/drone_build.sh
    volumes:
      - name: reference
        path: /reference
    when:
      branch:
<<<<<<< HEAD
        - 4.3-dev
=======
        - 5.0-dev
>>>>>>> 98e1556f

---
kind: pipeline
name: nightly_build

steps:
  - name: prepare
    image: joomlaprojects/docker-images:packager
    commands:
      - export MINORVERSION=${DRONE_BRANCH%-*}
      - composer --version
      - mkdir -p transfer
      - date +%s > transfer/$MINORVERSION-time.txt
      - git rev-parse origin/$MINORVERSION-dev > transfer/$MINORVERSION.txt
      - php build/build.php --remote=origin/$MINORVERSION-dev --exclude-gzip --exclude-bzip2
      - mv build/tmp/packages/* transfer/

  - name: upload
    image: joomlaprojects/docker-images:packager
    environment:
      nightly_key:
        from_secret: nightly_key
      nightly_user:
        from_secret: nightly_user
      nightly_host:
        from_secret: nightly_host
      RINGCENTRAL_WEBHOOK:
        from_secret: notification_url
    commands:
      - export MINORVERSION=${DRONE_BRANCH%-*}
      - mkdir -p ~/.ssh
      - eval $(ssh-agent -s)
      - echo -e "Host *\n\tStrictHostKeyChecking no\n\n" > ~/.ssh/config
      - echo "$nightly_key" > ~/.ssh/id_rsa
      - chmod 600 ~/.ssh/id_rsa
      - ssh-add
      - rclone config create nightly sftp host $nightly_host user $nightly_user port 22
      - rclone delete nightly:/home/devj/public_html/nightlies/ --include "Joomla_$MINORVERSION.*"
      - rclone delete nightly:/home/devj/public_html/cache/com_content/
      - rclone copy ./transfer/ nightly:/home/devj/public_html/nightlies/
      - /bin/notify

  - name: buildfailure
    image: joomlaprojects/docker-images:packager
    environment:
      RINGCENTRAL_WEBHOOK:
        from_secret: notification_url
    commands:
      - /bin/notify
    when:
      status:
        - failure


trigger:
  event:
    - cron
    - custom
  repo:
    - joomla/joomla-cms

---
kind: signature
<<<<<<< HEAD
hmac: 916fe89f8d920e8471b32aae02bfe192abf24cd035b5f1ea73452662c1c92895
=======
hmac: 4432e96e7944254ee803f52a2363024ef9669058694ef1b46db877e2f3c1a100
>>>>>>> 98e1556f

...<|MERGE_RESOLUTION|>--- conflicted
+++ resolved
@@ -419,11 +419,7 @@
         path: /reference
     when:
       branch:
-<<<<<<< HEAD
-        - 4.3-dev
-=======
         - 5.0-dev
->>>>>>> 98e1556f
 
 ---
 kind: pipeline
@@ -487,10 +483,6 @@
 
 ---
 kind: signature
-<<<<<<< HEAD
-hmac: 916fe89f8d920e8471b32aae02bfe192abf24cd035b5f1ea73452662c1c92895
-=======
-hmac: 4432e96e7944254ee803f52a2363024ef9669058694ef1b46db877e2f3c1a100
->>>>>>> 98e1556f
+hmac: 9b93a63bf45e8db48555508acbee54b5be48790b2d71b1c8d3cd2691f155c370
 
 ...