--- conflicted
+++ resolved
@@ -115,11 +115,7 @@
     image: rips/rips-cli:1.2.1
     depends_on: [ api-tests ]
     when:
-<<<<<<< HEAD
       repo:
-=======
-      repo: 
->>>>>>> 9adc92b5
         - joomla/joomla-cms
       branch: 
         - 4.0-dev
@@ -160,10 +156,6 @@
 
 ---
 kind: signature
-<<<<<<< HEAD
 hmac: a8273ecfb0e660aa0677e75a0f9f9052ed5a052fc80792f946e431ae92e5a109
-=======
-hmac: c1f2d6b16b5d1083ade0af84ef3bbe75cf7f59e2a15d6fc223df98cdab51bbd4
->>>>>>> 9adc92b5
 
 ...