--- conflicted
+++ resolved
@@ -19,18 +19,7 @@
 $listDirn = $this->escape($this->state->get('list.direction'));
 ?>
 <form action="<?php echo JRoute::_('index.php?option=com_search&view=searches'); ?>" method="post" name="adminForm" id="adminForm">
-<<<<<<< HEAD
 	<div id="j-main-container" class="j-main-container">
-=======
-	<?php if (!empty( $this->sidebar)) : ?>
-	<div id="j-sidebar-container" class="span2">
-		<?php echo $this->sidebar; ?>
-	</div>
-	<div id="j-main-container" class="span10">
-	<?php else : ?>
-	<div id="j-main-container">
-	<?php endif; ?>
->>>>>>> ce7de218
 		<?php echo JLayoutHelper::render('joomla.searchtools.default', array('view' => $this, 'options' => array('filterButton' => false))); ?>
 		<div class="clearfix"> </div>
 		<?php if (empty($this->items)) : ?>
@@ -69,22 +58,12 @@
 						<?php echo (int) $item->hits; ?>
 					</td>
 					<?php if ($this->state->get('show_results')) : ?>
-<<<<<<< HEAD
 					<td class="text-xs-center btns">
 						<a class="tag <?php echo $item->returns > 0 ? ' tag-success' : ' tag-default'; ?>" target="_blank" href="<?php echo JUri::root(); ?>index.php?option=com_search&amp;view=search&amp;searchword=<?php echo JFilterOutput::stringURLSafe($item->search_term); ?>">
 							<?php echo $item->returns; ?><span class="icon-out-2"><span class="element-invisible"><?php echo JText::_('JBROWSERTARGET_NEW'); ?></span></span></a>
 					</td>
-					<?php else: ?>
+					<?php else : ?>
 					<td class="text-xs-center">
-=======
-
-					<td class="center btns">
-						<a class="badge <?php if ($item->returns > 0) echo "badge-success"; ?>" target="_blank" href="<?php echo JUri::root(); ?>index.php?option=com_search&amp;view=search&amp;searchword=<?php echo JFilterOutput::stringURLSafe($item->search_term); ?>">
-							<?php echo $item->returns; ?><span class="icon-out-2"><span class="element-invisible"><?php echo JText::_('JBROWSERTARGET_NEW'); ?></span></span></a>
-					</td>
-					<?php else : ?>
-					<td class="center">
->>>>>>> ce7de218
 						<?php echo JText::_('COM_SEARCH_NO_RESULTS'); ?>
 					</td>
 					<?php endif; ?>
