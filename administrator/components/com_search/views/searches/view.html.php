--- conflicted
+++ resolved
@@ -33,15 +33,7 @@
 	 */
 	public function display($tpl = null)
 	{
-<<<<<<< HEAD
-		// Set variables
-		$app              = JFactory::getApplication();
-		$this->items      = $this->get('Items');
-		$this->pagination = $this->get('Pagination');
-		$this->state      = $this->get('State');
-		$this->enabled    = $this->state->params->get('enabled');
-		$this->canDo      = JHelperContent::getActions('com_search');
-=======
+		$app                 = JFactory::getApplication();
 		$this->items         = $this->get('Items');
 		$this->pagination    = $this->get('Pagination');
 		$this->state         = $this->get('State');
@@ -49,7 +41,6 @@
 		$this->activeFilters = $this->get('ActiveFilters');
 		$this->enabled       = $this->state->params->get('enabled');
 		$this->canDo         = JHelperContent::getActions('com_search');
->>>>>>> 9c503583
 
 		// Check if plugin is enabled
 		if ($this->enabled)
