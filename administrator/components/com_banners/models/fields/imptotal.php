--- conflicted
+++ resolved
@@ -42,13 +42,8 @@
 		$checked  = empty($this->value) ? ' checked="checked"' : '';
 
 		return '<input type="text" name="' . $this->name . '" id="' . $this->id . '" size="9" value="' . htmlspecialchars($value, ENT_COMPAT, 'UTF-8')
-<<<<<<< HEAD
 			. '" ' . $class . $onchange . '>'
-			. '<fieldset class="checkboxes impunlimited"><input id="' . $this->id . '_unlimited" type="checkbox"' . $checked . $onclick . '>'
-=======
-			. '" ' . $class . $onchange . ' />'
-			. '<fieldset class="checkbox impunlimited"><input id="' . $this->id . '_unlimited" type="checkbox"' . $checked . $onclick . ' />'
->>>>>>> ed761e79
+			. '<fieldset class="checkbox impunlimited"><input id="' . $this->id . '_unlimited" type="checkbox"' . $checked . $onclick . '>'
 			. '<label for="' . $this->id . '_unlimited" id="jform-imp" type="text">' . JText::_('COM_BANNERS_UNLIMITED') . '</label></fieldset>';
 	}
 }