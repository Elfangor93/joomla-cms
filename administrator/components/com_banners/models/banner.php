--- conflicted
+++ resolved
@@ -394,9 +394,9 @@
 	 */
 	public function stick(&$pks, $value = 1)
 	{
-		$user = JFactory::getUser();
+		$user  = JFactory::getUser();
 		$table = $this->getTable();
-		$pks = (array) $pks;
+		$pks   = (array) $pks;
 
 		// Access checks.
 		foreach ($pks as $i => $pk)
@@ -458,11 +458,7 @@
 		if (empty($table->id))
 		{
 			// Set the values
-<<<<<<< HEAD
 			$table->created    = $date->toSql();
-=======
-			$table->created = $date->toSql();
->>>>>>> eabb506b
 			$table->created_by = $user->id;
 
 			// Set ordering to the last item if not set
