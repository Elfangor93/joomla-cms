--- conflicted
+++ resolved
@@ -114,37 +114,20 @@
 							<td class="small hidden-sm-down text-xs-center">
 								<?php echo $item->contact; ?>
 							</td>
-<<<<<<< HEAD
-							<td class="text-xs-center btns hidden-sm-down">
-								<a class="tag <?php if ($item->count_published > 0) echo "tag-success"; ?>" href="<?php echo JRoute::_('index.php?option=com_banners&view=banners&filter[client_id]=' . (int) $item->id . '&filter[published]=1'); ?>">
+							<td class="center btns hidden-md-down">
+								<a class="tag <?php if ($item->count_published > 0) echo 'tag-success'; ?>" href="<?php echo JRoute::_('index.php?option=com_banners&view=banners&filter[client_id]=' . (int) $item->id . '&filter[published]=1'); ?>">
 									<?php echo $item->count_published; ?></a>
 							</td>
-							<td class="text-xs-center btns hidden-sm-down">
-								<a class="tag <?php if ($item->count_unpublished > 0) echo "tag-danger"; ?>" href="<?php echo JRoute::_('index.php?option=com_banners&view=banners&filter[client_id]=' . (int) $item->id . '&filter[published]=0'); ?>">
+							<td class="center btns hidden-md-down">
+								<a class="tag <?php if ($item->count_unpublished > 0) echo 'tag-important'; ?>" href="<?php echo JRoute::_('index.php?option=com_banners&view=banners&filter[client_id]=' . (int) $item->id . '&filter[published]=0'); ?>">
 									<?php echo $item->count_unpublished; ?></a>
 							</td>
-							<td class="text-xs-center btns hidden-sm-down">
-								<a class="tag <?php if ($item->count_archived > 0) echo "tag-info"; ?>" href="<?php echo JRoute::_('index.php?option=com_banners&view=banners&filter[client_id]=' . (int) $item->id . '&filter[published]=2'); ?>">
+							<td class="center btns hidden-md-down">
+								<a class="tag <?php if ($item->count_archived > 0) echo 'tag-info'; ?>" href="<?php echo JRoute::_('index.php?option=com_banners&view=banners&filter[client_id]=' . (int) $item->id . '&filter[published]=2'); ?>">
 									<?php echo $item->count_archived; ?></a>
 							</td>
-							<td class="text-xs-center btns hidden-sm-down">
-								<a class="tag <?php if ($item->count_trashed > 0) echo "tag-inverse"; ?>" href="<?php echo JRoute::_('index.php?option=com_banners&view=banners&filter[client_id]=' . (int) $item->id . '&filter[published]=-2'); ?>">
-=======
-							<td class="center btns hidden-phone hidden-tablet">
-								<a class="badge <?php if ($item->count_published > 0) echo 'badge-success'; ?>" href="<?php echo JRoute::_('index.php?option=com_banners&view=banners&filter[client_id]=' . (int) $item->id . '&filter[published]=1'); ?>">
-									<?php echo $item->count_published; ?></a>
-							</td>
-							<td class="center btns hidden-phone hidden-tablet">
-								<a class="badge <?php if ($item->count_unpublished > 0) echo 'badge-important'; ?>" href="<?php echo JRoute::_('index.php?option=com_banners&view=banners&filter[client_id]=' . (int) $item->id . '&filter[published]=0'); ?>">
-									<?php echo $item->count_unpublished; ?></a>
-							</td>
-							<td class="center btns hidden-phone hidden-tablet">
-								<a class="badge <?php if ($item->count_archived > 0) echo 'badge-info'; ?>" href="<?php echo JRoute::_('index.php?option=com_banners&view=banners&filter[client_id]=' . (int) $item->id . '&filter[published]=2'); ?>">
-									<?php echo $item->count_archived; ?></a>
-							</td>
-							<td class="center btns hidden-phone hidden-tablet">
-								<a class="badge <?php if ($item->count_trashed > 0) echo 'badge-inverse'; ?>" href="<?php echo JRoute::_('index.php?option=com_banners&view=banners&filter[client_id]=' . (int) $item->id . '&filter[published]=-2'); ?>">
->>>>>>> f8b41cdb
+							<td class="center btns hidden-md-down">
+								<a class="tag <?php if ($item->count_trashed > 0) echo 'tag-inverse'; ?>" href="<?php echo JRoute::_('index.php?option=com_banners&view=banners&filter[client_id]=' . (int) $item->id . '&filter[published]=-2'); ?>">
 									<?php echo $item->count_trashed; ?></a>
 							</td>
 							<td class="small hidden-sm-down text-xs-center">
