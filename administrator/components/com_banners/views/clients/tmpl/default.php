<?php
/**
 * @package     Joomla.Administrator
 * @subpackage  com_banners
 *
 * @copyright   Copyright (C) 2005 - 2017 Open Source Matters, Inc. All rights reserved.
 * @license     GNU General Public License version 2 or later; see LICENSE.txt
 */

defined('_JEXEC') or die;

JHtml::addIncludePath(JPATH_COMPONENT . '/helpers/html');

JHtml::_('bootstrap.tooltip');
JHtml::_('behavior.multiselect');


$purchaseTypes = array(
		'1' => 'UNLIMITED',
		'2' => 'YEARLY',
		'3' => 'MONTHLY',
		'4' => 'WEEKLY',
		'5' => 'DAILY',
);

$user       = JFactory::getUser();
$userId     = $user->get('id');
$listOrder  = $this->escape($this->state->get('list.ordering'));
$listDirn   = $this->escape($this->state->get('list.direction'));
$params     = (isset($this->state->params)) ? $this->state->params : new JObject;
?>
<form action="<?php echo JRoute::_('index.php?option=com_banners&view=clients'); ?>" method="post" name="adminForm" id="adminForm">
<<<<<<< HEAD
	<div class="row">
		<div id="j-sidebar-container" class="col-md-2">
			<?php echo $this->sidebar; ?>
		</div>
		<div class="col-md-10">
			<div id="j-main-container" class="j-main-container">
				<?php
				// Search tools bar
				echo JLayoutHelper::render('joomla.searchtools.default', array('view' => $this));
				?>
				<?php if (empty($this->items)) : ?>
					<div class="alert alert-warning alert-no-items">
						<?php echo JText::_('JGLOBAL_NO_MATCHING_RESULTS'); ?>
					</div>
				<?php else : ?>
					<table class="table table-striped">
						<thead>
							<tr>
								<th width="1%" class="text-center">
									<?php echo JHtml::_('grid.checkall'); ?>
								</th>
								<th width="1%" class="nowrap text-center">
									<?php echo JHtml::_('searchtools.sort', 'JSTATUS', 'a.state', $listDirn, $listOrder); ?>
								</th>
								<th>
									<?php echo JHtml::_('searchtools.sort', 'COM_BANNERS_HEADING_CLIENT', 'a.name', $listDirn, $listOrder); ?>
								</th>
								<th width="15%" class="hidden-sm-down text-center">
									<?php echo JHtml::_('searchtools.sort', 'COM_BANNERS_HEADING_CONTACT', 'a.contact', $listDirn, $listOrder); ?>
								</th>
								<th width="3%" class="nowrap text-center hidden-sm-down">
									<i class="icon-publish hasTooltip" title="<?php echo JText::_('COM_BANNERS_COUNT_PUBLISHED_ITEMS'); ?>"></i>
								</th>
								<th width="3%" class="nowrap text-center hidden-sm-down">
									<i class="icon-unpublish hasTooltip" title="<?php echo JText::_('COM_BANNERS_COUNT_UNPUBLISHED_ITEMS'); ?>"></i>
								</th>
								<th width="3%" class="nowrap text-center hidden-sm-down">
									<i class="icon-archive hasTooltip" title="<?php echo JText::_('COM_BANNERS_COUNT_ARCHIVED_ITEMS'); ?>"></i>
								</th>
								<th width="3%" class="nowrap text-center hidden-sm-down">
									<i class="icon-trash hasTooltip" title="<?php echo JText::_('COM_BANNERS_COUNT_TRASHED_ITEMS'); ?>"></i>
								</th>
								<th width="10%" class="nowrap hidden-sm-down text-center">
									<?php echo JHtml::_('searchtools.sort', 'COM_BANNERS_HEADING_PURCHASETYPE', 'a.purchase_type', $listDirn, $listOrder); ?>
								</th>
								<th width="3%" class="nowrap hidden-sm-down text-center">
									<?php echo JHtml::_('searchtools.sort', 'JGRID_HEADING_ID', 'a.id', $listDirn, $listOrder); ?>
								</th>
							</tr>
						</thead>
						<tfoot>
							<tr>
								<td colspan="11">
									<?php echo $this->pagination->getListFooter(); ?>
								</td>
							</tr>
						</tfoot>
						<tbody>
							<?php foreach ($this->items as $i => $item) :
								$canCreate  = $user->authorise('core.create',     'com_banners');
								$canEdit    = $user->authorise('core.edit',       'com_banners');
								$canCheckin = $user->authorise('core.manage',     'com_checkin') || $item->checked_out == $user->get('id') || $item->checked_out == 0;
								$canChange  = $user->authorise('core.edit.state', 'com_banners') && $canCheckin;
								?>
								<tr class="row<?php echo $i % 2; ?>">
									<td class="text-center">
										<?php echo JHtml::_('grid.id', $i, $item->id); ?>
									</td>
									<td class="text-center">
										<div class="btn-group">
											<?php echo JHtml::_('jgrid.published', $item->state, $i, 'clients.', $canChange); ?>
										</div>
									</td>
									<td class="nowrap has-context">
										<div class="float-left">
											<?php if ($item->checked_out) : ?>
												<?php echo JHtml::_('jgrid.checkedout', $i, $item->editor, $item->checked_out_time, 'clients.', $canCheckin); ?>
											<?php endif; ?>
											<?php if ($canEdit) : ?>
												<a href="<?php echo JRoute::_('index.php?option=com_banners&task=client.edit&id=' . (int) $item->id); ?>">
													<?php echo $this->escape($item->name); ?></a>
											<?php else : ?>
												<?php echo $this->escape($item->name); ?>
											<?php endif; ?>
										</div>
									</td>
									<td class="small hidden-sm-down text-center">
										<?php echo $item->contact; ?>
									</td>
									<td class="center btns hidden-md-down">
										<a class="badge <?php if ($item->count_published > 0) echo 'badge-success'; ?>" href="<?php echo JRoute::_('index.php?option=com_banners&view=banners&filter[client_id]=' . (int) $item->id . '&filter[published]=1'); ?>">
											<?php echo $item->count_published; ?></a>
									</td>
									<td class="center btns hidden-md-down">
										<a class="badge <?php if ($item->count_unpublished > 0) echo 'badge-important'; ?>" href="<?php echo JRoute::_('index.php?option=com_banners&view=banners&filter[client_id]=' . (int) $item->id . '&filter[published]=0'); ?>">
											<?php echo $item->count_unpublished; ?></a>
									</td>
									<td class="center btns hidden-md-down">
										<a class="badge <?php if ($item->count_archived > 0) echo 'badge-info'; ?>" href="<?php echo JRoute::_('index.php?option=com_banners&view=banners&filter[client_id]=' . (int) $item->id . '&filter[published]=2'); ?>">
											<?php echo $item->count_archived; ?></a>
									</td>
									<td class="center btns hidden-md-down">
										<a class="badge <?php if ($item->count_trashed > 0) echo 'badge-inverse'; ?>" href="<?php echo JRoute::_('index.php?option=com_banners&view=banners&filter[client_id]=' . (int) $item->id . '&filter[published]=-2'); ?>">
											<?php echo $item->count_trashed; ?></a>
									</td>
									<td class="small hidden-sm-down text-center">
										<?php if ($item->purchase_type < 0) : ?>
											<?php echo JText::sprintf('COM_BANNERS_DEFAULT', JText::_('COM_BANNERS_FIELD_VALUE_' . $purchaseTypes[$params->get('purchase_type')])); ?>
										<?php else : ?>
											<?php echo JText::_('COM_BANNERS_FIELD_VALUE_' . $purchaseTypes[$item->purchase_type]); ?>
										<?php endif; ?>
									</td>
									<td class="hidden-sm-down text-center">
										<?php echo $item->id; ?>
									</td>
								</tr>
							<?php endforeach; ?>
						</tbody>
					</table>
				<?php endif; ?>
=======
	<div id="j-sidebar-container" class="span2">
		<?php echo $this->sidebar; ?>
	</div>
	<div id="j-main-container" class="span10">
		<?php
		// Search tools bar
		echo JLayoutHelper::render('joomla.searchtools.default', array('view' => $this));
		?>
		<?php if (empty($this->items)) : ?>
			<div class="alert alert-no-items">
				<?php echo JText::_('JGLOBAL_NO_MATCHING_RESULTS'); ?>
			</div>
		<?php else : ?>
			<table class="table table-striped">
				<thead>
					<tr>
						<th width="1%" class="center">
							<?php echo JHtml::_('grid.checkall'); ?>
						</th>
						<th width="5%" class="nowrap center">
							<?php echo JHtml::_('searchtools.sort', 'JSTATUS', 'a.state', $listDirn, $listOrder); ?>
						</th>
						<th>
							<?php echo JHtml::_('searchtools.sort', 'COM_BANNERS_HEADING_CLIENT', 'a.name', $listDirn, $listOrder); ?>
						</th>
						<th width="20%" class="hidden-phone">
							<?php echo JHtml::_('searchtools.sort', 'COM_BANNERS_HEADING_CONTACT', 'a.contact', $listDirn, $listOrder); ?>
						</th>
						<th width="1%" class="nowrap center hidden-phone hidden-tablet">
							<span class="icon-publish hasTooltip" aria-hidden="true" title="<?php echo JText::_('COM_BANNERS_COUNT_PUBLISHED_ITEMS'); ?>"><span class="element-invisible"><?php echo JText::_('COM_BANNERS_COUNT_PUBLISHED_ITEMS'); ?></span></span>
						</th>
						<th width="1%" class="nowrap center hidden-phone hidden-tablet">
							<span class="icon-unpublish hasTooltip" aria-hidden="true" title="<?php echo JText::_('COM_BANNERS_COUNT_UNPUBLISHED_ITEMS'); ?>"><span class="element-invisible"><?php echo JText::_('COM_BANNERS_COUNT_UNPUBLISHED_ITEMS'); ?></span></span>
						</th>
						<th width="1%" class="nowrap center hidden-phone hidden-tablet">
							<span class="icon-archive hasTooltip" aria-hidden="true" title="<?php echo JText::_('COM_BANNERS_COUNT_ARCHIVED_ITEMS'); ?>"><span class="element-invisible"><?php echo JText::_('COM_BANNERS_COUNT_ARCHIVED_ITEMS'); ?></span></span>
						</th>
						<th width="1%" class="nowrap center hidden-phone hidden-tablet">
							<span class="icon-trash hasTooltip" aria-hidden="true" title="<?php echo JText::_('COM_BANNERS_COUNT_TRASHED_ITEMS'); ?>"><span class="element-invisible"><?php echo JText::_('COM_BANNERS_COUNT_TRASHED_ITEMS'); ?></span></span>
						</th>
						<th width="10%" class="nowrap hidden-phone">
							<?php echo JHtml::_('searchtools.sort', 'COM_BANNERS_HEADING_PURCHASETYPE', 'a.purchase_type', $listDirn, $listOrder); ?>
						</th>
						<th width="1%" class="nowrap hidden-phone">
							<?php echo JHtml::_('searchtools.sort', 'JGRID_HEADING_ID', 'a.id', $listDirn, $listOrder); ?>
						</th>
					</tr>
				</thead>
				<tfoot>
					<tr>
						<td colspan="11">
							<?php echo $this->pagination->getListFooter(); ?>
						</td>
					</tr>
				</tfoot>
				<tbody>
					<?php foreach ($this->items as $i => $item) :
						$canCreate  = $user->authorise('core.create',     'com_banners');
						$canEdit    = $user->authorise('core.edit',       'com_banners');
						$canCheckin = $user->authorise('core.manage',     'com_checkin') || $item->checked_out == $user->get('id') || $item->checked_out == 0;
						$canChange  = $user->authorise('core.edit.state', 'com_banners') && $canCheckin;
						?>
						<tr class="row<?php echo $i % 2; ?>">
							<td class="center">
								<?php echo JHtml::_('grid.id', $i, $item->id); ?>
							</td>
							<td class="center">
								<div class="btn-group">
									<?php echo JHtml::_('jgrid.published', $item->state, $i, 'clients.', $canChange); ?>
									<?php // Create dropdown items and render the dropdown list.
>>>>>>> 61f8c855

				<input type="hidden" name="task" value="">
				<input type="hidden" name="boxchecked" value="0">
				<?php echo JHtml::_('form.token'); ?>
			</div>
		</div>
	</div>
</form><|MERGE_RESOLUTION|>--- conflicted
+++ resolved
@@ -30,7 +30,6 @@
 $params     = (isset($this->state->params)) ? $this->state->params : new JObject;
 ?>
 <form action="<?php echo JRoute::_('index.php?option=com_banners&view=clients'); ?>" method="post" name="adminForm" id="adminForm">
-<<<<<<< HEAD
 	<div class="row">
 		<div id="j-sidebar-container" class="col-md-2">
 			<?php echo $this->sidebar; ?>
@@ -62,16 +61,24 @@
 									<?php echo JHtml::_('searchtools.sort', 'COM_BANNERS_HEADING_CONTACT', 'a.contact', $listDirn, $listOrder); ?>
 								</th>
 								<th width="3%" class="nowrap text-center hidden-sm-down">
-									<i class="icon-publish hasTooltip" title="<?php echo JText::_('COM_BANNERS_COUNT_PUBLISHED_ITEMS'); ?>"></i>
+                                    <span class="icon-publish hasTooltip" aria-hidden="true" title="<?php echo JText::_('COM_BANNERS_COUNT_PUBLISHED_ITEMS'); ?>">
+                                        <span class="sr-only"><?php echo JText::_('COM_BANNERS_COUNT_PUBLISHED_ITEMS'); ?></span>
+                                    </span>
 								</th>
 								<th width="3%" class="nowrap text-center hidden-sm-down">
-									<i class="icon-unpublish hasTooltip" title="<?php echo JText::_('COM_BANNERS_COUNT_UNPUBLISHED_ITEMS'); ?>"></i>
+                                    <span class="icon-unpublish hasTooltip" aria-hidden="true" title="<?php echo JText::_('COM_BANNERS_COUNT_UNPUBLISHED_ITEMS'); ?>">
+                                        <span class="sr-only"><?php echo JText::_('COM_BANNERS_COUNT_UNPUBLISHED_ITEMS'); ?></span>
+                                    </span>
 								</th>
 								<th width="3%" class="nowrap text-center hidden-sm-down">
-									<i class="icon-archive hasTooltip" title="<?php echo JText::_('COM_BANNERS_COUNT_ARCHIVED_ITEMS'); ?>"></i>
+                                    <span class="icon-archive hasTooltip" aria-hidden="true" title="<?php echo JText::_('COM_BANNERS_COUNT_ARCHIVED_ITEMS'); ?>">
+                                        <span class="sr-only"><?php echo JText::_('COM_BANNERS_COUNT_ARCHIVED_ITEMS'); ?></span>
+                                    </span>
 								</th>
 								<th width="3%" class="nowrap text-center hidden-sm-down">
-									<i class="icon-trash hasTooltip" title="<?php echo JText::_('COM_BANNERS_COUNT_TRASHED_ITEMS'); ?>"></i>
+                                    <span class="icon-trash hasTooltip" aria-hidden="true" title="<?php echo JText::_('COM_BANNERS_COUNT_TRASHED_ITEMS'); ?>">
+                                        <span class="sr-only"><?php echo JText::_('COM_BANNERS_COUNT_TRASHED_ITEMS'); ?></span>
+                                    </span>
 								</th>
 								<th width="10%" class="nowrap hidden-sm-down text-center">
 									<?php echo JHtml::_('searchtools.sort', 'COM_BANNERS_HEADING_PURCHASETYPE', 'a.purchase_type', $listDirn, $listOrder); ?>
@@ -151,78 +158,6 @@
 						</tbody>
 					</table>
 				<?php endif; ?>
-=======
-	<div id="j-sidebar-container" class="span2">
-		<?php echo $this->sidebar; ?>
-	</div>
-	<div id="j-main-container" class="span10">
-		<?php
-		// Search tools bar
-		echo JLayoutHelper::render('joomla.searchtools.default', array('view' => $this));
-		?>
-		<?php if (empty($this->items)) : ?>
-			<div class="alert alert-no-items">
-				<?php echo JText::_('JGLOBAL_NO_MATCHING_RESULTS'); ?>
-			</div>
-		<?php else : ?>
-			<table class="table table-striped">
-				<thead>
-					<tr>
-						<th width="1%" class="center">
-							<?php echo JHtml::_('grid.checkall'); ?>
-						</th>
-						<th width="5%" class="nowrap center">
-							<?php echo JHtml::_('searchtools.sort', 'JSTATUS', 'a.state', $listDirn, $listOrder); ?>
-						</th>
-						<th>
-							<?php echo JHtml::_('searchtools.sort', 'COM_BANNERS_HEADING_CLIENT', 'a.name', $listDirn, $listOrder); ?>
-						</th>
-						<th width="20%" class="hidden-phone">
-							<?php echo JHtml::_('searchtools.sort', 'COM_BANNERS_HEADING_CONTACT', 'a.contact', $listDirn, $listOrder); ?>
-						</th>
-						<th width="1%" class="nowrap center hidden-phone hidden-tablet">
-							<span class="icon-publish hasTooltip" aria-hidden="true" title="<?php echo JText::_('COM_BANNERS_COUNT_PUBLISHED_ITEMS'); ?>"><span class="element-invisible"><?php echo JText::_('COM_BANNERS_COUNT_PUBLISHED_ITEMS'); ?></span></span>
-						</th>
-						<th width="1%" class="nowrap center hidden-phone hidden-tablet">
-							<span class="icon-unpublish hasTooltip" aria-hidden="true" title="<?php echo JText::_('COM_BANNERS_COUNT_UNPUBLISHED_ITEMS'); ?>"><span class="element-invisible"><?php echo JText::_('COM_BANNERS_COUNT_UNPUBLISHED_ITEMS'); ?></span></span>
-						</th>
-						<th width="1%" class="nowrap center hidden-phone hidden-tablet">
-							<span class="icon-archive hasTooltip" aria-hidden="true" title="<?php echo JText::_('COM_BANNERS_COUNT_ARCHIVED_ITEMS'); ?>"><span class="element-invisible"><?php echo JText::_('COM_BANNERS_COUNT_ARCHIVED_ITEMS'); ?></span></span>
-						</th>
-						<th width="1%" class="nowrap center hidden-phone hidden-tablet">
-							<span class="icon-trash hasTooltip" aria-hidden="true" title="<?php echo JText::_('COM_BANNERS_COUNT_TRASHED_ITEMS'); ?>"><span class="element-invisible"><?php echo JText::_('COM_BANNERS_COUNT_TRASHED_ITEMS'); ?></span></span>
-						</th>
-						<th width="10%" class="nowrap hidden-phone">
-							<?php echo JHtml::_('searchtools.sort', 'COM_BANNERS_HEADING_PURCHASETYPE', 'a.purchase_type', $listDirn, $listOrder); ?>
-						</th>
-						<th width="1%" class="nowrap hidden-phone">
-							<?php echo JHtml::_('searchtools.sort', 'JGRID_HEADING_ID', 'a.id', $listDirn, $listOrder); ?>
-						</th>
-					</tr>
-				</thead>
-				<tfoot>
-					<tr>
-						<td colspan="11">
-							<?php echo $this->pagination->getListFooter(); ?>
-						</td>
-					</tr>
-				</tfoot>
-				<tbody>
-					<?php foreach ($this->items as $i => $item) :
-						$canCreate  = $user->authorise('core.create',     'com_banners');
-						$canEdit    = $user->authorise('core.edit',       'com_banners');
-						$canCheckin = $user->authorise('core.manage',     'com_checkin') || $item->checked_out == $user->get('id') || $item->checked_out == 0;
-						$canChange  = $user->authorise('core.edit.state', 'com_banners') && $canCheckin;
-						?>
-						<tr class="row<?php echo $i % 2; ?>">
-							<td class="center">
-								<?php echo JHtml::_('grid.id', $i, $item->id); ?>
-							</td>
-							<td class="center">
-								<div class="btn-group">
-									<?php echo JHtml::_('jgrid.published', $item->state, $i, 'clients.', $canChange); ?>
-									<?php // Create dropdown items and render the dropdown list.
->>>>>>> 61f8c855
 
 				<input type="hidden" name="task" value="">
 				<input type="hidden" name="boxchecked" value="0">
