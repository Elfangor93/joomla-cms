--- conflicted
+++ resolved
@@ -130,13 +130,8 @@
 								<a class="tag <?php if ($item->count_trashed > 0) echo "tag-inverse"; ?>" href="<?php echo JRoute::_('index.php?option=com_banners&view=banners&filter[client_id]=' . (int) $item->id . '&filter[published]=-2'); ?>">
 									<?php echo $item->count_trashed; ?></a>
 							</td>
-<<<<<<< HEAD
 							<td class="small hidden-sm-down text-xs-center">
-								<?php if ($item->purchase_type < 0): ?>
-=======
-							<td class="small hidden-phone">
 								<?php if ($item->purchase_type < 0) : ?>
->>>>>>> ce7de218
 									<?php echo JText::sprintf('COM_BANNERS_DEFAULT', JText::_('COM_BANNERS_FIELD_VALUE_' . $purchaseTypes[$params->get('purchase_type')])); ?>
 								<?php else : ?>
 									<?php echo JText::_('COM_BANNERS_FIELD_VALUE_' . $purchaseTypes[$item->purchase_type]); ?>
