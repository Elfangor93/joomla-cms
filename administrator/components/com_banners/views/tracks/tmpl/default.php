--- conflicted
+++ resolved
@@ -76,9 +76,6 @@
 				</tbody>
 			</table>
 		<?php endif; ?>
-
-<<<<<<< HEAD
-=======
 		<?php // Load the export form ?>
 		<?php echo JHtml::_(
 			'bootstrap.renderModal',
@@ -97,8 +94,6 @@
 						. JText::_('COM_BANNERS_TRACKS_EXPORT') . '</button>',
 			)
 		); ?>
-
->>>>>>> f8b41cdb
 		<input type="hidden" name="task" value="" />
 		<input type="hidden" name="boxchecked" value="0" />
 		<?php echo JHtml::_('form.token'); ?>
