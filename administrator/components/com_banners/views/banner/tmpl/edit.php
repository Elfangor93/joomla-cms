<?php
/**
 * @package     Joomla.Administrator
 * @subpackage  com_banners
 *
 * @copyright   Copyright (C) 2005 - 2013 Open Source Matters, Inc. All rights reserved.
 * @license     GNU General Public License version 2 or later; see LICENSE.txt
 */

defined('_JEXEC') or die;

JHtml::addIncludePath(JPATH_COMPONENT . '/helpers/html');
JHtml::_('behavior.formvalidation');
JHtml::_('formbehavior.chosen', 'select');

$app = JFactory::getApplication();

$script = "
	jQuery(document).ready(function ($){
		$('#jform_type').change(function(){
			if($(this).val() == 1) {
				$('#image').css('display', 'none');
				$('#custom').css('display', 'block');
			} else {
				$('#image').css('display', 'block');
				$('#custom').css('display', 'none');
			}
		}).trigger('change');
	});";
// Add the script to the document head.
JFactory::getDocument()->addScriptDeclaration($script);
?>
<script type="text/javascript">
	Joomla.submitbutton = function(task)
	{
		if (task == 'banner.cancel' || document.formvalidator.isValid(document.id('banner-form'))) {
			Joomla.submitform(task, document.getElementById('banner-form'));
		}
	}
</script>

<form action="<?php echo JRoute::_('index.php?option=com_banners&layout=edit&id=' . (int) $this->item->id); ?>" method="post" name="adminForm" id="banner-form" class="form-validate">

	<?php echo JLayoutHelper::render('joomla.edit.title_alias', $this); ?>

	<div class="form-horizontal">
		<?php echo JHtml::_('bootstrap.startTabSet', 'myTab', array('active' => 'details')); ?>

		<?php echo JHtml::_('bootstrap.addTab', 'myTab', 'details', JText::_('COM_BANNERS_BANNER_DETAILS', true)); ?>
		<div class="row-fluid">
			<div class="span9">
				<?php echo $this->form->getControlGroup('type'); ?>
				<div id="image">
					<?php echo $this->form->getControlGroups('image'); ?>
				</div>
				<div id="custom">
					<?php echo $this->form->getControlGroup('custombannercode'); ?>
				</div>
				<?php
				echo $this->form->getControlGroup('clickurl');
				echo $this->form->getControlGroup('description');
				?>
			</div>
			<div class="span3">
				<?php echo JLayoutHelper::render('joomla.edit.global', $this); ?>
			</div>
		</div>
		<?php echo JHtml::_('bootstrap.endTab'); ?>

		<?php echo JHtml::_('bootstrap.addTab', 'myTab', 'otherparams', JText::_('COM_BANNERS_GROUP_LABEL_BANNER_DETAILS', true)); ?>
		<?php echo $this->form->getControlGroups('otherparams'); ?>
		<?php echo JHtml::_('bootstrap.endTab'); ?>

		<?php echo JHtml::_('bootstrap.addTab', 'myTab', 'publishing', JText::_('JGLOBAL_FIELDSET_PUBLISHING', true)); ?>
		<div class="row-fluid form-horizontal-desktop">
			<div class="span6">
				<?php echo JLayoutHelper::render('joomla.edit.publishingdata', $this); ?>
			</div>
			<div class="span6">
				<?php echo $this->form->getControlGroups('metadata'); ?>
			</div>
		</div>
		<?php echo JHtml::_('bootstrap.endTab'); ?>

		<?php echo JHtml::_('bootstrap.endTabSet'); ?>
	</div>

	<input type="hidden" name="task" value="" />
	<?php echo JHtml::_('form.token'); ?>
<<<<<<< HEAD
	</div>
	<!-- End Newsfeed -->
	<!-- Begin Sidebar -->
	<div class="span2">
		<h4><?php echo JText::_('JDETAILS');?></h4>
		<hr />
		<fieldset class="form-vertical">
				<div class="control-group">
					<div class="controls">
						<?php echo $this->form->getValue('name'); ?>
					</div>
				</div>

			<div class="control-group">
				<div class="control-label">
					<?php echo $this->form->getLabel('state'); ?>
				</div>
				<div class="controls">
					<?php echo $this->form->getInput('state'); ?>
				</div>
			</div>
			<div class="control-group">
				<div class="control-label">
					<?php echo $this->form->getLabel('sticky'); ?>
				</div>
				<div class="controls">
					<?php echo $this->form->getInput('sticky'); ?>
				</div>
			</div>
			<div class="control-group">
				<div class="control-label">
					<?php echo $this->form->getLabel('language'); ?>
				</div>
				<div class="controls">
					<?php echo $this->form->getInput('language'); ?>
				</div>
			</div>
			<div class="control-group">
				<?php echo $this->form->getLabel('version_note'); ?>
				<div class="controls">
					<?php echo $this->form->getInput('version_note'); ?>
				</div>
			</div>
		</fieldset>
	</div>
	<!-- End Sidebar -->
=======
>>>>>>> 736289b7
</form><|MERGE_RESOLUTION|>--- conflicted
+++ resolved
@@ -87,53 +87,4 @@
 
 	<input type="hidden" name="task" value="" />
 	<?php echo JHtml::_('form.token'); ?>
-<<<<<<< HEAD
-	</div>
-	<!-- End Newsfeed -->
-	<!-- Begin Sidebar -->
-	<div class="span2">
-		<h4><?php echo JText::_('JDETAILS');?></h4>
-		<hr />
-		<fieldset class="form-vertical">
-				<div class="control-group">
-					<div class="controls">
-						<?php echo $this->form->getValue('name'); ?>
-					</div>
-				</div>
-
-			<div class="control-group">
-				<div class="control-label">
-					<?php echo $this->form->getLabel('state'); ?>
-				</div>
-				<div class="controls">
-					<?php echo $this->form->getInput('state'); ?>
-				</div>
-			</div>
-			<div class="control-group">
-				<div class="control-label">
-					<?php echo $this->form->getLabel('sticky'); ?>
-				</div>
-				<div class="controls">
-					<?php echo $this->form->getInput('sticky'); ?>
-				</div>
-			</div>
-			<div class="control-group">
-				<div class="control-label">
-					<?php echo $this->form->getLabel('language'); ?>
-				</div>
-				<div class="controls">
-					<?php echo $this->form->getInput('language'); ?>
-				</div>
-			</div>
-			<div class="control-group">
-				<?php echo $this->form->getLabel('version_note'); ?>
-				<div class="controls">
-					<?php echo $this->form->getInput('version_note'); ?>
-				</div>
-			</div>
-		</fieldset>
-	</div>
-	<!-- End Sidebar -->
-=======
->>>>>>> 736289b7
 </form>