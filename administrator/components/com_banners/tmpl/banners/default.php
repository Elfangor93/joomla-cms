--- conflicted
+++ resolved
@@ -123,16 +123,7 @@
 										<?php endif; ?>
 									</td>
 									<td class="text-center">
-<<<<<<< HEAD
-										<div class="btn-group">
-											<?php echo HTMLHelper::_('jgrid.published', $item->state, $i, 'banners.', $canChange, 'cb', $item->publish_up, $item->publish_down); ?>
-										</div>
-=======
-										<?php echo HTMLHelper::_('grid.id', $i, $item->id); ?>
-									</td>
-									<td class="text-center">
 										<?php echo HTMLHelper::_('jgrid.published', $item->state, $i, 'banners.', $canChange, 'cb', $item->publish_up, $item->publish_down); ?>
->>>>>>> c0f837c9
 									</td>
 									<th scope="row">
 										<div class="break-word">
