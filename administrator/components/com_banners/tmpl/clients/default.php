<?php
/**
 * @package     Joomla.Administrator
 * @subpackage  com_banners
 *
 * @copyright   Copyright (C) 2005 - 2019 Open Source Matters, Inc. All rights reserved.
 * @license     GNU General Public License version 2 or later; see LICENSE.txt
 */

defined('_JEXEC') or die;

use Joomla\CMS\Factory;
use Joomla\CMS\HTML\HTMLHelper;
use Joomla\CMS\Language\Text;
use Joomla\CMS\Layout\LayoutHelper;
use Joomla\CMS\Object\CMSObject;
use Joomla\CMS\Router\Route;

/** @var \Joomla\Component\Banners\Administrator\View\Clients\HtmlView $this */

HTMLHelper::_('behavior.multiselect');

$purchaseTypes = [
	'1' => 'UNLIMITED',
	'2' => 'YEARLY',
	'3' => 'MONTHLY',
	'4' => 'WEEKLY',
	'5' => 'DAILY',
];

$user       = Factory::getUser();
$userId     = $user->get('id');
$listOrder  = $this->escape($this->state->get('list.ordering'));
$listDirn   = $this->escape($this->state->get('list.direction'));
$params     = $this->state->params ?? new CMSObject;
?>
<form action="<?php echo Route::_('index.php?option=com_banners&view=clients'); ?>" method="post" name="adminForm" id="adminForm">
	<div class="row">
		<div class="col-md-12">
			<div id="j-main-container" class="j-main-container">
				<?php
				// Search tools bar
				echo LayoutHelper::render('joomla.searchtools.default', ['view' => $this]);
				?>
				<?php if (empty($this->items)) : ?>
					<div class="alert alert-info">
						<span class="fa fa-info-circle" aria-hidden="true"></span><span class="sr-only"><?php echo Text::_('INFO'); ?></span>
						<?php echo Text::_('JGLOBAL_NO_MATCHING_RESULTS'); ?>
					</div>
				<?php else : ?>
					<table class="table">
						<caption id="captionTable" class="sr-only">
							<?php echo Text::_('COM_BANNERS_CLIENTS_TABLE_CAPTION'); ?>, <?php echo Text::_('JGLOBAL_SORTED_BY'); ?>
						</caption>
						<thead>
							<tr>
								<td style="width:1%" class="text-center">
									<?php echo HTMLHelper::_('grid.checkall'); ?>
								</td>
								<th scope="col" style="width:1%" class="text-center">
									<?php echo HTMLHelper::_('searchtools.sort', 'JSTATUS', 'a.state', $listDirn, $listOrder); ?>
								</th>
								<th scope="col">
									<?php echo HTMLHelper::_('searchtools.sort', 'COM_BANNERS_HEADING_CLIENT', 'a.name', $listDirn, $listOrder); ?>
								</th>
								<th scope="col" style="width:15%" class="d-none d-md-table-cell">
									<?php echo HTMLHelper::_('searchtools.sort', 'COM_BANNERS_HEADING_CONTACT', 'a.contact', $listDirn, $listOrder); ?>
								</th>
								<th scope="col" style="width:3%" class="text-center d-none d-md-table-cell">
									<span class="icon-publish" aria-hidden="true" title="<?php echo Text::_('COM_BANNERS_COUNT_PUBLISHED_ITEMS'); ?>"></span>
									<span class="sr-only"><?php echo Text::_('COM_BANNERS_COUNT_PUBLISHED_ITEMS'); ?></span>
								</th>
								<th scope="col" style="width:3%" class="text-center d-none d-md-table-cell">
									<span class="icon-unpublish" aria-hidden="true" title="<?php echo Text::_('COM_BANNERS_COUNT_UNPUBLISHED_ITEMS'); ?>"></span>
									<span class="sr-only"><?php echo Text::_('COM_BANNERS_COUNT_UNPUBLISHED_ITEMS'); ?></span>
								</th>
								<th scope="col" style="width:3%" class="text-center d-none d-md-table-cell">
									<span class="icon-archive" aria-hidden="true" title="<?php echo Text::_('COM_BANNERS_COUNT_ARCHIVED_ITEMS'); ?>"></span>
									<span class="sr-only"><?php echo Text::_('COM_BANNERS_COUNT_ARCHIVED_ITEMS'); ?></span>
								</th>
								<th scope="col" style="width:3%" class="text-center d-none d-md-table-cell">
									<span class="icon-trash" aria-hidden="true" title="<?php echo Text::_('COM_BANNERS_COUNT_TRASHED_ITEMS'); ?>"></span>
									<span class="sr-only"><?php echo Text::_('COM_BANNERS_COUNT_TRASHED_ITEMS'); ?></span>
								</th>
								<th scope="col" style="width:10%" class="d-none d-md-table-cell">
									<?php echo HTMLHelper::_('searchtools.sort', 'COM_BANNERS_HEADING_PURCHASETYPE', 'a.purchase_type', $listDirn, $listOrder); ?>
								</th>
								<th scope="col" style="width:3%" class="d-none d-md-table-cell">
									<?php echo HTMLHelper::_('searchtools.sort', 'JGRID_HEADING_ID', 'a.id', $listDirn, $listOrder); ?>
								</th>
							</tr>
						</thead>
						<tbody>
							<?php foreach ($this->items as $i => $item) :
								$canCreate  = $user->authorise('core.create',     'com_banners');
								$canEdit    = $user->authorise('core.edit',       'com_banners');
								$canCheckin = $user->authorise('core.manage',     'com_checkin') || $item->checked_out == $user->get('id') || $item->checked_out == 0;
								$canChange  = $user->authorise('core.edit.state', 'com_banners') && $canCheckin;
								?>
								<tr class="row<?php echo $i % 2; ?>">
									<td class="text-center">
										<?php echo HTMLHelper::_('grid.id', $i, $item->id); ?>
									</td>
									<td class="text-center">
										<?php echo HTMLHelper::_('jgrid.published', $item->state, $i, 'clients.', $canChange); ?>
									</td>
									<th scope="row" class="has-context">
										<div>
											<?php if ($item->checked_out) : ?>
												<?php echo HTMLHelper::_('jgrid.checkedout', $i, $item->editor, $item->checked_out_time, 'clients.', $canCheckin); ?>
											<?php endif; ?>
											<?php if ($canEdit) : ?>
<<<<<<< HEAD
												<a class="hasTooltip" href="<?php echo Route::_('index.php?option=com_banners&task=client.edit&id=' . (int) $item->id); ?>" title="<?php echo Text::_('JACTION_EDIT'); ?> <?php echo $this->escape(addslashes($item->name)); ?>">
													<?php echo $this->escape($item->name); ?></a>
=======
												<?php $editIcon = $item->checked_out ? '' : '<span class="fa fa-pen-square mr-2" aria-hidden="true"></span>'; ?>
												<a href="<?php echo Route::_('index.php?option=com_banners&task=client.edit&id=' . (int) $item->id); ?>" title="<?php echo Text::_('JACTION_EDIT'); ?> <?php echo $this->escape(addslashes($item->name)); ?>">
													<?php echo $editIcon; ?><?php echo $this->escape($item->name); ?></a>
>>>>>>> 0737953a
											<?php else : ?>
												<?php echo $this->escape($item->name); ?>
											<?php endif; ?>
										</div>
									</th>
									<td class="small d-none d-md-table-cell">
										<?php echo $item->contact; ?>
									</td>
									<td class="center btns d-none d-lg-table-cell">
										<a class="badge <?php echo ($item->count_published > 0) ? 'badge-success' : 'badge-secondary'; ?>" href="<?php echo Route::_('index.php?option=com_banners&view=banners&filter[client_id]=' . (int) $item->id . '&filter[published]=1'); ?>">
											<?php echo $item->count_published; ?></a>
									</td>
									<td class="center btns d-none d-lg-table-cell">
										<a class="badge <?php echo ($item->count_unpublished > 0) ? 'badge-danger' : 'badge-secondary'; ?>" href="<?php echo Route::_('index.php?option=com_banners&view=banners&filter[client_id]=' . (int) $item->id . '&filter[published]=0'); ?>">
											<?php echo $item->count_unpublished; ?></a>
									</td>
									<td class="center btns d-none d-lg-table-cell">
										<a class="badge <?php echo ($item->count_archived > 0) ? 'badge-info' : 'badge-secondary'; ?>" href="<?php echo Route::_('index.php?option=com_banners&view=banners&filter[client_id]=' . (int) $item->id . '&filter[published]=2'); ?>">
											<?php echo $item->count_archived; ?></a>
									</td>
									<td class="center btns d-none d-lg-table-cell">
										<a class="badge <?php echo ($item->count_trashed > 0) ? 'badge-inverse' : 'badge-secondary'; ?>" href="<?php echo Route::_('index.php?option=com_banners&view=banners&filter[client_id]=' . (int) $item->id . '&filter[published]=-2'); ?>">
											<?php echo $item->count_trashed; ?></a>
									</td>
									<td class="small d-none d-md-table-cell">
										<?php if ($item->purchase_type < 0) : ?>
											<?php echo Text::sprintf('COM_BANNERS_DEFAULT', Text::_('COM_BANNERS_FIELD_VALUE_' . $purchaseTypes[$params->get('purchase_type')])); ?>
										<?php else : ?>
											<?php echo Text::_('COM_BANNERS_FIELD_VALUE_' . $purchaseTypes[$item->purchase_type]); ?>
										<?php endif; ?>
									</td>
									<td class="d-none d-md-table-cell">
										<?php echo $item->id; ?>
									</td>
								</tr>
							<?php endforeach; ?>
						</tbody>
					</table>

					<?php // Load the pagination. ?>
					<?php echo $this->pagination->getListFooter(); ?>

				<?php endif; ?>

				<input type="hidden" name="task" value="">
				<input type="hidden" name="boxchecked" value="0">
				<?php echo HTMLHelper::_('form.token'); ?>
			</div>
		</div>
	</div>
</form><|MERGE_RESOLUTION|>--- conflicted
+++ resolved
@@ -110,14 +110,8 @@
 												<?php echo HTMLHelper::_('jgrid.checkedout', $i, $item->editor, $item->checked_out_time, 'clients.', $canCheckin); ?>
 											<?php endif; ?>
 											<?php if ($canEdit) : ?>
-<<<<<<< HEAD
-												<a class="hasTooltip" href="<?php echo Route::_('index.php?option=com_banners&task=client.edit&id=' . (int) $item->id); ?>" title="<?php echo Text::_('JACTION_EDIT'); ?> <?php echo $this->escape(addslashes($item->name)); ?>">
+												<a href="<?php echo Route::_('index.php?option=com_banners&task=client.edit&id=' . (int) $item->id); ?>" title="<?php echo Text::_('JACTION_EDIT'); ?> <?php echo $this->escape(addslashes($item->name)); ?>">
 													<?php echo $this->escape($item->name); ?></a>
-=======
-												<?php $editIcon = $item->checked_out ? '' : '<span class="fa fa-pen-square mr-2" aria-hidden="true"></span>'; ?>
-												<a href="<?php echo Route::_('index.php?option=com_banners&task=client.edit&id=' . (int) $item->id); ?>" title="<?php echo Text::_('JACTION_EDIT'); ?> <?php echo $this->escape(addslashes($item->name)); ?>">
-													<?php echo $editIcon; ?><?php echo $this->escape($item->name); ?></a>
->>>>>>> 0737953a
 											<?php else : ?>
 												<?php echo $this->escape($item->name); ?>
 											<?php endif; ?>
