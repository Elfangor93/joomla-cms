--- conflicted
+++ resolved
@@ -49,19 +49,11 @@
 		<field
 			name="restrict_uploads"
 			type="radio"
-<<<<<<< HEAD
+			label="COM_MEDIA_FIELD_RESTRICT_UPLOADS_LABEL"
+			description="COM_MEDIA_FIELD_RESTRICT_UPLOADS_DESC"
 			class="switcher"
 			default="1"
-			label="COM_MEDIA_FIELD_RESTRICT_UPLOADS_LABEL"
-			description="COM_MEDIA_FIELD_RESTRICT_UPLOADS_DESC">
-=======
-			label="COM_MEDIA_FIELD_RESTRICT_UPLOADS_LABEL"
-			description="COM_MEDIA_FIELD_RESTRICT_UPLOADS_DESC"
-			class="btn-group btn-group-yesno"
-			default="1"
 			>
-			<option value="1">JYES</option>
->>>>>>> eea75c56
 			<option value="0">JNO</option>
 			<option value="1">JYES</option>
 		</field>
@@ -69,19 +61,11 @@
 		<field
 			name="check_mime"
 			type="radio"
-<<<<<<< HEAD
+			label="COM_MEDIA_FIELD_CHECK_MIME_LABEL"
+			description="COM_MEDIA_FIELD_CHECK_MIME_DESC"
 			class="switcher"
 			default="1"
-			label="COM_MEDIA_FIELD_CHECK_MIME_LABEL"
-			description="COM_MEDIA_FIELD_CHECK_MIME_DESC">
-=======
-			label="COM_MEDIA_FIELD_CHECK_MIME_LABEL"
-			description="COM_MEDIA_FIELD_CHECK_MIME_DESC"
-			class="btn-group btn-group-yesno"
-			default="1"
 			>
-			<option value="1">JYES</option>
->>>>>>> eea75c56
 			<option value="0">JNO</option>
 			<option value="1">JYES</option>
 		</field>
