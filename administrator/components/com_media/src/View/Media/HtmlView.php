<?php
/**
 * @package     Joomla.Administrator
 * @subpackage  com_media
 *
 * @copyright   (C) 2007 Open Source Matters, Inc. <https://www.joomla.org>
 * @license     GNU General Public License version 2 or later; see LICENSE.txt
 */

namespace Joomla\Component\Media\Administrator\View\Media;

\defined('_JEXEC') or die;

use Joomla\CMS\Application\CMSApplication;
use Joomla\CMS\Factory;
use Joomla\CMS\Language\Text;
use Joomla\CMS\Layout\FileLayout;
use Joomla\CMS\MVC\View\HtmlView as BaseHtmlView;
use Joomla\CMS\Router\Route;
use Joomla\CMS\Toolbar\Toolbar;
use Joomla\CMS\Toolbar\ToolbarHelper;

/**
 * Media List View
 *
 * @since  4.0.0
 */
class HtmlView extends BaseHtmlView
{
<<<<<<< HEAD
	/**
	 * Holds a list of providers
	 *
	 * @var array|string
	 *
	 * @since   4.0.0
	 */
	protected $providers = null;

	/**
	 * The current path of the media manager
	 *
	 * @var string
	 *
	 * @since 4.0.0
	 */
	protected $currentPath;

	/**
	 * Execute and display a template script.
	 *
	 * @param   string  $tpl  The name of the template file to parse;
	 *                        automatically searches through the template paths.
	 *
	 * @return  void
	 *
	 * @since   4.0.0
	 */
	public function display($tpl = null)
	{
		// Prepare the toolbar
		$this->prepareToolbar();

		// Get enabled adapters
		$this->providers = $this->get('Providers');

		// Check that there are providers
		if (!count($this->providers))
		{
			$link = Route::_('index.php?option=com_plugins&view=plugins&filter[folder]=filesystem');
			Factory::getApplication()->enqueueMessage(Text::sprintf('COM_MEDIA_ERROR_NO_PROVIDERS', $link), CMSApplication::MSG_WARNING);
		}

		$this->currentPath = Factory::getApplication()->getInput()->getString('path');

		parent::display($tpl);
	}

	/**
	 * Prepare the toolbar.
	 *
	 * @return  void
	 *
	 * @since   4.0.0
	 */
	protected function prepareToolbar()
	{
		$tmpl = Factory::getApplication()->getInput()->getCmd('tmpl');

		// Get the toolbar object instance
		$bar  = Toolbar::getInstance('toolbar');
		$user = $this->getCurrentUser();

		// Set the title
		ToolbarHelper::title(Text::_('COM_MEDIA'), 'images mediamanager');

		// Add the upload and create folder buttons
		if ($user->authorise('core.create', 'com_media'))
		{
			// Add the upload button
			$layout = new FileLayout('toolbar.upload', JPATH_COMPONENT_ADMINISTRATOR . '/layouts');

			$bar->appendButton('Custom', $layout->render([]), 'upload');
			ToolbarHelper::divider();

			// Add the create folder button
			$layout = new FileLayout('toolbar.create-folder', JPATH_COMPONENT_ADMINISTRATOR . '/layouts');

			$bar->appendButton('Custom', $layout->render([]), 'new');
			ToolbarHelper::divider();
		}

		// Add a delete button
		if ($user->authorise('core.delete', 'com_media'))
		{
			// Instantiate a new FileLayout instance and render the layout
			$layout = new FileLayout('toolbar.delete', JPATH_COMPONENT_ADMINISTRATOR . '/layouts');

			$bar->appendButton('Custom', $layout->render([]), 'delete');
			ToolbarHelper::divider();
		}

		// Add the preferences button
		if (($user->authorise('core.admin', 'com_media') || $user->authorise('core.options', 'com_media')) && $tmpl !== 'component')
		{
			ToolbarHelper::preferences('com_media');
			ToolbarHelper::divider();
		}

		if ($tmpl !== 'component')
		{
			ToolbarHelper::help('Media');
		}
	}
=======
    /**
     * Holds a list of providers
     *
     * @var array|string
     *
     * @since   4.0.0
     */
    protected $providers = null;

    /**
     * The current path of the media manager
     *
     * @var string
     *
     * @since 4.0.0
     */
    protected $currentPath;

    /**
     * Execute and display a template script.
     *
     * @param   string  $tpl  The name of the template file to parse;
     *                        automatically searches through the template paths.
     *
     * @return  void
     *
     * @since   4.0.0
     */
    public function display($tpl = null)
    {
        // Prepare the toolbar
        $this->prepareToolbar();

        // Get enabled adapters
        $this->providers = $this->get('Providers');

        // Check that there are providers
        if (!count($this->providers))
        {
            $link = Route::_('index.php?option=com_plugins&view=plugins&filter[folder]=filesystem');
            Factory::getApplication()->enqueueMessage(Text::sprintf('COM_MEDIA_ERROR_NO_PROVIDERS', $link), CMSApplication::MSG_WARNING);
        }

        $this->currentPath = Factory::getApplication()->input->getString('path');

        parent::display($tpl);
    }

    /**
     * Prepare the toolbar.
     *
     * @return  void
     *
     * @since   4.0.0
     */
    protected function prepareToolbar()
    {
        $tmpl = Factory::getApplication()->input->getCmd('tmpl');

        // Get the toolbar object instance
        $bar  = Toolbar::getInstance('toolbar');
        $user = $this->getCurrentUser();

        // Set the title
        ToolbarHelper::title(Text::_('COM_MEDIA'), 'images mediamanager');

        // Add the upload and create folder buttons
        if ($user->authorise('core.create', 'com_media'))
        {
            // Add the upload button
            $layout = new FileLayout('toolbar.upload', JPATH_COMPONENT_ADMINISTRATOR . '/layouts');

            $bar->appendButton('Custom', $layout->render([]), 'upload');
            ToolbarHelper::divider();

            // Add the create folder button
            $layout = new FileLayout('toolbar.create-folder', JPATH_COMPONENT_ADMINISTRATOR . '/layouts');

            $bar->appendButton('Custom', $layout->render([]), 'new');
            ToolbarHelper::divider();
        }

        // Add a delete button
        if ($user->authorise('core.delete', 'com_media'))
        {
            // Instantiate a new FileLayout instance and render the layout
            $layout = new FileLayout('toolbar.delete', JPATH_COMPONENT_ADMINISTRATOR . '/layouts');

            $bar->appendButton('Custom', $layout->render([]), 'delete');
            ToolbarHelper::divider();
        }

        // Add the preferences button
        if (($user->authorise('core.admin', 'com_media') || $user->authorise('core.options', 'com_media')) && $tmpl !== 'component')
        {
            ToolbarHelper::preferences('com_media');
            ToolbarHelper::divider();
        }

        if ($tmpl !== 'component')
        {
            ToolbarHelper::help('Media');
        }
    }
>>>>>>> 9cbe6cb5
}<|MERGE_RESOLUTION|>--- conflicted
+++ resolved
@@ -27,112 +27,6 @@
  */
 class HtmlView extends BaseHtmlView
 {
-<<<<<<< HEAD
-	/**
-	 * Holds a list of providers
-	 *
-	 * @var array|string
-	 *
-	 * @since   4.0.0
-	 */
-	protected $providers = null;
-
-	/**
-	 * The current path of the media manager
-	 *
-	 * @var string
-	 *
-	 * @since 4.0.0
-	 */
-	protected $currentPath;
-
-	/**
-	 * Execute and display a template script.
-	 *
-	 * @param   string  $tpl  The name of the template file to parse;
-	 *                        automatically searches through the template paths.
-	 *
-	 * @return  void
-	 *
-	 * @since   4.0.0
-	 */
-	public function display($tpl = null)
-	{
-		// Prepare the toolbar
-		$this->prepareToolbar();
-
-		// Get enabled adapters
-		$this->providers = $this->get('Providers');
-
-		// Check that there are providers
-		if (!count($this->providers))
-		{
-			$link = Route::_('index.php?option=com_plugins&view=plugins&filter[folder]=filesystem');
-			Factory::getApplication()->enqueueMessage(Text::sprintf('COM_MEDIA_ERROR_NO_PROVIDERS', $link), CMSApplication::MSG_WARNING);
-		}
-
-		$this->currentPath = Factory::getApplication()->getInput()->getString('path');
-
-		parent::display($tpl);
-	}
-
-	/**
-	 * Prepare the toolbar.
-	 *
-	 * @return  void
-	 *
-	 * @since   4.0.0
-	 */
-	protected function prepareToolbar()
-	{
-		$tmpl = Factory::getApplication()->getInput()->getCmd('tmpl');
-
-		// Get the toolbar object instance
-		$bar  = Toolbar::getInstance('toolbar');
-		$user = $this->getCurrentUser();
-
-		// Set the title
-		ToolbarHelper::title(Text::_('COM_MEDIA'), 'images mediamanager');
-
-		// Add the upload and create folder buttons
-		if ($user->authorise('core.create', 'com_media'))
-		{
-			// Add the upload button
-			$layout = new FileLayout('toolbar.upload', JPATH_COMPONENT_ADMINISTRATOR . '/layouts');
-
-			$bar->appendButton('Custom', $layout->render([]), 'upload');
-			ToolbarHelper::divider();
-
-			// Add the create folder button
-			$layout = new FileLayout('toolbar.create-folder', JPATH_COMPONENT_ADMINISTRATOR . '/layouts');
-
-			$bar->appendButton('Custom', $layout->render([]), 'new');
-			ToolbarHelper::divider();
-		}
-
-		// Add a delete button
-		if ($user->authorise('core.delete', 'com_media'))
-		{
-			// Instantiate a new FileLayout instance and render the layout
-			$layout = new FileLayout('toolbar.delete', JPATH_COMPONENT_ADMINISTRATOR . '/layouts');
-
-			$bar->appendButton('Custom', $layout->render([]), 'delete');
-			ToolbarHelper::divider();
-		}
-
-		// Add the preferences button
-		if (($user->authorise('core.admin', 'com_media') || $user->authorise('core.options', 'com_media')) && $tmpl !== 'component')
-		{
-			ToolbarHelper::preferences('com_media');
-			ToolbarHelper::divider();
-		}
-
-		if ($tmpl !== 'component')
-		{
-			ToolbarHelper::help('Media');
-		}
-	}
-=======
     /**
      * Holds a list of providers
      *
@@ -176,7 +70,7 @@
             Factory::getApplication()->enqueueMessage(Text::sprintf('COM_MEDIA_ERROR_NO_PROVIDERS', $link), CMSApplication::MSG_WARNING);
         }
 
-        $this->currentPath = Factory::getApplication()->input->getString('path');
+        $this->currentPath = Factory::getApplication()->getInput()->getString('path');
 
         parent::display($tpl);
     }
@@ -190,7 +84,7 @@
      */
     protected function prepareToolbar()
     {
-        $tmpl = Factory::getApplication()->input->getCmd('tmpl');
+        $tmpl = Factory::getApplication()->getInput()->getCmd('tmpl');
 
         // Get the toolbar object instance
         $bar  = Toolbar::getInstance('toolbar');
@@ -237,5 +131,4 @@
             ToolbarHelper::help('Media');
         }
     }
->>>>>>> 9cbe6cb5
 }