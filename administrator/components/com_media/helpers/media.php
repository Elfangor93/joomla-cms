--- conflicted
+++ resolved
@@ -27,11 +27,7 @@
 	 *
 	 * @return  string  The link for the action log
 	 *
-<<<<<<< HEAD
-	 * @since   3.10.0
-=======
 	 * @since   3.9.27
->>>>>>> f2b6d583
 	 */
 	public static function getContentTypeLink($contentType, $id, CMSObject $mediaObject)
 	{
