--- conflicted
+++ resolved
@@ -78,13 +78,8 @@
 			<input class="update-folder" type="hidden" name="folder" id="folder" value="<?php echo $this->state->folder; ?>" />
 		</form>
 
-<<<<<<< HEAD
-		<?php if ($user->authorise('core.create', 'com_media')):?>
-		<?php // File Upload Form ?>
-=======
 		<?php if ($user->authorise('core.create', 'com_media')) : ?>
 		<!-- File Upload Form -->
->>>>>>> ce7de218
 		<div id="collapseUpload" class="collapse">
 			<form action="<?php echo JUri::base(); ?>index.php?option=com_media&amp;task=file.upload&amp;tmpl=component&amp;<?php echo $this->session->getName() . '=' . $this->session->getId(); ?>&amp;<?php echo JSession::getFormToken(); ?>=1&amp;format=html" id="uploadForm" class="form-inline" name="uploadForm" method="post" enctype="multipart/form-data">
 				<div id="uploadform">
@@ -104,25 +99,14 @@
 			</form>
 		</div>
 		<div id="collapseFolder" class="collapse">
-<<<<<<< HEAD
-			<form action="index.php?option=com_media&amp;task=folder.create&amp;tmpl=<?php echo $input->getCmd('tmpl', 'index');?>" name="folderForm" id="folderForm" class="form-inline" method="post">
+			<form action="index.php?option=com_media&amp;task=folder.create&amp;tmpl=<?php echo $input->getCmd('tmpl', 'index'); ?>" name="folderForm" id="folderForm" class="form-inline" method="post">
 				<div class="path">
-					<input type="text" class="form-control" id="folderpath" readonly="readonly" class="update-folder" />
+					<input type="text" id="folderpath" readonly="readonly" class="form-control update-folder" />
 					<input required type="text" class="form-control" id="foldername" name="foldername" />
-					<input class="update-folder" type="hidden" name="folderbase" id="folderbase" value="<?php echo $this->state->folder; ?>" />
+					<input class="form-control update-folder" type="hidden" name="folderbase" id="folderbase" value="<?php echo $this->state->folder; ?>" />
 					<button type="submit" class="btn btn-secondary"><span class="icon-folder-open"></span> <?php echo JText::_('COM_MEDIA_CREATE_FOLDER'); ?></button>
 				</div>
 				<?php echo JHtml::_('form.token'); ?>
-=======
-			<form action="index.php?option=com_media&amp;task=folder.create&amp;tmpl=<?php echo $input->getCmd('tmpl', 'index'); ?>" name="folderForm" id="folderForm" class="form-inline" method="post">
-					<div class="path">
-						<input type="text" id="folderpath" readonly="readonly" class="update-folder" />
-						<input required type="text" id="foldername" name="foldername" />
-						<input class="update-folder" type="hidden" name="folderbase" id="folderbase" value="<?php echo $this->state->folder; ?>" />
-						<button type="submit" class="btn"><span class="icon-folder-open"></span> <?php echo JText::_('COM_MEDIA_CREATE_FOLDER'); ?></button>
-					</div>
-					<?php echo JHtml::_('form.token'); ?>
->>>>>>> ce7de218
 			</form>
 		</div>
 		<?php endif; ?>
