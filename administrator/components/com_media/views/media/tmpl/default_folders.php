--- conflicted
+++ resolved
@@ -18,15 +18,9 @@
 	foreach ($this->folders['children'] as $folder) :
 	// Get a sanitised name for the target
 	$target = str_replace('/', '-', $folder['data']->relative); ?>
-<<<<<<< HEAD
-	<li id="<?php echo $target; ?>">
-		<a href="index.php?option=com_media&amp;view=mediaList&amp;tmpl=component&amp;folder=<?php echo $folder['data']->relative; ?>" target="folderframe">
-			<span class="icon-folder-2 float-left"></span>
-=======
 	<li id="<?php echo $target; ?>" class="folder">
 		<a href="index.php?option=com_media&amp;view=mediaList&amp;tmpl=component&amp;folder=<?php echo $folder['data']->relative; ?>" target="folderframe" class="folder-url" >
-			<span class="icon-folder"></span>
->>>>>>> a93b1a7e
+			<span class="icon-folder-2 float-left"></span>
 			<?php echo $folder['data']->name; ?>
 		</a>
 		<?php echo $this->getFolderLevel($folder); ?>
