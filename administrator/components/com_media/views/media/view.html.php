--- conflicted
+++ resolved
@@ -26,25 +26,6 @@
 	 */
 	public function display($tpl = null)
 	{
-<<<<<<< HEAD
-=======
-		$app    = JFactory::getApplication();
-		$config = JComponentHelper::getParams('com_media');
-
-		if (!$app->isClient('administrator'))
-		{
-			$app->enqueueMessage(JText::_('JERROR_ALERTNOAUTHOR'), 'warning');
-
-			return;
-		}
-
-		/*
-		 * Display form for FTP credentials?
-		 * Don't set them here, as there are other functions called before this one if there is any file write operation
-		 */
-		$ftp = !JClientHelper::hasCredentials('ftp');
->>>>>>> b8097df5
-
 		// Prepare the toolbar
 		$this->prepareToolbar();
 
