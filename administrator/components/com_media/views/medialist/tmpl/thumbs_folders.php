<?php
/**
 * @package     Joomla.Administrator
 * @subpackage  com_media
 *
 * @copyright   Copyright (C) 2005 - 2016 Open Source Matters, Inc. All rights reserved.
 * @license     GNU General Public License version 2 or later; see LICENSE.txt
 */

defined('_JEXEC') or die;

?>
<?php foreach ($this->folders as $i => $folder) : ?>
	<li class="imgOutline thumbnail height-80 width-80 center">
<<<<<<< HEAD
		<?php if ($this->canDelete):?>
			<a class="close delete-item" target="_top" href="index.php?option=com_media&amp;task=folder.delete&amp;tmpl=index&amp;<?php echo JSession::getFormToken(); ?>=1&amp;folder=<?php echo $this->state->folder; ?>&amp;rm[]=<?php echo $folder->name; ?>" rel="<?php echo $folder->name; ?> :: <?php echo $folder->files + $folder->folders; ?>" title="<?php echo JText::_('JACTION_DELETE');?>">&#215;</a>
			<div class="float-xs-left">
=======
		<?php if ($this->canDelete) : ?>
			<a class="close delete-item" target="_top" href="index.php?option=com_media&amp;task=folder.delete&amp;tmpl=index&amp;<?php echo JSession::getFormToken(); ?>=1&amp;folder=<?php echo $this->state->folder; ?>&amp;rm[]=<?php echo $folder->name; ?>" rel="<?php echo $folder->name; ?> :: <?php echo $folder->files + $folder->folders; ?>" title="<?php echo JText::_('JACTION_DELETE'); ?>">&#215;</a>
			<div class="pull-left">
>>>>>>> ce7de218
				<?php echo JHtml::_('grid.id', $i, $folder->name, false, 'rm', 'cb-folder'); ?>
			</div>
			<div class="clearfix"></div>
		<?php endif; ?>

		<div class="height-50">
			<a href="index.php?option=com_media&amp;view=mediaList&amp;tmpl=component&amp;folder=<?php echo $folder->path_relative; ?>" target="folderframe">
				<span class="icon-folder-2"></span>
			</a>
		</div>

		<div class="small">
			<a href="index.php?option=com_media&amp;view=mediaList&amp;tmpl=component&amp;folder=<?php echo $folder->path_relative; ?>" target="folderframe">
				<?php echo JHtml::_('string.truncate', $folder->name, 10, false); ?>
			</a>
		</div>
	</li>
<?php endforeach; ?><|MERGE_RESOLUTION|>--- conflicted
+++ resolved
@@ -12,15 +12,9 @@
 ?>
 <?php foreach ($this->folders as $i => $folder) : ?>
 	<li class="imgOutline thumbnail height-80 width-80 center">
-<<<<<<< HEAD
-		<?php if ($this->canDelete):?>
-			<a class="close delete-item" target="_top" href="index.php?option=com_media&amp;task=folder.delete&amp;tmpl=index&amp;<?php echo JSession::getFormToken(); ?>=1&amp;folder=<?php echo $this->state->folder; ?>&amp;rm[]=<?php echo $folder->name; ?>" rel="<?php echo $folder->name; ?> :: <?php echo $folder->files + $folder->folders; ?>" title="<?php echo JText::_('JACTION_DELETE');?>">&#215;</a>
-			<div class="float-xs-left">
-=======
 		<?php if ($this->canDelete) : ?>
 			<a class="close delete-item" target="_top" href="index.php?option=com_media&amp;task=folder.delete&amp;tmpl=index&amp;<?php echo JSession::getFormToken(); ?>=1&amp;folder=<?php echo $this->state->folder; ?>&amp;rm[]=<?php echo $folder->name; ?>" rel="<?php echo $folder->name; ?> :: <?php echo $folder->files + $folder->folders; ?>" title="<?php echo JText::_('JACTION_DELETE'); ?>">&#215;</a>
-			<div class="pull-left">
->>>>>>> ce7de218
+			<div class="float-xs-left">
 				<?php echo JHtml::_('grid.id', $i, $folder->name, false, 'rm', 'cb-folder'); ?>
 			</div>
 			<div class="clearfix"></div>
