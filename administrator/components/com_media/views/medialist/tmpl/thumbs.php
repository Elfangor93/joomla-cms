<?php
/**
 * @package     Joomla.Administrator
 * @subpackage  com_media
 *
 * @copyright   Copyright (C) 2005 - 2017 Open Source Matters, Inc. All rights reserved.
 * @license     GNU General Public License version 2 or later; see LICENSE.txt
 */

defined('_JEXEC') or die;
$params = JComponentHelper::getParams('com_media');
$path   = 'file_path';

JHtml::_('jquery.framework');
JHtml::_('behavior.core');

$doc = JFactory::getDocument();

// Need to override this core function because we use a different form id
$doc->addScriptDeclaration(
	"
		Joomla.isChecked = function( isitchecked, form ) {
			if ( typeof form  === 'undefined' ) {
				form = document.getElementById( 'mediamanager-form' );
			}

			form.boxchecked.value += isitchecked ? 1 : -1;

			// If we don't have a checkall-toggle, done.
			if ( !form.elements[ 'checkall-toggle' ] ) return;

			// Toggle main toggle checkbox depending on checkbox selection
			var c = true,
				i, e, n;

			for ( i = 0, n = form.elements.length; i < n; i++ ) {
				e = form.elements[ i ];

				if ( e.type == 'checkbox' && e.name != 'checkall-toggle' && !e.checked ) {
					c = false;
					break;
				}
			}

			form.elements[ 'checkall-toggle' ].checked = c;
		};
	"
);

$doc->addScriptDeclaration(
	"
		jQuery(document).ready(function($){
			window.parent.document.updateUploader();
			$('.img-preview, .preview').each(function(index, value) {
				$(this).on('click', function(e) {
					window.parent.jQuery('#imagePreviewSrc').attr('src', $(this).attr('href'));
					window.parent.jQuery('#imagePreview').modal('show');
					return false;
				});
			});
			$('.video-preview').each(function(index, value) {
				$(this).unbind('click');
				$(this).on('click', function(e) {
					e.preventDefault();
					window.parent.jQuery('#videoPreview').modal('show');

					var elementInitialised = window.parent.jQuery('#mejsPlayer').attr('src');

					if (!elementInitialised)
					{
						window.parent.jQuery('#mejsPlayer').attr('src', $(this).attr('href'));
						window.parent.jQuery('#mejsPlayer').mediaelementplayer();
					}

					window.parent.jQuery('#mejsPlayer')[0].player.media.setSrc($(this).attr('href'));

					return false;
				});
			});
		});
	"
);
?>
<form target="_parent" action="index.php?option=com_media&amp;tmpl=index&amp;folder=<?php echo $this->state->folder; ?>" method="post" id="mediamanager-form" name="mediamanager-form">
<<<<<<< HEAD
	<div class="text-muted">
=======
	<div class="muted breadcrumbs">
>>>>>>> 6a0871fa
		<p>
			<span class="icon-folder"></span>
			<?php
				echo $params->get($path, 'images'),
					($this->state->folder != '') ? '/' . $this->state->folder : '';
			?>
		</p>
	</div>

	<div>
		<label class="checkbox btn">
			<?php echo JHtml::_('grid.checkall'); ?>
			<?php echo JText::_('JGLOBAL_CHECK_ALL'); ?>
		</label>
	</div>

	<ul class="manager thumbnails thumbnails-media">
		<?php
			echo $this->loadTemplate('up'),
				$this->loadTemplate('folders'),
				$this->loadTemplate('docs'),
				$this->loadTemplate('videos'),
				$this->loadTemplate('imgs');
		?>

		<input type="hidden" name="task" value="">
		<input type="hidden" name="username" value="">
		<input type="hidden" name="password" value="">
		<input type="hidden" name="boxchecked" value="">
		<?php echo JHtml::_('form.token'); ?>
	</ul>
</form><|MERGE_RESOLUTION|>--- conflicted
+++ resolved
@@ -82,11 +82,7 @@
 );
 ?>
 <form target="_parent" action="index.php?option=com_media&amp;tmpl=index&amp;folder=<?php echo $this->state->folder; ?>" method="post" id="mediamanager-form" name="mediamanager-form">
-<<<<<<< HEAD
-	<div class="text-muted">
-=======
-	<div class="muted breadcrumbs">
->>>>>>> 6a0871fa
+	<div class="text-muted breadcrumbs">
 		<p>
 			<span class="icon-folder"></span>
 			<?php
