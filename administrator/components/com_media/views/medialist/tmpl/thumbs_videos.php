<?php
/**
 * @package     Joomla.Administrator
 * @subpackage  com_media
 *
 * @copyright   Copyright (C) 2005 - 2016 Open Source Matters, Inc. All rights reserved.
 * @license     GNU General Public License version 2 or later; see LICENSE.txt
 */

defined('_JEXEC') or die;

use Joomla\Registry\Registry;

$params     = new Registry;
$dispatcher = JEventDispatcher::getInstance();

JFactory::getDocument()->addScriptDeclaration("
jQuery(document).ready(function($){
	window.parent.jQuery('#videoPreview').on('hidden', function () {
		window.parent.jQuery('#mejsPlayer')[0].player.pause();
	});
});
");
?>
<?php foreach ($this->videos as $i => $video) : ?>
	<?php $dispatcher->trigger('onContentBeforeDisplay', array('com_media.file', &$video, &$params)); ?>
	<li class="imgOutline thumbnail height-80 width-80 center">
<<<<<<< HEAD
		<?php if ($this->canDelete):?>
			<a class="close delete-item" target="_top" href="index.php?option=com_media&amp;task=file.delete&amp;tmpl=index&amp;<?php echo JSession::getFormToken(); ?>=1&amp;folder=<?php echo $this->state->folder; ?>&amp;rm[]=<?php echo $video->name; ?>" rel="<?php echo $video->name; ?>" title="<?php echo JText::_('JACTION_DELETE');?>">&#215;</a>
			<div class="float-xs-left">
=======
		<?php if ($this->canDelete) : ?>
			<a class="close delete-item" target="_top" href="index.php?option=com_media&amp;task=file.delete&amp;tmpl=index&amp;<?php echo JSession::getFormToken(); ?>=1&amp;folder=<?php echo $this->state->folder; ?>&amp;rm[]=<?php echo $video->name; ?>" rel="<?php echo $video->name; ?>" title="<?php echo JText::_('JACTION_DELETE'); ?>">&#215;</a>
			<div class="pull-left">
>>>>>>> ce7de218
				<?php echo JHtml::_('grid.id', $i, $video->name, false, 'rm', 'cb-video'); ?>
			</div>
			<div class="clearfix"></div>
		<?php endif; ?>

		<div class="height-50">
			<?php echo JHtml::_('image', $video->icon_32, $video->title, null, true); ?>
		</div>

		<div class="small">
			<a class="video-preview" href="<?php echo COM_MEDIA_BASEURL, '/', $video->name; ?>" title="<?php echo $video->name; ?>">
				<?php echo JHtml::_('string.truncate', $video->name, 10, false); ?>
			</a>
		</div>
	</li>
	<?php $dispatcher->trigger('onContentAfterDisplay', array('com_media.file', &$video, &$params)); ?>
<?php endforeach; ?><|MERGE_RESOLUTION|>--- conflicted
+++ resolved
@@ -25,15 +25,9 @@
 <?php foreach ($this->videos as $i => $video) : ?>
 	<?php $dispatcher->trigger('onContentBeforeDisplay', array('com_media.file', &$video, &$params)); ?>
 	<li class="imgOutline thumbnail height-80 width-80 center">
-<<<<<<< HEAD
-		<?php if ($this->canDelete):?>
-			<a class="close delete-item" target="_top" href="index.php?option=com_media&amp;task=file.delete&amp;tmpl=index&amp;<?php echo JSession::getFormToken(); ?>=1&amp;folder=<?php echo $this->state->folder; ?>&amp;rm[]=<?php echo $video->name; ?>" rel="<?php echo $video->name; ?>" title="<?php echo JText::_('JACTION_DELETE');?>">&#215;</a>
-			<div class="float-xs-left">
-=======
 		<?php if ($this->canDelete) : ?>
 			<a class="close delete-item" target="_top" href="index.php?option=com_media&amp;task=file.delete&amp;tmpl=index&amp;<?php echo JSession::getFormToken(); ?>=1&amp;folder=<?php echo $this->state->folder; ?>&amp;rm[]=<?php echo $video->name; ?>" rel="<?php echo $video->name; ?>" title="<?php echo JText::_('JACTION_DELETE'); ?>">&#215;</a>
-			<div class="pull-left">
->>>>>>> ce7de218
+			<div class="float-xs-left">
 				<?php echo JHtml::_('grid.id', $i, $video->name, false, 'rm', 'cb-video'); ?>
 			</div>
 			<div class="clearfix"></div>
