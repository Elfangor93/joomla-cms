<?php
/**
 * @package     Joomla.Administrator
 * @subpackage  com_media
 *
 * @copyright   Copyright (C) 2005 - 2016 Open Source Matters, Inc. All rights reserved.
 * @license     GNU General Public License version 2 or later; see LICENSE.txt
 */

defined('_JEXEC') or die;

$user       = JFactory::getUser();
$input      = JFactory::getApplication()->input;
$params     = JComponentHelper::getParams('com_media');
$lang       = JFactory::getLanguage();
$onClick    = '';
$fieldInput = $this->state->get('field.id');
$isMoo      = $input->getInt('ismoo', 1);



// Load tooltip instance without HTML support because we have a HTML tag in the tip
JHtml::_('bootstrap.tooltip', '.noHtmlTip', array('html' => false));

// Include jQuery
JHtml::_('jquery.framework');
JHtml::_('script', 'media/popup-imagemanager.min.js', array('version' => 'auto', 'relative' => true));
JHtml::_('stylesheet', 'media/popup-imagemanager.css', array('version' => 'auto', 'relative' => true));

if ($lang->isRtl())
{
	JHtml::_('stylesheet', 'media/popup-imagemanager_rtl.css', array('version' => 'auto', 'relative' => true));
}

JFactory::getDocument()->addScriptDeclaration(
	"
		var image_base_path = '" . $params->get('image_path', 'images') . "/';
	"
);

/**
 * Mootools compatibility
 *
 * There is an extra option passed in the url for the iframe &ismoo=0 for the bootstrap fields.
 * By default the value will be 1 or defaults to mootools behaviour
 *
 * This should be removed when mootools won't be shipped by Joomla.
 */
if (!empty($fieldInput)) // Media Form Field
{
	if ($isMoo)
	{
		$onClick = "window.parent.jInsertFieldValue(document.getElementById('f_url').value, '" . $fieldInput . "');window.parent.jModalClose();window.parent.jQuery('.modal.in').modal('hide');";
	}
}
else // XTD Image plugin
{
	$onClick = "ImageManager.onok();window.parent.jModalClose();";
}
?>
<div class="container-popup">

	<form action="index.php?option=com_media&amp;asset=<?php echo $input->getCmd('asset');?>&amp;author=<?php echo $input->getCmd('author'); ?>" class="form-vertical" id="imageForm" method="post" enctype="multipart/form-data">

		<div id="messages" style="display: none;">
			<span id="message"></span><?php echo JHtml::_('image', 'media/dots.gif', '...', array('width' => 22, 'height' => 12), true) ?>
		</div>

		<div class="well">
			<div class="row">
				<div class="col-md-12 control-group">
					<div class="control-label">
						<label class="control-label" for="folder"><?php echo JText::_('COM_MEDIA_DIRECTORY') ?></label>
					</div>
					<div class="controls">
						<?php echo $this->folderList; ?>
						<button class="btn" type="button" id="upbutton" title="<?php echo JText::_('COM_MEDIA_DIRECTORY_UP') ?>"><?php echo JText::_('COM_MEDIA_UP') ?></button>
					</div>
				</div>
				<div class="float-xs-right">
					<button class="btn btn-success button-save-selected" type="button" <?php if (!empty($onClick)) :
					// This is for Mootools compatibility ?>onclick="<?php echo $onClick; ?>"<?php endif; ?> data-dismiss="modal"><?php echo JText::_('COM_MEDIA_INSERT') ?></button>
					<button class="btn btn-outline-danger button-cancel" type="button" onclick="window.parent.jQuery('.modal.in').modal('hide');<?php if (!empty($onClick)) :
						// This is for Mootools compatibility ?>parent.jModalClose();<?php endif ?>" data-dismiss="modal"><?php echo JText::_('JCANCEL') ?></button>
				</div>
			</div>
		</div>

		<iframe id="imageframe" name="imageframe" src="index.php?option=com_media&amp;view=imagesList&amp;tmpl=component&amp;folder=<?php echo $this->state->folder?>&amp;asset=<?php echo $input->getCmd('asset');?>&amp;author=<?php echo $input->getCmd('author');?>"></iframe>

		<div class="well">
<<<<<<< HEAD
			<div class="row">
				<div class="col-md-6 control-group">
=======
			<div class="row-fluid">
				<div class="span6 control-group">
>>>>>>> 05d5fb34
					<div class="control-label">
						<label for="f_url"><?php echo JText::_('COM_MEDIA_IMAGE_URL') ?></label>
					</div>
					<div class="controls">
						<input type="text" id="f_url" value="" />
					</div>
				</div>
				<?php if (!$this->state->get('field.id')):?>
					<div class="col-md-6 control-group">
						<div class="control-label">
							<label title="<?php echo JText::_('COM_MEDIA_ALIGN_DESC'); ?>" class="noHtmlTip" for="f_align"><?php echo JText::_('COM_MEDIA_ALIGN') ?></label>
						</div>
						<div class="controls">
							<select class="custom-select" size="1" id="f_align">
								<option value="" selected="selected"><?php echo JText::_('COM_MEDIA_NOT_SET') ?></option>
								<option value="left"><?php echo JText::_('JGLOBAL_LEFT') ?></option>
								<option value="text-xs-center"><?php echo JText::_('JGLOBAL_CENTER') ?></option>
								<option value="right"><?php echo JText::_('JGLOBAL_RIGHT') ?></option>
							</select>
						</div>
					</div>
				<?php endif;?>
			</div>
			<?php if (!$this->state->get('field.id')):?>
<<<<<<< HEAD
				<div class="row">
					<div class="col-md-6 control-group">
=======
				<div class="row-fluid">
					<div class="span6 control-group">
>>>>>>> 05d5fb34
						<div class="control-label">
							<label for="f_alt"><?php echo JText::_('COM_MEDIA_IMAGE_DESCRIPTION') ?></label>
						</div>
						<div class="controls">
							<input type="text" id="f_alt" value="" />
						</div>
					</div>
					<div class="col-md-6 control-group">
						<div class="control-label">
							<label for="f_title"><?php echo JText::_('COM_MEDIA_TITLE') ?></label>
						</div>
						<div class="controls">
							<input type="text" id="f_title" value="" />
						</div>
					</div>
				</div>
<<<<<<< HEAD
				<div class="row">
					<div class="col-md-6 control-group">
=======
				<div class="row-fluid">
					<div class="span6 control-group">
>>>>>>> 05d5fb34
						<div class="control-label">
							<label for="f_caption"><?php echo JText::_('COM_MEDIA_CAPTION') ?></label>
						</div>
						<div class="controls">
							<input type="text" id="f_caption" value="" />
						</div>
					</div>
					<div class="col-md-6 control-group">
						<div class="control-label">
							<label title="<?php echo JText::_('COM_MEDIA_CAPTION_CLASS_DESC'); ?>" class="noHtmlTip" for="f_caption_class"><?php echo JText::_('COM_MEDIA_CAPTION_CLASS_LABEL') ?></label>
						</div>
						<div class="controls">
							<input type="text" list="d_caption_class" id="f_caption_class" value="" />
							<datalist id="d_caption_class">
								<option value="text-left">
								<option value="text-center">
								<option value="text-right">
							</datalist>
						</div>
					</div>
				</div>
			<?php endif;?>

			<input type="hidden" id="dirPath" name="dirPath" />
			<input type="hidden" id="f_file" name="f_file" />
			<input type="hidden" id="tmpl" name="component" />

		</div>
	</form>

	<?php if ($user->authorise('core.create', 'com_media')) : ?>
		<form action="<?php echo JUri::base(); ?>index.php?option=com_media&amp;task=file.upload&amp;tmpl=component&amp;<?php echo $this->session->getName() . '=' . $this->session->getId(); ?>&amp;<?php echo JSession::getFormToken();?>=1&amp;asset=<?php echo $input->getCmd('asset'); ?>&amp;author=<?php echo $input->getCmd('author'); ?>&amp;view=images" id="uploadForm" name="uploadForm" method="post" enctype="multipart/form-data">
			<div id="uploadform" class="well">
				<fieldset id="upload-noflash" class="actions">
					<div class="control-group">
						<div class="control-label">
							<label for="upload-file" class="control-label"><?php echo JText::_('COM_MEDIA_UPLOAD_FILE'); ?></label>
						</div>
						<div class="controls">
							<input required type="file" id="upload-file" name="Filedata[]" multiple /><button class="btn btn-primary" id="upload-submit"><span class="icon-upload icon-white"></span> <?php echo JText::_('COM_MEDIA_START_UPLOAD'); ?></button>
							<p class="help-block">
								<?php $cMax    = (int) $this->config->get('upload_maxsize'); ?>
								<?php $maxSize = JUtility::getMaxUploadSize($cMax . 'MB'); ?>
								<?php echo JText::sprintf('JGLOBAL_MAXIMUM_UPLOAD_SIZE_LIMIT', JHtml::_('number.bytes', $maxSize)); ?>
							</p>
						</div>
					</div>
				</fieldset>
				<?php JFactory::getSession()->set('com_media.return_url', 'index.php?option=com_media&view=images&tmpl=component&fieldid=' . $input->getCmd('fieldid', '') . '&e_name=' . $input->getCmd('e_name') . '&asset=' . $input->getCmd('asset') . '&author=' . $input->getCmd('author')); ?>
			</div>
		</form>
	<?php endif; ?>
</div><|MERGE_RESOLUTION|>--- conflicted
+++ resolved
@@ -33,9 +33,7 @@
 }
 
 JFactory::getDocument()->addScriptDeclaration(
-	"
-		var image_base_path = '" . $params->get('image_path', 'images') . "/';
-	"
+	"var image_base_path = '" . $params->get('image_path', 'images') . "/';"
 );
 
 /**
@@ -89,13 +87,8 @@
 		<iframe id="imageframe" name="imageframe" src="index.php?option=com_media&amp;view=imagesList&amp;tmpl=component&amp;folder=<?php echo $this->state->folder?>&amp;asset=<?php echo $input->getCmd('asset');?>&amp;author=<?php echo $input->getCmd('author');?>"></iframe>
 
 		<div class="well">
-<<<<<<< HEAD
 			<div class="row">
 				<div class="col-md-6 control-group">
-=======
-			<div class="row-fluid">
-				<div class="span6 control-group">
->>>>>>> 05d5fb34
 					<div class="control-label">
 						<label for="f_url"><?php echo JText::_('COM_MEDIA_IMAGE_URL') ?></label>
 					</div>
@@ -120,13 +113,8 @@
 				<?php endif;?>
 			</div>
 			<?php if (!$this->state->get('field.id')):?>
-<<<<<<< HEAD
 				<div class="row">
 					<div class="col-md-6 control-group">
-=======
-				<div class="row-fluid">
-					<div class="span6 control-group">
->>>>>>> 05d5fb34
 						<div class="control-label">
 							<label for="f_alt"><?php echo JText::_('COM_MEDIA_IMAGE_DESCRIPTION') ?></label>
 						</div>
@@ -143,13 +131,8 @@
 						</div>
 					</div>
 				</div>
-<<<<<<< HEAD
 				<div class="row">
 					<div class="col-md-6 control-group">
-=======
-				<div class="row-fluid">
-					<div class="span6 control-group">
->>>>>>> 05d5fb34
 						<div class="control-label">
 							<label for="f_caption"><?php echo JText::_('COM_MEDIA_CAPTION') ?></label>
 						</div>
