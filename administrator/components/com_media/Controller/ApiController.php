<?php
/**
 * @package     Joomla.Administrator
 * @subpackage  com_media
 *
 * @copyright   Copyright (C) 2005 - 2017 Open Source Matters, Inc. All rights reserved.
 * @license     GNU General Public License version 2 or later; see LICENSE.txt
 */

namespace Joomla\Component\Media\Administrator\Controller;

defined('_JEXEC') or die;

use Joomla\CMS\Component\ComponentHelper;
use Joomla\CMS\Factory;
use Joomla\CMS\MVC\Controller\BaseController;
use Joomla\CMS\Helper\MediaHelper;
use Joomla\CMS\Response\JsonResponse;
use Joomla\CMS\Session\Session;
use Joomla\Component\Media\Administrator\Exception\FileExistsException;
use Joomla\Component\Media\Administrator\Exception\FileNotFoundException;

\JLoader::import('joomla.filesystem.file');

/**
 * Api Media Controller
 *
 * This is NO public api controller, it is internal for the com_media component only!
 *
 * @since  4.0.0
 */
class ApiController extends BaseController
{
	/**
	 * Execute a task by triggering a method in the derived class.
	 *
	 * @param   string  $task  The task to perform. If no matching task is found, the '__default' task is executed, if defined.
	 *
	 * @return  mixed   The value returned by the called method.
	 *
	 * @since   4.0.0
	 * @throws  \Exception
	 */
	public function execute($task)
	{
		$method = $this->input->getMethod();

		$this->task = $task;
		$this->method = $method;

		try
		{
			// Check token for requests which do modify files (all except get requests)
			if ($method !== 'GET' && !Session::checkToken('json'))
			{
				throw new \InvalidArgumentException(\JText::_('JINVALID_TOKEN'), 403);
			}

			$doTask = strtolower($method) . ucfirst($task);

			// Record the actual task being fired
			$this->doTask = $doTask;

			if (!in_array($this->doTask, $this->taskMap))
			{
				throw new \Exception(\JText::sprintf('JLIB_APPLICATION_ERROR_TASK_NOT_FOUND', $task), 405);
			}

			$data = $this->$doTask();

			// Return the data
			$this->sendResponse($data);
		}
		catch (FileNotFoundException $e)
		{
			$this->sendResponse($e, 404);
		}
		catch (FileExistsException $e)
		{
			$this->sendResponse($e, 409);
		}
		catch (\Exception $e)
		{
			$errorCode = 500;

			if ($e->getCode() > 0)
			{
				$errorCode = $e->getCode();
			}

			$this->sendResponse($e, $errorCode);
		}
	}

	/**
	 * Files Get Method
	 *
	 * Examples:
	 *
	 * - GET a list of folders below the root:
	 * 		index.php?option=com_media&task=api.files
	 * 		/api/files
	 * - GET a list of files and subfolders of a given folder:
	 * 		index.php?option=com_media&task=api.files&format=json&path=/sampledata/fruitshop
	 * 		/api/files/sampledata/fruitshop
	 * - GET a list of files and subfolders of a given folder for a given search term:
	 *   use recursive=1 to search recursively in the working directory
	 * 		index.php?option=com_media&task=api.files&format=json&path=/sampledata/fruitshop&search=apple
	 * 		/api/files/sampledata/fruitshop?search=apple
	 *   To look up in same working directory set flag recursive=0
	 *      index.php?option=com_media&task=api.files&format=json&path=/sampledata/fruitshop&search=apple&recursive=0
	 * 		/api/files/sampledata/fruitshop?search=apple&recursive=0
	 * - GET file information for a specific file:
	 * 		index.php?option=com_media&task=api.files&format=json&path=/sampledata/fruitshop/test.jpg
	 * 		/api/files/sampledata/fruitshop/test.jpg
	 * - GET a temporary URL to a given file
	 *      index.php?option=com_media&task=api.files&format=json&path=/sampledata/fruitshop/test.jpg&url=1&temp=1
	 * 		/api/files/sampledata/fruitshop/test.jpg&url=1&temp=1
	 * - GET a temporary URL to a given file
	 *      index.php?option=com_media&task=api.files&format=json&path=/sampledata/fruitshop/test.jpg&url=1
	 * 		/api/files/sampledata/fruitshop/test.jpg&url=1
	 *
	 * @return  array  The data to send with the response
	 *
	 * @since   4.0.0
	 * @throws  \Exception
	 */
	public function getFiles()
	{
		// Grab options
		$options = array();
		$options['url'] = $this->input->getBool('url', false);
		$options['temp'] = $this->input->getBool('temp', false);
		$options['search'] = $this->input->getString('search', '');
		$options['recursive'] = $this->input->getBool('recursive', true);
		$options['content'] = $this->input->getBool('content', false);

		return $this->getModel()->getFiles($this->getAdapter(), $this->getPath(), $options);
	}

	/**
	 * Files delete Method
	 *
	 * Examples:
	 *
	 * - DELETE an existing folder in a specific folder:
	 * 		index.php?option=com_media&task=api.files&format=json&path=/sampledata/fruitshop/test
	 * 		/api/files/sampledata/fruitshop/test
	 * - DELETE an existing file in a specific folder:
	 * 		index.php?option=com_media&task=api.files&path=/sampledata/fruitshop/test.jpg
	 * 		/api/files/sampledata/fruitshop/test.jpg
	 *
	 * @return  null
	 *
	 * @since   4.0.0
	 * @throws  \Exception
	 */
	public function deleteFiles()
	{
		$this->getModel()->delete($this->getAdapter(), $this->getPath());

		return null;
	}

	/**
	 * Files Post Method
	 *
	 * Examples:
	 *
	 * - POST a new file or folder into a specific folder, the file or folder information is returned:
	 * 		index.php?option=com_media&task=api.files&format=json&path=/sampledata/fruitshop
	 * 		/api/files/sampledata/fruitshop
	 *
	 * 		New file body:
	 * 		{
	 * 			"name": "test.jpg",
	 * 			"content":"base64 encoded image"
	 * 		}
	 * 		New folder body:
	 * 		{
	 * 			"name": "test",
	 * 		}
	 *
	 * @return  array  The data to send with the response
	 *
	 * @since   4.0.0
	 * @throws  \Exception
	 */
	public function postFiles()
	{
		$adapter      = $this->getAdapter();
		$path         = $this->getPath();
		$content      = $this->input->json;
		$name         = $content->getString('name');
		$mediaContent = base64_decode($content->get('content', '', 'raw'));
		$override     = $content->get('override', false);

		if ($mediaContent)
		{
			$this->checkContent();

			// A file needs to be created
			$name = $this->getModel()->createFile($adapter, $name, $path, $mediaContent, $override);
		}
		else
		{
			// A file needs to be created
			$name = $this->getModel()->createFolder($adapter, $name, $path, $override);
		}

		return $this->getModel()->getFile($adapter, $path . '/' . $name);
	}

	/**
	 * Files Put method
	 *
	 * Examples:
	 *
	 * - PUT a media file, the file or folder information is returned:
	 * 		index.php?option=com_media&task=api.files&format=json&path=/sampledata/fruitshop/test.jpg
	 * 		/api/files/sampledata/fruitshop/test.jpg
	 *
	 * 		Update file body:
	 * 		{
	 * 			"content":"base64 encoded image"
	 * 		}
	 *
	 * - PUT move a file, folder to another one
	 *     path : will be taken as the source
	 *     index.php?option=com_media&task=api.files&format=json&path=/sampledata/fruitshop/test.jpg
	 * 	   /api/files/sampledata/fruitshop/test.jpg
	 *
	 *     JSON body:
	 *     {
	 *          "newPath" : "/path/to/destination",
	 *          "move"    : "1"
	 *     }
	 *
	 * - PUT copy a file, folder to another one
	 *     path : will be taken as the source
	 *     index.php?option=com_media&task=api.files&format=json&path=/sampledata/fruitshop/test.jpg
	 * 	   /api/files/sampledata/fruitshop/test.jpg
	 *
	 *     JSON body:
	 *     {
	 *          "newPath" : "/path/to/destination",
	 *          "move"    : "0"
	 *     }
	 *
	 * @return  array  The data to send with the response
	 *
	 * @since   4.0.0
	 * @throws  \Exception
	 */
	public function putFiles()
	{
		$adapter = $this->getAdapter();
		$path    = $this->getPath();

		$content      = $this->input->json;
		$name         = basename($path);
		$mediaContent = base64_decode($content->get('content', '', 'raw'));
		$newPath      = $content->getString('newPath', null);
		$move         = $content->get('move', true);

		if ($mediaContent != null)
		{
			$this->checkContent();

			$this->getModel()->updateFile($adapter, $name, str_replace($name, '', $path), $mediaContent);
		}

		if ($newPath != null)
		{
			list($destinationAdapter, $destinationPath) = explode(':', $newPath, 2);

			if ($move)
			{
				$destinationPath = $this->getModel()->move($adapter, $path, $destinationPath, true);
			}
			else
			{
				$destinationPath = $this->getModel()->copy($adapter, $path, $destinationPath, true);
			}

			$path = $destinationPath;
		}

		return $this->getModel()->getFile($adapter, $path);
	}

	/**
	 * Send the given data as JSON response in the following format:
	 *
	 * {"success":true,"message":"ok","messages":null,"data":[{"type":"dir","name":"banners","path":"//"}]}
	 *
	 * @param   mixed   $data          The data to send
	 * @param   number  $responseCode  The response code
	 *
	 * @return  void
	 *
	 * @since   4.0.0
	 */
	private function sendResponse($data = null, $responseCode = 200)
	{
		// Set the correct content type
		$this->app->setHeader('Content-Type', 'application/json');

		// Set the status code for the response
		http_response_code($responseCode);

		// Send the data
		echo new JsonResponse($data);

		$this->app->close();
	}

	/**
	 * Method to get a model object, loading it if required.
	 *
	 * @param   string  $name    The model name. Optional.
	 * @param   string  $prefix  The class prefix. Optional.
	 * @param   array   $config  Configuration array for model. Optional.
	 *
	 * @return  Model|boolean  Model object on success; otherwise false on failure.
	 *
	 * @since   4.0.0
	 */
	public function getModel($name = 'Api', $prefix = 'Administrator', $config = array())
	{
		return parent::getModel($name, $prefix, $config);
	}

	/**
	 * Performs various checks if it is allowed to save the content.
	 *
	 * @return  void
	 *
	 * @since   4.0.0
	 * @throws  \Exception
	 */
	private function checkContent()
	{
		if (!Factory::getUser()->authorise('core.create', 'com_media'))
		{
			throw new \Exception(\JText::_('COM_MEDIA_ERROR_CREATE_NOT_PERMITTED'), 403);
		}

		$params = ComponentHelper::getParams('com_media');

		$helper       = new MediaHelper;
		$serverlength = $this->input->server->get('CONTENT_LENGTH');

		if ($serverlength > ($params->get('upload_maxsize', 0) * 1024 * 1024)
			|| $serverlength > $helper->toBytes(ini_get('upload_max_filesize'))
			|| $serverlength > $helper->toBytes(ini_get('post_max_size'))
			|| $serverlength > $helper->toBytes(ini_get('memory_limit')))
		{
			throw new \Exception(\JText::_('COM_MEDIA_ERROR_WARNFILETOOLARGE'), 403);
		}
<<<<<<< HEAD
=======

		// @todo find a better way to check the input, by not writing the file to the disk
		$tmpFile = $this->app->getConfig()->get('tmp_path') . '/' . uniqid() . $name;

		if (!\JFile::write($tmpFile, $mediaContent))
		{
			throw new \Exception(\JText::_('JLIB_MEDIA_ERROR_UPLOAD_INPUT'), 500);
		}

		$name = $this->getSafeName($name);
		if (!$helper->canUpload(array('name' => $name, 'size' => count($mediaContent), 'tmp_name' => $tmpFile), 'com_media'))
		{
			\JFile::delete($tmpFile);

			throw new \Exception(\JText::_('COM_MEDIA_ERROR_UNABLE_TO_UPLOAD_FILE'), 403);
		}

		\JFile::delete($tmpFile);
	}

	/**
	 * Creates a safe file name for the given name.
	 *
	 * @param   string  $name  The filename
	 *
	 * @return  string
	 *
	 * @since   4.0.0
	 * @throws  \Exception
	 */
	private function getSafeName($name)
	{
		// Make the filename safe
		$name = \JFile::makeSafe($name);

		// Transform filename to punycode
		$name = \JStringPunycode::toPunycode($name);

		$extension = \JFile::getExt($name);

		if ($extension)
		{
			$extension = '.' . strtolower($extension);
		}

		// Transform filename to punycode, then neglect other than non-alphanumeric characters & underscores.
		// Also transform extension to lowercase.
		$nameWithoutExtension = substr($name, 0, strlen($name) - strlen($extension));
		$name = preg_replace(array("/[\\s]/", '/[^a-zA-Z0-9_]/'), array('_', ''), $nameWithoutExtension) . $extension;

		return $name;
>>>>>>> 58106343
	}

	/**
	 * Get the Adapter
	 *
	 * @return  string
	 *
	 * @since   4.0.0
	 */
	private function getAdapter()
	{
		return explode(':', $this->input->getString('path', ''), 2)[0];
	}

	/**
	 * Get the Path
	 *
	 * @return  string
	 *
	 * @since   4.0.0
	 */
	private function getPath()
	{
		return explode(':', $this->input->getString('path', ''), 2)[1];
	}

}<|MERGE_RESOLUTION|>--- conflicted
+++ resolved
@@ -358,81 +358,27 @@
 		{
 			throw new \Exception(\JText::_('COM_MEDIA_ERROR_WARNFILETOOLARGE'), 403);
 		}
-<<<<<<< HEAD
-=======
-
-		// @todo find a better way to check the input, by not writing the file to the disk
-		$tmpFile = $this->app->getConfig()->get('tmp_path') . '/' . uniqid() . $name;
-
-		if (!\JFile::write($tmpFile, $mediaContent))
-		{
-			throw new \Exception(\JText::_('JLIB_MEDIA_ERROR_UPLOAD_INPUT'), 500);
-		}
-
-		$name = $this->getSafeName($name);
-		if (!$helper->canUpload(array('name' => $name, 'size' => count($mediaContent), 'tmp_name' => $tmpFile), 'com_media'))
-		{
-			\JFile::delete($tmpFile);
-
-			throw new \Exception(\JText::_('COM_MEDIA_ERROR_UNABLE_TO_UPLOAD_FILE'), 403);
-		}
-
-		\JFile::delete($tmpFile);
-	}
-
-	/**
-	 * Creates a safe file name for the given name.
-	 *
-	 * @param   string  $name  The filename
+	}
+
+	/**
+	 * Get the Adapter
 	 *
 	 * @return  string
 	 *
 	 * @since   4.0.0
-	 * @throws  \Exception
-	 */
-	private function getSafeName($name)
-	{
-		// Make the filename safe
-		$name = \JFile::makeSafe($name);
-
-		// Transform filename to punycode
-		$name = \JStringPunycode::toPunycode($name);
-
-		$extension = \JFile::getExt($name);
-
-		if ($extension)
-		{
-			$extension = '.' . strtolower($extension);
-		}
-
-		// Transform filename to punycode, then neglect other than non-alphanumeric characters & underscores.
-		// Also transform extension to lowercase.
-		$nameWithoutExtension = substr($name, 0, strlen($name) - strlen($extension));
-		$name = preg_replace(array("/[\\s]/", '/[^a-zA-Z0-9_]/'), array('_', ''), $nameWithoutExtension) . $extension;
-
-		return $name;
->>>>>>> 58106343
-	}
-
-	/**
-	 * Get the Adapter
+	 */
+	private function getAdapter()
+	{
+		return explode(':', $this->input->getString('path', ''), 2)[0];
+	}
+
+	/**
+	 * Get the Path
 	 *
 	 * @return  string
 	 *
 	 * @since   4.0.0
 	 */
-	private function getAdapter()
-	{
-		return explode(':', $this->input->getString('path', ''), 2)[0];
-	}
-
-	/**
-	 * Get the Path
-	 *
-	 * @return  string
-	 *
-	 * @since   4.0.0
-	 */
 	private function getPath()
 	{
 		return explode(':', $this->input->getString('path', ''), 2)[1];
