<?php
/**
 * @package     Joomla.Administrator
 * @subpackage  com_media
 *
 * @copyright   Copyright (C) 2005 - 2017 Open Source Matters, Inc. All rights reserved.
 * @license     GNU General Public License version 2 or later; see LICENSE.txt
 */

namespace Joomla\Component\Media\Administrator\Controller;

defined('_JEXEC') or die;

use Joomla\CMS\Component\ComponentHelper;
use Joomla\CMS\Controller\Controller;
use Joomla\CMS\Helper\MediaHelper;
use Joomla\CMS\Response\JsonResponse;
use Joomla\Component\Media\Administrator\Adapter\FileNotFoundException;

\JLoader::import('joomla.filesystem.file');

/**
 * Api Media Controller
 *
 * This is NO public api controller, it is internal for the com_media component only!
 *
 * @since  __DEPLOY_VERSION__
 */
class Api extends Controller
{
	/**
	 * Api endpoint for the media manager front end. The HTTP methods GET, PUT, POST and DELETE
	 * are supported.
	 *
	 * The following query parameters are processed:
	 * - path: The path of the resource, if not set then the default / is taken.
	 *
	 * Some examples with a more understandable rest url equivalent:
	 * - GET a list of folders below the root:
	 * 		index.php?option=com_media&task=api.files
	 * 		/api/files
	 * - GET a list of files and subfolders of a given folder:
	 * 		index.php?option=com_media&task=api.files&format=json&path=/sampledata/fruitshop
	 * 		/api/files/sampledata/fruitshop
	 * - GET a list of files and subfolders of a given folder for a given filter:
	 * 		index.php?option=com_media&task=api.files&format=json&path=/sampledata/fruitshop&filter=apple
	 * 		/api/files/sampledata/fruitshop?filter=apple
	 * - GET file information for a specific file:
	 * 		index.php?option=com_media&task=api.files&format=json&path=/sampledata/fruitshop/test.jpg
	 * 		/api/files/sampledata/fruitshop/test.jpg
	 *
	 *
	 * - POST a new file or folder into a specific folder, the file or folder information is returned:
	 * 		index.php?option=com_media&task=api.files&format=json&path=/sampledata/fruitshop
	 * 		/api/files/sampledata/fruitshop
	 *
	 * 		New file body:
	 * 		{
	 * 			"name": "test.jpg",
	 * 			"content":"base64 encoded image"
	 * 		}
	 * 		New folder body:
	 * 		{
	 * 			"name": "test",
	 * 		}
	 *
	 * - PUT a media file, the file or folder information is returned:
	 * 		index.php?option=com_media&task=api.files&format=json&path=/sampledata/fruitshop/test.jpg
	 * 		/api/files/sampledata/fruitshop/test.jpg
	 *
	 * 		Update file body:
	 * 		{
	 * 			"content":"base64 encoded image"
	 * 		}
	 *
	 * - DELETE an existing folder in a specific folder:
	 * 		index.php?option=com_media&task=api.files&format=json&path=/sampledata/fruitshop/test
	 * 		/api/files/sampledata/fruitshop/test
	 * - DELETE an existing file in a specific folder:
	 * 		index.php?option=com_media&task=api.files&path=/sampledata/fruitshop/test.jpg
	 * 		/api/files/sampledata/fruitshop/test.jpg
	 *
	 * @return  void
	 *
	 * @since   __DEPLOY_VERSION__
	 */
	public function files()
	{
		// Get the required variables
		list($adapterInfo, $path) = explode(':', $this->input->getString('path', ''));
		$adapter = $adapterInfo;

		// Determine the method
		$method = strtolower($this->input->getMethod() ? : 'GET');

		try
		{
			// Check token for requests which do modify files (all except get requests)
			if ($method != 'get' && !\JSession::checkToken('json'))
			{
				throw new \InvalidArgumentException(\JText::_('JINVALID_TOKEN'), 403);
			}

			// Gather the data according to the method
			switch ($method)
			{
				case 'get':
					$data = $this->getModel()->getFiles($adapter, $path, $this->input->getWord('filter'));
					break;
				case 'delete':
					$this->getModel()->delete($adapter, $path);

					// Define this for capability with other cases
					$data = null;
					break;
				case 'post':
					$content      = $this->input->json;
					$name         = $content->getString('name');
					$mediaContent = base64_decode($content->get('content', '', 'raw'));

					$name = $this->getSafeName($name);
					if ($mediaContent)
					{
						$this->checkContent($name, $mediaContent);

						// A file needs to be created
<<<<<<< HEAD
						$name = $this->getModel()->createFile($adapter, $name, $path, $mediaContent);
=======
						$this->getModel()->createFile($name, $path, $mediaContent);
>>>>>>> ecd4bde4
					}
					else
					{
						// A file needs to be created
<<<<<<< HEAD
						$name = $this->getModel()->createFolder($adapter, $name, $path);
=======
						$this->getModel()->createFolder($name, $path);
>>>>>>> ecd4bde4
					}

					$data = $this->getModel()->getFile($adapter, $path . '/' . $name);
					break;
				case 'put':
					$content      = $this->input->json;
					$name         = basename($path);
					$mediaContent = base64_decode($content->get('content', '', 'raw'));

					$this->checkContent($name, $mediaContent);

					$this->getModel()->updateFile($adapter, $name, str_replace($name, '', $path), $mediaContent);

					$data = $this->getModel()->getFile($adapter, $path);
					break;
				default:
					throw new \BadMethodCallException('Method not supported yet!');
			}

			// Return the data
			$this->sendResponse($data);
		}
		catch (FileNotFoundException $e)
		{
			$this->sendResponse($e, 404);
		}
		catch (\Exception $e)
		{
			$errorCode = 500;

			if ($e->getCode() > 0)
			{
				$errorCode = $e->getCode();
			}

			$this->sendResponse($e, $errorCode);
		}
	}

	/**
	 * Send the given data as JSON response in the following format:
	 *
	 * {"success":true,"message":"ok","messages":null,"data":[{"type":"dir","name":"banners","path":"//"}]}
	 *
	 * @param   mixed   $data          The data to send
	 * @param   number  $responseCode  The response code
	 *
	 * @return  void
	 *
	 * @since   __DEPLOY_VERSION__
	 */
	protected function sendResponse($data = null, $responseCode = 200)
	{
		// Set the correct content type
		\JFactory::getApplication()->setHeader('Content-Type', 'application/json');

		// Set the status code for the response
		http_response_code($responseCode);

		// Send the data
		echo new JsonResponse($data);
	}

	/**
	 * Method to get a model object, loading it if required.
	 *
	 * @param   string  $name    The model name. Optional.
	 * @param   string  $prefix  The class prefix. Optional.
	 * @param   array   $config  Configuration array for model. Optional.
	 *
	 * @return  Model|boolean  Model object on success; otherwise false on failure.
	 *
	 * @since   __DEPLOY_VERSION__
	 */
	public function getModel($name = 'Api', $prefix = 'Administrator', $config = array())
	{
		return parent::getModel($name, $prefix, $config);
	}

	/**
	 * Performs various check if it is allowed to save the content with the given name.
	 *
	 * @param   string  $name          The filename
	 * @param   string  $mediaContent  The media content
	 *
	 * @return  void
	 *
	 * @since   __DEPLOY_VERSION__
	 * @throws  \Exception
	 */
	private function checkContent($name, $mediaContent)
	{
		if (!\JFactory::getUser()->authorise('core.create', 'com_media'))
		{
			throw new \Exception(\JText::_('COM_MEDIA_ERROR_CREATE_NOT_PERMITTED'), 403);
		}

		$params = ComponentHelper::getParams('com_media');

		$helper = new MediaHelper;
		$serverlength = $this->input->server->get('CONTENT_LENGTH');

		if ($serverlength > ($params->get('upload_maxsize', 0) * 1024 * 1024)
			|| $serverlength > $helper->toBytes(ini_get('upload_max_filesize'))
			|| $serverlength > $helper->toBytes(ini_get('post_max_size'))
			|| $serverlength > $helper->toBytes(ini_get('memory_limit')))
		{
			throw new \Exception(\JText::_('COM_MEDIA_ERROR_WARNFILETOOLARGE'));
		}

		// @todo find a better way to check the input, by not writing the file to the disk
		$tmpFile = \JFactory::getApplication()->getConfig()->get('tmp_path') . '/' . uniqid($name);

		if (!\JFile::write($tmpFile, $mediaContent))
		{
			throw new \Exception(\JText::_('JLIB_MEDIA_ERROR_UPLOAD_INPUT'));
		}

		$name = $this->getSafeName($name);
		if (!$helper->canUpload(array('name' => $name, 'size' => count($mediaContent), 'tmp_name' => $tmpFile), 'com_media'))
		{
			\JFile::delete($tmpFile);

			throw new \Exception(\JText::_('COM_MEDIA_ERROR_UNABLE_TO_UPLOAD_FILE'), 403);
		}

		\JFile::delete($tmpFile);
	}

	/**
	 * Creates a safe file name for the given name.
	 *
	 * @param   string  $name  The filename
	 *
	 * @return  string
	 *
	 * @since   __DEPLOY_VERSION__
	 * @throws  \Exception
	 */
	private function getSafeName($name)
	{
		// Make the filename safe
		$name = \JFile::makeSafe($name);

		// Transform filename to punycode
		$name = \JStringPunycode::toPunycode($name);

		$extension = \JFile::getExt($name);

		if ($extension)
		{
			$extension = '.' . strtolower($extension);
		}

		// Transform filename to punycode, then neglect other than non-alphanumeric characters & underscores.
		// Also transform extension to lowercase.
		$nameWithoutExtension = substr($name, 0, strlen($name) - strlen($extension));
		$name = preg_replace(array("/[\\s]/", '/[^a-zA-Z0-9_]/'), array('_', ''), $nameWithoutExtension) . $extension;

		return $name;
	}
}<|MERGE_RESOLUTION|>--- conflicted
+++ resolved
@@ -124,20 +124,12 @@
 						$this->checkContent($name, $mediaContent);
 
 						// A file needs to be created
-<<<<<<< HEAD
-						$name = $this->getModel()->createFile($adapter, $name, $path, $mediaContent);
-=======
-						$this->getModel()->createFile($name, $path, $mediaContent);
->>>>>>> ecd4bde4
+						$this->getModel()->createFile($adapter, $name, $path, $mediaContent);
 					}
 					else
 					{
 						// A file needs to be created
-<<<<<<< HEAD
-						$name = $this->getModel()->createFolder($adapter, $name, $path);
-=======
-						$this->getModel()->createFolder($name, $path);
->>>>>>> ecd4bde4
+						$this->getModel()->createFolder($adapter, $name, $path);
 					}
 
 					$data = $this->getModel()->getFile($adapter, $path . '/' . $name);
