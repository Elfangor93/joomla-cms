<?php

/**
 * @package     Joomla.Administrator
 * @subpackage  com_content
 *
 * @copyright   (C) 2008 Open Source Matters, Inc. <https://www.joomla.org>
 * @license     GNU General Public License version 2 or later; see LICENSE.txt
 */

namespace Joomla\Component\Content\Administrator\View\Articles;

use Joomla\CMS\Component\ComponentHelper;
use Joomla\CMS\Factory;
use Joomla\CMS\Language\Multilanguage;
use Joomla\CMS\Language\Text;
use Joomla\CMS\MVC\View\GenericDataException;
use Joomla\CMS\MVC\View\HtmlView as BaseHtmlView;
use Joomla\CMS\Plugin\PluginHelper;
use Joomla\CMS\Toolbar\Button\DropdownButton;
use Joomla\CMS\Toolbar\Toolbar;
use Joomla\CMS\Toolbar\ToolbarHelper;
use Joomla\Component\Content\Administrator\Extension\ContentComponent;
use Joomla\Component\Content\Administrator\Helper\ContentHelper;

// phpcs:disable PSR1.Files.SideEffects
\defined('_JEXEC') or die;
// phpcs:enable PSR1.Files.SideEffects

/**
 * View class for a list of articles.
 *
 * @since  1.6
 */
class HtmlView extends BaseHtmlView
{
    /**
     * An array of items
     *
     * @var  array
     */
    protected $items;

    /**
     * The pagination object
     *
     * @var  \Joomla\CMS\Pagination\Pagination
     */
    protected $pagination;

    /**
     * The model state
     *
     * @var   \Joomla\CMS\Object\CMSObject
     */
    protected $state;

    /**
     * Form object for search filters
     *
     * @var  \Joomla\CMS\Form\Form
     */
    public $filterForm;

    /**
     * The active search filters
     *
     * @var  array
     */
    public $activeFilters;

    /**
     * All transition, which can be executed of one if the items
     *
     * @var  array
     */
    protected $transitions = [];

    /**
     * Is this view an Empty State
     *
     * @var   boolean
     * @since 4.0.0
     */
    private $isEmptyState = false;

    /**
     * Is the vote plugin enabled on the site
     *
     * @var   boolean
<<<<<<< HEAD
     * @since 5.0.0
=======
     * @since 4.4.0
>>>>>>> 6c05d600
     */
    protected $vote = false;

    /**
     * Are hits being recorded on the site?
     *
     * @var   boolean
<<<<<<< HEAD
     * @since 5.0.0
=======
     * @since 4.4.0
>>>>>>> 6c05d600
     */
    protected $hits = false;

    /**
     * Display the view
     *
     * @param   string  $tpl  The name of the template file to parse; automatically searches through the template paths.
     *
     * @return  void
     */
    public function display($tpl = null)
    {
        $this->items         = $this->get('Items');
        $this->pagination    = $this->get('Pagination');
        $this->state         = $this->get('State');
        $this->filterForm    = $this->get('FilterForm');
        $this->activeFilters = $this->get('ActiveFilters');
        $this->vote          = PluginHelper::isEnabled('content', 'vote');
        $this->hits          = ComponentHelper::getParams('com_content')->get('record_hits', 1) == 1;

        if (!\count($this->items) && $this->isEmptyState = $this->get('IsEmptyState')) {
            $this->setLayout('emptystate');
        }

        if (ComponentHelper::getParams('com_content')->get('workflow_enabled')) {
            PluginHelper::importPlugin('workflow');

            $this->transitions = $this->get('Transitions');
        }

        // Check for errors.
        if (\count($errors = $this->get('Errors')) || $this->transitions === false) {
            throw new GenericDataException(implode("\n", $errors), 500);
        }

        // We don't need toolbar in the modal window.
        if ($this->getLayout() !== 'modal') {
            $this->addToolbar();

            // We do not need to filter by language when multilingual is disabled
            if (!Multilanguage::isEnabled()) {
                unset($this->activeFilters['language']);
                $this->filterForm->removeField('language', 'filter');
            }
        } else {
            // In article associations modal we need to remove language filter if forcing a language.
            // We also need to change the category filter to show show categories with All or the forced language.
            if ($forcedLanguage = Factory::getApplication()->getInput()->get('forcedLanguage', '', 'CMD')) {
                // If the language is forced we can't allow to select the language, so transform the language selector filter into a hidden field.
                $languageXml = new \SimpleXMLElement('<field name="language" type="hidden" default="' . $forcedLanguage . '" />');
                $this->filterForm->setField($languageXml, 'filter', true);

                // Also, unset the active language filter so the search tools is not open by default with this filter.
                unset($this->activeFilters['language']);

                // One last changes needed is to change the category filter to just show categories with All language or with the forced language.
                $this->filterForm->setFieldAttribute('category_id', 'language', '*,' . $forcedLanguage, 'filter');
            }
        }

        parent::display($tpl);
    }

    /**
     * Add the page title and toolbar.
     *
     * @return  void
     *
     * @since   1.6
     */
    protected function addToolbar()
    {
        $canDo   = ContentHelper::getActions('com_content', 'category', $this->state->get('filter.category_id'));
        $user    = $this->getCurrentUser();
        $toolbar = Toolbar::getInstance();

        ToolbarHelper::title(Text::_('COM_CONTENT_ARTICLES_TITLE'), 'copy article');

        if ($canDo->get('core.create') || \count($user->getAuthorisedCategories('com_content', 'core.create')) > 0) {
            $toolbar->addNew('article.add');
        }

        if (!$this->isEmptyState && ($canDo->get('core.edit.state') || \count($this->transitions))) {
            /** @var  DropdownButton $dropdown */
            $dropdown = $toolbar->dropdownButton('status-group')
                ->text('JTOOLBAR_CHANGE_STATUS')
                ->toggleSplit(false)
                ->icon('icon-ellipsis-h')
                ->buttonClass('btn btn-action')
                ->listCheck(true);

            $childBar = $dropdown->getChildToolbar();

            if (\count($this->transitions)) {
                $childBar->separatorButton('transition-headline')
                    ->text('COM_CONTENT_RUN_TRANSITIONS')
                    ->buttonClass('text-center py-2 h3');

                $cmd      = "Joomla.submitbutton('articles.runTransition');";
                $messages = "{error: [Joomla.JText._('JLIB_HTML_PLEASE_MAKE_A_SELECTION_FROM_THE_LIST')]}";
                $alert    = 'Joomla.renderMessages(' . $messages . ')';
                $cmd      = 'if (document.adminForm.boxchecked.value == 0) { ' . $alert . ' } else { ' . $cmd . ' }';

                foreach ($this->transitions as $transition) {
                    $childBar->standardButton('transition', $transition['text'])
                        ->buttonClass('transition-' . (int) $transition['value'])
                        ->icon('icon-project-diagram')
                        ->onclick('document.adminForm.transition_id.value=' . (int) $transition['value'] . ';' . $cmd);
                }

                $childBar->separatorButton('transition-separator');
            }

            if ($canDo->get('core.edit.state')) {
                $childBar->publish('articles.publish')->listCheck(true);

                $childBar->unpublish('articles.unpublish')->listCheck(true);

                $childBar->standardButton('featured', 'JFEATURE', 'articles.featured')
                    ->listCheck(true);

                $childBar->standardButton('unfeatured', 'JUNFEATURE', 'articles.unfeatured')
                    ->listCheck(true);

                $childBar->archive('articles.archive')->listCheck(true);

                $childBar->checkin('articles.checkin');

                if ($this->state->get('filter.published') != ContentComponent::CONDITION_TRASHED) {
                    $childBar->trash('articles.trash')->listCheck(true);
                }
            }

            // Add a batch button
            if (
                $user->authorise('core.create', 'com_content')
                && $user->authorise('core.edit', 'com_content')
                && $user->authorise('core.execute.transition', 'com_content')
            ) {
                $childBar->popupButton('batch', 'JTOOLBAR_BATCH')
                    ->selector('collapseModal')
                    ->listCheck(true);
            }
        }

        if (!$this->isEmptyState && $this->state->get('filter.published') == ContentComponent::CONDITION_TRASHED && $canDo->get('core.delete')) {
            $toolbar->delete('articles.delete', 'JTOOLBAR_EMPTY_TRASH')
                ->message('JGLOBAL_CONFIRM_DELETE')
                ->listCheck(true);
        }

        if ($user->authorise('core.admin', 'com_content') || $user->authorise('core.options', 'com_content')) {
            $toolbar->preferences('com_content');
        }

        $toolbar->help('Articles');
    }
}<|MERGE_RESOLUTION|>--- conflicted
+++ resolved
@@ -88,11 +88,7 @@
      * Is the vote plugin enabled on the site
      *
      * @var   boolean
-<<<<<<< HEAD
-     * @since 5.0.0
-=======
      * @since 4.4.0
->>>>>>> 6c05d600
      */
     protected $vote = false;
 
@@ -100,11 +96,7 @@
      * Are hits being recorded on the site?
      *
      * @var   boolean
-<<<<<<< HEAD
-     * @since 5.0.0
-=======
      * @since 4.4.0
->>>>>>> 6c05d600
      */
     protected $hits = false;
 
