--- conflicted
+++ resolved
@@ -805,7 +805,7 @@
 			type="text"
 			size="15"
 			label="JGLOBAL_DATE_FORMAT_LABEL"
-			description="JGLOBAL_DATE_FORMAT_DESC" 
+			description="JGLOBAL_DATE_FORMAT_DESC"
 			showon="list_show_date:created,modified,published"
 		/>
 
@@ -891,13 +891,13 @@
 				value="rhits">JGLOBAL_LEAST_HITS</option>
 			<option
 				value="order">JGLOBAL_ARTICLE_MANAGER_ORDER</option>
-			<option 
+			<option
 				value="vote" requires="vote">JGLOBAL_VOTES_DESC</option>
-			<option 
+			<option
 				value="rvote" requires="vote">JGLOBAL_VOTES_ASC</option>
-			<option 
+			<option
 				value="rank" requires="vote"> JGLOBAL_RATINGS_DESC</option>
-			<option 
+			<option
 				value="rrank" requires="vote">JGLOBAL_RATINGS_ASC</option>
 		</field>
 
@@ -1021,13 +1021,8 @@
 			description="JGLOBAL_CUSTOM_FIELDS_ENABLE_DESC"
 			default="1"
 			>
-<<<<<<< HEAD
-			<option value="1">JSHOW</option>
-			<option value="0">JHIDE</option>
-=======
 			<option value="1">JYES</option>
 			<option value="0">JNO</option>
->>>>>>> 88bffd18
 		</field>
 
 	</fieldset>
