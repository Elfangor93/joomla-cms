<?xml version="1.0" encoding="utf-8"?>
<config>
	<fieldset
		name="articles"
		label="JGLOBAL_ARTICLES"
		description="COM_CONTENT_CONFIG_ARTICLE_SETTINGS_DESC">

		<field
			name="article_layout" type="componentlayout"
			label="JGLOBAL_FIELD_LAYOUT_LABEL"
			description="JGLOBAL_FIELD_LAYOUT_DESC"
			menuitems="true"
			extension="com_content"
			view="article"
		/>

		<field
			name="show_title"
			type="radio"
			class="switcher"
			default="1"
			label="JGLOBAL_SHOW_TITLE_LABEL"
			description="JGLOBAL_SHOW_TITLE_DESC"
		>
			<option value="0">JHIDE</option>
			<option value="1">JSHOW</option>
		</field>

		<field
			name="link_titles"
			type="radio"
			class="switcher"
			default="1"
			label="JGLOBAL_LINKED_TITLES_LABEL"
			description="JGLOBAL_LINKED_TITLES_DESC"
			showon="show_title:1"
		>
			<option value="0">JNO</option>
			<option value="1">JYES</option>
		</field>

		<field
			name="show_intro"
			type="radio"
			class="switcher"
			default="1"
			label="JGLOBAL_SHOW_INTRO_LABEL"
			description="JGLOBAL_SHOW_INTRO_DESC"
		>
			<option value="0">JHIDE</option>
			<option value="1">JSHOW</option>
		</field>

		<field
			name="info_block_position"
			type="list"
			default="0"
			label="COM_CONTENT_FIELD_INFOBLOCK_POSITION_LABEL"
			description="COM_CONTENT_FIELD_INFOBLOCK_POSITION_DESC">
			<option value="0">COM_CONTENT_FIELD_OPTION_ABOVE</option>
			<option value="1">COM_CONTENT_FIELD_OPTION_BELOW</option>
			<option value="2">COM_CONTENT_FIELD_OPTION_SPLIT</option>
		</field>

		<field
			name="info_block_show_title"
			type="radio"
			class="switcher"
			label="COM_CONTENT_FIELD_INFOBLOCK_TITLE_LABEL"
			description="COM_CONTENT_FIELD_INFOBLOCK_TITLE_DESC"
			default="1"
		>
			<option value="0">JHIDE</option>
			<option value="1">JSHOW</option>
		</field>

		<field
			name="show_category"
			type="radio"
			class="switcher"
			label="JGLOBAL_SHOW_CATEGORY_LABEL"
			description="JGLOBAL_SHOW_CATEGORY_DESC"
			default="1"
		>
			<option value="0">JHIDE</option>
			<option value="1">JSHOW</option>
		</field>

		<field
			name="link_category"
			type="radio"
			class="switcher"
			label="JGLOBAL_LINK_CATEGORY_LABEL"
			description="JGLOBAL_LINK_CATEGORY_DESC"
			default="1"
			showon="show_category:1"
		>
			<option value="0">JNO</option>
			<option value="1">JYES</option>
		</field>

		<field
			name="show_parent_category"
			type="radio"
			class="switcher"
			label="JGLOBAL_SHOW_PARENT_CATEGORY_LABEL"
			description="JGLOBAL_SHOW_PARENT_CATEGORY_DESC"
			default="1"
		>
			<option value="0">JHIDE</option>
			<option value="1">JSHOW</option>
		</field>

		<field
			name="link_parent_category"
			type="radio"
			class="switcher"
			label="JGLOBAL_LINK_PARENT_CATEGORY_LABEL"
			description="JGLOBAL_LINK_PARENT_CATEGORY_DESC"
			default="1"
			showon="show_parent_category:1"
		>
			<option value="0">JNO</option>
			<option value="1">JYES</option>
		</field>

		<field
			name="spacer1"
			type="spacer"
			hr="true"
		/>

		<field
			name="show_associations"
			type="radio"
			class="switcher"
			label="JGLOBAL_SHOW_ASSOCIATIONS_LABEL"
			description="JGLOBAL_SHOW_ASSOCIATIONS_DESC"
			default="0"
		>
			<option value="0">JHIDE</option>
			<option value="1">JSHOW</option>
		</field>

		<field
			name="flags"
			type="radio"
			class="switcher"
			label="JGLOBAL_SHOW_FLAG_LABEL"
			description="JGLOBAL_SHOW_FLAG_DESC"
			default="1"
			showon="show_associations:1"
		>
			<option value="0">JNO</option>
			<option value="1">JYES</option>
		</field>

		<field
			name="spacer3"
			type="spacer"
			hr="true"
		/>

		<field
			name="show_author"
			type="radio"
			class="switcher"
			label="JGLOBAL_SHOW_AUTHOR_LABEL"
			description="JGLOBAL_SHOW_AUTHOR_DESC"
			default="1"
		>
			<option value="0">JHIDE</option>
			<option value="1">JSHOW</option>
		</field>

		<field
			name="link_author"
			type="radio"
			class="switcher"
			label="JGLOBAL_LINK_AUTHOR_LABEL"
			description="JGLOBAL_LINK_AUTHOR_DESC"
			default="0"
			showon="show_author:1"
		>
			<option value="0">JNO</option>
			<option value="1">JYES</option>
		</field>

		<field
			name="show_create_date"
			type="radio"
			class="switcher"
			label="JGLOBAL_SHOW_CREATE_DATE_LABEL"
			description="JGLOBAL_SHOW_CREATE_DATE_DESC"
			default="1"
		>
			<option value="0">JHIDE</option>
			<option value="1">JSHOW</option>
		</field>

		<field
			name="show_modify_date"
			type="radio"
			class="switcher"
			label="JGLOBAL_SHOW_MODIFY_DATE_LABEL"
			description="JGLOBAL_SHOW_MODIFY_DATE_DESC"
			default="1"
		>
			<option value="0">JHIDE</option>
			<option value="1">JSHOW</option>
		</field>

		<field
			name="show_publish_date"
			type="radio"
			class="switcher"
			label="JGLOBAL_SHOW_PUBLISH_DATE_LABEL"
			description="JGLOBAL_SHOW_PUBLISH_DATE_DESC"
			default="1"
		>
			<option value="0">JHIDE</option>
			<option value="1">JSHOW</option>
		</field>

		<field
			name="show_item_navigation"
			type="radio"
			class="switcher"
			label="JGLOBAL_SHOW_NAVIGATION_LABEL"
			description="JGLOBAL_SHOW_NAVIGATION_DESC"
			default="1"
		>
			<option value="0">JHIDE</option>
			<option value="1">JSHOW</option>
		</field>

		<field
			name="show_vote"
			type="radio"
			class="switcher"
			label="JGLOBAL_SHOW_VOTE_LABEL"
			description="JGLOBAL_SHOW_VOTE_DESC"
			default="0"
		>
			<option value="0">JHIDE</option>
			<option value="1">JSHOW</option>
		</field>
		<field
			name="show_readmore"
			type="radio"
			class="switcher"
			label="JGLOBAL_SHOW_READMORE_LABEL"
			description="JGLOBAL_SHOW_READMORE_DESC"
			default="1"
		>
			<option value="0">JHIDE</option>
			<option value="1">JSHOW</option>
		</field>

		<field
			name="show_readmore_title"
			type="radio"
			class="switcher"
			label="JGLOBAL_SHOW_READMORE_TITLE_LABEL"
			description="JGLOBAL_SHOW_READMORE_TITLE_DESC"
			default="1"
			showon="show_readmore:1"
		>
			<option value="0">JHIDE</option>
			<option value="1">JSHOW</option>
		</field>

		<field
			name="readmore_limit"
			type="text"
			label="JGLOBAL_SHOW_READMORE_LIMIT_LABEL"
			description="JGLOBAL_SHOW_READMORE_LIMIT_DESC"
			default="100"
			showon="show_readmore:1[AND]show_readmore_title:1"
		/>

		<field
			id="show_tags"
			name="show_tags"
			type="radio"
			class="switcher"
			default="1"
			label="COM_CONTENT_FIELD_SHOW_TAGS_LABEL"
			description="COM_CONTENT_FIELD_SHOW_TAGS_DESC"
		>
			<option value="0">JHIDE</option>
			<option value="1">JSHOW</option>
		</field>

		<field
			name="spacer2"
			type="spacer"
			hr="true"
		/>
		<field
			name="show_icons"
			type="radio"
			class="switcher"
			label="JGLOBAL_SHOW_ICONS_LABEL"
			description="JGLOBAL_SHOW_ICONS_DESC"
			default="1"
		>
			<option value="0">JHIDE</option>
			<option value="1">JSHOW</option>
		</field>

		<field
			name="show_print_icon"
			type="radio"
			class="switcher"
			label="JGLOBAL_SHOW_PRINT_ICON_LABEL"
			description="JGLOBAL_SHOW_PRINT_ICON_DESC"
			default="1"
		>
			<option value="0">JHIDE</option>
			<option value="1">JSHOW</option>
		</field>

		<field
			name="show_email_icon"
			type="radio"
			class="switcher"
			label="JGLOBAL_SHOW_EMAIL_ICON_LABEL"
			description="JGLOBAL_SHOW_EMAIL_ICON_DESC"
			default="1"
		>
			<option value="0">JHIDE</option>
			<option value="1">JSHOW</option>
		</field>

		<field
			name="show_hits"
			type="radio"
			class="switcher"
			label="JGLOBAL_SHOW_HITS_LABEL"
			description="JGLOBAL_SHOW_HITS_DESC"
			default="1"
		>
			<option value="0">JHIDE</option>
			<option value="1">JSHOW</option>
		</field>

		<field
			name="show_noauth"
			type="radio"
			class="switcher"
			default="0"
			label="JGLOBAL_SHOW_UNAUTH_LINKS_LABEL"
			description="JGLOBAL_SHOW_UNAUTH_LINKS_DESC"
		>
			<option value="0">JNO</option>
			<option value="1">JYES</option>
		</field>
		<field
			name="urls_position"
			type="list"
			default="0"
			label="COM_CONTENT_FIELD_URLSPOSITION_LABEL"
			description="COM_CONTENT_FIELD_URLSPOSITION_DESC"
		>
			<option value="0">COM_CONTENT_FIELD_OPTION_ABOVE</option>
			<option value="1">COM_CONTENT_FIELD_OPTION_BELOW</option>
		</field>
	</fieldset>
	<fieldset name="editinglayout" label="COM_CONTENT_EDITING_LAYOUT"
		description="COM_CONTENT_CONFIG_EDITOR_LAYOUT">
		<field
			name="captcha"
			type="plugins"
			label="COM_CONTENT_FIELD_CAPTCHA_LABEL"
			description="COM_CONTENT_FIELD_CAPTCHA_DESC"
			default="0"
			folder="captcha"
			filter="cmd"
		>
			<option value="">JOPTION_USE_DEFAULT</option>
			<option value="0">JOPTION_DO_NOT_USE</option>
		</field>
		<field
			name="show_publishing_options"
			type="radio"
			class="switcher"
			default="1"
			label="COM_CONTENT_SHOW_PUBLISHING_OPTIONS_LABEL"
			description="COM_CONTENT_SHOW_PUBLISHING_OPTIONS_DESC"
		>
			<option value="0">JHIDE</option>
			<option value="1">JSHOW</option>
		</field>
		<field
			name="show_article_options"
			type="radio"
			class="switcher"
			default="1"
			label="COM_CONTENT_SHOW_ARTICLE_OPTIONS_LABEL"
			description="COM_CONTENT_SHOW_ARTICLE_OPTIONS_DESC"
		>
			<option value="0">JHIDE</option>
			<option value="1">JSHOW</option>
		</field>
		<field
			name="save_history"
			type="radio"
			class="switcher"
			default="0"
			label="JGLOBAL_SAVE_HISTORY_OPTIONS_LABEL"
			description="JGLOBAL_SAVE_HISTORY_OPTIONS_DESC"
		>
			<option value="0">JNO</option>
			<option value="1">JYES</option>
		</field>
		<field
			name="history_limit"
			type="text"
			filter="integer"
			label="JGLOBAL_HISTORY_LIMIT_OPTIONS_LABEL"
			description="JGLOBAL_HISTORY_LIMIT_OPTIONS_DESC"
			default="10"
			showon="save_history:1"
		/>
		<field
			name="show_urls_images_frontend"
			type="radio"
			class="switcher"
			default="0"
			label="COM_CONTENT_SHOW_IMAGES_URLS_FRONT_LABEL"
			description="COM_CONTENT_SHOW_IMAGES_URLS_FRONT_DESC"
		>
			<option value="0">JHIDE</option>
			<option value="1">JSHOW</option>
		</field>
		<field
			name="show_urls_images_backend"
			type="radio"
			class="switcher"
			default="0"
			label="COM_CONTENT_SHOW_IMAGES_URLS_BACK_LABEL"
			description="COM_CONTENT_SHOW_IMAGES_URLS_BACK_DESC"
		>
			<option value="0">JHIDE</option>
			<option value="1">JSHOW</option>
		</field>
		<field
			name="spacer3"
			type="spacer"
			hr="true"
			showon="show_urls_images_backend:1[OR]show_urls_images_frontend:1"
		/>
		<field
			name="targeta"
			type="list"
			label="COM_CONTENT_URL_FIELD_A_BROWSERNAV_LABEL"
			description="COM_CONTENT_URL_FIELD_BROWSERNAV_DESC"
			default="Parent"
			filter="int"
			showon="show_urls_images_backend:1[OR]show_urls_images_frontend:1"
		>
			<option value="0">JBROWSERTARGET_PARENT</option>
			<option value="1">JBROWSERTARGET_NEW</option>
			<option value="2">JBROWSERTARGET_POPUP</option>
			<option value="3">JBROWSERTARGET_MODAL</option>
		</field>
		<field
			name="targetb"
			type="list"
			label="COM_CONTENT_URL_FIELD_B_BROWSERNAV_LABEL"
			description="COM_CONTENT_URL_FIELD_BROWSERNAV_DESC"
			default="Parent"
			filter="int"
			showon="show_urls_images_backend:1[OR]show_urls_images_frontend:1"
		>
			<option value="0">JBROWSERTARGET_PARENT</option>
			<option value="1">JBROWSERTARGET_NEW</option>
			<option value="2">JBROWSERTARGET_POPUP</option>
			<option value="3">JBROWSERTARGET_MODAL</option>
		</field>
		<field
			name="targetc"
			type="list"
			label="COM_CONTENT_URL_FIELD_C_BROWSERNAV_LABEL"
			description="COM_CONTENT_URL_FIELD_BROWSERNAV_DESC"
			default="Parent"
			filter="int"
			showon="show_urls_images_backend:1[OR]show_urls_images_frontend:1"
		>
			<option value="0">JBROWSERTARGET_PARENT</option>
			<option value="1">JBROWSERTARGET_NEW</option>
			<option value="2">JBROWSERTARGET_POPUP</option>
			<option value="3">JBROWSERTARGET_MODAL</option>
		</field>
		<field
			name="spacer4"
			type="spacer"
			hr="true"
			showon="show_urls_images_backend:1[OR]show_urls_images_frontend:1"
		/>

		<field
			name="float_intro"
			type="list"
			label="COM_CONTENT_FLOAT_INTRO_LABEL"
			description="COM_CONTENT_FLOAT_DESC"
			showon="show_urls_images_backend:1[OR]show_urls_images_frontend:1"
		>
			<option value="right">COM_CONTENT_RIGHT</option>
			<option value="left">COM_CONTENT_LEFT</option>
			<option value="none">COM_CONTENT_NONE</option>
		</field>
		<field
			name="float_fulltext"
			type="list"
			label="COM_CONTENT_FLOAT_FULLTEXT_LABEL"
			description="COM_CONTENT_FLOAT_DESC"
			showon="show_urls_images_backend:1[OR]show_urls_images_frontend:1"
		>
			<option value="right">COM_CONTENT_RIGHT</option>
			<option value="left">COM_CONTENT_LEFT</option>
			<option value="none">COM_CONTENT_NONE</option>
		</field>

	</fieldset>

	<fieldset name="category"
		label="JCATEGORY"
		description="COM_CONTENT_CONFIG_CATEGORY_SETTINGS_DESC"
	>

		<field
			name="category_layout" type="componentlayout"
			label="JGLOBAL_FIELD_LAYOUT_LABEL"
			description="JGLOBAL_FIELD_LAYOUT_DESC"
			menuitems="true"
			extension="com_content"
			view="category"
		/>
		<field
			name="show_category_heading_title_text"
			type="radio"
			class="switcher"
 			label="JGLOBAL_SHOW_CATEGORY_HEADING_TITLE_TEXT_LABEL"
			description="JGLOBAL_SHOW_CATEGORY_HEADING_TITLE_TEXT_DESC"
			default="1"
		>
			<option value="0">JHIDE</option>
			<option value="1">JSHOW</option>
		</field>
		<field name="show_category_title"
			type="radio"
			class="switcher"
			label="JGLOBAL_SHOW_CATEGORY_TITLE"
			description="JGLOBAL_SHOW_CATEGORY_TITLE_DESC"
			default="1"
		>
			<option value="0">JHIDE</option>
			<option value="1">JSHOW</option>
		</field>

		<field name="show_description"
			type="radio"
			class="switcher"
			default="1"
			label="JGLOBAL_SHOW_CATEGORY_DESCRIPTION_LABEL"
			description="JGLOBAL_SHOW_CATEGORY_DESCRIPTION_DESC"
		>
			<option value="0">JHIDE</option>
			<option value="1">JSHOW</option>
		</field>

		<field name="show_description_image"
			type="radio"
			class="switcher"
			default="0"
			label="JGLOBAL_SHOW_CATEGORY_IMAGE_LABEL"
			description="JGLOBAL_SHOW_CATEGORY_IMAGE_DESC"
		>
			<option value="0">JHIDE</option>
			<option value="1">JSHOW</option>
		</field>

		<field name="maxLevel" type="list"
			description="JGLOBAL_MAXIMUM_CATEGORY_LEVELS_DESC"
			label="JGLOBAL_MAXIMUM_CATEGORY_LEVELS_LABEL"
			default="-1"
		>
			<option value="0">JNONE</option>
			<option value="-1">JALL</option>
			<option value="1">J1</option>
			<option value="2">J2</option>
			<option value="3">J3</option>
			<option value="4">J4</option>
			<option value="5">J5</option>
		</field>

		<field name="show_empty_categories"
			type="radio"
			class="switcher"
			label="JGLOBAL_SHOW_EMPTY_CATEGORIES_LABEL"
			description="COM_CONTENT_SHOW_EMPTY_CATEGORIES_DESC"
			default="0"
		>
			<option value="0">JHIDE</option>
			<option value="1">JSHOW</option>
		</field>

		<field name="show_no_articles"
			type="radio"
			class="switcher"
			label="COM_CONTENT_NO_ARTICLES_LABEL"
			description="COM_CONTENT_NO_ARTICLES_DESC"
			default="1"
		>
			<option value="0">JHIDE</option>
			<option value="1">JSHOW</option>
		</field>

		<field name="show_subcat_desc"
			type="radio"
			class="switcher"
			label="JGLOBAL_SHOW_SUBCATEGORIES_DESCRIPTION_LABEL"
			description="JGLOBAL_SHOW_SUBCATEGORIES_DESCRIPTION_DESC"
			default="1"
		>
			<option value="0">JHIDE</option>
			<option value="1">JSHOW</option>
		</field>

		<field name="show_cat_num_articles"
			type="radio"
			class="switcher"
			label="COM_CONTENT_NUMBER_CATEGORY_ITEMS_LABEL"
			description="COM_CONTENT_NUMBER_CATEGORY_ITEMS_DESC"
			default="1"
		>
			<option value="0">JHIDE</option>
			<option value="1">JSHOW</option>
		</field>

		<field name="show_cat_tags" type="radio"
			class="switcher"
			label="COM_CONTENT_FIELD_SHOW_CAT_TAGS_LABEL"
			description="COM_CONTENT_FIELD_SHOW_CAT_TAGS_DESC"
			default="1"
		>
			<option value="0">JHIDE</option>
			<option value="1">JSHOW</option>
		</field>

	</fieldset>

	<fieldset name="categories"
		label="JCATEGORIES"
		description="COM_CONTENT_CONFIG_CATEGORIES_SETTINGS_DESC"
	>
		<field name="show_base_description"
			type="radio"
			class="switcher"
			default="1"
			label="JGLOBAL_FIELD_SHOW_BASE_DESCRIPTION_LABEL"
			description="JGLOBAL_FIELD_SHOW_BASE_DESCRIPTION_DESC"
		>
			<option value="0">JHIDE</option>
			<option value="1">JSHOW</option>
		</field>

		<field name="maxLevelcat" type="list"
			default="-1"
			description="JGLOBAL_MAXIMUM_CATEGORY_LEVELS_DESC"
			label="JGLOBAL_MAXIMUM_CATEGORY_LEVELS_LABEL"
		>
			<option value="0">JNONE</option>
			<option value="-1">JALL</option>
			<option value="1">J1</option>
			<option value="2">J2</option>
			<option value="3">J3</option>
			<option value="4">J4</option>
			<option value="5">J5</option>
		</field>

		<field name="show_empty_categories_cat"
			type="radio"
			class="switcher"
			default="0"
			label="JGLOBAL_SHOW_EMPTY_CATEGORIES_LABEL"
			description="COM_CONTENT_SHOW_EMPTY_CATEGORIES_DESC"
			showon="maxLevelcat:-1,1,2,3,4,5"
		>
			<option value="0">JHIDE</option>
			<option value="1">JSHOW</option>
		</field>

		<field name="show_subcat_desc_cat"
			type="radio"
			class="switcher"
			default="1"
			label="JGLOBAL_SHOW_SUBCATEGORIES_DESCRIPTION_LABEL"
			description="JGLOBAL_SHOW_SUBCATEGORIES_DESCRIPTION_DESC"
			showon="maxLevelcat:-1,1,2,3,4,5"
		>
			<option value="0">JHIDE</option>
			<option value="1">JSHOW</option>
		</field>

		<field name="show_cat_num_articles_cat"
			type="radio"
			class="switcher"
			default="1"
			label="COM_CONTENT_NUMBER_CATEGORY_ITEMS_LABEL"
			description="COM_CONTENT_NUMBER_CATEGORY_ITEMS_DESC"
		>
			<option value="0">JHIDE</option>
			<option value="1">JSHOW</option>
		</field>

	</fieldset>

	<fieldset name="blog_default_parameters"
		label="COM_CONTENT_CONFIG_BLOG_SETTINGS_LABEL"
		description="COM_CONTENT_CONFIG_BLOG_SETTINGS_DESC"
	>

		<field name="num_leading_articles"
			type="text"
			default="1"
			label="JGLOBAL_NUM_LEADING_ARTICLES_LABEL"
			description="JGLOBAL_NUM_LEADING_ARTICLES_DESC">
		</field>

		<field name="num_intro_articles"
			type="text"
			default="4"
			label="JGLOBAL_NUM_INTRO_ARTICLES_LABEL"
			description="JGLOBAL_NUM_INTRO_ARTICLES_DESC">
		</field>

		<field name="num_columns"
			type="text"
			default="2"
			label="JGLOBAL_NUM_COLUMNS_LABEL"
			description="JGLOBAL_NUM_COLUMNS_DESC">
		</field>

		<field name="num_links"
			type="text"
			default="4"
			label="JGLOBAL_NUM_LINKS_LABEL"
			description="JGLOBAL_NUM_LINKS_DESC">
		</field>

		<field name="multi_column_order"
			type="list"
			default="0"
			label="JGLOBAL_MULTI_COLUMN_ORDER_LABEL"
			description="JGLOBAL_MULTI_COLUMN_ORDER_DESC"
			showon="num_columns!:,0,1"
		>
			<option value="0">JGLOBAL_DOWN</option>
			<option value="1">JGLOBAL_ACROSS</option>
		</field>

		<field name="spacer1"
			type="spacer"
			hr="true"
		/>

		<field name="show_subcategory_content" type="list"
			default="0"
			description="JGLOBAL_SHOW_SUBCATEGORY_CONTENT_DESC"
			label="JGLOBAL_SHOW_SUBCATEGORY_CONTENT_LABEL"
		>
			<option value="0">JNONE</option>
			<option value="-1">JALL</option>
			<option value="1">J1</option>
			<option value="2">J2</option>
			<option value="3">J3</option>
			<option value="4">J4</option>
			<option value="5">J5</option>
		</field>
	</fieldset>

	<fieldset name="list_default_parameters"
		label="JGLOBAL_LIST_LAYOUT_OPTIONS"
		description="COM_CONTENT_CONFIG_LIST_SETTINGS_DESC"
	>

		<field name="show_pagination_limit"
			type="radio"
			class="switcher"
			default="1"
			label="JGLOBAL_DISPLAY_SELECT_LABEL"
			description="JGLOBAL_DISPLAY_SELECT_DESC"
		>
				<option value="0">JHIDE</option>
				<option value="1">JSHOW</option>
		</field>

		<field name="filter_field"
			type="list"
			default="hide"
			label="JGLOBAL_FILTER_FIELD_LABEL"
			description="JGLOBAL_FILTER_FIELD_DESC"
		>
			<option value="hide">JHIDE</option>
			<option value="title">JGLOBAL_TITLE</option>
			<option value="author">JAUTHOR</option>
			<option value="hits">JGLOBAL_HITS</option>
			<option value="tag">JTAG</option>
		</field>

		<field name="show_headings"
			type="radio"
			class="switcher"
			default="1"
			label="JGLOBAL_SHOW_HEADINGS_LABEL"
			description="JGLOBAL_SHOW_HEADINGS_DESC"
		>
			<option value="0">JHIDE</option>
			<option value="1">JSHOW</option>
		</field>

		<field name="list_show_date"
			type="list"
			default="0"
			label="JGLOBAL_SHOW_DATE_LABEL"
			description="JGLOBAL_SHOW_DATE_DESC"
		>
			<option value="0">JHIDE</option>
			<option value="created">JGLOBAL_CREATED</option>
			<option value="modified">JGLOBAL_MODIFIED</option>
			<option value="published">JPUBLISHED</option>
		</field>

		<field name="date_format"
			type="text"
			size="15"
			label="JGLOBAL_DATE_FORMAT_LABEL"
			description="JGLOBAL_DATE_FORMAT_DESC"
			showon="list_show_date:created,modified,published"
		/>

		<field name="list_show_hits"
			type="radio"
			class="switcher"
			default="1"
			label="JGLOBAL_LIST_HITS_LABEL"
			description="JGLOBAL_LIST_HITS_DESC"
		>
			<option value="0">JHIDE</option>
			<option value="1">JSHOW</option>
		</field>

		<field name="list_show_author"
			type="radio"
			class="switcher"
			default="1"
			label="JGLOBAL_LIST_AUTHOR_LABEL"
			description="JGLOBAL_LIST_AUTHOR_DESC"
		>
			<option value="0">JHIDE</option>
			<option value="1">JSHOW</option>
		</field>

		<field name="list_show_votes"
			type="list"
			default="0"
			label="JGLOBAL_LIST_VOTES_LABEL"
			description="JGLOBAL_LIST_VOTES_DESC"
		>
			<option value="1" requires="vote">JSHOW</option>
			<option value="0" requires="vote">JHIDE</option>
		</field>

		<field name="list_show_ratings"
			type="list"
			default="0"
			label="JGLOBAL_LIST_RATINGS_LABEL"
			description="JGLOBAL_LIST_RATINGS_DESC"
		>
			<option value="1" requires="vote">JSHOW</option>
			<option value="0" requires="vote">JHIDE</option>
		</field>

	</fieldset>

	<fieldset name="shared"
		label="COM_CONTENT_SHARED_LABEL"
		description="COM_CONTENT_SHARED_DESC"
	>
		<field name="orderby_pri"
			type="list"
			default="none"
			label="JGLOBAL_CATEGORY_ORDER_LABEL"
			description="JGLOBAL_CATEGORY_ORDER_DESC"
		>
			<option value="none">JGLOBAL_NO_ORDER</option>
			<option value="alpha">JGLOBAL_TITLE_ALPHABETICAL</option>
			<option value="ralpha">JGLOBAL_TITLE_REVERSE_ALPHABETICAL</option>
			<option value="order">JGLOBAL_CATEGORY_MANAGER_ORDER</option>
		</field>

		<field name="orderby_sec"
			type="list"
			default="rdate"
			label="JGLOBAL_ARTICLE_ORDER_LABEL"
			description="JGLOBAL_ARTICLE_ORDER_DESC"
		>
			<option value="rdate">JGLOBAL_MOST_RECENT_FIRST</option>
			<option value="date">JGLOBAL_OLDEST_FIRST</option>
			<option value="alpha">JGLOBAL_TITLE_ALPHABETICAL</option>
			<option value="ralpha">JGLOBAL_TITLE_REVERSE_ALPHABETICAL</option>
			<option value="author">JGLOBAL_AUTHOR_ALPHABETICAL</option>
			<option value="rauthor">JGLOBAL_AUTHOR_REVERSE_ALPHABETICAL</option>
			<option value="hits">JGLOBAL_MOST_HITS</option>
			<option value="rhits">JGLOBAL_LEAST_HITS</option>
			<option value="order">JGLOBAL_ARTICLE_MANAGER_ORDER</option>
			<option value="vote" requires="vote">JGLOBAL_VOTES_DESC</option>
			<option value="rvote" requires="vote">JGLOBAL_VOTES_ASC</option>
			<option value="rank" requires="vote">JGLOBAL_RATINGS_DESC</option>
			<option value="rrank" requires="vote">JGLOBAL_RATINGS_ASC</option>
		</field>

		<field name="order_date" type="list"
			default="published"
			description="JGLOBAL_ORDERING_DATE_DESC"
			label="JGLOBAL_ORDERING_DATE_LABEL"
			showon="orderby_sec:rdate,date"
		>
			<option value="created">JGLOBAL_CREATED</option>
			<option value="modified">JGLOBAL_MODIFIED</option>
			<option value="published">JPUBLISHED</option>
		</field>

		<field name="show_pagination"
			type="list"
			default="2"
			label="JGLOBAL_PAGINATION_LABEL"
			description="JGLOBAL_PAGINATION_DESC">
			<option value="0">JHIDE</option>
			<option value="1">JSHOW</option>
			<option value="2">JGLOBAL_AUTO</option>
		</field>

		<field name="show_pagination_results"
			type="radio"
			class="switcher"
			default="1"
			label="JGLOBAL_PAGINATION_RESULTS_LABEL"
			description="JGLOBAL_PAGINATION_RESULTS_DESC"
			showon="show_pagination:1,2"
		>
			<option value="0">JHIDE</option>
			<option value="1">JSHOW</option>
		</field>

		<field name="show_featured" type="list" default="show"
			label="JGLOBAL_SHOW_FEATURED_ARTICLES_LABEL"
			description="JGLOBAL_SHOW_FEATURED_ARTICLES_DESC"
		>
			<option value="show">JSHOW</option>
			<option value="hide">JHIDE</option>
			<option value="only">JONLY</option>
		</field>

	</fieldset>

	<fieldset name="integration"
		label="JGLOBAL_INTEGRATION_LABEL"
		description="COM_CONTENT_CONFIG_INTEGRATION_SETTINGS_DESC"
	>
		<field
			name="show_feed_link"
			type="radio"
			class="switcher"
			default="1"
			label="JGLOBAL_SHOW_FEED_LINK_LABEL"
			description="JGLOBAL_SHOW_FEED_LINK_DESC"
		>
			<option value="0">JHIDE</option>
			<option value="1">JSHOW</option>
		</field>

		<field
			name="feed_summary"
			type="list"
			label="JGLOBAL_FEED_SUMMARY_LABEL"
			description="JGLOBAL_FEED_SUMMARY_DESC"
			default="0"
			showon="show_feed_link:1"
		>
			<option value="0">JGLOBAL_INTRO_TEXT</option>
			<option value="1">JGLOBAL_FULL_TEXT</option>
		</field>

		<field
			name="feed_show_readmore"
			type="radio"
			class="switcher"
			label="JGLOBAL_FEED_SHOW_READMORE_LABEL"
			description="JGLOBAL_FEED_SHOW_READMORE_DESC"
			default="0"
			showon="show_feed_link:1[AND]feed_summary:0"
		>
			<option value="0">JHIDE</option>
			<option value="1">JSHOW</option>
		</field>

		<field
<<<<<<< HEAD
			name="sef_advanced"
			type="radio"
			class="switcher"
			default="0"
			label="JGLOBAL_SEF_ADVANCED_LABEL"
			description="JGLOBAL_SEF_ADVANCED_DESC"
			filter="integer"
		>
			<option value="0">JGLOBAL_SEF_ADVANCED_LEGACY</option>
			<option value="1">JGLOBAL_SEF_ADVANCED_MODERN</option>
		</field>

		<field
=======
>>>>>>> 7210596f
			name="sef_ids"
			type="radio"
			class="switcher"
			default="0"
			label="JGLOBAL_SEF_NOIDS_LABEL"
			description="JGLOBAL_SEF_NOIDS_DESC"
<<<<<<< HEAD
			showon="sef_advanced:1"
			filter="integer"
		>
=======
			filter="integer">
			<option value="1">JYES</option>
>>>>>>> 7210596f
			<option value="0">JNO</option>
			<option value="1">JYES</option>
		</field>

		<field
			name="custom_fields_enable"
			type="radio"
			class="switcher"
			label="JGLOBAL_CUSTOM_FIELDS_ENABLE_LABEL"
			description="JGLOBAL_CUSTOM_FIELDS_ENABLE_DESC"
			default="1"
		>
			<option value="0">JNO</option>
			<option value="1">JYES</option>
		</field>

	</fieldset>

	<fieldset
		name="permissions"
		label="JCONFIG_PERMISSIONS_LABEL"
		description="JCONFIG_PERMISSIONS_DESC"
	>
		<field
			name="rules"
			type="rules"
			label="JCONFIG_PERMISSIONS_LABEL"
			validate="rules"
			filter="rules"
			component="com_content"
			section="component"/>
	</fieldset>
</config><|MERGE_RESOLUTION|>--- conflicted
+++ resolved
@@ -1009,36 +1009,14 @@
 		</field>
 
 		<field
-<<<<<<< HEAD
-			name="sef_advanced"
-			type="radio"
-			class="switcher"
-			default="0"
-			label="JGLOBAL_SEF_ADVANCED_LABEL"
-			description="JGLOBAL_SEF_ADVANCED_DESC"
-			filter="integer"
-		>
-			<option value="0">JGLOBAL_SEF_ADVANCED_LEGACY</option>
-			<option value="1">JGLOBAL_SEF_ADVANCED_MODERN</option>
-		</field>
-
-		<field
-=======
->>>>>>> 7210596f
 			name="sef_ids"
 			type="radio"
 			class="switcher"
 			default="0"
 			label="JGLOBAL_SEF_NOIDS_LABEL"
 			description="JGLOBAL_SEF_NOIDS_DESC"
-<<<<<<< HEAD
-			showon="sef_advanced:1"
 			filter="integer"
 		>
-=======
-			filter="integer">
-			<option value="1">JYES</option>
->>>>>>> 7210596f
 			<option value="0">JNO</option>
 			<option value="1">JYES</option>
 		</field>
