--- conflicted
+++ resolved
@@ -865,12 +865,7 @@
 			name="list_show_votes"
 			type="voteradio"
 			label="JGLOBAL_LIST_VOTES_LABEL"
-<<<<<<< HEAD
-			class="switcher"
-=======
-			description="JGLOBAL_LIST_VOTES_DESC"
-			class="btn-group btn-group-yesno"
->>>>>>> a77b00bc
+			class="switcher"
 			default="0"
 			>
 			<option value="0">JHIDE</option>
@@ -881,12 +876,7 @@
 			name="list_show_ratings"
 			type="voteradio"
 			label="JGLOBAL_LIST_RATINGS_LABEL"
-<<<<<<< HEAD
-			class="switcher"
-=======
-			description="JGLOBAL_LIST_RATINGS_DESC"
-			class="btn-group btn-group-yesno"
->>>>>>> a77b00bc
+			class="switcher"
 			default="0"
 			>
 			<option value="0">JHIDE</option>
