<?xml version="1.0" encoding="utf-8"?>
<config>
	<fieldset
		name="articles"
		label="JGLOBAL_ARTICLES"
		description="COM_CONTENT_CONFIG_ARTICLE_SETTINGS_DESC"
	>

		<field
			name="article_layout"
			type="componentlayout"
			label="JGLOBAL_FIELD_LAYOUT_LABEL"
			menuitems="true"
			extension="com_content"
			view="article"
		/>

		<field
			name="show_title"
			type="radio"
			label="JGLOBAL_SHOW_TITLE_LABEL"
			class="switcher"
			default="1"
			>
			<option value="0">JHIDE</option>
			<option value="1">JSHOW</option>
		</field>

		<field
			name="link_titles"
			type="radio"
			label="JGLOBAL_LINKED_TITLES_LABEL"
			class="switcher"
			default="1"
			showon="show_title:1"
			>
			<option value="0">JNO</option>
			<option value="1">JYES</option>
		</field>

		<field
			name="show_intro"
			type="radio"
			label="JGLOBAL_SHOW_INTRO_LABEL"
			class="switcher"
			default="1"
			>
			<option value="0">JHIDE</option>
			<option value="1">JSHOW</option>
		</field>

		<field
			name="info_block_position"
			type="list"
			label="COM_CONTENT_FIELD_INFOBLOCK_POSITION_LABEL"
			default="0"
			>
			<option value="0">COM_CONTENT_FIELD_OPTION_ABOVE</option>
			<option value="1">COM_CONTENT_FIELD_OPTION_BELOW</option>
			<option value="2">COM_CONTENT_FIELD_OPTION_SPLIT</option>
		</field>

		<field
			name="info_block_show_title"
			type="radio"
			label="COM_CONTENT_FIELD_INFOBLOCK_TITLE_LABEL"
			class="switcher"
			default="1"
			>
			<option value="0">JHIDE</option>
			<option value="1">JSHOW</option>
		</field>

		<field
			name="show_category"
			type="radio"
			label="JGLOBAL_SHOW_CATEGORY_LABEL"
			class="switcher"
			default="1"
			>
			<option value="0">JHIDE</option>
			<option value="1">JSHOW</option>
		</field>

		<field
			name="link_category"
			type="radio"
			label="JGLOBAL_LINK_CATEGORY_LABEL"
			class="switcher"
			default="1"
			showon="show_category:1"
			>
			<option value="0">JNO</option>
			<option value="1">JYES</option>
		</field>

		<field
			name="show_parent_category"
			type="radio"
			label="JGLOBAL_SHOW_PARENT_CATEGORY_LABEL"
			class="switcher"
			default="1"
			>
			<option value="0">JHIDE</option>
			<option value="1">JSHOW</option>
		</field>

		<field
			name="link_parent_category"
			type="radio"
			label="JGLOBAL_LINK_PARENT_CATEGORY_LABEL"
			class="switcher"
			default="1"
			showon="show_parent_category:1"
			>
			<option value="0">JNO</option>
			<option value="1">JYES</option>
		</field>

		<field
			name="spacer1"
			type="spacer"
			hr="true"
		/>

		<field
			name="show_associations"
			type="radio"
			label="JGLOBAL_SHOW_ASSOCIATIONS_LABEL"
			class="switcher"
			default="0"
			>
			<option value="0">JHIDE</option>
			<option value="1">JSHOW</option>
		</field>

		<field
			name="flags"
			type="radio"
			label="JGLOBAL_SHOW_FLAG_LABEL"
			class="switcher"
			default="1"
			showon="show_associations:1"
			>
			<option value="0">JNO</option>
			<option value="1">JYES</option>
		</field>

		<field
			name="spacer3"
			type="spacer"
			hr="true"
		/>

		<field
			name="show_author"
			type="radio"
			label="JGLOBAL_SHOW_AUTHOR_LABEL"
			class="switcher"
			default="1"
			>
			<option value="0">JHIDE</option>
			<option value="1">JSHOW</option>
		</field>

		<field
			name="link_author"
			type="radio"
			label="JGLOBAL_LINK_AUTHOR_LABEL"
			class="switcher"
			default="0"
			showon="show_author:1"
			>
			<option value="0">JNO</option>
			<option value="1">JYES</option>
		</field>

		<field
			name="show_create_date"
			type="radio"
			label="JGLOBAL_SHOW_CREATE_DATE_LABEL"
			class="switcher"
			default="1"
			>
			<option value="0">JHIDE</option>
			<option value="1">JSHOW</option>
		</field>

		<field
			name="show_modify_date"
			type="radio"
			label="JGLOBAL_SHOW_MODIFY_DATE_LABEL"
			class="switcher"
			default="1"
			>
			<option value="0">JHIDE</option>
			<option value="1">JSHOW</option>
		</field>

		<field
			name="show_publish_date"
			type="radio"
			label="JGLOBAL_SHOW_PUBLISH_DATE_LABEL"
			class="switcher"
			default="1"
			>
			<option value="0">JHIDE</option>
			<option value="1">JSHOW</option>
		</field>

		<field
			name="show_item_navigation"
			type="radio"
			label="JGLOBAL_SHOW_NAVIGATION_LABEL"
			class="switcher"
			default="1"
			>
			<option value="0">JHIDE</option>
			<option value="1">JSHOW</option>
		</field>

		<field
			name="show_vote"
			type="radio"
			label="JGLOBAL_SHOW_VOTE_LABEL"
			class="switcher"
			default="0"
			>
			<option value="0">JHIDE</option>
			<option value="1">JSHOW</option>
		</field>

		<field
			name="show_readmore"
			type="radio"
			label="JGLOBAL_SHOW_READMORE_LABEL"
			class="switcher"
			default="1"
			>
			<option value="0">JHIDE</option>
			<option value="1">JSHOW</option>
		</field>

		<field
			name="show_readmore_title"
			type="radio"
			label="JGLOBAL_SHOW_READMORE_TITLE_LABEL"
			class="switcher"
			default="1"
			showon="show_readmore:1"
			>
			<option value="0">JHIDE</option>
			<option value="1">JSHOW</option>
		</field>

		<field
			name="readmore_limit"
			type="text"
			label="JGLOBAL_SHOW_READMORE_LIMIT_LABEL"
			default="100"
			showon="show_readmore:1[AND]show_readmore_title:1"
		/>

		<field
			name="show_tags"
			type="radio"
			label="COM_CONTENT_FIELD_SHOW_TAGS_LABEL"
			id="show_tags"
			class="switcher"
			default="1"
			>
			<option value="0">JHIDE</option>
			<option value="1">JSHOW</option>
		</field>

		<field
			name="spacer2"
			type="spacer"
			hr="true"
		/>

		<field
			name="show_icons"
			type="radio"
			label="JGLOBAL_SHOW_ICONS_LABEL"
			description="JGLOBAL_SHOW_ICONS_DESC"
			class="switcher"
			default="1"
			>
			<option value="0">JHIDE</option>
			<option value="1">JSHOW</option>
		</field>

		<field
			name="show_print_icon"
			type="radio"
			label="JGLOBAL_SHOW_PRINT_ICON_LABEL"
			description="JGLOBAL_SHOW_PRINT_ICON_DESC"
			class="switcher"
			default="1"
			>
			<option value="0">JHIDE</option>
			<option value="1">JSHOW</option>
		</field>

		<field
			name="show_email_icon"
			type="radio"
			label="JGLOBAL_SHOW_EMAIL_ICON_LABEL"
			description="JGLOBAL_SHOW_EMAIL_ICON_DESC"
			class="switcher"
			default="1"
			>
			<option value="0">JHIDE</option>
			<option value="1">JSHOW</option>
		</field>

		<field
			name="show_hits"
			type="radio"
			label="JGLOBAL_SHOW_HITS_LABEL"
			class="switcher"
			default="1"
			>
			<option value="0">JHIDE</option>
			<option value="1">JSHOW</option>
		</field>

		<field
			name="show_noauth"
			type="radio"
			label="JGLOBAL_SHOW_UNAUTH_LINKS_LABEL"
			description="JGLOBAL_SHOW_UNAUTH_LINKS_DESC"
			class="switcher"
			default="0"
			>
			<option value="0">JNO</option>
			<option value="1">JYES</option>
		</field>

		<field
			name="urls_position"
			type="list"
			label="COM_CONTENT_FIELD_URLSPOSITION_LABEL"
			default="0"
			>
			<option value="0">COM_CONTENT_FIELD_OPTION_ABOVE</option>
			<option value="1">COM_CONTENT_FIELD_OPTION_BELOW</option>
		</field>
	</fieldset>

	<fieldset 
		name="editinglayout" 
		label="COM_CONTENT_EDITING_LAYOUT"
		description="COM_CONTENT_CONFIG_EDITOR_LAYOUT"
	>

		<field
			name="captcha"
			type="plugins"
			label="COM_CONTENT_FIELD_CAPTCHA_LABEL"
<<<<<<< HEAD
			default=""
=======
			description="COM_CONTENT_FIELD_CAPTCHA_DESC"
>>>>>>> ea0304a3
			folder="captcha"
			filter="cmd"
			useglobal="true"
			>
			<option value="0">JOPTION_DO_NOT_USE</option>
		</field>

		<field
			name="show_publishing_options"
			type="radio"
			label="COM_CONTENT_SHOW_PUBLISHING_OPTIONS_LABEL"
			class="switcher"
			default="1"
			>
			<option value="0">JHIDE</option>
			<option value="1">JSHOW</option>
		</field>

		<field
			name="show_article_options"
			type="radio"
			label="COM_CONTENT_SHOW_ARTICLE_OPTIONS_LABEL"
			class="switcher"
			default="1"
			>
			<option value="0">JHIDE</option>
			<option value="1">JSHOW</option>
		</field>

		<field
			name="save_history"
			type="radio"
			label="JGLOBAL_SAVE_HISTORY_OPTIONS_LABEL"
			class="switcher"
			default="0"
			>
			<option value="0">JNO</option>
			<option value="1">JYES</option>
		</field>

		<field
			name="history_limit"
			type="text"
			label="JGLOBAL_HISTORY_LIMIT_OPTIONS_LABEL"
			filter="integer"
			default="10"
			showon="save_history:1"
		/>

		<field
			name="show_urls_images_frontend"
			type="radio"
			label="COM_CONTENT_SHOW_IMAGES_URLS_FRONT_LABEL"
			class="switcher"
			default="0"
			>
			<option value="0">JHIDE</option>
			<option value="1">JSHOW</option>
		</field>

		<field
			name="show_urls_images_backend"
			type="radio"
			label="COM_CONTENT_SHOW_IMAGES_URLS_BACK_LABEL"
			class="switcher"
			default="0"
			>
			<option value="0">JHIDE</option>
			<option value="1">JSHOW</option>
		</field>

		<field
			name="spacer3"
			type="spacer"
			hr="true"
			showon="show_urls_images_backend:1[OR]show_urls_images_frontend:1"
		/>

		<field
			name="targeta"
			type="list"
			label="COM_CONTENT_URL_FIELD_A_BROWSERNAV_LABEL"
			default="Parent"
			filter="int"
			showon="show_urls_images_backend:1[OR]show_urls_images_frontend:1"
			>
			<option value="0">JBROWSERTARGET_PARENT</option>
			<option value="1">JBROWSERTARGET_NEW</option>
			<option value="2">JBROWSERTARGET_POPUP</option>
			<option value="3">JBROWSERTARGET_MODAL</option>
		</field>

		<field
			name="targetb"
			type="list"
			label="COM_CONTENT_URL_FIELD_B_BROWSERNAV_LABEL"
			default="Parent"
			filter="int"
			showon="show_urls_images_backend:1[OR]show_urls_images_frontend:1"
			>
			<option value="0">JBROWSERTARGET_PARENT</option>
			<option value="1">JBROWSERTARGET_NEW</option>
			<option value="2">JBROWSERTARGET_POPUP</option>
			<option value="3">JBROWSERTARGET_MODAL</option>
		</field>

		<field
			name="targetc"
			type="list"
			label="COM_CONTENT_URL_FIELD_C_BROWSERNAV_LABEL"
			default="Parent"
			filter="int"
			showon="show_urls_images_backend:1[OR]show_urls_images_frontend:1"
			>
			<option value="0">JBROWSERTARGET_PARENT</option>
			<option value="1">JBROWSERTARGET_NEW</option>
			<option value="2">JBROWSERTARGET_POPUP</option>
			<option value="3">JBROWSERTARGET_MODAL</option>
		</field>

		<field
			name="spacer4"
			type="spacer"
			hr="true"
			showon="show_urls_images_backend:1[OR]show_urls_images_frontend:1"
		/>

		<field
			name="float_intro"
			type="list"
			label="COM_CONTENT_FLOAT_INTRO_LABEL"
			showon="show_urls_images_backend:1[OR]show_urls_images_frontend:1"
			>
			<option value="right">COM_CONTENT_RIGHT</option>
			<option value="left">COM_CONTENT_LEFT</option>
			<option value="none">COM_CONTENT_NONE</option>
		</field>

		<field
			name="float_fulltext"
			type="list"
			label="COM_CONTENT_FLOAT_FULLTEXT_LABEL"
			showon="show_urls_images_backend:1[OR]show_urls_images_frontend:1"
			>
			<option value="right">COM_CONTENT_RIGHT</option>
			<option value="left">COM_CONTENT_LEFT</option>
			<option value="none">COM_CONTENT_NONE</option>
		</field>

	</fieldset>

	<fieldset
		name="category"
		label="JCATEGORY"
		description="COM_CONTENT_CONFIG_CATEGORY_SETTINGS_DESC"
	>

		<field
			name="category_layout" 
			type="componentlayout"
			label="JGLOBAL_FIELD_LAYOUT_LABEL"
			menuitems="true"
			extension="com_content"
			view="category"
		/>

		<field
			name="show_category_heading_title_text"
			type="radio"
			label="JGLOBAL_SHOW_CATEGORY_HEADING_TITLE_TEXT_LABEL"
			class="switcher"
			default="1"
			>
			<option value="0">JHIDE</option>
			<option value="1">JSHOW</option>
		</field>

		<field 
			name="show_category_title"
			type="radio"
			label="JGLOBAL_SHOW_CATEGORY_TITLE"
			class="switcher"
			default="1"
			>
			<option value="0">JHIDE</option>
			<option value="1">JSHOW</option>
		</field>

		<field 
			name="show_description"
			type="radio"
			label="JGLOBAL_SHOW_CATEGORY_DESCRIPTION_LABEL"
			class="switcher"
			default="1"
			>
			<option value="0">JHIDE</option>
			<option value="1">JSHOW</option>
		</field>

		<field 
			name="show_description_image"
			type="radio"
			label="JGLOBAL_SHOW_CATEGORY_IMAGE_LABEL"
			class="switcher"
			default="0"
			>
			<option value="0">JHIDE</option>
			<option value="1">JSHOW</option>
		</field>

		<field 
			name="maxLevel" 
			type="list"
			label="JGLOBAL_MAXIMUM_CATEGORY_LEVELS_LABEL"
			default="-1"
			>
			<option value="0">JNONE</option>
			<option value="-1">JALL</option>
			<option value="1">J1</option>
			<option value="2">J2</option>
			<option value="3">J3</option>
			<option value="4">J4</option>
			<option value="5">J5</option>
		</field>

		<field 
			name="show_empty_categories"
			type="radio"
			label="JGLOBAL_SHOW_EMPTY_CATEGORIES_LABEL"
			class="switcher"
			default="0"
			>
			<option value="0">JHIDE</option>
			<option value="1">JSHOW</option>
		</field>

		<field 
			name="show_no_articles"
			type="radio"
			label="COM_CONTENT_NO_ARTICLES_LABEL"
			class="switcher"
			default="1"
			>
			<option value="0">JHIDE</option>
			<option value="1">JSHOW</option>
		</field>

		<field 
			name="show_subcat_desc"
			type="radio"
			label="JGLOBAL_SHOW_SUBCATEGORIES_DESCRIPTION_LABEL"
			default="1"
			class="switcher"
			>
			<option value="0">JHIDE</option>
			<option value="1">JSHOW</option>
		</field>

		<field 
			name="show_cat_num_articles"
			type="radio"
			label="COM_CONTENT_NUMBER_CATEGORY_ITEMS_LABEL"
			class="switcher"
			default="1"
			>
			<option value="0">JHIDE</option>
			<option value="1">JSHOW</option>
		</field>

		<field
			name="show_cat_tags" 
			type="radio"
			label="COM_CONTENT_FIELD_SHOW_CAT_TAGS_LABEL"
			default="1"
			class="switcher"
			>
			<option value="0">JHIDE</option>
			<option value="1">JSHOW</option>
		</field>

	</fieldset>

	<fieldset 
		name="categories"
		label="JCATEGORIES"
		description="COM_CONTENT_CONFIG_CATEGORIES_SETTINGS_DESC"
	>
		<field 
			name="show_base_description"
			type="radio"
			label="JGLOBAL_FIELD_SHOW_BASE_DESCRIPTION_LABEL"
			class="switcher"
			default="1"
			>
			<option value="0">JHIDE</option>
			<option value="1">JSHOW</option>
		</field>

		<field 
			name="maxLevelcat" 
			type="list"
			label="JGLOBAL_MAXIMUM_CATEGORY_LEVELS_LABEL"
			default="-1"
			>
			<option value="0">JNONE</option>
			<option value="-1">JALL</option>
			<option value="1">J1</option>
			<option value="2">J2</option>
			<option value="3">J3</option>
			<option value="4">J4</option>
			<option value="5">J5</option>
		</field>

		<field 
			name="show_empty_categories_cat"
			type="radio"
			label="JGLOBAL_SHOW_EMPTY_CATEGORIES_LABEL"
			class="switcher"
			default="0"
			showon="maxLevelcat:-1,1,2,3,4,5"
			>
			<option value="0">JHIDE</option>
			<option value="1">JSHOW</option>
		</field>

		<field 
			name="show_subcat_desc_cat"
			type="radio"
			label="JGLOBAL_SHOW_SUBCATEGORIES_DESCRIPTION_LABEL"
			class="switcher"
			default="1"
			showon="maxLevelcat:-1,1,2,3,4,5"
			>
			<option value="0">JHIDE</option>
			<option value="1">JSHOW</option>
		</field>

		<field 
			name="show_cat_num_articles_cat"
			type="radio"
			label="COM_CONTENT_NUMBER_CATEGORY_ITEMS_LABEL"
			class="switcher"
			default="1"
			>
			<option value="0">JHIDE</option>
			<option value="1">JSHOW</option>
		</field>

	</fieldset>

	<fieldset 
		name="blog_default_parameters"
		label="COM_CONTENT_CONFIG_BLOG_SETTINGS_LABEL"
		description="COM_CONTENT_CONFIG_BLOG_SETTINGS_DESC"
	>

		<field 
			name="num_leading_articles"
			type="text"
			label="JGLOBAL_NUM_LEADING_ARTICLES_LABEL"
			default="1"			
		/>

		<field 
			name="num_intro_articles"
			type="text"
			label="JGLOBAL_NUM_INTRO_ARTICLES_LABEL"
			default="4"
		/>

		<field 
			name="num_columns"
			type="text"
			label="JGLOBAL_NUM_COLUMNS_LABEL"
			default="2"
		/>

		<field 
			name="num_links"
			type="text"
			label="JGLOBAL_NUM_LINKS_LABEL"
			default="4"
		/>

		<field 
			name="multi_column_order"
			type="list"
			label="JGLOBAL_MULTI_COLUMN_ORDER_LABEL"
			default="0"
			showon="num_columns!:,0,1"
			>
			<option value="0">JGLOBAL_DOWN</option>
			<option value="1">JGLOBAL_ACROSS</option>
		</field>

		<field 
			name="spacer1"
			type="spacer"
			hr="true"
		/>

		<field 
			name="show_subcategory_content" 
			type="list"
			label="JGLOBAL_SHOW_SUBCATEGORY_CONTENT_LABEL"
			default="0"
			>
			<option value="0">JNONE</option>
			<option value="-1">JALL</option>
			<option value="1">J1</option>
			<option value="2">J2</option>
			<option value="3">J3</option>
			<option value="4">J4</option>
			<option value="5">J5</option>
		</field>
	</fieldset>

	<fieldset 
		name="list_default_parameters"
		label="JGLOBAL_LIST_LAYOUT_OPTIONS"
		description="COM_CONTENT_CONFIG_LIST_SETTINGS_DESC"
		addfieldprefix="Joomla\Component\Content\Administrator\Field"
	>

		<field 
			name="show_pagination_limit"
			type="radio"
			label="JGLOBAL_DISPLAY_SELECT_LABEL"
			class="switcher"
			default="1"
			>
			<option value="0">JHIDE</option>
			<option value="1">JSHOW</option>
		</field>

		<field 
			name="filter_field"
			type="list"
			label="JGLOBAL_FILTER_FIELD_LABEL"
			default="hide"
			>
			<option value="hide">JHIDE</option>
			<option value="title">JGLOBAL_TITLE</option>
			<option value="author">JAUTHOR</option>
			<option value="hits">JGLOBAL_HITS</option>
			<option value="tag">JTAG</option>
		</field>

		<field 
			name="show_headings"
			type="radio"
			label="JGLOBAL_SHOW_HEADINGS_LABEL"
			class="switcher"
			default="1"
			>
			<option value="0">JHIDE</option>
			<option value="1">JSHOW</option>
		</field>

		<field 
			name="list_show_date"
			type="list"
			label="JGLOBAL_SHOW_DATE_LABEL"
			default="0"
			>
			<option value="0">JHIDE</option>
			<option value="created">JGLOBAL_CREATED</option>
			<option value="modified">JGLOBAL_MODIFIED</option>
			<option value="published">JPUBLISHED</option>
		</field>

		<field 
			name="date_format"
			type="text"
			label="JGLOBAL_DATE_FORMAT_LABEL"
			size="15"
			showon="list_show_date:created,modified,published"
		/>

		<field 
			name="list_show_hits"
			type="radio"
			label="JGLOBAL_LIST_HITS_LABEL"
			class="switcher"
			default="1"
			>
			<option value="0">JHIDE</option>
			<option value="1">JSHOW</option>
		</field>

		<field 
			name="list_show_author"
			type="radio"
			label="JGLOBAL_LIST_AUTHOR_LABEL"
			class="switcher"
			default="1"
			>
			<option value="0">JHIDE</option>
			<option value="1">JSHOW</option>
		</field>

		<field 
			name="list_show_votes"
			type="votelist"
			label="JGLOBAL_LIST_VOTES_LABEL"
			class="switcher"
			default="0"
			>
			<option value="0">JHIDE</option>
			<option value="1">JSHOW</option>
		</field>

		<field 
			name="list_show_ratings"
			type="votelist"
			label="JGLOBAL_LIST_RATINGS_LABEL"
			class="switcher"
			default="0"
			>
			<option value="0">JHIDE</option>
			<option value="1">JSHOW</option>
		</field>

	</fieldset>

	<fieldset
		name="shared"
		label="COM_CONTENT_SHARED_LABEL"
		description="COM_CONTENT_SHARED_DESC"
	>
	
		<field 
			name="orderby_pri"
			type="list"
			label="JGLOBAL_CATEGORY_ORDER_LABEL"
			default="none"
			>
			<option value="none">JGLOBAL_NO_ORDER</option>
			<option value="alpha">JGLOBAL_TITLE_ALPHABETICAL</option>
			<option value="ralpha">JGLOBAL_TITLE_REVERSE_ALPHABETICAL</option>
			<option value="order">JGLOBAL_CATEGORY_MANAGER_ORDER</option>
		</field>

		<field
			name="orderby_sec"
			type="list"
			label="JGLOBAL_ARTICLE_ORDER_LABEL"
			default="rdate"
			>
			<option value="rdate">JGLOBAL_MOST_RECENT_FIRST</option>
			<option value="date">JGLOBAL_OLDEST_FIRST</option>
			<option value="alpha">JGLOBAL_TITLE_ALPHABETICAL</option>
			<option value="ralpha">JGLOBAL_TITLE_REVERSE_ALPHABETICAL</option>
			<option value="author">JGLOBAL_AUTHOR_ALPHABETICAL</option>
			<option value="rauthor">JGLOBAL_AUTHOR_REVERSE_ALPHABETICAL</option>
			<option value="hits">JGLOBAL_MOST_HITS</option>
			<option value="rhits">JGLOBAL_LEAST_HITS</option>
			<option value="order">JGLOBAL_ARTICLE_MANAGER_ORDER</option>
			<option value="rorder">JGLOBAL_ARTICLE_MANAGER_REVERSE_ORDER</option>
			<option value="vote" requires="vote">JGLOBAL_VOTES_DESC</option>
			<option value="rvote" requires="vote">JGLOBAL_VOTES_ASC</option>
			<option value="rank" requires="vote">JGLOBAL_RATINGS_DESC</option>
			<option value="rrank" requires="vote">JGLOBAL_RATINGS_ASC</option>
		</field>

		<field
			name="order_date" 
			type="list"
			label="JGLOBAL_ORDERING_DATE_LABEL"
			showon="orderby_sec:rdate,date"
			default="published"
			>
			<option value="created">JGLOBAL_CREATED</option>
			<option value="modified">JGLOBAL_MODIFIED</option>
			<option value="published">JPUBLISHED</option>
		</field>

		<field 
			name="show_pagination"
			type="list"
			label="JGLOBAL_PAGINATION_LABEL"
			default="2"
			>
			<option value="0">JHIDE</option>
			<option value="1">JSHOW</option>
			<option value="2">JGLOBAL_AUTO</option>
		</field>

		<field 
			name="show_pagination_results"
			type="radio"
			label="JGLOBAL_PAGINATION_RESULTS_LABEL"
			class="switcher"
			default="1"
			showon="show_pagination:1,2"
			>
			<option value="0">JHIDE</option>
			<option value="1">JSHOW</option>
		</field>

		<field 
			name="show_featured" 
			type="list" 
			label="JGLOBAL_SHOW_FEATURED_ARTICLES_LABEL"
			default="show"
			>
			<option value="show">JSHOW</option>
			<option value="hide">JHIDE</option>
			<option value="only">JONLY</option>
		</field>

	</fieldset>

	<fieldset 
		name="integration"
		label="JGLOBAL_INTEGRATION_LABEL"
		description="COM_CONTENT_CONFIG_INTEGRATION_SETTINGS_DESC"
	>
		<field
			name="show_feed_link"
			type="radio"
			label="JGLOBAL_SHOW_FEED_LINK_LABEL"
			class="switcher"
			default="1"
			>
			<option value="0">JHIDE</option>
			<option value="1">JSHOW</option>
		</field>

		<field
			name="feed_summary"
			type="list"
			label="JGLOBAL_FEED_SUMMARY_LABEL"
			default="0"
			showon="show_feed_link:1"
			>
			<option value="0">JGLOBAL_INTRO_TEXT</option>
			<option value="1">JGLOBAL_FULL_TEXT</option>
		</field>

		<field
			name="feed_show_readmore"
			type="radio"
			label="JGLOBAL_FEED_SHOW_READMORE_LABEL"
			description="JGLOBAL_FEED_SHOW_READMORE_DESC"
			class="switcher"
			default="0"
			showon="show_feed_link:1[AND]feed_summary:0"
			>
			<option value="0">JHIDE</option>
			<option value="1">JSHOW</option>
		</field>

		<field
			name="sef_ids"
			type="radio"
			class="switcher"
			default="0"
			label="JGLOBAL_SEF_NOIDS_LABEL"
			filter="integer"
		>
			<option value="0">JNO</option>
			<option value="1">JYES</option>
		</field>

		<field
			name="sef_advanced"
			type="radio"
			class="btn-group btn-group-yesno btn-group-reversed"
			default="0"
			label="JGLOBAL_SEF_ADVANCED_LABEL"
			description="JGLOBAL_SEF_ADVANCED_DESC"
			filter="integer"
		>
			<option value="0">JGLOBAL_SEF_ADVANCED_LEGACY</option>
			<option value="1">JGLOBAL_SEF_ADVANCED_MODERN</option>
		</field>

		<field
			name="sef_ids"
			type="radio"
			class="btn-group btn-group-yesno"
			default="0"
			label="JGLOBAL_SEF_NOIDS_LABEL"
			showon="sef_advanced:1"
			filter="integer">
			<option value="1">JYES</option>
			<option value="0">JNO</option>
		</field>

		<field
			name="custom_fields_enable"
			type="radio"
			label="JGLOBAL_CUSTOM_FIELDS_ENABLE_LABEL"
			class="switcher"
			default="1"
			>
			<option value="0">JNO</option>
			<option value="1">JYES</option>
		</field>

	</fieldset>

	<fieldset
		name="permissions"
		label="JCONFIG_PERMISSIONS_LABEL"
		description="JCONFIG_PERMISSIONS_DESC"
	>
		<field
			name="rules"
			type="rules"
			label="JCONFIG_PERMISSIONS_LABEL"
			validate="rules"
			filter="rules"
			component="com_content"
			section="component"
		/>
	</fieldset>
</config><|MERGE_RESOLUTION|>--- conflicted
+++ resolved
@@ -359,11 +359,6 @@
 			name="captcha"
 			type="plugins"
 			label="COM_CONTENT_FIELD_CAPTCHA_LABEL"
-<<<<<<< HEAD
-			default=""
-=======
-			description="COM_CONTENT_FIELD_CAPTCHA_DESC"
->>>>>>> ea0304a3
 			folder="captcha"
 			filter="cmd"
 			useglobal="true"
