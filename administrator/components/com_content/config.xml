--- conflicted
+++ resolved
@@ -342,11 +342,7 @@
 			name="urls_position"
 			type="radio"
 			label="COM_CONTENT_FIELD_URLSPOSITION_LABEL"
-<<<<<<< HEAD
-=======
-			description="COM_CONTENT_FIELD_URLSPOSITION_DESC"
-			class="btn-group btn-group-yesno"
->>>>>>> cb79438f
+			class="switcher"
 			default="0"
 			>
 			<option value="0">COM_CONTENT_FIELD_OPTION_ABOVE</option>
@@ -1055,32 +1051,6 @@
 		</field>
 
 		<field
-			name="sef_advanced"
-			type="radio"
-			class="btn-group btn-group-yesno btn-group-reversed"
-			default="0"
-			label="JGLOBAL_SEF_ADVANCED_LABEL"
-			description="JGLOBAL_SEF_ADVANCED_DESC"
-			filter="integer"
-		>
-			<option value="0">JGLOBAL_SEF_ADVANCED_LEGACY</option>
-			<option value="1">JGLOBAL_SEF_ADVANCED_MODERN</option>
-		</field>
-
-		<field
-			name="sef_ids"
-			type="radio"
-			class="btn-group btn-group-yesno"
-			default="0"
-			label="JGLOBAL_SEF_NOIDS_LABEL"
-			description="JGLOBAL_SEF_NOIDS_DESC"
-			showon="sef_advanced:1"
-			filter="integer">
-			<option value="1">JYES</option>
-			<option value="0">JNO</option>
-		</field>
-
-		<field
 			name="custom_fields_enable"
 			type="radio"
 			label="JGLOBAL_CUSTOM_FIELDS_ENABLE_LABEL"
