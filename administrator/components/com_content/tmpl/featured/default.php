<?php
/**
 * @package     Joomla.Administrator
 * @subpackage  com_content
 *
 * @copyright   Copyright (C) 2005 - 2019 Open Source Matters, Inc. All rights reserved.
 * @license     GNU General Public License version 2 or later; see LICENSE.txt
 */

defined('_JEXEC') or die;

use Joomla\CMS\Button\FeaturedButton;
use Joomla\CMS\Button\PublishedButton;
use Joomla\CMS\Factory;
use Joomla\CMS\HTML\HTMLHelper;
use Joomla\CMS\Language\Multilanguage;
use Joomla\CMS\Language\Text;
use Joomla\CMS\Layout\LayoutHelper;
use Joomla\CMS\Router\Route;
use Joomla\CMS\Session\Session;
use Joomla\Component\Content\Administrator\Extension\ContentComponent;
use Joomla\Component\Content\Administrator\Helper\ContentHelper;

HTMLHelper::_('behavior.multiselect');

$user      = Factory::getUser();
$userId    = $user->get('id');
$listOrder = $this->escape($this->state->get('list.ordering'));
$listDirn  = $this->escape($this->state->get('list.direction'));
$saveOrder = $listOrder == 'fp.ordering';

if (strpos($listOrder, 'publish_up') !== false)
{
	$orderingColumn = 'publish_up';
}
elseif (strpos($listOrder, 'publish_down') !== false)
{
	$orderingColumn = 'publish_down';
}
else
{
	$orderingColumn = 'created';
}


if ($saveOrder && !empty($this->items))
{
	$saveOrderingUrl = 'index.php?option=com_content&task=featured.saveOrderAjax&tmpl=component&' . Session::getFormToken() . '=1';
	HTMLHelper::_('draggablelist.draggable');
}

$js = <<<JS
(function() {
	document.addEventListener('DOMContentLoaded', function() {
	  var elements = [].slice.call(document.querySelectorAll('.article-status'));

	  elements.forEach(function (element) {
		element.addEventListener('click', function(event) {
			event.stopPropagation();
		});
	  });
	});
})();
JS;

// @todo mode the script to a file
$this->document->addScriptDeclaration($js);

HTMLHelper::_('script', 'com_content/admin-articles-workflow-buttons.js', ['relative' => true, 'version' => 'auto']);

?>

<form action="<?php echo Route::_('index.php?option=com_content&view=featured'); ?>" method="post" name="adminForm" id="adminForm">
	<div class="row">
		<div class="col-md-12">
			<div id="j-main-container" class="j-main-container">
				<?php
				// Search tools bar
				echo LayoutHelper::render('joomla.searchtools.default', array('view' => $this));
				?>
				<?php if (empty($this->items)) : ?>
					<div class="alert alert-info">
						<span class="fas fa-info-circle" aria-hidden="true"></span><span class="sr-only"><?php echo Text::_('INFO'); ?></span>
						<?php echo Text::_('JGLOBAL_NO_MATCHING_RESULTS'); ?>
					</div>
				<?php else : ?>
					<table class="table" id="articleList">
						<caption id="captionTable" class="sr-only">
							<?php echo Text::_('COM_CONTENT_FEATURED_TABLE_CAPTION'); ?>, <?php echo Text::_('JGLOBAL_SORTED_BY'); ?>
						</caption>
						<thead>
							<tr>
								<td style="width:1%" class="text-center">
									<?php echo HTMLHelper::_('grid.checkall'); ?>
								</td>
								<th scope="col" style="width:1%" class="text-center d-none d-md-table-cell">
									<?php echo HTMLHelper::_('searchtools.sort', '', 'fp.ordering', $listDirn, $listOrder, null, 'asc', 'JGRID_HEADING_ORDERING', 'icon-menu-2'); ?>
								</th>
								<th scope="col" style="width:1%" class="text-center">
									<?php echo Text::_('JFEATURED'); ?>
								</th>
								<th scope="col" style="width:1%; min-width:85px" class="text-center">
									<?php echo HTMLHelper::_('searchtools.sort', 'JSTATUS', 'a.state', $listDirn, $listOrder); ?>
								</th>
								<th scope="col">
									<?php echo HTMLHelper::_('searchtools.sort', 'JGLOBAL_TITLE', 'a.title', $listDirn, $listOrder); ?>
								</th>
								<th scope="col" style="width:10%" class="d-none d-md-table-cell">
									<?php echo HTMLHelper::_('searchtools.sort', 'JGRID_HEADING_ACCESS', 'a.access', $listDirn, $listOrder); ?>
								</th>
								<th scope="col" style="width:10%" class="d-none d-md-table-cell">
									<?php echo HTMLHelper::_('searchtools.sort', 'JAUTHOR', 'a.created_by', $listDirn, $listOrder); ?>
								</th>
								<?php if (Multilanguage::isEnabled()) : ?>
									<th scope="col" style="width:10%" class="d-none d-md-table-cell">
										<?php echo HTMLHelper::_('searchtools.sort', 'JGRID_HEADING_LANGUAGE', 'language', $listDirn, $listOrder); ?>
									</th>
								<?php endif; ?>
								<th scope="col" style="width:10%" class="d-none d-md-table-cell text-center">
									<?php echo HTMLHelper::_('searchtools.sort', 'COM_CONTENT_HEADING_DATE_' . strtoupper($orderingColumn), 'a.' . $orderingColumn, $listDirn, $listOrder); ?>
								</th>
								<th scope="col" style="width:3%" class="d-none d-lg-table-cell text-center">
									<?php echo HTMLHelper::_('searchtools.sort', 'JGLOBAL_HITS', 'a.hits', $listDirn, $listOrder); ?>
								</th>
								<?php if ($this->vote) : ?>
									<th scope="col" style="width:3%" class="d-none d-md-table-cell text-center">
										<?php echo HTMLHelper::_('searchtools.sort', 'JGLOBAL_VOTES', 'rating_count', $listDirn, $listOrder); ?>
									</th>
									<th scope="col" style="width:3%" class="d-none d-md-table-cell text-center">
										<?php echo HTMLHelper::_('searchtools.sort', 'JGLOBAL_RATINGS', 'rating', $listDirn, $listOrder); ?>
									</th>
								<?php endif; ?>
								<th scope="col" style="width:3%" class="d-none d-lg-table-cell">
									<?php echo HTMLHelper::_('searchtools.sort', 'JGRID_HEADING_ID', 'a.id', $listDirn, $listOrder); ?>
								</th>
							</tr>
						</thead>
						<tbody<?php if ($saveOrder) : ?> class="js-draggable" data-url="<?php echo $saveOrderingUrl; ?>" data-direction="<?php echo strtolower($listDirn); ?>"<?php endif; ?>>
						<?php $count = count($this->items); ?>
						<?php foreach ($this->items as $i => $item) :
							$item->max_ordering = 0;
							$ordering         = ($listOrder == 'fp.ordering');
							$assetId          = 'com_content.article.' . $item->id;
							$canCreate        = $user->authorise('core.create', 'com_content.category.' . $item->catid);
							$canEdit          = $user->authorise('core.edit', 'com_content.article.' . $item->id);
							$canCheckin       = $user->authorise('core.manage', 'com_checkin') || $item->checked_out == $userId || $item->checked_out == 0;
							$canChange        = $user->authorise('core.edit.state', 'com_content.article.' . $item->id) && $canCheckin;
							$canEditCat       = $user->authorise('core.edit',       'com_content.category.' . $item->catid);
							$canEditOwnCat    = $user->authorise('core.edit.own',   'com_content.category.' . $item->catid) && $item->category_uid == $userId;
							$canEditParCat    = $user->authorise('core.edit',       'com_content.category.' . $item->parent_category_id);
							$canEditOwnParCat = $user->authorise('core.edit.own',   'com_content.category.' . $item->parent_category_id) && $item->parent_category_uid == $userId;

							$transitions = ContentHelper::filterTransitions($this->transitions, (int) $item->stage_id, (int) $item->workflow_id);

							$publish = 0;
							$unpublish = 0;
							$archive = 0;
							$trash = 0;

							/*
							 * @TODO Move to plugin
							foreach ($transitions as $transition) :
								switch ($transition['stage_condition']) :
									case ContentComponent::CONDITION_PUBLISHED:
										++$publish;
										break;
									case ContentComponent::CONDITION_UNPUBLISHED:
										++$unpublish;
										break;
									case ContentComponent::CONDITION_ARCHIVED:
										++$archive;
										break;
									case ContentComponent::CONDITION_TRASHED:
										++$trash;
										break;
								endswitch;
							endforeach;

							*/
							?>
							<tr class="row<?php echo $i % 2; ?>" data-dragable-group="<?php echo $item->catid; ?>"
								data-condition-publish="<?php echo (int) ($publish > 0); ?>"
								data-condition-unpublish="<?php echo (int) ($unpublish > 0); ?>"
								data-condition-archive="<?php echo (int) ($archive > 0); ?>"
								data-condition-trash="<?php echo (int) ($trash > 0); ?>"
								data-workflow_id="<?php echo (int) $item->workflow_id; ?>"
								data-stage_id="<?php echo (int) $item->stage_id; ?>"
							>
								<td class="text-center">
									<?php echo HTMLHelper::_('grid.id', $i, $item->id); ?>
								</td>
								<td class="text-center d-none d-md-table-cell">
									<?php
									$iconClass = '';

									if (!$canChange)
									{
										$iconClass = ' inactive';
									}
									elseif (!$saveOrder)
									{
										$iconClass = ' inactive" title="' . Text::_('JORDERINGDISABLED');
									}
									?>
									<span class="sortable-handler<?php echo $iconClass ?>">
										<span class="fas fa-ellipsis-v" aria-hidden="true"></span>
									</span>
									<?php if ($canChange && $saveOrder) : ?>
										<input type="text" name="order[]" size="5" value="<?php echo $item->ordering; ?>" class="width-20 text-area-order hidden">
									<?php endif; ?>
								</td>
								<td class="text-center">
									<?php

										$options = [
											'disabled' => !$canChange
										];

										echo (new FeaturedButton)
											->render((int) $item->featured, $i, $options, $item->featured_up, $item->featured_down);
									?>
								</td>
								<td class="article-status">
									<div class="d-flex">
										<div class="btn-group tbody-icon mr-1">
										<?php

											$options = [
												'transitions' => $transitions,
												'stage' => Text::_($item->stage_title),
												'id' => (int) $item->id
											];

											echo (new PublishedButton)
													->removeState(0)
													->removeState(1)
													->removeState(2)
													->removeState(-2)
													->addState(ContentComponent::CONDITION_PUBLISHED, '', 'publish', Text::_('COM_CONTENT_CHANGE_STAGE'), ['tip_title' => Text::_('JPUBLISHED')])
													->addState(ContentComponent::CONDITION_UNPUBLISHED, '', 'unpublish', Text::_('COM_CONTENT_CHANGE_STAGE'), ['tip_title' => Text::_('JUNPUBLISHED')])
													->addState(ContentComponent::CONDITION_ARCHIVED, '', 'archive', Text::_('COM_CONTENT_CHANGE_STAGE'), ['tip_title' => Text::_('JARCHIVED')])
													->addState(ContentComponent::CONDITION_TRASHED, '', 'trash', Text::_('COM_CONTENT_CHANGE_STAGE'), ['tip_title' => Text::_('JTRASHED')])
													->setLayout('joomla.button.transition-button')
<<<<<<< HEAD
													->render($item->state, $i, $options, $item->publish_up, $item->publish_down);
=======
													->render((int) $item->stage_condition, $i, $options, $item->publish_up, $item->publish_down);
>>>>>>> ad748043
										?>
										</div>
									</div>
								</td>
								<th scope="row" class="has-context">
									<div class="break-word">
										<?php if ($item->checked_out) : ?>
											<?php echo HTMLHelper::_('jgrid.checkedout', $i, $item->editor, $item->checked_out_time, 'articles.', $canCheckin); ?>
										<?php endif; ?>
										<?php if ($canEdit) : ?>
											<a href="<?php echo Route::_('index.php?option=com_content&task=article.edit&return=featured&id=' . $item->id); ?>" title="<?php echo Text::_('JACTION_EDIT'); ?> <?php echo $this->escape(addslashes($item->title)); ?>">
												<?php echo $this->escape($item->title); ?></a>
										<?php else : ?>
											<span title="<?php echo Text::sprintf('JFIELD_ALIAS_LABEL', $this->escape($item->alias)); ?>"><?php echo $this->escape($item->title); ?></span>
										<?php endif; ?>
										<span class="small break-word">
											<?php if (empty($item->note)) : ?>
												<?php echo Text::sprintf('JGLOBAL_LIST_ALIAS', $this->escape($item->alias)); ?>
											<?php else : ?>
												<?php echo Text::sprintf('JGLOBAL_LIST_ALIAS_NOTE', $this->escape($item->alias), $this->escape($item->note)); ?>
											<?php endif; ?>
										</span>
										<div class="small">
											<?php
											$ParentCatUrl = Route::_('index.php?option=com_categories&task=category.edit&id=' . $item->parent_category_id . '&extension=com_content');
											$CurrentCatUrl = Route::_('index.php?option=com_categories&task=category.edit&id=' . $item->catid . '&extension=com_content');
											$EditCatTxt = Text::_('COM_CONTENT_EDIT_CATEGORY');
											echo Text::_('JCATEGORY') . ': ';
											if ($item->category_level != '1') :
												if ($item->parent_category_level != '1') :
													echo ' &#187; ';
												endif;
											endif;
											if (Factory::getLanguage()->isRtl())
											{
												if ($canEditCat || $canEditOwnCat) :
													echo '<a href="' . $CurrentCatUrl . '" title="' . $EditCatTxt . '">';
												endif;
												echo $this->escape($item->category_title);
												if ($canEditCat || $canEditOwnCat) :
													echo '</a>';
												endif;
												if ($item->category_level != '1') :
													echo ' &#171; ';
													if ($canEditParCat || $canEditOwnParCat) :
														echo '<a href="' . $ParentCatUrl . '" title="' . $EditCatTxt . '">';
													endif;
													echo $this->escape($item->parent_category_title);
													if ($canEditParCat || $canEditOwnParCat) :
														echo '</a>';
													endif;
												endif;
											}
											else
											{
												if ($item->category_level != '1') :
													if ($canEditParCat || $canEditOwnParCat) :
														echo '<a href="' . $ParentCatUrl . '" title="' . $EditCatTxt . '">';
													endif;
													echo $this->escape($item->parent_category_title);
													if ($canEditParCat || $canEditOwnParCat) :
														echo '</a>';
													endif;
													echo ' &#187; ';
												endif;
												if ($canEditCat || $canEditOwnCat) :
													echo '<a href="' . $CurrentCatUrl . '" title="' . $EditCatTxt . '">';
												endif;
												echo $this->escape($item->category_title);
												if ($canEditCat || $canEditOwnCat) :
													echo '</a>';
												endif;
											}
											?>
										</div>
									</div>
								</th>
								<td class="small d-none d-md-table-cell">
									<?php echo $this->escape($item->access_level); ?>
								</td>
								<td class="small d-none d-md-table-cell">
									<?php if ((int) $item->created_by != 0) : ?>
										<a href="<?php echo Route::_('index.php?option=com_users&task=user.edit&id=' . (int) $item->created_by); ?>">
											<?php echo $this->escape($item->author_name); ?>
										</a>
									<?php else : ?>
										<?php echo Text::_('JNONE'); ?>
									<?php endif; ?>
									<?php if ($item->created_by_alias) : ?>
										<div class="smallsub"><?php echo Text::sprintf('JGLOBAL_LIST_ALIAS', $this->escape($item->created_by_alias)); ?></div>
									<?php endif; ?>
								</td>
								<?php if (Multilanguage::isEnabled()) : ?>
									<td class="small d-none d-md-table-cell">
										<?php echo LayoutHelper::render('joomla.content.language', $item); ?>
									</td>
								<?php endif; ?>
								<td class="small d-none d-md-table-cell text-center">
									<?php
									$date = $item->{$orderingColumn};
									echo $date > 0 ? HTMLHelper::_('date', $date, Text::_('DATE_FORMAT_LC4')) : '-';
									?>
								</td>
								<td class="d-none d-lg-table-cell text-center">
									<span class="badge badge-info">
									<?php echo (int) $item->hits; ?>
									</span>
								</td>
								<?php if ($this->vote) : ?>
									<td class="d-none d-md-table-cell text-center">
										<span class="badge badge-success" >
										<?php echo (int) $item->rating_count; ?>
										</span>
									</td>
									<td class="d-none d-md-table-cell text-center">
										<span class="badge badge-warning" >
										<?php echo (int) $item->rating; ?>
										</span>
									</td>
								<?php endif; ?>
								<td class="d-none d-lg-table-cell">
									<?php echo (int) $item->id; ?>
								</td>
							</tr>
						<?php endforeach; ?>
						</tbody>
					</table>

					<?php // load the pagination. ?>
					<?php echo $this->pagination->getListFooter(); ?>

					<?php echo HTMLHelper::_(
						'bootstrap.renderModal',
						'stageModal',
						array(
							'title'  => Text::_('JTOOLBAR_CHANGE_STATUS'),
							'footer' => $this->loadTemplate('stage_footer'),
						),
						$this->loadTemplate('stage_body')
					); ?>

				<?php endif; ?>

				<input type="hidden" name="task" value="">
				<input type="hidden" name="featured" value="1">
				<input type="hidden" name="boxchecked" value="0">
				<?php echo HTMLHelper::_('form.token'); ?>
			</div>
		</div>
	</div>
</form><|MERGE_RESOLUTION|>--- conflicted
+++ resolved
@@ -241,11 +241,7 @@
 													->addState(ContentComponent::CONDITION_ARCHIVED, '', 'archive', Text::_('COM_CONTENT_CHANGE_STAGE'), ['tip_title' => Text::_('JARCHIVED')])
 													->addState(ContentComponent::CONDITION_TRASHED, '', 'trash', Text::_('COM_CONTENT_CHANGE_STAGE'), ['tip_title' => Text::_('JTRASHED')])
 													->setLayout('joomla.button.transition-button')
-<<<<<<< HEAD
-													->render($item->state, $i, $options, $item->publish_up, $item->publish_down);
-=======
-													->render((int) $item->stage_condition, $i, $options, $item->publish_up, $item->publish_down);
->>>>>>> ad748043
+													->render((int) $item->state, $i, $options, $item->publish_up, $item->publish_down);
 										?>
 										</div>
 									</div>
