<?php
/**
 * @package     Joomla.Administrator
 * @subpackage  com_content
 *
 * @copyright   Copyright (C) 2005 - 2019 Open Source Matters, Inc. All rights reserved.
 * @license     GNU General Public License version 2 or later; see LICENSE.txt
 */

defined('_JEXEC') or die;

use Joomla\CMS\Button\ActionButton;
use Joomla\CMS\Button\PublishedButton;
use Joomla\CMS\Factory;
use Joomla\CMS\HTML\HTMLHelper;
use Joomla\CMS\Language\Multilanguage;
use Joomla\CMS\Language\Text;
use Joomla\CMS\Layout\LayoutHelper;
use Joomla\CMS\Router\Route;
use Joomla\CMS\Session\Session;
use Joomla\Component\Content\Administrator\Extension\ContentComponent;
use Joomla\Component\Content\Administrator\Helper\ContentHelper;

HTMLHelper::_('behavior.multiselect');

$user      = Factory::getUser();
$userId    = $user->get('id');
$listOrder = $this->escape($this->state->get('list.ordering'));
$listDirn  = $this->escape($this->state->get('list.direction'));
$saveOrder = $listOrder == 'fp.ordering';

if (strpos($listOrder, 'publish_up') !== false)
{
	$orderingColumn = 'publish_up';
}
elseif (strpos($listOrder, 'publish_down') !== false)
{
	$orderingColumn = 'publish_down';
}
else
{
	$orderingColumn = 'created';
}


if ($saveOrder && !empty($this->items))
{
	$saveOrderingUrl = 'index.php?option=com_content&task=featured.saveOrderAjax&tmpl=component&' . Session::getFormToken() . '=1';
	HTMLHelper::_('draggablelist.draggable');
}

$js = <<<JS
(function() {
	document.addEventListener('DOMContentLoaded', function() {
	  var elements = [].slice.call(document.querySelectorAll('.article-status'));

	  elements.forEach(function (element) {
		element.addEventListener('click', function(event) {
			event.stopPropagation();
		});
	  });
	});
})();
JS;

// @todo mode the script to a file
Factory::getDocument()->addScriptDeclaration($js);

$featuredButton = (new ActionButton(['tip_title' => 'JGLOBAL_TOGGLE_FEATURED']))
	->addState(0, 'articles.featured', 'unfeatured', 'COM_CONTENT_UNFEATURED')
	->addState(1, 'articles.unfeatured', 'featured', 'COM_CONTENT_FEATURED');

HTMLHelper::_('script', 'com_content/admin-articles-workflow-buttons.js', ['relative' => true, 'version' => 'auto']);

?>

<form action="<?php echo Route::_('index.php?option=com_content&view=featured'); ?>" method="post" name="adminForm" id="adminForm">
	<div class="row">
		<?php if (!empty($this->sidebar)) : ?>
		<div id="j-sidebar-container" class="col-md-2">
			<?php echo $this->sidebar; ?>
		</div>
		<?php endif; ?>
		<div class="<?php if (!empty($this->sidebar)) {echo 'col-md-10'; } else { echo 'col-md-12'; } ?>">
			<div id="j-main-container" class="j-main-container">
				<?php
				// Search tools bar
				echo LayoutHelper::render('joomla.searchtools.default', array('view' => $this));
				?>
				<?php if (empty($this->items)) : ?>
					<div class="alert alert-warning">
						<?php echo Text::_('JGLOBAL_NO_MATCHING_RESULTS'); ?>
					</div>
				<?php else : ?>
					<table class="table" id="articleList">
						<caption id="captionTable" class="sr-only">
							<?php echo Text::_('COM_CONTENT_FEATURED_TABLE_CAPTION'); ?>, <?php echo Text::_('JGLOBAL_SORTED_BY'); ?>
						</caption>
						<thead>
							<tr>
								<td style="width:1%" class="text-center">
									<?php echo HTMLHelper::_('grid.checkall'); ?>
								</td>
								<th scope="col" style="width:1%" class="text-center d-none d-md-table-cell">
									<?php echo HTMLHelper::_('searchtools.sort', '', 'fp.ordering', $listDirn, $listOrder, null, 'asc', 'JGRID_HEADING_ORDERING', 'icon-menu-2'); ?>
								</th>
								<th scope="col" style="width:1%" class="text-center">
									<?php echo JText::_('JFEATURED'); ?>
								</th>
								<th scope="col" style="width:1%; min-width:85px" class="text-center">
									<?php echo HTMLHelper::_('searchtools.sort', 'JSTATUS', 'a.state', $listDirn, $listOrder); ?>
								</th>
								<th scope="col">
									<?php echo HTMLHelper::_('searchtools.sort', 'JGLOBAL_TITLE', 'a.title', $listDirn, $listOrder); ?>
								</th>
								<th scope="col" style="width:10%" class="d-none d-md-table-cell">
									<?php echo HTMLHelper::_('searchtools.sort', 'JGRID_HEADING_ACCESS', 'a.access', $listDirn, $listOrder); ?>
								</th>
								<th scope="col" style="width:10%" class="d-none d-md-table-cell">
									<?php echo HTMLHelper::_('searchtools.sort', 'JAUTHOR', 'a.created_by', $listDirn, $listOrder); ?>
								</th>
								<?php if (Multilanguage::isEnabled()) : ?>
									<th scope="col" style="width:10%" class="d-none d-md-table-cell">
										<?php echo HTMLHelper::_('searchtools.sort', 'JGRID_HEADING_LANGUAGE', 'language', $listDirn, $listOrder); ?>
									</th>
								<?php endif; ?>
								<th scope="col" style="width:10%" class="d-none d-md-table-cell text-center">
									<?php echo HTMLHelper::_('searchtools.sort', 'COM_CONTENT_HEADING_DATE_' . strtoupper($orderingColumn), 'a.' . $orderingColumn, $listDirn, $listOrder); ?>
								</th>
								<th scope="col" style="width:3%" class="d-none d-md-table-cell text-center">
									<?php echo HTMLHelper::_('searchtools.sort', 'JGLOBAL_HITS', 'a.hits', $listDirn, $listOrder); ?>
								</th>
								<?php if ($this->vote) : ?>
									<th scope="col" style="width:3%" class="d-none d-md-table-cell text-center">
										<?php echo HTMLHelper::_('searchtools.sort', 'JGLOBAL_VOTES', 'rating_count', $listDirn, $listOrder); ?>
									</th>
									<th scope="col" style="width:3%" class="d-none d-md-table-cell text-center">
										<?php echo HTMLHelper::_('searchtools.sort', 'JGLOBAL_RATINGS', 'rating', $listDirn, $listOrder); ?>
									</th>
								<?php endif; ?>
								<th scope="col" style="width:3%" class="d-none d-md-table-cell">
									<?php echo HTMLHelper::_('searchtools.sort', 'JGRID_HEADING_ID', 'a.id', $listDirn, $listOrder); ?>
								</th>
							</tr>
						</thead>
						<tbody<?php if ($saveOrder) : ?> class="js-draggable" data-url="<?php echo $saveOrderingUrl; ?>" data-direction="<?php echo strtolower($listDirn); ?>"<?php endif; ?>>
						<?php $count = count($this->items); ?>
						<?php foreach ($this->items as $i => $item) :
							$item->max_ordering = 0;
							$ordering         = ($listOrder == 'fp.ordering');
							$assetId          = 'com_content.article.' . $item->id;
							$canCreate        = $user->authorise('core.create', 'com_content.category.' . $item->catid);
							$canEdit          = $user->authorise('core.edit', 'com_content.article.' . $item->id);
							$canCheckin       = $user->authorise('core.manage', 'com_checkin') || $item->checked_out == $userId || $item->checked_out == 0;
							$canChange        = $user->authorise('core.edit.state', 'com_content.article.' . $item->id) && $canCheckin;
							$canEditCat       = $user->authorise('core.edit',       'com_content.category.' . $item->catid);
							$canEditOwnCat    = $user->authorise('core.edit.own',   'com_content.category.' . $item->catid) && $item->category_uid == $userId;
							$canEditParCat    = $user->authorise('core.edit',       'com_content.category.' . $item->parent_category_id);
							$canEditOwnParCat = $user->authorise('core.edit.own',   'com_content.category.' . $item->parent_category_id) && $item->parent_category_uid == $userId;

							$transitions = ContentHelper::filterTransitions($this->transitions, $item->stage_id, $item->workflow_id);

							$publish = 0;
							$unpublish = 0;
							$archive = 0;
							$trash = 0;

							foreach ($transitions as $transition) :
								switch ($transition['stage_condition']) :
									case ContentComponent::CONDITION_PUBLISHED:
										++$publish;
										break;
									case ContentComponent::CONDITION_UNPUBLISHED:
										++$unpublish;
										break;
									case ContentComponent::CONDITION_ARCHIVED:
										++$archive;
										break;
									case ContentComponent::CONDITION_TRASHED:
										++$trash;
										break;
								endswitch;
							endforeach;

							?>
							<tr class="row<?php echo $i % 2; ?>" data-dragable-group="<?php echo $item->catid; ?>"
								data-condition-publish="<?php echo (int) ($publish > 0); ?>"
								data-condition-unpublish="<?php echo (int) ($unpublish > 0); ?>"
								data-condition-archive="<?php echo (int) ($archive > 0); ?>"
								data-condition-trash="<?php echo (int) ($trash > 0); ?>"
								data-workflow_id="<?php echo (int) $item->workflow_id; ?>"
								data-stage_id="<?php echo (int) $item->stage_id; ?>"
							>
								<td class="text-center">
									<?php echo HTMLHelper::_('grid.id', $i, $item->id); ?>
								</td>
								<td class="order text-center d-none d-md-table-cell">
									<?php
									$iconClass = '';
									if (!$canChange)
									{
										$iconClass = ' inactive';
									}
									elseif (!$saveOrder)
									{
										$iconClass = ' inactive tip-top hasTooltip" title="' . HTMLHelper::_('tooltipText', 'JORDERINGDISABLED');
									}
									?>
									<span class="sortable-handler<?php echo $iconClass ?>">
<<<<<<< HEAD
										<span class="fa fa-ellipsis-v" aria-hidden="true"></span>
=======
										<span class="icon-menu" aria-hidden="true"></span>
>>>>>>> 27259861
									</span>
									<?php if ($canChange && $saveOrder) : ?>
										<input type="text" style="display:none" name="order[]" size="5" value="<?php echo $item->ordering; ?>" class="width-20 text-area-order">
									<?php endif; ?>
								</td>
								<td class="text-center">
									<?php echo $featuredButton->render($item->featured, $i, ['disabled' => !$canChange]); ?>
								</td>
								<td class="article-status">
									<div class="d-flex">
										<div class="btn-group tbody-icon mr-1">
										<?php

											$options = [
												'transitions' => $transitions,
												'stage' => Text::_($item->stage_title),
												'id' => (int) $item->id
											];

											echo (new PublishedButton)
													->removeState(0)
													->removeState(1)
													->removeState(2)
													->removeState(-2)
													->addState(ContentComponent::CONDITION_PUBLISHED, '', 'publish', 'COM_CONTENT_CHANGE_STAGE', ['tip_title' => 'JPUBLISHED'])
													->addState(ContentComponent::CONDITION_UNPUBLISHED, '', 'unpublish', 'COM_CONTENT_CHANGE_STAGE', ['tip_title' => 'JUNPUBLISHED'])
													->addState(ContentComponent::CONDITION_ARCHIVED, '', 'archive', 'COM_CONTENT_CHANGE_STAGE', ['tip_title' => 'JARCHIVED'])
													->addState(ContentComponent::CONDITION_TRASHED, '', 'trash', 'COM_CONTENT_CHANGE_STAGE', ['tip_title' => 'JTRASHED'])
													->setLayout('joomla.button.transition-button')
													->render($item->stage_condition, $i, $options, $item->publish_up, $item->publish_down);
										?>
										</div>
									</div>
								</td>
								<th scope="row" class="has-context">
									<div class="break-word">
										<?php if ($item->checked_out) : ?>
											<?php echo HTMLHelper::_('jgrid.checkedout', $i, $item->editor, $item->checked_out_time, 'articles.', $canCheckin); ?>
										<?php endif; ?>
										<?php if ($canEdit) : ?>
<<<<<<< HEAD
=======
											<?php $editIcon = $item->checked_out ? '' : '<span class="fa fa-pen-square mr-2" aria-hidden="true"></span>'; ?>
>>>>>>> 27259861
											<a class="hasTooltip" href="<?php echo Route::_('index.php?option=com_content&task=article.edit&return=featured&id=' . $item->id); ?>" title="<?php echo Text::_('JACTION_EDIT'); ?> <?php echo $this->escape(addslashes($item->title)); ?>">
												<?php echo $this->escape($item->title); ?></a>
										<?php else : ?>
											<span title="<?php echo Text::sprintf('JFIELD_ALIAS_LABEL', $this->escape($item->alias)); ?>"><?php echo $this->escape($item->title); ?></span>
										<?php endif; ?>
										<span class="small break-word">
											<?php if (empty($item->note)) : ?>
												<?php echo Text::sprintf('JGLOBAL_LIST_ALIAS', $this->escape($item->alias)); ?>
											<?php else : ?>
												<?php echo Text::sprintf('JGLOBAL_LIST_ALIAS_NOTE', $this->escape($item->alias), $this->escape($item->note)); ?>
											<?php endif; ?>
										</span>
										<div class="small">
											<?php
											$ParentCatUrl = Route::_('index.php?option=com_categories&task=category.edit&id=' . $item->parent_category_id . '&extension=com_content');
											$CurrentCatUrl = Route::_('index.php?option=com_categories&task=category.edit&id=' . $item->catid . '&extension=com_content');
											$EditCatTxt = Text::_('JACTION_EDIT') . ' ' . Text::_('JCATEGORY');
											echo Text::_('JCATEGORY') . ': ';
											if ($item->category_level != '1') :
												if ($item->parent_category_level != '1') :
													echo ' &#187; ';
												endif;
											endif;
											if (Factory::getLanguage()->isRtl())
											{
												if ($canEditCat || $canEditOwnCat) :
													echo '<a class="hasTooltip" href="' . $CurrentCatUrl . '" title="' . $EditCatTxt . '">';
												endif;
												echo $this->escape($item->category_title);
												if ($canEditCat || $canEditOwnCat) :
													echo '</a>';
												endif;
												if ($item->category_level != '1') :
													echo ' &#171; ';
													if ($canEditParCat || $canEditOwnParCat) :
														echo '<a class="hasTooltip" href="' . $ParentCatUrl . '" title="' . $EditCatTxt . '">';
													endif;
													echo $this->escape($item->parent_category_title);
													if ($canEditParCat || $canEditOwnParCat) :
														echo '</a>';
													endif;
												endif;
											}
											else
											{
												if ($item->category_level != '1') :
													if ($canEditParCat || $canEditOwnParCat) :
														echo '<a class="hasTooltip" href="' . $ParentCatUrl . '" title="' . $EditCatTxt . '">';
													endif;
													echo $this->escape($item->parent_category_title);
													if ($canEditParCat || $canEditOwnParCat) :
														echo '</a>';
													endif;
													echo ' &#187; ';
												endif;
												if ($canEditCat || $canEditOwnCat) :
													echo '<a class="hasTooltip" href="' . $CurrentCatUrl . '" title="' . $EditCatTxt . '">';
												endif;
												echo $this->escape($item->category_title);
												if ($canEditCat || $canEditOwnCat) :
													echo '</a>';
												endif;
											}
											?>
										</div>
									</div>
								</th>
								<td class="small d-none d-md-table-cell">
									<?php echo $this->escape($item->access_level); ?>
								</td>
								<td class="small d-none d-md-table-cell">
									<?php if ((int) $item->created_by != 0) : ?>
										<?php if ($item->created_by_alias) : ?>
											<a class="hasTooltip" href="<?php echo Route::_('index.php?option=com_users&task=user.edit&id=' . (int) $item->created_by); ?>" title="<?php echo Text::_('JAUTHOR'); ?>">
												<?php echo $this->escape($item->author_name); ?></a>
											<div class="smallsub"><?php echo Text::sprintf('JGLOBAL_LIST_ALIAS', $this->escape($item->created_by_alias)); ?></div>
										<?php else : ?>
											<a class="hasTooltip" href="<?php echo Route::_('index.php?option=com_users&task=user.edit&id=' . (int) $item->created_by); ?>" title="<?php echo Text::_('JAUTHOR'); ?>">
												<?php echo $this->escape($item->author_name); ?></a>
										<?php endif; ?>
									<?php else : ?>
										<?php if ($item->created_by_alias) : ?>
											<?php echo Text::_('JNONE'); ?>
											<div class="smallsub"><?php echo Text::sprintf('JGLOBAL_LIST_ALIAS', $this->escape($item->created_by_alias)); ?></div>
										<?php else : ?>
											<?php echo Text::_('JNONE'); ?>
										<?php endif; ?>
									<?php endif; ?>
								</td>
								<?php if (Multilanguage::isEnabled()) : ?>
									<td class="small d-none d-md-table-cell">
										<?php echo LayoutHelper::render('joomla.content.language', $item); ?>
									</td>
								<?php endif; ?>
								<td class="small d-none d-md-table-cell text-center">
									<?php
									$date = $item->{$orderingColumn};
									echo $date > 0 ? HTMLHelper::_('date', $date, Text::_('DATE_FORMAT_LC4')) : '-';
									?>
								</td>
								<td class="d-none d-md-table-cell text-center">
									<span class="badge badge-info">
									<?php echo (int) $item->hits; ?>
									</span>
								</td>
								<?php if ($this->vote) : ?>
									<td class="d-none d-md-table-cell text-center">
										<span class="badge badge-success" >
										<?php echo (int) $item->rating_count; ?>
										</span>
									</td>
									<td class="d-none d-md-table-cell text-center">
										<span class="badge badge-warning" >
										<?php echo (int) $item->rating; ?>
										</span>
									</td>
								<?php endif; ?>
								<td class="d-none d-md-table-cell">
									<?php echo (int) $item->id; ?>
								</td>
							</tr>
						<?php endforeach; ?>
						</tbody>
					</table>

					<?php // load the pagination. ?>
					<?php echo $this->pagination->getListFooter(); ?>

					<?php echo HTMLHelper::_(
						'bootstrap.renderModal',
						'stageModal',
						array(
							'title'  => Text::_('JTOOLBAR_CHANGE_STATUS'),
							'footer' => $this->loadTemplate('stage_footer'),
						),
						$this->loadTemplate('stage_body')
					); ?>

				<?php endif; ?>

				<input type="hidden" name="task" value="">
				<input type="hidden" name="featured" value="1">
				<input type="hidden" name="boxchecked" value="0">
				<?php echo HTMLHelper::_('form.token'); ?>
			</div>
		</div>
	</div>
</form><|MERGE_RESOLUTION|>--- conflicted
+++ resolved
@@ -197,6 +197,7 @@
 								<td class="order text-center d-none d-md-table-cell">
 									<?php
 									$iconClass = '';
+
 									if (!$canChange)
 									{
 										$iconClass = ' inactive';
@@ -207,11 +208,7 @@
 									}
 									?>
 									<span class="sortable-handler<?php echo $iconClass ?>">
-<<<<<<< HEAD
 										<span class="fa fa-ellipsis-v" aria-hidden="true"></span>
-=======
-										<span class="icon-menu" aria-hidden="true"></span>
->>>>>>> 27259861
 									</span>
 									<?php if ($canChange && $saveOrder) : ?>
 										<input type="text" style="display:none" name="order[]" size="5" value="<?php echo $item->ordering; ?>" class="width-20 text-area-order">
@@ -252,10 +249,6 @@
 											<?php echo HTMLHelper::_('jgrid.checkedout', $i, $item->editor, $item->checked_out_time, 'articles.', $canCheckin); ?>
 										<?php endif; ?>
 										<?php if ($canEdit) : ?>
-<<<<<<< HEAD
-=======
-											<?php $editIcon = $item->checked_out ? '' : '<span class="fa fa-pen-square mr-2" aria-hidden="true"></span>'; ?>
->>>>>>> 27259861
 											<a class="hasTooltip" href="<?php echo Route::_('index.php?option=com_content&task=article.edit&return=featured&id=' . $item->id); ?>" title="<?php echo Text::_('JACTION_EDIT'); ?> <?php echo $this->escape(addslashes($item->title)); ?>">
 												<?php echo $this->escape($item->title); ?></a>
 										<?php else : ?>
