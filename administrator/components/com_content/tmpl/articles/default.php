--- conflicted
+++ resolved
@@ -262,14 +262,8 @@
 											<?php echo HTMLHelper::_('jgrid.checkedout', $i, $item->editor, $item->checked_out_time, 'articles.', $canCheckin); ?>
 										<?php endif; ?>
 										<?php if ($canEdit || $canEditOwn) : ?>
-<<<<<<< HEAD
-											<a class="hasTooltip" href="<?php echo Route::_('index.php?option=com_content&task=article.edit&id=' . $item->id); ?>" title="<?php echo Text::_('JACTION_EDIT'); ?> <?php echo $this->escape(addslashes($item->title)); ?>">
+											<a href="<?php echo Route::_('index.php?option=com_content&task=article.edit&id=' . $item->id); ?>" title="<?php echo Text::_('JACTION_EDIT'); ?> <?php echo $this->escape(addslashes($item->title)); ?>">
 												<?php echo $this->escape($item->title); ?></a>
-=======
-											<?php $editIcon = $item->checked_out ? '' : '<span class="fa fa-pen-square mr-2" aria-hidden="true"></span>'; ?>
-											<a href="<?php echo Route::_('index.php?option=com_content&task=article.edit&id=' . $item->id); ?>" title="<?php echo Text::_('JACTION_EDIT'); ?> <?php echo $this->escape(addslashes($item->title)); ?>">
-												<?php echo $editIcon; ?><?php echo $this->escape($item->title); ?></a>
->>>>>>> 0737953a
 										<?php else : ?>
 											<span title="<?php echo Text::sprintf('JFIELD_ALIAS_LABEL', $this->escape($item->alias)); ?>"><?php echo $this->escape($item->title); ?></span>
 										<?php endif; ?>
