<?php
/**
 * @package     Joomla.Administrator
 * @subpackage  com_content
 *
 * @copyright   Copyright (C) 2005 - 2016 Open Source Matters, Inc. All rights reserved.
 * @license     GNU General Public License version 2 or later; see LICENSE.txt
 */

defined('_JEXEC') or die;

/**
 * Content component helper.
 *
 * @since  1.6
 */
class ContentHelper extends JHelperContent
{
	public static $extension = 'com_content';

	/**
	 * Configure the Linkbar.
	 *
	 * @param   string  $vName  The name of the active view.
	 *
	 * @return  void
	 *
	 * @since   1.6
	 */
	public static function addSubmenu($vName)
	{
		JHtmlSidebar::addEntry(
			JText::_('JGLOBAL_ARTICLES'),
			'index.php?option=com_content&view=articles',
			$vName == 'articles'
		);
		JHtmlSidebar::addEntry(
			JText::_('COM_CONTENT_SUBMENU_CATEGORIES'),
			'index.php?option=com_categories&extension=com_content',
			$vName == 'categories'
		);

<<<<<<< HEAD
		if (JComponentHelper::getComponent('com_content')->params->get('custom_fields_enable', '1'))
=======
		if (JComponentHelper::isEnabled('com_fields') && JComponentHelper::getParams('com_content')->get('custom_fields_enable', '1'))
>>>>>>> 88bffd18
		{
			JHtmlSidebar::addEntry(
					JText::_('JGLOBAL_FIELDS'),
					'index.php?option=com_fields&context=com_content.article',
					$vName == 'fields.article'
					);
			JHtmlSidebar::addEntry(
					JText::_('JGLOBAL_FIELD_GROUPS'),
					'index.php?option=com_categories&extension=com_content.article.fields',
					$vName == 'categories.article'
					);
		}

		JHtmlSidebar::addEntry(
			JText::_('COM_CONTENT_SUBMENU_FEATURED'),
			'index.php?option=com_content&view=featured',
			$vName == 'featured'
		);
	}

	/**
	 * Applies the content tag filters to arbitrary text as per settings for current user group
	 *
	 * @param   text  $text  The string to filter
	 *
	 * @return  string  The filtered string
	 *
	 * @deprecated  4.0  Use JComponentHelper::filterText() instead.
	 */
	public static function filterText($text)
	{
		JLog::add('ContentHelper::filterText() is deprecated. Use JComponentHelper::filterText() instead.', JLog::WARNING, 'deprecated');

		return JComponentHelper::filterText($text);
	}

	/**
	 * Adds Count Items for Category Manager.
	 *
	 * @param   stdClass[]  &$items  The banner category objects
	 *
	 * @return  stdClass[]
	 *
	 * @since   3.5
	 */
	public static function countItems(&$items)
	{
		$db = JFactory::getDbo();

		foreach ($items as $item)
		{
			$item->count_trashed = 0;
			$item->count_archived = 0;
			$item->count_unpublished = 0;
			$item->count_published = 0;
			$query = $db->getQuery(true);
			$query->select('state, count(*) AS count')
				->from($db->qn('#__content'))
				->where('catid = ' . (int) $item->id)
				->group('state');
			$db->setQuery($query);
			$articles = $db->loadObjectList();

			foreach ($articles as $article)
			{
				if ($article->state == 1)
				{
					$item->count_published = $article->count;
				}

				if ($article->state == 0)
				{
					$item->count_unpublished = $article->count;
				}

				if ($article->state == 2)
				{
					$item->count_archived = $article->count;
				}

				if ($article->state == -2)
				{
					$item->count_trashed = $article->count;
				}
			}
		}

		return $items;
	}

	/**
	 * Adds Count Items for Tag Manager.
	 *
	 * @param   stdClass[]  &$items     The content objects
	 * @param   string      $extension  The name of the active view.
	 *
	 * @return  stdClass[]
	 *
	 * @since   3.6
	 */
	public static function countTagItems(&$items, $extension)
	{
		$db = JFactory::getDbo();
		$parts     = explode('.', $extension);
		$component = $parts[0];
		$section   = null;

		if (count($parts) > 1)
		{
			$section = $parts[1];
		}

		$join  = $db->qn('#__content') . ' AS c ON ct.content_item_id=c.id';
		$state = 'state';

		if ($section === 'category')
		{
			$join = $db->qn('#__categories') . ' AS c ON ct.content_item_id=c.id';
			$state = 'published as state';
		}

		foreach ($items as $item)
		{
			$item->count_trashed = 0;
			$item->count_archived = 0;
			$item->count_unpublished = 0;
			$item->count_published = 0;
			$query = $db->getQuery(true);
			$query->select($state . ', count(*) AS count')
				->from($db->qn('#__contentitem_tag_map') . 'AS ct ')
				->where('ct.tag_id = ' . (int) $item->id)
				->where('ct.type_alias =' . $db->q($extension))
				->join('LEFT', $join)
				->group('state');
			$db->setQuery($query);
			$contents = $db->loadObjectList();

			foreach ($contents as $content)
			{
				if ($content->state == 1)
				{
					$item->count_published = $content->count;
				}

				if ($content->state == 0)
				{
					$item->count_unpublished = $content->count;
				}

				if ($content->state == 2)
				{
					$item->count_archived = $content->count;
				}

				if ($content->state == -2)
				{
					$item->count_trashed = $content->count;
				}
			}
		}

		return $items;
	}
}<|MERGE_RESOLUTION|>--- conflicted
+++ resolved
@@ -40,11 +40,7 @@
 			$vName == 'categories'
 		);
 
-<<<<<<< HEAD
-		if (JComponentHelper::getComponent('com_content')->params->get('custom_fields_enable', '1'))
-=======
 		if (JComponentHelper::isEnabled('com_fields') && JComponentHelper::getParams('com_content')->get('custom_fields_enable', '1'))
->>>>>>> 88bffd18
 		{
 			JHtmlSidebar::addEntry(
 					JText::_('JGLOBAL_FIELDS'),
