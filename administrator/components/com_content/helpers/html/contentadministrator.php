--- conflicted
+++ resolved
@@ -70,42 +70,14 @@
 			{
 				foreach ($items as &$item)
 				{
-<<<<<<< HEAD
-					$text = strtoupper($item->lang_sef);
-					$url = JRoute::_('index.php?option=com_content&task=article.edit&id=' . (int) $item->id);
-					$tooltipParts = array(
-						JHtml::_(
-							'image',
-							'mod_languages/' . $item->image . '.gif',
-							$item->language_title,
-							array('title' => $item->language_title),
-							true
-						),
-						$item->title,
-						'(' . $item->category_title . ')'
-					);
-
-					$item->link = JHtml::_(
-						'tooltip',
-						implode(' ', $tooltipParts),
-						null,
-						null,
-						$text,
-						$url,
-						null,
-						'hasTooltip tag tag-association tag-' . $item->lang_sef
-					);
-=======
 					$text    = $item->lang_sef ? strtoupper($item->lang_sef) : 'XX';
 					$url     = JRoute::_('index.php?option=com_content&task=article.edit&id=' . (int) $item->id);
-
-					$tooltip = $item->title . '<br />' . JText::sprintf('JCATEGORY_SPRINTF', $item->category_title);
-					$classes = 'hasPopover label label-association label-' . $item->lang_sef;
+					$tooltip = $item->title . '<br>' . JText::sprintf('JCATEGORY_SPRINTF', $item->category_title);
+					$classes = 'hasPopover tag tag-association tag-' . $item->lang_sef;
 
 					$item->link = '<a href="' . $url . '" title="' . $item->language_title . '" class="' . $classes
 						. '" data-content="' . $tooltip . '" data-placement="top">'
 						. $text . '</a>';
->>>>>>> 05d5fb34
 				}
 			}
 
