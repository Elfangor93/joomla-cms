<?php
/**
 * @package     Joomla.Administrator
 * @subpackage  com_content
 *
 * @copyright   Copyright (C) 2005 - 2017 Open Source Matters, Inc. All rights reserved.
 * @license     GNU General Public License version 2 or later; see LICENSE.txt
 */

defined('_JEXEC') or die;

JHtml::_('behavior.core');
JHtml::_('behavior.polyfill', array('event'), 'lt IE 9');
JHtml::_('script', 'com_content/admin-article-pagebreak.min.js', array('version' => 'auto', 'relative' => true));

$document    = JFactory::getDocument();
$this->eName = JFactory::getApplication()->input->getCmd('e_name', '');
$this->eName = preg_replace('#[^A-Z0-9\-\_\[\]]#i', '', $this->eName);

$document->setTitle(JText::_('COM_CONTENT_PAGEBREAK_DOC_TITLE'));
?>
<div class="container-popup">
	<form>
		<div class="control-group">
			<div class="control-label">
				<label for="title"><?php echo JText::_('COM_CONTENT_PAGEBREAK_TITLE'); ?></label>
			</div>
			<div class="controls">
				<input type="text" id="title" name="title">
			</div>
		</div>
		<div class="control-group">
			<div class="control-label">
				<label for="alias"><?php echo JText::_('COM_CONTENT_PAGEBREAK_TOC'); ?></label>
			</div>
			<div class="controls">
				<input type="text" id="alt" name="alt">
			</div>
		</div>
<<<<<<< HEAD
		<button onclick="insertPagebreak();" class="btn btn-primary"><?php echo JText::_('COM_CONTENT_PAGEBREAK_INSERT_BUTTON'); ?></button>
=======

		<button onclick="insertPagebreak('<?php echo $this->eName; ?>');" class="btn btn-success pull-right">
			<?php echo JText::_('COM_CONTENT_PAGEBREAK_INSERT_BUTTON'); ?>
		</button>

>>>>>>> a93b1a7e
	</form>
</div><|MERGE_RESOLUTION|>--- conflicted
+++ resolved
@@ -37,14 +37,10 @@
 				<input type="text" id="alt" name="alt">
 			</div>
 		</div>
-<<<<<<< HEAD
-		<button onclick="insertPagebreak();" class="btn btn-primary"><?php echo JText::_('COM_CONTENT_PAGEBREAK_INSERT_BUTTON'); ?></button>
-=======
 
-		<button onclick="insertPagebreak('<?php echo $this->eName; ?>');" class="btn btn-success pull-right">
+		<button onclick="insertPagebreak('<?php echo $this->eName; ?>');" class="btn btn-success pull-xs-right">
 			<?php echo JText::_('COM_CONTENT_PAGEBREAK_INSERT_BUTTON'); ?>
 		</button>
 
->>>>>>> a93b1a7e
 	</form>
 </div>