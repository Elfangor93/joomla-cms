--- conflicted
+++ resolved
@@ -62,13 +62,8 @@
 			$eName = preg_replace('#[^A-Z0-9\-\_\[\]]#i', '', $eName);
 			$this->document->setTitle(JText::_('COM_CONTENT_PAGEBREAK_DOC_TITLE'));
 			$this->eName = &$eName;
-<<<<<<< HEAD
+
 			return parent::display($tpl);
-=======
-			parent::display($tpl);
-
-			return;
->>>>>>> 68074eb8
 		}
 
 		$this->form  = $this->get('Form');
