--- conflicted
+++ resolved
@@ -161,16 +161,12 @@
 				$toolbarButtons[] = ['save2copy', 'article.save2copy'];
 			}
 
-<<<<<<< HEAD
 			JToolbarHelper::saveGroup(
 				$toolbarButtons,
 				'btn-success'
 			);
 
-			if ($this->state->params->get('save_history', 0) && $itemEditable)
-=======
 			if (JComponentHelper::isEnabled('com_contenthistory') && $this->state->params->get('save_history', 0) && $itemEditable)
->>>>>>> ce7de218
 			{
 				JToolbarHelper::versions('com_content.article', $this->item->id);
 			}
