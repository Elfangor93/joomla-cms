--- conflicted
+++ resolved
@@ -45,18 +45,7 @@
 ?>
 
 <form action="<?php echo JRoute::_('index.php?option=com_content&view=articles'); ?>" method="post" name="adminForm" id="adminForm">
-<<<<<<< HEAD
 	<div id="j-main-container" class="j-main-container">
-=======
-<?php if (!empty( $this->sidebar)) : ?>
-	<div id="j-sidebar-container" class="span2">
-		<?php echo $this->sidebar; ?>
-	</div>
-	<div id="j-main-container" class="span10">
-<?php else : ?>
-	<div id="j-main-container">
-<?php endif; ?>
->>>>>>> ce7de218
 		<?php
 		// Search tools bar
 		echo JLayoutHelper::render('joomla.searchtools.default', array('view' => $this));
@@ -89,25 +78,15 @@
 							<th width="5%" class="nowrap hidden-sm-down text-xs-center">
 								<?php echo JHtml::_('searchtools.sort', 'COM_CONTENT_HEADING_ASSOCIATION', 'association', $listDirn, $listOrder); ?>
 							</th>
-<<<<<<< HEAD
-						<?php endif;?>
-						<th width="10%" class="nowrap hidden-sm-down text-xs-center">
-=======
-						<?php endif; ?>
-						<th width="10%" class="nowrap hidden-phone">
->>>>>>> ce7de218
+						<?php endif; ?>
+						<th width="10%" class="nowrap hidden-sm-down text-xs-center">
 							<?php echo JHtml::_('searchtools.sort',  'JAUTHOR', 'a.created_by', $listDirn, $listOrder); ?>
 						</th>
 						<th width="10%" class="nowrap hidden-sm-down text-xs-center">
 							<?php echo JHtml::_('searchtools.sort', 'JGRID_HEADING_LANGUAGE', 'language', $listDirn, $listOrder); ?>
 						</th>
-<<<<<<< HEAD
-						<th width="10%" class="nowrap hidden-sm-down text-xs-center">
-							<?php echo JHtml::_('searchtools.sort', 'JDATE', 'a.created', $listDirn, $listOrder); ?>
-=======
-						<th width="10%" class="nowrap hidden-phone">
+						<th width="10%" class="nowrap hidden-sm-down text-xs-center">
 							<?php echo JHtml::_('searchtools.sort', 'COM_CONTENT_HEADING_DATE_' . strtoupper($orderingColumn), 'a.' . $orderingColumn, $listDirn, $listOrder); ?>
->>>>>>> ce7de218
 						</th>
 						<th width="3%" class="nowrap hidden-sm-down text-xs-center">
 							<?php echo JHtml::_('searchtools.sort', 'JGLOBAL_HITS', 'a.hits', $listDirn, $listOrder); ?>
@@ -121,13 +100,8 @@
 							<th width="3%" class="nowrap hidden-sm-down text-xs-center">
 								<?php echo JHtml::_('searchtools.sort', 'JGLOBAL_RATINGS', 'rating', $listDirn, $listOrder); ?>
 							</th>
-<<<<<<< HEAD
-						<?php endif;?>
+						<?php endif; ?>
 						<th width="3%" class="nowrap hidden-sm-down text-xs-center">
-=======
-						<?php endif; ?>
-						<th width="1%" class="nowrap hidden-phone">
->>>>>>> ce7de218
 							<?php echo JHtml::_('searchtools.sort', 'JGRID_HEADING_ID', 'a.id', $listDirn, $listOrder); ?>
 						</th>
 					</tr>
@@ -210,13 +184,8 @@
 								<?php echo JHtml::_('contentadministrator.association', $item->id); ?>
 							<?php endif; ?>
 						</td>
-<<<<<<< HEAD
-						<?php endif;?>
+						<?php endif; ?>
 						<td class="small hidden-sm-down text-xs-center">
-=======
-						<?php endif; ?>
-						<td class="small hidden-phone">
->>>>>>> ce7de218
 							<?php if ($item->created_by_alias) : ?>
 								<a class="hasTooltip" href="<?php echo JRoute::_('index.php?option=com_users&task=user.edit&id=' . (int) $item->created_by); ?>" title="<?php echo JText::_('JAUTHOR'); ?>">
 								<?php echo $this->escape($item->author_name); ?></a>
@@ -229,16 +198,11 @@
 						<td class="small hidden-sm-down text-xs-center">
 							<?php echo JLayoutHelper::render('joomla.content.language', $item); ?>
 						</td>
-<<<<<<< HEAD
 						<td class="nowrap small hidden-sm-down text-xs-center">
-							<?php echo JHtml::_('date', $item->created, JText::_('DATE_FORMAT_LC4')); ?>
-=======
-						<td class="nowrap small hidden-phone">
 							<?php
 							$date = $item->{$orderingColumn};
 							echo $date > 0 ? JHtml::_('date', $date, JText::_('DATE_FORMAT_LC4')) : '-';
 							?>
->>>>>>> ce7de218
 						</td>
 						<td class="hidden-sm-down text-xs-center">
 							<span class="tag tag-info">
