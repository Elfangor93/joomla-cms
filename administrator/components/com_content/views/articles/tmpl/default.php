--- conflicted
+++ resolved
@@ -64,11 +64,7 @@
 						<th width="1%" class="text-center">
 							<?php echo JHtml::_('grid.checkall'); ?>
 						</th>
-<<<<<<< HEAD
-						<th width="1%" style="min-width:85px" class="nowrap text-center">
-=======
-						<th width="1%" class="nowrap center">
->>>>>>> bdc3e177
+						<th width="1%" class="nowrap text-center">
 							<?php echo JHtml::_('searchtools.sort', 'JSTATUS', 'a.state', $listDirn, $listOrder); ?>
 						</th>
 						<th style="min-width:100px" class="nowrap">
