--- conflicted
+++ resolved
@@ -45,7 +45,6 @@
 ?>
 
 <form action="<?php echo JRoute::_('index.php?option=com_content&view=articles'); ?>" method="post" name="adminForm" id="adminForm">
-<<<<<<< HEAD
 	<div class="row">
 		<div id="j-sidebar-container" class="col-md-2">
 			<?php echo $this->sidebar; ?>
@@ -84,138 +83,6 @@
 									<th style="width:5%" class="nowrap hidden-sm-down text-center">
 										<?php echo JHtml::_('searchtools.sort', 'COM_CONTENT_HEADING_ASSOCIATION', 'association', $listDirn, $listOrder); ?>
 									</th>
-=======
-<?php if (!empty( $this->sidebar)) : ?>
-	<div id="j-sidebar-container" class="span2">
-		<?php echo $this->sidebar; ?>
-	</div>
-	<div id="j-main-container" class="span10">
-<?php else : ?>
-	<div id="j-main-container">
-<?php endif; ?>
-		<?php
-		// Search tools bar
-		echo JLayoutHelper::render('joomla.searchtools.default', array('view' => $this));
-		?>
-		<?php if (empty($this->items)) : ?>
-			<div class="alert alert-no-items">
-				<?php echo JText::_('JGLOBAL_NO_MATCHING_RESULTS'); ?>
-			</div>
-		<?php else : ?>
-			<table class="table table-striped" id="articleList">
-				<thead>
-					<tr>
-						<th width="1%" class="nowrap center hidden-phone">
-							<?php echo JHtml::_('searchtools.sort', '', 'a.ordering', $listDirn, $listOrder, null, 'asc', 'JGRID_HEADING_ORDERING', 'icon-menu-2'); ?>
-						</th>
-						<th width="1%" class="center">
-							<?php echo JHtml::_('grid.checkall'); ?>
-						</th>
-						<th width="1%" class="nowrap center">
-							<?php echo JHtml::_('searchtools.sort', 'JSTATUS', 'a.state', $listDirn, $listOrder); ?>
-						</th>
-						<th style="min-width:100px" class="nowrap">
-							<?php echo JHtml::_('searchtools.sort', 'JGLOBAL_TITLE', 'a.title', $listDirn, $listOrder); ?>
-						</th>
-						<th width="10%" class="nowrap hidden-phone">
-							<?php echo JHtml::_('searchtools.sort',  'JGRID_HEADING_ACCESS', 'a.access', $listDirn, $listOrder); ?>
-						</th>
-						<?php if ($assoc) : ?>
-							<?php $columns++; ?>
-							<th width="5%" class="nowrap hidden-phone">
-								<?php echo JHtml::_('searchtools.sort', 'COM_CONTENT_HEADING_ASSOCIATION', 'association', $listDirn, $listOrder); ?>
-							</th>
-						<?php endif; ?>
-						<th width="10%" class="nowrap hidden-phone">
-							<?php echo JHtml::_('searchtools.sort',  'JAUTHOR', 'a.created_by', $listDirn, $listOrder); ?>
-						</th>
-						<th width="10%" class="nowrap hidden-phone">
-							<?php echo JHtml::_('searchtools.sort', 'JGRID_HEADING_LANGUAGE', 'language', $listDirn, $listOrder); ?>
-						</th>
-						<th width="10%" class="nowrap hidden-phone">
-							<?php echo JHtml::_('searchtools.sort', 'COM_CONTENT_HEADING_DATE_' . strtoupper($orderingColumn), 'a.' . $orderingColumn, $listDirn, $listOrder); ?>
-						</th>
-						<th width="1%" class="nowrap hidden-phone">
-							<?php echo JHtml::_('searchtools.sort', 'JGLOBAL_HITS', 'a.hits', $listDirn, $listOrder); ?>
-						</th>
-						<?php if ($this->vote) : ?>
-							<?php $columns++; ?>
-							<th width="1%" class="nowrap hidden-phone">
-								<?php echo JHtml::_('searchtools.sort', 'JGLOBAL_VOTES', 'rating_count', $listDirn, $listOrder); ?>
-							</th>
-							<?php $columns++; ?>
-							<th width="1%" class="nowrap hidden-phone">
-								<?php echo JHtml::_('searchtools.sort', 'JGLOBAL_RATINGS', 'rating', $listDirn, $listOrder); ?>
-							</th>
-						<?php endif; ?>
-						<th width="1%" class="nowrap hidden-phone">
-							<?php echo JHtml::_('searchtools.sort', 'JGRID_HEADING_ID', 'a.id', $listDirn, $listOrder); ?>
-						</th>
-					</tr>
-				</thead>
-				<tfoot>
-					<tr>
-						<td colspan="<?php echo $columns; ?>">
-						</td>
-					</tr>
-				</tfoot>
-				<tbody>
-				<?php foreach ($this->items as $i => $item) :
-					$item->max_ordering = 0;
-					$ordering   = ($listOrder == 'a.ordering');
-					$canCreate  = $user->authorise('core.create',     'com_content.category.' . $item->catid);
-					$canEdit    = $user->authorise('core.edit',       'com_content.article.' . $item->id);
-					$canCheckin = $user->authorise('core.manage',     'com_checkin') || $item->checked_out == $userId || $item->checked_out == 0;
-					$canEditOwn = $user->authorise('core.edit.own',   'com_content.article.' . $item->id) && $item->created_by == $userId;
-					$canChange  = $user->authorise('core.edit.state', 'com_content.article.' . $item->id) && $canCheckin;
-					?>
-					<tr class="row<?php echo $i % 2; ?>" sortable-group-id="<?php echo $item->catid; ?>">
-						<td class="order nowrap center hidden-phone">
-							<?php
-							$iconClass = '';
-							if (!$canChange)
-							{
-								$iconClass = ' inactive';
-							}
-							elseif (!$saveOrder)
-							{
-								$iconClass = ' inactive tip-top hasTooltip" title="' . JHtml::_('tooltipText', 'JORDERINGDISABLED');
-							}
-							?>
-							<span class="sortable-handler<?php echo $iconClass ?>">
-								<span class="icon-menu" aria-hidden="true"></span>
-							</span>
-							<?php if ($canChange && $saveOrder) : ?>
-								<input type="text" style="display:none" name="order[]" size="5" value="<?php echo $item->ordering; ?>" class="width-20 text-area-order" />
-							<?php endif; ?>
-						</td>
-						<td class="center">
-							<?php echo JHtml::_('grid.id', $i, $item->id); ?>
-						</td>
-						<td class="center">
-							<div class="btn-group">
-								<?php echo JHtml::_('jgrid.published', $item->state, $i, 'articles.', $canChange, 'cb', $item->publish_up, $item->publish_down); ?>
-								<?php echo JHtml::_('contentadministrator.featured', $item->featured, $i, $canChange); ?>
-								<?php // Create dropdown items and render the dropdown list.
-								if ($canChange)
-								{
-									JHtml::_('actionsdropdown.' . ((int) $item->state === 2 ? 'un' : '') . 'archive', 'cb' . $i, 'articles');
-									JHtml::_('actionsdropdown.' . ((int) $item->state === -2 ? 'un' : '') . 'trash', 'cb' . $i, 'articles');
-									echo JHtml::_('actionsdropdown.render', $this->escape($item->title));
-								}
-								?>
-							</div>
-						</td>
-						<td class="has-context">
-							<div class="pull-left break-word">
-								<?php if ($item->checked_out) : ?>
-									<?php echo JHtml::_('jgrid.checkedout', $i, $item->editor, $item->checked_out_time, 'articles.', $canCheckin); ?>
-								<?php endif; ?>
-								<?php if ($item->language == '*') : ?>
-									<?php $language = JText::alt('JALL', 'language'); ?>
-								<?php else : ?>
-									<?php $language = $item->language_title ? $this->escape($item->language_title) : JText::_('JUNDEFINED'); ?>
->>>>>>> 21a9df81
 								<?php endif; ?>
 								<th style="width:10%" class="nowrap hidden-sm-down text-center">
 									<?php echo JHtml::_('searchtools.sort',  'JAUTHOR', 'a.created_by', $listDirn, $listOrder); ?>
@@ -277,7 +144,7 @@
 										<span class="icon-menu" aria-hidden="true"></span>
 									</span>
 									<?php if ($canChange && $saveOrder) : ?>
-										<input type="text" style="display:none" name="order[]" size="5" value="<?php echo $item->ordering; ?>" class="width-20 text-area-order ">
+										<input type="text" style="display:none" name="order[]" size="5" value="<?php echo $item->ordering; ?>" class="width-20 text-area-order">
 									<?php endif; ?>
 								</td>
 								<td class="text-center">
