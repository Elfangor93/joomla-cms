--- conflicted
+++ resolved
@@ -181,14 +181,10 @@
 						<td class="nowrap small hidden-phone">
 							<?php echo JHtml::_('date', $item->created, JText::_('DATE_FORMAT_LC4')); ?>
 						</td>
-<<<<<<< HEAD
 						<td class="center hidden-phone">
 							<?php echo (int) $item->hits; ?>
 						</td>
 						<td class="center hidden-phone">
-=======
-						<td class="hidden-phone">
->>>>>>> dea7613d
 							<?php echo (int) $item->id; ?>
 						</td>
 					</tr>
