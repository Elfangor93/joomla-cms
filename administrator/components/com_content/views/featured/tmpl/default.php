--- conflicted
+++ resolved
@@ -52,24 +52,8 @@
 				<?php echo JText::_('JGLOBAL_NO_MATCHING_RESULTS'); ?>
 			</div>
 		<?php else : ?>
-<<<<<<< HEAD
 			<table class="table table-striped" id="articleList">
 				<thead>
-=======
-		<div id="j-main-container">
-			<?php endif; ?>
-			<?php
-			// Search tools bar
-			echo JLayoutHelper::render('joomla.searchtools.default', array('view' => $this));
-			?>
-			<?php if (empty($this->items)) : ?>
-				<div class="alert alert-no-items">
-					<?php echo JText::_('JGLOBAL_NO_MATCHING_RESULTS'); ?>
-				</div>
-			<?php else : ?>
-				<table class="table table-striped" id="articleList">
-					<thead>
->>>>>>> ce7de218
 					<tr>
 						<th width="1%" class="nowrap text-xs-center hidden-sm-down">
 							<?php echo JHtml::_('searchtools.sort', '', 'fp.ordering', $listDirn, $listOrder, null, 'asc', 'JGRID_HEADING_ORDERING', 'icon-menu-2'); ?>
@@ -92,13 +76,8 @@
 						<th width="10%" class="nowrap hidden-sm-down text-xs-center">
 							<?php echo JHtml::_('searchtools.sort', 'JGRID_HEADING_LANGUAGE', 'language', $listDirn, $listOrder); ?>
 						</th>
-<<<<<<< HEAD
 						<th width="10%" class="nowrap hidden-sm-down text-xs-center">
-							<?php echo JHtml::_('searchtools.sort', 'JDATE', 'a.created', $listDirn, $listOrder); ?>
-=======
-						<th width="10%" class="nowrap hidden-phone">
 							<?php echo JHtml::_('searchtools.sort', 'COM_CONTENT_HEADING_DATE_' . strtoupper($orderingColumn), 'a.' . $orderingColumn, $listDirn, $listOrder); ?>
->>>>>>> ce7de218
 						</th>
 						<th width="3%" class="nowrap hidden-sm-down text-xs-center">
 							<?php echo JHtml::_('searchtools.sort', 'JGLOBAL_HITS', 'a.hits', $listDirn, $listOrder); ?>
@@ -112,13 +91,8 @@
 							<th width="3%" class="nowrap hidden-sm-down text-xs-center">
 								<?php echo JHtml::_('searchtools.sort', 'JGLOBAL_RATINGS', 'rating', $listDirn, $listOrder); ?>
 							</th>
-<<<<<<< HEAD
-						<?php endif;?>
+						<?php endif; ?>
 						<th width="3%" class="nowrap hidden-sm-down text-xs-center">
-=======
-						<?php endif; ?>
-						<th width="1%" class="nowrap hidden-phone">
->>>>>>> ce7de218
 							<?php echo JHtml::_('searchtools.sort', 'JGRID_HEADING_ID', 'a.id', $listDirn, $listOrder); ?>
 						</th>
 					</tr>
@@ -181,61 +155,18 @@
 								<?php else : ?>
 									<?php $language = $item->language_title ? $this->escape($item->language_title) : JText::_('JUNDEFINED'); ?>
 								<?php endif; ?>
-<<<<<<< HEAD
-								<?php if ($canEdit) : ?>
-									<a class="hasTooltip" href="<?php echo JRoute::_('index.php?option=com_content&task=article.edit&return=featured&id=' . $item->id); ?>" title="<?php echo JText::_('JACTION_EDIT'); ?>">
-										<?php echo $this->escape($item->title); ?></a>
-								<?php else : ?>
-									<span title="<?php echo JText::sprintf('JFIELD_ALIAS_LABEL', $this->escape($item->alias)); ?>"><?php echo $this->escape($item->title); ?></span>
-								<?php endif; ?>
-								<span class="small break-word">
-								<?php echo JText::sprintf('JGLOBAL_LIST_ALIAS', $this->escape($item->alias)); ?>
-							</span>
-								<div class="small">
-									<?php echo JText::_('JCATEGORY') . ": " . $this->escape($item->category_title); ?>
-								</div>
-							</div>
-						</td>
-						<td class="small hidden-sm-down text-xs-center">
-							<?php echo $this->escape($item->access_level); ?>
-						</td>
-						<td class="small hidden-sm-down text-xs-center">
-							<?php if ($item->created_by_alias) : ?>
-								<?php echo $this->escape($item->author_name); ?>
-								<p class="smallsub"> <?php echo JText::sprintf('JGLOBAL_LIST_ALIAS', $this->escape($item->created_by_alias)); ?></p>
-							<?php else : ?>
-								<?php echo $this->escape($item->author_name); ?>
-							<?php endif; ?>
-						</td>
-						<td class="small hidden-sm-down text-xs-center">
-							<?php echo JLayoutHelper::render('joomla.content.language', $item); ?>
-						</td>
-						<td class="nowrap small hidden-sm-down text-xs-center">
-							<?php echo JHtml::_('date', $item->created, JText::_('DATE_FORMAT_LC4')); ?>
-						</td>
-						<td class="text-xs-center hidden-sm-down">
-							<span class="tag tag-info">
-							<?php echo (int) $item->hits; ?>
-							</span>
-						</td>
-						<?php if ($this->vote) : ?>
-							<td class="hidden-sm-down text-xs-center">
-								<span class="tag tag-success" >
-								<?php echo (int) $item->rating_count; ?>
-=======
 							</td>
-							<td class="small hidden-phone">
+							<td class="small hidden-sm-down">
 								<?php echo JLayoutHelper::render('joomla.content.language', $item); ?>
 							</td>
-							<td class="nowrap small hidden-phone">
+							<td class="nowrap small hidden-sm-down">
 								<?php
 								$date = $item->{$orderingColumn};
 								echo $date > 0 ? JHtml::_('date', $date, JText::_('DATE_FORMAT_LC4')) : '-';
 								?>							</td>
-							<td class="center hidden-phone">
-								<span class="badge badge-info">
+							<td class="hidden-sm-down text-xs-center">
+								<span class="tag tag-info">
 								<?php echo (int) $item->hits; ?>
->>>>>>> ce7de218
 								</span>
 							</td>
 							<td class="hidden-sm-down text-xs-center">
