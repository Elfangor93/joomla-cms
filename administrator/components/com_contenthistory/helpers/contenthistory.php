--- conflicted
+++ resolved
@@ -16,373 +16,4 @@
  */
 class ContenthistoryHelper extends \Joomla\Component\Contenthistory\Administrator\Helper\ContenthistoryHelper
 {
-<<<<<<< HEAD
-	
-=======
-	/**
-	 * Method to put all field names, including nested ones, in a single array for easy lookup.
-	 *
-	 * @param   stdClass  $object  Standard class object that may contain one level of nested objects.
-	 *
-	 * @return  array  Associative array of all field names, including ones in a nested object.
-	 *
-	 * @since   3.2
-	 */
-	public static function createObjectArray($object)
-	{
-		$result = array();
-
-		if ($object === null)
-		{
-			return $result;
-		}
-
-		foreach ($object as $name => $value)
-		{
-			$result[$name] = $value;
-
-			if (is_object($value))
-			{
-				foreach ($value as $subName => $subValue)
-				{
-					$result[$subName] = $subValue;
-				}
-			}
-		}
-
-		return $result;
-	}
-
-	/**
-	 * Method to decode JSON-encoded fields in a standard object. Used to unpack JSON strings in the content history data column.
-	 *
-	 * @param   stdClass  $jsonString  Standard class object that may contain one or more JSON-encoded fields.
-	 *
-	 * @return  stdClass  Object with any JSON-encoded fields unpacked.
-	 *
-	 * @since   3.2
-	 */
-	public static function decodeFields($jsonString)
-	{
-		$object = json_decode($jsonString);
-
-		if (is_object($object))
-		{
-			foreach ($object as $name => $value)
-			{
-				if ($subObject = json_decode($value))
-				{
-					$object->$name = $subObject;
-				}
-			}
-		}
-
-		return $object;
-	}
-
-	/**
-	 * Method to get field labels for the fields in the JSON-encoded object.
-	 * First we see if we can find translatable labels for the fields in the object.
-	 * We translate any we can find and return an array in the format object->name => label.
-	 *
-	 * @param   stdClass           $object      Standard class object in the format name->value.
-	 * @param   JTableContenttype  $typesTable  Table object with content history options.
-	 *
-	 * @return  stdClass  Contains two associative arrays.
-	 *                    $formValues->labels in the format name => label (for example, 'id' => 'Article ID').
-	 *                    $formValues->values in the format name => value (for example, 'state' => 'Published'.
-	 *                    This translates the text from the selected option in the form.
-	 *
-	 * @since   3.2
-	 */
-	public static function getFormValues($object, JTableContenttype $typesTable)
-	{
-		$labels = array();
-		$values = array();
-		$expandedObjectArray = static::createObjectArray($object);
-		static::loadLanguageFiles($typesTable->type_alias);
-
-		if ($formFile = static::getFormFile($typesTable))
-		{
-			if ($xml = simplexml_load_file($formFile))
-			{
-				// Now we need to get all of the labels from the form
-				$fieldArray = $xml->xpath('//field');
-				$fieldArray = array_merge($fieldArray, $xml->xpath('//fields'));
-
-				foreach ($fieldArray as $field)
-				{
-					if ($label = (string) $field->attributes()->label)
-					{
-						$labels[(string) $field->attributes()->name] = JText::_($label);
-					}
-				}
-
-				// Get values for any list type fields
-				$listFieldArray = $xml->xpath('//field[@type="list" or @type="radio"]');
-
-				foreach ($listFieldArray as $field)
-				{
-					$name = (string) $field->attributes()->name;
-
-					if (isset($expandedObjectArray[$name]))
-					{
-						$optionFieldArray = $field->xpath('option[@value="' . $expandedObjectArray[$name] . '"]');
-
-						$valueText = null;
-
-						if (is_array($optionFieldArray) && count($optionFieldArray))
-						{
-							$valueText = trim((string) $optionFieldArray[0]);
-						}
-
-						$values[(string) $field->attributes()->name] = JText::_($valueText);
-					}
-				}
-			}
-		}
-
-		$result = new stdClass;
-		$result->labels = $labels;
-		$result->values = $values;
-
-		return $result;
-	}
-
-	/**
-	 * Method to get the XML form file for this component. Used to get translated field names for history preview.
-	 *
-	 * @param   JTableContenttype  $typesTable  Table object with content history options.
-	 *
-	 * @return  mixed  JModel object if successful, false if no model found.
-	 *
-	 * @since   3.2
-	 */
-	public static function getFormFile(JTableContenttype $typesTable)
-	{
-		$result = false;
-		jimport('joomla.filesystem.file');
-		jimport('joomla.filesystem.folder');
-
-		// First, see if we have a file name in the $typesTable
-		$options = json_decode($typesTable->content_history_options);
-
-		if (is_object($options) && isset($options->formFile) && JFile::exists(JPATH_ROOT . '/' . $options->formFile))
-		{
-			$result = JPATH_ROOT . '/' . $options->formFile;
-		}
-		else
-		{
-			$aliasArray = explode('.', $typesTable->type_alias);
-
-			if (count($aliasArray) == 2)
-			{
-				$component = ($aliasArray[1] == 'category') ? 'com_categories' : $aliasArray[0];
-				$path  = JFolder::makeSafe(JPATH_ADMINISTRATOR . '/components/' . $component . '/models/forms/');
-				$file = JFile::makeSafe($aliasArray[1] . '.xml');
-				$result = JFile::exists($path . $file) ? $path . $file : false;
-			}
-		}
-
-		return $result;
-	}
-
-	/**
-	 * Method to query the database using values from lookup objects.
-	 *
-	 * @param   stdClass  $lookup  The std object with the values needed to do the query.
-	 * @param   mixed     $value   The value used to find the matching title or name. Typically the id.
-	 *
-	 * @return  mixed  Value from database (for example, name or title) on success, false on failure.
-	 *
-	 * @since   3.2
-	 */
-	public static function getLookupValue($lookup, $value)
-	{
-		$result = false;
-
-		if (isset($lookup->sourceColumn) && isset($lookup->targetTable) && isset($lookup->targetColumn)&& isset($lookup->displayColumn))
-		{
-			$db = JFactory::getDbo();
-			$query = $db->getQuery(true);
-			$query->select($db->quoteName($lookup->displayColumn))
-				->from($db->quoteName($lookup->targetTable))
-				->where($db->quoteName($lookup->targetColumn) . ' = ' . $db->quote($value));
-			$db->setQuery($query);
-
-			try
-			{
-				$result = $db->loadResult();
-			}
-			catch (Exception $e)
-			{
-				// Ignore any errors and just return false
-				return false;
-			}
-		}
-
-		return $result;
-	}
-
-	/**
-	 * Method to remove fields from the object based on values entered in the #__content_types table.
-	 *
-	 * @param   stdClass           $object     Object to be passed to view layout file.
-	 * @param   JTableContenttype  $typeTable  Table object with content history options.
-	 *
-	 * @return  stdClass  object with hidden fields removed.
-	 *
-	 * @since   3.2
-	 */
-	public static function hideFields($object, JTableContenttype $typeTable)
-	{
-		if ($options = json_decode($typeTable->content_history_options))
-		{
-			if (isset($options->hideFields) && is_array($options->hideFields))
-			{
-				foreach ($options->hideFields as $field)
-				{
-					unset($object->$field);
-				}
-			}
-		}
-
-		return $object;
-	}
-
-	/**
-	 * Method to load the language files for the component whose history is being viewed.
-	 *
-	 * @param   string  $typeAlias  The type alias, for example 'com_content.article'.
-	 *
-	 * @return  void
-	 *
-	 * @since   3.2
-	 */
-	public static function loadLanguageFiles($typeAlias)
-	{
-		$aliasArray = explode('.', $typeAlias);
-
-		if (is_array($aliasArray) && count($aliasArray) == 2)
-		{
-			$component = ($aliasArray[1] == 'category') ? 'com_categories' : $aliasArray[0];
-			$lang = JFactory::getLanguage();
-
-			/**
-			 * Loading language file from the administrator/language directory then
-			 * loading language file from the administrator/components/extension/language directory
-			 */
-			$lang->load($component, JPATH_ADMINISTRATOR, null, false, true)
-			|| $lang->load($component, JPath::clean(JPATH_ADMINISTRATOR . '/components/' . $component), null, false, true);
-
-			// Force loading of backend global language file
-			$lang->load('joomla', JPath::clean(JPATH_ADMINISTRATOR), null, false, true);
-		}
-	}
-
-	/**
-	 * Method to create object to pass to the layout. Format is as follows:
-	 * field is std object with name, value.
-	 *
-	 * Value can be a std object with name, value pairs.
-	 *
-	 * @param   stdClass  $object      The std object from the JSON string. Can be nested 1 level deep.
-	 * @param   stdClass  $formValues  Standard class of label and value in an associative array.
-	 *
-	 * @return  stdClass  Object with translated labels where available
-	 *
-	 * @since   3.2
-	 */
-	public static function mergeLabels($object, $formValues)
-	{
-		$result = new stdClass;
-
-		if ($object === null)
-		{
-			return $result;
-		}
-
-		$labelsArray = $formValues->labels;
-		$valuesArray = $formValues->values;
-
-		foreach ($object as $name => $value)
-		{
-			$result->$name = new stdClass;
-			$result->$name->name = $name;
-			$result->$name->value = isset($valuesArray[$name]) ? $valuesArray[$name] : $value;
-			$result->$name->label = isset($labelsArray[$name]) ? $labelsArray[$name] : $name;
-
-			if (is_object($value))
-			{
-				$subObject = new stdClass;
-
-				foreach ($value as $subName => $subValue)
-				{
-					$subObject->$subName = new stdClass;
-					$subObject->$subName->name = $subName;
-					$subObject->$subName->value = isset($valuesArray[$subName]) ? $valuesArray[$subName] : $subValue;
-					$subObject->$subName->label = isset($labelsArray[$subName]) ? $labelsArray[$subName] : $subName;
-					$result->$name->value = $subObject;
-				}
-			}
-		}
-
-		return $result;
-	}
-
-	/**
-	 * Method to prepare the object for the preview and compare views.
-	 *
-	 * @param   JTableContenthistory  $table  Table object loaded with data.
-	 *
-	 * @return  stdClass  Object ready for the views.
-	 *
-	 * @since   3.2
-	 */
-	public static function prepareData(JTableContenthistory $table)
-	{
-		$object = static::decodeFields($table->version_data);
-		$typesTable = JTable::getInstance('Contenttype');
-		$typesTable->load(array('type_id' => $table->ucm_type_id));
-		$formValues = static::getFormValues($object, $typesTable);
-		$object = static::mergeLabels($object, $formValues);
-		$object = static::hideFields($object, $typesTable);
-		$object = static::processLookupFields($object, $typesTable);
-
-		return $object;
-	}
-
-	/**
-	 * Method to process any lookup values found in the content_history_options column for this table.
-	 * This allows category title and user name to be displayed instead of the id column.
-	 *
-	 * @param   stdClass           $object      The std object from the JSON string. Can be nested 1 level deep.
-	 * @param   JTableContenttype  $typesTable  Table object loaded with data.
-	 *
-	 * @return  stdClass  Object with lookup values inserted.
-	 *
-	 * @since   3.2
-	 */
-	public static function processLookupFields($object, JTableContenttype $typesTable)
-	{
-		if ($options = json_decode($typesTable->content_history_options))
-		{
-			if (isset($options->displayLookup) && is_array($options->displayLookup))
-			{
-				foreach ($options->displayLookup as $lookup)
-				{
-					$sourceColumn = isset($lookup->sourceColumn) ? $lookup->sourceColumn : false;
-					$sourceValue = isset($object->$sourceColumn->value) ? $object->$sourceColumn->value : false;
-
-					if ($sourceColumn && $sourceValue && ($lookupValue = static::getLookupValue($lookup, $sourceValue)))
-					{
-						$object->$sourceColumn->value = $lookupValue;
-					}
-				}
-			}
-		}
-
-		return $object;
-	}
->>>>>>> aa91b5c7
 }