<?xml version="1.0" encoding="utf-8"?>
<config>
	<fieldset 
		name="redirect"
		label="COM_REDIRECT_ADVANCED_OPTIONS"
	>
		<field
			name="mode"
			type="radio"
<<<<<<< HEAD
			class="switcher"
			default="0"
=======
>>>>>>> eea75c56
			label="COM_REDIRECT_MODE_LABEL"
			description="COM_REDIRECT_MODE_DESC"
			class="btn-group btn-group-yesno"
			default="0"
			>
			<option value="0">JNO</option>
			<option value="1">JYES</option>
		</field>
	</fieldset>

	<fieldset
		name="permissions"
		label="JCONFIG_PERMISSIONS_LABEL"
		description="JCONFIG_PERMISSIONS_DESC"
	>
		<field
			name="rules"
			type="rules"
			label="JCONFIG_PERMISSIONS_LABEL"
			filter="rules"
			validate="rules"
			component="com_redirect"
			section="component" 
		/>
	</fieldset>
</config><|MERGE_RESOLUTION|>--- conflicted
+++ resolved
@@ -7,14 +7,9 @@
 		<field
 			name="mode"
 			type="radio"
-<<<<<<< HEAD
-			class="switcher"
-			default="0"
-=======
->>>>>>> eea75c56
 			label="COM_REDIRECT_MODE_LABEL"
 			description="COM_REDIRECT_MODE_DESC"
-			class="btn-group btn-group-yesno"
+			class="switcher"
 			default="0"
 			>
 			<option value="0">JNO</option>
