<?php
/**
 * @package     Joomla.Administrator
 * @subpackage  com_redirect
 *
 * @copyright   Copyright (C) 2005 - 2017 Open Source Matters, Inc. All rights reserved.
 * @license     GNU General Public License version 2 or later; see LICENSE.txt
 */

defined('_JEXEC') or die;

use Joomla\Utilities\ArrayHelper;

/**
 * Utility class for creating HTML Grids.
 *
 * @since  1.6
 */
class JHtmlRedirect
{
	/**
	 * Display the published or unpublished state of an item.
	 *
	 * @param   int      $value      The state value.
	 * @param   int      $i          The ID of the item.
	 * @param   boolean  $canChange  An optional prefix for the task.
	 *
	 * @return  string
	 *
	 * @since   1.6
	 *
	 * @throws  InvalidArgumentException
	 */
	public static function published($value = 0, $i = null, $canChange = true)
	{
		// Note: $i is required but has to be an optional argument in the function call due to argument order
		if (null === $i)
		{
			throw new InvalidArgumentException('$i is a required argument in JHtmlRedirect::published');
		}

		// Array of image, task, title, action
		$states = array(
			1  => array('publish', 'links.unpublish', 'JENABLED', 'COM_REDIRECT_DISABLE_LINK'),
			0  => array('unpublish', 'links.publish', 'JDISABLED', 'COM_REDIRECT_ENABLE_LINK'),
			2  => array('archive', 'links.unpublish', 'JARCHIVED', 'JUNARCHIVE'),
			-2 => array('trash', 'links.publish', 'JTRASHED', 'COM_REDIRECT_ENABLE_LINK'),
		);

		$state = ArrayHelper::getValue($states, (int) $value, $states[0]);
		$icon  = $state[0];

		if ($canChange)
		{
<<<<<<< HEAD
			$html = '<a href="#" onclick="return listItemTask(\'cb' . $i . '\',\'' . $state[1] . '\')" class="tbody-icon hasTooltip'
				. ($value == 1 ? ' active' : '') . '" title="' . JHtml::_('tooltipText', $state[3]) . '"><span class="icon-'	. $icon . '"></span></a>';
=======
			$html = '<a href="#" onclick="return listItemTask(\'cb' . $i . '\',\'' . $state[1] . '\')" class="btn btn-micro hasTooltip'
				. ($value == 1 ? ' active' : '') . '" title="' . JHtml::_('tooltipText', $state[3])
				. '"><span class="icon-' . $icon . '" aria-hidden="true"></span></a>';
>>>>>>> 6a0871fa
		}

		return $html;
	}
}<|MERGE_RESOLUTION|>--- conflicted
+++ resolved
@@ -52,14 +52,9 @@
 
 		if ($canChange)
 		{
-<<<<<<< HEAD
 			$html = '<a href="#" onclick="return listItemTask(\'cb' . $i . '\',\'' . $state[1] . '\')" class="tbody-icon hasTooltip'
-				. ($value == 1 ? ' active' : '') . '" title="' . JHtml::_('tooltipText', $state[3]) . '"><span class="icon-'	. $icon . '"></span></a>';
-=======
-			$html = '<a href="#" onclick="return listItemTask(\'cb' . $i . '\',\'' . $state[1] . '\')" class="btn btn-micro hasTooltip'
 				. ($value == 1 ? ' active' : '') . '" title="' . JHtml::_('tooltipText', $state[3])
-				. '"><span class="icon-' . $icon . '" aria-hidden="true"></span></a>';
->>>>>>> 6a0871fa
+				. '"><span class="icon-'	. $icon . '" aria-hidden="true"></span></a>';
 		}
 
 		return $html;
