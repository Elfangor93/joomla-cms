--- conflicted
+++ resolved
@@ -96,9 +96,9 @@
 									<?php endif; ?>
 								</div>
 							<?php endif; ?>
-<<<<<<< HEAD
 							<?php else : ?>
 								<div class="alert alert-danger">
+								<span class="fa fa-exclamation-triangle" aria-hidden="true"></span><span class="sr-only"><?php echo Text::_('ERROR'); ?></span>
 									<?php echo Text::_('COM_PLUGINS_XML_ERR'); ?>
 								</div>
 							<?php endif; ?>
@@ -107,19 +107,10 @@
 						$html = LayoutHelper::render('joomla.edit.fieldset', $this);
 						echo $html ? '<hr>' . $html : '';
 						?>
-=======
-						</div>
-					<?php endif; ?>
-				<?php else : ?>
-					<div class="alert alert-danger">
-						<span class="fa fa-exclamation-triangle" aria-hidden="true"></span><span class="sr-only"><?php echo Text::_('ERROR'); ?></span>
-						<?php echo Text::_('COM_PLUGINS_XML_ERR'); ?>
->>>>>>> e532da89
 					</div>
 				</div>
 			</div>
 			<div class="col-md-3">
-<<<<<<< HEAD
 				<?php echo LayoutHelper::render('joomla.edit.global', $this); ?>
 				<div class="form-vertical form-no-margin">
 					<div class="form-group">
@@ -133,51 +124,10 @@
 					<div class="form-group">
 						<?php echo $this->form->getLabel('element'); ?>
 						<?php echo $this->form->getInput('element'); ?>
-=======
-				<div class="card card-light">
-					<div class="card-body">
-						<?php
-						// Set main fields.
-						$this->fields = array(
-							'enabled',
-							'access',
-						); ?>
-						<?php echo LayoutHelper::render('joomla.edit.global', $this); ?>
-						<div class="form-vertical form-no-margin">
-							<div class="control-group">
-								<div class="control-label">
-									<?php echo $this->form->getLabel('ordering'); ?>
-								</div>
-								<div class="controls">
-									<?php echo $this->form->getInput('ordering'); ?>
-								</div>
-							</div>
-							<div class="control-group">
-								<div class="control-label">
-									<?php echo $this->form->getLabel('folder'); ?>
-								</div>
-								<div class="controls">
-									<?php echo $this->form->getInput('folder'); ?>
-								</div>
-							</div>
-							<div class="control-group">
-								<div class="control-label">
-									<?php echo $this->form->getLabel('element'); ?>
-								</div>
-								<div class="controls">
-									<?php echo $this->form->getInput('element'); ?>
-								</div>
-							</div>
-							<div class="control-group">
-								<div class="control-label">
-									<?php echo $this->form->getLabel('note'); ?>
-								</div>
-								<div class="controls">
-									<?php echo $this->form->getInput('note'); ?>
-								</div>
-							</div>
-						</div>
->>>>>>> f6bfce94c1e54880684bad3a6587df690cbcfba5
+					</div>
+					<div class="control-group">
+						<?php echo $this->form->getLabel('note'); ?>
+						<?php echo $this->form->getInput('note'); ?>
 					</div>
 				</div>
 			</div>
