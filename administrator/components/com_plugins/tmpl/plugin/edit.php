--- conflicted
+++ resolved
@@ -111,41 +111,17 @@
 				</div>
 			</div>
 			<div class="col-md-3">
-<<<<<<< HEAD
-				<?php echo LayoutHelper::render('joomla.edit.global', $this); ?>
-				<div class="form-vertical form-no-margin">
-					<div class="form-group">
-						<?php echo $this->form->getLabel('ordering'); ?>
-						<?php echo $this->form->getInput('ordering'); ?>
-					</div>
-					<div class="form-group">
-						<?php echo $this->form->getLabel('folder'); ?>
-						<?php echo $this->form->getInput('folder'); ?>
-					</div>
-					<div class="form-group">
-						<?php echo $this->form->getLabel('element'); ?>
-						<?php echo $this->form->getInput('element'); ?>
-					</div>
-					<div class="control-group">
-						<?php echo $this->form->getLabel('note'); ?>
-						<?php echo $this->form->getInput('note'); ?>
-=======
-				<div class="card card-light">
-					<div class="card-body">
-						<?php
-						// Set main fields.
-						$this->fields = array(
-							'enabled',
-							'access',
-							'ordering',
-							'folder',
-							'element',
-							'note',
-						); ?>
-						<?php echo LayoutHelper::render('joomla.edit.global', $this); ?>
->>>>>>> 1c8e2368
-					</div>
-				</div>
+			<?php
+			// Set main fields.
+			$this->fields = array(
+				'enabled',
+				'access',
+				'ordering',
+				'folder',
+				'element',
+				'note',
+			); ?>
+			<?php echo LayoutHelper::render('joomla.edit.global', $this); ?>
 			</div>
 		</div>
 		<?php echo HTMLHelper::_('uitab.endTab'); ?>
