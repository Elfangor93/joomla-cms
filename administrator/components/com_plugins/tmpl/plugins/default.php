--- conflicted
+++ resolved
@@ -109,16 +109,12 @@
 							<?php endif; ?>
 							<?php if ($canEdit) : ?>
 								<a class="hasTooltip" href="<?php echo Route::_('index.php?option=com_plugins&task=plugin.edit&extension_id=' . (int) $item->extension_id); ?>" title="<?php echo Text::_('JACTION_EDIT'); ?> <?php echo $this->escape(addslashes($item->name)); ?>">
-<<<<<<< HEAD
 									<?php echo $item->name; ?></a>
-=======
-									<?php echo $editIcon; ?><?php echo $item->name; ?></a>
 									<?php if (!empty($item->note)) : ?>
 										<div class="small">
 											<?php echo Text::sprintf('JGLOBAL_LIST_NOTE', $this->escape($item->note)); ?>
 										</div>
 									<?php endif; ?>
->>>>>>> f6bfce94
 							<?php else : ?>
 									<?php echo $item->name; ?>
 							<?php endif; ?>
