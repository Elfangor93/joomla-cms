--- conflicted
+++ resolved
@@ -109,14 +109,8 @@
 								<?php echo HTMLHelper::_('jgrid.checkedout', $i, $item->editor, $item->checked_out_time, 'plugins.', $canCheckin); ?>
 							<?php endif; ?>
 							<?php if ($canEdit) : ?>
-<<<<<<< HEAD
-								<a class="hasTooltip" href="<?php echo Route::_('index.php?option=com_plugins&task=plugin.edit&extension_id=' . (int) $item->extension_id); ?>" title="<?php echo Text::_('JACTION_EDIT'); ?> <?php echo $this->escape(addslashes($item->name)); ?>">
+								<a href="<?php echo Route::_('index.php?option=com_plugins&task=plugin.edit&extension_id=' . (int) $item->extension_id); ?>" title="<?php echo Text::_('JACTION_EDIT'); ?> <?php echo $this->escape(addslashes($item->name)); ?>">
 									<?php echo $item->name; ?></a>
-=======
-								<?php $editIcon = $item->checked_out ? '' : '<span class="fa fa-pen-square mr-2" aria-hidden="true"></span>'; ?>
-								<a href="<?php echo Route::_('index.php?option=com_plugins&task=plugin.edit&extension_id=' . (int) $item->extension_id); ?>" title="<?php echo Text::_('JACTION_EDIT'); ?> <?php echo $this->escape(addslashes($item->name)); ?>">
-									<?php echo $editIcon; ?><?php echo $item->name; ?></a>
->>>>>>> 0737953a
 									<?php if (!empty($item->note)) : ?>
 										<div class="small">
 											<?php echo Text::sprintf('JGLOBAL_LIST_NOTE', $this->escape($item->note)); ?>
