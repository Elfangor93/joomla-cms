<?php
/**
 * @package     Joomla.Administrator
 * @subpackage  com_plugins
 *
 * @copyright   Copyright (C) 2005 - 2019 Open Source Matters, Inc. All rights reserved.
 * @license     GNU General Public License version 2 or later; see LICENSE.txt
 */

namespace Joomla\Component\Plugins\Administrator\Controller;

defined('_JEXEC') or die;

use Joomla\CMS\Language\Text;
use Joomla\CMS\MVC\Controller\AdminController;
use Joomla\CMS\Response\JsonResponse;

/**
 * Plugins list controller class.
 *
 * @since  1.6
 */
class PluginsController extends AdminController
{
	/**
	 * Method to get a model object, loading it if required.
	 *
	 * @param   string  $name    The model name. Optional.
	 * @param   string  $prefix  The class prefix. Optional.
	 * @param   array   $config  Configuration array for model. Optional.
	 *
	 * @return  object  The model.
	 *
	 * @since   1.6
	 */
	public function getModel($name = 'Plugin', $prefix = 'Administrator', $config = array('ignore_request' => true))
	{
		return parent::getModel($name, $prefix, $config);
	}

	/**
	 * Method to get the number of activated plugins
<<<<<<< HEAD
=======
	 *
	 * @return  integer  The amount of items
>>>>>>> 534f738a
	 *
	 * @since   4.0
	 */
	public function getQuickiconContent()
	{
		$model = $this->getModel('Plugins');

		$model->setState('filter.enabled', 1);

		$amount = (int) $model->getTotal();

		$result = [];

		$result['amount'] = $amount;
		$result['sronly'] = Text::plural('COM_PLUGINS_N_QUICKICON_SRONLY', $amount);
		$result['name'] = Text::plural('COM_PLUGINS_N_QUICKICON', $amount);

		echo new JsonResponse($result);
	}
}<|MERGE_RESOLUTION|>--- conflicted
+++ resolved
@@ -40,11 +40,8 @@
 
 	/**
 	 * Method to get the number of activated plugins
-<<<<<<< HEAD
-=======
 	 *
-	 * @return  integer  The amount of items
->>>>>>> 534f738a
+	 * @return  string  The JSON-encoded amount of items
 	 *
 	 * @since   4.0
 	 */
