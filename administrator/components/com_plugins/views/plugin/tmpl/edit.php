--- conflicted
+++ resolved
@@ -50,19 +50,11 @@
 							}
 							?>
 						</h3>
-<<<<<<< HEAD
 						<div class="info-labels mb-1">
-							<span class="badge badge-default hasTooltip" title="<?php echo JHtml::tooltipText('COM_PLUGINS_FIELD_FOLDER_LABEL', 'COM_PLUGINS_FIELD_FOLDER_DESC'); ?>">
+							<span class="badge badge-default hasTooltip" title="<?php echo JHtml::_('tooltipText', 'COM_PLUGINS_FIELD_FOLDER_LABEL', 'COM_PLUGINS_FIELD_FOLDER_DESC'); ?>">
 								<?php echo $this->form->getValue('folder'); ?>
 							</span> /
-							<span class="badge badge-default hasTooltip" title="<?php echo JHtml::tooltipText('COM_PLUGINS_FIELD_ELEMENT_LABEL', 'COM_PLUGINS_FIELD_ELEMENT_DESC'); ?>">
-=======
-						<div class="info-labels">
-							<span class="label hasTooltip" title="<?php echo JHtml::_('tooltipText', 'COM_PLUGINS_FIELD_FOLDER_LABEL', 'COM_PLUGINS_FIELD_FOLDER_DESC'); ?>">
-								<?php echo $this->form->getValue('folder'); ?>
-							</span> /
-							<span class="label hasTooltip" title="<?php echo JHtml::_('tooltipText', 'COM_PLUGINS_FIELD_ELEMENT_LABEL', 'COM_PLUGINS_FIELD_ELEMENT_DESC'); ?>">
->>>>>>> 76820197
+							<span class="badge badge-default hasTooltip" title="<?php echo JHtml::_('tooltipText', 'COM_PLUGINS_FIELD_ELEMENT_LABEL', 'COM_PLUGINS_FIELD_ELEMENT_DESC'); ?>">
 								<?php echo $this->form->getValue('element'); ?>
 							</span>
 						</div>
