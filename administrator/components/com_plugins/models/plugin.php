--- conflicted
+++ resolved
@@ -144,11 +144,6 @@
 
 		if (!isset($this->_cache[$pk]))
 		{
-<<<<<<< HEAD
-=======
-			$false = false;
-
->>>>>>> 095c4a1f
 			// Get a row instance.
 			$table = $this->getTable();
 
