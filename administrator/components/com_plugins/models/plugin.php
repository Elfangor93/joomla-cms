<?php
/**
 * @package     Joomla.Administrator
 * @subpackage  com_plugins
 *
 * @copyright   Copyright (C) 2005 - 2014 Open Source Matters, Inc. All rights reserved.
 * @license     GNU General Public License version 2 or later; see LICENSE.txt
 */

defined('_JEXEC') or die;

use Joomla\Registry\Registry;

/**
 * Plugin model.
 *
 * @since  1.6
 */
class PluginsModelPlugin extends JModelAdmin
{
	/**
	 * @var     string  The help screen key for the module.
	 * @since   1.6
	 */
	protected $helpKey = 'JHELP_EXTENSIONS_PLUGIN_MANAGER_EDIT';

	/**
	 * @var     string  The help screen base URL for the module.
	 * @since   1.6
	 */
	protected $helpURL;

	/**
	 * @var     array  An array of cached plugin items.
	 * @since   1.6
	 */
	protected $_cache;

	/**
	 * @var     string  The event to trigger after saving the data.
	 * @since   1.6
	 */
	protected $event_after_save = 'onExtensionAfterSave';

	/**
	 * @var     string  The event to trigger after before the data.
	 * @since   1.6
	 */
	protected $event_before_save = 'onExtensionBeforeSave';

	/**
	 * Method to get the record form.
	 *
	 * @param   array    $data      Data for the form.
	 * @param   boolean  $loadData  True if the form is to load its own data (default case), false if not.
	 *
<<<<<<< HEAD
	 * @return  JForm	A JForm object on success, false on failure
=======
	 * @return  JForm	A JForm object on success, false on failure.
	 *
>>>>>>> 96744b30
	 * @since   1.6
	 */
	public function getForm($data = array(), $loadData = true)
	{
		// The folder and element vars are passed when saving the form.
		if (empty($data))
		{
			$item		= $this->getItem();
			$folder		= $item->folder;
			$element	= $item->element;
		}
		else
		{
			$folder		= JArrayHelper::getValue($data, 'folder', '', 'cmd');
			$element	= JArrayHelper::getValue($data, 'element', '', 'cmd');
		}

		// These variables are used to add data from the plugin XML files.
		$this->setState('item.folder',	$folder);
		$this->setState('item.element',	$element);

		// Get the form.
		$form = $this->loadForm('com_plugins.plugin', 'plugin', array('control' => 'jform', 'load_data' => $loadData));

		if (empty($form))
		{
			return false;
		}

		// Modify the form based on access controls.
		if (!$this->canEditState((object) $data))
		{
			// Disable fields for display.
			$form->setFieldAttribute('ordering', 'disabled', 'true');
			$form->setFieldAttribute('enabled', 'disabled', 'true');

			// Disable fields while saving.
			// The controller has already verified this is a record you can edit.
			$form->setFieldAttribute('ordering', 'filter', 'unset');
			$form->setFieldAttribute('enabled', 'filter', 'unset');
		}

		return $form;
	}

	/**
	 * Method to get the data that should be injected in the form.
	 *
	 * @return  mixed  The data for the form.
	 *
	 * @since   1.6
	 */
	protected function loadFormData()
	{
		// Check the session for previously entered form data.
		$data = JFactory::getApplication()->getUserState('com_plugins.edit.plugin.data', array());

		if (empty($data))
		{
			$data = $this->getItem();
		}

		$this->preprocessData('com_plugins.plugin', $data);

		return $data;
	}

	/**
	 * Method to get a single record.
	 *
	 * @param   integer  $pk  The id of the primary key.
	 *
	 * @return  mixed  Object on success, false on failure.
	 */
	public function getItem($pk = null)
	{
		$pk = (!empty($pk)) ? $pk : (int) $this->getState('plugin.id');

		if (!isset($this->_cache[$pk]))
		{
			$false	= false;

			// Get a row instance.
			$table = $this->getTable();

			// Attempt to load the row.
			$return = $table->load($pk);

			// Check for a table object error.
			if ($return === false && $table->getError())
			{
				$this->setError($table->getError());

				return $false;
			}

			// Convert to the JObject before adding other data.
			$properties = $table->getProperties(1);
			$this->_cache[$pk] = JArrayHelper::toObject($properties, 'JObject');

			// Convert the params field to an array.
			$registry = new Registry;
			$registry->loadString($table->params);
			$this->_cache[$pk]->params = $registry->toArray();

			// Get the plugin XML.
			$path = JPath::clean(JPATH_PLUGINS . '/' . $table->folder . '/' . $table->element . '/' . $table->element . '.xml');

			if (file_exists($path))
			{
				$this->_cache[$pk]->xml = simplexml_load_file($path);
			}
			else
			{
				$this->_cache[$pk]->xml = null;
			}
		}

		return $this->_cache[$pk];
	}

	/**
	 * Returns a reference to the Table object, always creating it.
	 *
	 * @param   string  $type    The table type to instantiate.
	 * @param   string  $prefix  A prefix for the table class name. Optional.
	 * @param   array   $config  Configuration array for model. Optional.
	 *
	 * @return  JTable	A database object
	 */
	public function getTable($type = 'Extension', $prefix = 'JTable', $config = array())
	{
		return JTable::getInstance($type, $prefix, $config);
	}

	/**
	 * Auto-populate the model state.
	 *
	 * Note. Calling getState in this method will result in recursion.
	 *
	 * @return  void
	 *
	 * @since   1.6
	 */
	protected function populateState()
	{
		// Execute the parent method.
		parent::populateState();

		$app = JFactory::getApplication('administrator');

		// Load the User state.
		$pk = $app->input->getInt('extension_id');
		$this->setState('plugin.id', $pk);
	}

	/**
	 * Preprocess the form.
	 *
	 * @param   JForm   $form   A form object.
	 * @param   mixed   $data   The data expected for the form.
	 * @param   string  $group  Cache group name.
	 *
	 * @return  mixed  True if successful.
	 *
	 * @throws	Exception if there is an error in the form event.
	 * @since   1.6
	 */
	protected function preprocessForm(JForm $form, $data, $group = 'content')
	{
		jimport('joomla.filesystem.path');

		$folder		= $this->getState('item.folder');
		$element	= $this->getState('item.element');
		$lang		= JFactory::getLanguage();

		// Load the core and/or local language sys file(s) for the ordering field.
		$db = JFactory::getDbo();
		$query = $db->getQuery(true)
			->select($db->quoteName('element'))
			->from($db->quoteName('#__extensions'))
			->where($db->quoteName('type') . ' = ' . $db->quote('plugin'))
			->where($db->quoteName('folder') . ' = ' . $db->quote($folder));
		$db->setQuery($query);
		$elements = $db->loadColumn();

		foreach ($elements as $elementa)
		{
				$lang->load('plg_' . $folder . '_' . $elementa . '.sys', JPATH_ADMINISTRATOR, null, false, true)
			||	$lang->load('plg_' . $folder . '_' . $elementa . '.sys', JPATH_PLUGINS . '/' . $folder . '/' . $elementa, null, false, true);
		}

		if (empty($folder) || empty($element))
		{
			$app = JFactory::getApplication();
			$app->redirect(JRoute::_('index.php?option=com_plugins&view=plugins', false));
		}

		$formFile = JPath::clean(JPATH_PLUGINS . '/' . $folder . '/' . $element . '/' . $element . '.xml');

		if (!file_exists($formFile))
		{
			throw new Exception(JText::sprintf('COM_PLUGINS_ERROR_FILE_NOT_FOUND', $element . '.xml'));
		}

		// Load the core and/or local language file(s).
			$lang->load('plg_' . $folder . '_' . $element, JPATH_ADMINISTRATOR, null, false, true)
		||	$lang->load('plg_' . $folder . '_' . $element, JPATH_PLUGINS . '/' . $folder . '/' . $element, null, false, true);

		if (file_exists($formFile))
		{
			// Get the plugin form.
			if (!$form->loadFile($formFile, false, '//config'))
			{
				throw new Exception(JText::_('JERROR_LOADFILE_FAILED'));
			}
		}

		// Attempt to load the xml file.
		if (!$xml = simplexml_load_file($formFile))
		{
			throw new Exception(JText::_('JERROR_LOADFILE_FAILED'));
		}

		// Get the help data from the XML file if present.
		$help = $xml->xpath('/extension/help');

		if (!empty($help))
		{
			$helpKey = trim((string) $help[0]['key']);
			$helpURL = trim((string) $help[0]['url']);

			$this->helpKey = $helpKey ? $helpKey : $this->helpKey;
			$this->helpURL = $helpURL ? $helpURL : $this->helpURL;
		}

		// Trigger the default form events.
		parent::preprocessForm($form, $data, $group);
	}

	/**
	 * A protected method to get a set of ordering conditions.
	 *
	 * @param   object  $table  A record object.
	 *
	 * @return  array  An array of conditions to add to add to ordering queries.
	 *
	 * @since   1.6
	 */
	protected function getReorderConditions($table)
	{
		$condition = array();
		$condition[] = 'type = ' . $this->_db->quote($table->type);
		$condition[] = 'folder = ' . $this->_db->quote($table->folder);

		return $condition;
	}

	/**
	 * Override method to save the form data.
	 *
	 * @param   array  $data  The form data.
	 *
	 * @return  boolean  True on success.
	 *
	 * @since   1.6
	 */
	public function save($data)
	{
		// Load the extension plugin group.
		JPluginHelper::importPlugin('extension');

		// Setup type.
		$data['type'] = 'plugin';

		return parent::save($data);
	}

	/**
	 * Get the necessary data to load an item help screen.
	 *
	 * @return  object  An object with key, url, and local properties for loading the item help screen.
	 *
	 * @since   1.6
	 */
	public function getHelp()
	{
		return (object) array('key' => $this->helpKey, 'url' => $this->helpURL);
	}

	/**
	 * Custom clean cache method, plugins are cached in 2 places for different clients.
	 *
	 * @param   string   $group      Cache group name.
	 * @param   integer  $client_id  Application client id.
	 *
	 * @return  void
	 *
	 * @since   1.6
	 */
	protected function cleanCache($group = null, $client_id = 0)
	{
		parent::cleanCache('com_plugins');
	}
}<|MERGE_RESOLUTION|>--- conflicted
+++ resolved
@@ -54,12 +54,8 @@
 	 * @param   array    $data      Data for the form.
 	 * @param   boolean  $loadData  True if the form is to load its own data (default case), false if not.
 	 *
-<<<<<<< HEAD
-	 * @return  JForm	A JForm object on success, false on failure
-=======
 	 * @return  JForm	A JForm object on success, false on failure.
 	 *
->>>>>>> 96744b30
 	 * @since   1.6
 	 */
 	public function getForm($data = array(), $loadData = true)
