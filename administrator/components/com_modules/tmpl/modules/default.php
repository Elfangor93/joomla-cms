<?php
/**
 * @package     Joomla.Administrator
 * @subpackage  com_modules
 *
 * @copyright   Copyright (C) 2005 - 2019 Open Source Matters, Inc. All rights reserved.
 * @license     GNU General Public License version 2 or later; see LICENSE.txt
 */

defined('_JEXEC') or die;

use Joomla\CMS\Factory;
use Joomla\CMS\Helper\ModuleHelper;
use Joomla\CMS\HTML\HTMLHelper;
use Joomla\CMS\Language\Multilanguage;
use Joomla\CMS\Language\Text;
use Joomla\CMS\Layout\LayoutHelper;
use Joomla\CMS\Router\Route;
use Joomla\CMS\Session\Session;

HTMLHelper::_('behavior.multiselect');

$clientId  = (int) $this->state->get('client_id', 0);
$user      = Factory::getUser();
$listOrder = $this->escape($this->state->get('list.ordering'));
$listDirn  = $this->escape($this->state->get('list.direction'));
$saveOrder = ($listOrder == 'a.ordering');

if ($saveOrder && !empty($this->items))
{
	$saveOrderingUrl = 'index.php?option=com_modules&task=modules.saveOrderAjax&tmpl=component&' . Session::getFormToken() . '=1';
	HTMLHelper::_('draggablelist.draggable');
}
?>
<form action="<?php echo Route::_('index.php?option=com_modules&view=modules&client_id=' . $clientId); ?>" method="post" name="adminForm" id="adminForm">
	<div id="j-main-container" class="j-main-container">
		<?php echo LayoutHelper::render('joomla.searchtools.default', array('view' => $this)); ?>
		<?php if ($this->total > 0) : ?>
			<table class="table" id="moduleList">
				<caption id="captionTable" class="sr-only">
					<?php echo Text::_('COM_MODULES_TABLE_CAPTION'); ?>, <?php echo Text::_('JGLOBAL_SORTED_BY'); ?>
				</caption>
				<thead>
					<tr>
						<td style="width:1%" class="text-center">
							<?php echo HTMLHelper::_('grid.checkall'); ?>
						</td>
						<th scope="col" style="width:1%" class="text-center d-none d-md-table-cell">
							<?php echo HTMLHelper::_('searchtools.sort', '', 'a.ordering', $listDirn, $listOrder, null, 'asc', 'JGRID_HEADING_ORDERING', 'icon-menu-2'); ?>
						</th>
						<th scope="col" style="width:1%; min-width:85px" class="text-center">
							<?php echo HTMLHelper::_('searchtools.sort', 'JSTATUS', 'a.published', $listDirn, $listOrder); ?>
						</th>
						<th scope="col" class="title">
							<?php echo HTMLHelper::_('searchtools.sort', 'JGLOBAL_TITLE', 'a.title', $listDirn, $listOrder); ?>
						</th>
						<th scope="col" style="width:10%" class="d-none d-md-table-cell">
							<?php echo HTMLHelper::_('searchtools.sort', 'COM_MODULES_HEADING_POSITION', 'a.position', $listDirn, $listOrder); ?>
						</th>
						<th scope="col" style="width:10%" class="d-none d-md-table-cell">
							<?php echo HTMLHelper::_('searchtools.sort', 'COM_MODULES_HEADING_MODULE', 'name', $listDirn, $listOrder); ?>
						</th>
						<?php if ($clientId === 0) : ?>
						<th scope="col" style="width:10%" class="d-none d-md-table-cell">
							<?php echo HTMLHelper::_('searchtools.sort', 'COM_MODULES_HEADING_PAGES', 'pages', $listDirn, $listOrder); ?>
						</th>
						<?php endif; ?>
						<th scope="col" style="width:10%" class="d-none d-md-table-cell">
							<?php echo HTMLHelper::_('searchtools.sort', 'JGRID_HEADING_ACCESS', 'ag.title', $listDirn, $listOrder); ?>
						</th>
						<?php if (($clientId === 0) && (Multilanguage::isEnabled())) : ?>
						<th scope="col" style="width:10%" class="d-none d-md-table-cell text-center">
							<?php echo HTMLHelper::_('searchtools.sort', 'JGRID_HEADING_LANGUAGE', 'l.title', $listDirn, $listOrder); ?>
						</th>
						<?php elseif ($clientId === 1 && ModuleHelper::isAdminMultilang()) : ?>
						<th scope="col" width="10%" class="d-none d-md-table-cell">
							<?php echo HTMLHelper::_('searchtools.sort', 'JGRID_HEADING_LANGUAGE', 'a.language', $listDirn, $listOrder); ?>
						</th>
						<?php endif; ?>
						<th scope="col" style="width:5%" class="d-none d-md-table-cell">
							<?php echo HTMLHelper::_('searchtools.sort', 'JGRID_HEADING_ID', 'a.id', $listDirn, $listOrder); ?>
						</th>
					</tr>
				</thead>
				<tbody <?php if ($saveOrder) :?> class="js-draggable" data-url="<?php echo $saveOrderingUrl; ?>" data-direction="<?php echo strtolower($listDirn); ?>" data-nested="false"<?php endif; ?>>
				<?php foreach ($this->items as $i => $item) :
					$ordering   = ($listOrder == 'a.ordering');
					$canCreate  = $user->authorise('core.create',     'com_modules');
					$canEdit    = $user->authorise('core.edit',		  'com_modules.module.' . $item->id);
					$canCheckin = $user->authorise('core.manage',     'com_checkin') || $item->checked_out == $user->get('id')|| $item->checked_out == 0;
					$canChange  = $user->authorise('core.edit.state', 'com_modules.module.' . $item->id) && $canCheckin;
				?>
					<tr class="row<?php echo $i % 2; ?>" data-dragable-group="<?php echo $item->position ?: 'none'; ?>">
						<td class="text-center">
							<?php if ($item->enabled > 0) : ?>
								<?php echo HTMLHelper::_('grid.id', $i, $item->id); ?>
							<?php endif; ?>
						</td>
						<td class="order text-center d-none d-md-table-cell">
							<?php
							$iconClass = '';
							if (!$canChange)
							{
								$iconClass = ' inactive';
							}
							elseif (!$saveOrder)
							{
								$iconClass = ' inactive tip-top hasTooltip" title="' . HTMLHelper::_('tooltipText', 'JORDERINGDISABLED');
							}
							?>
							<span class="sortable-handler<?php echo $iconClass; ?>">
								<span class="fa fa-ellipsis-v"></span>
							</span>
							<?php if ($canChange && $saveOrder) : ?>
								<input type="text" style="display:none" name="order[]" size="5" value="<?php echo $item->ordering; ?>" class="width-20 text-area-order">
							<?php endif; ?>
						</td>
						<td class="text-center">
<<<<<<< HEAD
							<div class="btn-group">
=======
							<?php if ($item->enabled > 0) : ?>
								<?php echo HTMLHelper::_('grid.id', $i, $item->id); ?>
							<?php endif; ?>
						</td>
						<td class="text-center">
>>>>>>> c0f837c9
							<?php // Check if extension is enabled ?>
							<?php if ($item->enabled > 0) : ?>
								<?php echo HTMLHelper::_('jgrid.published', $item->published, $i, 'modules.', $canChange, 'cb', $item->publish_up, $item->publish_down); ?>
							<?php else : ?>
								<?php // Extension is not enabled, show a message that indicates this. ?>
								<span class="tbody-icon hasTooltip" title="<?php echo Text::sprintf('COM_MODULES_MSG_MANAGE_EXTENSION_DISABLED', $this->escape($item->name)); ?>">
									<span class="icon-ban-circle" aria-hidden="true"></span>
								</span>
							<?php endif; ?>
						</td>
						<th scope="row" class="has-context">
							<div>
								<?php if ($item->checked_out) : ?>
									<?php echo HTMLHelper::_('jgrid.checkedout', $i, $item->editor, $item->checked_out_time, 'modules.', $canCheckin); ?>
								<?php endif; ?>
								<?php if ($canEdit) : ?>
									<a class="hasTooltip" href="<?php echo Route::_('index.php?option=com_modules&task=module.edit&id=' . (int) $item->id); ?>" title="<?php echo Text::_('JACTION_EDIT'); ?> <?php echo $this->escape(addslashes($item->title)); ?>">
										<?php echo $this->escape($item->title); ?></a>
								<?php else : ?>
									<?php echo $this->escape($item->title); ?>
								<?php endif; ?>

								<?php if (!empty($item->note)) : ?>
									<div class="small">
										<?php echo Text::sprintf('JGLOBAL_LIST_NOTE', $this->escape($item->note)); ?>
									</div>
								<?php endif; ?>
							</div>
						</th>
						<td class="d-none d-md-table-cell">
							<?php if ($item->position) : ?>
								<span class="badge badge-info">
									<?php echo $item->position; ?>
								</span>
							<?php else : ?>
								<span class="badge badge-secondary">
									<?php echo Text::_('JNONE'); ?>
								</span>
							<?php endif; ?>
						</td>
						<td class="small d-none d-md-table-cell">
							<?php echo $item->name; ?>
						</td>
						<?php if ($clientId === 0) : ?>
						<td class="small d-none d-md-table-cell">
							<?php echo $item->pages; ?>
						</td>
						<?php endif; ?>
						<td class="small d-none d-md-table-cell">
							<?php echo $this->escape($item->access_level); ?>
						</td>
						<?php if (($clientId === 0) && (Multilanguage::isEnabled())) : ?>
						<td class="small d-none d-md-table-cell text-center">
							<?php echo LayoutHelper::render('joomla.content.language', $item); ?>
						</td>
						<?php elseif ($clientId === 1 && ModuleHelper::isAdminMultilang()) : ?>
							<td class="small d-none d-md-table-cell">
								<?php if ($item->language == ''):?>
									<?php echo Text::_('JUNDEFINED'); ?>
								<?php elseif ($item->language == '*'):?>
									<?php echo Text::alt('JALL', 'language'); ?>
								<?php else:?>
									<?php echo $this->escape($item->language); ?>
								<?php endif; ?>
							</td>
						<?php endif; ?>
						<td class="d-none d-md-table-cell">
							<?php echo (int) $item->id; ?>
						</td>
					</tr>
					<?php endforeach; ?>
				</tbody>
			</table>

			<?php // load the pagination. ?>
			<?php echo $this->pagination->getListFooter(); ?>

		<?php endif; ?>

		<?php // Load the batch processing form. ?>
		<?php if ($user->authorise('core.create', 'com_modules')
			&& $user->authorise('core.edit', 'com_modules')
			&& $user->authorise('core.edit.state', 'com_modules')) : ?>
			<?php echo HTMLHelper::_(
				'bootstrap.renderModal',
				'collapseModal',
				array(
					'title'  => Text::_('COM_MODULES_BATCH_OPTIONS'),
					'footer' => $this->loadTemplate('batch_footer'),
				),
				$this->loadTemplate('batch_body')
			); ?>
		<?php endif; ?>
		<input type="hidden" name="task" value="">
		<input type="hidden" name="boxchecked" value="0">
		<?php echo HTMLHelper::_('form.token'); ?>
	</div>
</form><|MERGE_RESOLUTION|>--- conflicted
+++ resolved
@@ -116,15 +116,6 @@
 							<?php endif; ?>
 						</td>
 						<td class="text-center">
-<<<<<<< HEAD
-							<div class="btn-group">
-=======
-							<?php if ($item->enabled > 0) : ?>
-								<?php echo HTMLHelper::_('grid.id', $i, $item->id); ?>
-							<?php endif; ?>
-						</td>
-						<td class="text-center">
->>>>>>> c0f837c9
 							<?php // Check if extension is enabled ?>
 							<?php if ($item->enabled > 0) : ?>
 								<?php echo HTMLHelper::_('jgrid.published', $item->published, $i, 'modules.', $canChange, 'cb', $item->publish_up, $item->publish_down); ?>
