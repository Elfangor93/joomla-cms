<?php
/**
 * @package     Joomla.Administrator
 * @subpackage  com_modules
 *
 * @copyright   Copyright (C) 2005 - 2019 Open Source Matters, Inc. All rights reserved.
 * @license     GNU General Public License version 2 or later; see LICENSE.txt
 */

defined('_JEXEC') or die;

use Joomla\CMS\Factory;
use Joomla\CMS\HTML\HTMLHelper;
use Joomla\CMS\Language\Text;
use Joomla\CMS\Layout\LayoutHelper;
use Joomla\CMS\Router\Route;

HTMLHelper::_('behavior.formvalidator');
HTMLHelper::_('behavior.combobox');
HTMLHelper::_('behavior.keepalive');
HTMLHelper::_('behavior.tabstate');

$hasContent = isset($this->item->xml->customContent);
$hasContentFieldName = 'content';

// For a later improvement
if ($hasContent)
{
	$hasContentFieldName = 'content';
}

// Get Params Fieldsets
$this->fieldsets = $this->form->getFieldsets('params');
$this->useCoreUI = true;

Text::script('JYES');
Text::script('JNO');
Text::script('JALL');
Text::script('JTRASHED');

Factory::getDocument()->addScriptOptions('module-edit', ['itemId' => $this->item->id, 'state' => (int) $this->item->id == 0 ? 'Add' : 'Edit']);
HTMLHelper::_('script', 'com_modules/admin-module-edit.min.js', array('version' => 'auto', 'relative' => true));

$input = Factory::getApplication()->input;

// In case of modal
$isModal = $input->get('layout') == 'modal' ? true : false;
$layout  = $isModal ? 'modal' : 'edit';
$tmpl    = $isModal || $input->get('tmpl', '', 'cmd') === 'component' ? '&tmpl=component' : '';

?>

<form action="<?php echo Route::_('index.php?option=com_modules&layout=' . $layout . $tmpl . '&client_id=' . $this->form->getValue('client_id') . '&id=' . (int) $this->item->id); ?>" method="post" name="adminForm" id="module-form" class="form-validate">

	<?php echo LayoutHelper::render('joomla.edit.title_alias', $this); ?>

	<div>
		<?php echo HTMLHelper::_('uitab.startTabSet', 'myTab', array('active' => 'general')); ?>

		<?php echo HTMLHelper::_('uitab.addTab', 'myTab', 'general', Text::_('COM_MODULES_MODULE')); ?>

		<div class="row">
			<div class="col-md-9">
				<div class="card card-light">
					<div class="card-body">
						<?php if ($this->item->xml) : ?>
							<?php if ($this->item->xml->description) : ?>
								<h2>
									<?php
									if ($this->item->xml)
									{
										echo ($text = (string) $this->item->xml->name) ? Text::_($text) : $this->item->module;
									}
									else
									{
										echo Text::_('COM_MODULES_ERR_XML');
									}
									?>
								</h2>
								<div class="info-labels">
									<span class="badge badge-secondary hasTooltip" title="<?php echo HTMLHelper::_('tooltipText', 'COM_MODULES_FIELD_CLIENT_ID_LABEL'); ?>">
										<?php echo $this->item->client_id == 0 ? Text::_('JSITE') : Text::_('JADMINISTRATOR'); ?>
									</span>
								</div>
								<div>
									<?php
									$this->fieldset    = 'description';
									$short_description = Text::_($this->item->xml->description);
									$this->fieldset    = 'description';
									$long_description  = LayoutHelper::render('joomla.edit.fieldset', $this);

									if (!$long_description)
									{
										$truncated = JHtmlString::truncate($short_description, 550, true, false);

										if (strlen($truncated) > 500)
										{
											$long_description  = $short_description;
											$short_description = JHtmlString::truncate($truncated, 250);

											if ($short_description == $long_description)
											{
												$long_description = '';
											}
										}
									}
									?>
									<p><?php echo $short_description; ?></p>
									<?php if ($long_description) : ?>
										<p class="readmore">
											<a href="#" onclick="document.querySelector('#tab-description').click();">
												<?php echo Text::_('JGLOBAL_SHOW_FULL_DESCRIPTION'); ?>
											</a>
										</p>
									<?php endif; ?>
								</div>
							<?php endif; ?>
						<?php else : ?>
							<div class="alert alert-danger">
								<span class="fa fa-exclamation-triangle" aria-hidden="true"></span><span class="sr-only"><?php echo Text::_('ERROR'); ?></span>
								<?php echo Text::_('COM_MODULES_ERR_XML'); ?>
							</div>
						<?php endif; ?>
						<?php
						if ($hasContent)
						{
							echo $this->form->getInput($hasContentFieldName);
						}
						$this->fieldset = 'basic';
						$html = LayoutHelper::render('joomla.edit.fieldset', $this);
						echo $html ? '<hr>' . $html : '';
						?>
					</div>
				</div>
			</div>
			<div class="col-md-3">
<<<<<<< HEAD
				<fieldset class="form-vertical form-no-margin">
					<?php echo $this->form->renderField('showtitle'); ?>
					<div class="form-group">
						<?php echo $this->form->getLabel('position'); ?>
						<?php echo $this->form->getInput('position'); ?>
					</div>
				</fieldset>
				<?php
				// Set main fields.
				$this->fields = array(
=======
				<?php
				// Set main fields.
				$this->fields = array(
					'showtitle',
					'position',
>>>>>>> 9f9ecb01
					'published',
					'publish_up',
					'publish_down',
					'access',
					'ordering',
					'language',
					'note'
				);

				?>
				<?php if ($this->item->client_id == 0) : ?>
					<?php echo LayoutHelper::render('joomla.edit.global', $this); ?>
				<?php else : ?>
					<?php echo LayoutHelper::render('joomla.edit.admin_modules', $this); ?>
				<?php endif; ?>
			</div>
		</div>
		<?php echo HTMLHelper::_('uitab.endTab'); ?>

		<?php if (isset($long_description) && $long_description != '') : ?>
			<?php echo HTMLHelper::_('uitab.addTab', 'myTab', 'description', Text::_('JGLOBAL_FIELDSET_DESCRIPTION')); ?>
			<?php echo $long_description; ?>
			<?php echo HTMLHelper::_('uitab.endTab'); ?>
		<?php endif; ?>

		<?php if ($this->item->client_id == 0) : ?>
			<?php echo HTMLHelper::_('uitab.addTab', 'myTab', 'assignment', Text::_('COM_MODULES_MENU_ASSIGNMENT')); ?>
			<?php echo $this->loadTemplate('assignment'); ?>
			<?php echo HTMLHelper::_('uitab.endTab'); ?>
		<?php endif; ?>

		<?php
		$this->fieldsets        = array();
		$this->ignore_fieldsets = array('basic', 'description');
		echo LayoutHelper::render('joomla.edit.params', $this);
		?>

		<?php if ($this->canDo->get('core.admin')) : ?>
			<?php echo HTMLHelper::_('uitab.addTab', 'myTab', 'permissions', Text::_('COM_MODULES_FIELDSET_RULES')); ?>
			<?php echo $this->form->getInput('rules'); ?>
			<?php echo HTMLHelper::_('uitab.endTab'); ?>
		<?php endif; ?>

		<?php echo HTMLHelper::_('uitab.endTabSet'); ?>

		<input type="hidden" name="task" value="">
		<input type="hidden" name="return" value="<?php echo $input->getCmd('return'); ?>">
		<?php echo HTMLHelper::_('form.token'); ?>
		<?php echo $this->form->getInput('module'); ?>
		<?php echo $this->form->getInput('client_id'); ?>
	</div>
</form><|MERGE_RESOLUTION|>--- conflicted
+++ resolved
@@ -134,24 +134,11 @@
 				</div>
 			</div>
 			<div class="col-md-3">
-<<<<<<< HEAD
-				<fieldset class="form-vertical form-no-margin">
-					<?php echo $this->form->renderField('showtitle'); ?>
-					<div class="form-group">
-						<?php echo $this->form->getLabel('position'); ?>
-						<?php echo $this->form->getInput('position'); ?>
-					</div>
-				</fieldset>
-				<?php
-				// Set main fields.
-				$this->fields = array(
-=======
 				<?php
 				// Set main fields.
 				$this->fields = array(
 					'showtitle',
 					'position',
->>>>>>> 9f9ecb01
 					'published',
 					'publish_up',
 					'publish_down',
