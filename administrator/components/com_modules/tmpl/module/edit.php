<?php
/**
 * @package     Joomla.Administrator
 * @subpackage  com_modules
 *
 * @copyright   Copyright (C) 2005 - 2019 Open Source Matters, Inc. All rights reserved.
 * @license     GNU General Public License version 2 or later; see LICENSE.txt
 */

defined('_JEXEC') or die;

use Joomla\CMS\Factory;
use Joomla\CMS\HTML\HTMLHelper;
use Joomla\CMS\Language\Text;
use Joomla\CMS\Layout\LayoutHelper;
use Joomla\CMS\Router\Route;

HTMLHelper::_('behavior.formvalidator');
HTMLHelper::_('behavior.combobox');
HTMLHelper::_('behavior.keepalive');
HTMLHelper::_('behavior.tabstate');

$hasContent = isset($this->item->xml->customContent);
$hasContentFieldName = 'content';

// For a later improvement
if ($hasContent)
{
	$hasContentFieldName = 'content';
}

// Get Params Fieldsets
$this->fieldsets = $this->form->getFieldsets('params');
$this->useCoreUI = true;

Text::script('JYES');
Text::script('JNO');
Text::script('JALL');
Text::script('JTRASHED');

Factory::getDocument()->addScriptOptions('module-edit', ['itemId' => $this->item->id, 'state' => (int) $this->item->id == 0 ? 'Add' : 'Edit']);
HTMLHelper::_('script', 'com_modules/admin-module-edit.min.js', array('version' => 'auto', 'relative' => true));

$input = Factory::getApplication()->input;

// In case of modal
$isModal = $input->get('layout') == 'modal' ? true : false;
$layout  = $isModal ? 'modal' : 'edit';
$tmpl    = $isModal || $input->get('tmpl', '', 'cmd') === 'component' ? '&tmpl=component' : '';

?>

<form action="<?php echo Route::_('index.php?option=com_modules&layout=' . $layout . $tmpl . '&client_id=' . $this->form->getValue('client_id') . '&id=' . (int) $this->item->id); ?>" method="post" name="adminForm" id="module-form" class="form-validate">

	<?php echo LayoutHelper::render('joomla.edit.title_alias', $this); ?>

	<div>
		<?php echo HTMLHelper::_('uitab.startTabSet', 'myTab', array('active' => 'general')); ?>

		<?php echo HTMLHelper::_('uitab.addTab', 'myTab', 'general', Text::_('COM_MODULES_MODULE')); ?>

		<div class="row">
<<<<<<< HEAD
			<div class="col-lg-9">
				<div class="card">
					<div class="card-body">
						<?php if ($this->item->xml) : ?>
							<?php if ($this->item->xml->description) : ?>
								<h2>
									<?php
									if ($this->item->xml)
									{
										echo ($text = (string) $this->item->xml->name) ? Text::_($text) : $this->item->module;
									}
									else
									{
										echo Text::_('COM_MODULES_ERR_XML');
									}
									?>
								</h2>
								<div class="info-labels">
									<span class="badge badge-secondary hasTooltip" title="<?php echo HTMLHelper::_('tooltipText', 'COM_MODULES_FIELD_CLIENT_ID_LABEL'); ?>">
										<?php echo $this->item->client_id == 0 ? Text::_('JSITE') : Text::_('JADMINISTRATOR'); ?>
									</span>
								</div>
								<div>
									<?php
									$this->fieldset    = 'description';
									$short_description = Text::_($this->item->xml->description);
									$this->fieldset    = 'description';
									$long_description  = LayoutHelper::render('joomla.edit.fieldset', $this);

									if (!$long_description)
=======
			<div class="col-md-9">
				<?php if ($this->item->xml) : ?>
					<?php if ($this->item->xml->description) : ?>
						<h2>
							<?php
							if ($this->item->xml)
							{
								echo ($text = (string) $this->item->xml->name) ? Text::_($text) : $this->item->module;
							}
							else
							{
								echo Text::_('COM_MODULES_ERR_XML');
							}
							?>
						</h2>
						<div class="info-labels">
							<span class="badge badge-secondary">
								<?php echo $this->item->client_id == 0 ? Text::_('JSITE') : Text::_('JADMINISTRATOR'); ?>
							</span>
						</div>
						<div>
							<?php
							$this->fieldset    = 'description';
							$short_description = Text::_($this->item->xml->description);
							$this->fieldset    = 'description';
							$long_description  = LayoutHelper::render('joomla.edit.fieldset', $this);

							if (!$long_description)
							{
								$truncated = JHtmlString::truncate($short_description, 550, true, false);

								if (strlen($truncated) > 500)
								{
									$long_description  = $short_description;
									$short_description = JHtmlString::truncate($truncated, 250);

									if ($short_description == $long_description)
>>>>>>> 0737953a
									{
										$truncated = JHtmlString::truncate($short_description, 550, true, false);

										if (strlen($truncated) > 500)
										{
											$long_description  = $short_description;
											$short_description = JHtmlString::truncate($truncated, 250);

											if ($short_description == $long_description)
											{
												$long_description = '';
											}
										}
									}
									?>
									<p><?php echo $short_description; ?></p>
									<?php if ($long_description) : ?>
										<p class="readmore">
											<a href="#" onclick="document.querySelector('#tab-description').click();">
												<?php echo Text::_('JGLOBAL_SHOW_FULL_DESCRIPTION'); ?>
											</a>
										</p>
									<?php endif; ?>
								</div>
							<?php endif; ?>
						<?php else : ?>
							<div class="alert alert-danger">
								<span class="fa fa-exclamation-triangle" aria-hidden="true"></span><span class="sr-only"><?php echo Text::_('ERROR'); ?></span>
								<?php echo Text::_('COM_MODULES_ERR_XML'); ?>
							</div>
						<?php endif; ?>
						<?php
						if ($hasContent)
						{
							echo $this->form->getInput($hasContentFieldName);
						}
						$this->fieldset = 'basic';
						$html = LayoutHelper::render('joomla.edit.fieldset', $this);
						echo $html ? '<hr>' . $html : '';
						?>
					</div>
				</div>
			</div>
			<div class="col-lg-3">
				<div class="card">
					<div class="card-body">
					<?php
					// Set main fields.
					$this->fields = array(
						'showtitle',
						'position',
						'published',
						'publish_up',
						'publish_down',
						'access',
						'ordering',
						'language',
						'note'
					);

					?>
					<?php if ($this->item->client_id == 0) : ?>
						<?php echo LayoutHelper::render('joomla.edit.global', $this); ?>
					<?php else : ?>
						<?php echo LayoutHelper::render('joomla.edit.admin_modules', $this); ?>
					<?php endif; ?>
					</div>
				</div>
			</div>
		</div>
		<?php echo HTMLHelper::_('uitab.endTab'); ?>

		<?php if (isset($long_description) && $long_description != '') : ?>
			<?php echo HTMLHelper::_('uitab.addTab', 'myTab', 'description', Text::_('JGLOBAL_FIELDSET_DESCRIPTION')); ?>
			<?php echo $long_description; ?>
			<?php echo HTMLHelper::_('uitab.endTab'); ?>
		<?php endif; ?>

		<?php if ($this->item->client_id == 0) : ?>
			<?php echo HTMLHelper::_('uitab.addTab', 'myTab', 'assignment', Text::_('COM_MODULES_MENU_ASSIGNMENT')); ?>
			<fieldset id="fieldset-assignment" class="options-fieldset option-fieldset-full">
				<legend><?php echo Text::_('COM_MODULES_MENU_ASSIGNMENT'); ?></legend>
				<?php echo $this->loadTemplate('assignment'); ?>
			</fieldset>
			<?php echo HTMLHelper::_('uitab.endTab'); ?>
		<?php endif; ?>

		<?php
		$this->fieldsets        = array();
		$this->ignore_fieldsets = array('basic', 'description');
		echo LayoutHelper::render('joomla.edit.params', $this);
		?>

		<?php if ($this->canDo->get('core.admin')) : ?>
			<?php echo HTMLHelper::_('uitab.addTab', 'myTab', 'permissions', Text::_('COM_MODULES_FIELDSET_RULES')); ?>
			<fieldset id="fieldset-permissions" class="options-fieldset option-fieldset-full">
				<legend><?php echo Text::_('COM_MODULES_FIELDSET_RULES'); ?></legend>
				<?php echo $this->form->getInput('rules'); ?>
			</fieldset>
			<?php echo HTMLHelper::_('uitab.endTab'); ?>
		<?php endif; ?>

		<?php echo HTMLHelper::_('uitab.endTabSet'); ?>

		<input type="hidden" name="task" value="">
		<input type="hidden" name="return" value="<?php echo $input->getCmd('return'); ?>">
		<?php echo HTMLHelper::_('form.token'); ?>
		<?php echo $this->form->getInput('module'); ?>
		<?php echo $this->form->getInput('client_id'); ?>
	</div>
</form><|MERGE_RESOLUTION|>--- conflicted
+++ resolved
@@ -60,7 +60,6 @@
 		<?php echo HTMLHelper::_('uitab.addTab', 'myTab', 'general', Text::_('COM_MODULES_MODULE')); ?>
 
 		<div class="row">
-<<<<<<< HEAD
 			<div class="col-lg-9">
 				<div class="card">
 					<div class="card-body">
@@ -79,7 +78,7 @@
 									?>
 								</h2>
 								<div class="info-labels">
-									<span class="badge badge-secondary hasTooltip" title="<?php echo HTMLHelper::_('tooltipText', 'COM_MODULES_FIELD_CLIENT_ID_LABEL'); ?>">
+									<span class="badge badge-secondary">
 										<?php echo $this->item->client_id == 0 ? Text::_('JSITE') : Text::_('JADMINISTRATOR'); ?>
 									</span>
 								</div>
@@ -91,45 +90,6 @@
 									$long_description  = LayoutHelper::render('joomla.edit.fieldset', $this);
 
 									if (!$long_description)
-=======
-			<div class="col-md-9">
-				<?php if ($this->item->xml) : ?>
-					<?php if ($this->item->xml->description) : ?>
-						<h2>
-							<?php
-							if ($this->item->xml)
-							{
-								echo ($text = (string) $this->item->xml->name) ? Text::_($text) : $this->item->module;
-							}
-							else
-							{
-								echo Text::_('COM_MODULES_ERR_XML');
-							}
-							?>
-						</h2>
-						<div class="info-labels">
-							<span class="badge badge-secondary">
-								<?php echo $this->item->client_id == 0 ? Text::_('JSITE') : Text::_('JADMINISTRATOR'); ?>
-							</span>
-						</div>
-						<div>
-							<?php
-							$this->fieldset    = 'description';
-							$short_description = Text::_($this->item->xml->description);
-							$this->fieldset    = 'description';
-							$long_description  = LayoutHelper::render('joomla.edit.fieldset', $this);
-
-							if (!$long_description)
-							{
-								$truncated = JHtmlString::truncate($short_description, 550, true, false);
-
-								if (strlen($truncated) > 500)
-								{
-									$long_description  = $short_description;
-									$short_description = JHtmlString::truncate($truncated, 250);
-
-									if ($short_description == $long_description)
->>>>>>> 0737953a
 									{
 										$truncated = JHtmlString::truncate($short_description, 550, true, false);
 
