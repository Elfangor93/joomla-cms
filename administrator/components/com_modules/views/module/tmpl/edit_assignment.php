--- conflicted
+++ resolved
@@ -147,29 +147,15 @@
 						<a href="#" data-toggle="dropdown" class="dropdown-toggle btn btn-xs btn-secondary">
 							<span class="caret"></span>
 						</a>
-<<<<<<< HEAD
 						<div class="dropdown-menu">
 							<h5 class="dropdown-header"><?php echo JText::_('COM_MODULES_SUBITEMS'); ?></h5>
 							<div class="dropdown-divider"></div>
-							<a class="dropdown-item checkall" href="javascript://"><span class="icon-checkbox"></span> <?php echo JText::_('JSELECT'); ?></a>
-							<a class="dropdown-item uncheckall" href="javascript://"><span class="icon-checkbox-unchecked"></span> <?php echo JText::_('COM_MODULES_DESELECT'); ?></a>
+							<a class="dropdown-item checkall" href="javascript://"><span class="icon-checkbox" aria-hidden="true"></span> <?php echo JText::_('JSELECT'); ?></a>
+							<a class="dropdown-item uncheckall" href="javascript://"><span class="icon-checkbox-unchecked" aria-hidden="true"></span> <?php echo JText::_('COM_MODULES_DESELECT'); ?></a>
 							<div class="treeselect-menu-expand">
 								<div class="dropdown-divider"></div>
-								<a class="dropdown-item expandall" href="javascript://"><span class="icon-plus"></span> <?php echo JText::_('COM_MODULES_EXPAND'); ?></a>
-								<a class="dropdown-item collapseall" href="javascript://"><span class="icon-minus"></span> <?php echo JText::_('COM_MODULES_COLLAPSE'); ?></a>
-=======
-						<ul class="dropdown-menu">
-							<li class="nav-header"><?php echo JText::_('COM_MODULES_SUBITEMS'); ?></li>
-							<li class="divider"></li>
-							<li class=""><a class="checkall" href="javascript://"><span class="icon-checkbox" aria-hidden="true"></span> <?php echo JText::_('JSELECT'); ?></a>
-							</li>
-							<li><a class="uncheckall" href="javascript://"><span class="icon-checkbox-unchecked" aria-hidden="true"></span> <?php echo JText::_('COM_MODULES_DESELECT'); ?></a>
-							</li>
-							<div class="treeselect-menu-expand">
-							<li class="divider"></li>
-							<li><a class="expandall" href="javascript://"><span class="icon-plus" aria-hidden="true"></span> <?php echo JText::_('COM_MODULES_EXPAND'); ?></a></li>
-							<li><a class="collapseall" href="javascript://"><span class="icon-minus" aria-hidden="true"></span> <?php echo JText::_('COM_MODULES_COLLAPSE'); ?></a></li>
->>>>>>> df3bf412
+								<a class="dropdown-item expandall" href="javascript://"><span class="icon-plus" aria-hidden="true"></span> <?php echo JText::_('COM_MODULES_EXPAND'); ?></a>
+								<a class="dropdown-item collapseall" href="javascript://"><span class="icon-minus" aria-hidden="true"></span> <?php echo JText::_('COM_MODULES_COLLAPSE'); ?></a>
 							</div>
 						</div>
 					</div>
