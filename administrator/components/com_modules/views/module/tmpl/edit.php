<?php
/**
 * @package     Joomla.Administrator
 * @subpackage  com_modules
 *
 * @copyright   Copyright (C) 2005 - 2016 Open Source Matters, Inc. All rights reserved.
 * @license     GNU General Public License version 2 or later; see LICENSE.txt
 */

defined('_JEXEC') or die;

JHtml::addIncludePath(JPATH_COMPONENT . '/helpers/html');

JHtml::_('behavior.formvalidator');
JHtml::_('behavior.combobox');
JHtml::_('behavior.keepalive');
JHtml::_('formbehavior.chosen', '#jform_position', null, array('disable_search_threshold' => 0 ));

$hasContent = empty($this->item->module) ||  isset($this->item->xml->customContent);
$hasContentFieldName = "content";

// For a later improvement
if ($hasContent)
{
	$hasContentFieldName = "content";
}

// Get Params Fieldsets
$this->fieldsets = $this->form->getFieldsets('params');

$script = "
	Joomla.submitbutton = function(task) {
			if (task == 'module.cancel' || document.formvalidator.isValid(document.getElementById('module-form')))
			{
";
if ($hasContent)
{
	$script .= $this->form->getField($hasContentFieldName)->save();
}
$script .= "
			Joomla.submitform(task, document.getElementById('module-form'));

				jQuery('#permissions-sliders select').attr('disabled', 'disabled');

				if (self != top)
				{
					if (parent.viewLevels)
					{
						var updPosition = jQuery('#jform_position').chosen().val(),
							updTitle = jQuery('#jform_title').val(),
							updMenus = jQuery('#jform_assignment').chosen().val(),
							updStatus = jQuery('#jform_published').chosen().val(),
							updAccess = jQuery('#jform_access').chosen().val(),
							tmpMenu = jQuery('#menus-" . $this->item->id . "', parent.document),
							tmpRow = jQuery('#tr-" . $this->item->id . "', parent.document);
							tmpStatus = jQuery('#status-" . $this->item->id . "', parent.document);
							window.parent.inMenus = new Array();
							window.parent.numMenus = jQuery(':input[name=\"jform[assigned][]\"]').length;

						jQuery('input[name=\"jform[assigned][]\"]').each(function(){
							if (updMenus > 0 )
							{
								if (jQuery(this).is(':checked'))
								{
									window.parent.inMenus.push(parseInt(jQuery(this).val()));
								}
							}
							if (updMenus < 0 )
							{
								if (!jQuery(this).is(':checked'))
								{
									window.parent.inMenus.push(parseInt(jQuery(this).val()));
								}
							}
						});
						if (updMenus == 0) {
							tmpMenu.html('<span class=\"tag tag-info\">" . JText::_("JALL") . "</span>');
							if (tmpRow.hasClass('no')) { tmpRow.removeClass('no '); }
						}
						if (updMenus == '-') {
							tmpMenu.html('<span class=\"tag tag-danger\">" . JText::_("JNO") . "</span>');
							if (!tmpRow.hasClass('no') || tmpRow.hasClass('')) { tmpRow.addClass('no '); }
						}
						if (updMenus > 0) {
							if (window.parent.inMenus.indexOf(parent.menuId) >= 0)
							{
								if (window.parent.numMenus == window.parent.inMenus.length)
								{
									tmpMenu.html('<span class=\"tag tag-info\">" . JText::_("JALL") . "</span>');
									if (tmpRow.hasClass('no') || tmpRow.hasClass('')) { tmpRow.removeClass('no'); }
								}
								else
								{
									tmpMenu.html('<span class=\"tag tag-success\">" . JText::_("JYES") . "</span>');
									if (tmpRow.hasClass('no')) { tmpRow.removeClass('no'); }
								}
							}
							if (window.parent.inMenus.indexOf(parent.menuId) < 0)
							{
								tmpMenu.html('<span class=\"tag tag-danger\">" . JText::_("JNO") . "</span>');
								if (!tmpRow.hasClass('no')) { tmpRow.addClass('no'); }
							}
						}
						if (updMenus < 0) {
							if (window.parent.inMenus.indexOf(parent.menuId) >= 0)
							{
								if (window.parent.numMenus == window.parent.inMenus.length)
								{
									tmpMenu.html('<span class=\"tag tag-info\">" . JText::_("JALL") . "</span>');
									if (tmpRow.hasClass('no')) { tmpRow.removeClass('no'); }
								}
								else
								{
									tmpMenu.html('<span class=\"tag tag-success\">" . JText::_("JYES") . "</span>');
									if (tmpRow.hasClass('no')) { tmpRow.removeClass('no'); }
								}
							}
							if (window.parent.inMenus.indexOf(parent.menuId) < 0)
							{
								tmpMenu.html('<span class=\"tag tag-danger\">" . JText::_("JNO") . "</span>');
								if (!tmpRow.hasClass('no') || tmpRow.hasClass('')) { tmpRow.addClass('no'); }
							}
						}
						if (updStatus == 1) {
							tmpStatus.html('<span class=\"tag tag-success\">" . JText::_("JYES") . "</span>');
							if (tmpRow.hasClass('unpublished')) { tmpRow.removeClass('unpublished '); }
						}
						if (updStatus == 0) {
							tmpStatus.html('<span class=\"tag tag-danger\">" . JText::_("JNO") . "</span>');
							if (!tmpRow.hasClass('unpublished') || tmpRow.hasClass('')) { tmpRow.addClass('unpublished'); }
						}
						if (updStatus == -2) {
							tmpStatus.html('<span class=\"tag tag-default\">" . JText::_("JTRASHED") . "</span>');
							if (!tmpRow.hasClass('unpublished') || tmpRow.hasClass('')) { tmpRow.addClass('unpublished'); }
						}
						if (document.formvalidator.isValid(document.getElementById('module-form'))) {
							jQuery('#title-" . $this->item->id . "', parent.document).text(updTitle);
							jQuery('#position-" . $this->item->id . "', parent.document).text(updPosition);
							jQuery('#access-" . $this->item->id . "', parent.document).html(parent.viewLevels[updAccess]);
						}
					}
				}

				if (task !== 'module.apply')
				{
					window.parent.jQuery('#module" . ((int) $this->item->id == 0 ? 'Add' : 'Edit' . (int) $this->item->id) . "Modal').modal('hide');
				}
			}
	};";

JFactory::getDocument()->addScriptDeclaration($script);

$input = JFactory::getApplication()->input;

// In case of modal
$isModal = $input->get('layout') == 'modal' ? true : false;
$layout  = $isModal ? 'modal' : 'edit';
$tmpl    = $isModal || $input->get('tmpl', '', 'cmd') === 'component' ? '&tmpl=component' : '';
?>

<form action="<?php echo JRoute::_('index.php?option=com_modules&layout=' . $layout . $tmpl . '&id=' . (int) $this->item->id); ?>" method="post" name="adminForm" id="module-form" class="form-validate">

	<?php echo JLayoutHelper::render('joomla.edit.title_alias', $this); ?>

	<div>
		<?php echo JHtml::_('bootstrap.startTabSet', 'myTab', array('active' => 'general')); ?>

		<?php echo JHtml::_('bootstrap.addTab', 'myTab', 'general', JText::_('COM_MODULES_MODULE')); ?>

		<div class="row">
			<div class="col-md-9">
				<?php if ($this->item->xml) : ?>
					<?php if ($this->item->xml->description) : ?>
						<h3>
							<?php
							if ($this->item->xml)
							{
								echo ($text = (string) $this->item->xml->name) ? JText::_($text) : $this->item->module;
							}
							else
							{
								echo JText::_('COM_MODULES_ERR_XML');
							}
							?>
						</h3>
						<div class="info-labels">
							<span class="tag tag-default hasTooltip" title="<?php echo JHtml::tooltipText('COM_MODULES_FIELD_CLIENT_ID_LABEL'); ?>">
								<?php echo $this->item->client_id == 0 ? JText::_('JSITE') : JText::_('JADMINISTRATOR'); ?>
							</span>
						</div>
						<div>
							<?php
							$this->fieldset    = 'description';
							$short_description = JText::_($this->item->xml->description);
<<<<<<< HEAD
							$long_description  = JLayoutHelper::render('joomla.edit.fieldset', $this);

							if (!$long_description)
							{
								$truncated = JHtmlString::truncate($short_description, 550, true, false);

								if (strlen($truncated) > 500)
								{
									$long_description  = $short_description;
									$short_description = JHtmlString::truncate($truncated, 250);

									if ($short_description == $long_description)
									{
=======
							$this->fieldset = 'description';
							$long_description = JLayoutHelper::render('joomla.edit.fieldset', $this);
							if (!$long_description) {
								$truncated = JHtmlString::truncate($short_description, 550, true, false);
								if (strlen($truncated) > 500) {
									$long_description = $short_description;
									$short_description = JHtmlString::truncate($truncated, 250);
									if ($short_description == $long_description) {
>>>>>>> ce7de218
										$long_description = '';
									}
								}
							}
							?>
							<p><?php echo $short_description; ?></p>
							<?php if ($long_description) : ?>
								<p class="readmore">
									<a href="#" onclick="jQuery('.nav-tabs a[href=\'#description\']').tab('show');">
										<?php echo JText::_('JGLOBAL_SHOW_FULL_DESCRIPTION'); ?>
									</a>
								</p>
							<?php endif; ?>
						</div>
					<?php endif; ?>
				<?php else : ?>
					<div class="alert alert-danger"><?php echo JText::_('COM_MODULES_ERR_XML'); ?></div>
				<?php endif; ?>
				<?php
				if ($hasContent)
				{
					echo $this->form->getInput($hasContentFieldName);
				}
				$this->fieldset = 'basic';
				$html = JLayoutHelper::render('joomla.edit.fieldset', $this);
				echo $html ? '<hr />' . $html : '';
				?>
			</div>
			<div class="col-md-3">
				<div class="card card-block card-light">
					<fieldset class="form-vertical form-no-margin">
						<?php echo $this->form->renderField('showtitle'); ?>
						<div class="control-group">
							<div class="control-label">
								<?php echo $this->form->getLabel('position'); ?>
							</div>
							<div class="controls">
								<?php echo $this->loadTemplate('positions'); ?>
							</div>
						</div>
					</fieldset>
					<?php
					// Set main fields.
					$this->fields = array(
						'published',
						'publish_up',
						'publish_down',
						'access',
						'ordering',
						'language',
						'note'
					);

					?>
					<?php echo JLayoutHelper::render('joomla.edit.global', $this); ?>
				</div>
			</div>
		</div>
		<?php echo JHtml::_('bootstrap.endTab'); ?>

		<?php if (isset($long_description) && $long_description != '') : ?>
			<?php echo JHtml::_('bootstrap.addTab', 'myTab', 'description', JText::_('JGLOBAL_FIELDSET_DESCRIPTION')); ?>
			<?php echo $long_description; ?>
			<?php echo JHtml::_('bootstrap.endTab'); ?>
		<?php endif; ?>

		<?php if ($this->item->client_id == 0) : ?>
			<?php echo JHtml::_('bootstrap.addTab', 'myTab', 'assignment', JText::_('COM_MODULES_MENU_ASSIGNMENT')); ?>
			<?php echo $this->loadTemplate('assignment'); ?>
			<?php echo JHtml::_('bootstrap.endTab'); ?>
		<?php endif; ?>

		<?php
		$this->fieldsets        = array();
		$this->ignore_fieldsets = array('basic', 'description');
		echo JLayoutHelper::render('joomla.edit.params', $this);
		?>

		<?php if ($this->canDo->get('core.admin')) : ?>
			<?php echo JHtml::_('bootstrap.addTab', 'myTab', 'permissions', JText::_('COM_MODULES_FIELDSET_RULES')); ?>
			<?php echo $this->form->getInput('rules'); ?>
			<?php echo JHtml::_('bootstrap.endTab'); ?>
		<?php endif; ?>

		<?php echo JHtml::_('bootstrap.endTabSet'); ?>

		<input type="hidden" name="task" value="" />
		<?php echo JHtml::_('form.token'); ?>
		<?php echo $this->form->getInput('module'); ?>
		<?php echo $this->form->getInput('client_id'); ?>
	</div>
</form><|MERGE_RESOLUTION|>--- conflicted
+++ resolved
@@ -192,7 +192,7 @@
 							<?php
 							$this->fieldset    = 'description';
 							$short_description = JText::_($this->item->xml->description);
-<<<<<<< HEAD
+							$this->fieldset    = 'description';
 							$long_description  = JLayoutHelper::render('joomla.edit.fieldset', $this);
 
 							if (!$long_description)
@@ -206,16 +206,6 @@
 
 									if ($short_description == $long_description)
 									{
-=======
-							$this->fieldset = 'description';
-							$long_description = JLayoutHelper::render('joomla.edit.fieldset', $this);
-							if (!$long_description) {
-								$truncated = JHtmlString::truncate($short_description, 550, true, false);
-								if (strlen($truncated) > 500) {
-									$long_description = $short_description;
-									$short_description = JHtmlString::truncate($truncated, 250);
-									if ($short_description == $long_description) {
->>>>>>> ce7de218
 										$long_description = '';
 									}
 								}
