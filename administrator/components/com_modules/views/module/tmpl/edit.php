<?php
/**
 * @package     Joomla.Administrator
 * @subpackage  com_modules
 *
 * @copyright   Copyright (C) 2005 - 2016 Open Source Matters, Inc. All rights reserved.
 * @license     GNU General Public License version 2 or later; see LICENSE.txt
 */

defined('_JEXEC') or die;

JHtml::addIncludePath(JPATH_COMPONENT . '/helpers/html');

JHtml::_('behavior.formvalidator');
JHtml::_('behavior.combobox');
JHtml::_('behavior.keepalive');
JHtml::_('formbehavior.chosen', '#jform_position', null, array('disable_search_threshold' => 0 ));

$hasContent = empty($this->item->module) ||  isset($this->item->xml->customContent);
$hasContentFieldName = 'content';

// For a later improvement
if ($hasContent)
{
	$hasContentFieldName = 'content';
}

// Get Params Fieldsets
$this->fieldsets = $this->form->getFieldsets('params');

$script = "
	Joomla.submitbutton = function(task) {
			if (task == 'module.cancel' || document.formvalidator.isValid(document.getElementById('module-form')))
			{
";
if ($hasContent)
{
	$script .= $this->form->getField($hasContentFieldName)->save();
}
$script .= "
			Joomla.submitform(task, document.getElementById('module-form'));

				jQuery('#permissions-sliders select').attr('disabled', 'disabled');

				if (self != top)
				{
					if (parent.viewLevels)
					{
						var updPosition = jQuery('#jform_position').chosen().val(),
							updTitle = jQuery('#jform_title').val(),
							updMenus = jQuery('#jform_assignment').chosen().val(),
							updStatus = jQuery('#jform_published').chosen().val(),
							updAccess = jQuery('#jform_access').chosen().val(),
							tmpMenu = jQuery('#menus-" . $this->item->id . "', parent.document),
							tmpRow = jQuery('#tr-" . $this->item->id . "', parent.document);
							tmpStatus = jQuery('#status-" . $this->item->id . "', parent.document);
							window.parent.inMenus = new Array();
							window.parent.numMenus = jQuery(':input[name=\"jform[assigned][]\"]').length;

						jQuery('input[name=\"jform[assigned][]\"]').each(function(){
							if (updMenus > 0 )
							{
								if (jQuery(this).is(':checked'))
								{
									window.parent.inMenus.push(parseInt(jQuery(this).val()));
								}
							}
							if (updMenus < 0 )
							{
								if (!jQuery(this).is(':checked'))
								{
									window.parent.inMenus.push(parseInt(jQuery(this).val()));
								}
							}
						});
						if (updMenus == 0) {
<<<<<<< HEAD
							tmpMenu.html('<span class=\"tag tag-info\">" . JText::_("JALL") . "</span>');
							if (tmpRow.hasClass('no')) { tmpRow.removeClass('no '); }
						}
						if (updMenus == '-') {
							tmpMenu.html('<span class=\"tag tag-danger\">" . JText::_("JNO") . "</span>');
=======
							tmpMenu.html('<span class=\"label label-info\">" . JText::_('JALL') . "</span>');
							if (tmpRow.hasClass('no')) { tmpRow.removeClass('no '); }
						}
						if (updMenus == '-') {
							tmpMenu.html('<span class=\"label label-important\">" . JText::_('JNO') . "</span>');
>>>>>>> f8b41cdb
							if (!tmpRow.hasClass('no') || tmpRow.hasClass('')) { tmpRow.addClass('no '); }
						}
						if (updMenus > 0) {
							if (window.parent.inMenus.indexOf(parent.menuId) >= 0)
							{
								if (window.parent.numMenus == window.parent.inMenus.length)
								{
<<<<<<< HEAD
									tmpMenu.html('<span class=\"tag tag-info\">" . JText::_("JALL") . "</span>');
=======
									tmpMenu.html('<span class=\"label label-info\">" . JText::_('JALL') . "</span>');
>>>>>>> f8b41cdb
									if (tmpRow.hasClass('no') || tmpRow.hasClass('')) { tmpRow.removeClass('no'); }
								}
								else
								{
<<<<<<< HEAD
									tmpMenu.html('<span class=\"tag tag-success\">" . JText::_("JYES") . "</span>');
=======
									tmpMenu.html('<span class=\"label label-success\">" . JText::_('JYES') . "</span>');
>>>>>>> f8b41cdb
									if (tmpRow.hasClass('no')) { tmpRow.removeClass('no'); }
								}
							}
							if (window.parent.inMenus.indexOf(parent.menuId) < 0)
							{
<<<<<<< HEAD
								tmpMenu.html('<span class=\"tag tag-danger\">" . JText::_("JNO") . "</span>');
=======
								tmpMenu.html('<span class=\"label label-important\">" . JText::_('JNO') . "</span>');
>>>>>>> f8b41cdb
								if (!tmpRow.hasClass('no')) { tmpRow.addClass('no'); }
							}
						}
						if (updMenus < 0) {
							if (window.parent.inMenus.indexOf(parent.menuId) >= 0)
							{
								if (window.parent.numMenus == window.parent.inMenus.length)
								{
<<<<<<< HEAD
									tmpMenu.html('<span class=\"tag tag-info\">" . JText::_("JALL") . "</span>');
=======
									tmpMenu.html('<span class=\"label label-info\">" . JText::_('JALL') . "</span>');
>>>>>>> f8b41cdb
									if (tmpRow.hasClass('no')) { tmpRow.removeClass('no'); }
								}
								else
								{
<<<<<<< HEAD
									tmpMenu.html('<span class=\"tag tag-success\">" . JText::_("JYES") . "</span>');
=======
									tmpMenu.html('<span class=\"label label-success\">" . JText::_('JYES') . "</span>');
>>>>>>> f8b41cdb
									if (tmpRow.hasClass('no')) { tmpRow.removeClass('no'); }
								}
							}
							if (window.parent.inMenus.indexOf(parent.menuId) < 0)
							{
<<<<<<< HEAD
								tmpMenu.html('<span class=\"tag tag-danger\">" . JText::_("JNO") . "</span>');
=======
								tmpMenu.html('<span class=\"label label-important\">" . JText::_('JNO') . "</span>');
>>>>>>> f8b41cdb
								if (!tmpRow.hasClass('no') || tmpRow.hasClass('')) { tmpRow.addClass('no'); }
							}
						}
						if (updStatus == 1) {
<<<<<<< HEAD
							tmpStatus.html('<span class=\"tag tag-success\">" . JText::_("JYES") . "</span>');
							if (tmpRow.hasClass('unpublished')) { tmpRow.removeClass('unpublished '); }
						}
						if (updStatus == 0) {
							tmpStatus.html('<span class=\"tag tag-danger\">" . JText::_("JNO") . "</span>');
							if (!tmpRow.hasClass('unpublished') || tmpRow.hasClass('')) { tmpRow.addClass('unpublished'); }
						}
						if (updStatus == -2) {
							tmpStatus.html('<span class=\"tag tag-default\">" . JText::_("JTRASHED") . "</span>');
=======
							tmpStatus.html('<span class=\"label label-success\">" . JText::_('JYES') . "</span>');
							if (tmpRow.hasClass('unpublished')) { tmpRow.removeClass('unpublished '); }
						}
						if (updStatus == 0) {
							tmpStatus.html('<span class=\"label label-important\">" . JText::_('JNO') . "</span>');
							if (!tmpRow.hasClass('unpublished') || tmpRow.hasClass('')) { tmpRow.addClass('unpublished'); }
						}
						if (updStatus == -2) {
							tmpStatus.html('<span class=\"label label-default\">" . JText::_('JTRASHED') . "</span>');
>>>>>>> f8b41cdb
							if (!tmpRow.hasClass('unpublished') || tmpRow.hasClass('')) { tmpRow.addClass('unpublished'); }
						}
						if (document.formvalidator.isValid(document.getElementById('module-form'))) {
							jQuery('#title-" . $this->item->id . "', parent.document).text(updTitle);
							jQuery('#position-" . $this->item->id . "', parent.document).text(updPosition);
							jQuery('#access-" . $this->item->id . "', parent.document).html(parent.viewLevels[updAccess]);
						}
					}
				}

				if (task !== 'module.apply')
				{
					window.parent.jQuery('#module" . ((int) $this->item->id == 0 ? 'Add' : 'Edit' . (int) $this->item->id) . "Modal').modal('hide');
				}
			}
	};";

JFactory::getDocument()->addScriptDeclaration($script);

$input = JFactory::getApplication()->input;

// In case of modal
$isModal = $input->get('layout') == 'modal' ? true : false;
$layout  = $isModal ? 'modal' : 'edit';
$tmpl    = $isModal || $input->get('tmpl', '', 'cmd') === 'component' ? '&tmpl=component' : '';
?>

<form action="<?php echo JRoute::_('index.php?option=com_modules&layout=' . $layout . $tmpl . '&id=' . (int) $this->item->id); ?>" method="post" name="adminForm" id="module-form" class="form-validate">

	<?php echo JLayoutHelper::render('joomla.edit.title_alias', $this); ?>

	<div>
		<?php echo JHtml::_('bootstrap.startTabSet', 'myTab', array('active' => 'general')); ?>

		<?php echo JHtml::_('bootstrap.addTab', 'myTab', 'general', JText::_('COM_MODULES_MODULE')); ?>

		<div class="row">
			<div class="col-md-9">
				<?php if ($this->item->xml) : ?>
					<?php if ($this->item->xml->description) : ?>
						<h3>
							<?php
							if ($this->item->xml)
							{
								echo ($text = (string) $this->item->xml->name) ? JText::_($text) : $this->item->module;
							}
							else
							{
								echo JText::_('COM_MODULES_ERR_XML');
							}
							?>
						</h3>
						<div class="info-labels">
							<span class="tag tag-default hasTooltip" title="<?php echo JHtml::tooltipText('COM_MODULES_FIELD_CLIENT_ID_LABEL'); ?>">
								<?php echo $this->item->client_id == 0 ? JText::_('JSITE') : JText::_('JADMINISTRATOR'); ?>
							</span>
						</div>
						<div>
							<?php
							$this->fieldset    = 'description';
							$short_description = JText::_($this->item->xml->description);
							$this->fieldset    = 'description';
							$long_description  = JLayoutHelper::render('joomla.edit.fieldset', $this);

							if (!$long_description)
							{
								$truncated = JHtmlString::truncate($short_description, 550, true, false);

								if (strlen($truncated) > 500)
								{
									$long_description  = $short_description;
									$short_description = JHtmlString::truncate($truncated, 250);

									if ($short_description == $long_description)
									{
										$long_description = '';
									}
								}
							}
							?>
							<p><?php echo $short_description; ?></p>
							<?php if ($long_description) : ?>
								<p class="readmore">
									<a href="#" onclick="jQuery('.nav-tabs a[href=\'#description\']').tab('show');">
										<?php echo JText::_('JGLOBAL_SHOW_FULL_DESCRIPTION'); ?>
									</a>
								</p>
							<?php endif; ?>
						</div>
					<?php endif; ?>
				<?php else : ?>
					<div class="alert alert-danger"><?php echo JText::_('COM_MODULES_ERR_XML'); ?></div>
				<?php endif; ?>
				<?php
				if ($hasContent)
				{
					echo $this->form->getInput($hasContentFieldName);
				}
				$this->fieldset = 'basic';
				$html = JLayoutHelper::render('joomla.edit.fieldset', $this);
				echo $html ? '<hr />' . $html : '';
				?>
			</div>
			<div class="col-md-3">
				<div class="card card-block card-light">
					<fieldset class="form-vertical form-no-margin">
						<?php echo $this->form->renderField('showtitle'); ?>
						<div class="control-group">
							<div class="control-label">
								<?php echo $this->form->getLabel('position'); ?>
							</div>
							<div class="controls">
								<?php echo $this->loadTemplate('positions'); ?>
							</div>
						</div>
					</fieldset>
					<?php
					// Set main fields.
					$this->fields = array(
						'published',
						'publish_up',
						'publish_down',
						'access',
						'ordering',
						'language',
						'note'
					);

					?>
					<?php echo JLayoutHelper::render('joomla.edit.global', $this); ?>
				</div>
			</div>
		</div>
		<?php echo JHtml::_('bootstrap.endTab'); ?>

		<?php if (isset($long_description) && $long_description != '') : ?>
			<?php echo JHtml::_('bootstrap.addTab', 'myTab', 'description', JText::_('JGLOBAL_FIELDSET_DESCRIPTION')); ?>
			<?php echo $long_description; ?>
			<?php echo JHtml::_('bootstrap.endTab'); ?>
		<?php endif; ?>

		<?php if ($this->item->client_id == 0) : ?>
			<?php echo JHtml::_('bootstrap.addTab', 'myTab', 'assignment', JText::_('COM_MODULES_MENU_ASSIGNMENT')); ?>
			<?php echo $this->loadTemplate('assignment'); ?>
			<?php echo JHtml::_('bootstrap.endTab'); ?>
		<?php endif; ?>

		<?php
		$this->fieldsets        = array();
		$this->ignore_fieldsets = array('basic', 'description');
		echo JLayoutHelper::render('joomla.edit.params', $this);
		?>

		<?php if ($this->canDo->get('core.admin')) : ?>
			<?php echo JHtml::_('bootstrap.addTab', 'myTab', 'permissions', JText::_('COM_MODULES_FIELDSET_RULES')); ?>
			<?php echo $this->form->getInput('rules'); ?>
			<?php echo JHtml::_('bootstrap.endTab'); ?>
		<?php endif; ?>

		<?php echo JHtml::_('bootstrap.endTabSet'); ?>

		<input type="hidden" name="task" value="" />
		<?php echo JHtml::_('form.token'); ?>
		<?php echo $this->form->getInput('module'); ?>
		<?php echo $this->form->getInput('client_id'); ?>
	</div>
</form><|MERGE_RESOLUTION|>--- conflicted
+++ resolved
@@ -74,19 +74,11 @@
 							}
 						});
 						if (updMenus == 0) {
-<<<<<<< HEAD
-							tmpMenu.html('<span class=\"tag tag-info\">" . JText::_("JALL") . "</span>');
+							tmpMenu.html('<span class=\"tag tag-info\">" . JText::_('JALL') . "</span>');
 							if (tmpRow.hasClass('no')) { tmpRow.removeClass('no '); }
 						}
 						if (updMenus == '-') {
-							tmpMenu.html('<span class=\"tag tag-danger\">" . JText::_("JNO") . "</span>');
-=======
-							tmpMenu.html('<span class=\"label label-info\">" . JText::_('JALL') . "</span>');
-							if (tmpRow.hasClass('no')) { tmpRow.removeClass('no '); }
-						}
-						if (updMenus == '-') {
-							tmpMenu.html('<span class=\"label label-important\">" . JText::_('JNO') . "</span>');
->>>>>>> f8b41cdb
+							tmpMenu.html('<span class=\"tag tag-danger\">" . JText::_('JNO') . "</span>');
 							if (!tmpRow.hasClass('no') || tmpRow.hasClass('')) { tmpRow.addClass('no '); }
 						}
 						if (updMenus > 0) {
@@ -94,30 +86,18 @@
 							{
 								if (window.parent.numMenus == window.parent.inMenus.length)
 								{
-<<<<<<< HEAD
-									tmpMenu.html('<span class=\"tag tag-info\">" . JText::_("JALL") . "</span>');
-=======
-									tmpMenu.html('<span class=\"label label-info\">" . JText::_('JALL') . "</span>');
->>>>>>> f8b41cdb
+									tmpMenu.html('<span class=\"tag tag-info\">" . JText::_('JALL') . "</span>');
 									if (tmpRow.hasClass('no') || tmpRow.hasClass('')) { tmpRow.removeClass('no'); }
 								}
 								else
 								{
-<<<<<<< HEAD
-									tmpMenu.html('<span class=\"tag tag-success\">" . JText::_("JYES") . "</span>');
-=======
-									tmpMenu.html('<span class=\"label label-success\">" . JText::_('JYES') . "</span>');
->>>>>>> f8b41cdb
+									tmpMenu.html('<span class=\"tag tag-success\">" . JText::_('JYES') . "</span>');
 									if (tmpRow.hasClass('no')) { tmpRow.removeClass('no'); }
 								}
 							}
 							if (window.parent.inMenus.indexOf(parent.menuId) < 0)
 							{
-<<<<<<< HEAD
-								tmpMenu.html('<span class=\"tag tag-danger\">" . JText::_("JNO") . "</span>');
-=======
-								tmpMenu.html('<span class=\"label label-important\">" . JText::_('JNO') . "</span>');
->>>>>>> f8b41cdb
+								tmpMenu.html('<span class=\"tag tag-danger\">" . JText::_('JNO') . "</span>');
 								if (!tmpRow.hasClass('no')) { tmpRow.addClass('no'); }
 							}
 						}
@@ -126,55 +106,31 @@
 							{
 								if (window.parent.numMenus == window.parent.inMenus.length)
 								{
-<<<<<<< HEAD
-									tmpMenu.html('<span class=\"tag tag-info\">" . JText::_("JALL") . "</span>');
-=======
-									tmpMenu.html('<span class=\"label label-info\">" . JText::_('JALL') . "</span>');
->>>>>>> f8b41cdb
+									tmpMenu.html('<span class=\"tag tag-info\">" . JText::_('JALL') . "</span>');
 									if (tmpRow.hasClass('no')) { tmpRow.removeClass('no'); }
 								}
 								else
 								{
-<<<<<<< HEAD
-									tmpMenu.html('<span class=\"tag tag-success\">" . JText::_("JYES") . "</span>');
-=======
-									tmpMenu.html('<span class=\"label label-success\">" . JText::_('JYES') . "</span>');
->>>>>>> f8b41cdb
+									tmpMenu.html('<span class=\"tag tag-success\">" . JText::_('JYES') . "</span>');
 									if (tmpRow.hasClass('no')) { tmpRow.removeClass('no'); }
 								}
 							}
 							if (window.parent.inMenus.indexOf(parent.menuId) < 0)
 							{
-<<<<<<< HEAD
-								tmpMenu.html('<span class=\"tag tag-danger\">" . JText::_("JNO") . "</span>');
-=======
-								tmpMenu.html('<span class=\"label label-important\">" . JText::_('JNO') . "</span>');
->>>>>>> f8b41cdb
+								tmpMenu.html('<span class=\"tag tag-danger\">" . JText::_('JNO') . "</span>');
 								if (!tmpRow.hasClass('no') || tmpRow.hasClass('')) { tmpRow.addClass('no'); }
 							}
 						}
 						if (updStatus == 1) {
-<<<<<<< HEAD
-							tmpStatus.html('<span class=\"tag tag-success\">" . JText::_("JYES") . "</span>');
+							tmpStatus.html('<span class=\"tag tag-success\">" . JText::_('JYES') . "</span>');
 							if (tmpRow.hasClass('unpublished')) { tmpRow.removeClass('unpublished '); }
 						}
 						if (updStatus == 0) {
-							tmpStatus.html('<span class=\"tag tag-danger\">" . JText::_("JNO") . "</span>');
+							tmpStatus.html('<span class=\"tag tag-danger\">" . JText::_('JNO') . "</span>');
 							if (!tmpRow.hasClass('unpublished') || tmpRow.hasClass('')) { tmpRow.addClass('unpublished'); }
 						}
 						if (updStatus == -2) {
-							tmpStatus.html('<span class=\"tag tag-default\">" . JText::_("JTRASHED") . "</span>');
-=======
-							tmpStatus.html('<span class=\"label label-success\">" . JText::_('JYES') . "</span>');
-							if (tmpRow.hasClass('unpublished')) { tmpRow.removeClass('unpublished '); }
-						}
-						if (updStatus == 0) {
-							tmpStatus.html('<span class=\"label label-important\">" . JText::_('JNO') . "</span>');
-							if (!tmpRow.hasClass('unpublished') || tmpRow.hasClass('')) { tmpRow.addClass('unpublished'); }
-						}
-						if (updStatus == -2) {
-							tmpStatus.html('<span class=\"label label-default\">" . JText::_('JTRASHED') . "</span>');
->>>>>>> f8b41cdb
+							tmpStatus.html('<span class=\"tag tag-default\">" . JText::_('JTRASHED') . "</span>');
 							if (!tmpRow.hasClass('unpublished') || tmpRow.hasClass('')) { tmpRow.addClass('unpublished'); }
 						}
 						if (document.formvalidator.isValid(document.getElementById('module-form'))) {
