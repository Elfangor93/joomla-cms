--- conflicted
+++ resolved
@@ -26,12 +26,8 @@
 
 	<?php if ($document->direction != 'rtl') : ?>
 	<li>
-<<<<<<< HEAD
-		<a href="<?php echo JRoute::_($link);?>"><strong><?php echo $name; ?></strong></a>
-=======
 		<a href="<?php echo JRoute::_($link); ?>">
 			<strong><?php echo $name; ?></strong></a>
->>>>>>> ce7de218
 		<small class="hasPopover" data-placement="right" title="<?php echo $name; ?>" data-content="<?php echo $desc; ?>"><?php echo $short_desc; ?></small>
 	</li>
 	<?php else : ?>
