<?php
/**
 * @package     Joomla.Administrator
 * @subpackage  com_modules
 *
 * @copyright   Copyright (C) 2005 - 2016 Open Source Matters, Inc. All rights reserved.
 * @license     GNU General Public License version 2 or later; see LICENSE.txt
 */

defined('_JEXEC') or die;

JHtml::addIncludePath(JPATH_COMPONENT . '/helpers/html');



$function  = JFactory::getApplication()->input->getCmd('function', 'jSelectPosition');
$lang      = JFactory::getLanguage();
$ordering  = $this->escape($this->state->get('list.ordering'));
$direction = $this->escape($this->state->get('list.direction'));
$clientId  = $this->state->get('client_id');
$state     = $this->state->get('filter.state');
$template  = $this->state->get('filter.template');
$type      = $this->state->get('filter.type');
?>
<form action="<?php echo JRoute::_('index.php?option=com_modules&view=positions&layout=modal&tmpl=component&function=' . $function . '&client_id=' . $clientId); ?>" method="post" name="adminForm" id="adminForm">
	<fieldset class="filter clearfix">
		<div class="left">
			<label for="filter_search">
				<?php echo JText::_('JSEARCH_FILTER_LABEL'); ?>
			</label>
			<input type="text" name="filter_search" id="filter_search" value="<?php echo $this->escape($this->state->get('filter.search')); ?>" size="30" title="<?php echo JText::_('COM_MODULES_FILTER_SEARCH_DESC'); ?>" />

			<button type="submit">
				<?php echo JText::_('JSEARCH_FILTER_SUBMIT'); ?></button>
			<button type="button" onclick="document.getElementById('filter_search').value='';this.form.submit();">
				<?php echo JText::_('JSEARCH_FILTER_CLEAR'); ?></button>
		</div>

		<div class="right">
<<<<<<< HEAD
			<select class="custom-select" name="filter_state" onchange="this.form.submit()">
				<option value=""><?php echo JText::_('JOPTION_SELECT_PUBLISHED');?></option>
				<?php echo JHtml::_('select.options', JHtml::_('modules.templateStates'), 'value', 'text', $state, true);?>
			</select>

			<select class="custom-select" name="filter_type" onchange="this.form.submit()">
				<option value=""><?php echo JText::_('COM_MODULES_OPTION_SELECT_TYPE');?></option>
				<?php echo JHtml::_('select.options', JHtml::_('modules.types'), 'value', 'text', $type, true);?>
			</select>

			<select class="custom-select" name="filter_template" onchange="this.form.submit()">
				<option value=""><?php echo JText::_('JOPTION_SELECT_TEMPLATE');?></option>
				<?php echo JHtml::_('select.options', JHtml::_('modules.templates', $clientId), 'value', 'text', $template, true);?>
=======
			<select name="filter_state" onchange="this.form.submit()">
				<option value=""><?php echo JText::_('JOPTION_SELECT_PUBLISHED'); ?></option>
				<?php echo JHtml::_('select.options', JHtml::_('modules.templateStates'), 'value', 'text', $state, true); ?>
			</select>

			<select name="filter_type" onchange="this.form.submit()">
				<option value=""><?php echo JText::_('COM_MODULES_OPTION_SELECT_TYPE'); ?></option>
				<?php echo JHtml::_('select.options', JHtml::_('modules.types'), 'value', 'text', $type, true); ?>
			</select>

			<select name="filter_template" onchange="this.form.submit()">
				<option value=""><?php echo JText::_('JOPTION_SELECT_TEMPLATE'); ?></option>
				<?php echo JHtml::_('select.options', JHtml::_('modules.templates', $clientId), 'value', 'text', $template, true); ?>
>>>>>>> ce7de218
			</select>
		</div>
	</fieldset>

	<table class="adminlist">
		<thead>
			<tr>
				<th class="title" width="20%">
					<?php echo JHtml::_('grid.sort', 'JGLOBAL_TITLE', 'value', $direction, $ordering); ?>
				</th>
				<th>
					<?php echo JHtml::_('grid.sort', 'COM_MODULES_HEADING_TEMPLATES', 'templates', $direction, $ordering); ?>
				</th>
			</tr>
		</thead>
		<tfoot>
			<tr>
				<td colspan="15">
					<?php echo $this->pagination->getListFooter(); ?>
				</td>
			</tr>
		</tfoot>
		<tbody>
		<?php $i = 1; foreach ($this->items as $value => $templates) : ?>
			<tr class="row<?php echo $i = 1 - $i; ?>">
				<td>
					<a class="pointer" onclick="if (window.parent) window.parent.<?php echo $function; ?>('<?php echo $value; ?>');"><?php echo $this->escape($value); ?></a>
				</td>
				<td>
					<?php if (!empty($templates)) : ?>
					<a class="pointer" onclick="if (window.parent) window.parent.<?php echo $function; ?>('<?php echo $value; ?>');">
						<ul>
						<?php foreach ($templates as $template => $label) : ?>
							<li><?php echo $lang->hasKey($label) ? JText::sprintf('COM_MODULES_MODULE_TEMPLATE_POSITION', JText::_($template), JText::_($label)) : JText::_($template); ?></li>
						<?php endforeach; ?>
						</ul>
					</a>
					<?php endif; ?>
				</td>
			</tr>
			<?php endforeach; ?>
		</tbody>
	</table>

	<div>
		<input type="hidden" name="task" value="" />
		<input type="hidden" name="boxchecked" value="0" />
		<input type="hidden" name="filter_order" value="<?php echo $ordering; ?>" />
		<input type="hidden" name="filter_order_Dir" value="<?php echo $direction; ?>" />
		<?php echo JHtml::_('form.token'); ?>
	</div>
</form><|MERGE_RESOLUTION|>--- conflicted
+++ resolved
@@ -37,35 +37,19 @@
 		</div>
 
 		<div class="right">
-<<<<<<< HEAD
 			<select class="custom-select" name="filter_state" onchange="this.form.submit()">
-				<option value=""><?php echo JText::_('JOPTION_SELECT_PUBLISHED');?></option>
-				<?php echo JHtml::_('select.options', JHtml::_('modules.templateStates'), 'value', 'text', $state, true);?>
-			</select>
-
-			<select class="custom-select" name="filter_type" onchange="this.form.submit()">
-				<option value=""><?php echo JText::_('COM_MODULES_OPTION_SELECT_TYPE');?></option>
-				<?php echo JHtml::_('select.options', JHtml::_('modules.types'), 'value', 'text', $type, true);?>
-			</select>
-
-			<select class="custom-select" name="filter_template" onchange="this.form.submit()">
-				<option value=""><?php echo JText::_('JOPTION_SELECT_TEMPLATE');?></option>
-				<?php echo JHtml::_('select.options', JHtml::_('modules.templates', $clientId), 'value', 'text', $template, true);?>
-=======
-			<select name="filter_state" onchange="this.form.submit()">
 				<option value=""><?php echo JText::_('JOPTION_SELECT_PUBLISHED'); ?></option>
 				<?php echo JHtml::_('select.options', JHtml::_('modules.templateStates'), 'value', 'text', $state, true); ?>
 			</select>
 
-			<select name="filter_type" onchange="this.form.submit()">
+			<select class="custom-select" name="filter_type" onchange="this.form.submit()">
 				<option value=""><?php echo JText::_('COM_MODULES_OPTION_SELECT_TYPE'); ?></option>
 				<?php echo JHtml::_('select.options', JHtml::_('modules.types'), 'value', 'text', $type, true); ?>
 			</select>
 
-			<select name="filter_template" onchange="this.form.submit()">
+			<select class="custom-select" name="filter_template" onchange="this.form.submit()">
 				<option value=""><?php echo JText::_('JOPTION_SELECT_TEMPLATE'); ?></option>
 				<?php echo JHtml::_('select.options', JHtml::_('modules.templates', $clientId), 'value', 'text', $template, true); ?>
->>>>>>> ce7de218
 			</select>
 		</div>
 	</fieldset>
