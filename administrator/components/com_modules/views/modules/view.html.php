--- conflicted
+++ resolved
@@ -47,10 +47,7 @@
 			return false;
 		}
 
-<<<<<<< HEAD
-=======
 		// We don't need the toolbar in the modal window.
->>>>>>> 6043ab9e
 		if ($this->getLayout() !== 'modal')
 		{
 			$this->addToolbar();
