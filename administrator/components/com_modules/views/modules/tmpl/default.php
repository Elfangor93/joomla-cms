--- conflicted
+++ resolved
@@ -26,18 +26,7 @@
 $colSpan = $clientId === 1 ? 9 : 10;
 ?>
 <form action="<?php echo JRoute::_('index.php?option=com_modules'); ?>" method="post" name="adminForm" id="adminForm">
-<<<<<<< HEAD
 	<div id="j-main-container" class="j-main-container">
-=======
-<?php if (!empty( $this->sidebar)) : ?>
-	<div id="j-sidebar-container" class="span2">
-		<?php echo $this->sidebar; ?>
-	</div>
-	<div id="j-main-container" class="span10">
-<?php else : ?>
-	<div id="j-main-container">
-<?php endif; ?>
->>>>>>> ce7de218
 		<?php
 		// Search tools bar and filters
 		echo JLayoutHelper::render('joomla.searchtools.default', array('view' => $this));
@@ -165,13 +154,8 @@
 								</span>
 							<?php endif; ?>
 						</td>
-<<<<<<< HEAD
 						<td class="small hidden-sm-down text-xs-center">
-							<?php echo $item->name;?>
-=======
-						<td class="small hidden-phone hidden-tablet">
 							<?php echo $item->name; ?>
->>>>>>> ce7de218
 						</td>
 						<?php if ($clientId === 0) : ?>
 						<td class="small hidden-sm-down text-xs-center">
