--- conflicted
+++ resolved
@@ -113,13 +113,9 @@
 								<?php echo JHtml::_('jgrid.published', $item->published, $i, 'modules.', $canChange, 'cb', $item->publish_up, $item->publish_down); ?>
 							<?php else : ?>
 								<?php // Extension is not enabled, show a message that indicates this. ?>
-<<<<<<< HEAD
-								<button class="btn btn-xs btn-secondary hasTooltip" title="<?php echo JText::_('COM_MODULES_MSG_MANAGE_EXTENSION_DISABLED'); ?>"><i class="icon-ban-circle"></i></button>
-=======
-								<button class="btn btn-micro hasTooltip" title="<?php echo JText::_('COM_MODULES_MSG_MANAGE_EXTENSION_DISABLED'); ?>">
+								<button class="btn btn-xs btn-secondary hasTooltip" title="<?php echo JText::_('COM_MODULES_MSG_MANAGE_EXTENSION_DISABLED'); ?>">
 									<span class="icon-ban-circle" aria-hidden="true"></span>
 								</button>
->>>>>>> 61f8c855
 							<?php endif; ?>
 							</div>
 						</td>
