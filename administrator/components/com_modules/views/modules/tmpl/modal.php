<?php
/**
 * @package     Joomla.Administrator
 * @subpackage  com_modules
 *
 * @copyright   Copyright (C) 2005 - 2017 Open Source Matters, Inc. All rights reserved.
 * @license     GNU General Public License version 2 or later; see LICENSE.txt
 */

defined('_JEXEC') or die;

if (JFactory::getApplication()->isClient('site'))
{
	JSession::checkToken('get') or die(JText::_('JINVALID_TOKEN'));
}

// Load needed scripts
JHtml::_('behavior.core');
JHtml::_('bootstrap.tooltip', '.hasTooltip', array('placement' => 'bottom'));

// Scripts for the modules xtd-button
JHtml::_('behavior.polyfill', array('event'), 'lt IE 9');
JHtml::_('script', 'com_modules/admin-modules-modal.min.js', array('version' => 'auto', 'relative' => true));

// Special case for the search field tooltip.
$searchFilterDesc = $this->filterForm->getFieldAttribute('search', 'description', null, 'filter');
JHtml::_('bootstrap.tooltip', '#filter_search', array('title' => JText::_($searchFilterDesc), 'placement' => 'bottom'));

$listOrder = $this->escape($this->state->get('list.ordering'));
$listDirn  = $this->escape($this->state->get('list.direction'));
$editor    = JFactory::getApplication()->input->get('editor', '', 'cmd');
?>
<div class="container-popup">

	<form action="<?php echo JRoute::_('index.php?option=com_modules&view=modules&layout=modal&tmpl=component&' . JSession::getFormToken() . '=1'); ?>" method="post" name="adminForm" id="adminForm">

		<?php echo JLayoutHelper::render('joomla.searchtools.default', array('view' => $this)); ?>

		<?php if ($this->total > 0) : ?>
		<table class="table table-striped" id="moduleList">
			<thead>
				<tr>
					<th width="1%" class="nowrap text-center">
						<?php echo JHtml::_('searchtools.sort', 'JSTATUS', 'a.published', $listDirn, $listOrder); ?>
					</th>
					<th class="title">
						<?php echo JHtml::_('searchtools.sort', 'JGLOBAL_TITLE', 'a.title', $listDirn, $listOrder); ?>
					</th>
					<th width="15%" class="nowrap hidden-sm-down">
						<?php echo JHtml::_('searchtools.sort', 'COM_MODULES_HEADING_POSITION', 'a.position', $listDirn, $listOrder); ?>
					</th>
					<th width="10%" class="nowrap hidden-sm-down">
						<?php echo JHtml::_('searchtools.sort', 'COM_MODULES_HEADING_MODULE', 'name', $listDirn, $listOrder); ?>
					</th>
					<th width="10%" class="nowrap hidden-sm-down">
						<?php echo JHtml::_('searchtools.sort', 'COM_MODULES_HEADING_PAGES', 'pages', $listDirn, $listOrder); ?>
					</th>
					<th width="10%" class="nowrap hidden-sm-down">
						<?php echo JHtml::_('searchtools.sort', 'JGRID_HEADING_ACCESS', 'ag.title', $listDirn, $listOrder); ?>
					</th>
					<th width="10%" class="nowrap hidden-sm-down">
						<?php echo JHtml::_('searchtools.sort', 'JGRID_HEADING_LANGUAGE', 'l.title', $listDirn, $listOrder); ?>
					</th>
					<th width="1%" class="nowrap hidden-sm-down">
						<?php echo JHtml::_('searchtools.sort', 'JGRID_HEADING_ID', 'a.id', $listDirn, $listOrder); ?>
					</th>
				</tr>
			</thead>
			<tfoot>
				<tr>
					<td colspan="8">
						<?php echo $this->pagination->getListFooter(); ?>
					</td>
				</tr>
			</tfoot>
			<tbody>
				<?php
				$iconStates = array(
					-2 => 'icon-trash',
					0  => 'icon-unpublish',
					1  => 'icon-publish',
					2  => 'icon-archive',
				);
				foreach ($this->items as $i => $item) :
				?>
				<tr class="row<?php echo $i % 2; ?>">
					<td class="text-center">
						<span class="<?php echo $iconStates[$this->escape($item->published)]; ?>"></span>
					</td>
					<td class="has-context">
<<<<<<< HEAD
						<a class="btn btn-sm btn-block btn-success" href="#" onclick="moduleIns('<?php echo $this->escape($item->module); ?>', '<?php echo $this->escape($item->title); ?>');"><?php echo $this->escape($item->title); ?></a>
=======
						<a class="js-module-insert btn btn-small btn-block btn-success" href="#" data-module="<?php echo $this->escape($item->module); ?>" data-title="<?php echo $this->escape($item->title); ?>" data-editor="<?php echo $this->escape($editor); ?>">
							<?php echo $this->escape($item->title); ?>
						</a>
>>>>>>> a93b1a7e
					</td>
					<td class="small hidden-sm-down">
						<?php if ($item->position) : ?>
<<<<<<< HEAD
						<a class="btn btn-sm btn-block btn-warning" href="#" onclick="modulePosIns('<?php echo $this->escape($item->position); ?>');"><?php echo $this->escape($item->position); ?></a>
=======
						<a class="js-position-insert btn btn-small btn-block btn-warning" href="#" data-position="<?php echo $this->escape($item->position); ?>" data-editor="<?php echo $this->escape($editor); ?>"><?php echo $this->escape($item->position); ?></a>
>>>>>>> a93b1a7e
						<?php else : ?>
						<span class="label"><?php echo JText::_('JNONE'); ?></span>
						<?php endif; ?>
					</td>
					<td class="small hidden-sm-down">
						<?php echo $item->name; ?>
					</td>
					<td class="small hidden-sm-down">
						<?php echo $item->pages; ?>
					</td>
					<td class="small hidden-sm-down">
						<?php echo $this->escape($item->access_level); ?>
					</td>
					<td class="small hidden-sm-down">
						<?php echo JLayoutHelper::render('joomla.content.language', $item); ?>
					</td>
					<td class="hidden-sm-down">
						<?php echo (int) $item->id; ?>
					</td>
				</tr>
			<?php endforeach; ?>
			</tbody>
		</table>
		<?php endif; ?>

		<input type="hidden" name="task" value="">
		<input type="hidden" name="boxchecked" value="0">
		<?php echo JHtml::_('form.token'); ?>

	</form>
</div><|MERGE_RESOLUTION|>--- conflicted
+++ resolved
@@ -88,21 +88,13 @@
 						<span class="<?php echo $iconStates[$this->escape($item->published)]; ?>"></span>
 					</td>
 					<td class="has-context">
-<<<<<<< HEAD
-						<a class="btn btn-sm btn-block btn-success" href="#" onclick="moduleIns('<?php echo $this->escape($item->module); ?>', '<?php echo $this->escape($item->title); ?>');"><?php echo $this->escape($item->title); ?></a>
-=======
-						<a class="js-module-insert btn btn-small btn-block btn-success" href="#" data-module="<?php echo $this->escape($item->module); ?>" data-title="<?php echo $this->escape($item->title); ?>" data-editor="<?php echo $this->escape($editor); ?>">
+						<a class="js-module-insert btn btn-sm btn-block btn-success" href="#" data-module="<?php echo $this->escape($item->module); ?>" data-title="<?php echo $this->escape($item->title); ?>" data-editor="<?php echo $this->escape($editor); ?>">
 							<?php echo $this->escape($item->title); ?>
 						</a>
->>>>>>> a93b1a7e
 					</td>
 					<td class="small hidden-sm-down">
 						<?php if ($item->position) : ?>
-<<<<<<< HEAD
-						<a class="btn btn-sm btn-block btn-warning" href="#" onclick="modulePosIns('<?php echo $this->escape($item->position); ?>');"><?php echo $this->escape($item->position); ?></a>
-=======
-						<a class="js-position-insert btn btn-small btn-block btn-warning" href="#" data-position="<?php echo $this->escape($item->position); ?>" data-editor="<?php echo $this->escape($editor); ?>"><?php echo $this->escape($item->position); ?></a>
->>>>>>> a93b1a7e
+						<a class="js-position-insert btn btn-sm btn-block btn-warning" href="#" data-position="<?php echo $this->escape($item->position); ?>" data-editor="<?php echo $this->escape($editor); ?>"><?php echo $this->escape($item->position); ?></a>
 						<?php else : ?>
 						<span class="label"><?php echo JText::_('JNONE'); ?></span>
 						<?php endif; ?>
