<?php
/**
 * @package     Joomla.Administrator
 * @subpackage  com_modules
 *
 * @copyright   Copyright (C) 2005 - 2016 Open Source Matters, Inc. All rights reserved.
 * @license     GNU General Public License version 2 or later; see LICENSE.txt
 */

defined('_JEXEC') or die;

$clientId  = $this->state->get('client_id');

// Show only Module Positions of published Templates
$published = 1;
$positions = JHtml::_('modules.positions', $clientId, $published);
$positions['']['items'][] = ModulesHelper::createOption('nochange', JText::_('COM_MODULES_BATCH_POSITION_NOCHANGE'));
$positions['']['items'][] = ModulesHelper::createOption('noposition', JText::_('COM_MODULES_BATCH_POSITION_NOPOSITION'));

// Add custom position to options
$customGroupText = JText::_('COM_MODULES_CUSTOM_POSITION');

// Build field
$attr = array(
	'id'        => 'batch-position-id',
	'list.attr' => 'class="chzn-custom-value" '
		. 'data-custom_group_text="' . $customGroupText . '" '
		. 'data-no_results_text="' . JText::_('COM_MODULES_ADD_CUSTOM_POSITION') . '" '
		. 'data-placeholder="' . JText::_('COM_MODULES_TYPE_OR_SELECT_POSITION') . '" '
);

JHtml::_('formbehavior.chosen', '.chzn-custom-value');
?>
<<<<<<< HEAD

<p><?php echo JText::_('COM_MODULES_BATCH_TIP'); ?></p>
<div class="row">
	<div class="form-group col-md-6">
		<div class="controls">
			<?php echo JHtml::_('batch.language'); ?>
		</div>
	</div>
	<div class="form-group col-md-6">
		<div class="controls">
			<?php echo JHtml::_('batch.access'); ?>
		</div>
	</div>
</div>
<div class="row">
	<?php if ($published >= 0) : ?>
		<div class="col-md-6">
			<div class="controls">
				<label id="batch-choose-action-lbl" for="batch-choose-action">
					<?php echo JText::_('COM_MODULES_BATCH_POSITION_LABEL'); ?>
				</label>
				<div id="batch-choose-action" class="control-group">
					<?php echo JHtml::_('select.groupedlist', $positions, 'batch[position_id]', $attr); ?>
					<div id="batch-copy-move" class="control-group radio">
						<?php echo JHtml::_('modules.batchOptions'); ?>
=======
<div class="container-fluid">
	<p><?php echo JText::_('COM_MODULES_BATCH_TIP'); ?></p>
	<div class="row-fluid">
		<div class="control-group span6">
			<div class="controls">
				<?php echo JHtml::_('batch.language'); ?>
			</div>
		</div>
		<div class="control-group span6">
			<div class="controls">
				<?php echo JHtml::_('batch.access'); ?>
			</div>
		</div>
	</div>
	<div class="row-fluid">
		<?php if ($published >= 0) : ?>
			<div class="span6">
				<div class="controls">
					<label id="batch-choose-action-lbl" for="batch-choose-action">
						<?php echo JText::_('COM_MODULES_BATCH_POSITION_LABEL'); ?>
					</label>
					<div id="batch-choose-action" class="control-group">
						<?php echo JHtml::_('select.groupedlist', $positions, 'batch[position_id]', $attr); ?>
						<div id="batch-copy-move" class="control-group radio">
							<?php echo JHtml::_('modules.batchOptions'); ?>
						</div>
>>>>>>> f8b41cdb
					</div>
				</div>
			</div>
		<?php endif; ?>
	</div>
</div><|MERGE_RESOLUTION|>--- conflicted
+++ resolved
@@ -31,50 +31,24 @@
 
 JHtml::_('formbehavior.chosen', '.chzn-custom-value');
 ?>
-<<<<<<< HEAD
 
 <p><?php echo JText::_('COM_MODULES_BATCH_TIP'); ?></p>
-<div class="row">
-	<div class="form-group col-md-6">
-		<div class="controls">
-			<?php echo JHtml::_('batch.language'); ?>
-		</div>
-	</div>
-	<div class="form-group col-md-6">
-		<div class="controls">
-			<?php echo JHtml::_('batch.access'); ?>
-		</div>
-	</div>
-</div>
-<div class="row">
-	<?php if ($published >= 0) : ?>
-		<div class="col-md-6">
-			<div class="controls">
-				<label id="batch-choose-action-lbl" for="batch-choose-action">
-					<?php echo JText::_('COM_MODULES_BATCH_POSITION_LABEL'); ?>
-				</label>
-				<div id="batch-choose-action" class="control-group">
-					<?php echo JHtml::_('select.groupedlist', $positions, 'batch[position_id]', $attr); ?>
-					<div id="batch-copy-move" class="control-group radio">
-						<?php echo JHtml::_('modules.batchOptions'); ?>
-=======
-<div class="container-fluid">
-	<p><?php echo JText::_('COM_MODULES_BATCH_TIP'); ?></p>
-	<div class="row-fluid">
-		<div class="control-group span6">
+<div class="container">
+	<div class="row">
+		<div class="form-group col-md-6">
 			<div class="controls">
 				<?php echo JHtml::_('batch.language'); ?>
 			</div>
 		</div>
-		<div class="control-group span6">
+		<div class="form-group col-md-6">
 			<div class="controls">
 				<?php echo JHtml::_('batch.access'); ?>
 			</div>
 		</div>
 	</div>
-	<div class="row-fluid">
+	<div class="row">
 		<?php if ($published >= 0) : ?>
-			<div class="span6">
+			<div class="col-md-6">
 				<div class="controls">
 					<label id="batch-choose-action-lbl" for="batch-choose-action">
 						<?php echo JText::_('COM_MODULES_BATCH_POSITION_LABEL'); ?>
@@ -84,10 +58,9 @@
 						<div id="batch-copy-move" class="control-group radio">
 							<?php echo JHtml::_('modules.batchOptions'); ?>
 						</div>
->>>>>>> f8b41cdb
 					</div>
 				</div>
-			</div>
-		<?php endif; ?>
+			<?php endif; ?>
+		</div>
 	</div>
 </div>