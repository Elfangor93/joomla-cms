--- conflicted
+++ resolved
@@ -75,11 +75,8 @@
 
 	/**
 	 * Method to get the number of frontend modules
-<<<<<<< HEAD
-=======
 	 *
-	 * @return  integer  The amount of modules
->>>>>>> 534f738a
+	 * @return  string  The JSON-encoded amount of modules
 	 *
 	 * @since   4.0
 	 */
