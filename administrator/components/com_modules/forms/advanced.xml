--- conflicted
+++ resolved
@@ -37,11 +37,8 @@
 				name="header_class"
 				type="textarea"
 				label="COM_MODULES_FIELD_HEADER_CLASS_LABEL"
-<<<<<<< HEAD
+				rows="3"
 				validate="CssIdentifier"
-=======
-				rows="3"
->>>>>>> 03fdc857
 			/>
 		</fieldset>
 	</fields>
