--- conflicted
+++ resolved
@@ -39,40 +39,24 @@
 			size="20"
 		/>
 
-<<<<<<< HEAD
-		<field name="showtitle" type="radio"
-			class="switcher"
-=======
-		<field 
+		<field
 			name="showtitle" 
 			type="radio"
 			label="COM_MODULES_FIELD_SHOWTITLE_LABEL"
 			description="COM_MODULES_FIELD_SHOWTITLE_DESC"
-			class="btn-group btn-group-yesno"
->>>>>>> eea75c56
+			class="switcher"
 			default="1"
-			size="1"
-<<<<<<< HEAD
-		>
-=======
 			>
-			<option value="1">JSHOW</option>
->>>>>>> eea75c56
 			<option value="0">JHIDE</option>
 			<option value="1">JSHOW</option>
 		</field>
 
-<<<<<<< HEAD
-		<field name="published" type="list"
-		       class="custom-select-color-state"
-=======
-		<field 
+		<field
 			name="published" 
 			type="list"
 			label="JSTATUS"
 			description="COM_MODULES_FIELD_PUBLISHED_DESC"
-			class="chzn-color-state"
->>>>>>> eea75c56
+			class="custom-select-color-state"
 			default="1"
 			size="1"
 			>
