--- conflicted
+++ resolved
@@ -60,11 +60,6 @@
 		<field
 			name="fullordering"
 			type="list"
-<<<<<<< HEAD
-			label="JGLOBAL_SORT_BY"
-			description="JGLOBAL_SORT_BY"
-=======
->>>>>>> 8d975664
 			statuses="*,0,1,-2"
 			onchange="this.form.submit();"
 			default="a.position ASC"
@@ -92,13 +87,10 @@
 		<field
 			name="limit"
 			type="limitbox"
-<<<<<<< HEAD
+			class="input-mini"
+			default="25"
 			label="COM_MODULES_LIST_LIMIT"
 			description="JFIELD_PLG_SEARCH_SEARCHLIMIT_DESC"
-=======
->>>>>>> 8d975664
-			class="input-mini"
-			default="25"
 			onchange="this.form.submit();"
 		/>
 	</fields>
