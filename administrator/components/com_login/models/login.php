<?php
/**
 * @package     Joomla.Administrator
 * @subpackage  com_login
 *
 * @copyright   Copyright (C) 2005 - 2014 Open Source Matters, Inc. All rights reserved.
 * @license     GNU General Public License version 2 or later; see LICENSE.txt
 */

defined('_JEXEC') or die;

/**
 * Login Model
 *
 * @package     Joomla.Administrator
 * @subpackage  com_login
 * @since       1.5
 */
class LoginModelLogin extends JModelLegacy
{
	/**
	 * Method to auto-populate the model state.
	 *
	 * Note. Calling getState in this method will result in recursion.
	 *
	 * @since   1.6
	 */
	protected function populateState()
	{
		$app = JFactory::getApplication();

		$input = $app->input;
		$method = $input->getMethod();

		$credentials = array(
<<<<<<< HEAD
			'username' => $input->$method->get('username', '', 'BASE64'),
			'password' => $input->$method->get('passwd', '', 'STRING')
=======
			'username' => JRequest::getVar('username', '', 'method', 'username'),
			'password' => JRequest::getVar('passwd', '', 'post', 'string', JREQUEST_ALLOWRAW),
			'secretkey' => JRequest::getVar('secretkey', '', 'post', 'string', JREQUEST_ALLOWRAW),
>>>>>>> dac8a08d
		);
		$this->setState('credentials', $credentials);

		// Check for return URL from the request first
		if ($return = $input->$method->get('return', '', 'BASE64'))
		{
			$return = base64_decode($return);
			if (!JUri::isInternal($return))
			{
				$return = '';
			}
		}

		// Set the return URL if empty.
		if (empty($return))
		{
			$return = 'index.php';
		}

		$this->setState('return', $return);
	}

	/**
	 * Get the administrator login module by name (real, eg 'login' or folder, eg 'mod_login')
	 *
	 * @param   string  $name   The name of the module
	 * @param   string  $title  The title of the module, optional
	 *
	 * @return  object  The Module object
	 *
	 * @since   11.1
	 */
	public static function getLoginModule($name = 'mod_login', $title = null)
	{
		$result = null;
		$modules = self::_load($name);
		$total = count($modules);

		for ($i = 0; $i < $total; $i++)
		{
			// Match the title if we're looking for a specific instance of the module
			if (!$title || $modules[$i]->title == $title)
			{
				$result = $modules[$i];
				break; // Found it
			}
		}

		// If we didn't find it, and the name is mod_something, create a dummy object
		if (is_null($result) && substr($name, 0, 4) == 'mod_')
		{
			$result = new stdClass;
			$result->id = 0;
			$result->title = '';
			$result->module = $name;
			$result->position = '';
			$result->content = '';
			$result->showtitle = 0;
			$result->control = '';
			$result->params = '';
			$result->user = 0;
		}

		return $result;
	}

	/**
	 * Load login modules.
	 *
	 * Note that we load regardless of state or access level since access
	 * for public is the only thing that makes sense since users are not logged in
	 * and the module lets them log in.
	 * This is put in as a failsafe to avoid super user lock out caused by an unpublished
	 * login module or by a module set to have a viewing access level that is not Public.
	 *
	 * @param   string  $name   The name of the module
	 *
	 * @return  array
	 *
	 * @since   11.1
	 */
	protected static function _load($module)
	{
		static $clean;

		if (isset($clean))
		{
			return $clean;
		}

		$app = JFactory::getApplication();
		$lang = JFactory::getLanguage()->getTag();
		$clientId = (int) $app->getClientId();

		$cache = JFactory::getCache('com_modules', '');
		$cacheid = md5(serialize(array($clientId, $lang)));
		$loginmodule = array();

		if (!($clean = $cache->get($cacheid)))
		{
			$db = JFactory::getDbo();

			$query = $db->getQuery(true)
				->select('m.id, m.title, m.module, m.position, m.showtitle, m.params')
				->from('#__modules AS m')
				->where('m.module =' . $db->quote($module) . ' AND m.client_id = 1')

				->join('LEFT', '#__extensions AS e ON e.element = m.module AND e.client_id = m.client_id')
				->where('e.enabled = 1');

			// Filter by language
			if ($app->isSite() && $app->getLanguageFilter())
			{
				$query->where('m.language IN (' . $db->quote($lang) . ',' . $db->quote('*') . ')');
			}

			$query->order('m.position, m.ordering');

			// Set the query
			$db->setQuery($query);

			try
			{
				$modules = $db->loadObjectList();
			}
			catch (RuntimeException $e)
			{
				JError::raiseWarning(500, JText::sprintf('JLIB_APPLICATION_ERROR_MODULE_LOAD', $e->getMessage()));
				return $loginmodule;
			}

			// Return to simple indexing that matches the query order.
			$loginmodule = $modules;

			$cache->store($loginmodule, $cacheid);
		}

		return $loginmodule;
	}
}<|MERGE_RESOLUTION|>--- conflicted
+++ resolved
@@ -33,14 +33,9 @@
 		$method = $input->getMethod();
 
 		$credentials = array(
-<<<<<<< HEAD
-			'username' => $input->$method->get('username', '', 'BASE64'),
-			'password' => $input->$method->get('passwd', '', 'STRING')
-=======
-			'username' => JRequest::getVar('username', '', 'method', 'username'),
-			'password' => JRequest::getVar('passwd', '', 'post', 'string', JREQUEST_ALLOWRAW),
-			'secretkey' => JRequest::getVar('secretkey', '', 'post', 'string', JREQUEST_ALLOWRAW),
->>>>>>> dac8a08d
+			'username' => $input->$method->get('username', '', 'USERNAME'),
+			'password' => $input->$method->get('passwd', '', 'RAW')
+			'secretkey' => $input->$method->get('secretkey', '', 'RAW'),
 		);
 		$this->setState('credentials', $credentials);
 
