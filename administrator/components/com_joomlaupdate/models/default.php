--- conflicted
+++ resolved
@@ -184,35 +184,26 @@
 
 		if (is_null($updateObject))
 		{
-<<<<<<< HEAD
 			$this->updateInformation['latest'] = JVERSION;
-=======
-			// We have not found any update in the database we seem to run the latest version
-			$ret['latest'] = JVERSION;
-
-			return $ret;
+
+			return $this->updateInformation;
 		}
 
 		// Check whether this is a valid update or not
 		if (version_compare($updateObject->version, JVERSION, '<'))
 		{
 			// This update points to an outdated version we should not offer to update to this
-			$ret['latest'] = JVERSION;
->>>>>>> b61308f9
+			$this->updateInformation['latest'] = JVERSION;
 
 			return $this->updateInformation;
 		}
 
-<<<<<<< HEAD
 		$this->updateInformation['latest']    = $updateObject->version;
-		$this->updateInformation['hasUpdate'] = $updateObject->version != JVERSION;
-=======
-		$ret['latest'] = $updateObject->version;
 
 		// Check whether this is an update or not.
 		if (version_compare($updateObject->version, JVERSION, '>'))
 		{
-			$ret['hasUpdate'] = true;
+			$this->updateInformation['hasUpdate'] = true;
 		}
 
 		$minimumStability      = JUpdater::STABILITY_STABLE;
@@ -222,7 +213,6 @@
 		{
 			$minimumStability = $comJoomlaupdateParams->get('minimum_stability', JUpdater::STABILITY_STABLE);
 		}
->>>>>>> b61308f9
 
 		// Fetch the full update details from the update details URL.
 		jimport('joomla.updater.update');
