--- conflicted
+++ resolved
@@ -58,11 +58,7 @@
      * @param   array                 $config   An array of configuration options.
      * @param   ?MVCFactoryInterface  $factory  The factory.
      *
-<<<<<<< HEAD
-     * @since   5.0.0
-=======
      * @since   4.4.0
->>>>>>> 77bb5edf
      * @throws  \Exception
      */
     public function __construct($config = [], MVCFactoryInterface $factory = null)
@@ -1756,11 +1752,7 @@
      *
      * @return  void
      *
-<<<<<<< HEAD
-     * @since  5.0.0
-=======
      * @since  4.4.0
->>>>>>> 77bb5edf
      */
     public function collectError(string $context, \Throwable $error)
     {
