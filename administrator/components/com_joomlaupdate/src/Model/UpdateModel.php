--- conflicted
+++ resolved
@@ -498,15 +498,11 @@
         $body = $result->body;
 
         // Write the file to disk
-<<<<<<< HEAD
-        $result = File::write($target, $result->body);
+        $result = File::write($target, $body);
 
         if (!$result) {
             return false;
         }
-=======
-        File::write($target, $body);
->>>>>>> f8ab092d
 
         return basename($target);
     }
