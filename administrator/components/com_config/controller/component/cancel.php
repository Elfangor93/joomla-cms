<?php
/**
 * @package     Joomla.Administrator
 * @subpackage  com_config
 *
 * @copyright   Copyright (C) 2005 - 2013 Open Source Matters, Inc. All rights reserved.
 * @license     GNU General Public License version 2 or later; see LICENSE.txt
 */

defined('_JEXEC') or die('Restricted access');

/**
 * Cancel Controller for global configuration components
 *
 * @package     Joomla.Administrator
 * @subpackage  com_config
 * @since       3.2
*/
class ConfigControllerComponentCancel extends JControllerCanceladmin
{
	/**
	 * Method to cancel global configuration component.
	 *
	 * @return  void
	 *
	 * @since   3.2
	 */
	public function execute()
	{

		$this->context = 'com_config.config.global';


<<<<<<< HEAD
			$this->redirect = 'index.php?option=' . $this->component;
=======
		$this->redirect = 'index.php?option=' . $this->component;
>>>>>>> c978a275


		parent::execute();
	}
}<|MERGE_RESOLUTION|>--- conflicted
+++ resolved
@@ -31,13 +31,9 @@
 		$this->context = 'com_config.config.global';
 
 
-<<<<<<< HEAD
-			$this->redirect = 'index.php?option=' . $this->component;
-=======
 		$this->redirect = 'index.php?option=' . $this->component;
->>>>>>> c978a275
-
 
 		parent::execute();
+
 	}
 }