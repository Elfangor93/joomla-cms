--- conflicted
+++ resolved
@@ -21,11 +21,7 @@
 /**
  * ComponentDispatcher class for com_config
  *
-<<<<<<< HEAD
- * @since  4.3.0
-=======
  * @since  4.2.9
->>>>>>> e462044f
  */
 class Dispatcher extends ComponentDispatcher
 {
@@ -34,11 +30,7 @@
      *
      * @return  void
      *
-<<<<<<< HEAD
-     * @since  4.3.0
-=======
      * @since  4.2.9
->>>>>>> e462044f
      *
      * @throws  \Exception
      */
