--- conflicted
+++ resolved
@@ -161,13 +161,8 @@
         PluginHelper::importPlugin('extension');
 
         // Check super user group.
-<<<<<<< HEAD
         if (isset($data['params']) && !$this->getCurrentUser()->authorise('core.admin')) {
-            $form = $this->getForm(array(), false);
-=======
-        if (isset($data['params']) && !Factory::getUser()->authorise('core.admin')) {
             $form = $this->getForm([], false);
->>>>>>> 4c918795
 
             foreach ($form->getFieldsets() as $fieldset) {
                 foreach ($form->getFieldset($fieldset->name) as $field) {
