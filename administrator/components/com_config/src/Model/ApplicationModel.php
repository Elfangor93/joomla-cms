--- conflicted
+++ resolved
@@ -851,23 +851,13 @@
 
         if (is_null($permission)) {
             // Get data from input.
-<<<<<<< HEAD
-            $permission = array(
+            $permission = [
                 'component' => $input->json->get('comp'),
                 'action'    => $input->json->get('action'),
                 'rule'      => $input->json->get('rule'),
                 'value'     => $input->json->get('value'),
                 'title'     => $input->json->get('title', '', 'RAW')
-            );
-=======
-            $permission = [
-                'component' => $app->input->Json->get('comp'),
-                'action'    => $app->input->Json->get('action'),
-                'rule'      => $app->input->Json->get('rule'),
-                'value'     => $app->input->Json->get('value'),
-                'title'     => $app->input->Json->get('title', '', 'RAW')
             ];
->>>>>>> 4c918795
         }
 
         // We are creating a new item so we don't have an item id so don't allow.
