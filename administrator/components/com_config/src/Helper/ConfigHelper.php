<?php

/**
 * @package     Joomla.Administrator
 * @subpackage  com_config
 *
 * @copyright   (C) 2012 Open Source Matters, Inc. <https://www.joomla.org>
 * @license     GNU General Public License version 2 or later; see LICENSE.txt
 */

namespace Joomla\Component\Config\Administrator\Helper;

use Joomla\CMS\Application\ApplicationHelper;
use Joomla\CMS\Factory;
use Joomla\CMS\Helper\ContentHelper;
use Joomla\CMS\Language\Text;

// phpcs:disable PSR1.Files.SideEffects
\defined('_JEXEC') or die;
// phpcs:enable PSR1.Files.SideEffects

/**
 * Components helper for com_config
 *
 * @since  3.0
 */
class ConfigHelper extends ContentHelper
{
    /**
     * Get an array of all enabled components.
     *
     * @return  array
     *
     * @since   3.0
     */
    public static function getAllComponents()
    {
        $db    = Factory::getDbo();
        $query = $db->getQuery(true)
            ->select('element')
            ->from('#__extensions')
            ->where('type = ' . $db->quote('component'))
            ->where('enabled = 1');
        $db->setQuery($query);
        $result = $db->loadColumn();

        return $result;
    }

    /**
     * Returns true if the component has configuration options.
     *
     * @param   string  $component  Component name
     *
     * @return  boolean
     *
     * @since   3.0
     */
    public static function hasComponentConfig($component)
    {
        return is_file(JPATH_ADMINISTRATOR . '/components/' . $component . '/config.xml');
    }

    /**
     * Returns true if the current user has permission to access and change configuration options.
     *
     * @param   string  $component  Component name
     *
     * @return  boolean
     *
<<<<<<< HEAD
     * @since   4.3.0
=======
     * @since   4.2.9
>>>>>>> e462044f
     */
    public static function canChangeComponentConfig(string $component)
    {
        $user = Factory::getApplication()->getIdentity();

        if (!in_array(strtolower($component), ['com_joomlaupdate', 'com_privacy'], true)) {
            return $user->authorise('core.admin', $component) || $user->authorise('core.options', $component);
        }

        return $user->authorise('core.admin');
    }

    /**
     * Returns an array of all components with configuration options.
     * Optionally return only those components for which the current user has 'core.manage' rights.
     *
     * @param   boolean  $authCheck  True to restrict to components where current user has 'core.manage' rights.
     *
     * @return  array
     *
     * @since   3.0
     */
    public static function getComponentsWithConfig($authCheck = true)
    {
        $result     = [];
        $components = self::getAllComponents();

        // Remove com_config from the array as that may have weird side effects
        $components = array_diff($components, ['com_config']);

        foreach ($components as $component) {
            if (self::hasComponentConfig($component) && (!$authCheck || self::canChangeComponentConfig($component))) {
                self::loadLanguageForComponent($component);
                $result[$component] = ApplicationHelper::stringURLSafe(Text::_($component)) . '_' . $component;
            }
        }

        asort($result);

        return array_keys($result);
    }

    /**
     * Load the sys language for the given component.
     *
     * @param   array  $components  Array of component names.
     *
     * @return  void
     *
     * @since   3.0
     */
    public static function loadLanguageForComponents($components)
    {
        foreach ($components as $component) {
            self::loadLanguageForComponent($component);
        }
    }

    /**
     * Load the sys language for the given component.
     *
     * @param   string  $component  component name.
     *
     * @return  void
     *
     * @since   3.5
     */
    public static function loadLanguageForComponent($component)
    {
        if (empty($component)) {
            return;
        }

        $lang = Factory::getLanguage();

        // Load the core file then
        // Load extension-local file.
        $lang->load($component . '.sys', JPATH_BASE)
        || $lang->load($component . '.sys', JPATH_ADMINISTRATOR . '/components/' . $component);
    }
}<|MERGE_RESOLUTION|>--- conflicted
+++ resolved
@@ -68,11 +68,7 @@
      *
      * @return  boolean
      *
-<<<<<<< HEAD
-     * @since   4.3.0
-=======
      * @since   4.2.9
->>>>>>> e462044f
      */
     public static function canChangeComponentConfig(string $component)
     {
