--- conflicted
+++ resolved
@@ -59,12 +59,7 @@
 			default="1"
 			showon="cache_handler:memcache"
 			filter="integer"
-<<<<<<< HEAD
-			>
-=======
-		>
-			<option value="1">JYES</option>
->>>>>>> 91e6de51
+		>
 			<option value="0">JNO</option>
 			<option value="1">JYES</option>
 		</field>
@@ -78,12 +73,7 @@
 			default="0"
 			showon="cache_handler:memcache"
 			filter="integer"
-<<<<<<< HEAD
-			>
-=======
-		>
-			<option value="1">JYES</option>
->>>>>>> 91e6de51
+		>
 			<option value="0">JNO</option>
 			<option value="1">JYES</option>
 		</field>
@@ -122,12 +112,7 @@
 			default="1"
 			showon="cache_handler:memcached"
 			filter="integer"
-<<<<<<< HEAD
-			>
-=======
-		>
-			<option value="1">JYES</option>
->>>>>>> 91e6de51
+		>
 			<option value="0">JNO</option>
 			<option value="1">JYES</option>
 		</field>
@@ -141,12 +126,7 @@
 			default="0"
 			showon="cache_handler:memcached"
 			filter="integer"
-<<<<<<< HEAD
-			>
-=======
-		>
-			<option value="1">JYES</option>
->>>>>>> 91e6de51
+		>
 			<option value="0">JNO</option>
 			<option value="1">JYES</option>
 		</field>
@@ -185,12 +165,7 @@
 			default="1"
 			filter="integer"
 			showon="cache_handler:redis"
-<<<<<<< HEAD
-			>
-=======
-		>
-			<option value="1">JYES</option>
->>>>>>> 91e6de51
+		>
 			<option value="0">JNO</option>
 			<option value="1">JYES</option>
 		</field>
@@ -263,12 +238,7 @@
 			class="switcher"
 			default="0"
 			filter="integer"
-<<<<<<< HEAD
-			>
-=======
-		>
-			<option value="1">JYES</option>
->>>>>>> 91e6de51
+		>
 			<option value="0">JNO</option>
 			<option value="1">JYES</option>
 		</field>
@@ -359,13 +329,8 @@
 			default="0"
 			label="COM_CONFIG_FIELD_DEBUG_SYSTEM_LABEL"
 			description="COM_CONFIG_FIELD_DEBUG_SYSTEM_DESC"
-<<<<<<< HEAD
-			filter="integer">
-=======
-			filter="integer"
-		>
-			<option value="1">JYES</option>
->>>>>>> 91e6de51
+			filter="integer"
+		>
 			<option value="0">JNO</option>
 			<option value="1">JYES</option>
 		</field>
@@ -377,13 +342,8 @@
 			default="0"
 			label="COM_CONFIG_FIELD_DEBUG_LANG_LABEL"
 			description="COM_CONFIG_FIELD_DEBUG_LANG_DESC"
-<<<<<<< HEAD
-			filter="integer">
-=======
-			filter="integer"
-		>
-			<option value="1">JYES</option>
->>>>>>> 91e6de51
+			filter="integer"
+		>
 			<option value="0">JNO</option>
 			<option value="1">JYES</option>
 		</field>
@@ -401,13 +361,8 @@
 			default="0"
 			label="COM_CONFIG_FIELD_FTP_ENABLE_LABEL"
 			description="COM_CONFIG_FIELD_FTP_ENABLE_DESC"
-<<<<<<< HEAD
-			filter="integer">
-=======
-			filter="integer"
-		>
-			<option value="1">JYES</option>
->>>>>>> 91e6de51
+			filter="integer"
+		>
 			<option value="0">JNO</option>
 			<option value="1">JYES</option>
 		</field>
@@ -481,13 +436,8 @@
 			default="0"
 			label="COM_CONFIG_FIELD_PROXY_ENABLE_LABEL"
 			description="COM_CONFIG_FIELD_PROXY_ENABLE_DESC"
-<<<<<<< HEAD
-			filter="integer">
-=======
-			filter="integer"
-		>
-			<option value="1">JYES</option>
->>>>>>> 91e6de51
+			filter="integer"
+		>
 			<option value="0">JNO</option>
 			<option value="1">JYES</option>
 		</field>
@@ -568,12 +518,7 @@
 			class="switcher"
 			default="1"
 			filter="integer"
-<<<<<<< HEAD
-			>
-=======
-		>
-			<option value="1">JYES</option>
->>>>>>> 91e6de51
+		>
 			<option value="0">JNO</option>
 			<option value="1">JYES</option>
 		</field>
@@ -587,12 +532,7 @@
 			default="0"
 			filter="integer"
 			showon="mailonline:1"
-<<<<<<< HEAD
-			>
-=======
-		>
-			<option value="1">JYES</option>
->>>>>>> 91e6de51
+		>
 			<option value="0">JNO</option>
 			<option value="1">JYES</option>
 		</field>
@@ -714,12 +654,7 @@
 			default="0"
 			showon="mailonline:1[AND]mailer:smtp"
 			filter="integer"
-<<<<<<< HEAD
-			>
-=======
-		>
-			<option value="1">JYES</option>
->>>>>>> 91e6de51
+		>
 			<option value="0">JNO</option>
 			<option value="1">JYES</option>
 		</field>
@@ -802,13 +737,8 @@
 			default="1"
 			label="COM_CONFIG_FIELD_METAAUTHOR_LABEL"
 			description="COM_CONFIG_FIELD_METAAUTHOR_DESC"
-<<<<<<< HEAD
-			filter="integer">
-=======
-			filter="integer"
-		>
-			<option value="1">JYES</option>
->>>>>>> 91e6de51
+			filter="integer"
+		>
 			<option value="0">JNO</option>
 			<option value="1">JYES</option>
 		</field>
@@ -820,13 +750,8 @@
 			default="0"
 			label="COM_CONFIG_FIELD_METAVERSION_LABEL"
 			description="COM_CONFIG_FIELD_METAVERSION_DESC"
-<<<<<<< HEAD
-			filter="integer">
-=======
-			filter="integer"
-		>
-			<option value="1">JYES</option>
->>>>>>> 91e6de51
+			filter="integer"
+		>
 			<option value="0">JNO</option>
 			<option value="1">JYES</option>
 		</field>
@@ -844,13 +769,8 @@
 			default="1"
 			label="COM_CONFIG_FIELD_SEF_URL_LABEL"
 			description="COM_CONFIG_FIELD_SEF_URL_DESC"
-<<<<<<< HEAD
-			filter="integer">
-=======
-			filter="integer"
-		>
-			<option value="1">JYES</option>
->>>>>>> 91e6de51
+			filter="integer"
+		>
 			<option value="0">JNO</option>
 			<option value="1">JYES</option>
 		</field>
@@ -863,13 +783,8 @@
 			label="COM_CONFIG_FIELD_SEF_REWRITE_LABEL"
 			description="COM_CONFIG_FIELD_SEF_REWRITE_DESC"
 			filter="integer"
-<<<<<<< HEAD
-			showon="sef:1">
-=======
 			showon="sef:1"
 		>
-			<option value="1">JYES</option>
->>>>>>> 91e6de51
 			<option value="0">JNO</option>
 			<option value="1">JYES</option>
 		</field>
@@ -882,13 +797,8 @@
 			label="COM_CONFIG_FIELD_SEF_SUFFIX_LABEL"
 			description="COM_CONFIG_FIELD_SEF_SUFFIX_DESC"
 			filter="integer"
-<<<<<<< HEAD
-			showon="sef:1">
-=======
 			showon="sef:1"
 		>
-			<option value="1">JYES</option>
->>>>>>> 91e6de51
 			<option value="0">JNO</option>
 			<option value="1">JYES</option>
 		</field>
@@ -901,13 +811,8 @@
 			label="COM_CONFIG_FIELD_UNICODESLUGS_LABEL"
 			description="COM_CONFIG_FIELD_UNICODESLUGS_DESC"
 			filter="integer"
-<<<<<<< HEAD
-			showon="sef:1">
-=======
 			showon="sef:1"
 		>
-			<option value="1">JYES</option>
->>>>>>> 91e6de51
 			<option value="0">JNO</option>
 			<option value="1">JYES</option>
 		</field>
@@ -947,13 +852,8 @@
 			default="0"
 			label="COM_CONFIG_FIELD_GZIP_COMPRESSION_LABEL"
 			description="COM_CONFIG_FIELD_GZIP_COMPRESSION_DESC"
-<<<<<<< HEAD
-			filter="integer">
-=======
-			filter="integer"
-		>
-			<option value="1">JYES</option>
->>>>>>> 91e6de51
+			filter="integer"
+		>
 			<option value="0">JNO</option>
 			<option value="1">JYES</option>
 		</field>
@@ -1096,12 +996,7 @@
 			class="switcher"
 			default="0"
 			filter="integer"
-<<<<<<< HEAD
-			>
-=======
-		>
-			<option value="1">JYES</option>
->>>>>>> 91e6de51
+		>
 			<option value="0">JNO</option>
 			<option value="1">JYES</option>
 		</field>
@@ -1129,13 +1024,8 @@
 			default="0"
 			label="COM_CONFIG_FIELD_SITE_OFFLINE_LABEL"
 			description="COM_CONFIG_FIELD_SITE_OFFLINE_DESC"
-<<<<<<< HEAD
-			filter="integer">
-=======
-			filter="integer"
-		>
-			<option value="1">JYES</option>
->>>>>>> 91e6de51
+			filter="integer"
+		>
 			<option value="0">JNO</option>
 			<option value="1">JYES</option>
 		</field>
