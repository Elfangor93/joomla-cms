--- conflicted
+++ resolved
@@ -11,9 +11,6 @@
 			label="COM_CONFIG_FIELD_CACHE_HANDLER_LABEL"
 			description="COM_CONFIG_FIELD_CACHE_HANDLER_DESC"
 			filter="word"
-<<<<<<< HEAD
-		/>
-=======
 			showon="caching:1,2">
 		</field>
 
@@ -42,16 +39,10 @@
 			validate="number"
 			showon="caching:1,2"
 			size="6" />
->>>>>>> f9463285
 
 		<field
 			name="memcache_persist"
 			type="radio"
-<<<<<<< HEAD
-=======
-			class="switcher"
-			default="1"
->>>>>>> f9463285
 			label="COM_CONFIG_FIELD_MEMCACHE_PERSISTENT_LABEL"
 			description="COM_CONFIG_FIELD_MEMCACHE_PERSISTENT_DESC"
 			class="switcher"
@@ -66,11 +57,6 @@
 		<field
 			name="memcache_compress"
 			type="radio"
-<<<<<<< HEAD
-=======
-			class="switcher"
-			default="0"
->>>>>>> f9463285
 			label="COM_CONFIG_FIELD_MEMCACHE_COMPRESSION_LABEL"
 			description="COM_CONFIG_FIELD_MEMCACHE_COMPRESSION_DESC"
 			class="switcher"
@@ -107,11 +93,6 @@
 		<field
 			name="memcached_persist"
 			type="radio"
-<<<<<<< HEAD
-=======
-			class="switcher"
-			default="1"
->>>>>>> f9463285
 			label="COM_CONFIG_FIELD_MEMCACHE_PERSISTENT_LABEL"
 			description="COM_CONFIG_FIELD_MEMCACHE_PERSISTENT_DESC"
 			class="switcher"
@@ -126,11 +107,6 @@
 		<field
 			name="memcached_compress"
 			type="radio"
-<<<<<<< HEAD
-=======
-			class="switcher"
-			default="0"
->>>>>>> f9463285
 			label="COM_CONFIG_FIELD_MEMCACHE_COMPRESSION_LABEL"
 			description="COM_CONFIG_FIELD_MEMCACHE_COMPRESSION_DESC"
 			class="switcher"
@@ -167,11 +143,6 @@
 		<field
 			name="redis_persist"
 			type="radio"
-<<<<<<< HEAD
-=======
-			class="switcher"
-			default="1"
->>>>>>> f9463285
 			label="COM_CONFIG_FIELD_REDIS_PERSISTENT_LABEL"
 			description="COM_CONFIG_FIELD_REDIS_PERSISTENT_DESC"
 			class="switcher"
@@ -486,10 +457,6 @@
 		<field
 			name="mailonline"
 			type="radio"
-<<<<<<< HEAD
-=======
-			class="switcher"
->>>>>>> f9463285
 			label="COM_CONFIG_FIELD_MAIL_MAILONLINE_LABEL"
 			description="COM_CONFIG_FIELD_MAIL_MAILONLINE_DESC"
 			class="switcher"
@@ -503,10 +470,6 @@
 		<field
 			name="massmailoff"
 			type="radio"
-<<<<<<< HEAD
-=======
-			class="switcher"
->>>>>>> f9463285
 			label="COM_CONFIG_FIELD_MAIL_MASSMAILOFF_LABEL"
 			description="COM_CONFIG_FIELD_MAIL_MASSMAILOFF_DESC"
 			class="switcher"
@@ -625,13 +588,9 @@
 		<field
 			name="smtpauth"
 			type="radio"
-<<<<<<< HEAD
-=======
-			class="switcher"
->>>>>>> f9463285
+			class="switcher"
 			label="COM_CONFIG_FIELD_MAIL_SMTP_AUTH_LABEL"
 			description="COM_CONFIG_FIELD_MAIL_SMTP_AUTH_DESC"
-			class="switcher"
 			default="0"
 			showon="mailonline:1[AND]mailer:smtp"
 			filter="integer"
@@ -851,8 +810,7 @@
 	<fieldset
 		name="session"
 		label="CONFIG_SESSION_SETTINGS_LABEL">
-<<<<<<< HEAD
-=======
+
 		<field
 			name="lifetime"
 			type="number"
@@ -876,7 +834,6 @@
 			<option value="0">JNO</option>
 			<option value="1">JYES</option>
 		</field>
->>>>>>> f9463285
 
 		<field
 			name="session_handler"
