--- conflicted
+++ resolved
@@ -272,14 +272,8 @@
 			type="databaseconnection"
 			label="COM_CONFIG_FIELD_DATABASE_TYPE_LABEL"
 			description="COM_CONFIG_FIELD_DATABASE_TYPE_DESC"
-<<<<<<< HEAD
-			supported="mysql,mysqli,pdomysql,postgresql,sqlsrv,sqlazure"
-			filter="string"
-		/>
-=======
 			supported="mysql,mysqli,pdomysql,postgresql"
 			filter="string" />
->>>>>>> 7210596f
 
 		<field
 			name="host"
@@ -898,38 +892,15 @@
 		label="CONFIG_SESSION_SETTINGS_LABEL">
 
 		<field
-<<<<<<< HEAD
-			name="lifetime"
-			type="number"
-			min="1"
-			default="15"
-			label="COM_CONFIG_FIELD_SESSION_TIME_LABEL"
-			description="COM_CONFIG_FIELD_SESSION_TIME_DESC"
-			required="true"
-			filter="integer"
-			validate="number"
-			size="6" />
-
-		<field
 			name="shared_session"
 			type="radio"
 			class="switcher"
-=======
-			name="shared_session"
-			type="radio"
-			class="btn-group btn-group-yesno"
->>>>>>> 7210596f
 			default="0"
 			label="COM_CONFIG_FIELD_SHARED_SESSION_LABEL"
 			description="COM_CONFIG_FIELD_SHARED_SESSION_DESC"
 			filter="integer">
-<<<<<<< HEAD
-			<option value="0">JNO</option>
-			<option value="1">JYES</option>
-=======
-			<option value="1">JYES</option>
-			<option value="0">JNO</option>
->>>>>>> 7210596f
+			<option value="0">JNO</option>
+			<option value="1">JYES</option>
 		</field>
 
 		<field
