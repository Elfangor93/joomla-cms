--- conflicted
+++ resolved
@@ -799,13 +799,9 @@
 		<field
 			name="session_handler"
 			type="sessionhandler"
-<<<<<<< HEAD
 			default="filesystem"
-=======
->>>>>>> 88bffd18
 			label="COM_CONFIG_FIELD_SESSION_HANDLER_LABEL"
 			description="COM_CONFIG_FIELD_SESSION_HANDLER_DESC"
-			default="none"
 			filter="word"
 		/>
 
