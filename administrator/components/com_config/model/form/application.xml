<?xml version="1.0" encoding="utf-8"?>
<form>
	<fieldset
		name="cache"
		label="COM_CONFIG_CACHE_SETTINGS_LABEL">
		<field
			name="caching"
			type="list"
			default="2"
			label="COM_CONFIG_FIELD_CACHE_LABEL"
			description="COM_CONFIG_FIELD_CACHE_DESC"
			required="true"
			filter="integer">
			<option value="0">COM_CONFIG_FIELD_VALUE_CACHE_OFF</option>
			<option value="1">COM_CONFIG_FIELD_VALUE_CACHE_CONSERVATIVE</option>
			<option value="2">COM_CONFIG_FIELD_VALUE_CACHE_PROGRESSIVE</option>
		</field>
		<field
			name="cache_handler"
			type="cachehandler"
			default=""
			label="COM_CONFIG_FIELD_CACHE_HANDLER_LABEL"
			description="COM_CONFIG_FIELD_CACHE_HANDLER_DESC"
			filter="word">
		</field>

		<field
			name="cachetime"
			type="text"
			default="15"
			label="COM_CONFIG_FIELD_CACHE_TIME_LABEL"
			description="COM_CONFIG_FIELD_CACHE_TIME_DESC"
			required="true"
			filter="integer"
			size="6" />

		<field
			name="memcache_persist"
			type="radio"
			class="btn-group btn-group-yesno"
			default="1"
			label="COM_CONFIG_FIELD_MEMCACHE_PERSISTENT_LABEL"
			description="COM_CONFIG_FIELD_MEMCACHE_PERSISTENT_DESC"
			showon="cache_handler:memcache"
			filter="integer">
			<option value="1">JYES</option>
			<option value="0">JNO</option>
		</field>

		<field
			name="memcache_compress"
			type="radio"
			class="btn-group btn-group-yesno"
			default="0"
			label="COM_CONFIG_FIELD_MEMCACHE_COMPRESSION_LABEL"
			description="COM_CONFIG_FIELD_MEMCACHE_COMPRESSION_DESC"
			showon="cache_handler:memcache"
			filter="integer">
			<option value="1">JYES</option>
			<option value="0">JNO</option>
		</field>

		<field
			name="memcache_server_host"
			type="text"
			default="localhost"
			label="COM_CONFIG_FIELD_MEMCACHE_HOST_LABEL"
			description="COM_CONFIG_FIELD_MEMCACHE_HOST_DESC"
			showon="cache_handler:memcache"
			filter="string"
			size="25" />

		<field
			name="memcache_server_port"
			type="text"
			default="11211"
			label="COM_CONFIG_FIELD_MEMCACHE_PORT_LABEL"
			description="COM_CONFIG_FIELD_MEMCACHE_PORT_DESC"
			showon="cache_handler:memcache"
			filter="integer"
			size="5" />

		<field
			name="memcached_persist"
			type="radio"
			class="btn-group"
			default="1"
			label="COM_CONFIG_FIELD_MEMCACHE_PERSISTENT_LABEL"
			description="COM_CONFIG_FIELD_MEMCACHE_PERSISTENT_DESC"
			showon="cache_handler:memcached"
			filter="integer">
			<option value="1">JYES</option>
			<option value="0">JNO</option>
		</field>

		<field
			name="memcached_compress"
			type="radio"
			class="btn-group"
			default="0"
			label="COM_CONFIG_FIELD_MEMCACHE_COMPRESSION_LABEL"
			description="COM_CONFIG_FIELD_MEMCACHE_COMPRESSION_DESC"
			showon="cache_handler:memcached"
			filter="integer">
			<option value="1">JYES</option>
			<option value="0">JNO</option>
		</field>

		<field
			name="memcached_server_host"
			type="text"
			default="localhost"
			label="COM_CONFIG_FIELD_MEMCACHE_HOST_LABEL"
			description="COM_CONFIG_FIELD_MEMCACHE_HOST_DESC"
			showon="cache_handler:memcached"
			filter="string"
			size="25" />

		<field
			name="memcached_server_port"
			type="text"
			default="11211"
			label="COM_CONFIG_FIELD_MEMCACHE_PORT_LABEL"
			description="COM_CONFIG_FIELD_MEMCACHE_PORT_DESC"
			showon="cache_handler:memcached"
			filter="integer"
			size="5" />
	</fieldset>

	<fieldset
<<<<<<< HEAD
		name="redis"
		label="COM_CONFIG_REDIS_SETTINGS_LABEL">
		<field
			name="redis_persist"
			type="radio"
			class="btn-group btn-group-yesno"
			default="1"
			label="COM_CONFIG_FIELD_REDIS_PERSISTENT_LABEL"
			description="COM_CONFIG_FIELD_REDIS_PERSISTENT_DESC"
			filter="integer"
			showon="cache_handler:redis">
			<option value="1">JYES</option>
			<option value="0">JNO</option>
		</field>

		<field
			name="redis_server_host"
			type="text"
			default="localhost"
			label="COM_CONFIG_FIELD_REDIS_HOST_LABEL"
			description="COM_CONFIG_FIELD_REDIS_HOST_DESC"
			filter="string"
			showon="cache_handler:redis"
			size="25" />

		<field
			name="redis_server_port"
			type="text"
			default="6379"
			label="COM_CONFIG_FIELD_REDIS_PORT_LABEL"
			description="COM_CONFIG_FIELD_REDIS_PORT_DESC"
			filter="integer"
			showon="cache_handler:redis"
			size="5" />

		<field
			name="redis_server_auth"
			type="password"
			label="COM_CONFIG_FIELD_REDIS_AUTH_LABEL"
			description="COM_CONFIG_FIELD_REDIS_AUTH_DESC"
			filter="raw"
			showon="cache_handler:redis"
			autocomplete="off"
			size="30" />

		<field
			name="redis_server_db"
			type="text"
			default="0"
			label="COM_CONFIG_FIELD_REDIS_DB_LABEL"
			description="COM_CONFIG_FIELD_REDIS_DB_DESC"
			filter="integer"
			showon="cache_handler:redis"
			size="4" />
=======
		name="memcache"
		label="COM_CONFIG_MEMCACHE_SETTINGS_LABEL">

>>>>>>> 7301b9ce
	</fieldset>

	<fieldset
		name="database"
		label="CONFIG_DATABASE_SETTINGS_LABEL">
		<field
			name="dbtype"
			type="databaseconnection"
			label="COM_CONFIG_FIELD_DATABASE_TYPE_LABEL"
			description="COM_CONFIG_FIELD_DATABASE_TYPE_DESC"
			supported="mysql,mysqli,postgresql,sqlsrv,sqlazure"
			filter="string" />

		<field
			name="host"
			type="text"
			label="COM_CONFIG_FIELD_DATABASE_HOST_LABEL"
			description="COM_CONFIG_FIELD_DATABASE_HOST_DESC"
			filter="string"
			size="30" />

		<field
			name="user"
			type="text"
			label="COM_CONFIG_FIELD_DATABASE_USERNAME_LABEL"
			description="COM_CONFIG_FIELD_DATABASE_USERNAME_DESC"
			filter="string"
			size="30" />

		<field
			name="db"
			type="text"
			label="COM_CONFIG_FIELD_DATABASE_NAME_LABEL"
			description="COM_CONFIG_FIELD_DATABASE_NAME_DESC"
			filter="string"
			size="30" />

		<field
			name="dbprefix"
			type="text"
			default="jos_"
			label="COM_CONFIG_FIELD_DATABASE_PREFIX_LABEL"
			description="COM_CONFIG_FIELD_DATABASE_PREFIX_DESC"
			filter="string"
			size="10" />

	</fieldset>

	<fieldset
		name="debug"
		label="CONFIG_DEBUG_SETTINGS_LABEL">
		<field
			name="debug"
			type="radio"
			class="btn-group btn-group-yesno"
			default="0"
			label="COM_CONFIG_FIELD_DEBUG_SYSTEM_LABEL"
			description="COM_CONFIG_FIELD_DEBUG_SYSTEM_DESC"
			filter="integer">
			<option value="1">JYES</option>
			<option value="0">JNO</option>
		</field>

		<field
			name="debug_lang"
			type="radio"
			class="btn-group btn-group-yesno"
			default="0"
			label="COM_CONFIG_FIELD_DEBUG_LANG_LABEL"
			description="COM_CONFIG_FIELD_DEBUG_LANG_DESC"
			filter="integer">
			<option value="1">JYES</option>
			<option value="0">JNO</option>
		</field>
	</fieldset>

	<fieldset
		name="ftp"
		label="CONFIG_FTP_SETTINGS_LABEL">
		<field
			name="ftp_enable"
			type="radio"
			class="btn-group btn-group-yesno"
			default="0"
			label="COM_CONFIG_FIELD_FTP_ENABLE_LABEL"
			description="COM_CONFIG_FIELD_FTP_ENABLE_DESC"
			filter="integer">
			<option value="1">JYES</option>
			<option value="0">JNO</option>
		</field>

		<field
			name="ftp_host"
			type="text"
			label="COM_CONFIG_FIELD_FTP_HOST_LABEL"
			description="COM_CONFIG_FIELD_FTP_HOST_DESC"
			filter="string"
			showon="ftp_enable:1"
			size="14" />

		<field
			name="ftp_port"
			type="text"
			label="COM_CONFIG_FIELD_FTP_PORT_LABEL"
			description="COM_CONFIG_FIELD_FTP_PORT_DESC"
			filter="string"
			showon="ftp_enable:1"
			size="8" />

		<field
			name="ftp_user"
			type="text"
			label="COM_CONFIG_FIELD_FTP_USERNAME_LABEL"
			description="COM_CONFIG_FIELD_FTP_USERNAME_DESC"
			filter="string"
			showon="ftp_enable:1"
			autocomplete="off"
			size="25" />

		<field
			name="ftp_pass"
			type="password"
			label="COM_CONFIG_FIELD_FTP_PASSWORD_LABEL"
			description="COM_CONFIG_FIELD_FTP_PASSWORD_DESC"
			filter="raw"
			showon="ftp_enable:1"
			autocomplete="off"
			size="25" />

		<field
			name="ftp_root"
			type="text"
			label="COM_CONFIG_FIELD_FTP_ROOT_LABEL"
			showon="ftp_enable:1"
			description="COM_CONFIG_FIELD_FTP_ROOT_DESC"
			filter="string"
			size="50" />
	</fieldset>

	<fieldset
		name="proxy"
		label="CONFIG_PROXY_SETTINGS_LABEL">
		<field
			name="proxy_enable"
			type="radio"
			class="btn-group btn-group-yesno"
			default="0"
			label="COM_CONFIG_FIELD_PROXY_ENABLE_LABEL"
			description="COM_CONFIG_FIELD_PROXY_ENABLE_DESC"
			filter="integer">
			<option value="1">JYES</option>
			<option value="0">JNO</option>
		</field>

		<field
			name="proxy_host"
			type="text"
			label="COM_CONFIG_FIELD_PROXY_HOST_LABEL"
			description="COM_CONFIG_FIELD_PROXY_HOST_DESC"
			filter="string"
			showon="proxy_enable:1"
			size="14" />

		<field
			name="proxy_port"
			type="text"
			label="COM_CONFIG_FIELD_PROXY_PORT_LABEL"
			description="COM_CONFIG_FIELD_PROXY_PORT_DESC"
			filter="string"
			showon="proxy_enable:1"
			size="8" />

		<field
			name="proxy_user"
			type="text"
			label="COM_CONFIG_FIELD_PROXY_USERNAME_LABEL"
			description="COM_CONFIG_FIELD_PROXY_USERNAME_DESC"
			filter="string"
			showon="proxy_enable:1"
			autocomplete="off"
			size="25" />

		<field
			name="proxy_pass"
			type="password"
			label="COM_CONFIG_FIELD_PROXY_PASSWORD_LABEL"
			description="COM_CONFIG_FIELD_PROXY_PASSWORD_DESC"
			filter="raw"
			showon="proxy_enable:1"
			autocomplete="off"
			size="25" />
	</fieldset>

	<fieldset
		name="locale"
		label="CONFIG_LOCATION_SETTINGS_LABEL">
		<field
			name="offset"
			type="timezone"
			default="UTC"
			label="COM_CONFIG_FIELD_SERVER_TIMEZONE_LABEL"
			description="COM_CONFIG_FIELD_SERVER_TIMEZONE_DESC"
			required="true">
			<option value="UTC">JLIB_FORM_VALUE_TIMEZONE_UTC</option>
		</field>
	</fieldset>

	<fieldset
		name="mail"
		label="CONFIG_MAIL_SETTINGS_LABEL">
		<field
				name="mailonline"
				type="radio"
				class="btn-group btn-group-yesno"
				default="1"
				label="COM_CONFIG_FIELD_MAIL_MAILONLINE_LABEL"
				description="COM_CONFIG_FIELD_MAIL_MAILONLINE_DESC"
				filter="integer">
			<option
					value="1">JYES</option>
			<option
					value="0">JNO</option>
		</field>

		<field
			name="mailer"
			type="list"
			default="mail"
			label="COM_CONFIG_FIELD_MAIL_MAILER_LABEL"
			description="COM_CONFIG_FIELD_MAIL_MAILER_DESC"
			required="true"
			filter="word">
			<option value="mail">COM_CONFIG_FIELD_VALUE_PHP_MAIL</option>
			<option value="sendmail">COM_CONFIG_FIELD_VALUE_SENDMAIL</option>
			<option value="smtp">COM_CONFIG_FIELD_VALUE_SMTP</option>
		</field>

		<field
			name="mailfrom"
			type="email"
			label="COM_CONFIG_FIELD_MAIL_FROM_EMAIL_LABEL"
			description="COM_CONFIG_FIELD_MAIL_FROM_EMAIL_DESC"
			filter="string"
			size="30"
			validate="email" />

		<field
			name="fromname"
			type="text"
			label="COM_CONFIG_FIELD_MAIL_FROM_NAME_LABEL"
			description="COM_CONFIG_FIELD_MAIL_FROM_NAME_DESC"
			filter="string"
			size="30" />

		<field
			name="sendmail"
			type="text"
			default="/usr/sbin/sendmail"
			showon="mailer:sendmail"
			label="COM_CONFIG_FIELD_MAIL_SENDMAIL_PATH_LABEL"
			description="COM_CONFIG_FIELD_MAIL_SENDMAIL_PATH_DESC"
			filter="string"
			size="30" />

		<field
			name="smtpauth"
			type="radio"
			class="btn-group btn-group-yesno"
			default="0"
			showon="mailer:smtp"
			label="COM_CONFIG_FIELD_MAIL_SMTP_AUTH_LABEL"
			description="COM_CONFIG_FIELD_MAIL_SMTP_AUTH_DESC"
			filter="integer">
			<option value="1">JYES</option>
			<option value="0">JNO</option>
		</field>

		<field
			name="smtpsecure"
			type="list"
			default="none"
			showon="mailer:smtp"
			label="COM_CONFIG_FIELD_MAIL_SMTP_SECURE_LABEL"
			description="COM_CONFIG_FIELD_MAIL_SMTP_SECURE_DESC"
			filter="word">
			<option value="none">COM_CONFIG_FIELD_VALUE_NONE</option>
			<option value="ssl">COM_CONFIG_FIELD_VALUE_SSL</option>
			<option value="tls">COM_CONFIG_FIELD_VALUE_TLS</option>
		</field>

		<field
			name="smtpport"
			type="text"
			default="25"
			showon="mailer:smtp"
			label="COM_CONFIG_FIELD_MAIL_SMTP_PORT_LABEL"
			description="COM_CONFIG_FIELD_MAIL_SMTP_PORT_DESC"
			required="true"
			filter="string"
			size="6" />

		<field
			name="smtpuser"
			type="text"
			showon="mailer:smtp"
			label="COM_CONFIG_FIELD_MAIL_SMTP_USERNAME_LABEL"
			description="COM_CONFIG_FIELD_MAIL_SMTP_USERNAME_DESC"
			filter="string"
			autocomplete="off"
			size="30" />

		<field
			name="smtppass"
			type="password"
			showon="mailer:smtp"
			label="COM_CONFIG_FIELD_MAIL_SMTP_PASSWORD_LABEL"
			description="COM_CONFIG_FIELD_MAIL_SMTP_PASSWORD_DESC"
			filter="raw"
			autocomplete="off"
			size="30" />

		<field
			name="smtphost"
			type="text"
			default="localhost"
			showon="mailer:smtp"
			label="COM_CONFIG_FIELD_MAIL_SMTP_HOST_LABEL"
			description="COM_CONFIG_FIELD_MAIL_SMTP_HOST_DESC"
			filter="string"
			size="30" />
	</fieldset>

	<fieldset
		name="metadata"
		label="COM_CONFIG_METADATA_SETTINGS">
		<field
			name="MetaDesc"
			type="textarea"
			label="COM_CONFIG_FIELD_METADESC_LABEL"
			description="COM_CONFIG_FIELD_METADESC_DESC"
			filter="string"
			cols="60"
			rows="3" />

		<field
			name="MetaKeys"
			type="textarea"
			label="COM_CONFIG_FIELD_METAKEYS_LABEL"
			description="COM_CONFIG_FIELD_METAKEYS_DESC"
			filter="string"
			cols="60"
			rows="3" />

		<field name="robots"
			type="list"
			label="JFIELD_METADATA_ROBOTS_LABEL"
			description="JFIELD_METADATA_ROBOTS_DESC"
			default=""
			>
			<option value="">JGLOBAL_INDEX_FOLLOW</option>
			<option value="noindex, follow">JGLOBAL_NOINDEX_FOLLOW</option>
			<option value="index, nofollow">JGLOBAL_INDEX_NOFOLLOW</option>
			<option value="noindex, nofollow">JGLOBAL_NOINDEX_NOFOLLOW</option>
		</field>

		<field
			name="MetaRights"
			type="textarea"
			label="JFIELD_META_RIGHTS_LABEL"
			description="JFIELD_META_RIGHTS_DESC"
			filter="string"
			cols="60"
			rows="2" />

		<field
			name="MetaAuthor"
			type="radio"
			class="btn-group btn-group-yesno"
			default="1"
			label="COM_CONFIG_FIELD_METAAUTHOR_LABEL"
			description="COM_CONFIG_FIELD_METAAUTHOR_DESC"
			filter="integer">
			<option value="1">JYES</option>
			<option value="0">JNO</option>
		</field>
		<field
			name="MetaVersion"
			type="radio"
			class="btn-group btn-group-yesno"
			default="0"
			label="COM_CONFIG_FIELD_METAVERSION_LABEL"
			description="COM_CONFIG_FIELD_METAVERSION_DESC"
			filter="integer">
			<option value="1">JYES</option>
			<option value="0">JNO</option>
		</field>

	</fieldset>

	<fieldset
		name="seo"
		label="CONFIG_SEO_SETTINGS_LABEL">
		<field
			name="sef"
			type="radio"
			class="btn-group btn-group-yesno"
			default="1"
			label="COM_CONFIG_FIELD_SEF_URL_LABEL"
			description="COM_CONFIG_FIELD_SEF_URL_DESC"
			filter="integer">
			<option value="1">JYES</option>
			<option value="0">JNO</option>
		</field>

		<field
			name="sef_rewrite"
			type="radio"
			class="btn-group btn-group-yesno"
			default="0"
			label="COM_CONFIG_FIELD_SEF_REWRITE_LABEL"
			description="COM_CONFIG_FIELD_SEF_REWRITE_DESC"
			filter="integer">
			<option value="1">JYES</option>
			<option value="0">JNO</option>
		</field>

		<field
			name="sef_suffix"
			type="radio"
			class="btn-group btn-group-yesno"
			default="0"
			label="COM_CONFIG_FIELD_SEF_SUFFIX_LABEL"
			description="COM_CONFIG_FIELD_SEF_SUFFIX_DESC"
			filter="integer">
			<option value="1">JYES</option>
			<option value="0">JNO</option>
		</field>

		<field
			name="unicodeslugs"
			type="radio"
			class="btn-group btn-group-yesno"
			default="0"
			label="COM_CONFIG_FIELD_UNICODESLUGS_LABEL"
			description="COM_CONFIG_FIELD_UNICODESLUGS_DESC"
			filter="integer">
			<option value="1">JYES</option>
			<option value="0">JNO</option>
		</field>

		<field
			name="sitename_pagetitles"
			type="list"
			default="0"
			label="COM_CONFIG_FIELD_SITENAME_PAGETITLES_LABEL"
			description="COM_CONFIG_FIELD_SITENAME_PAGETITLES_DESC"
			filter="integer">
			<option value="2">COM_CONFIG_FIELD_VALUE_AFTER</option>
			<option value="1">COM_CONFIG_FIELD_VALUE_BEFORE</option>
			<option value="0">JNO</option>
		</field>

	</fieldset>

	<fieldset
		name="server"
		label="CONFIG_SERVER_SETTINGS_LABEL">
		<field
			name="tmp_path"
			type="text"
			label="COM_CONFIG_FIELD_TEMP_PATH_LABEL"
			description="COM_CONFIG_FIELD_TEMP_PATH_DESC"
			filter="string"
			size="50" />

		<field
			name="gzip"
			type="radio"
			class="btn-group btn-group-yesno"
			default="0"
			label="COM_CONFIG_FIELD_GZIP_COMPRESSION_LABEL"
			description="COM_CONFIG_FIELD_GZIP_COMPRESSION_DESC"
			filter="integer">
			<option value="1">JYES</option>
			<option value="0">JNO</option>
		</field>

		<field
			name="error_reporting"
			type="list"
			default="default"
			label="COM_CONFIG_FIELD_ERROR_REPORTING_LABEL"
			description="COM_CONFIG_FIELD_ERROR_REPORTING_DESC"
			filter="cmd">
			<option value="default">COM_CONFIG_FIELD_VALUE_SYSTEM_DEFAULT</option>
			<option value="none">COM_CONFIG_FIELD_VALUE_NONE</option>
			<option value="simple">COM_CONFIG_FIELD_VALUE_SIMPLE</option>
			<option value="maximum">COM_CONFIG_FIELD_VALUE_MAXIMUM</option>
			<option value="development">COM_CONFIG_FIELD_VALUE_DEVELOPMENT</option>
		</field>

		<field
			name="force_ssl"
			type="list"
			default="-1"
			label="COM_CONFIG_FIELD_FORCE_SSL_LABEL"
			description="COM_CONFIG_FIELD_FORCE_SSL_DESC"
			filter="integer">
			<option value="0">COM_CONFIG_FIELD_VALUE_NONE</option>
			<option value="1">COM_CONFIG_FIELD_VALUE_ADMINISTRATOR_ONLY</option>
			<option value="2">COM_CONFIG_FIELD_VALUE_ENTIRE_SITE</option>
		</field>
	</fieldset>

	<fieldset
		name="session"
		label="CONFIG_SESSION_SETTINGS_LABEL">
		<field
			name="lifetime"
			type="text"
			default="15"
			label="COM_CONFIG_FIELD_SESSION_TIME_LABEL"
			description="COM_CONFIG_FIELD_SESSION_TIME_DESC"
			required="true"
			filter="integer"
			size="6" />

		<field
			name="session_handler"
			type="sessionhandler"
			default="none"
			label="COM_CONFIG_FIELD_SESSION_HANDLER_LABEL"
			description="COM_CONFIG_FIELD_SESSION_HANDLER_DESC"
			required="true"
			filter="word" />

		<field
			name="session_memcache_server_host"
			type="text"
			default="localhost"
			label="COM_CONFIG_FIELD_MEMCACHE_HOST_LABEL"
			description="COM_CONFIG_FIELD_MEMCACHE_HOST_DESC"
			filter="string"
			showon="session_handler:memcache"
			size="25" />

		<field
			name="session_memcache_server_port"
			type="text"
			default="11211"
			label="COM_CONFIG_FIELD_MEMCACHE_PORT_LABEL"
			description="COM_CONFIG_FIELD_MEMCACHE_PORT_DESC"
			filter="integer"
			showon="session_handler:memcache"
			size="5" />

		<field
			name="session_memcached_server_host"
			type="text"
			default="localhost"
			label="COM_CONFIG_FIELD_MEMCACHE_HOST_LABEL"
			description="COM_CONFIG_FIELD_MEMCACHE_HOST_DESC"
			filter="string"
			showon="session_handler:memcached"
			size="25" />

		<field
			name="session_memcached_server_port"
			type="text"
			default="11211"
			label="COM_CONFIG_FIELD_MEMCACHE_PORT_LABEL"
			description="COM_CONFIG_FIELD_MEMCACHE_PORT_DESC"
			filter="integer"
			showon="session_handler:memcached"
			size="5" />
	</fieldset>

	<fieldset
		name="site"
		label="CONFIG_SITE_SETTINGS_LABEL">

		<field
			name="sitename"
			type="text"
			label="COM_CONFIG_FIELD_SITE_NAME_LABEL"
			description="COM_CONFIG_FIELD_SITE_NAME_DESC"
			required="true"
			filter="string"
			size="50" />

		<field
			name="offline"
			type="radio"
			class="btn-group btn-group-yesno"
			default="0"
			label="COM_CONFIG_FIELD_SITE_OFFLINE_LABEL"
			description="COM_CONFIG_FIELD_SITE_OFFLINE_DESC"
			filter="integer">
			<option value="1">JYES</option>
			<option value="0">JNO</option>
		</field>

		<field
			name="display_offline_message"
			type="list"
			default="1"
			label="COM_CONFIG_FIELD_SITE_DISPLAY_MESSAGE_LABEL"
			description="COM_CONFIG_FIELD_SITE_DISPLAY_MESSAGE_DESC"
			filter="integer">
			<option value="0">JHIDE</option>
			<option value="1">COM_CONFIG_FIELD_VALUE_DISPLAY_OFFLINE_MESSAGE_CUSTOM</option>
			<option value="2">COM_CONFIG_FIELD_VALUE_DISPLAY_OFFLINE_MESSAGE_LANGUAGE</option>
		</field>

		<field
			name="offline_message"
			type="textarea"
			label="COM_CONFIG_FIELD_OFFLINE_MESSAGE_LABEL"
			description="COM_CONFIG_FIELD_OFFLINE_MESSAGE_DESC"
			filter="safehtml"
			cols="60"
			rows="2" />

		<field
			name="offline_image"
			type="media"
			label="COM_CONFIG_FIELD_OFFLINE_IMAGE_LABEL"
			description="COM_CONFIG_FIELD_OFFLINE_IMAGE_DESC" />

		<field
			name="frontediting"
			type="list"
			default="1"
			label="COM_CONFIG_FRONTEDITING_LABEL"
			description="COM_CONFIG_FRONTEDITING_DESC"
			filter="integer">
			<!-- <option value="3">COM_CONFIG_FRONTEDITING_MENUSANDMODULES_ADMIN_TOO</option> -->
			<option value="2">COM_CONFIG_FRONTEDITING_MENUSANDMODULES</option>
			<option value="1">COM_CONFIG_FRONTEDITING_MODULES</option>
			<option value="0">JNONE</option>
		</field>

		<field
			name="editor"
			type="plugins"
			folder="editors"
			default="tinymce"
			label="COM_CONFIG_FIELD_DEFAULT_EDITOR_LABEL"
			description="COM_CONFIG_FIELD_DEFAULT_EDITOR_DESC"
			required="true"
			filter="cmd" />

		<field
			name="captcha"
			type="plugins"
			folder="captcha"
			default="0"
			label="COM_CONFIG_FIELD_DEFAULT_CAPTCHA_LABEL"
			description="COM_CONFIG_FIELD_DEFAULT_CAPTCHA_DESC"
			required="true"
			filter="cmd">
			<option value="0">JOPTION_DO_NOT_USE</option>
		</field>

		<field
			name="access"
			type="accesslevel"
			default="1"
			label="COM_CONFIG_FIELD_DEFAULT_ACCESS_LEVEL_LABEL"
			description="COM_CONFIG_FIELD_DEFAULT_ACCESS_LEVEL_DESC"
			required="true"
			filter="integer" />

		<field
			name="list_limit"
			type="list"
			default="20"
			label="COM_CONFIG_FIELD_DEFAULT_LIST_LIMIT_LABEL"
			description="COM_CONFIG_FIELD_DEFAULT_LIST_LIMIT_DESC"
			filter="integer">
			<option value="5">J5</option>
			<option value="10">J10</option>
			<option value="15">J15</option>
			<option value="20">J20</option>
			<option value="25">J25</option>
			<option value="30">J30</option>
			<option value="50">J50</option>
			<option value="100">J100</option>
		</field>

		<field
			name="feed_limit"
			type="list"
			default="10"
			label="COM_CONFIG_FIELD_DEFAULT_FEED_LIMIT_LABEL"
			description="COM_CONFIG_FIELD_DEFAULT_FEED_LIMIT_DESC"
			filter="integer">
			<option value="5">J5</option>
			<option value="10">J10</option>
			<option value="15">J15</option>
			<option value="20">J20</option>
			<option value="25">J25</option>
			<option value="30">J30</option>
			<option value="50">J50</option>
			<option value="100">J100</option>
		</field>

		<field
			name="feed_email"
			type="list"
			default="author"
			label="COM_CONFIG_FIELD_FEED_EMAIL_LABEL"
			description="COM_CONFIG_FIELD_FEED_EMAIL_DESC"
			filter="word">
			<option value="author">COM_CONFIG_FIELD_VALUE_AUTHOR_EMAIL</option>
			<option value="site">COM_CONFIG_FIELD_VALUE_SITE_EMAIL</option>
			<option value="none">COM_CONFIG_FIELD_VALUE_NO_EMAIL</option>

		</field>
	</fieldset>

	<fieldset
		name="system"
		label="CONFIG_SYSTEM_SETTINGS_LABEL">

		<field
			name="log_path"
			type="text"
			label="COM_CONFIG_FIELD_LOG_PATH_LABEL"
			description="COM_CONFIG_FIELD_LOG_PATH_DESC"
			required="true"
			filter="string"
			size="50" />

		<field
			name="helpurl"
			type="helpsite"
			label="COM_CONFIG_FIELD_HELP_SERVER_LABEL"
			description="COM_CONFIG_FIELD_HELP_SERVER_DESC"
			required="true" />
	</fieldset>

	<fieldset
		name="cookie"
		label="CONFIG_COOKIE_SETTINGS_LABEL">
		<field
			name="cookie_domain"
			type="text"
			label="COM_CONFIG_FIELD_COOKIE_DOMAIN_LABEL"
			description="COM_CONFIG_FIELD_COOKIE_DOMAIN_DESC"
			required="false"
			filter="string"
			size="40" />

		<field
			name="cookie_path"
			type="text"
			label="COM_CONFIG_FIELD_COOKIE_PATH_LABEL"
			description="COM_CONFIG_FIELD_COOKIE_PATH_DESC"
			required="false"
			filter="string"
			size="40" />
	</fieldset>

	<fieldset
		name="permissions"
		label="CONFIG_PERMISSION_SETTINGS_LABEL">

		<field
			name="rules"
			type="rules"
			label="FIELD_RULES_LABEL"
			translate_label="false"
			validate="rules"
			filter="rules">
			<action
				name="core.login.site"
				title="JACTION_LOGIN_SITE"
				description="COM_CONFIG_ACTION_LOGIN_SITE_DESC" />
			<action
				name="core.login.admin"
				title="JACTION_LOGIN_ADMIN"
				description="COM_CONFIG_ACTION_LOGIN_ADMIN_DESC" />
			<action
				name="core.login.offline"
				title="JACTION_LOGIN_OFFLINE"
				description="COM_CONFIG_ACTION_LOGIN_OFFLINE_DESC" />
			<action
				name="core.admin"
				title="JACTION_ADMIN_GLOBAL"
				description="COM_CONFIG_ACTION_ADMIN_DESC" />
			<action
				name="core.manage"
				title="JACTION_MANAGE"
				description="COM_CONFIG_ACTION_MANAGE_DESC" />
			<action
				name="core.create"
				title="JACTION_CREATE"
				description="COM_CONFIG_ACTION_CREATE_DESC" />
			<action
				name="core.delete"
				title="JACTION_DELETE"
				description="COM_CONFIG_ACTION_DELETE_DESC" />
			<action
				name="core.edit"
				title="JACTION_EDIT"
				description="COM_CONFIG_ACTION_EDIT_DESC" />
			<action
				name="core.edit.state"
				title="JACTION_EDITSTATE"
				description="COM_CONFIG_ACTION_EDITSTATE_DESC" />
			<action
				name="core.edit.own"
				title="JACTION_EDITOWN"
				description="COM_CONFIG_ACTION_EDITOWN_DESC" />
		</field>

	</fieldset>

	<fieldset
		name="filters"
		label="COM_CONFIG_TEXT_FILTERS"
		description="COM_CONFIG_TEXT_FILTERS_DESC"
		>

		<field
			name="filters"
			type="filters"
			label="COM_CONFIG_TEXT_FILTERS"
			filter="" />
	</fieldset>

	<fieldset>
		<field
			name="asset_id"
			type="hidden" />
	</fieldset>
</form><|MERGE_RESOLUTION|>--- conflicted
+++ resolved
@@ -128,7 +128,6 @@
 	</fieldset>
 
 	<fieldset
-<<<<<<< HEAD
 		name="redis"
 		label="COM_CONFIG_REDIS_SETTINGS_LABEL">
 		<field
@@ -183,11 +182,11 @@
 			filter="integer"
 			showon="cache_handler:redis"
 			size="4" />
-=======
+	</fieldset>
+
+	<fieldset
 		name="memcache"
 		label="COM_CONFIG_MEMCACHE_SETTINGS_LABEL">
-
->>>>>>> 7301b9ce
 	</fieldset>
 
 	<fieldset
