<?php
/**
 * @package     Joomla.Administrator
 * @subpackage  com_config
 *
 * @copyright   Copyright (C) 2005 - 2017 Open Source Matters, Inc. All rights reserved.
 * @license     GNU General Public License version 2 or later; see LICENSE.txt
 */

defined('_JEXEC') or die;

use Joomla\Registry\Registry;
use Joomla\Utilities\ArrayHelper;

/**
 * Model for the global configuration
 *
 * @since  3.2
 */
class ConfigModelApplication extends ConfigModelForm
{
	/**
	 * Method to get a form object.
	 *
	 * @param   array    $data      Data for the form.
	 * @param   boolean  $loadData  True if the form is to load its own data (default case), false if not.
	 *
	 * @return  mixed  A JForm object on success, false on failure
	 *
	 * @since	1.6
	 */
	public function getForm($data = array(), $loadData = true)
	{
		// Get the form.
		$form = $this->loadForm('com_config.application', 'application', array('control' => 'jform', 'load_data' => $loadData));

		if (empty($form))
		{
			return false;
		}

		return $form;
	}

	/**
	 * Method to get the configuration data.
	 *
	 * This method will load the global configuration data straight from
	 * JConfig. If configuration data has been saved in the session, that
	 * data will be merged into the original data, overwriting it.
	 *
	 * @return	array  An array containg all global config data.
	 *
	 * @since	1.6
	 */
	public function getData()
	{
		// Get the config data.
		$config = new JConfig;
		$data   = ArrayHelper::fromObject($config);

		// Prime the asset_id for the rules.
		$data['asset_id'] = 1;

		// Get the text filter data
		$params          = JComponentHelper::getParams('com_config');
		$data['filters'] = ArrayHelper::fromObject($params->get('filters'));

		// If no filter data found, get from com_content (update of 1.6/1.7 site)
		if (empty($data['filters']))
		{
			$contentParams = JComponentHelper::getParams('com_content');
			$data['filters'] = ArrayHelper::fromObject($contentParams->get('filters'));
		}

		// Check for data in the session.
		$temp = JFactory::getApplication()->getUserState('com_config.config.global.data');

		// Merge in the session data.
		if (!empty($temp))
		{
			$data = array_merge($data, $temp);
		}

		return $data;
	}

	/**
	 * Method to save the configuration data.
	 *
	 * @param   array  $data  An array containing all global config data.
	 *
	 * @return	boolean  True on success, false on failure.
	 *
	 * @since	1.6
	 */
	public function save($data)
	{
		$app = JFactory::getApplication();

		// Check that we aren't setting wrong database configuration
		$options = array(
			'driver'   => $data['dbtype'],
			'host'     => $data['host'],
			'user'     => $data['user'],
			'password' => JFactory::getConfig()->get('password'),
			'database' => $data['db'],
			'prefix'   => $data['dbprefix']
		);

		try
		{
			JDatabaseDriver::getInstance($options)->getVersion();
		}
		catch (Exception $e)
		{
			$app->enqueueMessage(JText::_('JLIB_DATABASE_ERROR_DATABASE_CONNECT'), 'error');

			return false;
		}

		// Check if we can set the Force SSL option
		if ((int) $data['force_ssl'] !== 0 && (int) $data['force_ssl'] !== (int) JFactory::getConfig()->get('force_ssl', '0'))
		{
			try
			{
				// Make an HTTPS request to check if the site is available in HTTPS.
				$host    = JUri::getInstance()->getHost();
				$options = new \Joomla\Registry\Registry;
				$options->set('userAgent', 'Mozilla/5.0 (Windows NT 6.1; WOW64; rv:41.0) Gecko/20100101 Firefox/41.0');

				// Do not check for valid server certificate here, leave this to the user, moreover disable using a proxy if any is configured.
				$options->set('transport.curl',
					array(
						CURLOPT_SSL_VERIFYPEER => false,
						CURLOPT_SSL_VERIFYHOST => false,
						CURLOPT_PROXY => null,
						CURLOPT_PROXYUSERPWD => null,
					)
				);
				$response = JHttpFactory::getHttp($options)->get('https://' . $host . JUri::root(true) . '/', array('Host' => $host), 10);

				// If available in HTTPS check also the status code.
				if (!in_array($response->code, array(200, 503, 301, 302, 303, 304, 305, 306, 307, 308, 309, 310, 401), true))
				{
					throw new RuntimeException(JText::_('COM_CONFIG_ERROR_SSL_NOT_AVAILABLE_HTTP_CODE'));
				}
			}
			catch (RuntimeException $e)
			{
				$data['force_ssl'] = 0;

				// Also update the user state
				$app->setUserState('com_config.config.global.data.force_ssl', 0);

				// Inform the user
				$app->enqueueMessage(JText::sprintf('COM_CONFIG_ERROR_SSL_NOT_AVAILABLE', $e->getMessage()), 'warning');
			}
		}

		// Save the rules
		if (isset($data['rules']))
		{
			$rules = new JAccessRules($data['rules']);

			// Check that we aren't removing our Super User permission
			// Need to get groups from database, since they might have changed
			$myGroups      = JAccess::getGroupsByUser(JFactory::getUser()->get('id'));
			$myRules       = $rules->getData();
			$hasSuperAdmin = $myRules['core.admin']->allow($myGroups);

			if (!$hasSuperAdmin)
			{
				$app->enqueueMessage(JText::_('COM_CONFIG_ERROR_REMOVING_SUPER_ADMIN'), 'error');

				return false;
			}

			$asset = JTable::getInstance('asset');

			if ($asset->loadByName('root.1'))
			{
				$asset->rules = (string) $rules;

				if (!$asset->check() || !$asset->store())
				{
					$app->enqueueMessage(JText::_('SOME_ERROR_CODE'), 'error');

					return;
				}
			}
			else
			{
				$app->enqueueMessage(JText::_('COM_CONFIG_ERROR_ROOT_ASSET_NOT_FOUND'), 'error');

				return false;
			}

			unset($data['rules']);
		}

		// Save the text filters
		if (isset($data['filters']))
		{
			$registry = new Registry(array('filters' => $data['filters']));

			$extension = JTable::getInstance('extension');

			// Get extension_id
			$extensionId = $extension->find(array('name' => 'com_config'));

			if ($extension->load((int) $extensionId))
			{
				$extension->params = (string) $registry;

				if (!$extension->check() || !$extension->store())
				{
					$app->enqueueMessage(JText::_('SOME_ERROR_CODE'), 'error');

					return;
				}
			}
			else
			{
				$app->enqueueMessage(JText::_('COM_CONFIG_ERROR_CONFIG_EXTENSION_NOT_FOUND'), 'error');

				return false;
			}

			unset($data['filters']);
		}

		// Get the previous configuration.
		$prev = new JConfig;
		$prev = ArrayHelper::fromObject($prev);

		// Merge the new data in. We do this to preserve values that were not in the form.
		$data = array_merge($prev, $data);

		/*
		 * Perform miscellaneous options based on configuration settings/changes.
		 */

		// Escape the offline message if present.
		if (isset($data['offline_message']))
		{
			$data['offline_message'] = JFilterOutput::ampReplace($data['offline_message']);
		}

		// Purge the database session table if we are changing to the database handler.
		if ($prev['session_handler'] != 'database' && $data['session_handler'] == 'database')
		{
			$query = $this->_db->getQuery(true)
				->delete($this->_db->quoteName('#__session'))
				->where($this->_db->quoteName('time') . ' < ' . (time() - 1));
			$this->_db->setQuery($query);
			$this->_db->execute();
		}

		// Set the shared session configuration
		if (isset($data['shared_session']))
		{
			$currentShared = isset($prev['shared_session']) ? $prev['shared_session'] : '0';

			// Has the user enabled shared sessions?
			if ($data['shared_session'] == 1 && $currentShared == 0)
			{
				// Generate a random shared session name
				$data['session_name'] = JUserHelper::genRandomPassword(16);
			}

			// Has the user disabled shared sessions?
			if ($data['shared_session'] == 0 && $currentShared == 1)
			{
				// Remove the session name value
				unset($data['session_name']);
			}
		}

		// Set the shared session configuration
		if (isset($data['shared_session']))
		{
			$currentShared = isset($prev['shared_session']) ? $prev['shared_session'] : '0';

			// Has the user enabled shared sessions?
			if ($data['shared_session'] == 1 && $currentShared == 0)
			{
				// Generate a random shared session name
				$data['session_name'] = JUserHelper::genRandomPassword(16);
			}

			// Has the user disabled shared sessions?
			if ($data['shared_session'] == 0 && $currentShared == 1)
			{
				// Remove the session name value
				unset($data['session_name']);
			}
		}

		if (empty($data['cache_handler']))
		{
			$data['caching'] = 0;
		}

		/*
		 * Look for a custom cache_path
		 * First check if a path is given in the submitted data, then check if a path exists in the previous data, otherwise use the default
		 */
		if ($data['cache_path'])
		{
			$path = $data['cache_path'];
		}
		elseif (!empty($prev['cache_path']))
		{
			$path = $prev['cache_path'];
		}
		else
		{
			$path = JPATH_SITE . '/cache';
		}

		// Give a warning if the cache-folder can not be opened
		if ($data['caching'] > 0 && $data['cache_handler'] == 'file' && @opendir($path) == false)
		{
			$error = true;

			// If a custom path is in use, try using the system default instead of disabling cache
			if ($path !== JPATH_SITE . '/cache' && @opendir(JPATH_SITE . '/cache') != false)
			{
				try
				{
					JLog::add(
						JText::sprintf('COM_CONFIG_ERROR_CUSTOM_CACHE_PATH_NOTWRITABLE_USING_DEFAULT', $path, JPATH_SITE . '/cache'),
						JLog::WARNING,
						'jerror'
					);
				}
				catch (RuntimeException $logException)
				{
					$app->enqueueMessage(
						JText::sprintf('COM_CONFIG_ERROR_CUSTOM_CACHE_PATH_NOTWRITABLE_USING_DEFAULT', $path, JPATH_SITE . '/cache'),
						'warning'
					);
				}

				$path  = JPATH_SITE . '/cache';
				$error = false;

				$data['cache_path'] = '';
			}

			if ($error)
			{
				try
				{
					JLog::add(JText::sprintf('COM_CONFIG_ERROR_CACHE_PATH_NOTWRITABLE', $path), JLog::WARNING, 'jerror');
				}
				catch (RuntimeException $exception)
				{
					$app->enqueueMessage(JText::sprintf('COM_CONFIG_ERROR_CACHE_PATH_NOTWRITABLE', $path), 'warning');
				}

				$data['caching'] = 0;
			}
		}

		// Did the user remove their custom cache path?  Don't save the variable to the config
		if (empty($data['cache_path']))
		{
			unset($data['cache_path']);
		}

		// Clean the cache if disabled but previously enabled or changing cache handlers; these operations use the `$prev` data already in memory
		if ((!$data['caching'] && $prev['caching']) || $data['cache_handler'] !== $prev['cache_handler'])
		{
			try
			{
				JFactory::getCache()->clean();
			}
			catch (JCacheExceptionConnecting $exception)
			{
				try
				{
					JLog::add(JText::_('COM_CONFIG_ERROR_CACHE_CONNECTION_FAILED'), JLog::WARNING, 'jerror');
				}
				catch (RuntimeException $logException)
				{
					$app->enqueueMessage(JText::_('COM_CONFIG_ERROR_CACHE_CONNECTION_FAILED'), 'warning');
				}
			}
			catch (JCacheExceptionUnsupported $exception)
			{
				try
				{
					JLog::add(JText::_('COM_CONFIG_ERROR_CACHE_DRIVER_UNSUPPORTED'), JLog::WARNING, 'jerror');
				}
				catch (RuntimeException $logException)
				{
					$app->enqueueMessage(JText::_('COM_CONFIG_ERROR_CACHE_DRIVER_UNSUPPORTED'), 'warning');
				}
			}
		}

		// Create the new configuration object.
		$config = new Registry($data);

		// Overwrite the old FTP credentials with the new ones.
		$temp = JFactory::getConfig();
		$temp->set('ftp_enable', $data['ftp_enable']);
		$temp->set('ftp_host', $data['ftp_host']);
		$temp->set('ftp_port', $data['ftp_port']);
		$temp->set('ftp_user', $data['ftp_user']);
		$temp->set('ftp_pass', $data['ftp_pass']);
		$temp->set('ftp_root', $data['ftp_root']);

		// Clear cache of com_config component.
		$this->cleanCache('_system', 0);
		$this->cleanCache('_system', 1);

		// Write the configuration file.
		return $this->writeConfigFile($config);
	}

	/**
	 * Method to unset the root_user value from configuration data.
	 *
	 * This method will load the global configuration data straight from
	 * JConfig and remove the root_user value for security, then save the configuration.
	 *
	 * @return	boolean  True on success, false on failure.
	 *
	 * @since	1.6
	 */
	public function removeroot()
	{
		// Get the previous configuration.
		$prev = new JConfig;
		$prev = ArrayHelper::fromObject($prev);

		// Create the new configuration object, and unset the root_user property
		unset($prev['root_user']);
		$config = new Registry($prev);

		// Write the configuration file.
		return $this->writeConfigFile($config);
	}

	/**
	 * Method to write the configuration to a file.
	 *
	 * @param   Registry  $config  A Registry object containing all global config data.
	 *
	 * @return	boolean  True on success, false on failure.
	 *
	 * @since	2.5.4
	 * @throws  RuntimeException
	 */
	private function writeConfigFile(Registry $config)
	{
		jimport('joomla.filesystem.path');
		jimport('joomla.filesystem.file');

		// Set the configuration file path.
		$file = JPATH_CONFIGURATION . '/configuration.php';

		// Get the new FTP credentials.
		$ftp = JClientHelper::getCredentials('ftp', true);

		$app = JFactory::getApplication();

		// Attempt to make the file writeable if using FTP.
		if (!$ftp['enabled'] && JPath::isOwner($file) && !JPath::setPermissions($file, '0644'))
		{
			$app->enqueueMessage(JText::_('COM_CONFIG_ERROR_CONFIGURATION_PHP_NOTWRITABLE'), 'notice');
		}

		// Attempt to write the configuration file as a PHP class named JConfig.
		$configuration = $config->toString('PHP', array('class' => 'JConfig', 'closingtag' => false));

		if (!JFile::write($file, $configuration))
		{
			throw new RuntimeException(JText::_('COM_CONFIG_ERROR_WRITE_FAILED'));
		}

		// Attempt to make the file unwriteable if using FTP.
		if (!$ftp['enabled'] && JPath::isOwner($file) && !JPath::setPermissions($file, '0444'))
		{
			$app->enqueueMessage(JText::_('COM_CONFIG_ERROR_CONFIGURATION_PHP_NOTUNWRITABLE'), 'notice');
		}

		return true;
	}

	/**
	 * Method to store the permission values in the asset table.
	 *
	 * This method will get an array with permission key value pairs and transform it
	 * into json and update the asset table in the database.
	 *
	 * @param   string  $permission  Need an array with Permissions (component, rule, value and title)
	 *
	 * @return  array  A list of result data.
	 *
	 * @since   3.5
	 */
	public function storePermissions($permission = null)
	{
		$app  = JFactory::getApplication();
		$user = JFactory::getUser();

		if (is_null($permission))
		{
			// Get data from input.
			$permission = array(
				'component' => $app->input->get('comp'),
				'action'    => $app->input->get('action'),
				'rule'      => $app->input->get('rule'),
				'value'     => $app->input->get('value'),
				'title'     => $app->input->get('title', '', 'RAW')
			);
		}

		// We are creating a new item so we don't have an item id so don't allow.
		if (substr($permission['component'], -6) === '.false')
		{
			$app->enqueueMessage(JText::_('JLIB_RULES_SAVE_BEFORE_CHANGE_PERMISSIONS'), 'error');

			return false;
		}

		// Check if the user is authorized to do this.
		if (!$user->authorise('core.admin', $permission['component']))
		{
			$app->enqueueMessage(JText::_('JERROR_ALERTNOAUTHOR'), 'error');

			return false;
		}

		$permission['component'] = empty($permission['component']) ? 'root.1' : $permission['component'];

		// Current view is global config?
		$isGlobalConfig = $permission['component'] === 'root.1';

		// Check if changed group has Super User permissions.
		$isSuperUserGroupBefore = JAccess::checkGroup($permission['rule'], 'core.admin');

		// Check if current user belongs to changed group.
		$currentUserBelongsToGroup = in_array((int) $permission['rule'], $user->groups) ? true : false;

		// Get current user groups tree.
		$currentUserGroupsTree = JAccess::getGroupsByUser($user->id, true);

		// Check if current user belongs to changed group.
		$currentUserSuperUser = $user->authorise('core.admin');

		// If user is not Super User cannot change the permissions of a group it belongs to.
		if (!$currentUserSuperUser && $currentUserBelongsToGroup)
		{
			$app->enqueueMessage(JText::_('JLIB_USER_ERROR_CANNOT_CHANGE_OWN_GROUPS'), 'error');

			return false;
		}

		// If user is not Super User cannot change the permissions of a group it belongs to.
		if (!$currentUserSuperUser && in_array((int) $permission['rule'], $currentUserGroupsTree))
		{
			$app->enqueueMessage(JText::_('JLIB_USER_ERROR_CANNOT_CHANGE_OWN_PARENT_GROUPS'), 'error');

			return false;
		}

		// If user is not Super User cannot change the permissions of a Super User Group.
		if (!$currentUserSuperUser && $isSuperUserGroupBefore && !$currentUserBelongsToGroup)
		{
			$app->enqueueMessage(JText::_('JLIB_USER_ERROR_CANNOT_CHANGE_SUPER_USER'), 'error');

			return false;
		}

		// If user is not Super User cannot change the Super User permissions in any group it belongs to.
		if ($isSuperUserGroupBefore && $currentUserBelongsToGroup && $permission['action'] === 'core.admin')
		{
			$app->enqueueMessage(JText::_('JLIB_USER_ERROR_CANNOT_DEMOTE_SELF'), 'error');

			return false;
		}

		try
		{
			// Load the current settings for this component.
			$query = $this->db->getQuery(true)
				->select($this->db->quoteName(array('name', 'rules')))
				->from($this->db->quoteName('#__assets'))
				->where($this->db->quoteName('name') . ' = ' . $this->db->quote($permission['component']));

			$this->db->setQuery($query);

			// Load the results as a list of stdClass objects (see later for more options on retrieving data).
			$results = $this->db->loadAssocList();
		}
		catch (Exception $e)
		{
			$app->enqueueMessage($e->getMessage(), 'error');

			return false;
		}

		// No record found, let's create one.
		if (empty($results))
		{
			$data = array();
			$data[$permission['action']] = array($permission['rule'] => $permission['value']);

			$rules        = new JAccessRules($data);
			$asset        = JTable::getInstance('asset');
			$asset->rules = (string) $rules;
			$asset->name  = (string) $permission['component'];
			$asset->title = (string) $permission['title'];

			// Get the parent asset id so we have a correct tree.
			$parentAsset = JTable::getInstance('Asset');

			if (strpos($asset->name, '.') !== false)
			{
				$assetParts = explode('.', $asset->name);
				$parentAsset->loadByName($assetParts[0]);
				$parentAssetId = $parentAsset->id;
			}
			else
			{
				$parentAssetId = $parentAsset->getRootId();
			}

			/**
			 * @to do: incorrect ACL stored
			 * When changing a permission of an item that doesn't have a row in the asset table the row a new row is created.
			 * This works fine for item <-> component <-> global config scenario and component <-> global config scenario.
			 * But doesn't work properly for item <-> section(s) <-> component <-> global config scenario,
			 * because a wrong parent asset id (the component) is stored.
			 * Happens when there is no row in the asset table (ex: deleted or not created on update).
			 */

			$asset->setLocation($parentAssetId, 'last-child');

			if (!$asset->check() || !$asset->store())
			{
				$app->enqueueMessage(JText::_('JLIB_UNKNOWN'), 'error');

				return false;
			}
		}
		else
		{
			// Decode the rule settings.
			$temp = json_decode($results[0]['rules'], true);

			// Check if a new value is to be set.
			if (isset($permission['value']))
			{
				// Check if we already have an action entry.
				if (!isset($temp[$permission['action']]))
				{
					$temp[$permission['action']] = array();
				}

				// Check if we already have a rule entry.
				if (!isset($temp[$permission['action']][$permission['rule']]))
				{
					$temp[$permission['action']][$permission['rule']] = array();
				}

				// Set the new permission.
				$temp[$permission['action']][$permission['rule']] = (int) $permission['value'];

				// Check if we have an inherited setting.
				if (strlen($permission['value']) === 0)
				{
					unset($temp[$permission['action']][$permission['rule']]);
				}
			}
			else
			{
				// There is no value so remove the action as it's not needed.
				unset($temp[$permission['action']]);
			}

			// Store the new permissions.
			try
			{
				$query->clear()
					->update($this->db->quoteName('#__assets'))
					->set($this->db->quoteName('rules') . ' = ' . $this->db->quote(json_encode($temp)))
					->where($this->db->quoteName('name') . ' = ' . $this->db->quote($permission['component']));

				$this->db->setQuery($query)->execute();
			}
			catch (Exception $e)
			{
				$app->enqueueMessage($e->getMessage(), 'error');

				return false;
			}
		}

		// All checks done.
		$result = array(
			'text'    => '',
			'class'   => '',
			'result'  => true,
		);

		// Show the current effective calculated permission considering current group, path and cascade.

		try
		{
			// Get the asset id by the name of the component.
			$query->clear()
				->select($this->db->quoteName('id'))
				->from($this->db->quoteName('#__assets'))
				->where($this->db->quoteName('name') . ' = ' . $this->db->quote($permission['component']));

			$this->db->setQuery($query);

			$assetId = (int) $this->db->loadResult();

			// Fetch the parent asset id.
			$parentAssetId = null;

			/**
			 * @to do: incorrect info
			 * When creating a new item (not saving) it uses the calculated permissions from the component (item <-> component <-> global config).
			 * But if we have a section too (item <-> section(s) <-> component <-> global config) this is not correct.
			 * Also, currently it uses the component permission, but should use the calculated permissions for achild of the component/section.
			 */

			// If not in global config we need the parent_id asset to calculate permissions.
			if (!$isGlobalConfig)
			{
				// In this case we need to get the component rules too.
				$query->clear()
					->select($this->db->quoteName('parent_id'))
					->from($this->db->quoteName('#__assets'))
					->where($this->db->quoteName('id') . ' = ' . $assetId);

				$this->db->setQuery($query);

				$parentAssetId = (int) $this->db->loadResult();
			}

			// Get the group parent id of the current group.
			$query->clear()
				->select($this->db->quoteName('parent_id'))
				->from($this->db->quoteName('#__usergroups'))
				->where($this->db->quoteName('id') . ' = ' . (int) $permission['rule']);

			$this->db->setQuery($query);

			$parentGroupId = (int) $this->db->loadResult();

			// Count the number of child groups of the current group.
			$query->clear()
				->select('COUNT(' . $this->db->quoteName('id') . ')')
				->from($this->db->quoteName('#__usergroups'))
				->where($this->db->quoteName('parent_id') . ' = ' . (int) $permission['rule']);

			$this->db->setQuery($query);

			$totalChildGroups = (int) $this->db->loadResult();
		}
		catch (Exception $e)
		{
			$app->enqueueMessage($e->getMessage(), 'error');

			return false;
		}

		// Clear access statistics.
		JAccess::clearStatics();

		// After current group permission is changed we need to check again if the group has Super User permissions.
		$isSuperUserGroupAfter = JAccess::checkGroup($permission['rule'], 'core.admin');

		// Get the rule for just this asset (non-recursive) and get the actual setting for the action for this group.
		$assetRule = JAccess::getAssetRules($assetId, false, false)->allow($permission['action'], $permission['rule']);

		// Get the group, group parent id, and group global config recursive calculated permission for the chosen action.
		$inheritedGroupRule = JAccess::checkGroup($permission['rule'], $permission['action'], $assetId);

		if (!empty($parentAssetId))
		{
			$inheritedGroupParentAssetRule = JAccess::checkGroup($permission['rule'], $permission['action'], $parentAssetId);
		}
		else
		{
			$inheritedGroupParentAssetRule = null;
		}

		$inheritedParentGroupRule = !empty($parentGroupId) ? JAccess::checkGroup($parentGroupId, $permission['action'], $assetId) : null;

		// Current group is a Super User group, so calculated setting is "Allowed (Super User)".
		if ($isSuperUserGroupAfter)
		{
<<<<<<< HEAD
			$result['class'] = 'badge badge-success';
			$result['text'] = '<span class="icon-lock icon-white"></span>' . JText::_('JLIB_RULES_ALLOWED_ADMIN');
=======
			$result['class'] = 'label label-success';
			$result['text'] = '<span class="icon-lock icon-white" aria-hidden="true"></span>' . JText::_('JLIB_RULES_ALLOWED_ADMIN');
>>>>>>> f6f65bee
		}
		// Not super user.
		else
		{
			// First get the real recursive calculated setting and add (Inherited) to it.

			// If recursive calculated setting is "Denied" or null. Calculated permission is "Not Allowed (Inherited)".
			if ($inheritedGroupRule === null || $inheritedGroupRule === false)
			{
				$result['class'] = 'badge badge-danger';
				$result['text']  = JText::_('JLIB_RULES_NOT_ALLOWED_INHERITED');
			}
			// If recursive calculated setting is "Allowed". Calculated permission is "Allowed (Inherited)".
			else
			{
				$result['class'] = 'badge badge-success';
				$result['text']  = JText::_('JLIB_RULES_ALLOWED_INHERITED');
			}

			// Second part: Overwrite the calculated permissions labels if there is an explicity permission in the current group.

			/**
			 * @to do: incorect info
			 * If a component has a permission that doesn't exists in global config (ex: frontend editing in com_modules) by default
			 * we get "Not Allowed (Inherited)" when we should get "Not Allowed (Default)".
			 */

			// If there is an explicity permission "Not Allowed". Calculated permission is "Not Allowed".
			if ($assetRule === false)
			{
				$result['class'] = 'badge badge-danger';
				$result['text']  = JText::_('JLIB_RULES_NOT_ALLOWED');
			}
			// If there is an explicity permission is "Allowed". Calculated permission is "Allowed".
			elseif ($assetRule === true)
			{
				$result['class'] = 'badge badge-success';
				$result['text']  = JText::_('JLIB_RULES_ALLOWED');
			}

			// Third part: Overwrite the calculated permissions labels for special cases.

			// Global configuration with "Not Set" permission. Calculated permission is "Not Allowed (Default)".
			if (empty($parentGroupId) && $isGlobalConfig === true && $assetRule === null)
			{
				$result['class'] = 'badge badge-danger';
				$result['text']  = JText::_('JLIB_RULES_NOT_ALLOWED_DEFAULT');
			}

			/**
			 * Component/Item with explicit "Denied" permission at parent Asset (Category, Component or Global config) configuration.
			 * Or some parent group has an explicit "Denied".
			 * Calculated permission is "Not Allowed (Locked)".
			 */
			elseif ($inheritedGroupParentAssetRule === false || $inheritedParentGroupRule === false)
			{
<<<<<<< HEAD
				$result['class'] = 'badge badge-danger';
				$result['text']  = '<span class="icon-lock icon-white"></span>' . JText::_('JLIB_RULES_NOT_ALLOWED_LOCKED');
=======
				$result['class'] = 'label label-important';
				$result['text']  = '<span class="icon-lock icon-white" aria-hidden="true"></span>' . JText::_('JLIB_RULES_NOT_ALLOWED_LOCKED');
>>>>>>> f6f65bee
			}
		}

		// If removed or added super user from group, we need to refresh the page to recalculate all settings.
		if ($isSuperUserGroupBefore != $isSuperUserGroupAfter)
		{
			$app->enqueueMessage(JText::_('JLIB_RULES_NOTICE_RECALCULATE_GROUP_PERMISSIONS'), 'notice');
		}

		// If this group has child groups, we need to refresh the page to recalculate the child settings.
		if ($totalChildGroups > 0)
		{
			$app->enqueueMessage(JText::_('JLIB_RULES_NOTICE_RECALCULATE_GROUP_CHILDS_PERMISSIONS'), 'notice');
		}

		return $result;
	}

	/**
	 * Method to send a test mail which is called via an AJAX request
	 *
	 * @return boolean
	 *
	 * @since   3.5
	 * @throws Exception
	 */
	public function sendTestMail()
	{
		// Set the new values to test with the current settings
		$app = JFactory::getApplication();
		$input = $app->input;

		$app->set('smtpauth', $input->get('smtpauth'));
		$app->set('smtpuser', $input->get('smtpuser', '', 'STRING'));
		$app->set('smtppass', $input->get('smtppass', '', 'RAW'));
		$app->set('smtphost', $input->get('smtphost'));
		$app->set('smtpsecure', $input->get('smtpsecure'));
		$app->set('smtpport', $input->get('smtpport'));
		$app->set('mailfrom', $input->get('mailfrom', '', 'STRING'));
		$app->set('fromname', $input->get('fromname', '', 'STRING'));
		$app->set('mailer', $input->get('mailer'));
		$app->set('mailonline', $input->get('mailonline'));

		$mail = JFactory::getMailer();

		// Prepare email and send try to send it
		$mailSubject = JText::sprintf('COM_CONFIG_SENDMAIL_SUBJECT', $app->get('sitename'));
		$mailBody    = JText::sprintf('COM_CONFIG_SENDMAIL_BODY', JText::_('COM_CONFIG_SENDMAIL_METHOD_' . strtoupper($mail->Mailer)));

		if ($mail->sendMail($app->get('mailfrom'), $app->get('fromname'), $app->get('mailfrom'), $mailSubject, $mailBody) === true)
		{
			$methodName = JText::_('COM_CONFIG_SENDMAIL_METHOD_' . strtoupper($mail->Mailer));

			// If JMail send the mail using PHP Mail as fallback.
			if ($mail->Mailer != $app->get('mailer'))
			{
				$app->enqueueMessage(JText::sprintf('COM_CONFIG_SENDMAIL_SUCCESS_FALLBACK', $app->get('mailfrom'), $methodName), 'warning');
			}
			else
			{
				$app->enqueueMessage(JText::sprintf('COM_CONFIG_SENDMAIL_SUCCESS', $app->get('mailfrom'), $methodName), 'message');
			}

			return true;
		}

		$app->enqueueMessage(JText::_('COM_CONFIG_SENDMAIL_ERROR'), 'error');

		return false;
	}
}<|MERGE_RESOLUTION|>--- conflicted
+++ resolved
@@ -800,13 +800,8 @@
 		// Current group is a Super User group, so calculated setting is "Allowed (Super User)".
 		if ($isSuperUserGroupAfter)
 		{
-<<<<<<< HEAD
 			$result['class'] = 'badge badge-success';
-			$result['text'] = '<span class="icon-lock icon-white"></span>' . JText::_('JLIB_RULES_ALLOWED_ADMIN');
-=======
-			$result['class'] = 'label label-success';
 			$result['text'] = '<span class="icon-lock icon-white" aria-hidden="true"></span>' . JText::_('JLIB_RULES_ALLOWED_ADMIN');
->>>>>>> f6f65bee
 		}
 		// Not super user.
 		else
@@ -863,13 +858,8 @@
 			 */
 			elseif ($inheritedGroupParentAssetRule === false || $inheritedParentGroupRule === false)
 			{
-<<<<<<< HEAD
 				$result['class'] = 'badge badge-danger';
-				$result['text']  = '<span class="icon-lock icon-white"></span>' . JText::_('JLIB_RULES_NOT_ALLOWED_LOCKED');
-=======
-				$result['class'] = 'label label-important';
 				$result['text']  = '<span class="icon-lock icon-white" aria-hidden="true"></span>' . JText::_('JLIB_RULES_NOT_ALLOWED_LOCKED');
->>>>>>> f6f65bee
 			}
 		}
 
