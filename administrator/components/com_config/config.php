<?php
/**
 * @package     Joomla.Administrator
 * @subpackage  com_config
 *
 * @copyright   Copyright (C) 2005 - 2013 Open Source Matters, Inc. All rights reserved.
 * @license     GNU General Public License version 2 or later; see LICENSE.txt
 */

<<<<<<< HEAD
// No direct access
defined('_JEXEC') or die('Restricted access');
=======
defined('_JEXEC') or die;
JHtml::_('behavior.tabstate');
>>>>>>> d962a5a2

// Sessions
jimport('joomla.session.session');

// Load classes
JLoader::registerPrefix('Config', JPATH_COMPONENT);

// Tell the browser not to cache this page.
JFactory::getApplication()->setHeader('Expires', 'Mon, 26 Jul 1997 05:00:00 GMT', true);

// Application
$app = JFactory::getApplication();

$view = $app->input->get('view');

if (empty($view))
{
	$app->input->set('view', 'application');
}

$controllerHelper = new JControllerHelper();
$controller = $controllerHelper->parseController($app);

$controller->prefix = 'Config';

// Check if component mentioned
$component = $app->input->get('component');

if (!empty($component))
{
	$controller->component = $component;
}

// Perform the Request task
$controller->execute();<|MERGE_RESOLUTION|>--- conflicted
+++ resolved
@@ -7,45 +7,14 @@
  * @license     GNU General Public License version 2 or later; see LICENSE.txt
  */
 
-<<<<<<< HEAD
-// No direct access
-defined('_JEXEC') or die('Restricted access');
-=======
 defined('_JEXEC') or die;
 JHtml::_('behavior.tabstate');
->>>>>>> d962a5a2
 
-// Sessions
-jimport('joomla.session.session');
-
-// Load classes
-JLoader::registerPrefix('Config', JPATH_COMPONENT);
+// Access checks are done internally because of different requirements for the two controllers.
 
 // Tell the browser not to cache this page.
 JFactory::getApplication()->setHeader('Expires', 'Mon, 26 Jul 1997 05:00:00 GMT', true);
 
-// Application
-$app = JFactory::getApplication();
-
-$view = $app->input->get('view');
-
-if (empty($view))
-{
-	$app->input->set('view', 'application');
-}
-
-$controllerHelper = new JControllerHelper();
-$controller = $controllerHelper->parseController($app);
-
-$controller->prefix = 'Config';
-
-// Check if component mentioned
-$component = $app->input->get('component');
-
-if (!empty($component))
-{
-	$controller->component = $component;
-}
-
-// Perform the Request task
-$controller->execute();+$controller = JControllerLegacy::getInstance('Config');
+$controller->execute(JFactory::getApplication()->input->get('task'));
+$controller->redirect();