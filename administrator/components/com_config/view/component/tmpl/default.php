<?php
/**
 * @package     Joomla.Administrator
 * @subpackage  com_config
 *
 * @copyright   Copyright (C) 2005 - 2017 Open Source Matters, Inc. All rights reserved.
 * @license     GNU General Public License version 2 or later; see LICENSE.txt
 */

defined('_JEXEC') or die;

$app = JFactory::getApplication();
$template = $app->getTemplate();

// Load the tooltip behavior.
JHtml::_('bootstrap.tooltip');
JHtml::_('behavior.formvalidator');
JHtml::_('behavior.keepalive');
JHtml::_('behavior.tabstate');
JHtml::_('formbehavior.chosen', '.chzn-custom-value', null, array('disable_search_threshold' => 0));

// Load JS message titles
JText::script('ERROR');
JText::script('WARNING');
JText::script('NOTICE');
JText::script('MESSAGE');

JFactory::getDocument()->addScriptDeclaration(
	'
	Joomla.submitbutton = function(task)
	{
		if (task === "config.cancel.component" || document.formvalidator.isValid(document.getElementById("component-form")))
		{
			jQuery("#permissions-sliders select").attr("disabled", "disabled");
			Joomla.submitform(task, document.getElementById("component-form"));
		}
	};

	// Select first tab
	jQuery(document).ready(function() {
		jQuery("#configTabs a:first").tab("show");
	});'
);
?>

<form action="<?php echo JRoute::_('index.php?option=com_config'); ?>" id="component-form" method="post" name="adminForm" autocomplete="off">
	<div class="row">

		<?php // Begin Sidebar ?>
		<div class="col-md-2" id="sidebar">
			<div class="sidebar-nav">
				<?php echo $this->loadTemplate('navigation'); ?>
			</div>
		</div>
		<?php // End Sidebar ?>

		<div class="col-md-10" id="config">

			<?php if ($this->fieldsets): ?>
			<ul class="nav nav-tabs" id="configTabs">
				<?php foreach ($this->fieldsets as $name => $fieldSet) : ?>
					<?php $dataShowOn = ''; ?>
					<?php if (!empty($fieldSet->showon)) : ?>
						<?php JHtml::_('jquery.framework'); ?>
						<?php JHtml::_('script', 'jui/cms.js', array('version' => 'auto', 'relative' => true)); ?>
						<?php $dataShowOn = ' data-showon=\'' . json_encode(JFormHelper::parseShowOnConditions($fieldSet->showon, $this->formControl)) . '\''; ?>
					<?php endif; ?>
					<?php $label = empty($fieldSet->label) ? 'COM_CONFIG_' . $name . '_FIELDSET_LABEL' : $fieldSet->label; ?>
					<li class="nav-item"<?php echo $dataShowOn; ?>><a class="nav-link" data-toggle="tab" href="#<?php echo $name; ?>"><?php echo JText::_($label); ?></a></li>
				<?php endforeach; ?>
			</ul>

			<div class="tab-content" id="configContent">
				<?php foreach ($this->fieldsets as $name => $fieldSet) : ?>
					<div class="tab-pane" id="<?php echo $name; ?>">
						<?php if (isset($fieldSet->description) && !empty($fieldSet->description)) : ?>
							<div class="tab-description alert alert-info">
								<span class="icon-info"></span> <?php echo JText::_($fieldSet->description); ?>
							</div>
						<?php endif; ?>
						<?php foreach ($this->form->getFieldset($name) as $field) : ?>
							<?php $dataShowOn = ''; ?>
							<?php if ($field->showon) : ?>
								<?php JHtml::_('jquery.framework'); ?>
								<?php JHtml::_('script', 'jui/cms.js', array('version' => 'auto', 'relative' => true)); ?>
								<?php $dataShowOn = ' data-showon=\'' . json_encode(JFormHelper::parseShowOnConditions($field->showon, $field->formControl, $field->group)) . '\''; ?>
							<?php endif; ?>
							<?php if ($field->hidden) : ?>
								<?php echo $field->input; ?>
							<?php else : ?>
								<div class="control-group"<?php echo $dataShowOn; ?>>
									<?php if ($name != 'permissions') : ?>
										<div class="control-label">
											<?php echo $field->label; ?>
										</div>
									<?php endif; ?>
									<div class="<?php if ($name != 'permissions') : ?>controls<?php endif; ?>">
										<?php echo $field->input; ?>
									</div>
								</div>
							<?php endif; ?>
						<?php endforeach; ?>
					</div>
				<?php endforeach; ?>
<<<<<<< HEAD
			</div>
=======
			</div><!-- /configContent -->
			<?php else: ?>
				<div class="alert alert-info"><i class="icon-info"></i> <?php echo JText::_('COM_CONFIG_COMPONENT_NO_CONFIG_FIELDS_MESSAGE'); ?></div>
			<?php endif; ?>
>>>>>>> a93b1a7e

		</div>

		<input type="hidden" name="id" value="<?php echo $this->component->id; ?>">
		<input type="hidden" name="component" value="<?php echo $this->component->option; ?>">
		<input type="hidden" name="return" value="<?php echo $this->return; ?>">
		<input type="hidden" name="task" value="">
		<?php echo JHtml::_('form.token'); ?>
	</div>
</form><|MERGE_RESOLUTION|>--- conflicted
+++ resolved
@@ -102,14 +102,10 @@
 						<?php endforeach; ?>
 					</div>
 				<?php endforeach; ?>
-<<<<<<< HEAD
 			</div>
-=======
-			</div><!-- /configContent -->
 			<?php else: ?>
 				<div class="alert alert-info"><i class="icon-info"></i> <?php echo JText::_('COM_CONFIG_COMPONENT_NO_CONFIG_FIELDS_MESSAGE'); ?></div>
 			<?php endif; ?>
->>>>>>> a93b1a7e
 
 		</div>
 
