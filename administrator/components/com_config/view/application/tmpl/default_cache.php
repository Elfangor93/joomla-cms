--- conflicted
+++ resolved
@@ -11,25 +11,4 @@
 
 $this->name = JText::_('COM_CONFIG_CACHE_SETTINGS');
 $this->fieldsname = 'cache';
-<<<<<<< HEAD
-
-if (isset($this->data['cache_handler'])
-	&& $this->data['cache_handler'] == 'memcache'
-	|| $this->data['session_handler'] == 'memcache'
-	|| $this->data['cache_handler'] == 'memcached'
-	|| $this->data['session_handler'] == 'memcached'
-)
-{
-	$this->fieldsname .= ',memcache';
-}
-
-if (isset($this->data['cache_handler'])
-	|| $this->data['cache_handler'] == 'redis'
-)
-{
-	$this->fieldsname .= ',redis';
-}
-
-=======
->>>>>>> 7301b9ce
 echo JLayoutHelper::render('joomla.content.options_default', $this);