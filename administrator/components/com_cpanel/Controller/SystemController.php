--- conflicted
+++ resolved
@@ -20,12 +20,6 @@
 /**
  * Cpanel Controller
  *
-<<<<<<< HEAD
- * @since  1.5
- */
-class SystemController extends BaseController
-{
-=======
  * @since  4.0.0
  */
 class SystemController extends BaseController
@@ -39,7 +33,6 @@
 	 * 
 	 * @since  4.0.0
 	 */
->>>>>>> 609b77dc
 	public function loadSystemInfo()
 	{
 		$type = $this->input->get('type');
@@ -86,8 +79,6 @@
 		echo new JsonResponse($count);
 	}
 
-<<<<<<< HEAD
-=======
 	/**
 	 * Returns the existing database errors of the table structur
 	 *
@@ -96,7 +87,6 @@
 	 * @throws \Exception
 	 * @since  4.0.0
 	 */
->>>>>>> 609b77dc
 	protected function countDatabaseUpdates()
 	{
 		if (!Factory::getUser()->authorise('core.manage', 'com_installer'))
@@ -119,8 +109,6 @@
 		return $changeSetCount;
 	}
 
-<<<<<<< HEAD
-=======
 	/**
 	 * Returns the version number of the latest update or empty string if system is uptodate
 	 *
@@ -129,7 +117,6 @@
 	 * @throws \Exception
 	 * @since  4.0.0
 	 */
->>>>>>> 609b77dc
 	protected function countSystemUpdates()
 	{
 		if (!Factory::getUser()->authorise('core.manage', 'com_joomlaupdate'))
@@ -149,8 +136,6 @@
 		return $hasUpdate;
 	}
 
-<<<<<<< HEAD
-=======
 	/**
 	 * Returns the number of outdates extensions installed in the system
 	 *
@@ -159,7 +144,6 @@
 	 * @throws \Exception
 	 * @since  4.0.0
 	 */
->>>>>>> 609b77dc
 	protected function countExtensionUpdates()
 	{
 		if (!Factory::getUser()->authorise('core.manage', 'com_installer'))
@@ -177,9 +161,6 @@
 		return $items;
 	}
 
-<<<<<<< HEAD
-	protected function countItems($extension, $model)
-=======
 	/**
 	 * Generic getItems counter for different calls
 	 *
@@ -191,8 +172,7 @@
 	 * @throws \Exception
 	 * @since  4.0.0
 	 */
-	protected function countItems($extension, $modelname)
->>>>>>> 609b77dc
+	protected function countItems($extension, $model)
 	{
 		if (!Factory::getUser()->authorise('core.manage', $extension))
 		{
