--- conflicted
+++ resolved
@@ -13,7 +13,6 @@
 use Joomla\CMS\Helper\ModuleHelper;
 use Joomla\CMS\HTML\HTMLHelper;
 use Joomla\CMS\Language\Text;
-use Joomla\CMS\Router\Route;
 
 HTMLHelper::_('behavior.core');
 Text::script('COM_CPANEL_UNPUBLISH_MODULE_SUCCESS');
@@ -22,33 +21,8 @@
 HTMLHelper::_('script', 'com_cpanel/admin-cpanel-default.min.js', array('version' => 'auto', 'relative' => true));
 
 $user = Factory::getUser();
-HTMLHelper::_('script', 'com_cpanel/admin-add_module.js', ['version' => 'auto', 'relative' => true]);
+?>
 
-<<<<<<< HEAD
-// Set up the bootstrap modal that will be used for all module editors
-echo HTMLHelper::_(
-	'bootstrap.renderModal',
-	'moduleDashboardAddModal',
-	array(
-		'title'       => Text::_('COM_CPANEL_ADD_MODULE_MODAL_TITLE'),
-		'backdrop'    => 'static',
-		'url'         => Route::_('index.php?option=com_cpanel&task=addModule&function=jSelectModuleType&position=' . $this->escape($this->position)),
-		'bodyHeight'  => '70',
-		'modalWidth'  => '80',
-		'footer'      => '<button type="button" class="button-cancel  btn btn-sm btn-danger" data-dismiss="modal" data-target="#closeBtn" aria-hidden="true"><span class="icon-cancel" aria-hidden="true"></span>'
-			. Text::_('JLIB_HTML_BEHAVIOR_CLOSE') . '</button>'
-			. '<button type="button" class="button-save  btn btn-sm btn-success hidden" data-target="#saveBtn" aria-hidden="true"><span class="icon-save" aria-hidden="true"></span>'
-			. Text::_('JSAVE') . '</button>',
-	)
-);
-?>
-<div id="cpanel-modules">
-	<?php if ($this->quickicons) : ?>
-	<div class="cpanel-modules <?php echo $this->position; ?>-quickicons">
-		<div class="card-columns">
-			<?php // Display the icon position modules
-			foreach ($this->quickicons as $iconmodule)
-=======
 <div class="row">
 	<?php $iconmodules = ModuleHelper::getModules('icon');
 	if ($iconmodules) : ?>
@@ -57,37 +31,19 @@
 			<?php
 			// Display the submenu position modules
 			foreach ($iconmodules as $iconmodule)
->>>>>>> d7f0a946
 			{
-				echo ModuleHelper::renderModule($iconmodule, array('style' => 'well'));
+				echo ModuleHelper::renderModule($iconmodule);
 			}
-		?>
+			?>
 		</div>
-	</div>
 	<?php endif; ?>
-
-	<div class="cpanel-modules <?php echo $this->position; ?>">
-		<div class="card-columns">
-
-		<?php
-		foreach ($this->modules as $module)
-		{
-			echo ModuleHelper::renderModule($module, array('style' => 'well'));
-		}
-		?>
-		<?php if ($user->authorise('core.create', 'com_modules')) : ?>
-
-		</div>
-	</div>
 </div>
-<div class="row">
-	<div class="col-md-6">
-		<a href="#moduleEditModal" data-toggle="modal" data-target="#moduleDashboardAddModal" role="button" class="cpanel-add-module text-center py-5 w-100 d-block">
-			<div class="cpanel-add-module-icon text-center">
-				<span class="fa fa-plus-square text-light mt-2"></span>
-			</div>
-			<span><?php echo Text::_('COM_CPANEL_ADD_DASHBOARD_MODULE'); ?></span>
-		</a>
-	</div>
-	<?php endif; ?>
+<div id="cpanel-modules" class="row">
+	<?php
+	$cols = 0;
+	foreach ($this->modules as $module)
+	{
+		echo ModuleHelper::renderModule($module, array('style' => 'well'));
+	}
+	?>
 </div>