<?php
/**
 * @package     Joomla.Administrator
 * @subpackage  com_cpanel
 *
 * @copyright   Copyright (C) 2005 - 2018 Open Source Matters, Inc. All rights reserved.
 * @license     GNU General Public License version 2 or later; see LICENSE.txt
 */

namespace Joomla\Component\Cpanel\Administrator\View\Cpanel;

defined('_JEXEC') or die;

use Joomla\CMS\Factory;
use Joomla\CMS\Helper\ModuleHelper;
use Joomla\CMS\Language\Text;
use Joomla\CMS\Menu\MenuItem;
use Joomla\CMS\MVC\View\HtmlView as BaseHtmlView;
use Joomla\CMS\Toolbar\ToolbarHelper;
use Joomla\Component\Menus\Administrator\Helper\MenusHelper;
use Joomla\Registry\Registry;

/**
 * HTML View class for the Cpanel component
 *
 * @since  1.0
 */
class HtmlView extends BaseHtmlView
{
	/**
	 * Array of cpanel modules
	 *
	 * @var  array
	 */
	protected $modules = null;

	protected $cpanel;

	protected $menuitem;

	protected $position = 'cpanel';

	/**
	 * Array of cpanel modules
	 *
	 * @var  array
	 */
	protected $quickicons = null;

	/**
	 * Execute and display a template script.
	 *
	 * @param   string  $tpl  The name of the template file to parse; automatically searches through the template paths.
	 *
	 * @return  mixed  A string if successful, otherwise an Error object.
	 */
	public function display($tpl = null)
	{
		$app = Factory::getApplication();

		// Set toolbar items for the page
		ToolbarHelper::title(Text::_('COM_CPANEL'), 'home-2 cpanel');
		ToolbarHelper::help('screen.cpanel');

		$app = Factory::getApplication();
		$this->cpanel = $app->input->getCmd('extension');

		if ($this->cpanel)
		{
			$this->position .= '-' . $this->cpanel;
			$modules = ModuleHelper::getModules('menu');
			$module = false;

			foreach ($modules as $m)
			{
				if ($m->module == 'mod_menu')
				{
					$module = $m;
					break;
				}
			}

			if (!$module)
			{
				throw new \JViewGenericdataexception('NO_BACKEBD_MENU', 500);
			}

			$params = new Registry($module->params);
			$menutype      = $params->get('menutype', '*');

			if ($menutype === '*')
			{
				$name   = $params->get('preset', 'joomla');
				$root = MenusHelper::loadPreset($name);
			}
			else
			{
				$root = MenusHelper::getMenuItems($menutype, true);
			}

			$this->menuitem = $this->findMenuItem($root, $this->cpanel);
		}

		// Display the cpanel modules
<<<<<<< HEAD
		$this->modules = ModuleHelper::getModules($this->position);
=======
		$dashboard = $app->input->getCmd('dashboard');
		$position = $dashboard ? 'cpanel-' . $dashboard : 'cpanel';
		$this->modules = ModuleHelper::getModules($position);

		$quickicons = $dashboard ? 'icon-' . $dashboard : 'icon';
		$this->quickicons = ModuleHelper::getModules($quickicons);
>>>>>>> d485e7cf

		parent::display($tpl);
	}

	protected function findMenuItem(MenuItem $node, $alias)
	{
		$items = $node->getChildren();

		// Iterate through the whole level first before traversing deeper
		foreach ($items as $item)
		{
			if ($item->alias == $alias)
			{
				return $item;
			}
		}

		foreach ($items as $item)
		{
			$result = $this->findMenuItem($item, $alias);

			if ($result)
			{
				return $result;
			}
		}

		return false;
	}
}<|MERGE_RESOLUTION|>--- conflicted
+++ resolved
@@ -14,11 +14,8 @@
 use Joomla\CMS\Factory;
 use Joomla\CMS\Helper\ModuleHelper;
 use Joomla\CMS\Language\Text;
-use Joomla\CMS\Menu\MenuItem;
 use Joomla\CMS\MVC\View\HtmlView as BaseHtmlView;
 use Joomla\CMS\Toolbar\ToolbarHelper;
-use Joomla\Component\Menus\Administrator\Helper\MenusHelper;
-use Joomla\Registry\Registry;
 
 /**
  * HTML View class for the Cpanel component
@@ -33,12 +30,6 @@
 	 * @var  array
 	 */
 	protected $modules = null;
-
-	protected $cpanel;
-
-	protected $menuitem;
-
-	protected $position = 'cpanel';
 
 	/**
 	 * Array of cpanel modules
@@ -62,83 +53,14 @@
 		ToolbarHelper::title(Text::_('COM_CPANEL'), 'home-2 cpanel');
 		ToolbarHelper::help('screen.cpanel');
 
-		$app = Factory::getApplication();
-		$this->cpanel = $app->input->getCmd('extension');
-
-		if ($this->cpanel)
-		{
-			$this->position .= '-' . $this->cpanel;
-			$modules = ModuleHelper::getModules('menu');
-			$module = false;
-
-			foreach ($modules as $m)
-			{
-				if ($m->module == 'mod_menu')
-				{
-					$module = $m;
-					break;
-				}
-			}
-
-			if (!$module)
-			{
-				throw new \JViewGenericdataexception('NO_BACKEBD_MENU', 500);
-			}
-
-			$params = new Registry($module->params);
-			$menutype      = $params->get('menutype', '*');
-
-			if ($menutype === '*')
-			{
-				$name   = $params->get('preset', 'joomla');
-				$root = MenusHelper::loadPreset($name);
-			}
-			else
-			{
-				$root = MenusHelper::getMenuItems($menutype, true);
-			}
-
-			$this->menuitem = $this->findMenuItem($root, $this->cpanel);
-		}
-
 		// Display the cpanel modules
-<<<<<<< HEAD
-		$this->modules = ModuleHelper::getModules($this->position);
-=======
 		$dashboard = $app->input->getCmd('dashboard');
 		$position = $dashboard ? 'cpanel-' . $dashboard : 'cpanel';
 		$this->modules = ModuleHelper::getModules($position);
 
 		$quickicons = $dashboard ? 'icon-' . $dashboard : 'icon';
 		$this->quickicons = ModuleHelper::getModules($quickicons);
->>>>>>> d485e7cf
 
 		parent::display($tpl);
 	}
-
-	protected function findMenuItem(MenuItem $node, $alias)
-	{
-		$items = $node->getChildren();
-
-		// Iterate through the whole level first before traversing deeper
-		foreach ($items as $item)
-		{
-			if ($item->alias == $alias)
-			{
-				return $item;
-			}
-		}
-
-		foreach ($items as $item)
-		{
-			$result = $this->findMenuItem($item, $alias);
-
-			if ($result)
-			{
-				return $result;
-			}
-		}
-
-		return false;
-	}
 }