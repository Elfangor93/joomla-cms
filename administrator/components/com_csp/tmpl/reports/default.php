<?php
/**
 * @package     Joomla.Administrator
 * @subpackage  com_csp
 *
 * @copyright   Copyright (C) 2005 - 2018 Open Source Matters, Inc. All rights reserved.
 * @license     GNU General Public License version 2 or later; see LICENSE.txt
 */

defined('_JEXEC') or die;

use Joomla\CMS\Language\Text;
use Joomla\CMS\Router\Route;
use Joomla\CMS\Layout\LayoutHelper;
use Joomla\CMS\HTML\HTMLHelper;
use Joomla\CMS\Factory;

HTMLHelper::_('behavior.multiselect');
HTMLHelper::_('behavior.tabstate');

$user      = Factory::getUser();
$userId    = $user->get('id');
$listOrder = $this->escape($this->state->get('list.ordering'));
$listDirn  = $this->escape($this->state->get('list.direction'));
$saveOrder = $listOrder == 'a.id';

?>
<form action="<?php echo Route::_('index.php?option=com_csp&view=reports'); ?>" method="post" name="adminForm" id="adminForm">
	<div class="row">
		<div class="col-md-12">
			<div id="j-main-container" class="j-main-container">
				<?php echo LayoutHelper::render('joomla.searchtools.default', array('view' => $this)); ?>
				<?php if ($this->httpHeadersId) : ?>
					<?php $link = Route::_('index.php?option=com_plugins&client_id=0&task=plugin.edit&extension_id=' . $this->httpHeadersId . '&tmpl=component&layout=modal'); ?>
					<?php echo HTMLHelper::_(
						'bootstrap.renderModal',
						'plugin' . $this->httpHeadersId . 'Modal',
						array(
							'url'         => $link,
							'title'       => Text::_('COM_CSP_EDIT_PLUGIN_SETTINGS'),
							'height'      => '400px',
							'width'       => '800px',
							'bodyHeight'  => '70',
							'modalWidth'  => '80',
							'closeButton' => false,
							'backdrop'    => 'static',
							'keyboard'    => false,
							'footer'      => '<button type="button" class="btn" data-dismiss="modal"'
								. ' onclick="jQuery(\'#plugin' . $this->httpHeadersId . 'Modal iframe\').contents().find(\'#closeBtn\').click();">'
								. Text::_('JLIB_HTML_BEHAVIOR_CLOSE') . '</button>'
								. '<button type="button" class="btn btn-primary" data-dismiss="modal" onclick="jQuery(\'#plugin' . $this->httpHeadersId . 'Modal iframe\').contents().find(\'#saveBtn\').click();">'
								. Text::_("JSAVE") . '</button>'
								. '<button type="button" class="btn btn-success" onclick="jQuery(\'#plugin' . $this->httpHeadersId . 'Modal iframe\').contents().find(\'#applyBtn\').click(); return false;">'
								. Text::_("JAPPLY") . '</button>'
						)
					); ?>
				<?php endif; ?>
				<?php if (empty($this->items)) : ?>
					<joomla-alert type="warning"><?php echo Text::_('JGLOBAL_NO_MATCHING_RESULTS'); ?></joomla-alert>
				<?php else : ?>
					<table class="table table-striped" id="articleList">
						<thead>
							<tr>
<<<<<<< HEAD
								<td style="width:1%" class="text-center">
									<?php echo HTMLHelper::_('grid.checkall'); ?>
								</td>
								<th scope="col" style="width:1%" class="nowrap text-center">
=======
								<th class="text-center">
									<?php echo HTMLHelper::_('grid.checkall'); ?>
								</th>
								<th class="nowrap text-center">
>>>>>>> 566c1e0c
									<?php echo HTMLHelper::_('searchtools.sort', 'JSTATUS', 'a.published', $listDirn, $listOrder); ?>
								</th>
								<th scope="col">
									<?php echo HTMLHelper::_('searchtools.sort', 'COM_CSP_HEADING_DOCUMENT_URI', 'a.document_uri', $listDirn, $listOrder); ?>
								</th>
								<th scope="col">
									<?php echo HTMLHelper::_('searchtools.sort', 'COM_CSP_HEADING_BLOCKED_URI', 'a.blocked_uri', $listDirn, $listOrder); ?>
								</th>
								<th scope="col">
									<?php echo HTMLHelper::_('searchtools.sort', 'COM_CSP_HEADING_DIRECTIVE', 'a.directive', $listDirn, $listOrder); ?>
								</th>
<<<<<<< HEAD
								<th scope="col">
									<?php echo HTMLHelper::_('searchtools.sort', 'COM_CSP_HEADING_CREATED', 'a.created', $listDirn, $listOrder); ?>
								</th>
								<th scope="col" style="width:5%" class="nowrap d-none d-md-table-cell text-center">
=======
								<th>
									<?php echo HTMLHelper::_('searchtools.sort', 'JCLIENT', 'a.client', $listDirn, $listOrder); ?>
								</th>
								<th>
									<?php echo HTMLHelper::_('searchtools.sort', 'COM_CSP_HEADING_CREATED', 'a.created', $listDirn, $listOrder); ?>
								</th>
								<th class="nowrap d-none d-md-table-cell text-center">
>>>>>>> 566c1e0c
									<?php echo HTMLHelper::_('searchtools.sort', 'JGRID_HEADING_ID', 'a.id', $listDirn, $listOrder); ?>
								</th>
							</tr>
						</thead>
						<tfoot>
							<tr>
								<td colspan="8">
									<?php echo $this->pagination->getListFooter(); ?>
								</td>
							</tr>
						</tfoot>
						<tbody>
							<?php foreach ($this->items as $i => $item) : ?>
								<?php $canChange  = $user->authorise('core.edit.state', 'com_csp'); ?>
								<tr class="row<?php echo $i % 2; ?>">
									<td class="text-center">
										<?php echo HTMLHelper::_('grid.id', $i, $item->id); ?>
									</td>
									<td class="text-center">
										<div class="btn-group">
											<?php echo HTMLHelper::_('jgrid.published', $item->published, $i, 'reports.', $canChange, 'cb'); ?>
										</div>
									</td>
									<th scope="row" class="small d-none d-md-table-cell">
										<?php echo $item->document_uri; ?>
									</th>
									<td class="small d-none d-md-table-cell">
										<?php echo $item->blocked_uri; ?>
									</td>
									<td class="d-none d-md-table-cell">
										<?php echo $item->directive; ?>
									</td>
									<td class="d-none d-md-table-cell">
										<?php echo JText::_('J' . strtoupper($item->client)); ?>
									</td>
									<td class="d-none d-md-table-cell">
										<?php echo $item->created > 0 ? HTMLHelper::_('date', $item->created, JText::_('DATE_FORMAT_LC4')) : '-'; ?>
									</td>
									<td class="text-center d-none d-md-table-cell text-center">
										<?php echo $item->id; ?>
									</td>
								</tr>
							<?php endforeach; ?>
						</tbody>
					</table>
				<?php endif; ?>
				<input type="hidden" name="task" value="">
				<input type="hidden" name="boxchecked" value="0">
				<?php echo HTMLHelper::_('form.token'); ?>
			</div>
		</div>
	</div>
</form><|MERGE_RESOLUTION|>--- conflicted
+++ resolved
@@ -61,17 +61,10 @@
 					<table class="table table-striped" id="articleList">
 						<thead>
 							<tr>
-<<<<<<< HEAD
-								<td style="width:1%" class="text-center">
+								<td class="text-center">
 									<?php echo HTMLHelper::_('grid.checkall'); ?>
 								</td>
-								<th scope="col" style="width:1%" class="nowrap text-center">
-=======
-								<th class="text-center">
-									<?php echo HTMLHelper::_('grid.checkall'); ?>
-								</th>
-								<th class="nowrap text-center">
->>>>>>> 566c1e0c
+								<th scope="col" class="nowrap text-center">
 									<?php echo HTMLHelper::_('searchtools.sort', 'JSTATUS', 'a.published', $listDirn, $listOrder); ?>
 								</th>
 								<th scope="col">
@@ -83,20 +76,13 @@
 								<th scope="col">
 									<?php echo HTMLHelper::_('searchtools.sort', 'COM_CSP_HEADING_DIRECTIVE', 'a.directive', $listDirn, $listOrder); ?>
 								</th>
-<<<<<<< HEAD
+								<th scope="col">
+									<?php echo HTMLHelper::_('searchtools.sort', 'JCLIENT', 'a.client', $listDirn, $listOrder); ?>
+								</th>
 								<th scope="col">
 									<?php echo HTMLHelper::_('searchtools.sort', 'COM_CSP_HEADING_CREATED', 'a.created', $listDirn, $listOrder); ?>
 								</th>
-								<th scope="col" style="width:5%" class="nowrap d-none d-md-table-cell text-center">
-=======
-								<th>
-									<?php echo HTMLHelper::_('searchtools.sort', 'JCLIENT', 'a.client', $listDirn, $listOrder); ?>
-								</th>
-								<th>
-									<?php echo HTMLHelper::_('searchtools.sort', 'COM_CSP_HEADING_CREATED', 'a.created', $listDirn, $listOrder); ?>
-								</th>
-								<th class="nowrap d-none d-md-table-cell text-center">
->>>>>>> 566c1e0c
+								<th scope="col" class="nowrap d-none d-md-table-cell text-center">
 									<?php echo HTMLHelper::_('searchtools.sort', 'JGRID_HEADING_ID', 'a.id', $listDirn, $listOrder); ?>
 								</th>
 							</tr>
