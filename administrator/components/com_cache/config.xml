<?xml version="1.0" encoding="utf-8"?>
<config>
	<fieldset
		name="permissions"
		label="JCONFIG_PERMISSIONS_LABEL"
		description="JCONFIG_PERMISSIONS_DESC"
		>
		<field
			name="rules"
			type="rules"
			label="JCONFIG_PERMISSIONS_LABEL"
			filter="rules"
			validate="rules"
			component="com_cache"
<<<<<<< HEAD
			section="component">
			<action
				name="core.admin"
				title="JACTION_ADMIN"
				/>
			<action
				name="core.manage"
				title="JACTION_MANAGE"
				/>
		</field>
=======
			section="component" />
>>>>>>> 435a82a2
	</fieldset>
</config><|MERGE_RESOLUTION|>--- conflicted
+++ resolved
@@ -12,19 +12,6 @@
 			filter="rules"
 			validate="rules"
 			component="com_cache"
-<<<<<<< HEAD
-			section="component">
-			<action
-				name="core.admin"
-				title="JACTION_ADMIN"
-				/>
-			<action
-				name="core.manage"
-				title="JACTION_MANAGE"
-				/>
-		</field>
-=======
 			section="component" />
->>>>>>> 435a82a2
 	</fieldset>
 </config>