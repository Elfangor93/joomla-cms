<?xml version="1.0" encoding="utf-8"?>
<form>
	<fields name="filter">
		<field
			name="search"
			type="text"
			inputmode="search"
			label="COM_WORKFLOW_FILTER_SEARCH_LABEL"
			hint="JSEARCH_FILTER"
		/>
		<field
			name="published"
			type="status"
			label="JOPTION_SELECT_PUBLISHED"
			onchange="this.form.submit();"
			filter="-2,0,1"
			>
			<option value="">JOPTION_SELECT_PUBLISHED</option>
		</field>
	</fields>

	<fields name="list">
		<field
			name="fullordering"
			type="list"
			label="JGLOBAL_SORT_BY"
			default="s.ordering ASC"
<<<<<<< HEAD
			onchange="this.form.submit();"
=======
			validate="options"
>>>>>>> 84f3d2c4
			>
			<option value="">JGLOBAL_SORT_BY</option>
			<option value="s.ordering ASC">JGRID_HEADING_ORDERING_ASC</option>
			<option value="s.ordering DESC">JGRID_HEADING_ORDERING_DESC</option>
			<option value="s.published ASC">JSTATUS_ASC</option>
			<option value="s.published DESC">JSTATUS_DESC</option>
			<option value="s.title ASC">JGLOBAL_NAME_ASC</option>
			<option value="s.title DESC">JGLOBAL_NAME_DESC</option>
			<option value="s.id ASC">JGRID_HEADING_ID_ASC</option>
			<option value="s.id DESC">JGRID_HEADING_ID_DESC</option>
		</field>
		<field
			name="limit"
			type="limitbox"
			label="JGLOBAL_LIST_LIMIT"
			default="25"
			onchange="this.form.submit();"
		/>
	</fields>
</form><|MERGE_RESOLUTION|>--- conflicted
+++ resolved
@@ -25,11 +25,8 @@
 			type="list"
 			label="JGLOBAL_SORT_BY"
 			default="s.ordering ASC"
-<<<<<<< HEAD
 			onchange="this.form.submit();"
-=======
 			validate="options"
->>>>>>> 84f3d2c4
 			>
 			<option value="">JGLOBAL_SORT_BY</option>
 			<option value="s.ordering ASC">JGRID_HEADING_ORDERING_ASC</option>
