<?xml version="1.0" encoding="utf-8"?>
<form>
	<fields name="filter">
		<field
			name="search"
			type="text"
			inputmode="search"
			label="COM_WORKFLOW_FILTER_SEARCH_LABEL"
			hint="JSEARCH_FILTER"
		/>
		<field
			name="published"
			type="status"
			label="JSTATUS"
			onchange="this.form.submit();"
			filter="-2,0,1"
			>
			<option value="">JOPTION_SELECT_PUBLISHED</option>
		</field>
<<<<<<< HEAD
=======
		<field
			name="condition"
			type="workflowcondition"
			label="COM_WORKFLOW_CONDITION"
			onchange="this.form.submit();"
			>
			<option value="">COM_WORKFLOW_SELECT_CONDITION</option>
		</field>
>>>>>>> b3fa6529
	</fields>

	<fields name="list">
		<field
			name="fullordering"
			type="list"
			label="JGLOBAL_SORT_BY"
			default="s.ordering ASC"
			onchange="this.form.submit();"
			validate="options"
			>
			<option value="">JGLOBAL_SORT_BY</option>
			<option value="s.ordering ASC">JGRID_HEADING_ORDERING_ASC</option>
			<option value="s.ordering DESC">JGRID_HEADING_ORDERING_DESC</option>
			<option value="s.published ASC">JSTATUS_ASC</option>
			<option value="s.published DESC">JSTATUS_DESC</option>
			<option value="s.title ASC">JGLOBAL_NAME_ASC</option>
			<option value="s.title DESC">JGLOBAL_NAME_DESC</option>
			<option value="s.id ASC">JGRID_HEADING_ID_ASC</option>
			<option value="s.id DESC">JGRID_HEADING_ID_DESC</option>
		</field>
		<field
			name="limit"
			type="limitbox"
			label="JGLOBAL_LIST_LIMIT"
			default="25"
			onchange="this.form.submit();"
		/>
	</fields>
</form><|MERGE_RESOLUTION|>--- conflicted
+++ resolved
@@ -17,17 +17,6 @@
 			>
 			<option value="">JOPTION_SELECT_PUBLISHED</option>
 		</field>
-<<<<<<< HEAD
-=======
-		<field
-			name="condition"
-			type="workflowcondition"
-			label="COM_WORKFLOW_CONDITION"
-			onchange="this.form.submit();"
-			>
-			<option value="">COM_WORKFLOW_SELECT_CONDITION</option>
-		</field>
->>>>>>> b3fa6529
 	</fields>
 
 	<fields name="list">
