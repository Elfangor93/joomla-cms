--- conflicted
+++ resolved
@@ -72,13 +72,8 @@
 								<td class="w-1 text-center d-none d-md-table-cell">
 									<?php echo HTMLHelper::_('grid.checkall'); ?>
 								</td>
-<<<<<<< HEAD
-								<th scope="col" style="width:1%" class="text-center d-none d-md-table-cell">
+								<th scope="col" class="w-1 text-center d-none d-md-table-cell">
 									<?php echo HTMLHelper::_('searchtools.sort', '', 'w.ordering', $listDirn, $listOrder, null, 'asc', 'JGRID_HEADING_ORDERING', 'fas fa-sort'); ?>
-=======
-								<th scope="col" class="w-1 text-center d-none d-md-table-cell">
-									<?php echo HTMLHelper::_('searchtools.sort', '', 'w.ordering', $listDirn, $listOrder, null, 'asc', 'JGRID_HEADING_ORDERING', 'icon-menu-2'); ?>
->>>>>>> 54cf78ad
 								</th>
 								<th scope="col" class="w-1 text-center d-none d-md-table-cell">
 									<?php echo HTMLHelper::_('searchtools.sort', 'JSTATUS', 'w.published', $listDirn, $listOrder); ?>
