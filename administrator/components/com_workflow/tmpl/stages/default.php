<?php
/**
 * @package     Joomla.Administrator
 * @subpackage  com_workflow
 *
 * @copyright   Copyright (C) 2005 - 2019 Open Source Matters, Inc. All rights reserved.
 * @license     GNU General Public License version 2 or later; see LICENSE.txt
 * @since       4.0.0
 */
defined('_JEXEC') or die;

use Joomla\CMS\Factory;
use Joomla\CMS\HTML\HTMLHelper;
use Joomla\CMS\Language\Text;
use Joomla\CMS\Layout\LayoutHelper;
use Joomla\CMS\Router\Route;
use Joomla\CMS\Session\Session;

HTMLHelper::_('behavior.multiselect');

$user      = Factory::getUser();
$userId    = $user->id;

$listOrder = $this->escape($this->state->get('list.ordering'));
$listDirn  = $this->escape($this->state->get('list.direction'));
$saveOrderingUrl = '';

$saveOrder = ($listOrder == 's.ordering');

$isCore = $this->workflow->core;

if ($saveOrder)
{
	$saveOrderingUrl = 'index.php?option=com_workflow&task=stages.saveOrderAjax&workflow_id=' . (int) $this->workflowID . '&extension=' . $this->escape($this->extension) . '&' . Session::getFormToken() . '=1';
	HTMLHelper::_('draggablelist.draggable');
}
?>
<form action="<?php echo Route::_('index.php?option=com_workflow&view=stages&workflow_id=' . (int) $this->workflowID . '&extension=' . $this->extension); ?>" method="post" name="adminForm" id="adminForm">
	<div class="row">
		<?php if (!empty($this->sidebar)) : ?>
			<div id="j-sidebar-container" class="col-md-2">
				<?php echo $this->sidebar; ?>
			</div>
		<?php endif; ?>
		<div class="<?php if (!empty($this->sidebar)) {echo 'col-md-10'; } else { echo 'col-md-12'; } ?>">
			<div id="j-main-container" class="j-main-container">
				<?php
				// Search tools bar
				echo LayoutHelper::render('joomla.searchtools.default', array('view' => $this));
				?>
				<?php if (empty($this->stages)) : ?>
					<div class="alert alert-info">
						<span class="fas fa-info-circle" aria-hidden="true"></span><span class="sr-only"><?php echo Text::_('INFO'); ?></span>
						<?php echo Text::_('JGLOBAL_NO_MATCHING_RESULTS'); ?>
					</div>
				<?php else: ?>
					<table class="table">
						<caption id="captionTable" class="sr-only">
							<?php echo Text::_('COM_WORKFLOW_STAGES_TABLE_CAPTION'); ?>,
							<span id="orderedBy"><?php echo Text::_('JGLOBAL_SORTED_BY'); ?> </span>,
							<span id="filteredBy"><?php echo Text::_('JGLOBAL_FILTERED_BY'); ?></span>
						</caption>
						<thead>
							<tr>
								<td class="w-1 text-center d-none d-md-table-cell">
									<?php echo HTMLHelper::_('grid.checkall'); ?>
								</td>
								<th scope="col" class="w-1 text-center d-none d-md-table-cell">
									<?php echo HTMLHelper::_('searchtools.sort', '', 's.ordering', $listDirn, $listOrder, null, 'asc', 'JGRID_HEADING_ORDERING', 'icon-menu-2'); ?>
								</th>
<<<<<<< HEAD
								<th scope="col" style="width:1%" class="text-center d-none d-md-table-cell">
									<?php echo HTMLHelper::_('searchtools.sort', 'JSTATUS', 's.published', $listDirn, $listOrder); ?>
=======
								<th scope="col" class="w-1 text-center d-none d-md-table-cell">
									<?php echo HTMLHelper::_('searchtools.sort', 'JSTATUS', 's.condition', $listDirn, $listOrder); ?>
>>>>>>> b3fa6529
								</th>
								<th scope="col" class="w-1 text-center d-none d-md-table-cell">
									<?php echo Text::_('COM_WORKFLOW_DEFAULT'); ?>
								</th>
								<th scope="col" class="w-10 d-none d-md-table-cell">
									<?php echo HTMLHelper::_('searchtools.sort', 'COM_WORKFLOW_NAME', 's.title', $listDirn, $listOrder); ?>
								</th>
<<<<<<< HEAD
								<th scope="col" style="width:1%" class="d-none d-md-table-cell">
=======
								<th scope="col" class="w-10 d-none d-md-table-cell">
									<?php echo HTMLHelper::_('searchtools.sort', 'COM_WORKFLOW_CONDITION', 's.condition', $listDirn, $listOrder); ?>
								</th>
								<th scope="col" class="w-1 d-none d-md-table-cell">
>>>>>>> b3fa6529
									<?php echo HTMLHelper::_('searchtools.sort', 'COM_WORKFLOW_ID', 's.id', $listDirn, $listOrder); ?>
								</th>
							</tr>
						</thead>
						<tbody class="js-draggable" data-url="<?php echo $saveOrderingUrl; ?>" data-direction="<?php echo strtolower($listDirn); ?>">
							<?php foreach ($this->stages as $i => $item):
								$edit = Route::_('index.php?option=com_workflow&task=stage.edit&id=' . $item->id . '&workflow_id=' . (int) $this->workflowID . '&extension=' . $this->extension);

								$canEdit    = $user->authorise('core.edit', $this->extension . '.stage.' . $item->id);
								$canCheckin = $user->authorise('core.admin', 'com_workflow') || $item->checked_out == $userId || $item->checked_out == 0;
								$canChange  = $user->authorise('core.edit.stage', $this->extension . '.stage.' . $item->id) && $canCheckin;
								?>
								<tr class="row<?php echo $i % 2; ?>">
									<td class="text-center d-none d-md-table-cell">
										<?php echo HTMLHelper::_('grid.id', $i, $item->id); ?>
									</td>
									<td class="text-center d-none d-md-table-cell">
										<?php
										$iconClass = '';
										if (!$canChange)
										{
											$iconClass = ' inactive';
										}
										elseif (!$saveOrder)
										{
											$iconClass = ' inactive" title="' . Text::_('JORDERINGDISABLED');
										}
										?>
										<span class="sortable-handler<?php echo $iconClass ?>">
											<span class="fas fa-ellipsis-v" aria-hidden="true"></span>
										</span>
										<?php if ($canChange && $saveOrder) : ?>
											<input type="text" name="order[]" size="5" value="<?php echo $item->ordering; ?>" class="width-20 text-area-order hidden">
										<?php endif; ?>									</td>
									<td class="text-center">
										<?php echo HTMLHelper::_('jgrid.published', $item->published, $i, 'stages.', $canChange && !$isCore); ?>
									</td>
									<td class="text-center">
										<?php echo HTMLHelper::_('jgrid.isdefault', $item->default, $i, 'stages.', $canChange); ?>
									</td>
									<th scope="row">
										<?php if ($item->checked_out) : ?>
											<?php echo HTMLHelper::_('jgrid.checkedout', $i, $item->editor, $item->checked_out_time, 'stages.', $canCheckin); ?>
										<?php endif; ?>
										<?php if ($canEdit && !$isCore) : ?>
											<a href="<?php echo $edit; ?>" title="<?php echo Text::_('JACTION_EDIT'); ?> <?php echo $this->escape(addslashes(Text::_($item->title))); ?>">
												<?php echo $this->escape(Text::_($item->title)); ?>
											</a>
											<div class="small"><?php echo $this->escape(Text::_($item->description)); ?></div>
										<?php else: ?>
											<?php echo $this->escape(Text::_($item->title)); ?>
											<div class="small"><?php echo $this->escape(Text::_($item->description)); ?></div>
										<?php endif; ?>
									</th>
									<td class="d-none d-md-table-cell">
										<?php echo (int) $item->id; ?>
									</td>
								</tr>
							<?php endforeach ?>
						</tbody>
					</table>
					<?php // load the pagination. ?>
					<?php echo $this->pagination->getListFooter(); ?>

				<?php endif; ?>
				<input type="hidden" name="task" value="">
				<input type="hidden" name="boxchecked" value="0">
				<input type="hidden" name="workflow_id" value="<?php echo (int) $this->workflowID ?>">
				<input type="hidden" name="extension" value="<?php echo $this->extension ?>">
				<?php echo HTMLHelper::_('form.token'); ?>
			</div>
		</div>
	</div>
</form><|MERGE_RESOLUTION|>--- conflicted
+++ resolved
@@ -68,13 +68,8 @@
 								<th scope="col" class="w-1 text-center d-none d-md-table-cell">
 									<?php echo HTMLHelper::_('searchtools.sort', '', 's.ordering', $listDirn, $listOrder, null, 'asc', 'JGRID_HEADING_ORDERING', 'icon-menu-2'); ?>
 								</th>
-<<<<<<< HEAD
-								<th scope="col" style="width:1%" class="text-center d-none d-md-table-cell">
+								<th scope="col" class="w-1 text-center d-none d-md-table-cell">
 									<?php echo HTMLHelper::_('searchtools.sort', 'JSTATUS', 's.published', $listDirn, $listOrder); ?>
-=======
-								<th scope="col" class="w-1 text-center d-none d-md-table-cell">
-									<?php echo HTMLHelper::_('searchtools.sort', 'JSTATUS', 's.condition', $listDirn, $listOrder); ?>
->>>>>>> b3fa6529
 								</th>
 								<th scope="col" class="w-1 text-center d-none d-md-table-cell">
 									<?php echo Text::_('COM_WORKFLOW_DEFAULT'); ?>
@@ -82,14 +77,7 @@
 								<th scope="col" class="w-10 d-none d-md-table-cell">
 									<?php echo HTMLHelper::_('searchtools.sort', 'COM_WORKFLOW_NAME', 's.title', $listDirn, $listOrder); ?>
 								</th>
-<<<<<<< HEAD
-								<th scope="col" style="width:1%" class="d-none d-md-table-cell">
-=======
-								<th scope="col" class="w-10 d-none d-md-table-cell">
-									<?php echo HTMLHelper::_('searchtools.sort', 'COM_WORKFLOW_CONDITION', 's.condition', $listDirn, $listOrder); ?>
-								</th>
 								<th scope="col" class="w-1 d-none d-md-table-cell">
->>>>>>> b3fa6529
 									<?php echo HTMLHelper::_('searchtools.sort', 'COM_WORKFLOW_ID', 's.id', $listDirn, $listOrder); ?>
 								</th>
 							</tr>
