--- conflicted
+++ resolved
@@ -75,12 +75,6 @@
 								<th scope="col" class="w-10 d-none d-md-table-cell">
 									<?php echo HTMLHelper::_('searchtools.sort', 'COM_WORKFLOW_NAME', 's.title', $listDirn, $listOrder); ?>
 								</th>
-<<<<<<< HEAD
-=======
-								<th scope="col" class="w-10 d-none d-md-table-cell">
-									<?php echo HTMLHelper::_('searchtools.sort', 'COM_WORKFLOW_CONDITION', 's.condition', $listDirn, $listOrder); ?>
-								</th>
->>>>>>> 8e79f5bb
 								<th scope="col" style="width:1%" class="d-none d-md-table-cell">
 									<?php echo HTMLHelper::_('searchtools.sort', 'COM_WORKFLOW_ID', 's.id', $listDirn, $listOrder); ?>
 								</th>
