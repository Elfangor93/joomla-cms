<?php
/**
 * @package     Joomla.Administrator
 * @subpackage  com_workflow
 *
 * @copyright   Copyright (C) 2005 - 2019 Open Source Matters, Inc. All rights reserved.
 * @license     GNU General Public License version 2 or later; see LICENSE.txt
 * @since       4.0.0
 */
defined('_JEXEC') or die;

use Joomla\CMS\Factory;
use Joomla\CMS\HTML\HTMLHelper;
use Joomla\CMS\Language\Text;
use Joomla\CMS\Layout\LayoutHelper;
use Joomla\CMS\Router\Route;
use Joomla\CMS\Session\Session;
use Joomla\CMS\Workflow\Workflow;

HTMLHelper::_('behavior.multiselect');

$user	= Factory::getUser();

$listOrder = $this->escape($this->state->get('list.ordering'));
$listDirn  = $this->escape($this->state->get('list.direction'));
$saveOrderingUrl = '';

$saveOrder = ($listOrder == 't.ordering');

if ($saveOrder)
{
	$saveOrderingUrl = 'index.php?option=com_workflow&task=transitions.saveOrderAjax&workflow_id=' . (int) $this->workflowID . '&extension=' . $this->escape($this->extension) . '&' . Session::getFormToken() . '=1';
	HTMLHelper::_('draggablelist.draggable');
}
?>
<form action="<?php echo Route::_('index.php?option=com_workflow&view=transitions&workflow_id=' . (int) $this->workflowID . '&extension=' . $this->extension); ?>" method="post" name="adminForm" id="adminForm">
	<div class="row">
		<?php if (!empty($this->sidebar)) : ?>
		<div id="j-sidebar-container" class="col-md-2">
			<?php echo $this->sidebar; ?>
		</div>
		<?php endif; ?>
		<div class="<?php if (!empty($this->sidebar)) {echo 'col-md-10'; } else { echo 'col-md-12'; } ?>">
			<div id="j-main-container" class="j-main-container">
				<?php
					// Search tools bar
					echo LayoutHelper::render('joomla.searchtools.default', array('view' => $this));
				?>
				<?php if (empty($this->transitions)) : ?>
					<div class="alert alert-info">
						<span class="fas fa-info-circle" aria-hidden="true"></span><span class="sr-only"><?php echo Text::_('INFO'); ?></span>
						<?php echo Text::_('JGLOBAL_NO_MATCHING_RESULTS'); ?>
					</div>
				<?php else: ?>
					<table class="table">
						<caption id="captionTable" class="sr-only">
							<?php echo Text::_('COM_WORKFLOW_TRANSITIONS_TABLE_CAPTION'); ?>,
							<span id="orderedBy"><?php echo Text::_('JGLOBAL_SORTED_BY'); ?> </span>,
							<span id="filteredBy"><?php echo Text::_('JGLOBAL_FILTERED_BY'); ?></span>
						</caption>
						<thead>
							<tr>
								<td class="w-1 text-center d-none d-md-table-cell">
									<?php echo HTMLHelper::_('grid.checkall'); ?>
								</td>
								<th scope="col" class="w-1 text-center d-none d-md-table-cell">
									<?php echo HTMLHelper::_('searchtools.sort', '', 't.ordering', $listDirn, $listOrder, null, 'asc', 'JGRID_HEADING_ORDERING', 'icon-menu-2'); ?>
								</th>
								<th scope="col" class="w-1 text-center">
									<?php echo HTMLHelper::_('searchtools.sort', 'JSTATUS', 't.published', $listDirn, $listOrder); ?>
								</th>
								<th scope="col" class="w-20">
									<?php echo HTMLHelper::_('searchtools.sort', 'COM_WORKFLOW_NAME', 't.title', $listDirn, $listOrder); ?>
								</th>
								<th scope="col" class="w-20">
									<?php echo HTMLHelper::_('searchtools.sort', 'COM_WORKFLOW_FROM_STAGE', 'from_stage', $listDirn, $listOrder); ?>
								</th>
								<th scope="col" class="w-20">
									<?php echo HTMLHelper::_('searchtools.sort', 'COM_WORKFLOW_TO_STAGE', 'to_stage', $listDirn, $listOrder); ?>
								</th>
								<th scope="col" class="w-3 d-none d-md-table-cell">
									<?php echo HTMLHelper::_('searchtools.sort', 'COM_WORKFLOW_ID', 't.id', $listDirn, $listOrder); ?>
								</th>
							</tr>
						</thead>
						<tbody class="js-draggable" data-url="<?php echo $saveOrderingUrl; ?>" data-direction="<?php echo strtolower($listDirn); ?>">
							<?php foreach ($this->transitions as $i => $item):
								$edit = Route::_('index.php?option=com_workflow&task=transition.edit&id=' . $item->id . '&workflow_id=' . (int) $this->workflowID . '&extension=' . $this->extension);

<<<<<<< HEAD
								$canEdit    = $user->authorise('core.edit', $this->extension . '.transition.' . $item->id);
								$canCheckin = $user->authorise('core.admin', 'com_workflow') || $item->checked_out == $user->id || $item->checked_out == 0;
								$canChange  = $user->authorise('core.edit.state', $this->extension . '.transition.' . $item->id) && $canCheckin;								?>
=======
								$canEdit    = $user->authorise('core.edit', $this->extension . '.transition.' . $item->id) && !$isCore;
								$canCheckin = $user->authorise('core.admin', 'com_workflow') || $item->checked_out == $userId || is_null($item->checked_out);
								$canChange  = $user->authorise('core.edit.state', $this->extension . '.transition.' . $item->id) && $canCheckin && !$isCore;								?>
>>>>>>> f6b94f55
								<tr class="row<?php echo $i % 2; ?>">
									<td class="text-center d-none d-md-table-cell">
										<?php echo HTMLHelper::_('grid.id', $i, $item->id); ?>
									</td>
									<td class="text-center d-none d-md-table-cell">
										<?php
										$iconClass = '';
										if (!$canChange)
										{
											$iconClass = ' inactive';
										}
										elseif (!$saveOrder)
										{
											$iconClass = ' inactive" title="' . Text::_('JORDERINGDISABLED');
										}
										?>
										<span class="sortable-handler<?php echo $iconClass ?>">
											<span class="fas fa-ellipsis-v" aria-hidden="true"></span>
										</span>
										<?php if ($canChange && $saveOrder) : ?>
											<input type="text" name="order[]" size="5" value="<?php echo $item->ordering; ?>" class="width-20 text-area-order hidden">
										<?php endif; ?>									</td>
									<td class="text-center">
										<?php echo HTMLHelper::_('jgrid.published', $item->published, $i, 'transitions.', $canChange); ?>
									</td>
									<th scope="row">
										<?php if ($item->checked_out) : ?>
											<?php echo HTMLHelper::_('jgrid.checkedout', $i, $item->editor, $item->checked_out_time, 'transitions.', $canCheckin); ?>
										<?php endif; ?>
										<?php if ($canEdit) : ?>
											<a href="<?php echo $edit; ?>" title="<?php echo Text::_('JACTION_EDIT'); ?> <?php echo $this->escape(addslashes(Text::_($item->title))); ?>">
												<?php echo $this->escape(Text::_($item->title)); ?>
											</a>
											<div class="small"><?php echo $this->escape(Text::_($item->description)); ?></div>
										<?php else: ?>
											<?php echo $this->escape(Text::_($item->title)); ?>
											<div class="small"><?php echo $this->escape(Text::_($item->description)); ?></div>
										<?php endif; ?>
									</th>
									<td class="nowrap">
										<?php if ($item->from_stage_id < 0): ?>
											<?php echo Text::_('JALL'); ?>
										<?php else : ?>
											<?php echo ' ' . $this->escape(Text::_($item->from_stage)); ?>
										<?php endif; ?>
									</td>
									<td class="nowrap">
										<?php echo ' ' . $this->escape(Text::_($item->to_stage)); ?>
									</td>
									<td class="d-none d-md-table-cell">
										<?php echo (int) $item->id; ?>
									</td>
								</tr>
							<?php endforeach ?>
						</tbody>
					</table>
					<?php // load the pagination. ?>
					<?php echo $this->pagination->getListFooter(); ?>
				<?php endif; ?>
				<input type="hidden" name="task" value="">
				<input type="hidden" name="boxchecked" value="0">
				<input type="hidden" name="workflow_id" value="<?php echo (int) $this->workflowID ?>">
				<input type="hidden" name="extension" value="<?php echo $this->extension ?>">
				<?php echo HTMLHelper::_('form.token'); ?>
			</div>
		</div>
	</div>
</form><|MERGE_RESOLUTION|>--- conflicted
+++ resolved
@@ -87,15 +87,10 @@
 							<?php foreach ($this->transitions as $i => $item):
 								$edit = Route::_('index.php?option=com_workflow&task=transition.edit&id=' . $item->id . '&workflow_id=' . (int) $this->workflowID . '&extension=' . $this->extension);
 
-<<<<<<< HEAD
 								$canEdit    = $user->authorise('core.edit', $this->extension . '.transition.' . $item->id);
-								$canCheckin = $user->authorise('core.admin', 'com_workflow') || $item->checked_out == $user->id || $item->checked_out == 0;
-								$canChange  = $user->authorise('core.edit.state', $this->extension . '.transition.' . $item->id) && $canCheckin;								?>
-=======
-								$canEdit    = $user->authorise('core.edit', $this->extension . '.transition.' . $item->id) && !$isCore;
-								$canCheckin = $user->authorise('core.admin', 'com_workflow') || $item->checked_out == $userId || is_null($item->checked_out);
-								$canChange  = $user->authorise('core.edit.state', $this->extension . '.transition.' . $item->id) && $canCheckin && !$isCore;								?>
->>>>>>> f6b94f55
+								$canCheckin = $user->authorise('core.admin', 'com_workflow') || $item->checked_out == $user->id || is_null($item->checked_out);
+								$canChange  = $user->authorise('core.edit.state', $this->extension . '.transition.' . $item->id) && $canCheckin;
+							?>
 								<tr class="row<?php echo $i % 2; ?>">
 									<td class="text-center d-none d-md-table-cell">
 										<?php echo HTMLHelper::_('grid.id', $i, $item->id); ?>
