--- conflicted
+++ resolved
@@ -21,7 +21,6 @@
 
 <form action="<?php echo Route::_('index.php?option=com_privacy&view=request&layout=edit&id=' . (int) $this->item->id); ?>" method="post" name="adminForm" id="item-form" class="form-validate">
 	<div class="form-horizontal">
-<<<<<<< HEAD
 		<div class="row-fluid">
 			<div class="span9">
 				<div class="card mt-3">
@@ -36,13 +35,6 @@
 			</div>
 		</div>
 
-=======
-		<fieldset class="adminform">
-			<?php echo $this->form->renderField('email'); ?>
-			<?php echo $this->form->renderField('status'); ?>
-			<?php echo $this->form->renderField('request_type'); ?>
-		</fieldset>
->>>>>>> dfeae11c
 		<input type="hidden" name="task" value="" />
 		<?php echo HTMLHelper::_('form.token'); ?>
 	</div>
