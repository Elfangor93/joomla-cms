<?php

/**
 * @package     Joomla.Administrator
 * @subpackage  com_privacy
 *
 * @copyright   (C) 2018 Open Source Matters, Inc. <https://www.joomla.org>
 * @license     GNU General Public License version 2 or later; see LICENSE.txt
 */

namespace Joomla\Component\Privacy\Administrator\Plugin;

use Joomla\CMS\Plugin\CMSPlugin;
use Joomla\CMS\Table\Table;
use Joomla\Component\Fields\Administrator\Helper\FieldsHelper;
use Joomla\Component\Privacy\Administrator\Export\Domain;
use Joomla\Component\Privacy\Administrator\Export\Field;
use Joomla\Component\Privacy\Administrator\Export\Item;
use Joomla\Database\DatabaseAwareTrait;

// phpcs:disable PSR1.Files.SideEffects
\defined('_JEXEC') or die;
// phpcs:enable PSR1.Files.SideEffects

/**
 * Base class for privacy plugins
 *
 * @since  3.9.0
 */
abstract class PrivacyPlugin extends CMSPlugin
{
    use DatabaseAwareTrait;

    /**
     * Database object
     *
     * @var    \Joomla\Database\DatabaseDriver
     * @since  3.9.0
<<<<<<< HEAD
     * @deprecated  5.0.0 will be removed in 6.0 use $this->getDatabase() instead
=======
     * @deprecated  4.4.0 will be removed in 6.0 use $this->getDatabase() instead
>>>>>>> 6c05d600
     */
    protected $db;

    /**
     * Affects constructor behaviour. If true, language files will be loaded automatically.
     *
     * @var    boolean
     * @since  3.9.0
     */
    protected $autoloadLanguage = true;

    /**
     * Create a new domain object
     *
     * @param   string  $name         The domain's name
     * @param   string  $description  The domain's description
     *
     * @return  Domain
     *
     * @since   3.9.0
     */
    protected function createDomain($name, $description = '')
    {
        $domain              = new Domain();
        $domain->name        = $name;
        $domain->description = $description;

        return $domain;
    }

    /**
     * Create an item object for an array
     *
     * @param   array         $data    The array data to convert
     * @param   integer|null  $itemId  The ID of this item
     *
     * @return  Item
     *
     * @since   3.9.0
     */
    protected function createItemFromArray(array $data, $itemId = null)
    {
        $item     = new Item();
        $item->id = $itemId;

        foreach ($data as $key => $value) {
            if (is_object($value)) {
                $value = (array) $value;
            }

            if (is_array($value)) {
                $value = print_r($value, true);
            }

            $field        = new Field();
            $field->name  = $key;
            $field->value = $value;

            $item->addField($field);
        }

        return $item;
    }

    /**
     * Create an item object for a Table object
     *
     * @param   Table  $table  The Table object to convert
     *
     * @return  Item
     *
     * @since   3.9.0
     */
    protected function createItemForTable($table)
    {
        $data = [];

        foreach (array_keys($table->getFields()) as $fieldName) {
            $data[$fieldName] = $table->$fieldName;
        }

        return $this->createItemFromArray($data, $table->{$table->getKeyName(false)});
    }

    /**
     * Helper function to create the domain for the items custom fields.
     *
     * @param   string  $context  The context
     * @param   array   $items    The items
     *
     * @return  Domain
     *
     * @since   3.9.0
     */
    protected function createCustomFieldsDomain($context, $items = [])
    {
        if (!is_array($items)) {
            $items = [$items];
        }

        $parts = FieldsHelper::extract($context);

        if (!$parts) {
            return [];
        }

        $type = str_replace('com_', '', $parts[0]);

        $domain = $this->createDomain($type . '_' . $parts[1] . '_custom_fields', 'joomla_' . $type . '_' . $parts[1] . '_custom_fields_data');

        foreach ($items as $item) {
            // Get item's fields, also preparing their value property for manual display
            $fields = FieldsHelper::getFields($parts[0] . '.' . $parts[1], $item);

            foreach ($fields as $field) {
                $fieldValue = is_array($field->value) ? implode(', ', $field->value) : $field->value;

                $data = [
                    $type . '_id' => $item->id,
                    'field_name'  => $field->name,
                    'field_title' => $field->title,
                    'field_value' => $fieldValue,
                ];

                $domain->addItem($this->createItemFromArray($data));
            }
        }

        return $domain;
    }
}<|MERGE_RESOLUTION|>--- conflicted
+++ resolved
@@ -36,11 +36,7 @@
      *
      * @var    \Joomla\Database\DatabaseDriver
      * @since  3.9.0
-<<<<<<< HEAD
-     * @deprecated  5.0.0 will be removed in 6.0 use $this->getDatabase() instead
-=======
      * @deprecated  4.4.0 will be removed in 6.0 use $this->getDatabase() instead
->>>>>>> 6c05d600
      */
     protected $db;
 
