<?php
/**
 * @package     Joomla.Administrator
 * @subpackage  com_privacy
 *
 * @copyright   Copyright (C) 2005 - 2018 Open Source Matters, Inc. All rights reserved.
 * @license     GNU General Public License version 2 or later; see LICENSE.txt
 */

defined('_JEXEC') or die;

use Joomla\CMS\Component\ComponentHelper;

/**
 * Requests management model class.
 *
 * @since  __DEPLOY_VERSION__
 */
class PrivacyModelRequests extends JModelList
{
	/**
	 * Constructor.
	 *
	 * @param   array  $config  An optional associative array of configuration settings.
	 *
	 * @since   __DEPLOY_VERSION__
	 */
	public function __construct($config = array())
	{
		if (empty($config['filter_fields']))
		{
			$config['filter_fields'] = array(
				'id', 'a.id',
				'email', 'a.email',
				'requested_at', 'a.requested_at',
				'request_type', 'a.request_type',
				'checked_out', 'a.checked_out',
				'checked_out_time', 'a.checked_out_time',
				'status', 'a.status',
			);
		}

		parent::__construct($config);
	}

	/**
	 * Method to get a JDatabaseQuery object for retrieving the data set from a database.
	 *
	 * @return  JDatabaseQuery
	 *
	 * @since   __DEPLOY_VERSION__
	 */
	protected function getListQuery()
	{
		// Create a new query object.
		$db    = $this->getDbo();
		$query = $db->getQuery(true);

		// Select the required fields from the table.
		$query->select($this->getState('list.select', 'a.*'));
		$query->from($db->quoteName('#__privacy_requests', 'a'));

		// Join over the users for the username.
		$query->select($db->quoteName('ua.username', 'username'));
		$query->join('LEFT', $db->quoteName('#__users', 'ua') . ' ON ua.id = a.user_id');

		// Join over the users for the checked out user.
		$query->select($db->quoteName('uc.name', 'editor'));
		$query->join('LEFT', $db->quoteName('#__users', 'uc') . ' ON uc.id = a.checked_out');

		// Filter by status
		$status = $this->getState('filter.status');

		if (is_numeric($status))
		{
			$query->where('a.status = ' . (int) $status);
		}

		// Filter by request type
		$requestType = $this->getState('filter.request_type', '');

		if ($requestType)
		{
			$query->where('a.request_type = ' . $db->quote($db->escape($requestType, true)));
		}

		// Filter by search in email
		$search = $this->getState('filter.search');

		if (!empty($search))
		{
			if (stripos($search, 'id:') === 0)
			{
				$query->where($db->quoteName('a.id') . ' = ' . (int) substr($search, 3));
			}
			else
			{
				$search = $db->quote('%' . $db->escape($search, true) . '%');
				$query->where('(' . $db->quoteName('a.email') . ' LIKE ' . $search . ')');
			}
		}

		// Handle the list ordering.
		$ordering  = $this->getState('list.ordering');
		$direction = $this->getState('list.direction');

		if (!empty($ordering))
		{
			$query->order($db->escape($ordering) . ' ' . $db->escape($direction));
		}

		return $query;
	}

	/**
	 * Method to get a store id based on model configuration state.
	 *
	 * This is necessary because the model is used by the component and
	 * different modules that might need different sets of data or different
	 * ordering requirements.
	 *
	 * @param   string  $id  A prefix for the store id.
	 *
	 * @return  string
	 *
	 * @since   __DEPLOY_VERSION__
	 */
	protected function getStoreId($id = '')
	{
		// Compile the store id.
		$id .= ':' . $this->getState('filter.search');
		$id .= ':' . $this->getState('filter.status');
		$id .= ':' . $this->getState('filter.request_type');

		return parent::getStoreId($id);
	}

	/**
	 * Method to auto-populate the model state.
	 *
	 * Note. Calling getState in this method will result in recursion.
	 *
	 * @param   string  $ordering   An optional ordering field.
	 * @param   string  $direction  An optional direction (asc|desc).
	 *
	 * @return  void
	 *
	 * @since   __DEPLOY_VERSION__
	 */
	protected function populateState($ordering = 'a.id', $direction = 'desc')
	{
		// Load the filter state.
		$this->setState(
			'filter.search',
			$this->getUserStateFromRequest($this->context . '.filter.search', 'filter_search')
		);

		$this->setState(
			'filter.status',
			$this->getUserStateFromRequest($this->context . '.filter.status', 'filter_status', '', 'int')
		);

		$this->setState(
			'filter.request_type',
			$this->getUserStateFromRequest($this->context . '.filter.request_type', 'filter_request_type', '', 'string')
		);

		// Load the parameters.
		$this->setState('params', JComponentHelper::getParams('com_privacy'));

		// List state information.
		parent::populateState($ordering, $direction);
	}

	/**
	 * Method to return number privacy requests older than X days.
	 *
<<<<<<< HEAD
	 * @return  int
=======
	 * @return  integer
>>>>>>> 0677fbad
	 *
	 * @since   __DEPLOY_VERSION__
	 */
	public function getNumberUrgentRequests()
	{
		// Load the parameters.
		$params = ComponentHelper::getComponent('com_privacy')->getParams();
		$notify = (int) $params->get('notify', 14);
		$now    = JFactory::getDate()->toSql();
		$period = '-' . $notify;

		$db    = $this->getDbo();
		$query = $db->getQuery(true)
			->select('COUNT(*)');
		$query->from($db->quoteName('#__privacy_requests'));
		$query->where($db->quoteName('status') . ' = 1 ');
		$query->where($query->dateAdd($now, $period, 'DAY') . ' > ' . $db->quoteName('requested_at'));
		$db->setQuery($query);

		return (int) $db->loadResult();
	}
}<|MERGE_RESOLUTION|>--- conflicted
+++ resolved
@@ -175,11 +175,7 @@
 	/**
 	 * Method to return number privacy requests older than X days.
 	 *
-<<<<<<< HEAD
-	 * @return  int
-=======
 	 * @return  integer
->>>>>>> 0677fbad
 	 *
 	 * @since   __DEPLOY_VERSION__
 	 */
