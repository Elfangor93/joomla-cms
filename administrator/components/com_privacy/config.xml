--- conflicted
+++ resolved
@@ -3,10 +3,6 @@
 	<fieldset
 		name="privacy"
 		label="COM_PRIVACY_OPTION_LABEL"
-<<<<<<< HEAD
-		description="COM_PRIVACY_OPTION_FIELDSET_DESC"
-=======
->>>>>>> 0677fbad
 	>
 
 		<field
