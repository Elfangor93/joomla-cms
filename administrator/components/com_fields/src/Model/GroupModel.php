--- conflicted
+++ resolved
@@ -301,14 +301,9 @@
     protected function loadFormData()
     {
         // Check the session for previously entered form data.
-<<<<<<< HEAD
         $app   = Factory::getApplication();
         $input = $app->getInput();
-        $data  = $app->getUserState('com_fields.edit.group.data', array());
-=======
-        $app = Factory::getApplication();
-        $data = $app->getUserState('com_fields.edit.group.data', []);
->>>>>>> 4c918795
+        $data  = $app->getUserState('com_fields.edit.group.data', []);
 
         if (empty($data)) {
             $data = $this->getItem();
