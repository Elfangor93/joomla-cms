<?php

/**
 * @package     Joomla.Administrator
 * @subpackage  com_fields
 *
 * @copyright   (C) 2017 Open Source Matters, Inc. <https://www.joomla.org>
 * @license     GNU General Public License version 2 or later; see LICENSE.txt
 */

namespace Joomla\Component\Fields\Administrator\Plugin;

use Joomla\CMS\Filesystem\Folder;
use Joomla\CMS\Form\Form;
use Joomla\CMS\Language\Text;
use Joomla\CMS\Plugin\CMSPlugin;
use Joomla\CMS\Plugin\PluginHelper;
use Joomla\Component\Fields\Administrator\Helper\FieldsHelper;

// phpcs:disable PSR1.Files.SideEffects
\defined('_JEXEC') or die;
// phpcs:enable PSR1.Files.SideEffects

/**
 * Abstract Fields Plugin
 *
 * @since  3.7.0
 */
abstract class FieldsPlugin extends CMSPlugin
{
    /**
     * Affects constructor behavior. If true, language files will be loaded automatically.
     *
     * @var    boolean
     * @since  3.7.0
     */
    protected $autoloadLanguage = true;

    /**
     * Application object.
     *
     * @var    \Joomla\CMS\Application\CMSApplication
     * @since  4.0.0
     */
    protected $app;

    /**
     * Returns the custom fields types.
     *
     * @return  string[][]
     *
     * @since   3.7.0
     */
    public function onCustomFieldsGetTypes()
    {
        // Cache filesystem access / checks
        static $types_cache = [];

        if (isset($types_cache[$this->_type . $this->_name])) {
            return $types_cache[$this->_type . $this->_name];
        }

        $types = [];

        // The root of the plugin
        $root = JPATH_PLUGINS . '/' . $this->_type . '/' . $this->_name;

        foreach (Folder::files($root . '/tmpl', '.php') as $layout) {
            // Strip the extension
            $layout = str_replace('.php', '', $layout);

            // The data array
            $data = [];

            // The language key
            $key = strtoupper($layout);

            if ($key != strtoupper($this->_name)) {
                $key = strtoupper($this->_name) . '_' . $layout;
            }

            // Needed attributes
            $data['type'] = $layout;

            if ($this->app->getLanguage()->hasKey('PLG_FIELDS_' . $key . '_LABEL')) {
                $data['label'] = Text::sprintf('PLG_FIELDS_' . $key . '_LABEL', strtolower($key));

                // Fix wrongly set parentheses in RTL languages
                if ($this->app->getLanguage()->isRtl()) {
                    $data['label'] = $data['label'] . '&#x200E;';
                }
            } else {
                $data['label'] = $key;
            }

            $path = $root . '/fields';

            // Add the path when it exists
            if (file_exists($path)) {
                $data['path'] = $path;
            }

            $path = $root . '/rules';

            // Add the path when it exists
            if (file_exists($path)) {
                $data['rules'] = $path;
            }

            $types[] = $data;
        }

        // Add to cache and return the data
        $types_cache[$this->_type . $this->_name] = $types;

        return $types;
    }

    /**
     * Prepares the field value.
     *
     * @param   string     $context  The context.
     * @param   \stdclass  $item     The item.
     * @param   \stdclass  $field    The field.
     *
     * @return  string
     *
     * @since   3.7.0
     */
    public function onCustomFieldsPrepareField($context, $item, $field)
    {
        // Check if the field should be processed by us
        if (!$this->isTypeSupported($field->type)) {
            return;
        }

        // Merge the params from the plugin and field which has precedence
        $fieldParams = clone $this->params;
        $fieldParams->merge($field->fieldparams);

        // Get the path for the layout file
        $path = PluginHelper::getLayoutPath('fields', $this->_name, $field->type);

        // Render the layout
        ob_start();
        include $path;
        $output = ob_get_clean();

        // Return the output
        return $output;
    }

    /**
     * Transforms the field into a DOM XML element and appends it as a child on the given parent.
     *
     * @param   \stdClass    $field   The field.
     * @param   \DOMElement  $parent  The field node parent.
     * @param   Form         $form    The form.
     *
     * @return  \DOMElement
     *
     * @since   3.7.0
     */
    public function onCustomFieldsPrepareDom($field, \DOMElement $parent, Form $form)
    {
        // Check if the field should be processed by us
        if (!$this->isTypeSupported($field->type)) {
            return null;
        }

        // Detect if the field is configured to be displayed on the form
        if (!FieldsHelper::displayFieldOnForm($field)) {
            return null;
        }

        // Create the node
        $node = $parent->appendChild(new \DOMElement('field'));

        // Set the attributes
        $node->setAttribute('name', $field->name);
        $node->setAttribute('type', $field->type);
        $node->setAttribute('label', $field->label);
        $node->setAttribute('labelclass', $field->params->get('label_class', ''));
        $node->setAttribute('description', $field->description);
        $node->setAttribute('class', $field->params->get('class', ''));
        $node->setAttribute('hint', $field->params->get('hint', ''));
        $node->setAttribute('required', $field->required ? 'true' : 'false');

<<<<<<< HEAD
=======
        $showon_attribute = $field->params->get('showon', '');
        if ($showon_attribute) {
            $node->setAttribute('showon', $showon_attribute);
        }

        if ($layout = $field->params->get('form_layout')) {
            $node->setAttribute('layout', $layout);
        }

>>>>>>> 6e420fbd
        if ($field->default_value !== '') {
            $defaultNode = $node->appendChild(new \DOMElement('default'));
            $defaultNode->appendChild(new \DOMCdataSection($field->default_value));
        }

        // Combine the two params
        $params = clone $this->params;
        $params->merge($field->fieldparams);

        $layout = $params->get('form_layout');

        if ($layout) {
            $node->setAttribute('layout', $layout);
        }

        // Set the specific field parameters
        foreach ($params->toArray() as $key => $param) {
            if (is_array($param)) {
                // Multidimensional arrays (eg. list options) can't be transformed properly
                $param = count($param) == count($param, COUNT_RECURSIVE) ? implode(',', $param) : '';
            }

            if ($param === '' || (!is_string($param) && !is_numeric($param))) {
                continue;
            }

            $node->setAttribute($key, $param);
        }

        // Check if it is allowed to edit the field
        if (!FieldsHelper::canEditFieldValue($field)) {
            $node->setAttribute('disabled', 'true');
        }

        // Return the node
        return $node;
    }

    /**
     * The form event. Load additional parameters when available into the field form.
     * Only when the type of the form is of interest.
     *
     * @param   Form       $form  The form
     * @param   \stdClass  $data  The data
     *
     * @return  void
     *
     * @since   3.7.0
     */
    public function onContentPrepareForm(Form $form, $data)
    {
        $path = $this->getFormPath($form, $data);

        if ($path === null) {
            return;
        }

        // Load the specific plugin parameters
        $form->load(file_get_contents($path), true, '/form/*');
    }

    /**
     * Returns the path of the XML definition file for the field parameters
     *
     * @param   Form       $form  The form
     * @param   \stdClass  $data  The data
     *
     * @return  string
     *
     * @since   4.0.0
     */
    protected function getFormPath(Form $form, $data)
    {
        // Check if the field form is calling us
        if (strpos($form->getName(), 'com_fields.field') !== 0) {
            return null;
        }

        // Ensure it is an object
        $formData = (object) $data;

        // Gather the type
        $type = $form->getValue('type');

        if (!empty($formData->type)) {
            $type = $formData->type;
        }

        // Not us
        if (!$this->isTypeSupported($type)) {
            return null;
        }

        $path = JPATH_PLUGINS . '/' . $this->_type . '/' . $this->_name . '/params/' . $type . '.xml';

        // Check if params file exists
        if (!file_exists($path)) {
            return null;
        }

        return $path;
    }

    /**
     * Returns true if the given type is supported by the plugin.
     *
     * @param   string  $type  The type
     *
     * @return  boolean
     *
     * @since   3.7.0
     */
    protected function isTypeSupported($type)
    {
        foreach ($this->onCustomFieldsGetTypes() as $typeSpecification) {
            if ($type == $typeSpecification['type']) {
                return true;
            }
        }

        return false;
    }
}<|MERGE_RESOLUTION|>--- conflicted
+++ resolved
@@ -186,18 +186,11 @@
         $node->setAttribute('hint', $field->params->get('hint', ''));
         $node->setAttribute('required', $field->required ? 'true' : 'false');
 
-<<<<<<< HEAD
-=======
         $showon_attribute = $field->params->get('showon', '');
         if ($showon_attribute) {
             $node->setAttribute('showon', $showon_attribute);
         }
 
-        if ($layout = $field->params->get('form_layout')) {
-            $node->setAttribute('layout', $layout);
-        }
-
->>>>>>> 6e420fbd
         if ($field->default_value !== '') {
             $defaultNode = $node->appendChild(new \DOMElement('default'));
             $defaultNode->appendChild(new \DOMCdataSection($field->default_value));
