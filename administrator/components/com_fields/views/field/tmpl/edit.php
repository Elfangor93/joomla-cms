<?php
/**
 * @package     Joomla.Administrator
 * @subpackage  com_fields
 *
 * @copyright   Copyright (C) 2005 - 2017 Open Source Matters, Inc. All rights reserved.
 * @license     GNU General Public License version 2 or later; see LICENSE.txt
 */
defined('_JEXEC') or die;

// Include the component HTML helpers.
JHtml::addIncludePath(JPATH_COMPONENT . '/helpers/html');

JHtml::_('behavior.formvalidator');
JHtml::_('behavior.keepalive');
JHtml::_('behavior.tabstate');
JHtml::_('formbehavior.chosen', '#jform_catid', null, array('disable_search_threshold' => 0 ));

$app = JFactory::getApplication();
$input = $app->input;

JFactory::getDocument()->addScriptDeclaration('
	jQuery(document).ready(function() {
		jQuery("#jform_title").data("dp-old-value", jQuery("#jform_title").val());
		jQuery("#jform_title").change(function(data, handler) {
			if(jQuery("#jform_title").data("dp-old-value") == jQuery("#jform_label").val()) {
				jQuery("#jform_label").val(jQuery("#jform_title").val());
			}

			jQuery("#jform_title").data("dp-old-value", jQuery("#jform_title").val());
		});
	});
');

?>

<form action="<?php echo JRoute::_('index.php?option=com_fields&context=' . $input->getCmd('context', 'com_content') . '&layout=edit&id=' . (int) $this->item->id); ?>" method="post" name="adminForm" id="item-form" class="form-validate">

	<?php echo JLayoutHelper::render('joomla.edit.title_alias', $this); ?>
<<<<<<< HEAD
=======
	<div class="form-horizontal">
		<?php echo JHtml::_('bootstrap.startTabSet', 'myTab', array('active' => 'general')); ?>
		<?php echo JHtml::_('bootstrap.addTab', 'myTab', 'general', JText::_('COM_FIELDS_VIEW_FIELD_FIELDSET_GENERAL', true)); ?>
		<div class="row-fluid">
			<div class="span9">
				<?php echo $this->form->renderField('type'); ?>
				<?php echo $this->form->renderField('name'); ?>
				<?php echo $this->form->renderField('label'); ?>
				<?php echo $this->form->renderField('description'); ?>
				<?php echo $this->form->renderField('required'); ?>
				<?php echo $this->form->renderField('default_value'); ?>
>>>>>>> df3bf412

	<?php echo JHtml::_('bootstrap.startTabSet', 'myTab', array('active' => 'general')); ?>
	<?php echo JHtml::_('bootstrap.addTab', 'myTab', 'general', JText::_('COM_FIELDS_VIEW_FIELD_FIELDSET_GENERAL', true)); ?>
	<div class="row">
		<div class="col-md-9">
			<?php echo $this->form->renderField('type'); ?>
			<?php echo $this->form->renderField('label'); ?>
			<?php echo $this->form->renderField('description'); ?>
			<?php echo $this->form->renderField('required'); ?>
			<?php echo $this->form->renderField('default_value'); ?>

			<?php foreach ($this->form->getFieldsets('fieldparams') as $name => $fieldSet) : ?>
				<?php foreach ($this->form->getFieldset($name) as $field) : ?>
					<?php echo $field->renderField(); ?>
				<?php endforeach; ?>
			<?php endforeach; ?>

		</div>
		<div class="col-md-3">
			<div class="card card-block card-light">
				<?php $this->set('fields',
						array(
							array(
								'published',
								'state',
								'enabled',
							),
							'group_id',
							'assigned_cat_ids',
							'access',
							'language',
							'note',
						)
				); ?>
				<?php echo JLayoutHelper::render('joomla.edit.global', $this); ?>
				<?php $this->set('fields', null); ?>
			</div>
		</div>
	</div>
	<?php echo JHtml::_('bootstrap.endTab'); ?>
	<?php $this->set('ignore_fieldsets', array('fieldparams')); ?>
	<?php echo JLayoutHelper::render('joomla.edit.params', $this); ?>
	<?php echo JHtml::_('bootstrap.addTab', 'myTab', 'publishing', JText::_('JGLOBAL_FIELDSET_PUBLISHING', true)); ?>
	<div class="row">
		<div class="col-md-6">
			<?php echo JLayoutHelper::render('joomla.edit.publishingdata', $this); ?>
		</div>
		<div class="col-md-6">
		</div>
	</div>
	<?php echo JHtml::_('bootstrap.endTab'); ?>
	<?php if ($this->canDo->get('core.admin')) : ?>
		<?php echo JHtml::_('bootstrap.addTab', 'myTab', 'rules', JText::_('JGLOBAL_ACTION_PERMISSIONS_LABEL', true)); ?>
		<?php echo $this->form->getInput('rules'); ?>
		<?php echo JHtml::_('bootstrap.endTab'); ?>
	<?php endif; ?>
	<?php echo JHtml::_('bootstrap.endTabSet'); ?>
	<?php echo $this->form->getInput('context'); ?>
	<input type="hidden" name="task" value="">
	<?php echo JHtml::_('form.token'); ?>
</form><|MERGE_RESOLUTION|>--- conflicted
+++ resolved
@@ -37,26 +37,13 @@
 <form action="<?php echo JRoute::_('index.php?option=com_fields&context=' . $input->getCmd('context', 'com_content') . '&layout=edit&id=' . (int) $this->item->id); ?>" method="post" name="adminForm" id="item-form" class="form-validate">
 
 	<?php echo JLayoutHelper::render('joomla.edit.title_alias', $this); ?>
-<<<<<<< HEAD
-=======
-	<div class="form-horizontal">
-		<?php echo JHtml::_('bootstrap.startTabSet', 'myTab', array('active' => 'general')); ?>
-		<?php echo JHtml::_('bootstrap.addTab', 'myTab', 'general', JText::_('COM_FIELDS_VIEW_FIELD_FIELDSET_GENERAL', true)); ?>
-		<div class="row-fluid">
-			<div class="span9">
-				<?php echo $this->form->renderField('type'); ?>
-				<?php echo $this->form->renderField('name'); ?>
-				<?php echo $this->form->renderField('label'); ?>
-				<?php echo $this->form->renderField('description'); ?>
-				<?php echo $this->form->renderField('required'); ?>
-				<?php echo $this->form->renderField('default_value'); ?>
->>>>>>> df3bf412
 
 	<?php echo JHtml::_('bootstrap.startTabSet', 'myTab', array('active' => 'general')); ?>
 	<?php echo JHtml::_('bootstrap.addTab', 'myTab', 'general', JText::_('COM_FIELDS_VIEW_FIELD_FIELDSET_GENERAL', true)); ?>
 	<div class="row">
 		<div class="col-md-9">
 			<?php echo $this->form->renderField('type'); ?>
+			<?php echo $this->form->renderField('name'); ?>
 			<?php echo $this->form->renderField('label'); ?>
 			<?php echo $this->form->renderField('description'); ?>
 			<?php echo $this->form->renderField('required'); ?>
