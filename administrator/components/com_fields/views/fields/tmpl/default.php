<?php
/**
 * @package     Joomla.Administrator
 * @subpackage  com_fields
 *
 * @copyright   Copyright (C) 2005 - 2016 Open Source Matters, Inc. All rights reserved.
 * @license     GNU General Public License version 2 or later; see LICENSE.txt
 */
defined('_JEXEC') or die;

// Include the component HTML helpers.
JHtml::addIncludePath(JPATH_COMPONENT . '/helpers/html');

JHtml::_('bootstrap.tooltip');
JHtml::_('behavior.multiselect');

$app       = JFactory::getApplication();
$user      = JFactory::getUser();
$userId    = $user->get('id');
$context   = $this->escape($this->state->get('filter.context'));
$component = $this->state->get('filter.component');
$listOrder = $this->escape($this->state->get('list.ordering'));
$listDirn  = $this->escape($this->state->get('list.direction'));
$ordering  = ($listOrder == 'a.ordering');
$saveOrder = ($listOrder == 'a.ordering' && strtolower($listDirn) == 'asc');

if ($saveOrder)
{
	$saveOrderingUrl = 'index.php?option=com_fields&task=fields.saveOrderAjax&tmpl=component';
	JHtml::_('sortablelist.sortable', 'fieldList', 'adminForm', strtolower($listDirn), $saveOrderingUrl, false, true);
}
?>

<form action="<?php echo JRoute::_('index.php?option=com_fields&view=fields'); ?>" method="post" name="adminForm" id="adminForm">
	<div id="j-sidebar-container" class="span2">
		<?php echo $this->sidebar; ?>
	</div>
	<div id="j-main-container" class="span10">
		<div id="filter-bar" class="js-stools-container-bar pull-left">
			<div class="btn-group pull-left">
				<?php echo $this->filterForm->getField('context')->input; ?>
			</div>&nbsp;
		</div>
		<?php echo JLayoutHelper::render('joomla.searchtools.default', array('view' => $this)); ?>
		<?php if (empty($this->items)) : ?>
			<div class="alert alert-no-items">
				<?php echo JText::_('JGLOBAL_NO_MATCHING_RESULTS'); ?>
			</div>
		<?php else : ?>
			<table class="table table-striped" id="fieldList">
				<thead>
					<tr>
						<th width="1%" class="nowrap center hidden-sm-down">
							<?php echo JHtml::_('searchtools.sort', '', 'a.ordering', $listDirn, $listOrder, null, 'asc', 'JGRID_HEADING_ORDERING', 'icon-menu-2'); ?>
						</th>
						<th width="1%" class="center">
							<?php echo JHtml::_('grid.checkall'); ?>
						</th>
						<th width="1%" class="nowrap center">
							<?php echo JHtml::_('searchtools.sort', 'JSTATUS', 'a.state', $listDirn, $listOrder); ?>
						</th>
						<th>
							<?php echo JHtml::_('searchtools.sort', 'JGLOBAL_TITLE', 'a.title', $listDirn, $listOrder); ?>
						</th>
						<th class="text-xs-center">
							<?php echo JHtml::_('searchtools.sort', 'COM_FIELDS_FIELD_TYPE_LABEL', 'a.type', $listDirn, $listOrder); ?>
						</th>
<<<<<<< HEAD
						<th width="10%" class="text-xs-center">
							<?php echo JHtml::_('searchtools.sort', 'COM_FIELDS_FIELD_GROUP_LABEL', 'category_title', $listDirn, $listOrder); ?>
=======
						<th>
							<?php echo JHtml::_('searchtools.sort', 'COM_FIELDS_FIELD_GROUP_LABEL', 'group_title', $listDirn, $listOrder); ?>
>>>>>>> ce7de218
						</th>
						<th width="10%" class="nowrap hidden-sm-down text-xs-center">
							<?php echo JHtml::_('searchtools.sort', 'JGRID_HEADING_ACCESS', 'a.access', $listDirn, $listOrder); ?>
						</th>
						<th width="10%" class="nowrap hidden-sm-down text-xs-center">
							<?php echo JHtml::_('searchtools.sort', 'JGRID_HEADING_LANGUAGE', 'language', $this->state->get('list.direction'), $this->state->get('list.ordering')); ?>
						</th>
						<th width="5%" class="nowrap hidden-sm-down text-xs-center">
							<?php echo JHtml::_('searchtools.sort', 'JGRID_HEADING_ID', 'a.id', $listDirn, $listOrder); ?>
						</th>
					</tr>
				</thead>
				<tfoot>
					<tr>
						<td colspan="9">
							<?php echo $this->pagination->getListFooter(); ?>
						</td>
					</tr>
				</tfoot>
				<tbody>
					<?php foreach ($this->items as $i => $item) : ?>
						<?php $ordering   = ($listOrder == 'a.ordering'); ?>
						<?php $canEdit    = $user->authorise('core.edit', $component . '.field.' . $item->id); ?>
						<?php $canCheckin = $user->authorise('core.admin', 'com_checkin') || $item->checked_out == $userId || $item->checked_out == 0; ?>
						<?php $canEditOwn = $user->authorise('core.edit.own', $component . '.field.' . $item->id) && $item->created_user_id == $userId; ?>
						<?php $canChange  = $user->authorise('core.edit.state', $component . '.field.' . $item->id) && $canCheckin; ?>
						<tr class="row<?php echo $i % 2; ?>" item-id="<?php echo $item->id ?>">
							<td class="order nowrap center hidden-sm-down">
								<?php $iconClass = ''; ?>
								<?php if (!$canChange) : ?>
									<?php $iconClass = ' inactive'; ?>
								<?php elseif (!$saveOrder) : ?>
									<?php $iconClass = ' inactive tip-top hasTooltip" title="' . JHtml::tooltipText('JORDERINGDISABLED'); ?>
								<?php endif; ?>
								<span class="sortable-handler<?php echo $iconClass; ?>">
									<span class="icon-menu"></span>
								</span>
								<?php if ($canChange && $saveOrder) : ?>
									<input type="text" style="display:none" name="order[]" size="5" value="<?php echo $item->ordering; ?>" />
								<?php endif; ?>
							</td>
							<td class="center">
								<?php echo JHtml::_('grid.id', $i, $item->id); ?>
							</td>
							<td class="center">
								<div class="btn-group">
									<?php echo JHtml::_('jgrid.published', $item->state, $i, 'fields.', $canChange, 'cb'); ?>
									<?php // Create dropdown items and render the dropdown list. ?>
									<?php if ($canChange) : ?>
										<?php JHtml::_('actionsdropdown.' . ((int) $item->state === 2 ? 'un' : '') . 'archive', 'cb' . $i, 'fields'); ?>
										<?php JHtml::_('actionsdropdown.' . ((int) $item->state === -2 ? 'un' : '') . 'trash', 'cb' . $i, 'fields'); ?>
										<?php echo JHtml::_('actionsdropdown.render', $this->escape($item->title)); ?>
									<?php endif; ?>
								</div>
							</td>
							<td>
								<div class="pull-left break-word">
									<?php if ($item->checked_out) : ?>
										<?php echo JHtml::_('jgrid.checkedout', $i, $item->editor, $item->checked_out_time, 'fields.', $canCheckin); ?>
									<?php endif; ?>
									<?php if ($canEdit || $canEditOwn) : ?>
										<a href="<?php echo JRoute::_('index.php?option=com_fields&task=field.edit&id=' . $item->id . '&context=' . $context); ?>">
											<?php echo $this->escape($item->title); ?></a>
									<?php else : ?>
										<?php echo $this->escape($item->title); ?>
									<?php endif; ?>
									<span class="small break-word">
										<?php if (empty($item->note)) : ?>
											<?php echo JText::sprintf('JGLOBAL_LIST_ALIAS', $this->escape($item->alias)); ?>
										<?php else : ?>
											<?php echo JText::sprintf('JGLOBAL_LIST_ALIAS_NOTE', $this->escape($item->alias), $this->escape($item->note)); ?>
										<?php endif; ?>
									</span>
									<div class="small">
										<?php $category = JCategories::getInstance(str_replace('com_', '', $component)); ?>
										<?php if ($category) : ?>
											<?php $buffer = JText::_('JCATEGORY') . ': '; ?>
											<?php $cats = array_filter(explode(',', $item->assigned_cat_ids)); ?>
											<?php if (empty($cats)) : ?>
												<?php $buffer .= JText::_('JALL'); ?>
											<?php endif; ?>
											<?php foreach ($cats as $cat) : ?>
												<?php if (empty($cat)) : ?>
													<?php continue; ?>
												<?php endif; ?>
												<?php $c = $category->get($cat); ?>
												<?php if (!$c || $c->id == 'root') : ?>
													<?php continue; ?>
												<?php endif; ?>
												<?php $buffer .= ' ' . $c->title . ','; ?>
											<?php endforeach; ?>
											<?php echo trim($buffer, ','); ?>
										<?php endif; ?>
									</div>
								</div>
							</td>
							<td class="small text-xs-center">
								<?php $label = 'COM_FIELDS_TYPE_' . strtoupper($item->type); ?>
								<?php if (!JFactory::getLanguage()->hasKey($label)) : ?>
									<?php $label = Joomla\String\StringHelper::ucfirst($item->type); ?>
								<?php endif; ?>
								<?php echo $this->escape(JText::_($label)); ?>
							</td>
							<td>
								<?php echo $this->escape($item->group_title); ?>
							</td>
							<td class="small hidden-sm-down text-xs-center">
								<?php echo $this->escape($item->access_level); ?>
							</td>
<<<<<<< HEAD
							<td class="small nowrap hidden-sm-down text-xs-center">
								<?php if ($item->language == '*') : ?>
									<?php echo JText::alt('JALL', 'language'); ?>
								<?php else : ?>
									<?php echo $item->language_title ? JHtml::_('image', 'mod_languages/' . $item->language_image . '.gif', $item->language_title, array('title' => $item->language_title), true) . '&nbsp;' . $this->escape($item->language_title) : JText::_('JUNDEFINED'); ?>
								<?php endif; ?>
=======
							<td class="small nowrap hidden-phone">
								<?php echo JLayoutHelper::render('joomla.content.language', $item); ?>
>>>>>>> ce7de218
							</td>
							<td class="center hidden-sm-down text-xs-center">
								<span><?php echo (int) $item->id; ?></span>
							</td>
						</tr>
					<?php endforeach; ?>
				</tbody>
			</table>
			<?php //Load the batch processing form. ?>
			<?php if ($user->authorise('core.create', $component)
				&& $user->authorise('core.edit', $component)
				&& $user->authorise('core.edit.state', $component)) : ?>
				<?php echo JHtml::_(
						'bootstrap.renderModal',
						'collapseModal',
						array(
							'title' => JText::_('COM_FIELDS_VIEW_FIELDS_BATCH_OPTIONS'),
							'footer' => $this->loadTemplate('batch_footer')
						),
						$this->loadTemplate('batch_body')
					); ?>
			<?php endif; ?>
		<?php endif; ?>
		<input type="hidden" name="task" value="" />
		<input type="hidden" name="boxchecked" value="0" />
		<?php echo JHtml::_('form.token'); ?>
	</div>
</form><|MERGE_RESOLUTION|>--- conflicted
+++ resolved
@@ -65,13 +65,8 @@
 						<th class="text-xs-center">
 							<?php echo JHtml::_('searchtools.sort', 'COM_FIELDS_FIELD_TYPE_LABEL', 'a.type', $listDirn, $listOrder); ?>
 						</th>
-<<<<<<< HEAD
-						<th width="10%" class="text-xs-center">
-							<?php echo JHtml::_('searchtools.sort', 'COM_FIELDS_FIELD_GROUP_LABEL', 'category_title', $listDirn, $listOrder); ?>
-=======
-						<th>
+						<th class="text-xs-center">
 							<?php echo JHtml::_('searchtools.sort', 'COM_FIELDS_FIELD_GROUP_LABEL', 'group_title', $listDirn, $listOrder); ?>
->>>>>>> ce7de218
 						</th>
 						<th width="10%" class="nowrap hidden-sm-down text-xs-center">
 							<?php echo JHtml::_('searchtools.sort', 'JGRID_HEADING_ACCESS', 'a.access', $listDirn, $listOrder); ?>
@@ -181,17 +176,8 @@
 							<td class="small hidden-sm-down text-xs-center">
 								<?php echo $this->escape($item->access_level); ?>
 							</td>
-<<<<<<< HEAD
 							<td class="small nowrap hidden-sm-down text-xs-center">
-								<?php if ($item->language == '*') : ?>
-									<?php echo JText::alt('JALL', 'language'); ?>
-								<?php else : ?>
-									<?php echo $item->language_title ? JHtml::_('image', 'mod_languages/' . $item->language_image . '.gif', $item->language_title, array('title' => $item->language_title), true) . '&nbsp;' . $this->escape($item->language_title) : JText::_('JUNDEFINED'); ?>
-								<?php endif; ?>
-=======
-							<td class="small nowrap hidden-phone">
 								<?php echo JLayoutHelper::render('joomla.content.language', $item); ?>
->>>>>>> ce7de218
 							</td>
 							<td class="center hidden-sm-down text-xs-center">
 								<span><?php echo (int) $item->id; ?></span>
