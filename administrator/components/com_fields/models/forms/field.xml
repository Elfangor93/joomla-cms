<?xml version="1.0" encoding="utf-8"?>
<form>
	<fieldset addfieldpath="/administrator/components/com_categories/models/fields" >
		<field
			name="id"
			type="text"
			default="0"
			label="JGLOBAL_FIELD_ID_LABEL"
			description="JGLOBAL_FIELD_ID_DESC"
			class="readonly"
			readonly="true"
		/>

		<field
			name="asset_id"
			type="hidden"
			filter="unset"
		/>

		<field
			name="context"
			type="hidden"
		/>

		<field
			name="group_id"
			type="fieldgroups"
			label="COM_FIELDS_FIELD_GROUP_LABEL"
			description="COM_FIELDS_FIELD_GROUP_DESC"
		>
			<option value="0">JNONE</option>
		</field>

		<field
			name="assigned_cat_ids"
			type="category"
			label="JCATEGORY"
			extension="com_content"
			description="JFIELD_FIELDS_CATEGORY_DESC"
			multiple="true"
		>
			<option value="">JALL</option>
		</field>

		<field
			name="title"
			type="text"
			label="JGLOBAL_TITLE"
			description="JFIELD_TITLE_DESC"
			class="input-xxlarge"
			size="40"
			required="true"
		/>

		<field
			name="name"
			type="text"
			label="JFIELD_NAME_LABEL"
			description="JFIELD_NAME_DESC"
			hint="JFIELD_NAME_PLACEHOLDER"
			size="45"
		/>

		<field
			name="type"
			type="type"
			label="COM_FIELDS_FIELD_TYPE_LABEL"
			default="text"
			description="COM_FIELDS_FIELD_TYPE_DESC"
			required="true"
		/>

		<field
			name="required"
			type="radio"
			class="switcher"
			default="0"
			label="COM_FIELDS_FIELD_REQUIRED_LABEL"
			description="COM_FIELDS_FIELD_REQUIRED_DESC"
		>
			<option value="0">JNO</option>
			<option value="1">JYES</option>
		</field>

		<field
			name="default_value"
			type="textarea"
			filter="raw"
			label="COM_FIELDS_FIELD_DEFAULT_VALUE_LABEL"
			description="COM_FIELDS_FIELD_DEFAULT_VALUE_DESC"
		/>

		<field
			name="state"
			type="list"
			class="chzn-color-state"
			default="1"
			size="1"
			label="JSTATUS"
			description="JFIELD_PUBLISHED_DESC"
		>
			<option value="1">JPUBLISHED</option>
			<option value="0">JUNPUBLISHED</option>
			<option value="2">JARCHIVED</option>
			<option value="-2">JTRASHED</option>
		</field>

		<field
			name="buttonspacer"
			label="JGLOBAL_ACTION_PERMISSIONS_LABEL"
			description="JGLOBAL_ACTION_PERMISSIONS_DESCRIPTION"
			type="spacer"
		/>

		<field
			name="checked_out"
			type="hidden"
			filter="unset"
		/>

		<field
			name="checked_out_time"
			type="hidden"
			filter="unset"
		/>

		<field
			name="created_user_id"
			type="user"
			label="JGLOBAL_FIELD_CREATED_BY_LABEL"
			desc="JGLOBAL_FIELD_CREATED_BY_DESC"
		/>

		<field
			name="created_time"
			type="text"
			label="JGLOBAL_CREATED_DATE"
			class="readonly"
			filter="unset"
			readonly="true"
		/>

		<field
			name="modified_by"
			type="user"
			label="JGLOBAL_FIELD_MODIFIED_BY_LABEL"
			class="readonly"
			readonly="true"
			filter="unset"
		/>

		<field
			name="modified_time"
			type="text"
			label="JGLOBAL_FIELD_MODIFIED_LABEL"
			class="readonly"
			filter="unset"
			readonly="true"
		/>

		<field
			name="language"
			type="contentlanguage"
			label="JFIELD_LANGUAGE_LABEL"
			description="COM_FIELDS_FIELD_LANGUAGE_DESC"
		>
			<option value="*">JALL</option>
		</field>

		<field
			name="note"
			type="text"
			label="COM_FIELDS_FIELD_NOTE_LABEL"
			description="COM_FIELDS_FIELD_NOTE_DESC"
			class="span12"
			size="40"
		/>

		<field
			name="label"
			type="text"
			label="COM_FIELDS_FIELD_LABEL_LABEL"
			description="COM_FIELDS_FIELD_LABEL_DESC"
			size="40"
			hint="JFIELD_ALIAS_PLACEHOLDER"
		/>

		<field
			name="description"
			type="textarea"
			label="JGLOBAL_DESCRIPTION"
			size="40"
			description="COM_FIELDS_FIELD_DESCRIPTION_DESC"
			filter="HTML"
		/>

		<field
			name="access"
			type="accesslevel"
			label="JFIELD_ACCESS_LABEL"
			description="JFIELD_ACCESS_DESC"
		/>

		<field
			id="rules"
			name="rules"
			type="rules"
			label="JFIELD_RULES_LABEL"
			translate_label="false"
			filter="rules"
			validate="rules"
			section="field"
		/>

		<field
			name="ordering"
			type="text"
			class="inputbox"
			label="JFIELD_ORDERING_LABEL"
			description="JFIELD_ORDERING_DESC"
		/>
	</fieldset>
	<fields name="params" label="COM_FIELDS_FIELD_BASIC_LABEL">
		<fieldset name="basic">
			<field
				name="hint"
				type="text"
				label="COM_FIELDS_FIELD_PLACEHOLDER_LABEL"
				description="COM_FIELDS_FIELD_PLACEHOLDER_DESC"
				class="input-xxlarge"
				size="40"
			/>

			<field
				name="render_class"
				type="textarea"
				label="COM_FIELDS_FIELD_RENDER_CLASS_LABEL"
				description="COM_FIELDS_FIELD_RENDER_CLASS_DESC"
				class="input-xxlarge"
				size="40"
			/>

			<field
				name="class"
				type="textarea"
				label="COM_FIELDS_FIELD_CLASS_LABEL"
				description="COM_FIELDS_FIELD_CLASS_DESC"
				class="input-xxlarge"
				size="40"
			/>

			<field
				name="showlabel"
				type="radio"
				class="switcher"
				default="1"
				label="COM_FIELDS_FIELD_SHOWLABEL_LABEL"
				description="COM_FIELDS_FIELD_SHOWLABEL_DESC"
			>
				<option value="0">JHIDE</option>
				<option value="1">JSHOW</option>
			</field>

			<field
<<<<<<< HEAD
				name="disabled"
				type="radio"
				class="switcher"
				default="0"
				label="COM_FIELDS_FIELD_DISABLED_LABEL"
				description="COM_FIELDS_FIELD_DISABLED_DESC"
			>
				<option value="0">JNO</option>
				<option value="1">JYES</option>
			</field>

			<field
				name="readonly"
				type="radio"
				class="switcher"
				default="0"
				label="COM_FIELDS_FIELD_READONLY_LABEL"
				description="COM_FIELDS_FIELD_READONLY_DESC"
			>
				<option value="0">JNO</option>
				<option value="1">JYES</option>
			</field>

			<field
=======
>>>>>>> 6180bc9b
				name="show_on"
				type="list"
				default=""
				label="COM_FIELDS_FIELD_SHOW_ON_LABEL"
				description="COM_FIELDS_FIELD_SHOW_ON_DESC"
			>
				<option value="1">COM_FIELDS_FIELD_SHOW_ON_SITE</option>
				<option value="2">COM_FIELDS_FIELD_SHOW_ON_ADMIN</option>
				<option value="">COM_FIELDS_FIELD_SHOW_ON_BOTH</option>
			</field>

			<field
				name="display"
				type="list"
				label="COM_FIELDS_FIELD_DISPLAY_LABEL"
				description="COM_FIELDS_FIELD_DISPLAY_DESC"
				default="2"
			>
				<option value="1">COM_FIELDS_FIELD_DISPLAY_AFTER_TITLE</option>
				<option value="2">COM_FIELDS_FIELD_DISPLAY_BEFORE_DISPLAY</option>
				<option value="3">COM_FIELDS_FIELD_DISPLAY_AFTER_DISPLAY</option>
				<option value="0">JNO</option>
			</field>
		</fieldset>
	</fields>
</form><|MERGE_RESOLUTION|>--- conflicted
+++ resolved
@@ -262,33 +262,6 @@
 			</field>
 
 			<field
-<<<<<<< HEAD
-				name="disabled"
-				type="radio"
-				class="switcher"
-				default="0"
-				label="COM_FIELDS_FIELD_DISABLED_LABEL"
-				description="COM_FIELDS_FIELD_DISABLED_DESC"
-			>
-				<option value="0">JNO</option>
-				<option value="1">JYES</option>
-			</field>
-
-			<field
-				name="readonly"
-				type="radio"
-				class="switcher"
-				default="0"
-				label="COM_FIELDS_FIELD_READONLY_LABEL"
-				description="COM_FIELDS_FIELD_READONLY_DESC"
-			>
-				<option value="0">JNO</option>
-				<option value="1">JYES</option>
-			</field>
-
-			<field
-=======
->>>>>>> 6180bc9b
 				name="show_on"
 				type="list"
 				default=""
