--- conflicted
+++ resolved
@@ -401,12 +401,7 @@
 			$fieldsPerGroup[$field->group_id][] = $field;
 		}
 
-<<<<<<< HEAD
-=======
-		// On the front, sometimes the admin fields path is not included
-		JTable::addIncludePath(JPATH_ADMINISTRATOR . '/components/com_fields/tables');
-
-		$model = JModelLegacy::getInstance('Groups', 'FieldsModel', array('ignore_request' => true));
+		$model = new Joomla\Component\Fields\Administrator\Model\Groups(array('ignore_request' => true));
 		$model->setState('filter.context', $context);
 
 		/**
@@ -420,7 +415,6 @@
 		$defaultGroup->description = '';
 		$iterateGroups = array_merge(array($defaultGroup), $model->getItems());
 
->>>>>>> 29077837
 		// Looping through the groups
 		foreach ($iterateGroups as $group)
 		{
@@ -441,12 +435,7 @@
 
 			if (!$label)
 			{
-<<<<<<< HEAD
-				$group = new \Joomla\Component\Fields\Administrator\Table\Group(JFactory::getDbo());
-				$group->load($group_id);
-=======
 				$key = strtoupper($component . '_FIELDS_' . $section . '_LABEL');
->>>>>>> 29077837
 
 				if (!JFactory::getLanguage()->hasKey($key))
 				{
