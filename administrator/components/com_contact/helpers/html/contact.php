--- conflicted
+++ resolved
@@ -69,40 +69,14 @@
 			{
 				foreach ($items as &$item)
 				{
-					$text = strtoupper($item->lang_sef);
-					$url = JRoute::_('index.php?option=com_contact&task=contact.edit&id=' . (int) $item->id);
-<<<<<<< HEAD
-					$tooltipParts = array(
-						JHtml::_(
-							'image',
-							'mod_languages/' . $item->image . '.gif',
-							$item->language_title,
-							array('title' => $item->language_title),
-							true
-						),
-						$item->title,
-						'(' . $item->category_title . ')'
-					);
-
-					$item->link = JHtml::_(
-						'tooltip',
-						implode(' ', $tooltipParts),
-						null,
-						null,
-						$text,
-						$url,
-						null,
-						'hasTooltip tag tag-association label-' . $item->lang_sef
-					);
-=======
-
-					$tooltip = $item->title . '<br />' . JText::sprintf('JCATEGORY_SPRINTF', $item->category_title);
-					$classes = 'hasPopover label label-association label-' . $item->lang_sef;
+					$text    = strtoupper($item->lang_sef);
+					$url     = JRoute::_('index.php?option=com_contact&task=contact.edit&id=' . (int) $item->id);
+					$tooltip = $item->title . '<br>' . JText::sprintf('JCATEGORY_SPRINTF', $item->category_title);
+					$classes = 'hasPopover tag tag-association tag-' . $item->lang_sef;
 
 					$item->link = '<a href="' . $url . '" title="' . $item->language_title . '" class="' . $classes
 						. '" data-content="' . $tooltip . '" data-placement="top">'
 						. $text . '</a>';
->>>>>>> 05d5fb34
 				}
 			}
 
