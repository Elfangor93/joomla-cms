--- conflicted
+++ resolved
@@ -133,13 +133,8 @@
 			name="add_mailto_link"
 			type="radio"
 			label="COM_CONTACT_FIELD_PARAMS_ADD_MAILTO_LINK_LABEL"
-<<<<<<< HEAD
-			class="btn-group btn-group-yesno"
+			class="switcher"
 			showon="show_info:1[AND]show_email:1"
-=======
-			class="switcher"
-			showon="show_email:1"
->>>>>>> f3b644b7
 			default="1"
 			>
 			<option value="0">JNO</option>
