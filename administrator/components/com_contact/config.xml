<?xml version="1.0" encoding="utf-8"?>
<config>

	<fieldset
		name="contact"
		label="COM_CONTACT_FIELD_CONFIG_INDIVIDUAL_CONTACT_DISPLAY"
		description="COM_CONTACT_FIELD_CONFIG_INDIVIDUAL_CONTACT_DESC"
		addfieldpath="/administrator/components/com_fields/models/fields"
		>

		<field
			name="contact_layout"
			type="componentlayout"
			label="JGLOBAL_FIELD_LAYOUT_LABEL"
			description="JGLOBAL_FIELD_LAYOUT_DESC"
			menuitems="true"
			extension="com_contact"
			view="contact"
		/>

		<field
			name="show_contact_category"
			type="list"
			label="COM_CONTACT_FIELD_CONTACT_SHOW_CATEGORY_LABEL"
			description="COM_CONTACT_FIELD_CONTACT_SHOW_CATEGORY_DESC"
			default="hide"
			>
			<option value="hide">JHIDE</option>
			<option value="show_no_link">COM_CONTACT_FIELD_VALUE_NO_LINK</option>
			<option value="show_with_link">COM_CONTACT_FIELD_VALUE_WITH_LINK</option>
		</field>

		<field
			name="save_history"
			type="radio"
			class="switcher"
			label="JGLOBAL_SAVE_HISTORY_OPTIONS_LABEL"
			description="JGLOBAL_SAVE_HISTORY_OPTIONS_DESC"
			default="0"
			>
			<option value="0">JNO</option>
			<option value="1">JYES</option>
		</field>

		<field
			name="history_limit"
			type="text"
			label="JGLOBAL_HISTORY_LIMIT_OPTIONS_LABEL"
			description="JGLOBAL_HISTORY_LIMIT_OPTIONS_DESC"
			default="10"
			filter="integer"
			showon="save_history:1"
		/>

		<field
			name="show_contact_list"
			type="radio"
			class="switcher"
			label="COM_CONTACT_FIELD_CONTACT_SHOW_LIST_LABEL"
			description="COM_CONTACT_FIELD_CONTACT_SHOW_LIST_DESC"
			default="0"
			>
			<option value="0">JHIDE</option>
			<option value="1">JSHOW</option>
		</field>

		<field
			name="presentation_style"
			type="list"
			label="COM_CONTACT_FIELD_PRESENTATION_LABEL"
			description="COM_CONTACT_FIELD_PRESENTATION_DESC"
			default="sliders"
			>
			<option value="sliders">COM_CONTACT_FIELD_VALUE_SLIDERS</option>
			<option value="tabs">COM_CONTACT_FIELD_VALUE_TABS</option>
			<option value="plain">COM_CONTACT_FIELD_VALUE_PLAIN</option>
		</field>

		<field
			name="show_tags"
			type="radio"
			class="switcher"
			label="COM_CONTACT_FIELD_SHOW_TAGS_LABEL"
			description="COM_CONTACT_FIELD_SHOW_TAGS_DESC"
			id="show_tags"
			default="1"
			>
			<option value="0">JHIDE</option>
			<option value="1">JSHOW</option>
		</field>

		<field
			name="show_info"
			type="radio"
			class="switcher"
			label="COM_CONTACT_FIELD_SHOW_INFO_LABEL"
			description="COM_CONTACT_FIELD_SHOW_INFO_DESC"
			default="1"
			>
			<option value="1">JSHOW</option>
			<option value="0">JHIDE</option>
		</field>

		<field
			name="show_name"
			type="radio"
			class="switcher"
			label="COM_CONTACT_FIELD_PARAMS_NAME_LABEL"
			description="COM_CONTACT_FIELD_PARAMS_NAME_DESC"
			default="1"
			>
			<option value="0">JHIDE</option>
<<<<<<< HEAD
			<option value="1">JSHOW</option>
		</field>
=======
		</field>	
>>>>>>> 6a0871fa

		<field
			name="show_position"
			type="radio"
			class="switcher"
			label="COM_CONTACT_FIELD_PARAMS_CONTACT_POSITION_LABEL"
			description="COM_CONTACT_FIELD_PARAMS_CONTACT_POSITION_DESC"
			default="1"
			>
			<option value="0">JHIDE</option>
			<option value="1">JSHOW</option>
		</field>

		<field
			name="show_email"
			type="radio"
			class="switcher"
			label="JGLOBAL_EMAIL"
			description="COM_CONTACT_FIELD_PARAMS_CONTACT_E_MAIL_DESC"
			default="0"
			>
			<option value="0">JHIDE</option>
			<option value="1">JSHOW</option>
		</field>

		<field
			name="add_mailto_link"
			type="radio"
			label="COM_CONTACT_FIELD_PARAMS_ADD_MAILTO_LINK_LABEL"
			description="COM_CONTACT_FIELD_PARAMS_ADD_MAILTO_LINK_DESC"
			class="btn-group btn-group-yesno"
			showon="show_email:1"
			default="1"
			>
			<option value="1">JYES</option>
			<option value="0">JNO</option>
		</field>

		<field
			name="show_street_address"
			type="radio"
			class="switcher"
			label="COM_CONTACT_FIELD_PARAMS_STREET_ADDRESS_LABEL"
			description="COM_CONTACT_FIELD_PARAMS_STREET_ADDRESS_DESC"
			default="1"
			>
			<option value="0">JHIDE</option>
			<option value="1">JSHOW</option>
		</field>

		<field
			name="show_suburb"
			type="radio"
			class="switcher"
			label="COM_CONTACT_FIELD_PARAMS_TOWN-SUBURB_LABEL"
			description="COM_CONTACT_FIELD_PARAMS_TOWN-SUBURB_DESC"
			default="1"
			>
			<option value="0">JHIDE</option>
			<option value="1">JSHOW</option>
		</field>

		<field
			name="show_state"
			type="radio"
			class="switcher"
			label="COM_CONTACT_FIELD_PARAMS_STATE-COUNTY_LABEL"
			description="COM_CONTACT_FIELD_PARAMS_STATE-COUNTY_DESC"
			default="1"
			>
			<option value="0">JHIDE</option>
			<option value="1">JSHOW</option>
		</field>

		<field
			name="show_postcode"
			type="radio"
			class="switcher"
			label="COM_CONTACT_FIELD_PARAMS_POST-ZIP_CODE_LABEL"
			description="COM_CONTACT_FIELD_PARAMS_POST-ZIP_CODE_DESC"
			default="1"
			>
			<option value="0">JHIDE</option>
			<option value="1">JSHOW</option>
		</field>

		<field
			name="show_country"
			type="radio"
			class="switcher"
			label="COM_CONTACT_FIELD_PARAMS_COUNTRY_LABEL"
			description="COM_CONTACT_FIELD_PARAMS_COUNTRY_DESC"
			default="1"
			>
			<option value="0">JHIDE</option>
			<option value="1">JSHOW</option>
		</field>

		<field
			name="show_telephone"
			type="radio"
			class="switcher"
			label="COM_CONTACT_FIELD_PARAMS_TELEPHONE_LABEL"
			description="COM_CONTACT_FIELD_PARAMS_TELEPHONE_DESC"
			default="1"
			>
			<option value="0">JHIDE</option>
			<option value="1">JSHOW</option>
		</field>

		<field
			name="show_mobile"
			type="radio"
			class="switcher"
			label="COM_CONTACT_FIELD_PARAMS_MOBILE_LABEL"
			description="COM_CONTACT_FIELD_PARAMS_MOBILE_DESC"
			default="1"
			>
			<option value="0">JHIDE</option>
			<option value="1">JSHOW</option>
		</field>

		<field
			name="show_fax"
			type="radio"
			class="switcher"
			label="COM_CONTACT_FIELD_PARAMS_FAX_LABEL"
			description="COM_CONTACT_FIELD_PARAMS_FAX_DESC"
			default="1"
			>
			<option value="0">JHIDE</option>
			<option value="1">JSHOW</option>
		</field>

		<field
			name="show_webpage"
			type="radio"
			class="switcher"
			label="COM_CONTACT_FIELD_PARAMS_WEBPAGE_LABEL"
			description="COM_CONTACT_FIELD_PARAMS_WEBPAGE_DESC"
			default="1"
			>
			<option value="0">JHIDE</option>
			<option value="1">JSHOW</option>
		</field>

		<field
			name="show_image"
			type="radio"
			class="switcher"
			label="COM_CONTACT_FIELD_PARAMS_SHOW_IMAGE_LABEL"
			description="COM_CONTACT_FIELD_PARAMS_SHOW_IMAGE_DESC"
			default="1"
			>
			<option value="0">JHIDE</option>
			<option value="1">JSHOW</option>
		</field>

		<field
			name="show_misc"
			type="radio"
			class="switcher"
			label="COM_CONTACT_FIELD_PARAMS_MISC_INFO_LABEL"
			description="COM_CONTACT_FIELD_PARAMS_MISC_INFO_DESC"
			default="1"
			>
			<option value="0">JHIDE</option>
			<option value="1">JSHOW</option>
		</field>

		<field
			name="image"
			type="media"
			label="COM_CONTACT_FIELD_PARAMS_IMAGE_LABEL"
			description="COM_CONTACT_FIELD_PARAMS_IMAGE_DESC"
			default=""
			showon="show_image:1"
		/>

		<field
			name="allow_vcard"
			type="radio"
			class="switcher"
			label="COM_CONTACT_FIELD_PARAMS_VCARD_LABEL"
			description="COM_CONTACT_FIELD_PARAMS_VCARD_DESC"
			default="0"
			>
			<option value="0">JHIDE</option>
			<option value="1">JSHOW</option>
		</field>

		<field
			name="show_articles"
			type="radio"
			class="switcher"
			label="COM_CONTACT_FIELD_ARTICLES_SHOW_LABEL"
			description="COM_CONTACT_FIELD_ARTICLES_SHOW_DESC"
			default="1"
			>
			<option value="0">JHIDE</option>
			<option value="1">JSHOW</option>
		</field>

		<field
			name="articles_display_num"
			type="list"
			label="COM_CONTACT_FIELD_ARTICLES_DISPLAY_NUM_LABEL"
			description="COM_CONTACT_FIELD_ARTICLES_DISPLAY_NUM_DESC"
			default="10"
			showon="show_articles:1"
			>
			<option value="use_contact">COM_CONTACT_FIELD_VALUE_USE_CONTACT_SETTINGS</option>
			<option value="5">J5</option>
			<option value="10">J10</option>
			<option value="15">J15</option>
			<option value="20">J20</option>
			<option value="25">J25</option>
			<option value="30">J30</option>
			<option value="50">J50</option>
			<option value="75">J75</option>
			<option value="100">J100</option>
			<option value="150">J150</option>
			<option value="200">J200</option>
			<option value="250">J250</option>
			<option value="300">J300</option>
			<option value="0">JALL</option>
		</field>

		<field
			name="show_profile"
			type="radio"
			class="switcher"
			label="COM_CONTACT_FIELD_PROFILE_SHOW_LABEL"
			description="COM_CONTACT_FIELD_PROFILE_SHOW_DESC"
			default="1"
			>
			<option value="0">JHIDE</option>
			<option value="1">JSHOW</option>
		</field>

		<field
			name="show_user_custom_fields"
			type="fieldgroups"
			label="COM_CONTACT_FIELD_USER_CUSTOM_FIELDS_SHOW_LABEL"
			description="COM_CONTACT_FIELD_USER_CUSTOM_FIELDS_SHOW_DESC"
			multiple="true"
			context="com_users.user"
			>
			<option value="-1">JALL</option>
		</field>

		<field
			name="show_links"
			type="radio"
			class="switcher"
			label="COM_CONTACT_FIELD_SHOW_LINKS_LABEL"
			description="COM_CONTACT_FIELD_SHOW_LINKS_LABEL"
			default="1"
			>
			<option value="0">JHIDE</option>
			<option value="1">JSHOW</option>
		</field>

		<field
			name="linka_name"
			type="text"
			label="COM_CONTACT_FIELD_LINKA_NAME_LABEL"
			description="COM_CONTACT_FIELD_LINK_NAME_DESC"
			size="30"
			default=""
			showon="show_links:1"
		/>

		<field
			name="linkb_name"
			type="text"
			label="COM_CONTACT_FIELD_LINKB_NAME_LABEL"
			description="COM_CONTACT_FIELD_LINK_NAME_DESC"
			size="30"
			default=""
			showon="show_links:1"
		/>

		<field
			name="linkc_name"
			type="text"
			label="COM_CONTACT_FIELD_LINKC_NAME_LABEL"
			description="COM_CONTACT_FIELD_LINK_NAME_DESC"
			size="30"
			default=""
			showon="show_links:1"
		/>

		<field
			name="linkd_name"
			type="text"
			label="COM_CONTACT_FIELD_LINKD_NAME_LABEL"
			description="COM_CONTACT_FIELD_LINK_NAME_DESC"
			size="30"
			default=""
			showon="show_links:1"
		/>

		<field
			name="linke_name"
			type="text"
			label="COM_CONTACT_FIELD_LINKE_NAME_LABEL"
			description="COM_CONTACT_FIELD_LINK_NAME_DESC"
			size="30"
			default=""
			showon="show_links:1"
		/>

	</fieldset>

	<fieldset
		name="Icons"
		label="COM_CONTACT_ICONS_SETTINGS"
		description="COM_CONTACT_FIELD_CONFIG_INDIVIDUAL_CONTACT_DESC"
		>

		<field
			name="contact_icons"
			type="list"
			label="COM_CONTACT_FIELD_ICONS_SETTINGS_LABEL"
			description="COM_CONTACT_FIELD_ICONS_SETTINGS_DESC"
			default="0"
			>
			<option value="0">COM_CONTACT_FIELD_VALUE_ICONS</option>
			<option value="1">COM_CONTACT_FIELD_VALUE_TEXT</option>
			<option value="2">COM_CONTACT_FIELD_VALUE_NONE</option>
		</field>

		<field
			name="icon_address"
			type="media"
			label="COM_CONTACT_FIELD_ICONS_ADDRESS_LABEL"
			description="COM_CONTACT_FIELD_ICONS_ADDRESS_DESC"
			hide_none="1"
			default=""
			showon="contact_icons:0"
		/>

		<field
			name="icon_email"
			type="media"
			label="COM_CONTACT_FIELD_ICONS_EMAIL_LABEL"
			description="COM_CONTACT_FIELD_ICONS_EMAIL_DESC"
			hide_none="1"
			default=""
			showon="contact_icons:0"
		/>

		<field
			name="icon_telephone"
			type="media"
			label="COM_CONTACT_FIELD_ICONS_TELEPHONE_LABEL"
			description="COM_CONTACT_FIELD_ICONS_TELEPHONE_DESC"
			hide_none="1"
			default=""
			showon="contact_icons:0"
		/>

		<field
			name="icon_mobile"
			type="media"
			label="COM_CONTACT_FIELD_ICONS_MOBILE_LABEL"
			description="COM_CONTACT_FIELD_ICONS_MOBILE_DESC"
			hide_none="1"
			default=""
			showon="contact_icons:0"
		/>

		<field
			name="icon_fax"
			type="media"
			label="COM_CONTACT_FIELD_ICONS_FAX_LABEL"
			description="COM_CONTACT_FIELD_ICONS_FAX_DESC"
			hide_none="1"
			default=""
			showon="contact_icons:0"
		/>

		<field
			name="icon_misc"
			type="media"
			label="COM_CONTACT_FIELD_ICONS_MISC_LABEL"
			description="COM_CONTACT_FIELD_ICONS_MISC_DESC"
			hide_none="1"
			default=""
			showon="contact_icons:0"
		/>
	</fieldset>

	<fieldset
		name="Category"
		label="JCATEGORY"
		description="COM_CONTACT_FIELD_CONFIG_CATEGORY_DESC"
		>

		<field
			name="category_layout"
			type="componentlayout"
			label="JGLOBAL_FIELD_LAYOUT_LABEL"
			description="JGLOBAL_FIELD_LAYOUT_DESC"
			menuitems="true"
			extension="com_contact"
			view="category"
		/>

		<field
			name="show_category_title"
			type="radio"
			class="switcher"
			label="JGLOBAL_SHOW_CATEGORY_TITLE"
			description="JGLOBAL_SHOW_CATEGORY_TITLE_DESC"
			default="1"
			>
			<option value="0">JHIDE</option>
			<option value="1">JSHOW</option>
		</field>

		<field
			name="show_description"
			type="radio"
			class="switcher"
			label="JGLOBAL_SHOW_CATEGORY_DESCRIPTION_LABEL"
			description="JGLOBAL_SHOW_CATEGORY_DESCRIPTION_DESC"
			default="1"
			>
			<option value="0">JHIDE</option>
			<option value="1">JSHOW</option>
		</field>

		<field
			name="show_description_image"
			type="radio"
			class="switcher"
			label="JGLOBAL_SHOW_CATEGORY_IMAGE_LABEL"
			description="JGLOBAL_SHOW_CATEGORY_IMAGE_DESC"
			default="0"
			>
			<option value="0">JHIDE</option>
			<option value="1">JSHOW</option>
		</field>

		<field
			name="maxLevel"
			type="list"
			label="JGLOBAL_MAXIMUM_CATEGORY_LEVELS_LABEL"
			description="JGLOBAL_MAXIMUM_CATEGORY_LEVELS_DESC"
			default="-1"
			>
			<option value="-1">JALL</option>
			<option value="0">JNONE</option>
			<option value="1">J1</option>
			<option value="2">J2</option>
			<option value="3">J3</option>
			<option value="4">J4</option>
			<option value="5">J5</option>
		</field>

		<field
			name="show_subcat_desc"
			type="radio"
			class="switcher"
			label="JGLOBAL_SHOW_SUBCATEGORIES_DESCRIPTION_LABEL"
			description="JGLOBAL_SHOW_SUBCATEGORIES_DESCRIPTION_DESC"
			default="1"
			showon="maxLevel:-1,1,2,3,4,5"
			>
			<option value="0">JHIDE</option>
			<option value="1">JSHOW</option>
		</field>

		<field
			name="show_empty_categories"
			type="radio"
			class="switcher"
			label="JGLOBAL_SHOW_EMPTY_CATEGORIES_LABEL"
			description="COM_CONTACT_SHOW_EMPTY_CATEGORIES_DESC"
			default="0"
			showon="maxLevel:-1,1,2,3,4,5"
			>
			<option value="0">JHIDE</option>
			<option value="1">JSHOW</option>
		</field>

		<field
			name="show_cat_items"
			type="radio"
			class="switcher"
			label="COM_CONTACT_FIELD_SHOW_CAT_ITEMS_LABEL"
			description="COM_CONTACT_FIELD_SHOW_CAT_ITEMS_DESC"
			default="1"
			>
			<option value="0">JHIDE</option>
			<option value="1">JSHOW</option>
		</field>

		<field
			name="show_cat_tags"
			type="radio"
			class="switcher"
			label="COM_CONTACT_FIELD_SHOW_CAT_TAGS_LABEL"
			description="COM_CONTACT_FIELD_SHOW_CAT_TAGS_DESC"
			default="1"
			>
			<option value="0">JHIDE</option>
			<option value="1">JSHOW</option>
		</field>
	</fieldset>

	<fieldset
		name="categories"
		label="JCATEGORIES"
		description="COM_CONTACT_FIELD_CONFIG_CATEGORIES_DESC"
		>

		<field
			name="show_base_description"
			type="radio"
			class="switcher"
			label="JGLOBAL_FIELD_SHOW_BASE_DESCRIPTION_LABEL"
			description="JGLOBAL_FIELD_SHOW_BASE_DESCRIPTION_DESC"
			default="1"
			>
			<option value="0">JHIDE</option>
			<option value="1">JSHOW</option>
		</field>

		<field
			name="maxLevelcat"
			type="list"
			label="JGLOBAL_MAXIMUM_CATEGORY_LEVELS_LABEL"
			description="JGLOBAL_MAXIMUM_CATEGORY_LEVELS_DESC"
			default="-1"
			>
			<option value="-1">JALL</option>
			<option value="0">JNONE</option>
			<option value="1">J1</option>
			<option value="2">J2</option>
			<option value="3">J3</option>
			<option value="4">J4</option>
			<option value="5">J5</option>
		</field>

		<field
			name="show_subcat_desc_cat"
			type="radio"
			class="switcher"
			label="JGLOBAL_SHOW_SUBCATEGORIES_DESCRIPTION_LABEL"
			description="JGLOBAL_SHOW_SUBCATEGORIES_DESCRIPTION_DESC"
			default="1"
			showon="maxLevelcat:-1,1,2,3,4,5"
			>
			<option value="0">JHIDE</option>
			<option value="1">JSHOW</option>
		</field>

		<field
			name="show_empty_categories_cat"
			type="radio"
			class="switcher"
			label="JGLOBAL_SHOW_EMPTY_CATEGORIES_LABEL"
			description="COM_CONTACT_SHOW_EMPTY_CATEGORIES_DESC"
			default="0"
			showon="maxLevelcat:-1,1,2,3,4,5"
			>
			<option value="0">JHIDE</option>
			<option value="1">JSHOW</option>
		</field>

		<field
			name="show_cat_items_cat"
			type="radio"
			class="switcher"
			label="COM_CONTACT_FIELD_SHOW_CAT_ITEMS_LABEL"
			description="COM_CONTACT_FIELD_SHOW_CAT_ITEMS_DESC"
			default="1"
			>
			<option value="0">JHIDE</option>
			<option value="1">JSHOW</option>
		</field>

	</fieldset>

	<fieldset
		name="contacts"
		label="JGLOBAL_LIST_LAYOUT_OPTIONS"
		description="COM_CONTACT_FIELD_CONFIG_TABLE_OF_CONTACTS_DESC"
		>

		<field
			name="filter_field"
			type="radio"
			class="switcher"
			label="JGLOBAL_FILTER_FIELD_LABEL"
			description="JGLOBAL_FILTER_FIELD_DESC"
			default="0"
			>
			<option value="0">JHIDE</option>
			<option value="1">JSHOW</option>
		</field>

		<field
			name="show_pagination_limit"
			type="radio"
			class="switcher"
			label="JGLOBAL_DISPLAY_SELECT_LABEL"
			description="JGLOBAL_DISPLAY_SELECT_DESC"
			default="0"
			>
			<option value="0">JHIDE</option>
			<option value="1">JSHOW</option>
		</field>

		<field
			name="show_headings"
			type="radio"
			class="switcher"
			label="JGLOBAL_SHOW_HEADINGS_LABEL"
			description="JGLOBAL_SHOW_HEADINGS_DESC"
			default="1"
			>
			<option value="0">JHIDE</option>
			<option value="1">JSHOW</option>
		</field>

		<field
			name="show_image_heading"
			type="radio"
			class="switcher"
			label="COM_CONTACT_FIELD_CONFIG_SHOW_IMAGE_LABEL"
			description="COM_CONTACT_FIELD_CONFIG_SHOW_IMAGE_DESC"
			default="0"
			>
			<option value="0">JHIDE</option>
			<option value="1">JSHOW</option>
		</field>

		<field
			name="show_position_headings"
			type="radio"
			class="switcher"
			label="COM_CONTACT_FIELD_CONFIG_POSITION_LABEL"
			description="COM_CONTACT_FIELD_CONFIG_POSITION_DESC"
			default="1"
			showon="show_headings:1"
			>
			<option value="0">JHIDE</option>
			<option value="1">JSHOW</option>
		</field>

		<field
			name="show_email_headings"
			type="radio"
			class="switcher"
			label="JGLOBAL_EMAIL"
			description="COM_CONTACT_FIELD_CONFIG_EMAIL_DESC"
			default="0"
			showon="show_headings:1"
			>
			<option value="0">JHIDE</option>
			<option value="1">JSHOW</option>
		</field>

		<field
			name="show_telephone_headings"
			type="radio"
			class="switcher"
			label="COM_CONTACT_FIELD_CONFIG_PHONE_LABEL"
			description="COM_CONTACT_FIELD_CONFIG_PHONE_DESC"
			default="1"
			showon="show_headings:1"
			>
			<option value="0">JHIDE</option>
			<option value="1">JSHOW</option>
		</field>

		<field
			name="show_mobile_headings"
			type="radio"
			class="switcher"
			label="COM_CONTACT_FIELD_CONFIG_MOBILE_LABEL"
			description="COM_CONTACT_FIELD_CONFIG_MOBILE_DESC"
			default="0"
			showon="show_headings:1"
			>
			<option value="0">JHIDE</option>
			<option value="1">JSHOW</option>
		</field>

		<field
			name="show_fax_headings"
			type="radio"
			class="switcher"
			label="COM_CONTACT_FIELD_CONFIG_FAX_LABEL"
			description="COM_CONTACT_FIELD_CONFIG_FAX_DESC"
			default="0"
			showon="show_headings:1"
			>
			<option value="0">JHIDE</option>
			<option value="1">JSHOW</option>
		</field>

		<field
			name="show_suburb_headings"
			type="radio"
			class="switcher"
			label="COM_CONTACT_FIELD_CONFIG_SUBURB_LABEL"
			description="COM_CONTACT_FIELD_CONFIG_SUBURB_DESC"
			default="0"
			showon="show_headings:1"
			>
			<option value="0">JHIDE</option>
			<option value="1">JSHOW</option>
		</field>

		<field
			name="show_state_headings"
			type="radio"
			class="switcher"
			label="COM_CONTACT_FIELD_CONFIG_STATE_LABEL"
			description="COM_CONTACT_FIELD_CONFIG_STATE_DESC"
			default="0"
			showon="show_headings:1"
			>
			<option value="0">JHIDE</option>
			<option value="1">JSHOW</option>
		</field>

		<field
			name="show_country_headings"
			type="radio"
			class="switcher"
			label="COM_CONTACT_FIELD_CONFIG_COUNTRY_LABEL"
			description="COM_CONTACT_FIELD_CONFIG_COUNTRY_DESC"
			default="0"
			showon="show_headings:1"
			>
			<option value="0">JHIDE</option>
			<option value="1">JSHOW</option>
		</field>

		<field
			name="show_pagination"
			type="list"
			label="JGLOBAL_PAGINATION_LABEL"
			description="JGLOBAL_PAGINATION_DESC"
			default="2"
			>
			<option value="0">JHIDE</option>
			<option value="1">JSHOW</option>
			<option value="2">JGLOBAL_AUTO</option>
		</field>

		<field
			name="show_pagination_results"
			type="radio"
			class="switcher"
			label="JGLOBAL_PAGINATION_RESULTS_LABEL"
			description="JGLOBAL_PAGINATION_RESULTS_DESC"
			default="1"
			showon="show_pagination:1,2"
			>
			<option value="0">JHIDE</option>
			<option value="1">JSHOW</option>
		</field>

		<field
			name="initial_sort"
			type="list"
			label="COM_CONTACT_FIELD_INITIAL_SORT_LABEL"
			description="COM_CONTACT_FIELD_INITIAL_SORT_DESC"
			default="ordering"
			validate="options"
			>
			<option value="name">COM_CONTACT_FIELD_VALUE_NAME</option>
			<option value="sortname">COM_CONTACT_FIELD_VALUE_SORT_NAME</option>
			<option value="ordering">COM_CONTACT_FIELD_VALUE_ORDERING</option>
		</field>

	</fieldset>

	<fieldset
		name="Contact_Form"
		label="COM_CONTACT_FIELD_CONFIG_CONTACT_FORM"
		description="COM_CONTACT_FIELD_CONFIG_INDIVIDUAL_CONTACT_DESC"
		>

		<field
			name="captcha"
			type="plugins"
			label="COM_CONTACT_FIELD_CAPTCHA_LABEL"
			description="COM_CONTACT_FIELD_CAPTCHA_DESC"
			default=""
			folder="captcha"
			filter="cmd"
			>
			<option value="">JOPTION_USE_DEFAULT</option>
			<option value="0">JOPTION_DO_NOT_USE</option>
		</field>

		<field
			name="show_email_form"
			type="radio"
			class="switcher"
			label="COM_CONTACT_FIELD_EMAIL_SHOW_FORM_LABEL"
			description="COM_CONTACT_FIELD_EMAIL_SHOW_FORM_DESC"
			default="1"
			>
			<option value="0">JHIDE</option>
			<option value="1">JSHOW</option>
		</field>

		<field
			name="show_email_copy"
			type="radio"
			class="switcher"
			label="COM_CONTACT_FIELD_EMAIL_EMAIL_COPY_LABEL"
			description="COM_CONTACT_FIELD_EMAIL_EMAIL_COPY_DESC"
			default="1"
			showon="show_email_form:1"
			>
			<option value="0">JHIDE</option>
			<option value="1">JSHOW</option>
		</field>

		<field
			name="banned_email"
			type="textarea"
			label="COM_CONTACT_FIELD_CONFIG_BANNED_EMAIL_LABEL"
			description="COM_CONTACT_FIELD_CONFIG_BANNED_EMAIL_DESC"
			default=""
			rows="3"
			cols="30"
			showon="show_email_form:1"
		/>

		<field
			name="banned_subject"
			type="textarea"
			label="COM_CONTACT_FIELD_CONFIG_BANNED_SUBJECT_LABEL"
			description="COM_CONTACT_FIELD_CONFIG_BANNED_SUBJECT_DESC"
			default=""
			rows="3"
			cols="30"
			showon="show_email_form:1"
		/>

		<field
			name="banned_text"
			type="textarea"
			label="COM_CONTACT_FIELD_CONFIG_BANNED_TEXT_LABEL"
			description="COM_CONTACT_FIELD_CONFIG_BANNED_TEXT_DESC"
			default=""
			rows="3"
			cols="30"
			showon="show_email_form:1"
		/>

		<field
			name="validate_session"
			type="radio"
			class="switcher"
			label="COM_CONTACT_FIELD_CONFIG_SESSION_CHECK_LABEL"
			description="COM_CONTACT_FIELD_CONFIG_SESSION_CHECK_DESC"
			default="1"
			showon="show_email_form:1"
			>
			<option value="0">JNO</option>
			<option value="1">JYES</option>
		</field>

		<field
			name="custom_reply"
			type="radio"
			class="switcher"
			label="COM_CONTACT_FIELD_CONFIG_CUSTOM_REPLY_LABEL"
			description="COM_CONTACT_FIELD_CONFIG_CUSTOM_REPLY_DESC"
			default="0"
			showon="show_email_form:1"
			>
			<option value="0">JNO</option>
			<option value="1">JYES</option>
		</field>

		<field
			name="redirect"
			type="text"
			label="COM_CONTACT_FIELD_CONFIG_REDIRECT_LABEL"
			description="COM_CONTACT_FIELD_CONFIG_REDIRECT_DESC"
			default=""
			size="30"
			showon="show_email_form:1"
		/>
	</fieldset>

	<fieldset
		name="integration"
		label="JGLOBAL_INTEGRATION_LABEL"
		description="COM_CONTACT_CONFIG_INTEGRATION_SETTINGS_DESC"
		>

		<field
			name="show_feed_link"
			type="radio"
			class="switcher"
			label="JGLOBAL_SHOW_FEED_LINK_LABEL"
			description="JGLOBAL_SHOW_FEED_LINK_DESC"
			default="1"
			>
			<option value="0">JHIDE</option>
			<option value="1">JSHOW</option>
		</field>

		<field
			name="sef_ids"
			type="radio"
			class="switcher"
			default="0"
			label="JGLOBAL_SEF_NOIDS_LABEL"
			description="JGLOBAL_SEF_NOIDS_DESC"
			filter="integer">
			<option value="0">JNO</option>
			<option value="1">JYES</option>
		</field>

		<field
			name="sef_advanced"
			type="radio"
			class="btn-group btn-group-yesno btn-group-reversed"
			default="0"
			label="JGLOBAL_SEF_ADVANCED_LABEL"
			description="JGLOBAL_SEF_ADVANCED_DESC"
			filter="integer"
		>
			<option value="0">JGLOBAL_SEF_ADVANCED_LEGACY</option>
			<option value="1">JGLOBAL_SEF_ADVANCED_MODERN</option>
		</field>

		<field
			name="sef_ids"
			type="radio"
			label="JGLOBAL_SEF_NOIDS_LABEL"
			description="JGLOBAL_SEF_NOIDS_DESC"
			class="btn-group btn-group-yesno"
			default="0"
			showon="sef_advanced:1"
			filter="integer"
			>
			<option value="1">JYES</option>
			<option value="0">JNO</option>
		</field>

		<field
			name="custom_fields_enable"
			type="radio"
			class="switcher"
			label="JGLOBAL_CUSTOM_FIELDS_ENABLE_LABEL"
			description="JGLOBAL_CUSTOM_FIELDS_ENABLE_DESC"
			default="1"
			>
			<option value="1">JYES</option>
			<option value="0">JNO</option>
		</field>

	</fieldset>

	<fieldset
		name="permissions"
		label="JCONFIG_PERMISSIONS_LABEL"
		description="JCONFIG_PERMISSIONS_DESC"
		>

		<field
			name="rules"
			type="rules"
			label="JCONFIG_PERMISSIONS_LABEL"
			validate="rules"
			filter="rules"
			component="com_contact"
			section="component"
		/>

	</fieldset>
</config><|MERGE_RESOLUTION|>--- conflicted
+++ resolved
@@ -110,12 +110,8 @@
 			default="1"
 			>
 			<option value="0">JHIDE</option>
-<<<<<<< HEAD
-			<option value="1">JSHOW</option>
-		</field>
-=======
-		</field>	
->>>>>>> 6a0871fa
+			<option value="1">JSHOW</option>
+		</field>
 
 		<field
 			name="show_position"
