--- conflicted
+++ resolved
@@ -1029,13 +1029,8 @@
 			description="JGLOBAL_CUSTOM_FIELDS_ENABLE_DESC"
 			default="1"
 			>
-<<<<<<< HEAD
-			<option value="1">JSHOW</option>
-			<option value="0">JHIDE</option>
-=======
 			<option value="1">JYES</option>
 			<option value="0">JNO</option>
->>>>>>> 88bffd18
 		</field>
 
 	</fieldset>
