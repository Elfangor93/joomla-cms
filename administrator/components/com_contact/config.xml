<?xml version="1.0" encoding="utf-8"?>
<config>

	<fieldset
		name="contact"
		label="COM_CONTACT_FIELD_CONFIG_INDIVIDUAL_CONTACT_DISPLAY"
		description="COM_CONTACT_FIELD_CONFIG_INDIVIDUAL_CONTACT_DESC"
		addfieldpath="/administrator/components/com_fields/models/fields"
		>

		<field
			name="contact_layout"
			type="componentlayout"
			label="JGLOBAL_FIELD_LAYOUT_LABEL"
			description="JGLOBAL_FIELD_LAYOUT_DESC"
			menuitems="true"
			extension="com_contact"
			view="contact"
		/>

		<field
			name="show_contact_category"
			type="list"
			label="COM_CONTACT_FIELD_CONTACT_SHOW_CATEGORY_LABEL"
			description="COM_CONTACT_FIELD_CONTACT_SHOW_CATEGORY_DESC"
			default="hide"
			>
			<option value="hide">JHIDE</option>
			<option value="show_no_link">COM_CONTACT_FIELD_VALUE_NO_LINK</option>
			<option value="show_with_link">COM_CONTACT_FIELD_VALUE_WITH_LINK</option>
		</field>

		<field
			name="save_history"
			type="radio"
			class="switcher"
			label="JGLOBAL_SAVE_HISTORY_OPTIONS_LABEL"
			description="JGLOBAL_SAVE_HISTORY_OPTIONS_DESC"
			default="0"
			>
			<option value="0">JNO</option>
			<option value="1">JYES</option>
		</field>

		<field
			name="history_limit"
			type="text"
			label="JGLOBAL_HISTORY_LIMIT_OPTIONS_LABEL"
			description="JGLOBAL_HISTORY_LIMIT_OPTIONS_DESC"
			default="5"
			filter="integer"
			showon="save_history:1"
		/>

		<field
			name="show_contact_list"
			type="radio"
			class="switcher"
			label="COM_CONTACT_FIELD_CONTACT_SHOW_LIST_LABEL"
			description="COM_CONTACT_FIELD_CONTACT_SHOW_LIST_DESC"
			default="0"
			>
			<option value="0">JHIDE</option>
			<option value="1">JSHOW</option>
		</field>

		<field
			name="presentation_style"
			type="list"
			label="COM_CONTACT_FIELD_PRESENTATION_LABEL"
			description="COM_CONTACT_FIELD_PRESENTATION_DESC"
			>
			<option value="sliders">COM_CONTACT_FIELD_VALUE_SLIDERS</option>
			<option value="tabs">COM_CONTACT_FIELD_VALUE_TABS</option>
			<option value="plain">COM_CONTACT_FIELD_VALUE_PLAIN</option>
		</field>

		<field
			name="show_tags"
			type="radio"
			class="switcher"
			label="COM_CONTACT_FIELD_SHOW_TAGS_LABEL"
			description="COM_CONTACT_FIELD_SHOW_TAGS_DESC"
			id="show_tags"
			default="1"
			>
			<option value="0">JHIDE</option>
			<option value="1">JSHOW</option>
		</field>

		<field
			name="show_info"
			type="radio"
			class="switcher"
			label="COM_CONTACT_FIELD_SHOW_INFO_LABEL"
			description="COM_CONTACT_FIELD_SHOW_INFO_DESC"
			default="1"
			>
			<option value="1">JSHOW</option>
			<option value="0">JHIDE</option>
		</field>

		<field
			name="show_name"
			type="radio"
			class="switcher"
			label="COM_CONTACT_FIELD_PARAMS_NAME_LABEL"
			description="COM_CONTACT_FIELD_PARAMS_NAME_DESC"
			default="1"
			>
			<option value="0">JHIDE</option>
			<option value="1">JSHOW</option>
		</field>

		<field
			name="show_position"
			type="radio"
			class="switcher"
			label="COM_CONTACT_FIELD_PARAMS_CONTACT_POSITION_LABEL"
			description="COM_CONTACT_FIELD_PARAMS_CONTACT_POSITION_DESC"
			default="1"
			>
			<option value="0">JHIDE</option>
			<option value="1">JSHOW</option>
		</field>

		<field
			name="show_email"
			type="radio"
			class="switcher"
			label="JGLOBAL_EMAIL"
			description="COM_CONTACT_FIELD_PARAMS_CONTACT_E_MAIL_DESC"
			default="0"
			>
			<option value="0">JHIDE</option>
			<option value="1">JSHOW</option>
		</field>

		<field
			name="show_street_address"
			type="radio"
			class="switcher"
			label="COM_CONTACT_FIELD_PARAMS_STREET_ADDRESS_LABEL"
			description="COM_CONTACT_FIELD_PARAMS_STREET_ADDRESS_DESC"
			default="1"
			>
			<option value="0">JHIDE</option>
			<option value="1">JSHOW</option>
		</field>

		<field
			name="show_suburb"
			type="radio"
			class="switcher"
			label="COM_CONTACT_FIELD_PARAMS_TOWN-SUBURB_LABEL"
			description="COM_CONTACT_FIELD_PARAMS_TOWN-SUBURB_DESC"
			default="1"
			>
			<option value="0">JHIDE</option>
			<option value="1">JSHOW</option>
		</field>

		<field
			name="show_state"
			type="radio"
			class="switcher"
			label="COM_CONTACT_FIELD_PARAMS_STATE-COUNTY_LABEL"
			description="COM_CONTACT_FIELD_PARAMS_STATE-COUNTY_DESC"
			default="1"
			>
			<option value="0">JHIDE</option>
			<option value="1">JSHOW</option>
		</field>

		<field
			name="show_postcode"
			type="radio"
			class="switcher"
			label="COM_CONTACT_FIELD_PARAMS_POST-ZIP_CODE_LABEL"
			description="COM_CONTACT_FIELD_PARAMS_POST-ZIP_CODE_DESC"
			default="1"
			>
			<option value="0">JHIDE</option>
			<option value="1">JSHOW</option>
		</field>

		<field
			name="show_country"
			type="radio"
			class="switcher"
			label="COM_CONTACT_FIELD_PARAMS_COUNTRY_LABEL"
			description="COM_CONTACT_FIELD_PARAMS_COUNTRY_DESC"
			default="1"
			>
			<option value="0">JHIDE</option>
			<option value="1">JSHOW</option>
		</field>

		<field
			name="show_telephone"
			type="radio"
			class="switcher"
			label="COM_CONTACT_FIELD_PARAMS_TELEPHONE_LABEL"
			description="COM_CONTACT_FIELD_PARAMS_TELEPHONE_DESC"
			default="1"
			>
			<option value="0">JHIDE</option>
			<option value="1">JSHOW</option>
		</field>

		<field
			name="show_mobile"
			type="radio"
			class="switcher"
			label="COM_CONTACT_FIELD_PARAMS_MOBILE_LABEL"
			description="COM_CONTACT_FIELD_PARAMS_MOBILE_DESC"
			default="1"
			>
			<option value="0">JHIDE</option>
			<option value="1">JSHOW</option>
		</field>

		<field
			name="show_fax"
			type="radio"
			class="switcher"
			label="COM_CONTACT_FIELD_PARAMS_FAX_LABEL"
			description="COM_CONTACT_FIELD_PARAMS_FAX_DESC"
			default="1"
			>
			<option value="0">JHIDE</option>
			<option value="1">JSHOW</option>
		</field>

		<field
			name="show_webpage"
			type="radio"
			class="switcher"
			label="COM_CONTACT_FIELD_PARAMS_WEBPAGE_LABEL"
			description="COM_CONTACT_FIELD_PARAMS_WEBPAGE_DESC"
			default="1"
			>
			<option value="0">JHIDE</option>
			<option value="1">JSHOW</option>
		</field>

		<field
			name="show_image"
			type="radio"
			class="switcher"
			label="COM_CONTACT_FIELD_PARAMS_SHOW_IMAGE_LABEL"
			description="COM_CONTACT_FIELD_PARAMS_SHOW_IMAGE_DESC"
			default="1"
			>
			<option value="0">JHIDE</option>
			<option value="1">JSHOW</option>
		</field>

		<field
			name="show_misc"
			type="radio"
			class="switcher"
			label="COM_CONTACT_FIELD_PARAMS_MISC_INFO_LABEL"
			description="COM_CONTACT_FIELD_PARAMS_MISC_INFO_DESC"
			default="1"
			>
			<option value="0">JHIDE</option>
			<option value="1">JSHOW</option>
		</field>

		<field
			name="image"
			type="media"
			label="COM_CONTACT_FIELD_PARAMS_IMAGE_LABEL"
			description="COM_CONTACT_FIELD_PARAMS_IMAGE_DESC"
			showon="show_image:1"
		/>

		<field
			name="allow_vcard"
			type="radio"
			class="switcher"
			label="COM_CONTACT_FIELD_PARAMS_VCARD_LABEL"
			description="COM_CONTACT_FIELD_PARAMS_VCARD_DESC"
			default="0"
			>
			<option value="0">JHIDE</option>
			<option value="1">JSHOW</option>
		</field>

		<field
			name="show_articles"
			type="radio"
			class="switcher"
			label="COM_CONTACT_FIELD_ARTICLES_SHOW_LABEL"
			description="COM_CONTACT_FIELD_ARTICLES_SHOW_DESC"
			default="1"
			>
			<option value="0">JHIDE</option>
			<option value="1">JSHOW</option>
		</field>

		<field
			name="articles_display_num"
			type="list"
			label="COM_CONTACT_FIELD_ARTICLES_DISPLAY_NUM_LABEL"
			description="COM_CONTACT_FIELD_ARTICLES_DISPLAY_NUM_DESC"
			default="10"
			showon="show_articles:1"
			>
			<option value="use_contact">COM_CONTACT_FIELD_VALUE_USE_CONTACT_SETTINGS</option>
			<option value="5">J5</option>
			<option value="10">J10</option>
			<option value="15">J15</option>
			<option value="20">J20</option>
			<option value="25">J25</option>
			<option value="30">J30</option>
			<option value="50">J50</option>
			<option value="75">J75</option>
			<option value="100">J100</option>
			<option value="150">J150</option>
			<option value="200">J200</option>
			<option value="250">J250</option>
			<option value="300">J300</option>
			<option value="0">JALL</option>
		</field>

		<field
			name="show_profile"
			type="radio"
			class="switcher"
			label="COM_CONTACT_FIELD_PROFILE_SHOW_LABEL"
			description="COM_CONTACT_FIELD_PROFILE_SHOW_DESC"
			default="1"
			>
			<option value="0">JHIDE</option>
			<option value="1">JSHOW</option>
		</field>

		<field
			name="show_user_custom_fields"
			type="fieldgroups"
			multiple="true"
			context="com_users.user"
			label="COM_CONTACT_FIELD_USER_CUSTOM_FIELDS_SHOW_LABEL"
			description="COM_CONTACT_FIELD_USER_CUSTOM_FIELDS_SHOW_DESC"
			>
			<option value="-1">JALL</option>
		</field>

		<field
			name="show_links"
			type="radio"
			class="switcher"
			label="COM_CONTACT_FIELD_SHOW_LINKS_LABEL"
			description="COM_CONTACT_FIELD_SHOW_LINKS_LABEL"
			default="1"
			>
			<option value="0">JHIDE</option>
			<option value="1">JSHOW</option>
		</field>

		<field
			name="linka_name"
			type="text"
			label="COM_CONTACT_FIELD_LINKA_NAME_LABEL"
			description="COM_CONTACT_FIELD_LINK_NAME_DESC"
			size="30"
			showon="show_links:1"
		/>

		<field
			name="linkb_name"
			type="text"
			label="COM_CONTACT_FIELD_LINKB_NAME_LABEL"
			description="COM_CONTACT_FIELD_LINK_NAME_DESC"
			size="30"
			showon="show_links:1"
		/>

		<field
			name="linkc_name"
			type="text"
			label="COM_CONTACT_FIELD_LINKC_NAME_LABEL"
			description="COM_CONTACT_FIELD_LINK_NAME_DESC"
			size="30"
			showon="show_links:1"
		/>

		<field
			name="linkd_name"
			type="text"
			label="COM_CONTACT_FIELD_LINKD_NAME_LABEL"
			description="COM_CONTACT_FIELD_LINK_NAME_DESC"
			size="30"
			showon="show_links:1"
		/>

		<field
			name="linke_name"
			type="text"
			label="COM_CONTACT_FIELD_LINKE_NAME_LABEL"
			description="COM_CONTACT_FIELD_LINK_NAME_DESC"
			size="30"
			showon="show_links:1"
		/>

	</fieldset>

	<fieldset
		name="Icons"
		label="COM_CONTACT_ICONS_SETTINGS"
		description="COM_CONTACT_FIELD_CONFIG_INDIVIDUAL_CONTACT_DESC"
		>

		<field
			name="contact_icons"
			type="list"
			label="COM_CONTACT_FIELD_ICONS_SETTINGS_LABEL"
			description="COM_CONTACT_FIELD_ICONS_SETTINGS_DESC"
			default="0"
			>
			<option value="0">COM_CONTACT_FIELD_VALUE_ICONS</option>
			<option value="1">COM_CONTACT_FIELD_VALUE_TEXT</option>
			<option value="2">COM_CONTACT_FIELD_VALUE_NONE</option>
		</field>

		<field
			name="icon_address"
			type="media"
			label="COM_CONTACT_FIELD_ICONS_ADDRESS_LABEL"
			description="COM_CONTACT_FIELD_ICONS_ADDRESS_DESC"
			hide_none="1"
			showon="contact_icons:0"
		/>

		<field
			name="icon_email"
			type="media"
			label="COM_CONTACT_FIELD_ICONS_EMAIL_LABEL"
			description="COM_CONTACT_FIELD_ICONS_EMAIL_DESC"
			hide_none="1"
			showon="contact_icons:0"
		/>

		<field
			name="icon_telephone"
			type="media"
			label="COM_CONTACT_FIELD_ICONS_TELEPHONE_LABEL"
			description="COM_CONTACT_FIELD_ICONS_TELEPHONE_DESC"
			hide_none="1"
			showon="contact_icons:0"
		/>

		<field
			name="icon_mobile"
			type="media"
			label="COM_CONTACT_FIELD_ICONS_MOBILE_LABEL"
			description="COM_CONTACT_FIELD_ICONS_MOBILE_DESC"
			hide_none="1"
			showon="contact_icons:0"
		/>

		<field
			name="icon_fax"
			type="media"
			label="COM_CONTACT_FIELD_ICONS_FAX_LABEL"
			description="COM_CONTACT_FIELD_ICONS_FAX_DESC"
			hide_none="1"
			showon="contact_icons:0"
		/>

		<field
			name="icon_misc"
			type="media"
			label="COM_CONTACT_FIELD_ICONS_MISC_LABEL"
			description="COM_CONTACT_FIELD_ICONS_MISC_DESC"
			hide_none="1"
			showon="contact_icons:0"
		/>
	</fieldset>

	<fieldset
		name="Category"
		label="JCATEGORY"
		description="COM_CONTACT_FIELD_CONFIG_CATEGORY_DESC"
		>

		<field
			name="category_layout"
			type="componentlayout"
			label="JGLOBAL_FIELD_LAYOUT_LABEL"
			description="JGLOBAL_FIELD_LAYOUT_DESC"
			menuitems="true"
			extension="com_contact"
			view="category"
		/>

		<field
			name="show_category_title"
			type="radio"
			class="switcher"
			label="JGLOBAL_SHOW_CATEGORY_TITLE"
			description="JGLOBAL_SHOW_CATEGORY_TITLE_DESC"
			default="1"
			>
			<option value="0">JHIDE</option>
			<option value="1">JSHOW</option>
		</field>

		<field
			name="show_description"
			type="radio"
			class="switcher"
			label="JGLOBAL_SHOW_CATEGORY_DESCRIPTION_LABEL"
			description="JGLOBAL_SHOW_CATEGORY_DESCRIPTION_DESC"
			default="1"
			>
			<option value="0">JHIDE</option>
			<option value="1">JSHOW</option>
		</field>

		<field
			name="show_description_image"
			type="radio"
			class="switcher"
			label="JGLOBAL_SHOW_CATEGORY_IMAGE_LABEL"
			description="JGLOBAL_SHOW_CATEGORY_IMAGE_DESC"
			default="0"
			>
			<option value="0">JHIDE</option>
			<option value="1">JSHOW</option>
		</field>

		<field
			name="maxLevel"
			type="list"
			label="JGLOBAL_MAXIMUM_CATEGORY_LEVELS_LABEL"
			description="JGLOBAL_MAXIMUM_CATEGORY_LEVELS_DESC"
			default="-1"
			>
			<option value="-1">JALL</option>
			<option value="0">JNONE</option>
			<option value="1">J1</option>
			<option value="2">J2</option>
			<option value="3">J3</option>
			<option value="4">J4</option>
			<option value="5">J5</option>
		</field>

		<field
			name="show_subcat_desc"
			type="radio"
			class="switcher"
			label="JGLOBAL_SHOW_SUBCATEGORIES_DESCRIPTION_LABEL"
			description="JGLOBAL_SHOW_SUBCATEGORIES_DESCRIPTION_DESC"
			default="1"
			showon="maxLevel:-1,1,2,3,4,5"
			>
			<option value="0">JHIDE</option>
			<option value="1">JSHOW</option>
		</field>

		<field
			name="show_empty_categories"
			type="radio"
			class="switcher"
			label="JGLOBAL_SHOW_EMPTY_CATEGORIES_LABEL"
			description="COM_CONTACT_SHOW_EMPTY_CATEGORIES_DESC"
			default="0"
			showon="maxLevel:-1,1,2,3,4,5"
			>
			<option value="0">JHIDE</option>
			<option value="1">JSHOW</option>
		</field>

		<field
			name="show_cat_items"
			type="radio"
			class="switcher"
			label="COM_CONTACT_FIELD_SHOW_CAT_ITEMS_LABEL"
			description="COM_CONTACT_FIELD_SHOW_CAT_ITEMS_DESC"
			default="1"
			>
			<option value="0">JHIDE</option>
			<option value="1">JSHOW</option>
		</field>

		<field
			name="show_cat_tags"
			type="radio"
			class="switcher"
			label="COM_CONTACT_FIELD_SHOW_CAT_TAGS_LABEL"
			description="COM_CONTACT_FIELD_SHOW_CAT_TAGS_DESC"
			default="1"
			>
			<option value="0">JHIDE</option>
			<option value="1">JSHOW</option>
		</field>
	</fieldset>

	<fieldset
		name="categories"
		label="JCATEGORIES"
		description="COM_CONTACT_FIELD_CONFIG_CATEGORIES_DESC"
		>

		<field
			name="show_base_description"
			type="radio"
			class="switcher"
			label="JGLOBAL_FIELD_SHOW_BASE_DESCRIPTION_LABEL"
			description="JGLOBAL_FIELD_SHOW_BASE_DESCRIPTION_DESC"
			default="1"
			>
			<option value="0">JHIDE</option>
			<option value="1">JSHOW</option>
		</field>

		<field
			name="maxLevelcat"
			type="list"
			label="JGLOBAL_MAXIMUM_CATEGORY_LEVELS_LABEL"
			description="JGLOBAL_MAXIMUM_CATEGORY_LEVELS_DESC"
			default="-1"
			>
			<option value="-1">JALL</option>
			<option value="0">JNONE</option>
			<option value="1">J1</option>
			<option value="2">J2</option>
			<option value="3">J3</option>
			<option value="4">J4</option>
			<option value="5">J5</option>
		</field>

		<field
			name="show_subcat_desc_cat"
			type="radio"
			class="switcher"
			label="JGLOBAL_SHOW_SUBCATEGORIES_DESCRIPTION_LABEL"
			description="JGLOBAL_SHOW_SUBCATEGORIES_DESCRIPTION_DESC"
			default="1"
			showon="maxLevelcat:-1,1,2,3,4,5"
			>
			<option value="0">JHIDE</option>
			<option value="1">JSHOW</option>
		</field>

		<field
			name="show_empty_categories_cat"
			type="radio"
			class="switcher"
			label="JGLOBAL_SHOW_EMPTY_CATEGORIES_LABEL"
			description="COM_CONTACT_SHOW_EMPTY_CATEGORIES_DESC"
			default="0"
			showon="maxLevelcat:-1,1,2,3,4,5"
			>
			<option value="0">JHIDE</option>
			<option value="1">JSHOW</option>
		</field>

		<field
			name="show_cat_items_cat"
			type="radio"
			class="switcher"
			label="COM_CONTACT_FIELD_SHOW_CAT_ITEMS_LABEL"
			description="COM_CONTACT_FIELD_SHOW_CAT_ITEMS_DESC"
			default="1"
			>
			<option value="0">JHIDE</option>
			<option value="1">JSHOW</option>
		</field>
	</fieldset>

	<fieldset
		name="contacts"
		label="JGLOBAL_LIST_LAYOUT_OPTIONS"
		description="COM_CONTACT_FIELD_CONFIG_TABLE_OF_CONTACTS_DESC"
		>

		<field
			name="filter_field"
			type="radio"
			class="switcher"
			label="JGLOBAL_FILTER_FIELD_LABEL"
			description="JGLOBAL_FILTER_FIELD_DESC"
			default="0"
			>
			<option value="0">JHIDE</option>
			<option value="1">JSHOW</option>
		</field>

		<field
			name="show_pagination_limit"
			type="radio"
			class="switcher"
			label="JGLOBAL_DISPLAY_SELECT_LABEL"
			description="JGLOBAL_DISPLAY_SELECT_DESC"
			default="0"
			>
			<option value="0">JHIDE</option>
			<option value="1">JSHOW</option>
		</field>

		<field
			name="show_headings"
			type="radio"
			class="switcher"
			label="JGLOBAL_SHOW_HEADINGS_LABEL"
			description="JGLOBAL_SHOW_HEADINGS_DESC"
			default="1"
			>
			<option value="0">JHIDE</option>
			<option value="1">JSHOW</option>
		</field>

		<field
			name="show_image_heading"
			type="radio"
			class="switcher"
			label="COM_CONTACT_FIELD_CONFIG_SHOW_IMAGE_LABEL"
			description="COM_CONTACT_FIELD_CONFIG_SHOW_IMAGE_DESC"
			default="0"
			>
			<option value="0">JHIDE</option>
			<option value="1">JSHOW</option>
		</field>

		<field
			name="show_position_headings"
			type="radio"
			class="switcher"
			label="COM_CONTACT_FIELD_CONFIG_POSITION_LABEL"
			description="COM_CONTACT_FIELD_CONFIG_POSITION_DESC"
			default="1"
			showon="show_headings:1"
			>
			<option value="0">JHIDE</option>
			<option value="1">JSHOW</option>
		</field>

		<field
			name="show_email_headings"
			type="radio"
			class="switcher"
			label="JGLOBAL_EMAIL"
			description="COM_CONTACT_FIELD_CONFIG_EMAIL_DESC"
			default="0"
			showon="show_headings:1"
			>
			<option value="0">JHIDE</option>
			<option value="1">JSHOW</option>
		</field>

		<field
			name="show_telephone_headings"
			type="radio"
			class="switcher"
			label="COM_CONTACT_FIELD_CONFIG_PHONE_LABEL"
			description="COM_CONTACT_FIELD_CONFIG_PHONE_DESC"
			default="1"
			showon="show_headings:1"
			>
			<option value="0">JHIDE</option>
			<option value="1">JSHOW</option>
		</field>

		<field
			name="show_mobile_headings"
			type="radio"
			class="switcher"
			label="COM_CONTACT_FIELD_CONFIG_MOBILE_LABEL"
			description="COM_CONTACT_FIELD_CONFIG_MOBILE_DESC"
			default="0"
			showon="show_headings:1"
			>
			<option value="0">JHIDE</option>
			<option value="1">JSHOW</option>
		</field>

		<field
			name="show_fax_headings"
			type="radio"
			class="switcher"
			label="COM_CONTACT_FIELD_CONFIG_FAX_LABEL"
			description="COM_CONTACT_FIELD_CONFIG_FAX_DESC"
			default="0"
			showon="show_headings:1"
			>
			<option value="0">JHIDE</option>
			<option value="1">JSHOW</option>
		</field>

		<field
			name="show_suburb_headings"
			type="radio"
			class="switcher"
			label="COM_CONTACT_FIELD_CONFIG_SUBURB_LABEL"
			description="COM_CONTACT_FIELD_CONFIG_SUBURB_DESC"
			default="0"
			showon="show_headings:1"
			>
			<option value="0">JHIDE</option>
			<option value="1">JSHOW</option>
		</field>

		<field
			name="show_state_headings"
			type="radio"
			class="switcher"
			label="COM_CONTACT_FIELD_CONFIG_STATE_LABEL"
			description="COM_CONTACT_FIELD_CONFIG_STATE_DESC"
			default="0"
			showon="show_headings:1"
			>
			<option value="0">JHIDE</option>
			<option value="1">JSHOW</option>
		</field>

		<field
			name="show_country_headings"
			type="radio"
			class="switcher"
			label="COM_CONTACT_FIELD_CONFIG_COUNTRY_LABEL"
			description="COM_CONTACT_FIELD_CONFIG_COUNTRY_DESC"
			default="0"
			showon="show_headings:1"
			>
			<option value="0">JHIDE</option>
			<option value="1">JSHOW</option>
		</field>

		<field
			name="show_pagination"
			type="list"
			label="JGLOBAL_PAGINATION_LABEL"
			description="JGLOBAL_PAGINATION_DESC"
			default="2"
			>
			<option value="0">JHIDE</option>
			<option value="1">JSHOW</option>
			<option value="2">JGLOBAL_AUTO</option>
		</field>

		<field
			name="show_pagination_results"
			type="radio"
			class="switcher"
			label="JGLOBAL_PAGINATION_RESULTS_LABEL"
			description="JGLOBAL_PAGINATION_RESULTS_DESC"
			default="1"
			showon="show_pagination:1,2"
			>
			<option value="0">JHIDE</option>
			<option value="1">JSHOW</option>
		</field>

		<field
			name="initial_sort"
			type="list"
			label="COM_CONTACT_FIELD_INITIAL_SORT_LABEL"
			description="COM_CONTACT_FIELD_INITIAL_SORT_DESC"
			default="ordering"
			validate="options"
			>
			<option value="name">COM_CONTACT_FIELD_VALUE_NAME</option>
			<option value="sortname">COM_CONTACT_FIELD_VALUE_SORT_NAME</option>
			<option value="ordering">COM_CONTACT_FIELD_VALUE_ORDERING</option>
		</field>
	</fieldset>

	<fieldset
		name="Contact_Form"
		label="COM_CONTACT_FIELD_CONFIG_CONTACT_FORM"
		description="COM_CONTACT_FIELD_CONFIG_INDIVIDUAL_CONTACT_DESC"
		>

		<field
			name="captcha"
			type="plugins"
			label="COM_CONTACT_FIELD_CAPTCHA_LABEL"
			description="COM_CONTACT_FIELD_CAPTCHA_DESC"
			default=""
			folder="captcha"
			filter="cmd" >
			<option value="">JOPTION_USE_DEFAULT</option>
			<option value="0">JOPTION_DO_NOT_USE</option>
		</field>

		<field
			name="show_email_form"
			type="radio"
			class="switcher"
			label="COM_CONTACT_FIELD_EMAIL_SHOW_FORM_LABEL"
			description="COM_CONTACT_FIELD_EMAIL_SHOW_FORM_DESC"
			default="1"
			>
			<option value="0">JHIDE</option>
			<option value="1">JSHOW</option>
		</field>

		<field
			name="show_email_copy"
			type="radio"
			class="switcher"
			label="COM_CONTACT_FIELD_EMAIL_EMAIL_COPY_LABEL"
			description="COM_CONTACT_FIELD_EMAIL_EMAIL_COPY_DESC"
			default="1"
			showon="show_email_form:1"
			>
			<option value="0">JHIDE</option>
			<option value="1">JSHOW</option>
		</field>

		<field
			name="banned_email"
			type="textarea"
			label="COM_CONTACT_FIELD_CONFIG_BANNED_EMAIL_LABEL"
			description="COM_CONTACT_FIELD_CONFIG_BANNED_EMAIL_DESC"
			rows="3"
			cols="30"
			showon="show_email_form:1"
		/>

		<field
			name="banned_subject"
			type="textarea"
			label="COM_CONTACT_FIELD_CONFIG_BANNED_SUBJECT_LABEL"
			description="COM_CONTACT_FIELD_CONFIG_BANNED_SUBJECT_DESC"
			rows="3"
			cols="30"
			showon="show_email_form:1"
		/>

		<field
			name="banned_text"
			type="textarea"
			label="COM_CONTACT_FIELD_CONFIG_BANNED_TEXT_LABEL"
			description="COM_CONTACT_FIELD_CONFIG_BANNED_TEXT_DESC"
			rows="3"
			cols="30"
			showon="show_email_form:1"
		/>

		<field
			name="validate_session"
			type="radio"
			class="switcher"
			label="COM_CONTACT_FIELD_CONFIG_SESSION_CHECK_LABEL"
			description="COM_CONTACT_FIELD_CONFIG_SESSION_CHECK_DESC"
			default="1"
			showon="show_email_form:1"
			>
			<option value="0">JNO</option>
			<option value="1">JYES</option>
		</field>

		<field
			name="custom_reply"
			type="radio"
			class="switcher"
			label="COM_CONTACT_FIELD_CONFIG_CUSTOM_REPLY_LABEL"
			description="COM_CONTACT_FIELD_CONFIG_CUSTOM_REPLY_DESC"
			default="0"
			showon="show_email_form:1"
			>
			<option value="0">JNO</option>
			<option value="1">JYES</option>
		</field>

		<field
			name="redirect"
			type="text"
			label="COM_CONTACT_FIELD_CONFIG_REDIRECT_LABEL"
			description="COM_CONTACT_FIELD_CONFIG_REDIRECT_DESC"
			size="30"
			showon="show_email_form:1"
		/>
	</fieldset>

	<fieldset
		name="integration"
		label="JGLOBAL_INTEGRATION_LABEL"
		description="COM_CONTACT_CONFIG_INTEGRATION_SETTINGS_DESC"
		>

		<field
			name="show_feed_link"
			type="radio"
			class="switcher"
			label="JGLOBAL_SHOW_FEED_LINK_LABEL"
			description="JGLOBAL_SHOW_FEED_LINK_DESC"
			default="1"
			>
			<option value="0">JHIDE</option>
			<option value="1">JSHOW</option>
		</field>

		<field
<<<<<<< HEAD
			name="sef_advanced"
			type="radio"
			class="switcher"
			default="0"
			label="JGLOBAL_SEF_ADVANCED_LABEL"
			description="JGLOBAL_SEF_ADVANCED_DESC"
			filter="integer">
			<option value="0">JGLOBAL_SEF_ADVANCED_LEGACY</option>
			<option value="1">JGLOBAL_SEF_ADVANCED_MODERN</option>
		</field>

		<field
=======
>>>>>>> 7210596f
			name="sef_ids"
			type="radio"
			class="switcher"
			default="0"
			label="JGLOBAL_SEF_NOIDS_LABEL"
			description="JGLOBAL_SEF_NOIDS_DESC"
			filter="integer">
			<option value="0">JNO</option>
			<option value="1">JYES</option>
		</field>

		<field
			name="custom_fields_enable"
			type="radio"
			class="switcher"
			label="JGLOBAL_CUSTOM_FIELDS_ENABLE_LABEL"
			description="JGLOBAL_CUSTOM_FIELDS_ENABLE_DESC"
			default="1"
			>
			<option value="1">JYES</option>
			<option value="0">JNO</option>
		</field>

	</fieldset>

	<fieldset
		name="permissions"
		label="JCONFIG_PERMISSIONS_LABEL"
		description="JCONFIG_PERMISSIONS_DESC"
		>

		<field
			name="rules"
			type="rules"
			label="JCONFIG_PERMISSIONS_LABEL"
			validate="rules"
			filter="rules"
			component="com_contact"
			section="component"
		/>
	</fieldset>
</config><|MERGE_RESOLUTION|>--- conflicted
+++ resolved
@@ -997,21 +997,6 @@
 		</field>
 
 		<field
-<<<<<<< HEAD
-			name="sef_advanced"
-			type="radio"
-			class="switcher"
-			default="0"
-			label="JGLOBAL_SEF_ADVANCED_LABEL"
-			description="JGLOBAL_SEF_ADVANCED_DESC"
-			filter="integer">
-			<option value="0">JGLOBAL_SEF_ADVANCED_LEGACY</option>
-			<option value="1">JGLOBAL_SEF_ADVANCED_MODERN</option>
-		</field>
-
-		<field
-=======
->>>>>>> 7210596f
 			name="sef_ids"
 			type="radio"
 			class="switcher"
