<?xml version="1.0" encoding="utf-8"?>
<config>

	<fieldset
		name="contact"
		label="COM_CONTACT_FIELD_CONFIG_INDIVIDUAL_CONTACT_DISPLAY"
		description="COM_CONTACT_FIELD_CONFIG_INDIVIDUAL_CONTACT_DESC"
		>

		<field
			name="contact_layout"
			type="componentlayout"
			label="JGLOBAL_FIELD_LAYOUT_LABEL"
			description="JGLOBAL_FIELD_LAYOUT_DESC"
			menuitems="true"
			extension="com_contact"
			view="contact"
		/>

		<field
			name="show_contact_category"
			type="list"
			label="COM_CONTACT_FIELD_CONTACT_SHOW_CATEGORY_LABEL"
			description="COM_CONTACT_FIELD_CONTACT_SHOW_CATEGORY_DESC"
			default="hide"
			>
			<option value="hide">JHIDE</option>
			<option value="show_no_link">COM_CONTACT_FIELD_VALUE_NO_LINK</option>
			<option value="show_with_link">COM_CONTACT_FIELD_VALUE_WITH_LINK</option>
		</field>
		
		<field
			name="save_history"
			type="radio"
			label="JGLOBAL_SAVE_HISTORY_OPTIONS_LABEL"
			description="JGLOBAL_SAVE_HISTORY_OPTIONS_DESC"
			default="0"
			class="btn-group btn-group-yesno"
			>
			<option value="1">JYES</option>
			<option value="0">JNO</option>
		</field>
		
		<field
			name="history_limit"
			type="text"
			label="JGLOBAL_HISTORY_LIMIT_OPTIONS_LABEL"
			description="JGLOBAL_HISTORY_LIMIT_OPTIONS_DESC"
			default="5"
			filter="integer"
			showon="save_history:1"
		/>

		<field
			name="show_contact_list"
			type="radio"
			label="COM_CONTACT_FIELD_CONTACT_SHOW_LIST_LABEL"
			description="COM_CONTACT_FIELD_CONTACT_SHOW_LIST_DESC"
			default="0"
			class="btn-group btn-group-yesno"
			>
			<option value="1">JSHOW</option>
			<option value="0">JHIDE</option>
		</field>

		<field
			name="presentation_style"
			type="list"
			label="COM_CONTACT_FIELD_PRESENTATION_LABEL"
			description="COM_CONTACT_FIELD_PRESENTATION_DESC"
			>
			<option value="sliders">COM_CONTACT_FIELD_VALUE_SLIDERS</option>
			<option value="tabs">COM_CONTACT_FIELD_VALUE_TABS</option>
			<option value="plain">COM_CONTACT_FIELD_VALUE_PLAIN</option>
		</field>

		<field
			name="show_name"
			type="radio"
			label="COM_CONTACT_FIELD_PARAMS_NAME_LABEL"
			description="COM_CONTACT_FIELD_PARAMS_NAME_DESC"
			default="1"
			class="btn-group btn-group-yesno"
			>
			<option value="1">JSHOW</option>
			<option value="0">JHIDE</option>
		</field>

		<field
			name="show_position"
			type="radio"
			label="COM_CONTACT_FIELD_PARAMS_CONTACT_POSITION_LABEL"
			description="COM_CONTACT_FIELD_PARAMS_CONTACT_POSITION_DESC"
			default="1"
			class="btn-group btn-group-yesno"
			>
			<option value="1">JSHOW</option>
			<option value="0">JHIDE</option>
		</field>

		<field
			name="show_email"
			type="radio"
			label="JGLOBAL_EMAIL"
			description="COM_CONTACT_FIELD_PARAMS_CONTACT_E_MAIL_DESC"
			default="0"
			class="btn-group btn-group-yesno"
			>
			<option value="1">JSHOW</option>
			<option value="0">JHIDE</option>
		</field>

		<field
			name="show_street_address"
			type="radio"
			label="COM_CONTACT_FIELD_PARAMS_STREET_ADDRESS_LABEL"
			description="COM_CONTACT_FIELD_PARAMS_STREET_ADDRESS_DESC"
			default="1"
			class="btn-group btn-group-yesno"
			>
			<option value="1">JSHOW</option>
			<option value="0">JHIDE</option>
		</field>

		<field
			name="show_suburb"
			type="radio"
			label="COM_CONTACT_FIELD_PARAMS_TOWN-SUBURB_LABEL"
			description="COM_CONTACT_FIELD_PARAMS_TOWN-SUBURB_DESC"
			default="1"
			class="btn-group btn-group-yesno"
			>
			<option value="1">JSHOW</option>
			<option value="0">JHIDE</option>
		</field>

		<field
			name="show_state"
			type="radio"
			label="COM_CONTACT_FIELD_PARAMS_STATE-COUNTY_LABEL"
			description="COM_CONTACT_FIELD_PARAMS_STATE-COUNTY_DESC"
			default="1"
			class="btn-group btn-group-yesno"
			>
			<option value="1">JSHOW</option>
			<option value="0">JHIDE</option>
		</field>

		<field
			name="show_postcode"
			type="radio"
			label="COM_CONTACT_FIELD_PARAMS_POST-ZIP_CODE_LABEL"
			description="COM_CONTACT_FIELD_PARAMS_POST-ZIP_CODE_DESC"
			default="1"
			class="btn-group btn-group-yesno"
			>
			<option value="1">JSHOW</option>
			<option value="0">JHIDE</option>
		</field>

		<field
			name="show_country"
			type="radio"
			label="COM_CONTACT_FIELD_PARAMS_COUNTRY_LABEL"
			description="COM_CONTACT_FIELD_PARAMS_COUNTRY_DESC"
			default="1"
			class="btn-group btn-group-yesno"
			>
			<option value="1">JSHOW</option>
			<option value="0">JHIDE</option>
		</field>

		<field
			name="show_telephone"
			type="radio"
			label="COM_CONTACT_FIELD_PARAMS_TELEPHONE_LABEL"
			description="COM_CONTACT_FIELD_PARAMS_TELEPHONE_DESC"
			default="1"
			class="btn-group btn-group-yesno"
			>
			<option value="1">JSHOW</option>
			<option value="0">JHIDE</option>
		</field>

		<field
			name="show_mobile"
			type="radio"
			label="COM_CONTACT_FIELD_PARAMS_MOBILE_LABEL"
			description="COM_CONTACT_FIELD_PARAMS_MOBILE_DESC"
			default="1"
			class="btn-group btn-group-yesno"
			>
			<option value="1">JSHOW</option>
			<option value="0">JHIDE</option>
		</field>

		<field
			name="show_fax"
			type="radio"
			label="COM_CONTACT_FIELD_PARAMS_FAX_LABEL"
			description="COM_CONTACT_FIELD_PARAMS_FAX_DESC"
			default="1"
			class="btn-group btn-group-yesno"
			>
			<option value="1">JSHOW</option>
			<option value="0">JHIDE</option>
		</field>

		<field
			name="show_webpage"
			type="radio"
			label="COM_CONTACT_FIELD_PARAMS_WEBPAGE_LABEL"
			description="COM_CONTACT_FIELD_PARAMS_WEBPAGE_DESC"
			default="1"
			class="btn-group btn-group-yesno"
			>
			<option value="1">JSHOW</option>
			<option value="0">JHIDE</option>
		</field>

		<field
			name="show_misc"
			type="radio"
			label="COM_CONTACT_FIELD_PARAMS_MISC_INFO_LABEL"
			description="COM_CONTACT_FIELD_PARAMS_MISC_INFO_DESC"
			default="1"
			class="btn-group btn-group-yesno"
			>
			<option value="1">JSHOW</option>
			<option value="0">JHIDE</option>
		</field>

		<field
			name="show_image"
			type="radio"
			label="COM_CONTACT_FIELD_PARAMS_SHOW_IMAGE_LABEL"
			description="COM_CONTACT_FIELD_PARAMS_SHOW_IMAGE_DESC"
			default="1"
			class="btn-group btn-group-yesno"
			>
			<option value="1">JSHOW</option>
			<option value="0">JHIDE</option>
		</field>

		<field
			name="image"
			type="media"
			label="COM_CONTACT_FIELD_PARAMS_IMAGE_LABEL"
			description="COM_CONTACT_FIELD_PARAMS_IMAGE_DESC"
			showon="show_image:1"
		/>

		<field
			name="allow_vcard"
			type="radio"
			label="COM_CONTACT_FIELD_PARAMS_VCARD_LABEL"
			description="COM_CONTACT_FIELD_PARAMS_VCARD_DESC"
			default="0"
			class="btn-group btn-group-yesno"
			>
			<option value="1">JSHOW</option>
			<option value="0">JHIDE</option>
		</field>

		<field
			name="show_articles"
			type="radio"
			label="COM_CONTACT_FIELD_ARTICLES_SHOW_LABEL"
			description="COM_CONTACT_FIELD_ARTICLES_SHOW_DESC"
			default="1"
			class="btn-group btn-group-yesno"
			>
			<option value="1">JSHOW</option>
			<option value="0">JHIDE</option>
		</field>

		<field
			name="articles_display_num"
			type="list"
			label="COM_CONTACT_FIELD_ARTICLES_DISPLAY_NUM_LABEL"
			description="COM_CONTACT_FIELD_ARTICLES_DISPLAY_NUM_DESC"
			default="10"
			showon="show_articles:1"
			>
			<option value="use_contact">COM_CONTACT_FIELD_VALUE_USE_CONTACT_SETTINGS</option>
			<option value="5">J5</option>
			<option value="10">J10</option>
			<option value="15">J15</option>
			<option value="20">J20</option>
			<option value="25">J25</option>
			<option value="30">J30</option>
			<option value="50">J50</option>
			<option value="75">J75</option>
			<option value="100">J100</option>
			<option value="150">J150</option>
			<option value="200">J200</option>
			<option value="250">J250</option>
			<option value="300">J300</option>
			<option value="0">JALL</option>
		</field>

		<field
			name="show_profile"
			type="radio"
			label="COM_CONTACT_FIELD_PROFILE_SHOW_LABEL"
			description="COM_CONTACT_FIELD_PROFILE_SHOW_DESC"
			default="1"
			class="btn-group btn-group-yesno"
			>
			<option value="1">JSHOW</option>
			<option value="0">JHIDE</option>
		</field>

		<field
			name="show_links"
			type="radio"
			label="COM_CONTACT_FIELD_SHOW_LINKS_LABEL"
			description="COM_CONTACT_FIELD_SHOW_LINKS_LABEL"
			default="1"
			class="btn-group btn-group-yesno"
			>
			<option value="1">JSHOW</option>
			<option value="0">JHIDE</option>
		</field>

		<field
			name="linka_name"
			type="text"
			label="COM_CONTACT_FIELD_LINKA_NAME_LABEL"
			description="COM_CONTACT_FIELD_LINK_NAME_DESC"
			size="30"
			showon="show_links:1"
		/>

		<field
			name="linkb_name"
			type="text"
			label="COM_CONTACT_FIELD_LINKB_NAME_LABEL"
			description="COM_CONTACT_FIELD_LINK_NAME_DESC"
			size="30"
			showon="show_links:1"
		/>

		<field
			name="linkc_name" 
			type="text"
			label="COM_CONTACT_FIELD_LINKC_NAME_LABEL" 
			description="COM_CONTACT_FIELD_LINK_NAME_DESC"
			size="30" 
			showon="show_links:1"
		/>

		<field
			name="linkd_name"
			type="text"
			label="COM_CONTACT_FIELD_LINKD_NAME_LABEL"
			description="COM_CONTACT_FIELD_LINK_NAME_DESC"
			size="30"
			showon="show_links:1"
		/>

		<field
			name="linke_name"
			type="text"
			label="COM_CONTACT_FIELD_LINKE_NAME_LABEL"
			description="COM_CONTACT_FIELD_LINK_NAME_DESC"
			size="30"
			showon="show_links:1"
		/>

		<field
			name="show_tags"
			type="radio"
			label="COM_CONTACT_FIELD_SHOW_TAGS_LABEL"
			description="COM_CONTACT_FIELD_SHOW_TAGS_DESC"
			id="show_tags"
			default="1"
			class="btn-group btn-group-yesno"
			>
			<option value="1">JSHOW</option>
			<option value="0">JHIDE</option>
		</field>
	</fieldset>

	<fieldset
		name="Icons"
		label="COM_CONTACT_ICONS_SETTINGS"
		description="COM_CONTACT_FIELD_CONFIG_INDIVIDUAL_CONTACT_DESC"
		>

		<field
			name="contact_icons"
			type="list"
			label="COM_CONTACT_FIELD_ICONS_SETTINGS_LABEL"
			description="COM_CONTACT_FIELD_ICONS_SETTINGS_DESC"
			default="0"
			>
			<option value="0">COM_CONTACT_FIELD_VALUE_ICONS</option>
			<option value="1">COM_CONTACT_FIELD_VALUE_TEXT</option>
			<option value="2">COM_CONTACT_FIELD_VALUE_NONE</option>
		</field>

		<field
			name="icon_address"
			type="media"
			label="COM_CONTACT_FIELD_ICONS_ADDRESS_LABEL"
			description="COM_CONTACT_FIELD_ICONS_ADDRESS_DESC"
			hide_none="1" 
			showon="contact_icons:0"
		/>

		<field
			name="icon_email"
			type="media"
			label="COM_CONTACT_FIELD_ICONS_EMAIL_LABEL"
			description="COM_CONTACT_FIELD_ICONS_EMAIL_DESC"
			hide_none="1" 
			showon="contact_icons:0"
		/>

		<field
			name="icon_telephone"
			type="media"
			label="COM_CONTACT_FIELD_ICONS_TELEPHONE_LABEL"
			description="COM_CONTACT_FIELD_ICONS_TELEPHONE_DESC" 
			hide_none="1"
			showon="contact_icons:0"
		/>

		<field
			name="icon_mobile"
			type="media"
			label="COM_CONTACT_FIELD_ICONS_MOBILE_LABEL" 
			description="COM_CONTACT_FIELD_ICONS_MOBILE_DESC" 
			hide_none="1"
			showon="contact_icons:0"
		/>

		<field
			name="icon_fax"
			type="media"
			label="COM_CONTACT_FIELD_ICONS_FAX_LABEL"
			description="COM_CONTACT_FIELD_ICONS_FAX_DESC" 
			hide_none="1" 
			showon="contact_icons:0"
		/>

		<field
			name="icon_misc"
			type="media"
			label="COM_CONTACT_FIELD_ICONS_MISC_LABEL"
			description="COM_CONTACT_FIELD_ICONS_MISC_DESC" 
			hide_none="1"
			showon="contact_icons:0"
		/>
	</fieldset>

	<fieldset
		name="Category"
		label="JCATEGORY"
		description="COM_CONTACT_FIELD_CONFIG_CATEGORY_DESC"
		>

		<field
			name="category_layout"
			type="componentlayout"
			label="JGLOBAL_FIELD_LAYOUT_LABEL"
			description="JGLOBAL_FIELD_LAYOUT_DESC"
			menuitems="true"
			extension="com_contact"
			view="category"
		/>

		<field
			name="show_category_title"
			type="radio"
			label="JGLOBAL_SHOW_CATEGORY_TITLE"
			description="JGLOBAL_SHOW_CATEGORY_TITLE_DESC"
			default="1"
			class="btn-group btn-group-yesno"
			>
			<option value="1">JSHOW</option>
			<option value="0">JHIDE</option>
		</field>

		<field
			name="show_description"
			type="radio"
			label="JGLOBAL_SHOW_CATEGORY_DESCRIPTION_LABEL"
			description="JGLOBAL_SHOW_CATEGORY_DESCRIPTION_DESC"
			default="1"
			class="btn-group btn-group-yesno"
			>
			<option value="1">JSHOW</option>
			<option value="0">JHIDE</option>
		</field>

		<field
			name="show_description_image"
			type="radio"
			label="JGLOBAL_SHOW_CATEGORY_IMAGE_LABEL"
			description="JGLOBAL_SHOW_CATEGORY_IMAGE_DESC"
			default="0"
			class="btn-group btn-group-yesno"
			>
			<option value="1">JSHOW</option>
			<option value="0">JHIDE</option>
		</field>

		<field
			name="maxLevel"
			type="list"
			label="JGLOBAL_MAXIMUM_CATEGORY_LEVELS_LABEL"
			description="JGLOBAL_MAXIMUM_CATEGORY_LEVELS_DESC"
			default="-1"
			>
			<option value="-1">JALL</option>
			<option value="0">JNONE</option>
			<option value="1">J1</option>
			<option value="2">J2</option>
			<option value="3">J3</option>
			<option value="4">J4</option>
			<option value="5">J5</option>
		</field>

		<field
			name="show_subcat_desc"
			type="radio"
			label="JGLOBAL_SHOW_SUBCATEGORIES_DESCRIPTION_LABEL"
			description="JGLOBAL_SHOW_SUBCATEGORIES_DESCRIPTION_DESC"
			default="1"
			class="btn-group btn-group-yesno"
			showon="maxLevel:-1,1,2,3,4,5"
			>
			<option value="1">JSHOW</option>
			<option value="0">JHIDE</option>
		</field>

		<field
			name="show_empty_categories"
			type="radio"
			label="JGLOBAL_SHOW_EMPTY_CATEGORIES_LABEL"
			description="COM_CONTACT_SHOW_EMPTY_CATEGORIES_DESC"
			default="0"
			class="btn-group btn-group-yesno"
			showon="maxLevel:-1,1,2,3,4,5"
			>
			<option value="1">JSHOW</option>
			<option value="0">JHIDE</option>
		</field>

		<field
			name="show_cat_items"
			type="radio"
			label="COM_CONTACT_FIELD_SHOW_CAT_ITEMS_LABEL"
			description="COM_CONTACT_FIELD_SHOW_CAT_ITEMS_DESC"
			default="1"
			class="btn-group btn-group-yesno"
			>
			<option value="1">JSHOW</option>
			<option value="0">JHIDE</option>
		</field>

		<field
			name="show_cat_tags"
			type="radio"
			label="COM_CONTACT_FIELD_SHOW_CAT_TAGS_LABEL"
			description="COM_CONTACT_FIELD_SHOW_CAT_TAGS_DESC"
			default="1"
			class="btn-group btn-group-yesno"
			>
			<option value="1">JSHOW</option>
			<option value="0">JHIDE</option>
		</field>
	</fieldset>

	<fieldset
		name="categories"
		label="JCATEGORIES"
		description="COM_CONTACT_FIELD_CONFIG_CATEGORIES_DESC"
		>

		<field
			name="show_base_description"
			type="radio"
			label="JGLOBAL_FIELD_SHOW_BASE_DESCRIPTION_LABEL"
			description="JGLOBAL_FIELD_SHOW_BASE_DESCRIPTION_DESC"
			default="1"
			class="btn-group btn-group-yesno"
			>
			<option value="1">JSHOW</option>
			<option value="0">JHIDE</option>
		</field>

		<field
			name="maxLevelcat"
			type="list"
			label="JGLOBAL_MAXIMUM_CATEGORY_LEVELS_LABEL"
			description="JGLOBAL_MAXIMUM_CATEGORY_LEVELS_DESC"
			default="-1"
			>
			<option value="-1">JALL</option>
			<option value="0">JNONE</option>
			<option value="1">J1</option>
			<option value="2">J2</option>
			<option value="3">J3</option>
			<option value="4">J4</option>
			<option value="5">J5</option>
		</field>

		<field
			name="show_subcat_desc_cat"
			type="radio"
			label="JGLOBAL_SHOW_SUBCATEGORIES_DESCRIPTION_LABEL"
			description="JGLOBAL_SHOW_SUBCATEGORIES_DESCRIPTION_DESC"
			default="1"
			class="btn-group btn-group-yesno"
			showon="maxLevelcat:-1,1,2,3,4,5"
			>
			<option value="1">JSHOW</option>
			<option value="0">JHIDE</option>
		</field>
		
		<field
			name="show_empty_categories_cat"
			type="radio"
			label="JGLOBAL_SHOW_EMPTY_CATEGORIES_LABEL"
			description="COM_CONTACT_SHOW_EMPTY_CATEGORIES_DESC"
			default="0"
			class="btn-group btn-group-yesno"
			showon="maxLevelcat:-1,1,2,3,4,5"
			>
			<option value="1">JSHOW</option>
			<option value="0">JHIDE</option>
		</field>

		<field
			name="show_cat_items_cat"
			type="radio"
			label="COM_CONTACT_FIELD_SHOW_CAT_ITEMS_LABEL"
			description="COM_CONTACT_FIELD_SHOW_CAT_ITEMS_DESC"
			default="1"
			class="btn-group btn-group-yesno"
			>
			<option value="1">JSHOW</option>
			<option value="0">JHIDE</option>
		</field>
	</fieldset>

	<fieldset
		name="contacts"
		label="JGLOBAL_LIST_LAYOUT_OPTIONS"
		description="COM_CONTACT_FIELD_CONFIG_TABLE_OF_CONTACTS_DESC"
		>

		<field
			name="filter_field"
			type="radio"
			label="JGLOBAL_FILTER_FIELD_LABEL"
			description="JGLOBAL_FILTER_FIELD_DESC"
			default="1"
			class="btn-group btn-group-yesno"
			>
			<option value="1">JSHOW</option>
			<option value="0">JHIDE</option>		
		</field>

		<field
			name="show_pagination_limit"
			type="radio"
			label="JGLOBAL_DISPLAY_SELECT_LABEL"
			description="JGLOBAL_DISPLAY_SELECT_DESC"
			default="1"
			class="btn-group btn-group-yesno"
			>
			<option value="1">JSHOW</option>
			<option value="0">JHIDE</option>
		</field>

		<field
			name="show_headings"
			type="radio"
			label="JGLOBAL_SHOW_HEADINGS_LABEL"
			description="JGLOBAL_SHOW_HEADINGS_DESC"
			default="1"
			class="btn-group btn-group-yesno"
			>
			<option value="1">JSHOW</option>
			<option value="0">JHIDE</option>
		</field>

		<field
			name="show_image_heading"
			type="radio"
			label="COM_CONTACT_FIELD_CONFIG_SHOW_IMAGE_LABEL" 
			description="COM_CONTACT_FIELD_CONFIG_SHOW_IMAGE_DESC"
			default="1"
			class="btn-group btn-group-yesno"
			>
			<option value="1">JSHOW</option>
			<option value="0">JHIDE</option>
		</field>

		<field
			name="show_position_headings"
			type="radio"
			label="COM_CONTACT_FIELD_CONFIG_POSITION_LABEL"
			description="COM_CONTACT_FIELD_CONFIG_POSITION_DESC"
			default="1"
			class="btn-group btn-group-yesno"
			showon="show_headings:1"
			>
			<option value="1">JSHOW</option>
			<option value="0">JHIDE</option>
		</field>

		<field
			name="show_email_headings"
			type="radio"
			label="JGLOBAL_EMAIL"
			description="COM_CONTACT_FIELD_CONFIG_EMAIL_DESC"
			default="0"
			class="btn-group btn-group-yesno"
			showon="show_headings:1"
			>
			<option value="1">JSHOW</option>
			<option value="0">JHIDE</option>
		</field>

		<field
			name="show_telephone_headings"
			type="radio"
			label="COM_CONTACT_FIELD_CONFIG_PHONE_LABEL"
			description="COM_CONTACT_FIELD_CONFIG_PHONE_DESC"
			default="1"
			class="btn-group btn-group-yesno"
			showon="show_headings:1"
			>
			<option value="1">JSHOW</option>
			<option value="0">JHIDE</option>
		</field>

		<field
			name="show_mobile_headings"
			type="radio"
			label="COM_CONTACT_FIELD_CONFIG_MOBILE_LABEL"
			description="COM_CONTACT_FIELD_CONFIG_MOBILE_DESC"
			default="0"
			class="btn-group btn-group-yesno"
			showon="show_headings:1"
			>
			<option value="1">JSHOW</option>
			<option value="0">JHIDE</option>
		</field>

		<field
			name="show_fax_headings"
			type="radio"
			label="COM_CONTACT_FIELD_CONFIG_FAX_LABEL"
			description="COM_CONTACT_FIELD_CONFIG_FAX_DESC"
			default="0"
			class="btn-group btn-group-yesno"
			showon="show_headings:1"
			>
			<option value="1">JSHOW</option>
			<option value="0">JHIDE</option>
		</field>

		<field
			name="show_suburb_headings"
			type="radio"
			label="COM_CONTACT_FIELD_CONFIG_SUBURB_LABEL"
			description="COM_CONTACT_FIELD_CONFIG_SUBURB_DESC"
			default="0"
			class="btn-group btn-group-yesno"
			showon="show_headings:1"
			>
			<option value="1">JSHOW</option>
			<option value="0">JHIDE</option>
		</field>

		<field
			name="show_state_headings"
			type="radio"
			label="COM_CONTACT_FIELD_CONFIG_STATE_LABEL"
			description="COM_CONTACT_FIELD_CONFIG_STATE_DESC"
			default="0"
			class="btn-group btn-group-yesno"
			showon="show_headings:1"
			>
			<option value="1">JSHOW</option>
			<option value="0">JHIDE</option>
		</field>

		<field
			name="show_country_headings"
			type="radio"
			label="COM_CONTACT_FIELD_CONFIG_COUNTRY_LABEL"
			description="COM_CONTACT_FIELD_CONFIG_COUNTRY_DESC"
			default="0"
			class="btn-group btn-group-yesno"
			showon="show_headings:1"
			>
			<option value="1">JSHOW</option>
			<option value="0">JHIDE</option>
		</field>

		<field
			name="show_pagination"
			type="list"
			label="JGLOBAL_PAGINATION_LABEL"
			description="JGLOBAL_PAGINATION_DESC"
			default="2"
			>
			<option value="0">JHIDE</option>
			<option value="1">JSHOW</option>
			<option value="2">JGLOBAL_AUTO</option>
		</field>

		<field
			name="show_pagination_results"
			type="radio"
			label="JGLOBAL_PAGINATION_RESULTS_LABEL"
			description="JGLOBAL_PAGINATION_RESULTS_DESC"
			default="1"
			class="btn-group btn-group-yesno"
			showon="show_pagination:1,2"
			>
			<option value="1">JSHOW</option>
			<option value="0">JHIDE</option>
		</field>

		<field
			name="initial_sort"
			type="list"
			label="COM_CONTACT_FIELD_INITIAL_SORT_LABEL"
			description="COM_CONTACT_FIELD_INITIAL_SORT_DESC"
			default="ordering"
			validate="options"
			>
			<option value="name">COM_CONTACT_FIELD_VALUE_NAME</option>
			<option value="sortname">COM_CONTACT_FIELD_VALUE_SORT_NAME</option>
			<option value="ordering">COM_CONTACT_FIELD_VALUE_ORDERING</option>
		</field>
	</fieldset>

	<fieldset
		name="Contact_Form"
		label="COM_CONTACT_FIELD_CONFIG_CONTACT_FORM"
		description="COM_CONTACT_FIELD_CONFIG_INDIVIDUAL_CONTACT_DESC"
		>

		<field
			name="captcha"
			type="plugins"
			label="COM_CONTACT_FIELD_CAPTCHA_LABEL"
			description="COM_CONTACT_FIELD_CAPTCHA_DESC"
			default=""
			folder="captcha"
			filter="cmd" >
			<option value="">JOPTION_USE_DEFAULT</option>
			<option value="0">JOPTION_DO_NOT_USE</option>
		</field>

		<field
			name="show_email_form"
			type="radio"
			label="COM_CONTACT_FIELD_EMAIL_SHOW_FORM_LABEL"
			description="COM_CONTACT_FIELD_EMAIL_SHOW_FORM_DESC"
			default="1"
			class="btn-group btn-group-yesno"
			>
			<option value="1">JSHOW</option>
			<option value="0">JHIDE</option>
		</field>

		<field
			name="show_email_copy"
			type="radio"
			label="COM_CONTACT_FIELD_EMAIL_EMAIL_COPY_LABEL"
			description="COM_CONTACT_FIELD_EMAIL_EMAIL_COPY_DESC"
			default="1"
			class="btn-group btn-group-yesno"
			showon="show_email_form:1"
			>
			<option value="1">JSHOW</option>
			<option value="0">JHIDE</option>
		</field>

		<field
			name="banned_email"
			type="textarea"
			label="COM_CONTACT_FIELD_CONFIG_BANNED_EMAIL_LABEL"
			description="COM_CONTACT_FIELD_CONFIG_BANNED_EMAIL_DESC"
			rows="3"
			cols="30"
			showon="show_email_form:1"
		/>

		<field
			name="banned_subject"
			type="textarea"
			label="COM_CONTACT_FIELD_CONFIG_BANNED_SUBJECT_LABEL"
			description="COM_CONTACT_FIELD_CONFIG_BANNED_SUBJECT_DESC"
			rows="3"
			cols="30"
			showon="show_email_form:1"
		/>

		<field
			name="banned_text"
			type="textarea"
			label="COM_CONTACT_FIELD_CONFIG_BANNED_TEXT_LABEL"
			description="COM_CONTACT_FIELD_CONFIG_BANNED_TEXT_DESC"
			rows="3"
			cols="30"
			showon="show_email_form:1"
		/>

		<field
			name="validate_session"
			type="radio"
			label="COM_CONTACT_FIELD_CONFIG_SESSION_CHECK_LABEL"
			description="COM_CONTACT_FIELD_CONFIG_SESSION_CHECK_DESC"
			default="1"
			class="btn-group btn-group-yesno"
			showon="show_email_form:1"
			>
			<option value="1">JYES</option>
			<option value="0">JNO</option>
		</field>

		<field
			name="custom_reply"
			type="radio"
			label="COM_CONTACT_FIELD_CONFIG_CUSTOM_REPLY_LABEL"
			description="COM_CONTACT_FIELD_CONFIG_CUSTOM_REPLY_DESC"
			default="0"
			class="btn-group btn-group-yesno"
			showon="show_email_form:1"
			>
			<option value="1">JYES</option>
			<option value="0">JNO</option>
		</field>

		<field
			name="redirect"
			type="text"
			label="COM_CONTACT_FIELD_CONFIG_REDIRECT_LABEL"
			description="COM_CONTACT_FIELD_CONFIG_REDIRECT_DESC" 
			size="30"
			showon="show_email_form:1"
		/>
	</fieldset>

	<fieldset
		name="integration"
		label="JGLOBAL_INTEGRATION_LABEL"
		description="COM_CONTACT_CONFIG_INTEGRATION_SETTINGS_DESC"
		>

		<field
			name="show_feed_link"
			type="radio"
			label="JGLOBAL_SHOW_FEED_LINK_LABEL"
			description="JGLOBAL_SHOW_FEED_LINK_DESC"
			default="1"
			class="btn-group btn-group-yesno"
			>
			<option value="1">JSHOW</option>
			<option value="0">JHIDE</option>
		</field>
<<<<<<< HEAD

		<field
			name="sef_advanced"
			type="radio"
			class="btn-group btn-group-yesno"
			default="0"
			label="JGLOBAL_SEF_ADVANCED_LABEL"
			description="JGLOBAL_SEF_ADVANCED_DESC"
			filter="integer">
			<option value="1">JYES</option>
			<option value="0">JNO</option>
		</field>

=======
>>>>>>> f2e9928d
	</fieldset>

	<fieldset
		name="permissions"
		label="JCONFIG_PERMISSIONS_LABEL"
		description="JCONFIG_PERMISSIONS_DESC"
		>

		<field
			name="rules"
			type="rules"
			label="JCONFIG_PERMISSIONS_LABEL"
			validate="rules"
			filter="rules"
			component="com_contact"
			section="component"
		/>
	</fieldset>
</config><|MERGE_RESOLUTION|>--- conflicted
+++ resolved
@@ -970,7 +970,6 @@
 			<option value="1">JSHOW</option>
 			<option value="0">JHIDE</option>
 		</field>
-<<<<<<< HEAD
 
 		<field
 			name="sef_advanced"
@@ -983,9 +982,6 @@
 			<option value="1">JYES</option>
 			<option value="0">JNO</option>
 		</field>
-
-=======
->>>>>>> f2e9928d
 	</fieldset>
 
 	<fieldset
