--- conflicted
+++ resolved
@@ -1013,7 +1013,6 @@
 			default="1"
 			>
 			<option value="0">JHIDE</option>
-<<<<<<< HEAD
 			<option value="1">JSHOW</option>
 		</field>
 
@@ -1027,8 +1026,6 @@
 			filter="integer">
 			<option value="0">JNO</option>
 			<option value="1">JYES</option>
-=======
->>>>>>> 61f8c855
 		</field>
 
 		<field
