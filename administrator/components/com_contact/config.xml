<?xml version="1.0" encoding="utf-8"?>
<config>

	<fieldset
		name="contact"
		label="COM_CONTACT_FIELD_CONFIG_INDIVIDUAL_CONTACT_DISPLAY"
		description="COM_CONTACT_FIELD_CONFIG_INDIVIDUAL_CONTACT_DESC"
		addfieldpath="/administrator/components/com_fields/models/fields"
		>

		<field
			name="contact_layout"
			type="componentlayout"
			label="JGLOBAL_FIELD_LAYOUT_LABEL"
			menuitems="true"
			extension="com_contact"
			view="contact"
		/>

		<field
			name="show_contact_category"
			type="list"
			label="COM_CONTACT_FIELD_CONTACT_SHOW_CATEGORY_LABEL"
			default="hide"
			>
			<option value="hide">JHIDE</option>
			<option value="show_no_link">COM_CONTACT_FIELD_VALUE_NO_LINK</option>
			<option value="show_with_link">COM_CONTACT_FIELD_VALUE_WITH_LINK</option>
		</field>

		<field
			name="save_history"
			type="radio"
			class="switcher"
			label="JGLOBAL_SAVE_HISTORY_OPTIONS_LABEL"
			default="0"
			>
			<option value="0">JNO</option>
			<option value="1">JYES</option>
		</field>

		<field
			name="history_limit"
			type="text"
			label="JGLOBAL_HISTORY_LIMIT_OPTIONS_LABEL"
			default="10"
			filter="integer"
			showon="save_history:1"
		/>

		<field
			name="show_contact_list"
			type="radio"
			class="switcher"
			label="COM_CONTACT_FIELD_CONTACT_SHOW_LIST_LABEL"
			default="0"
			>
			<option value="0">JHIDE</option>
			<option value="1">JSHOW</option>
		</field>

		<field
			name="presentation_style"
			type="list"
			label="COM_CONTACT_FIELD_PRESENTATION_LABEL"
			default="sliders"
			>
			<option value="sliders">COM_CONTACT_FIELD_VALUE_SLIDERS</option>
			<option value="tabs">COM_CONTACT_FIELD_VALUE_TABS</option>
			<option value="plain">COM_CONTACT_FIELD_VALUE_PLAIN</option>
		</field>

		<field
			name="show_tags"
			type="radio"
			class="switcher"
			label="COM_CONTACT_FIELD_SHOW_TAGS_LABEL"
			id="show_tags"
			default="1"
			>
			<option value="0">JHIDE</option>
			<option value="1">JSHOW</option>
		</field>

		<field
			name="show_info"
			type="radio"
			class="switcher"
			label="COM_CONTACT_FIELD_SHOW_INFO_LABEL"
			default="1"
			>
			<option value="1">JSHOW</option>
			<option value="0">JHIDE</option>
		</field>

		<field
			name="show_name"
			type="radio"
			class="switcher"
			label="COM_CONTACT_FIELD_PARAMS_NAME_LABEL"
			default="1"
			>
			<option value="0">JHIDE</option>
			<option value="1">JSHOW</option>
		</field>

		<field
			name="show_position"
			type="radio"
			class="switcher"
			label="COM_CONTACT_FIELD_PARAMS_CONTACT_POSITION_LABEL"
			default="1"
			>
			<option value="0">JHIDE</option>
			<option value="1">JSHOW</option>
		</field>

		<field
			name="show_email"
			type="radio"
			class="switcher"
			label="JGLOBAL_EMAIL"
			default="0"
			>
			<option value="0">JHIDE</option>
			<option value="1">JSHOW</option>
		</field>

		<field
			name="add_mailto_link"
			type="radio"
			label="COM_CONTACT_FIELD_PARAMS_ADD_MAILTO_LINK_LABEL"
			class="btn-group btn-group-yesno"
			showon="show_email:1"
			default="1"
			>
			<option value="1">JYES</option>
			<option value="0">JNO</option>
		</field>

		<field
			name="show_street_address"
			type="radio"
			class="switcher"
			label="COM_CONTACT_FIELD_PARAMS_STREET_ADDRESS_LABEL"
			default="1"
			>
			<option value="0">JHIDE</option>
			<option value="1">JSHOW</option>
		</field>

		<field
			name="show_suburb"
			type="radio"
			class="switcher"
			label="COM_CONTACT_FIELD_PARAMS_TOWN-SUBURB_LABEL"
			default="1"
			>
			<option value="0">JHIDE</option>
			<option value="1">JSHOW</option>
		</field>

		<field
			name="show_state"
			type="radio"
			class="switcher"
			label="COM_CONTACT_FIELD_PARAMS_STATE-COUNTY_LABEL"
			default="1"
			>
			<option value="0">JHIDE</option>
			<option value="1">JSHOW</option>
		</field>

		<field
			name="show_postcode"
			type="radio"
			class="switcher"
			label="COM_CONTACT_FIELD_PARAMS_POST-ZIP_CODE_LABEL"
			default="1"
			>
			<option value="0">JHIDE</option>
			<option value="1">JSHOW</option>
		</field>

		<field
			name="show_country"
			type="radio"
			class="switcher"
			label="COM_CONTACT_FIELD_PARAMS_COUNTRY_LABEL"
			default="1"
			>
			<option value="0">JHIDE</option>
			<option value="1">JSHOW</option>
		</field>

		<field
			name="show_telephone"
			type="radio"
			class="switcher"
			label="COM_CONTACT_FIELD_PARAMS_TELEPHONE_LABEL"
			default="1"
			>
			<option value="0">JHIDE</option>
			<option value="1">JSHOW</option>
		</field>

		<field
			name="show_mobile"
			type="radio"
			class="switcher"
			label="COM_CONTACT_FIELD_PARAMS_MOBILE_LABEL"
			default="1"
			>
			<option value="0">JHIDE</option>
			<option value="1">JSHOW</option>
		</field>

		<field
			name="show_fax"
			type="radio"
			class="switcher"
			label="COM_CONTACT_FIELD_PARAMS_FAX_LABEL"
			default="1"
			>
			<option value="0">JHIDE</option>
			<option value="1">JSHOW</option>
		</field>

		<field
			name="show_webpage"
			type="radio"
			class="switcher"
			label="COM_CONTACT_FIELD_PARAMS_WEBPAGE_LABEL"
			default="1"
			>
			<option value="0">JHIDE</option>
			<option value="1">JSHOW</option>
		</field>

		<field
			name="show_image"
			type="radio"
			class="switcher"
			label="COM_CONTACT_FIELD_PARAMS_SHOW_IMAGE_LABEL"
			default="1"
			>
			<option value="0">JHIDE</option>
			<option value="1">JSHOW</option>
		</field>

		<field
			name="image"
			type="media"
			label="COM_CONTACT_FIELD_PARAMS_IMAGE_LABEL"
			description="COM_CONTACT_FIELD_PARAMS_IMAGE_DESC"
			default=""
			showon="show_image:1"
		/>

		<field
			name="show_misc"
			type="radio"
			class="switcher"
			label="COM_CONTACT_FIELD_PARAMS_MISC_INFO_LABEL"
			default="1"
			>
			<option value="0">JHIDE</option>
			<option value="1">JSHOW</option>
		</field>

		<field
<<<<<<< HEAD
			name="image"
			type="media"
			label="COM_CONTACT_FIELD_PARAMS_IMAGE_LABEL"
			default=""
			showon="show_image:1"
		/>

		<field
=======
>>>>>>> ea0304a3
			name="allow_vcard"
			type="radio"
			class="switcher"
			label="COM_CONTACT_FIELD_PARAMS_VCARD_LABEL"
			default="0"
			>
			<option value="0">JHIDE</option>
			<option value="1">JSHOW</option>
		</field>

		<field
			name="show_articles"
			type="radio"
			class="switcher"
			label="COM_CONTACT_FIELD_ARTICLES_SHOW_LABEL"
			default="1"
			>
			<option value="0">JHIDE</option>
			<option value="1">JSHOW</option>
		</field>

		<field
			name="articles_display_num"
			type="list"
			label="COM_CONTACT_FIELD_ARTICLES_DISPLAY_NUM_LABEL"
			default="10"
			showon="show_articles:1"
			>
			<option value="use_contact">COM_CONTACT_FIELD_VALUE_USE_CONTACT_SETTINGS</option>
			<option value="5">J5</option>
			<option value="10">J10</option>
			<option value="15">J15</option>
			<option value="20">J20</option>
			<option value="25">J25</option>
			<option value="30">J30</option>
			<option value="50">J50</option>
			<option value="75">J75</option>
			<option value="100">J100</option>
			<option value="150">J150</option>
			<option value="200">J200</option>
			<option value="250">J250</option>
			<option value="300">J300</option>
			<option value="0">JALL</option>
		</field>

		<field
			name="show_profile"
			type="radio"
			class="switcher"
			label="COM_CONTACT_FIELD_PROFILE_SHOW_LABEL"
			default="1"
			>
			<option value="0">JHIDE</option>
			<option value="1">JSHOW</option>
		</field>

		<field
			name="show_user_custom_fields"
			type="fieldgroups"
			label="COM_CONTACT_FIELD_USER_CUSTOM_FIELDS_SHOW_LABEL"
			multiple="true"
			context="com_users.user"
			>
			<option value="-1">JALL</option>
		</field>

		<field
			name="show_links"
			type="radio"
			class="switcher"
			label="COM_CONTACT_FIELD_SHOW_LINKS_LABEL"
<<<<<<< HEAD
=======
			description="COM_CONTACT_FIELD_SHOW_LINKS_DESC"
>>>>>>> ea0304a3
			default="1"
			>
			<option value="0">JHIDE</option>
			<option value="1">JSHOW</option>
		</field>

		<field
			name="linka_name"
			type="text"
			label="COM_CONTACT_FIELD_LINKA_NAME_LABEL"
			size="30"
			default=""
			showon="show_links:1"
		/>

		<field
			name="linkb_name"
			type="text"
			label="COM_CONTACT_FIELD_LINKB_NAME_LABEL"
			size="30"
			default=""
			showon="show_links:1"
		/>

		<field
			name="linkc_name"
			type="text"
			label="COM_CONTACT_FIELD_LINKC_NAME_LABEL"
			size="30"
			default=""
			showon="show_links:1"
		/>

		<field
			name="linkd_name"
			type="text"
			label="COM_CONTACT_FIELD_LINKD_NAME_LABEL"
			size="30"
			default=""
			showon="show_links:1"
		/>

		<field
			name="linke_name"
			type="text"
			label="COM_CONTACT_FIELD_LINKE_NAME_LABEL"
			size="30"
			default=""
			showon="show_links:1"
		/>

	</fieldset>

	<fieldset
		name="Icons"
		label="COM_CONTACT_ICONS_SETTINGS"
		description="COM_CONTACT_FIELD_CONFIG_INDIVIDUAL_CONTACT_DESC"
		>

		<field
			name="contact_icons"
			type="list"
			label="COM_CONTACT_FIELD_ICONS_SETTINGS_LABEL"
			default="0"
			>
			<option value="0">COM_CONTACT_FIELD_VALUE_ICONS</option>
			<option value="1">COM_CONTACT_FIELD_VALUE_TEXT</option>
			<option value="2">COM_CONTACT_FIELD_VALUE_NONE</option>
		</field>

		<field
			name="icon_address"
			type="media"
			label="COM_CONTACT_FIELD_ICONS_ADDRESS_LABEL"
			hide_none="1"
			default=""
			showon="contact_icons:0"
		/>

		<field
			name="icon_email"
			type="media"
			label="COM_CONTACT_FIELD_ICONS_EMAIL_LABEL"
			hide_none="1"
			default=""
			showon="contact_icons:0"
		/>

		<field
			name="icon_telephone"
			type="media"
			label="COM_CONTACT_FIELD_ICONS_TELEPHONE_LABEL"
			hide_none="1"
			default=""
			showon="contact_icons:0"
		/>

		<field
			name="icon_mobile"
			type="media"
			label="COM_CONTACT_FIELD_ICONS_MOBILE_LABEL"
			hide_none="1"
			default=""
			showon="contact_icons:0"
		/>

		<field
			name="icon_fax"
			type="media"
			label="COM_CONTACT_FIELD_ICONS_FAX_LABEL"
			hide_none="1"
			default=""
			showon="contact_icons:0"
		/>

		<field
			name="icon_misc"
			type="media"
			label="COM_CONTACT_FIELD_ICONS_MISC_LABEL"
			hide_none="1"
			default=""
			showon="contact_icons:0"
		/>
	</fieldset>

	<fieldset
		name="Category"
		label="JCATEGORY"
		description="COM_CONTACT_FIELD_CONFIG_CATEGORY_DESC"
		>

		<field
			name="category_layout"
			type="componentlayout"
			label="JGLOBAL_FIELD_LAYOUT_LABEL"
			menuitems="true"
			extension="com_contact"
			view="category"
		/>

		<field
			name="show_category_title"
			type="radio"
			class="switcher"
			label="JGLOBAL_SHOW_CATEGORY_TITLE"
			default="1"
			>
			<option value="0">JHIDE</option>
			<option value="1">JSHOW</option>
		</field>

		<field
			name="show_description"
			type="radio"
			class="switcher"
			label="JGLOBAL_SHOW_CATEGORY_DESCRIPTION_LABEL"
			default="1"
			>
			<option value="0">JHIDE</option>
			<option value="1">JSHOW</option>
		</field>

		<field
			name="show_description_image"
			type="radio"
			class="switcher"
			label="JGLOBAL_SHOW_CATEGORY_IMAGE_LABEL"
			default="0"
			>
			<option value="0">JHIDE</option>
			<option value="1">JSHOW</option>
		</field>

		<field
			name="maxLevel"
			type="list"
			label="JGLOBAL_MAXIMUM_CATEGORY_LEVELS_LABEL"
			default="-1"
			>
			<option value="-1">JALL</option>
			<option value="0">JNONE</option>
			<option value="1">J1</option>
			<option value="2">J2</option>
			<option value="3">J3</option>
			<option value="4">J4</option>
			<option value="5">J5</option>
		</field>

		<field
			name="show_subcat_desc"
			type="radio"
			class="switcher"
			label="JGLOBAL_SHOW_SUBCATEGORIES_DESCRIPTION_LABEL"
			default="1"
			showon="maxLevel:-1,1,2,3,4,5"
			>
			<option value="0">JHIDE</option>
			<option value="1">JSHOW</option>
		</field>

		<field
			name="show_empty_categories"
			type="radio"
			class="switcher"
			label="JGLOBAL_SHOW_EMPTY_CATEGORIES_LABEL"
			default="0"
			showon="maxLevel:-1,1,2,3,4,5"
			>
			<option value="0">JHIDE</option>
			<option value="1">JSHOW</option>
		</field>

		<field
			name="show_cat_items"
			type="radio"
			class="switcher"
			label="COM_CONTACT_FIELD_SHOW_CAT_ITEMS_LABEL"
			default="1"
			>
			<option value="0">JHIDE</option>
			<option value="1">JSHOW</option>
		</field>

		<field
			name="show_cat_tags"
			type="radio"
			class="switcher"
			label="COM_CONTACT_FIELD_SHOW_CAT_TAGS_LABEL"
			default="1"
			>
			<option value="0">JHIDE</option>
			<option value="1">JSHOW</option>
		</field>
	</fieldset>

	<fieldset
		name="categories"
		label="JCATEGORIES"
		description="COM_CONTACT_FIELD_CONFIG_CATEGORIES_DESC"
		>

		<field
			name="show_base_description"
			type="radio"
			class="switcher"
			label="JGLOBAL_FIELD_SHOW_BASE_DESCRIPTION_LABEL"
			default="1"
			>
			<option value="0">JHIDE</option>
			<option value="1">JSHOW</option>
		</field>

		<field
			name="maxLevelcat"
			type="list"
			label="JGLOBAL_MAXIMUM_CATEGORY_LEVELS_LABEL"
			default="-1"
			>
			<option value="-1">JALL</option>
			<option value="0">JNONE</option>
			<option value="1">J1</option>
			<option value="2">J2</option>
			<option value="3">J3</option>
			<option value="4">J4</option>
			<option value="5">J5</option>
		</field>

		<field
			name="show_subcat_desc_cat"
			type="radio"
			class="switcher"
			label="JGLOBAL_SHOW_SUBCATEGORIES_DESCRIPTION_LABEL"
			default="1"
			showon="maxLevelcat:-1,1,2,3,4,5"
			>
			<option value="0">JHIDE</option>
			<option value="1">JSHOW</option>
		</field>

		<field
			name="show_empty_categories_cat"
			type="radio"
			class="switcher"
			label="JGLOBAL_SHOW_EMPTY_CATEGORIES_LABEL"
			default="0"
			showon="maxLevelcat:-1,1,2,3,4,5"
			>
			<option value="0">JHIDE</option>
			<option value="1">JSHOW</option>
		</field>

		<field
			name="show_cat_items_cat"
			type="radio"
			class="switcher"
			label="COM_CONTACT_FIELD_SHOW_CAT_ITEMS_LABEL"
			default="1"
			>
			<option value="0">JHIDE</option>
			<option value="1">JSHOW</option>
		</field>

	</fieldset>

	<fieldset
		name="contacts"
		label="JGLOBAL_LIST_LAYOUT_OPTIONS"
		description="COM_CONTACT_FIELD_CONFIG_TABLE_OF_CONTACTS_DESC"
		>

		<field
			name="filter_field"
			type="radio"
			class="switcher"
			label="JGLOBAL_FILTER_FIELD_LABEL"
			default="0"
			>
			<option value="0">JHIDE</option>
			<option value="1">JSHOW</option>
		</field>

		<field
			name="show_pagination_limit"
			type="radio"
			class="switcher"
			label="JGLOBAL_DISPLAY_SELECT_LABEL"
			default="0"
			>
			<option value="0">JHIDE</option>
			<option value="1">JSHOW</option>
		</field>

		<field
			name="show_headings"
			type="radio"
			class="switcher"
			label="JGLOBAL_SHOW_HEADINGS_LABEL"
			default="1"
			>
			<option value="0">JHIDE</option>
			<option value="1">JSHOW</option>
		</field>

		<field
			name="show_image_heading"
			type="radio"
			class="switcher"
			label="COM_CONTACT_FIELD_CONFIG_SHOW_IMAGE_LABEL"
			default="0"
			>
			<option value="0">JHIDE</option>
			<option value="1">JSHOW</option>
		</field>

		<field
			name="show_position_headings"
			type="radio"
			class="switcher"
			label="COM_CONTACT_FIELD_CONFIG_POSITION_LABEL"
			default="1"
			showon="show_headings:1"
			>
			<option value="0">JHIDE</option>
			<option value="1">JSHOW</option>
		</field>

		<field
			name="show_email_headings"
			type="radio"
			class="switcher"
			label="JGLOBAL_EMAIL"
			default="0"
			showon="show_headings:1"
			>
			<option value="0">JHIDE</option>
			<option value="1">JSHOW</option>
		</field>

		<field
			name="show_telephone_headings"
			type="radio"
			class="switcher"
			label="COM_CONTACT_FIELD_CONFIG_PHONE_LABEL"
			default="1"
			showon="show_headings:1"
			>
			<option value="0">JHIDE</option>
			<option value="1">JSHOW</option>
		</field>

		<field
			name="show_mobile_headings"
			type="radio"
			class="switcher"
			label="COM_CONTACT_FIELD_CONFIG_MOBILE_LABEL"
			default="0"
			showon="show_headings:1"
			>
			<option value="0">JHIDE</option>
			<option value="1">JSHOW</option>
		</field>

		<field
			name="show_fax_headings"
			type="radio"
			class="switcher"
			label="COM_CONTACT_FIELD_CONFIG_FAX_LABEL"
			default="0"
			showon="show_headings:1"
			>
			<option value="0">JHIDE</option>
			<option value="1">JSHOW</option>
		</field>

		<field
			name="show_suburb_headings"
			type="radio"
			class="switcher"
			label="COM_CONTACT_FIELD_CONFIG_SUBURB_LABEL"
			default="0"
			showon="show_headings:1"
			>
			<option value="0">JHIDE</option>
			<option value="1">JSHOW</option>
		</field>

		<field
			name="show_state_headings"
			type="radio"
			class="switcher"
			label="COM_CONTACT_FIELD_CONFIG_STATE_LABEL"
			default="0"
			showon="show_headings:1"
			>
			<option value="0">JHIDE</option>
			<option value="1">JSHOW</option>
		</field>

		<field
			name="show_country_headings"
			type="radio"
			class="switcher"
			label="COM_CONTACT_FIELD_CONFIG_COUNTRY_LABEL"
			default="0"
			showon="show_headings:1"
			>
			<option value="0">JHIDE</option>
			<option value="1">JSHOW</option>
		</field>

		<field
			name="show_pagination"
			type="list"
			label="JGLOBAL_PAGINATION_LABEL"
			default="2"
			>
			<option value="0">JHIDE</option>
			<option value="1">JSHOW</option>
			<option value="2">JGLOBAL_AUTO</option>
		</field>

		<field
			name="show_pagination_results"
			type="radio"
			class="switcher"
			label="JGLOBAL_PAGINATION_RESULTS_LABEL"
			default="1"
			showon="show_pagination:1,2"
			>
			<option value="0">JHIDE</option>
			<option value="1">JSHOW</option>
		</field>

		<field
			name="initial_sort"
			type="list"
			label="COM_CONTACT_FIELD_INITIAL_SORT_LABEL"
			default="ordering"
			validate="options"
			>
			<option value="name">COM_CONTACT_FIELD_VALUE_NAME</option>
			<option value="sortname">COM_CONTACT_FIELD_VALUE_SORT_NAME</option>
			<option value="ordering">COM_CONTACT_FIELD_VALUE_ORDERING</option>
		</field>

	</fieldset>

	<fieldset
		name="Contact_Form"
		label="COM_CONTACT_FIELD_CONFIG_CONTACT_FORM"
		description="COM_CONTACT_FIELD_CONFIG_INDIVIDUAL_CONTACT_DESC"
		>

		<field
			name="captcha"
			type="plugins"
			label="COM_CONTACT_FIELD_CAPTCHA_LABEL"
<<<<<<< HEAD
			default=""
=======
			description="COM_CONTACT_FIELD_CAPTCHA_DESC"
>>>>>>> ea0304a3
			folder="captcha"
			filter="cmd"
			useglobal="true"
			>
			<option value="0">JOPTION_DO_NOT_USE</option>
		</field>

		<field
			name="show_email_form"
			type="radio"
			class="switcher"
			label="COM_CONTACT_FIELD_EMAIL_SHOW_FORM_LABEL"
			default="1"
			>
			<option value="0">JHIDE</option>
			<option value="1">JSHOW</option>
		</field>

		<field
			name="show_email_copy"
			type="radio"
			class="switcher"
			label="COM_CONTACT_FIELD_EMAIL_EMAIL_COPY_LABEL"
			default="1"
			showon="show_email_form:1"
			>
			<option value="0">JHIDE</option>
			<option value="1">JSHOW</option>
		</field>

		<field
			name="banned_email"
			type="textarea"
			label="COM_CONTACT_FIELD_CONFIG_BANNED_EMAIL_LABEL"
			description="COM_CONTACT_FIELD_CONFIG_BANNED_EMAIL_DESC"
			default=""
			rows="3"
			cols="30"
			showon="show_email_form:1"
		/>

		<field
			name="banned_subject"
			type="textarea"
			label="COM_CONTACT_FIELD_CONFIG_BANNED_SUBJECT_LABEL"
			description="COM_CONTACT_FIELD_CONFIG_BANNED_SUBJECT_DESC"
			default=""
			rows="3"
			cols="30"
			showon="show_email_form:1"
		/>

		<field
			name="banned_text"
			type="textarea"
			label="COM_CONTACT_FIELD_CONFIG_BANNED_TEXT_LABEL"
			description="COM_CONTACT_FIELD_CONFIG_BANNED_TEXT_DESC"
			default=""
			rows="3"
			cols="30"
			showon="show_email_form:1"
		/>

		<field
			name="validate_session"
			type="radio"
			class="switcher"
			label="COM_CONTACT_FIELD_CONFIG_SESSION_CHECK_LABEL"
			default="1"
			showon="show_email_form:1"
			>
			<option value="0">JNO</option>
			<option value="1">JYES</option>
		</field>

		<field
			name="custom_reply"
			type="radio"
			class="switcher"
			label="COM_CONTACT_FIELD_CONFIG_CUSTOM_REPLY_LABEL"
			default="0"
			showon="show_email_form:1"
			>
			<option value="0">JNO</option>
			<option value="1">JYES</option>
		</field>

		<field
			name="redirect"
			type="text"
			label="COM_CONTACT_FIELD_CONFIG_REDIRECT_LABEL"
			default=""
			size="30"
			showon="show_email_form:1"
		/>
	</fieldset>

	<fieldset
		name="integration"
		label="JGLOBAL_INTEGRATION_LABEL"
		description="COM_CONTACT_CONFIG_INTEGRATION_SETTINGS_DESC"
		>

		<field
			name="show_feed_link"
			type="radio"
			class="switcher"
			label="JGLOBAL_SHOW_FEED_LINK_LABEL"
			default="1"
			>
			<option value="0">JHIDE</option>
			<option value="1">JSHOW</option>
		</field>

		<field
			name="sef_ids"
			type="radio"
			class="switcher"
			default="0"
			label="JGLOBAL_SEF_NOIDS_LABEL"
			filter="integer">
			<option value="0">JNO</option>
			<option value="1">JYES</option>
		</field>

		<field
			name="sef_advanced"
			type="radio"
			class="btn-group btn-group-yesno btn-group-reversed"
			default="0"
			label="JGLOBAL_SEF_ADVANCED_LABEL"
			filter="integer"
		>
			<option value="0">JGLOBAL_SEF_ADVANCED_LEGACY</option>
			<option value="1">JGLOBAL_SEF_ADVANCED_MODERN</option>
		</field>

		<field
			name="sef_ids"
			type="radio"
			label="JGLOBAL_SEF_NOIDS_LABEL"
			class="btn-group btn-group-yesno"
			default="0"
			showon="sef_advanced:1"
			filter="integer"
			>
			<option value="1">JYES</option>
			<option value="0">JNO</option>
		</field>

		<field
			name="custom_fields_enable"
			type="radio"
			class="switcher"
			label="JGLOBAL_CUSTOM_FIELDS_ENABLE_LABEL"
			default="1"
			>
			<option value="1">JYES</option>
			<option value="0">JNO</option>
		</field>

	</fieldset>

	<fieldset
		name="permissions"
		label="JCONFIG_PERMISSIONS_LABEL"
		description="JCONFIG_PERMISSIONS_DESC"
		>

		<field
			name="rules"
			type="rules"
			label="JCONFIG_PERMISSIONS_LABEL"
			validate="rules"
			filter="rules"
			component="com_contact"
			section="component"
		/>

	</fieldset>
</config><|MERGE_RESOLUTION|>--- conflicted
+++ resolved
@@ -252,7 +252,6 @@
 			name="image"
 			type="media"
 			label="COM_CONTACT_FIELD_PARAMS_IMAGE_LABEL"
-			description="COM_CONTACT_FIELD_PARAMS_IMAGE_DESC"
 			default=""
 			showon="show_image:1"
 		/>
@@ -269,17 +268,6 @@
 		</field>
 
 		<field
-<<<<<<< HEAD
-			name="image"
-			type="media"
-			label="COM_CONTACT_FIELD_PARAMS_IMAGE_LABEL"
-			default=""
-			showon="show_image:1"
-		/>
-
-		<field
-=======
->>>>>>> ea0304a3
 			name="allow_vcard"
 			type="radio"
 			class="switcher"
@@ -351,10 +339,6 @@
 			type="radio"
 			class="switcher"
 			label="COM_CONTACT_FIELD_SHOW_LINKS_LABEL"
-<<<<<<< HEAD
-=======
-			description="COM_CONTACT_FIELD_SHOW_LINKS_DESC"
->>>>>>> ea0304a3
 			default="1"
 			>
 			<option value="0">JHIDE</option>
@@ -852,11 +836,6 @@
 			name="captcha"
 			type="plugins"
 			label="COM_CONTACT_FIELD_CAPTCHA_LABEL"
-<<<<<<< HEAD
-			default=""
-=======
-			description="COM_CONTACT_FIELD_CAPTCHA_DESC"
->>>>>>> ea0304a3
 			folder="captcha"
 			filter="cmd"
 			useglobal="true"
