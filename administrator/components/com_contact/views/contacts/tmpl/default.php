--- conflicted
+++ resolved
@@ -94,7 +94,6 @@
 
 							$item->cat_link = JRoute::_('index.php?option=com_categories&extension=com_contact&task=edit&type=other&id=' . $item->catid);
 							?>
-<<<<<<< HEAD
 							<tr class="row<?php echo $i % 2; ?>" data-dragable-group="<?php echo $item->catid; ?>">
 								<td class="order nowrap text-center hidden-sm-down">
 									<?php
@@ -109,7 +108,7 @@
 									}
 									?>
 									<span class="sortable-handler<?php echo $iconClass; ?>">
-										<span class="icon-menu"></span>
+										<span class="icon-menu" aria-hidden="true"></span>
 									</span>
 									<?php if ($canChange && $saveOrder) : ?>
 										<input type="text" style="display:none" name="order[]" size="5"
@@ -158,37 +157,6 @@
 										<?php echo JHtml::_('contact.association', $item->id); ?>
 									<?php endif; ?>
 								</td>
-=======
-							<span class="sortable-handler<?php echo $iconClass; ?>">
-								<span class="icon-menu" aria-hidden="true"></span>
-							</span>
-							<?php if ($canChange && $saveOrder) : ?>
-								<input type="text" style="display:none" name="order[]" size="5"
-									value="<?php echo $item->ordering; ?>" class="width-20 text-area-order " />
-							<?php endif; ?>
-						</td>
-						<td class="center">
-							<?php echo JHtml::_('grid.id', $i, $item->id); ?>
-						</td>
-						<td class="center">
-							<div class="btn-group">
-								<?php echo JHtml::_('jgrid.published', $item->published, $i, 'contacts.', $canChange, 'cb', $item->publish_up, $item->publish_down); ?>
-								<?php echo JHtml::_('contact.featured', $item->featured, $i, $canChange); ?>
-								<?php // Create dropdown items and render the dropdown list.
-								if ($canChange)
-								{
-									JHtml::_('actionsdropdown.' . ((int) $item->published === 2 ? 'un' : '') . 'archive', 'cb' . $i, 'contacts');
-									JHtml::_('actionsdropdown.' . ((int) $item->published === -2 ? 'un' : '') . 'trash', 'cb' . $i, 'contacts');
-									echo JHtml::_('actionsdropdown.render', $this->escape($item->name));
-								}
-								?>
-							</div>
-						</td>
-						<td class="nowrap has-context">
-							<div class="pull-left">
-								<?php if ($item->checked_out) : ?>
-									<?php echo JHtml::_('jgrid.checkedout', $i, $item->editor, $item->checked_out_time, 'contacts.', $canCheckin); ?>
->>>>>>> 61f8c855
 								<?php endif; ?>
 								<td class="small hidden-sm-down text-center">
 									<?php echo JLayoutHelper::render('joomla.content.language', $item); ?>
