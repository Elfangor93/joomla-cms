--- conflicted
+++ resolved
@@ -387,7 +387,6 @@
 
 		<fieldset name="display" label="JGLOBAL_FIELDSET_DISPLAY_OPTIONS">
 
-<<<<<<< HEAD
 			<fieldset name="basic" label="JGLOBAL_FIELDSET_DISPLAY_OPTIONS">
 
 				<field
@@ -703,402 +702,6 @@
 					validate="url"
 				/>
 
-				<field
-					name="linkb_name"
-					type="text"
-					label="COM_CONTACT_FIELD_LINKB_NAME_LABEL"
-					size="30"
-				/>
-
-				<field
-					name="linkb"
-					type="url"
-					label="COM_CONTACT_FIELD_LINKB_LABEL"
-					size="30"
-					filter="url"
-					validate="url"
-				/>
-
-				<field
-					name="linkc_name"
-					type="text"
-					label="COM_CONTACT_FIELD_LINKC_NAME_LABEL"
-					size="30"
-				/>
-
-				<field
-					name="linkc"
-					type="url"
-					label="COM_CONTACT_FIELD_LINKC_LABEL"
-					size="30"
-					filter="url"
-					validate="url"
-				/>
-
-				<field
-					name="linkd_name"
-					type="text"
-					label="COM_CONTACT_FIELD_LINKD_NAME_LABEL"
-					size="30"
-				/>
-
-				<field
-					name="linkd"
-					type="url"
-					label="COM_CONTACT_FIELD_LINKD_LABEL"
-					size="30"
-					filter="url"
-					validate="url"
-				/>
-
-				<field
-					name="linke_name"
-					type="text"
-					label="COM_CONTACT_FIELD_LINKE_NAME_LABEL"
-					size="30"
-				/>
-
-				<field
-					name="linke"
-					type="url"
-					label="COM_CONTACT_FIELD_LINKE_LABEL"
-					size="30"
-					filter="url"
-					validate="url"
-				/>
-			</fieldset>
-=======
-			<field
-				name="show_contact_category"
-				type="list"
-				label="JGLOBAL_SHOW_CATEGORY_LABEL"
-				useglobal="true"
-				>
-				<option value="hide">JHIDE</option>
-				<option value="show_no_link">COM_CONTACT_FIELD_VALUE_NO_LINK</option>
-				<option value="show_with_link">COM_CONTACT_FIELD_VALUE_WITH_LINK</option>
-			</field>
-
-			<field
-				name="show_contact_list"
-				type="list"
-				label="COM_CONTACT_FIELD_CONTACT_SHOW_LIST_LABEL"
-				useglobal="true"
-				>
-				<option value="0">JHIDE</option>
-				<option value="1">JSHOW</option>
-			</field>
-
-			<field
-				name="show_tags"
-				type="list"
-				label="COM_CONTACT_FIELD_SHOW_TAGS_LABEL"
-				useglobal="true"
-				>
-				<option value="0">JHIDE</option>
-				<option value="1">JSHOW</option>
-			</field>
-
-			<field
-				name="show_info"
-				type="list"
-				label="COM_CONTACT_FIELD_SHOW_INFO_LABEL"
-				class="custom-select-color"
-				useglobal="true"
-				>
-				<option value="0">JHIDE</option>
-				<option value="1">JSHOW</option>
-			</field>
-
-			<field
-				name="show_name"
-				type="list"
-				label="COM_CONTACT_FIELD_PARAMS_NAME_LABEL"
-				useglobal="true"
-				showon="show_info:1"
-				>
-				<option value="0">JHIDE</option>
-				<option value="1">JSHOW</option>
-			</field>
-
-			<field
-				name="show_position"
-				type="list"
-				label="COM_CONTACT_FIELD_PARAMS_CONTACT_POSITION_LABEL"
-				useglobal="true"
-				showon="show_info:1"
-				>
-				<option value="0">JHIDE</option>
-				<option value="1">JSHOW</option>
-			</field>
-
-			<field
-				name="show_email"
-				type="list"
-				label="JGLOBAL_EMAIL"
-				useglobal="true"
-				showon="show_info:1"
-				>
-				<option value="0">JHIDE</option>
-				<option value="1">JSHOW</option>
-			</field>
-
-			<field
-				name="add_mailto_link"
-				type="list"
-				label="COM_CONTACT_FIELD_PARAMS_ADD_MAILTO_LINK_LABEL"
-				class="custom-select-color"
-				useglobal="true"
-				showon="show_info:1"
-				>
-				<option value="1">JYES</option>
-				<option value="0">JNO</option>
-			</field>
-
-			<field
-				name="show_street_address"
-				type="list"
-				label="COM_CONTACT_FIELD_PARAMS_STREET_ADDRESS_LABEL"
-				useglobal="true"
-				showon="show_info:1"
-				>
-				<option value="0">JHIDE</option>
-				<option value="1">JSHOW</option>
-			</field>
-
-			<field
-				name="show_suburb"
-				type="list"
-				label="COM_CONTACT_FIELD_PARAMS_TOWN-SUBURB_LABEL"
-				useglobal="true"
-				showon="show_info:1"
-				>
-				<option value="0">JHIDE</option>
-				<option value="1">JSHOW</option>
-			</field>
-
-			<field
-				name="show_state"
-				type="list"
-				label="COM_CONTACT_FIELD_PARAMS_STATE-COUNTY_LABEL"
-				useglobal="true"
-				showon="show_info:1"
-				>
-				<option value="0">JHIDE</option>
-				<option value="1">JSHOW</option>
-			</field>
-
-			<field
-				name="show_postcode"
-				type="list"
-				label="COM_CONTACT_FIELD_PARAMS_POST-ZIP_CODE_LABEL"
-				useglobal="true"
-				showon="show_info:1"
-				>
-				<option value="0">JHIDE</option>
-				<option value="1">JSHOW</option>
-			</field>
-
-			<field
-				name="show_country"
-				type="list"
-				label="COM_CONTACT_FIELD_PARAMS_COUNTRY_LABEL"
-				useglobal="true"
-				showon="show_info:1"
-				>
-				<option value="0">JHIDE</option>
-				<option value="1">JSHOW</option>
-			</field>
-
-			<field
-				name="show_telephone"
-				type="list"
-				label="COM_CONTACT_FIELD_PARAMS_TELEPHONE_LABEL"
-				useglobal="true"
-				showon="show_info:1"
-				>
-				<option value="0">JHIDE</option>
-				<option value="1">JSHOW</option>
-			</field>
-
-			<field
-				name="show_mobile"
-				type="list"
-				label="COM_CONTACT_FIELD_PARAMS_MOBILE_LABEL"
-				useglobal="true"
-				showon="show_info:1"
-				>
-				<option value="0">JHIDE</option>
-				<option value="1">JSHOW</option>
-			</field>
-
-			<field
-				name="show_fax"
-				type="list"
-				label="COM_CONTACT_FIELD_PARAMS_FAX_LABEL"
-				useglobal="true"
-				showon="show_info:1"
-				>
-				<option value="0">JHIDE</option>
-				<option value="1">JSHOW</option>
-			</field>
-
-			<field
-				name="show_webpage"
-				type="list"
-				label="COM_CONTACT_FIELD_PARAMS_WEBPAGE_LABEL"
-				useglobal="true"
-				showon="show_info:1"
-				>
-				<option value="0">JHIDE</option>
-				<option value="1">JSHOW</option>
-			</field>
-
-			<field
-				name="show_image"
-				type="list"
-				label="COM_CONTACT_FIELD_PARAMS_SHOW_IMAGE_LABEL"
-				class="custom-select-color"
-				useglobal="true"
-				showon="show_info:1"
-				>
-				<option value="0">JHIDE</option>
-				<option value="1">JSHOW</option>
-			</field>
-
-			<field
-				name="show_misc"
-				type="list"
-				label="COM_CONTACT_FIELD_PARAMS_MISC_INFO_LABEL"
-				class="custom-select-color"
-				useglobal="true"
-				>
-				<option value="0">JHIDE</option>
-				<option value="1">JSHOW</option>
-			</field>
-
-			<field
-				name="allow_vcard"
-				type="list"
-				label="COM_CONTACT_FIELD_PARAMS_VCARD_LABEL"
-				useglobal="true"
-				>
-				<option value="0">JHIDE</option>
-				<option value="1">JSHOW</option>
-			</field>
-
-			<field
-				name="show_articles"
-				type="list"
-				label="COM_CONTACT_FIELD_ARTICLES_SHOW_LABEL"
-				useglobal="true"
-				>
-				<option value="0">JHIDE</option>
-				<option value="1">JSHOW</option>
-			</field>
-
-			<field
-				name="articles_display_num"
-				type="list"
-				label="COM_CONTACT_FIELD_ARTICLES_DISPLAY_NUM_LABEL"
-				default=""
-				useglobal="true"
-				>
-				<option value="5">J5</option>
-				<option value="10">J10</option>
-				<option value="15">J15</option>
-				<option value="20">J20</option>
-				<option value="25">J25</option>
-				<option value="30">J30</option>
-				<option value="50">J50</option>
-				<option value="75">J75</option>
-				<option value="100">J100</option>
-				<option value="150">J150</option>
-				<option value="200">J200</option>
-				<option value="250">J250</option>
-				<option value="300">J300</option>
-				<option value="0">JALL</option>
-			</field>
-
-			<field
-				name="show_profile"
-				type="list"
-				label="COM_CONTACT_FIELD_PROFILE_SHOW_LABEL"
-				useglobal="true"
-				>
-				<option value="0">JHIDE</option>
-				<option value="1">JSHOW</option>
-			</field>
-
-			<field
-				name="show_user_custom_fields"
-				type="fieldgroups"
-				label="COM_CONTACT_FIELD_USER_CUSTOM_FIELDS_SHOW_LABEL"
-				multiple="true"
-				context="com_users.user"
-				addfieldprefix="Joomla\Component\Fields\Administrator\Field"
-				>
-				<option value="-1">JALL</option>
-			</field>
-
-			<field
-				name="show_links"
-				type="list"
-				label="COM_CONTACT_FIELD_SHOW_LINKS_LABEL"
-				useglobal="true"
-				>
-				<option value="0">JHIDE</option>
-				<option value="1">JSHOW</option>
-			</field>
-
-			<field
-				name="linka_name"
-				type="text"
-				label="COM_CONTACT_FIELD_LINKA_NAME_LABEL"
-				size="30"
-			/>
-
-			<field
-				name="linka"
-				type="url"
-				label="COM_CONTACT_FIELD_LINKA_LABEL"
-				size="30"
-				filter="url"
-				validate="url"
-			/>
-
-			<field
-				name="linkb_name"
-				type="text"
-				label="COM_CONTACT_FIELD_LINKB_NAME_LABEL"
-				size="30"
-			/>
-
-			<field
-				name="linkb"
-				type="url"
-				label="COM_CONTACT_FIELD_LINKB_LABEL"
-				size="30"
-				filter="url"
-				validate="url"
-			/>
-
-			<field
-				name="linkc_name"
-				type="text"
-				label="COM_CONTACT_FIELD_LINKC_NAME_LABEL"
-				size="30"
-			/>
-
-			<field
-				name="linkc"
-				type="url"
-				label="COM_CONTACT_FIELD_LINKC_LABEL"
-				size="30"
-				filter="url"
-				validate="url"
-			/>
-
 			<field
 				name="linkd_name"
 				type="text"
@@ -1106,41 +709,63 @@
 				size="30"
 			/>
 
-			<field
-				name="linkd"
-				type="url"
-				label="COM_CONTACT_FIELD_LINKD_LABEL"
-				size="30"
-				filter="url"
-				validate="url"
-			/>
-
-			<field
-				name="linke_name"
-				type="text"
-				label="COM_CONTACT_FIELD_LINKE_NAME_LABEL"
-				size="30"
-			/>
-
-			<field
-				name="linke"
-				type="url"
-				label="COM_CONTACT_FIELD_LINKE_LABEL"
-				size="30"
-				filter="url"
-				validate="url"
-			/>
-
-			<field
-				name="contact_layout"
-				type="componentlayout"
-				label="JFIELD_ALT_LAYOUT_LABEL"
-				class="custom-select"
-				extension="com_contact"
-				view="contact"
-				useglobal="true"
-			/>
->>>>>>> 2f2b0006
+				<field
+					name="linkb"
+					type="url"
+					label="COM_CONTACT_FIELD_LINKB_LABEL"
+					size="30"
+					filter="url"
+					validate="url"
+				/>
+
+				<field
+					name="linkc_name"
+					type="text"
+					label="COM_CONTACT_FIELD_LINKC_NAME_LABEL"
+					size="30"
+				/>
+
+				<field
+					name="linkc"
+					type="url"
+					label="COM_CONTACT_FIELD_LINKC_LABEL"
+					size="30"
+					filter="url"
+					validate="url"
+				/>
+
+				<field
+					name="linkd_name"
+					type="text"
+					label="COM_CONTACT_FIELD_LINKD_NAME_LABEL"
+					size="30"
+				/>
+
+				<field
+					name="linkd"
+					type="url"
+					label="COM_CONTACT_FIELD_LINKD_LABEL"
+					size="30"
+					filter="url"
+					validate="url"
+				/>
+
+				<field
+					name="linke_name"
+					type="text"
+					label="COM_CONTACT_FIELD_LINKE_NAME_LABEL"
+					size="30"
+				/>
+
+				<field
+					name="linke"
+					type="url"
+					label="COM_CONTACT_FIELD_LINKE_LABEL"
+					size="30"
+					filter="url"
+					validate="url"
+				/>
+			</fieldset>
 		</fieldset>
 
 		<fieldset name="email" label="COM_CONTACT_FIELDSET_CONTACT_LABEL">
