--- conflicted
+++ resolved
@@ -16,14 +16,7 @@
 		<field
 			name="category_id"
 			type="category"
-<<<<<<< HEAD
-			label="JOPTION_FILTER_CATEGORY"
-			description="JOPTION_FILTER_CATEGORY_DESC"
 			extension="com_contact"
-=======
-			extension="com_contact"
-			onchange="this.form.submit();"
->>>>>>> 8d975664
 			published="0,1,2"
 			onchange="this.form.submit();"
 			>
@@ -47,11 +40,6 @@
 		<field
 			name="tag"
 			type="tag"
-<<<<<<< HEAD
-			label="JOPTION_FILTER_TAG"
-			description="JOPTION_FILTER_TAG_DESC"
-=======
->>>>>>> 8d975664
 			mode="nested"
 			onchange="this.form.submit();"
 			>
@@ -90,11 +78,6 @@
 		<field
 			name="limit"
 			type="limitbox"
-<<<<<<< HEAD
-			label="COM_CONTACT_LIST_LIMIT"
-			description="COM_CONTACT_LIST_LIMIT_DESC"
-=======
->>>>>>> 8d975664
 			class="input-mini"
 			default="25"
 			onchange="this.form.submit();"
