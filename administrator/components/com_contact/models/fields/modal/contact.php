--- conflicted
+++ resolved
@@ -49,11 +49,7 @@
 
 		// Add the modal field script to the document head.
 		JHtml::_('jquery.framework');
-<<<<<<< HEAD
-		JHtml::_('script', 'system/fields/modal-fields.min.js', false, true);
-=======
-		JHtml::_('script', 'system/modal-fields.js', array('version' => 'auto', 'relative' => true));
->>>>>>> 05d5fb34
+		JHtml::_('script', 'system/fields/modal-fields.min.js', array('version' => 'auto', 'relative' => true));
 
 		// Script to proxy the select modal function to the modal-fields.js file.
 		if ($allowSelect)
@@ -198,8 +194,8 @@
 					'url'         => $urlSelect,
 					'height'      => '400px',
 					'width'       => '800px',
-					'bodyHeight'  => '70',
-					'modalWidth'  => '80',
+					'bodyHeight'  => 70,
+					'modalWidth'  => 80,
 					'footer'      => '<a role="button" class="btn btn-secondary" data-dismiss="modal" aria-hidden="true">' . JText::_("JLIB_HTML_BEHAVIOR_CLOSE") . '</a>',
 				)
 			);
@@ -219,8 +215,8 @@
 					'url'         => $urlNew,
 					'height'      => '400px',
 					'width'       => '800px',
-					'bodyHeight'  => '70',
-					'modalWidth'  => '80',
+					'bodyHeight'  => 70,
+					'modalWidth'  => 80,
 					'footer'      => '<a role="button" class="btn btn-secondary" aria-hidden="true"'
 							. ' onclick="window.processModalEdit(this, \''
 							. $this->id . '\', \'add\', \'contact\', \'cancel\', \'contact-form\', \'jform_id\', \'jform_name\'); return false;">'
@@ -251,8 +247,8 @@
 					'url'         => $urlEdit,
 					'height'      => '400px',
 					'width'       => '800px',
-					'bodyHeight'  => '70',
-					'modalWidth'  => '80',
+					'bodyHeight'  => 70,
+					'modalWidth'  => 80,
 					'footer'      => '<a role="button" class="btn btn-secondary" aria-hidden="true"'
 							. ' onclick="window.processModalEdit(this, \'' . $this->id
 							. '\', \'edit\', \'contact\', \'cancel\', \'contact-form\', \'jform_id\', \'jform_name\'); return false;">'
