--- conflicted
+++ resolved
@@ -94,7 +94,6 @@
 									echo $lang->hasKey($key) ? Text::_($key) : $item->t_title;
 									?>
 								</td>
-<<<<<<< HEAD
 								<td class="small d-none d-md-table-cell text-center">
 									<?php echo HTMLHelper::_('date', $item->indexdate, Text::_('DATE_FORMAT_LC4')); ?>
 								</td>
@@ -102,9 +101,8 @@
 									<td class="small d-none d-md-table-cell text-center">
 										<?php echo LayoutHelper::render('joomla.content.language', $item); ?>
 									</td>
-=======
-							<?php endif; ?>
-							<td class="text-center d-none d-md-table-cell text-center">
+								<?php endif; ?>
+								<td class="text-center d-none d-md-table-cell text-center">
 								<?php if ((int) $item->publish_start_date or (int) $item->publish_end_date or (int) $item->start_date or (int) $item->end_date) : ?>
 									<span tabindex="0">
 										<span class="icon-calendar" aria-hidden="true"></span>
@@ -113,13 +111,7 @@
 									<div role="tooltip" id="tip<?php echo $i; ?>">
 										<?php echo Text::sprintf('COM_FINDER_INDEX_DATE_INFO', $item->publish_start_date, $item->publish_end_date, $item->start_date, $item->end_date); ?>
 									</div>
->>>>>>> 721d0f6c
 								<?php endif; ?>
-								<td class="text-center d-none d-md-table-cell text-center">
-									<?php if ((int) $item->publish_start_date or (int) $item->publish_end_date or (int) $item->start_date or (int) $item->end_date) : ?>
-										<span class="icon-calendar pop hasPopover" aria-hidden="true" data-placement="left" title="<?php echo Text::_('COM_FINDER_INDEX_DATE_INFO_TITLE'); ?>" data-content="<?php echo Text::sprintf('COM_FINDER_INDEX_DATE_INFO', $item->publish_start_date, $item->publish_end_date, $item->start_date, $item->end_date); ?>"></span>
-										<span class="sr-only"><?php echo Text::sprintf('COM_FINDER_INDEX_DATE_INFO', $item->publish_start_date, $item->publish_end_date, $item->start_date, $item->end_date); ?></span>
-									<?php endif; ?>
 								</td>
 								<td class="small break-word d-none d-md-table-cell">
 									<?php echo (strlen($item->url) > 80) ? substr($item->url, 0, 70) . '...' : $item->url; ?>
