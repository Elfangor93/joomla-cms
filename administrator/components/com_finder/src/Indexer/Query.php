--- conflicted
+++ resolved
@@ -320,11 +320,7 @@
         }
 
         // Get the filters in the request.
-<<<<<<< HEAD
-        $t = Factory::getApplication()->getInput()->request->get('t', array(), 'array');
-=======
-        $t = Factory::getApplication()->input->request->get('t', [], 'array');
->>>>>>> 4c918795
+        $t = Factory::getApplication()->getInput()->request->get('t', [], 'array');
 
         // Add the dynamic taxonomy filters if present.
         if ((bool) $this->filters) {
