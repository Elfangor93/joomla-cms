--- conflicted
+++ resolved
@@ -483,8 +483,8 @@
 	/**
 	 * Method to add a set of tokens to the database.
 	 *
-	 * @param   FinderIndexerToken[]  $tokens   An array or single FinderIndexerToken object.
-	 * @param   mixed                 $context  The context of the tokens. See context constants. [optional]
+	 * @param   FinderIndexerToken[]|FinderIndexerToken  $tokens   An array or single FinderIndexerToken object.
+	 * @param   mixed                                    $context  The context of the tokens. See context constants. [optional]
 	 *
 	 * @return  integer  The number of tokens inserted into the database.
 	 *
@@ -530,24 +530,12 @@
 					. $db->quote($token->stem) . ', '
 					. (int) $token->common . ', '
 					. (int) $token->phrase . ', '
-<<<<<<< HEAD
 					. $db->quote($token->weight) . ', '
-=======
-					. $db->escape((float) $token->weight) . ', '
->>>>>>> 2b5d12ae
 					. (int) $context . ', '
 					. $db->quote($token->language)
 				);
-				++$values;
+				$values++;
 			}
-<<<<<<< HEAD
-
-			if ($query->values)
-			{
-				$db->setQuery($query)->execute();
-			}
-=======
->>>>>>> 2b5d12ae
 		}
 		else
 		{
@@ -560,9 +548,13 @@
 				. (int) $context . ', '
 				. $db->quote($tokens->language)
 			);
-			++$values;
-		}
-		$db->setQuery($query)->execute();
+			$values++;
+		}
+
+		if ($query->values)
+		{
+			$db->setQuery($query)->execute();
+		}
 
 		return $values;
 	}
