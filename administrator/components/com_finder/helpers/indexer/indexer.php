--- conflicted
+++ resolved
@@ -520,48 +520,37 @@
 
 			foreach ($chunks as $chunkTokens)
 			{
-<<<<<<< HEAD
-				if ($filterCommon && $token->common)
-				{
-					continue;
-				}
-
-				if ($filterNumeric && $token->numeric)
-				{
-					continue;
-				}
-
-				$query->values(
-					$db->quote($token->term) . ', '
-					. $db->quote($token->stem) . ', '
-					. (int) $token->common . ', '
-					. (int) $token->phrase . ', '
-					. $db->quote($token->weight) . ', '
-					. (int) $context . ', '
-					. $db->quote($token->language)
-				);
-				$values++;
-=======
-				// Cloning a new query template is twice as fast as calling the clear function
 				$query = clone $this->addTokensToDbQueryTemplate;
 
 				// Iterate through the tokens to create SQL value sets.
 				foreach ($chunkTokens as $token)
 				{
+					if ($filterCommon && $token->common)
+					{
+						continue;
+					}
+
+					if ($filterNumeric && $token->numeric)
+					{
+						continue;
+					}
+
 					$query->values(
 						$db->quote($token->term) . ', '
 						. $db->quote($token->stem) . ', '
 						. (int) $token->common . ', '
 						. (int) $token->phrase . ', '
-						. $db->escape((float) $token->weight) . ', '
+						. $db->quote($token->weight) . ', '
 						. (int) $context . ', '
 						. $db->quote($token->language)
 					);
-					++$values;
+					$values++;
 				}
 
-				$db->setQuery($query)->execute();
->>>>>>> bb0c00c0
+				if ($query->values)
+				{
+					$db->setQuery($query)->execute();
+				}
 			}
 		}
 		else
@@ -577,17 +566,12 @@
 				. (int) $context . ', '
 				. $db->quote($tokens->language)
 			);
-<<<<<<< HEAD
 			$values++;
-		}
-
-		if ($query->values)
-		{
-=======
-			++$values;
-
->>>>>>> bb0c00c0
-			$db->setQuery($query)->execute();
+
+			if ($query->values)
+			{
+				$db->setQuery($query)->execute();
+			}
 		}
 
 		return $values;
