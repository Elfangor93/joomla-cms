--- conflicted
+++ resolved
@@ -995,7 +995,8 @@
 				{
 					// Tokenize the current term.
 					$token = FinderIndexerHelper::tokenize($terms[$i], $lang, true);
-<<<<<<< HEAD
+
+					// Todo: The previous function call may return an array, which seems not to be handled by the next one, which expects an object
 					$token = $this->getTokenData(array_shift($token));
 
 					if ($params->get('filter_commonwords', 0) && $token->common)
@@ -1007,11 +1008,6 @@
 					{
 						continue;
 					}
-=======
-
-					// Todo: The previous function call may return an array, which seems not to be handled by the next one, which expects an object
-					$token = $this->getTokenData($token);
->>>>>>> 2b5d12ae
 
 					// Set the required flag.
 					$token->required = true;
@@ -1133,12 +1129,12 @@
 				$other = FinderIndexerHelper::tokenize($terms[$i + 1], $lang, true);
 				$other = $this->getTokenData(array_shift($other));
 
-				if ($params->get('filter_commonwords', 0) && $token->common)
+				if ($params->get('filter_commonwords', 0) && $other->common)
 				{
 					continue;
 				}
 
-				if ($params->get('filter_numeric', 0) && $token->numeric)
+				if ($params->get('filter_numeric', 0) && $other->numeric)
 				{
 					continue;
 				}
@@ -1180,12 +1176,12 @@
 				$other = FinderIndexerHelper::tokenize($terms[$i + 1], $lang, true);
 				$other = $this->getTokenData(array_shift($other));
 
-				if ($params->get('filter_commonwords', 0) && $token->common)
+				if ($params->get('filter_commonwords', 0) && $other->common)
 				{
 					continue;
 				}
 
-				if ($params->get('filter_numeric', 0) && $token->numeric)
+				if ($params->get('filter_numeric', 0) && $other->numeric)
 				{
 					continue;
 				}
