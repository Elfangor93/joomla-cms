<?php
/**
 * @package     Joomla.Administrator
 * @subpackage  com_finder
 *
 * @copyright   Copyright (C) 2005 - 2018 Open Source Matters, Inc. All rights reserved.
 * @license     GNU General Public License version 2 or later; see LICENSE.txt
 */

defined('_JEXEC') or die;

use Joomla\CMS\Component\ComponentHelper;
use Joomla\CMS\Language\Multilanguage;
use Joomla\Registry\Registry;
use Joomla\String\StringHelper;

JLoader::register('FinderIndexerLanguage', __DIR__ . '/language.php');
JLoader::register('FinderIndexerParser', __DIR__ . '/parser.php');
JLoader::register('FinderIndexerToken', __DIR__ . '/token.php');

/**
 * Helper class for the Finder indexer package.
 *
 * @since  2.5
 */
class FinderIndexerHelper
{
	/**
	 * Method to parse input into plain text.
	 *
	 * @param   string  $input   The raw input.
	 * @param   string  $format  The format of the input. [optional]
	 *
	 * @return  string  The parsed input.
	 *
	 * @since   2.5
	 * @throws  Exception on invalid parser.
	 */
	public static function parse($input, $format = 'html')
	{
		// Get a parser for the specified format and parse the input.
		return FinderIndexerParser::getInstance($format)->parse($input);
	}

	/**
	 * Method to tokenize a text string.
	 *
	 * @param   string   $input   The input to tokenize.
	 * @param   string   $lang    The language of the input.
	 * @param   boolean  $phrase  Flag to indicate whether input could be a phrase. [optional]
	 *
	 * @return  array|FinderIndexerToken  An array of FinderIndexerToken objects or a single FinderIndexerToken object.
	 *
	 * @since   2.5
	 */
	public static function tokenize($input, $lang, $phrase = false)
	{
		static $cache, $tuplecount;
		static $multilingual;
		static $defaultLanguage;

		$store = md5($input . '::' . $lang . '::' . $phrase);

		// Check if the string has been tokenized already.
		if (isset($cache[$store]))
		{
			return $cache[$store];
		}

		if (!$tuplecount)
		{
<<<<<<< HEAD
			$params = ComponentHelper::getParams('com_finder');
			$tuplecount = $params->get('tuplecount', 1);
		}

		if (is_null($multilingual))
		{
			$multilingual = Multilanguage::isEnabled();
			$config = ComponentHelper::getParams('com_finder');
=======
			// Iterate through the terms and test if they contain Chinese.
			for ($i = 0, $n = count($terms); $i < $n; $i++)
			{
				$charMatches = array();
				$charCount   = preg_match_all('#[\p{Han}]#mui', $terms[$i], $charMatches);

				// Split apart any groups of Chinese characters.
				for ($j = 0; $j < $charCount; $j++)
				{
					$tSplit = StringHelper::str_ireplace($charMatches[0][$j], '', $terms[$i], false);

					if ((bool) $tSplit)
					{
						$terms[$i] = $tSplit;
					}
					else
					{
						unset($terms[$i]);
					}
>>>>>>> 2b5d12ae

			if ($config->get('language_default', '') == '')
			{
				$defaultLang = '*';
			}
			elseif ($config->get('language_default', '') == '-1')
			{
				$defaultLang = self::getDefaultLanguage();
			}
			else
			{
				$defaultLang = $config->get('language_default');
			}

			/*
			 * The default language always has the language code '*'.
			 * In order to not overwrite the language code of the language
			 * object that we are using, we are cloning it here.
			 */
			$obj = FinderIndexerLanguage::getInstance($defaultLang);
			$defaultLanguage = clone $obj;
			$defaultLanguage->language = '*';
		}

		if (!$multilingual || $lang == '*')
		{
			$language = $defaultLanguage;
		}
		else
		{
			$language = FinderIndexerLanguage::getInstance($lang);
		}

		$tokens = array();
		$terms = $language->tokenise($input);
		$terms = array_filter($terms);

		/*
		 * If we have to handle the input as a phrase, that means we don't
		 * tokenize the individual terms and we do not create the two and three
		 * term combinations. The phrase must contain more than one word!
		 */
		if ($phrase === true && count($terms) > 1)
		{
			// Create tokens from the phrase.
			$tokens[] = new FinderIndexerToken($terms, $language->language, $language->spacer);
		}
		else
		{
			// Create tokens from the terms.
			for ($i = 0, $n = count($terms); $i < $n; $i++)
			{
				$tokens[] = new FinderIndexerToken($terms[$i], $language->language);
			}

			// Create multi-word phrase tokens from the individual words.
			if ($tuplecount > 1)
			{
				for ($i = 0, $n = count($tokens); $i < $n; $i++)
				{
<<<<<<< HEAD
					$temp = array($tokens[$i]->term);
=======
					// Tokenize the two word phrase.
					$token          = new FinderIndexerToken(
						array(
							$tokens[$i]->term,
							$tokens[$i2]->term
						), $lang, $lang === 'zh' ? '' : ' '
					);
					$token->derived = true;
>>>>>>> 2b5d12ae

					// Create tokens for 2 to $tuplecount length phrases
					for ($j = 1; $j < $tuplecount; $j++)
					{
						if ($i + $j >= $n || !isset($tokens[$i + $j]))
						{
							break;
						}

<<<<<<< HEAD
						$temp[] = $tokens[$i + $j]->term;
						$token = new FinderIndexerToken($temp, $language->language, $language->spacer);
						$token->derived = true;
=======
				// Create the three word phrase.
				if ($i3 < $n && isset($tokens[$i3]))
				{
					// Tokenize the three word phrase.
					$token          = new FinderIndexerToken(
						array(
							$tokens[$i]->term,
							$tokens[$i2]->term,
							$tokens[$i3]->term
						), $lang, $lang === 'zh' ? '' : ' '
					);
					$token->derived = true;
>>>>>>> 2b5d12ae

						// Add the token to the stack.
						$tokens[] = $token;
					}
				}
			}
		}

		$cache[$store] = $tokens;

		return $cache[$store];
	}

	/**
	 * Method to get the base word of a token.
	 *
	 * @param   string  $token  The token to stem.
	 * @param   string  $lang   The language of the token.
	 *
	 * @return  string  The root token.
	 *
	 * @since   2.5
	 */
	public static function stem($token, $lang)
	{
		static $multilingual;
		static $defaultStemmer;

		if (is_null($multilingual))
		{
			$multilingual = Multilanguage::isEnabled();
			$config = ComponentHelper::getParams('com_finder');

			if ($config->get('language_default', '') == '')
			{
				$defaultStemmer = FinderIndexerLanguage::getInstance('*');
			}
			elseif ($config->get('language_default', '') == '-1')
			{
				$defaultStemmer = FinderIndexerLanguage::getInstance(self::getDefaultLanguage());
			}
			else
			{
				$defaultStemmer = FinderIndexerLanguage::getInstance($config->get('language_default'));
			}
		}

		if (!$multilingual || $lang == '*')
		{
			$language = $defaultStemmer;
		}
		else
		{
			$language = FinderIndexerLanguage::getInstance($lang);
		}

		return $language->stem($token);
	}

	/**
	 * Method to add a content type to the database.
	 *
	 * @param   string  $title  The type of content. For example: PDF
	 * @param   string  $mime   The mime type of the content. For example: PDF [optional]
	 *
	 * @return  integer  The id of the content type.
	 *
	 * @since   2.5
	 * @throws  Exception on database error.
	 */
	public static function addContentType($title, $mime = null)
	{
		static $types;

		$db    = JFactory::getDbo();
		$query = $db->getQuery(true);

		// Check if the types are loaded.
		if (empty($types))
		{
			// Build the query to get the types.
			$query->select('*')
				->from($db->quoteName('#__finder_types'));

			// Get the types.
			$db->setQuery($query);
			$types = $db->loadObjectList('title');
		}

		// Check if the type already exists.
		if (isset($types[$title]))
		{
			return (int) $types[$title]->id;
		}

		// Add the type.
		$query->clear()
			->insert($db->quoteName('#__finder_types'))
			->columns(array($db->quoteName('title'), $db->quoteName('mime')))
			->values($db->quote($title) . ', ' . $db->quote($mime));
		$db->setQuery($query);
		$db->execute();

		// Return the new id.
		return (int) $db->insertid();
	}

	/**
	 * Method to check if a token is common in a language.
	 *
	 * @param   string  $token  The token to test.
	 * @param   string  $lang   The language to reference.
	 *
	 * @return  boolean  True if common, false otherwise.
	 *
	 * @since   2.5
	 */
	public static function isCommon($token, $lang)
	{
		static $data, $default, $multilingual;

		if (is_null($multilingual))
		{
			$multilingual = Multilanguage::isEnabled();
			$config = ComponentHelper::getParams('com_finder');

			if ($config->get('language_default', '') == '')
			{
				$default = '*';
			}
			elseif ($config->get('language_default', '') == '-1')
			{
				$default = self::getPrimaryLanguage(self::getDefaultLanguage());
			}
			else
			{
				$default = self::getPrimaryLanguage($config->get('language_default'));
			}
		}

		if (!$multilingual || $lang == '*')
		{
			$lang = $default;
		}

		// Load the common tokens for the language if necessary.
		if (!isset($data[$lang]))
		{
			$data[$lang] = self::getCommonWords($lang);
		}

		// Check if the token is in the common array.
		return in_array($token, $data[$lang], true);
	}

	/**
	 * Method to get an array of common terms for a language.
	 *
	 * @param   string  $lang  The language to use.
	 *
	 * @return  array  Array of common terms.
	 *
	 * @since   2.5
	 * @throws  Exception on database error.
	 */
	public static function getCommonWords($lang)
	{
		$db = JFactory::getDbo();

		// Create the query to load all the common terms for the language.
		$query = $db->getQuery(true)
			->select($db->quoteName('term'))
			->from($db->quoteName('#__finder_terms_common'))
			->where($db->quoteName('language') . ' = ' . $db->quote($lang));

		// Load all of the common terms for the language.
		$db->setQuery($query);

		return $db->loadColumn();
	}

	/**
	 * Method to get the default language for the site.
	 *
	 * @return  string  The default language string.
	 *
	 * @since   2.5
	 */
	public static function getDefaultLanguage()
	{
		static $lang;

		// We need to go to com_languages to get the site default language, it's the best we can guess.
		if (empty($lang))
		{
			$lang = ComponentHelper::getParams('com_languages')->get('site', 'en-GB');
		}

		return $lang;
	}

	/**
	 * Method to parse a language/locale key and return a simple language string.
	 *
	 * @param   string  $lang  The language/locale key. For example: en-GB
	 *
	 * @return  string  The simple language string. For example: en
	 *
	 * @since   2.5
	 */
	public static function getPrimaryLanguage($lang)
	{
		static $data;

		// Only parse the identifier if necessary.
		if (!isset($data[$lang]))
		{
			if (is_callable(array('Locale', 'getPrimaryLanguage')))
			{
				// Get the language key using the Locale package.
				$data[$lang] = Locale::getPrimaryLanguage($lang);
			}
			else
			{
				// Get the language key using string position.
				$data[$lang] = StringHelper::substr($lang, 0, StringHelper::strpos($lang, '-'));
			}
		}

		return $data[$lang];
	}

	/**
<<<<<<< HEAD
=======
	 * Method to get the path (SEF route) for a content item.
	 *
	 * @param   string  $url  The non-SEF route to the content item.
	 *
	 * @return  string  The path for the content item.
	 *
	 * @since   2.5
	 */
	public static function getContentPath($url)
	{
		static $router;

		// Only get the router once.
		if (!($router instanceof JRouter))
		{
			// Get and configure the site router.
			$config = JFactory::getConfig();
			$router = JRouter::getInstance('site');
			$router->setMode($config->get('sef', 1));
		}

		// Build the relative route.
		$uri   = $router->build($url);
		$route = $uri->toString(array('path', 'query', 'fragment'));
		$route = str_replace(JUri::base(true) . '/', '', $route);

		return $route;
	}

	/**
>>>>>>> 2b5d12ae
	 * Method to get extra data for a content before being indexed. This is how
	 * we add Comments, Tags, Labels, etc. that should be available to Finder.
	 *
	 * @param   FinderIndexerResult  $item  The item to index as a FinderIndexerResult object.
	 *
	 * @return  boolean  True on success, false on failure.
	 *
	 * @since   2.5
	 * @throws  Exception on database error.
	 */
	public static function getContentExtras(FinderIndexerResult $item)
	{
		// Load the finder plugin group.
		JPluginHelper::importPlugin('finder');

		JFactory::getApplication()->triggerEvent('onPrepareFinderContent', array(&$item));

		return true;
	}

	/**
	 * Method to process content text using the onContentPrepare event trigger.
	 *
	 * @param   string               $text    The content to process.
	 * @param   Registry             $params  The parameters object. [optional]
	 * @param   FinderIndexerResult  $item    The item which get prepared. [optional]
	 *
	 * @return  string  The processed content.
	 *
	 * @since   2.5
	 */
	public static function prepareContent($text, $params = null, FinderIndexerResult $item = null)
	{
		static $loaded;

		// Load the content plugins if necessary.
		if (empty($loaded))
		{
			JPluginHelper::importPlugin('content');
			$loaded = true;
		}

		// Instantiate the parameter object if necessary.
		if (!($params instanceof Registry))
		{
			$registry = new Registry($params);
			$params = $registry;
		}

		// Create a mock content object.
		$content       = JTable::getInstance('Content');
		$content->text = $text;

		if ($item)
		{
			$content->bind((array) $item);
			$content->bind($item->getElements());
		}

		if ($item && !empty($item->context))
		{
			$content->context = $item->context;
		}

		// Fire the onContentPrepare event.
		JFactory::getApplication()->triggerEvent('onContentPrepare', array('com_finder.indexer', &$content, &$params, 0));

		return $content->text;
	}
}<|MERGE_RESOLUTION|>--- conflicted
+++ resolved
@@ -69,7 +69,6 @@
 
 		if (!$tuplecount)
 		{
-<<<<<<< HEAD
 			$params = ComponentHelper::getParams('com_finder');
 			$tuplecount = $params->get('tuplecount', 1);
 		}
@@ -78,27 +77,6 @@
 		{
 			$multilingual = Multilanguage::isEnabled();
 			$config = ComponentHelper::getParams('com_finder');
-=======
-			// Iterate through the terms and test if they contain Chinese.
-			for ($i = 0, $n = count($terms); $i < $n; $i++)
-			{
-				$charMatches = array();
-				$charCount   = preg_match_all('#[\p{Han}]#mui', $terms[$i], $charMatches);
-
-				// Split apart any groups of Chinese characters.
-				for ($j = 0; $j < $charCount; $j++)
-				{
-					$tSplit = StringHelper::str_ireplace($charMatches[0][$j], '', $terms[$i], false);
-
-					if ((bool) $tSplit)
-					{
-						$terms[$i] = $tSplit;
-					}
-					else
-					{
-						unset($terms[$i]);
-					}
->>>>>>> 2b5d12ae
 
 			if ($config->get('language_default', '') == '')
 			{
@@ -159,18 +137,7 @@
 			{
 				for ($i = 0, $n = count($tokens); $i < $n; $i++)
 				{
-<<<<<<< HEAD
 					$temp = array($tokens[$i]->term);
-=======
-					// Tokenize the two word phrase.
-					$token          = new FinderIndexerToken(
-						array(
-							$tokens[$i]->term,
-							$tokens[$i2]->term
-						), $lang, $lang === 'zh' ? '' : ' '
-					);
-					$token->derived = true;
->>>>>>> 2b5d12ae
 
 					// Create tokens for 2 to $tuplecount length phrases
 					for ($j = 1; $j < $tuplecount; $j++)
@@ -180,24 +147,9 @@
 							break;
 						}
 
-<<<<<<< HEAD
 						$temp[] = $tokens[$i + $j]->term;
 						$token = new FinderIndexerToken($temp, $language->language, $language->spacer);
 						$token->derived = true;
-=======
-				// Create the three word phrase.
-				if ($i3 < $n && isset($tokens[$i3]))
-				{
-					// Tokenize the three word phrase.
-					$token          = new FinderIndexerToken(
-						array(
-							$tokens[$i]->term,
-							$tokens[$i2]->term,
-							$tokens[$i3]->term
-						), $lang, $lang === 'zh' ? '' : ' '
-					);
-					$token->derived = true;
->>>>>>> 2b5d12ae
 
 						// Add the token to the stack.
 						$tokens[] = $token;
@@ -431,39 +383,6 @@
 	}
 
 	/**
-<<<<<<< HEAD
-=======
-	 * Method to get the path (SEF route) for a content item.
-	 *
-	 * @param   string  $url  The non-SEF route to the content item.
-	 *
-	 * @return  string  The path for the content item.
-	 *
-	 * @since   2.5
-	 */
-	public static function getContentPath($url)
-	{
-		static $router;
-
-		// Only get the router once.
-		if (!($router instanceof JRouter))
-		{
-			// Get and configure the site router.
-			$config = JFactory::getConfig();
-			$router = JRouter::getInstance('site');
-			$router->setMode($config->get('sef', 1));
-		}
-
-		// Build the relative route.
-		$uri   = $router->build($url);
-		$route = $uri->toString(array('path', 'query', 'fragment'));
-		$route = str_replace(JUri::base(true) . '/', '', $route);
-
-		return $route;
-	}
-
-	/**
->>>>>>> 2b5d12ae
 	 * Method to get extra data for a content before being indexed. This is how
 	 * we add Comments, Tags, Labels, etc. that should be available to Finder.
 	 *
