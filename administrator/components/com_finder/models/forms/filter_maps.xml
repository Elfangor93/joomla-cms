<?xml version="1.0" encoding="utf-8"?>
<form>
	<fieldset addfieldpath="/administrator/components/com_templates/models/fields" />

<<<<<<< HEAD
	<fields name="filter">
		<field
			name="search"
			type="text"
			label="COM_FINDER_FILTER_SEARCH_DESC"
			hint="JSEARCH_FILTER"
		/>
		<field
			name="state"
				type="status"
				filter="*,0,1"
				label="COM_FINDER_FILTER_PUBLISHED"
				description="COM_FINDER_FILTER_PUBLISHED_DESC"
				onchange="this.form.submit();"
				>
			<option value="">JOPTION_SELECT_PUBLISHED</option>
		</field>
=======
    <fields name="filter">
        <field
                name="search"
                type="text"
                hint="JSEARCH_FILTER"
                />
        <field
                name="state"
                type="status"
                filter="*,0,1"
                onchange="this.form.submit();"
                >
            <option value="">JOPTION_SELECT_PUBLISHED</option>
        </field>
>>>>>>> 8d975664

		<field
			name="branch"
			type="branches"
			default="0"
			onchange="this.form.submit();"
		/>

<<<<<<< HEAD
	</fields>
	<fields name="list">
		<field
			name="limit"
			type="limitbox"
			class="input-mini"
			default="25"
			label="COM_FINDER_LIST_LIMIT"
			description="COM_FINDER_LIST_LIMIT_DESC"
			onchange="this.form.submit();"
		/>
	</fields>
=======
    </fields>
    <fields name="list">
        <field
                name="limit"
                type="limitbox"
                class="input-mini"
                default="25"
                onchange="this.form.submit();"
                />
    </fields>
>>>>>>> 8d975664
</form><|MERGE_RESOLUTION|>--- conflicted
+++ resolved
@@ -2,25 +2,6 @@
 <form>
 	<fieldset addfieldpath="/administrator/components/com_templates/models/fields" />
 
-<<<<<<< HEAD
-	<fields name="filter">
-		<field
-			name="search"
-			type="text"
-			label="COM_FINDER_FILTER_SEARCH_DESC"
-			hint="JSEARCH_FILTER"
-		/>
-		<field
-			name="state"
-				type="status"
-				filter="*,0,1"
-				label="COM_FINDER_FILTER_PUBLISHED"
-				description="COM_FINDER_FILTER_PUBLISHED_DESC"
-				onchange="this.form.submit();"
-				>
-			<option value="">JOPTION_SELECT_PUBLISHED</option>
-		</field>
-=======
     <fields name="filter">
         <field
                 name="search"
@@ -35,7 +16,6 @@
                 >
             <option value="">JOPTION_SELECT_PUBLISHED</option>
         </field>
->>>>>>> 8d975664
 
 		<field
 			name="branch"
@@ -44,20 +24,6 @@
 			onchange="this.form.submit();"
 		/>
 
-<<<<<<< HEAD
-	</fields>
-	<fields name="list">
-		<field
-			name="limit"
-			type="limitbox"
-			class="input-mini"
-			default="25"
-			label="COM_FINDER_LIST_LIMIT"
-			description="COM_FINDER_LIST_LIMIT_DESC"
-			onchange="this.form.submit();"
-		/>
-	</fields>
-=======
     </fields>
     <fields name="list">
         <field
@@ -68,5 +34,4 @@
                 onchange="this.form.submit();"
                 />
     </fields>
->>>>>>> 8d975664
 </form>