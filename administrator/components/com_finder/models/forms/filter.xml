--- conflicted
+++ resolved
@@ -97,22 +97,13 @@
 			type="list" 
 			label="JSTATUS"
 			description="JFIELD_PUBLISHED_DESC"
-<<<<<<< HEAD
-			   class="custom-select-color-state"
-			filter="intval" size="1" default="1" >
-			<option value="1">
-				JPUBLISHED</option>
-			<option value="0">
-				JUNPUBLISHED</option>
-=======
-			class="chzn-color-state"
+			class="custom-select-color-state"
 			filter="intval"
 			size="1"
 			default="1" 
 			>
 			<option value="1">JPUBLISHED</option>
 			<option value="0">JUNPUBLISHED</option>
->>>>>>> eea75c56
 		</field>
 
 		<field
