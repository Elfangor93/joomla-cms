--- conflicted
+++ resolved
@@ -116,11 +116,7 @@
 					<td class="text-xs-center btns">
 					<?php if ((int) $item->num_children !== 0) : ?>
 						<a href="<?php echo JRoute::_('index.php?option=com_finder&view=maps&filter[branch]=' . $item->id); ?>">
-<<<<<<< HEAD
-							<span class="tag <?php if ($item->num_children > 0) echo "tag-info"; ?>"><?php echo $item->num_children; ?></span></a>
-=======
-							<span class="badge <?php if ($item->num_children > 0) echo 'badge-info'; ?>"><?php echo $item->num_children; ?></span></a>
->>>>>>> f8b41cdb
+							<span class="tag <?php if ($item->num_children > 0) echo 'tag-info'; ?>"><?php echo $item->num_children; ?></span></a>
 					<?php else : ?>
 						-
 					<?php endif; ?>
@@ -128,11 +124,7 @@
 					<?php endif; ?>
 					<td class="text-xs-center btns">
 					<?php if ((int) $item->num_children === 0) : ?>
-<<<<<<< HEAD
-						<a class="tag <?php if ((int) $item->count_published > 0) echo "tag-success"; ?>" title="<?php echo JText::_('COM_FINDER_MAPS_COUNT_PUBLISHED_ITEMS'); ?>" href="<?php echo JRoute::_('index.php?option=com_finder&view=index&filter[state]=1&filter[content_map]=' . $item->id); ?>">
-=======
-						<a class="badge <?php if ((int) $item->count_published > 0) echo 'badge-success'; ?>" title="<?php echo JText::_('COM_FINDER_MAPS_COUNT_PUBLISHED_ITEMS'); ?>" href="<?php echo JRoute::_('index.php?option=com_finder&view=index&filter[state]=1&filter[content_map]=' . $item->id); ?>">
->>>>>>> f8b41cdb
+						<a class="tag <?php if ((int) $item->count_published > 0) echo 'tag-success'; ?>" title="<?php echo JText::_('COM_FINDER_MAPS_COUNT_PUBLISHED_ITEMS'); ?>" href="<?php echo JRoute::_('index.php?option=com_finder&view=index&filter[state]=1&filter[content_map]=' . $item->id); ?>">
 						<?php echo (int) $item->count_published; ?></a>
 					<?php else : ?>
 						-
@@ -140,11 +132,7 @@
 					</td>
 					<td class="text-xs-center btns">
 					<?php if ((int) $item->num_children === 0) : ?>
-<<<<<<< HEAD
-						<a class="tag <?php if ((int) $item->count_unpublished > 0) echo "tag-danger"; ?>" title="<?php echo JText::_('COM_FINDER_MAPS_COUNT_UNPUBLISHED_ITEMS'); ?>" href="<?php echo JRoute::_('index.php?option=com_finder&view=index&filter[state]=0&filter[content_map]=' . $item->id); ?>">
-=======
-						<a class="badge <?php if ((int) $item->count_unpublished > 0) echo 'badge-important'; ?>" title="<?php echo JText::_('COM_FINDER_MAPS_COUNT_UNPUBLISHED_ITEMS'); ?>" href="<?php echo JRoute::_('index.php?option=com_finder&view=index&filter[state]=0&filter[content_map]=' . $item->id); ?>">
->>>>>>> f8b41cdb
+						<a class="tag <?php if ((int) $item->count_unpublished > 0) echo 'tag-danger'; ?>" title="<?php echo JText::_('COM_FINDER_MAPS_COUNT_UNPUBLISHED_ITEMS'); ?>" href="<?php echo JRoute::_('index.php?option=com_finder&view=index&filter[state]=0&filter[content_map]=' . $item->id); ?>">
 						<?php echo (int) $item->count_unpublished; ?></a>
 					<?php else : ?>
 						-
