--- conflicted
+++ resolved
@@ -60,14 +60,6 @@
 	<div id="j-main-container">
 <?php endif;?>
 		<?php echo JLayoutHelper::render('joomla.searchtools.default', array('view' => $this)); ?>
-<<<<<<< HEAD
-=======
-		<?php if (empty($this->items)) : ?>
-		<div class="alert alert-no-items">
-			<?php echo JText::_('COM_FINDER_INDEX_NO_CONTENT'); ?>
-		</div>
-		<?php else : ?>
->>>>>>> 9c503583
 		<table class="table table-striped">
 			<thead>
 				<tr>
@@ -138,7 +130,6 @@
 				<?php endforeach; ?>
 			</tbody>
 		</table>
-		<?php endif; ?>
 		<input type="hidden" name="task" value="display" />
 		<input type="hidden" name="boxchecked" value="0" />
 		<?php echo JHtml::_('form.token'); ?>
