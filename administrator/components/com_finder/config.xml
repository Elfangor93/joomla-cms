<?xml version="1.0" encoding="utf-8"?>
<config>
	<fieldset
		name="search"
		label="COM_FINDER_FIELDSET_SEARCH_OPTIONS_LABEL"
		description="COM_FINDER_FIELDSET_SEARCH_OPTIONS_DESCRIPTION"
		>

		<field
			name="enabled"
			type="radio"
			label="COM_FINDER_CONFIG_GATHER_SEARCH_STATISTICS_LABEL"
			class="switcher"
			default="0"
			>
			<option value="0">JNO</option>
			<option value="1">JYES</option>
		</field>

		<field
			name="show_description"
			type="radio"
			label="COM_FINDER_CONFIG_SHOW_DESCRIPTION_LABEL"
			class="switcher"
			default="1"
			>
			<option value="0">JHIDE</option>
			<option value="1">JSHOW</option>
		</field>

		<field
			name="description_length"
			type="number"
			label="COM_FINDER_CONFIG_DESCRIPTION_LENGTH_LABEL"
<<<<<<< HEAD
=======
			description="COM_FINDER_CONFIG_DESCRIPTION_LENGTH_DESCRIPTION"
>>>>>>> 2d1c77b7
			size="5"
			default="255"
			filter="integer"
			showon="show_description:1"
		/>


		<field
			name="allow_empty_query"
			type="radio"
			label="COM_FINDER_CONFIG_ALLOW_EMPTY_QUERY_LABEL"
			class="switcher"
			default="0"
			>
			<option value="0">JNO</option>
			<option value="1">JYES</option>
		</field>

		<field
			name="show_url"
			type="radio"
			label="COM_FINDER_CONFIG_SHOW_URL_LABEL"
			class="switcher"
			default="1"
			>
			<option value="0">JHIDE</option>
			<option value="1">JSHOW</option>
		</field>

		<field
			name="show_autosuggest"
			type="radio"
			label="COM_FINDER_CONFIG_SHOW_AUTOSUGGEST_LABEL"
			class="switcher"
			default="1"
			>
			<option value="0">JHIDE</option>
			<option value="1">JSHOW</option>
		</field>

		<field
			name="show_suggested_query"
			type="radio"
			label="COM_FINDER_CONFIG_SHOW_SUGGESTED_QUERY_LABEL"
			class="switcher"
			default="1"
			validate="options"
			>
			<option value="0">JHIDE</option>
			<option value="1">JSHOW</option>
		</field>

		<field
			name="show_explained_query"
			type="radio"
			label="COM_FINDER_CONFIG_SHOW_EXPLAINED_QUERY_LABEL"
			class="switcher"
			default="1"
			validate="options"
			>
			<option value="0">JHIDE</option>
			<option value="1">JSHOW</option>
		</field>

		<field
			name="show_advanced"
			type="radio"
			label="COM_FINDER_CONFIG_SHOW_ADVANCED_LABEL"
			class="switcher"
			default="1"
			>
			<option value="0">JHIDE</option>
			<option value="1">JSHOW</option>
		</field>

		<field
			name="show_advanced_tips"
			type="radio"
			label="COM_FINDER_CONFIG_SHOW_ADVANCED_TIPS_LABEL"
			class="switcher"
			default="1"
			showon="show_advanced:1"
			>
			<option value="0">JHIDE</option>
			<option value="1">JSHOW</option>
		</field>

		<field
			name="expand_advanced"
			type="radio"
			label="COM_FINDER_CONFIG_EXPAND_ADVANCED_LABEL"
			class="switcher"
			default="0"
			showon="show_advanced:1"
			>
			<option value="1">JSHOW</option>
			<option value="0">JHIDE</option>
		</field>

		<field
			name="show_date_filters"
			type="radio"
			label="COM_FINDER_CONFIG_SHOW_DATE_FILTERS_LABEL"
			class="switcher"
			default="0"
			showon="show_advanced:1"
			>
			<option value="0">JHIDE</option>
			<option value="1">JSHOW</option>
		</field>

		<field
			name="sort_order"
			type="list"
			label="COM_FINDER_CONFIG_SORT_ORDER_LABEL"
			default="relevance"
			validate="options"
			>
			<option value="relevance">COM_FINDER_CONFIG_SORT_OPTION_RELEVANCE</option>
			<option value="date">COM_FINDER_CONFIG_SORT_OPTION_START_DATE</option>
			<option value="price">COM_FINDER_CONFIG_SORT_OPTION_LIST_PRICE</option>
		</field>

		<field
			name="sort_direction"
			type="list"
			label="COM_FINDER_CONFIG_SORT_DIRECTION_LABEL"
			default="desc"
			validate="options"
			>
			<option value="desc">COM_FINDER_CONFIG_SORT_OPTION_DESCENDING</option>
			<option value="asc">COM_FINDER_CONFIG_SORT_OPTION_ASCENDING</option>
		</field>

		<field
			name="highlight_terms"
			type="radio"
			label="COM_FINDER_CONFIG_HILIGHT_CONTENT_SEARCH_TERMS_LABEL"
			class="switcher"
			default="1"
			>
			<option value="0">JNO</option>
			<option value="1">JYES</option>
		</field>

		<field
			name="opensearch_name"
			type="text"
			label="COM_FINDER_CONFIG_FIELD_OPENSEARCH_NAME_LABEL"
			default=""
		/>

		<field
			name="opensearch_description"
			type="textarea"
			label="COM_FINDER_CONFIG_FIELD_OPENSEARCH_DESCRIPTON_LABEL"
			default=""
			cols="30"
			rows="2"
		/>

	</fieldset>

	<fieldset
		name="index"
		label="COM_FINDER_FIELDSET_INDEX_OPTIONS_LABEL"
		description="COM_FINDER_FIELDSET_INDEX_OPTIONS_DESCRIPTION"
		>

		<field
			name="batch_size"
			type="list"
			label="COM_FINDER_CONFIG_BATCH_SIZE_LABEL"
			default="50"
			validate="options"
			>
			<option value="5">J5</option>
			<option value="10">J10</option>
			<option value="25">J25</option>
			<option value="50">J50</option>
			<option value="75">J75</option>
			<option value="100">J100</option>
			<option value="150">J150</option>
			<option value="200">J200</option>
			<option value="250">J250</option>
			<option value="300">J300</option>
		</field>

		<field
			name="memory_table_limit"
			type="number"
			label="COM_FINDER_CONFIG_MEMORY_TABLE_LIMIT_LABEL"
			size="10"
			default="30000"
			filter="integer"
		/>

		<field
			name="title_multiplier"
			type="number"
			label="COM_FINDER_CONFIG_TITLE_MULTIPLIER_LABEL"
			size="5"
			default="1.7"
		/>

		<field
			name="text_multiplier"
			type="number"
			label="COM_FINDER_CONFIG_TEXT_MULTIPLIER_LABEL"
			size="5"
			default="0.7"
		/>

		<field
			name="meta_multiplier"
			type="number"
			label="COM_FINDER_CONFIG_META_MULTIPLIER_LABEL"
			size="5"
			default="1.2"
		/>

		<field
			name="path_multiplier"
			type="number"
			label="COM_FINDER_CONFIG_PATH_MULTIPLIER_LABEL"
			size="5"
			default="2.0"
		/>

		<field
			name="misc_multiplier"
			type="number"
			label="COM_FINDER_CONFIG_MISC_MULTIPLIER_LABEL"
			size="5"
			default="0.3"
		/>

		<field
			name="stem"
			type="radio"
			label="COM_FINDER_CONFIG_STEMMER_ENABLE_LABEL"
			class="switcher"
			default="1"
			>
			<option value="0">JNO</option>
			<option value="1">JYES</option>
		</field>

		<field
			name="stemmer"
			type="list"
			label="COM_FINDER_CONFIG_STEMMER_LABEL"
			default="snowball"
			showon="stem:1" 
			>
			<option value="porter_en">COM_FINDER_CONFIG_STEMMER_PORTER_EN</option>
			<option value="fr">COM_FINDER_CONFIG_STEMMER_FR</option>
			<option value="snowball">COM_FINDER_CONFIG_STEMMER_SNOWBALL</option>
		</field>

		<field
			name="enable_logging"
			type="radio"
			label="COM_FINDER_CONFIG_ENABLE_LOGGING_LABEL"
			class="switcher"
			default="0"
			>
			<option value="0">JNO</option>
			<option value="1">JYES</option>
		</field>

	</fieldset>

	<fieldset
		name="permissions"
		label="JCONFIG_PERMISSIONS_LABEL"
		description="JCONFIG_PERMISSIONS_DESC"
		>

		<field
			name="rules"
			type="rules"
			label="JCONFIG_PERMISSIONS_LABEL"
			filter="rules"
			validate="rules"
			component="com_finder"
			section="component"
		/>

	</fieldset>
</config><|MERGE_RESOLUTION|>--- conflicted
+++ resolved
@@ -32,10 +32,6 @@
 			name="description_length"
 			type="number"
 			label="COM_FINDER_CONFIG_DESCRIPTION_LENGTH_LABEL"
-<<<<<<< HEAD
-=======
-			description="COM_FINDER_CONFIG_DESCRIPTION_LENGTH_DESCRIPTION"
->>>>>>> 2d1c77b7
 			size="5"
 			default="255"
 			filter="integer"
