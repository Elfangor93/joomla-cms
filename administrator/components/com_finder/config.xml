<?xml version="1.0" encoding="utf-8"?>
<config>
	<fieldset
		name="search"
		label="COM_FINDER_FIELDSET_SEARCH_OPTIONS_LABEL"
		description="COM_FINDER_FIELDSET_SEARCH_OPTIONS_DESCRIPTION" >
		<field
			name="enabled"
			type="radio"
			class="switcher"
			default="0"
			label="COM_FINDER_CONFIG_GATHER_SEARCH_STATISTICS_LABEL"
			description="COM_FINDER_CONFIG_GATHER_SEARCH_STATISTICS_DESCRIPTION">
			<option value="0">JNO</option>
			<option value="1">JYES</option>
		</field>
		<field
			name="show_description"
			type="radio"
			class="switcher"
			default="1"
			label="COM_FINDER_CONFIG_SHOW_DESCRIPTION_LABEL"
			description="COM_FINDER_CONFIG_SHOW_DESCRIPTION_DESCRIPTION">
			<option value="0">JHIDE</option>
			<option value="1">JSHOW</option>
		</field>
		<field
			name="description_length"
			type="text"
			size="5"
			default="255"
			filter="integer"
			label="COM_FINDER_CONFIG_DESCRIPTION_LENGTH_LABEL"
			description="COM_FINDER_CONFIG_DESCRIPTION_LENGTH_DESCRIPTION" 
			showon="show_description:1"
		/>
		<field name="allow_empty_query"
			type="radio"
			class="switcher"
			default="0"
			label="COM_FINDER_CONFIG_ALLOW_EMPTY_QUERY_LABEL"
			description="COM_FINDER_CONFIG_ALLOW_EMPTY_QUERY_DESCRIPTION">
			<option value="0">JNO</option>
			<option value="1">JYES</option>
		</field>
		<field
			name="show_url"
			type="radio"
			class="switcher"
			default="1"
			label="COM_FINDER_CONFIG_SHOW_URL_LABEL"
			description="COM_FINDER_CONFIG_SHOW_URL_DESCRIPTION">
			<option value="0">JHIDE</option>
			<option value="1">JSHOW</option>
		</field>
		<field
			name="show_autosuggest"
			type="radio"
			class="switcher"
			default="1"
			label="COM_FINDER_CONFIG_SHOW_AUTOSUGGEST_LABEL"
			description="COM_FINDER_CONFIG_SHOW_AUTOSUGGEST_DESCRIPTION">
			<option value="0">JHIDE</option>
			<option value="1">JSHOW</option>
		</field>
		<field name="show_suggested_query"
			type="radio"
			class="switcher"
			default="1"
			validate="options"
			label="COM_FINDER_CONFIG_SHOW_SUGGESTED_QUERY_LABEL"
			description="COM_FINDER_CONFIG_SHOW_SUGGESTED_QUERY_DESC">
			<option value="0">JHIDE</option>
			<option value="1">JSHOW</option>
		</field>
		<field name="show_explained_query"
			type="radio"
			class="switcher"
			default="1"
			validate="options"
			label="COM_FINDER_CONFIG_SHOW_EXPLAINED_QUERY_LABEL"
			description="COM_FINDER_CONFIG_SHOW_EXPLAINED_QUERY_DESC">
			<option value="0">JHIDE</option>
			<option value="1">JSHOW</option>
		</field>
		<field
			name="show_advanced"
			type="radio"
			class="switcher"
			default="1"
			label="COM_FINDER_CONFIG_SHOW_ADVANCED_LABEL"
			description="COM_FINDER_CONFIG_SHOW_ADVANCED_DESCRIPTION">
			<option value="0">JHIDE</option>
			<option value="1">JSHOW</option>
		</field>
		<field name="show_advanced_tips"
			type="radio"
			class="switcher"
			default="1"
			label="COM_FINDER_CONFIG_SHOW_ADVANCED_TIPS_LABEL"
			description="COM_FINDER_CONFIG_SHOW_ADVANCED_TIPS_DESCRIPTION"
			showon="show_advanced:1"
		>
			<option value="0">JHIDE</option>
			<option value="1">JSHOW</option>
		</field>
		<field
			name="expand_advanced"
			type="radio"
			class="switcher"
			default="0"
			label="COM_FINDER_CONFIG_EXPAND_ADVANCED_LABEL"
			description="COM_FINDER_CONFIG_EXPAND_ADVANCED_DESCRIPTION"
			showon="show_advanced:1"
		>
<<<<<<< HEAD
			<option value="0">JNO</option>
			<option value="1">JYES</option>
=======
			<option value="1">JSHOW</option>
			<option value="0">JHIDE</option>
>>>>>>> cd0ee75d
		</field>
		<field
			name="show_date_filters"
			type="radio"
			class="switcher"
			default="0"
			label="COM_FINDER_CONFIG_SHOW_DATE_FILTERS_LABEL"
			description="COM_FINDER_CONFIG_SHOW_DATE_FILTERS_DESCRIPTION"
			showon="show_advanced:1"
		>
			<option value="0">JHIDE</option>
			<option value="1">JSHOW</option>
		</field>
		<field name="sort_order"
			type="list"
			default="relevance"
			validate="options"
			label="COM_FINDER_CONFIG_SORT_ORDER_LABEL"
			description="COM_FINDER_CONFIG_SORT_ORDER_DESC">
			<option value="relevance">COM_FINDER_CONFIG_SORT_OPTION_RELEVANCE</option>
			<option value="date">COM_FINDER_CONFIG_SORT_OPTION_START_DATE</option>
			<option value="price">COM_FINDER_CONFIG_SORT_OPTION_LIST_PRICE</option>
		</field>
		<field name="sort_direction"
			type="list"
			default="desc"
			validate="options"
			label="COM_FINDER_CONFIG_SORT_DIRECTION_LABEL"
			description="COM_FINDER_CONFIG_SORT_DIRECTION_DESC">
			<option value="desc">COM_FINDER_CONFIG_SORT_OPTION_DESCENDING</option>
			<option value="asc">COM_FINDER_CONFIG_SORT_OPTION_ASCENDING</option>
		</field>
		<field
			name="highlight_terms"
			type="radio"
			class="switcher"
			default="1"
			label="COM_FINDER_CONFIG_HILIGHT_CONTENT_SEARCH_TERMS_LABEL"
			description="COM_FINDER_CONFIG_HILIGHT_CONTENT_SEARCH_TERMS_DESCRIPTION">
			<option value="0">JNO</option>
			<option value="1">JYES</option>
		</field>
		<field
			name="opensearch_name"
			type="text"
			label="COM_FINDER_CONFIG_FIELD_OPENSEARCH_NAME_LABEL"
			description="COM_FINDER_CONFIG_FIELD_OPENSEARCH_NAME_DESCRIPTION"
		/>
		<field
			name="opensearch_description"
			type="textarea"
			label="COM_FINDER_CONFIG_FIELD_OPENSEARCH_DESCRIPTON_LABEL"
			description="COM_FINDER_CONFIG_FIELD_OPENSEARCH_DESCRIPTON_DESCRIPTION"
			cols="30" rows="2"
		/>
	</fieldset>
	<fieldset
		name="index"
		label="COM_FINDER_FIELDSET_INDEX_OPTIONS_LABEL"
		description="COM_FINDER_FIELDSET_INDEX_OPTIONS_DESCRIPTION" >
		<field
			name="batch_size"
			type="list"
			default="50"
			label="COM_FINDER_CONFIG_BATCH_SIZE_LABEL"
			description="COM_FINDER_CONFIG_BATCH_SIZE_DESCRIPTION"
			validate="options" >
			<option value="5">J5</option>
			<option value="10">J10</option>
			<option value="25">J25</option>
			<option value="50">J50</option>
			<option value="75">J75</option>
			<option value="100">J100</option>
			<option value="150">J150</option>
			<option value="200">J200</option>
			<option value="250">J250</option>
			<option value="300">J300</option>
		</field>
		<field
			name="memory_table_limit"
			type="text"
			size="10"
			default="30000"
			label="COM_FINDER_CONFIG_MEMORY_TABLE_LIMIT_LABEL"
			description="COM_FINDER_CONFIG_MEMORY_TABLE_LIMIT_DESCRIPTION"
			filter="integer" />
		<field
			name="title_multiplier"
			type="text"
			size="5"
			default="1.7"
			label="COM_FINDER_CONFIG_TITLE_MULTIPLIER_LABEL"
			description="COM_FINDER_CONFIG_TITLE_MULTIPLIER_DESCRIPTION" />
		<field
			name="text_multiplier"
			type="text"
			size="5"
			default="0.7"
			label="COM_FINDER_CONFIG_TEXT_MULTIPLIER_LABEL"
			description="COM_FINDER_CONFIG_TEXT_MULTIPLIER_DESCRIPTION" />
		<field
			name="meta_multiplier"
			type="text"
			size="5"
			default="1.2"
			label="COM_FINDER_CONFIG_META_MULTIPLIER_LABEL"
			description="COM_FINDER_CONFIG_META_MULTIPLIER_DESCRIPTION" />
		<field
			name="path_multiplier"
			type="text"
			size="5"
			default="2.0"
			label="COM_FINDER_CONFIG_PATH_MULTIPLIER_LABEL"
			description="COM_FINDER_CONFIG_PATH_MULTIPLIER_DESCRIPTION" />
		<field
			name="misc_multiplier"
			type="text"
			size="5"
			default="0.3"
			label="COM_FINDER_CONFIG_MISC_MULTIPLIER_LABEL"
			description="COM_FINDER_CONFIG_MISC_MULTIPLIER_DESCRIPTION" />
		<field
			name="stem"
			type="radio"
			class="switcher"
			default="1"
			label="COM_FINDER_CONFIG_STEMMER_ENABLE_LABEL"
			description="COM_FINDER_CONFIG_STEMMER_ENABLE_DESCRIPTION" >
			<option value="0">JNO</option>
			<option value="1">JYES</option>
		</field>
		<field
			name="stemmer"
			type="list"
			default="snowball"
			label="COM_FINDER_CONFIG_STEMMER_LABEL"
			description="COM_FINDER_CONFIG_STEMMER_DESCRIPTION"
			showon="stem:1" 
		>
			<option value="porter_en">COM_FINDER_CONFIG_STEMMER_PORTER_EN</option>
			<option value="fr">COM_FINDER_CONFIG_STEMMER_FR</option>
			<option value="snowball">COM_FINDER_CONFIG_STEMMER_SNOWBALL</option>
		</field>
		<field
			name="enable_logging"
			type="radio"
			class="switcher"
			default="0"
			label="COM_FINDER_CONFIG_ENABLE_LOGGING_LABEL"
			description="COM_FINDER_CONFIG_ENABLE_LOGGING_DESCRIPTION">
			<option value="0">JNO</option>
			<option value="1">JYES</option>
		</field>
	</fieldset>
	<fieldset
		name="permissions"
		label="JCONFIG_PERMISSIONS_LABEL"
		description="JCONFIG_PERMISSIONS_DESC" >
		<field
			name="rules"
			type="rules"
			label="JCONFIG_PERMISSIONS_LABEL"
			filter="rules"
			validate="rules"
			component="com_finder"
			section="component" />
	</fieldset>
</config><|MERGE_RESOLUTION|>--- conflicted
+++ resolved
@@ -113,13 +113,8 @@
 			description="COM_FINDER_CONFIG_EXPAND_ADVANCED_DESCRIPTION"
 			showon="show_advanced:1"
 		>
-<<<<<<< HEAD
-			<option value="0">JNO</option>
-			<option value="1">JYES</option>
-=======
-			<option value="1">JSHOW</option>
-			<option value="0">JHIDE</option>
->>>>>>> cd0ee75d
+			<option value="1">JSHOW</option>
+			<option value="0">JHIDE</option>
 		</field>
 		<field
 			name="show_date_filters"
