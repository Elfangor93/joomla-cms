--- conflicted
+++ resolved
@@ -17,27 +17,14 @@
 $listDirn  = $this->escape($this->state->get('list.direction'));
 ?>
 <form action="<?php echo JRoute::_('index.php?option=com_checkin'); ?>" method="post" name="adminForm" id="adminForm">
-<<<<<<< HEAD
 	<div id="j-main-container" class="j-main-container">
-		<?php echo JLayoutHelper::render('joomla.searchtools.default', array('view' => $this, 'options' => array('filterButton' => false))); ?>
+		<?php echo JLayoutHelper::render('joomla.searchtools.default', array('view' => $this)); ?>
 		<div class="clearfix"></div>
 		<?php if (empty($this->items)) : ?>
 			<div class="alert alert-warning alert-no-items">
 				<?php echo JText::_('COM_CHECKIN_NO_ITEMS'); ?>
 			</div>
 		<?php else : ?>
-=======
-<?php if (!empty( $this->sidebar)) : ?>
-	<div id="j-sidebar-container" class="span2">
-		<?php echo $this->sidebar; ?>
-	</div>
-	<div id="j-main-container" class="span10">
-<?php else : ?>
-	<div id="j-main-container">
-<?php endif;?>
-		<?php echo JLayoutHelper::render('joomla.searchtools.default', array('view' => $this)); ?>
-		<?php if ($this->total > 0) : ?>
->>>>>>> f8b41cdb
 			<table id="global-checkin" class="table table-striped">
 				<thead>
 					<tr>
