<?php
/**
 * @package     Joomla.Administrator
 * @subpackage  com_checkin
 *
 * @copyright   Copyright (C) 2005 - 2013 Open Source Matters, Inc. All rights reserved.
 * @license     GNU General Public License version 2 or later; see LICENSE.txt
 */

defined('_JEXEC') or die;

JHtml::_('bootstrap.tooltip');

$listOrder = $this->escape($this->state->get('list.ordering'));
$listDirn = $this->escape($this->state->get('list.direction'));
?>
<<<<<<< HEAD
<form action="<?php echo JRoute::_('index.php?option=com_checkin'); ?>" method="post" name="adminForm" id="adminForm">
	<?php if (!empty($this->sidebar)) : ?>
		<div id="j-sidebar-container" class="span2">
			<?php echo $this->sidebar; ?>
		</div>
	<?php endif; ?>
	<div id="j-main-container"<?php echo !empty($this->sidebar) ? ' class="span10"' : ''; ?>>
		<div id="filter-bar" class="btn-toolbar">
			<div class="filter-search btn-group pull-left">
				<input type="text" name="filter_search" id="filter_search" placeholder="<?php echo JText::_('JSEARCH_FILTER_LABEL'); ?>" value="<?php echo $this->escape($this->state->get('filter.search')); ?>" title="<?php echo JText::_('COM_CHECKIN_FILTER_SEARCH_DESC'); ?>" />
			</div>
			<div class="btn-group pull-left">
				<button type="submit" class="btn hasTooltip" title="<?php echo JHtml::tooltipText('JSEARCH_FILTER_SUBMIT'); ?>">
					<i class="icon-search"></i></button>
				<button type="button" class="btn hasTooltip" title="<?php echo JHtml::tooltipText('JSEARCH_FILTER_CLEAR'); ?>" onclick="document.id('filter_search').value='';this.form.submit();">
					<i class="icon-remove"></i></button>
			</div>
		</div>
		<div class="clearfix"></div>
		<table id="global-checkin" class="table table-striped">
			<thead>
				<tr>
					<th width="1%">
						<input type="checkbox" name="checkall-toggle" value="" title="<?php echo JText::_('JGLOBAL_CHECK_ALL'); ?>" onclick="Joomla.checkAll(this)" />
					</th>
					<th class="left"><?php echo JHtml::_('grid.sort', 'COM_CHECKIN_DATABASE_TABLE', 'table', $listDirn, $listOrder); ?></th>
					<th><?php echo JHtml::_('grid.sort', 'COM_CHECKIN_ITEMS_TO_CHECK_IN', 'count', $listDirn, $listOrder); ?></th>
				</tr>
			</thead>
			<tbody>
				<?php foreach ($this->items as $table => $count): $i = 0; ?>
					<tr class="row<?php echo $i % 2; ?>">
						<td class="center"><?php echo JHtml::_('grid.id', $i, $table); ?></td>
						<td><?php echo JText::sprintf('COM_CHECKIN_TABLE', $table); ?></td>
						<td width="200" class="center"><span class="label label-info"><?php echo $count; ?></span></td>
					</tr>
				<?php endforeach; ?>
			</tbody>
			<tfoot>
				<tr>
					<td colspan="15">
						<?php echo $this->pagination->getListFooter(); ?>
					</td>
				</tr>
			</tfoot>
		</table>
		<input type="hidden" name="task" value="" />
		<input type="hidden" name="boxchecked" value="0" />
		<input type="hidden" name="filter_order" value="<?php echo $listOrder; ?>" />
		<input type="hidden" name="filter_order_Dir" value="<?php echo $listDirn; ?>" />
		<?php echo JHtml::_('form.token'); ?>
=======
<form action="<?php echo JRoute::_('index.php?option=com_checkin');?>" method="post" name="adminForm" id="adminForm">
  <?php if (!empty( $this->sidebar)) : ?>
    <div id="j-sidebar-container" class="span2">
      <?php echo $this->sidebar; ?>
    </div>
    <div id="j-main-container" class="span10">
  <?php else : ?>
    <div id="j-main-container">
  <?php endif;?>
  	<div id="filter-bar" class="btn-toolbar">
  		<div class="filter-search btn-group pull-left">
  			<input type="text" name="filter_search" id="filter_search" placeholder="<?php echo JText::_('JSEARCH_FILTER'); ?>" value="<?php echo $this->escape($this->state->get('filter.search')); ?>" class="hasTooltip" title="<?php echo JHtml::tooltipText('COM_CHECKIN_FILTER_SEARCH_DESC'); ?>" />
  		</div>
  		<div class="btn-group pull-left">
  			<button type="submit" class="btn hasTooltip" title="<?php echo JHtml::tooltipText('JSEARCH_FILTER_SUBMIT'); ?>"><i class="icon-search"></i></button>
  			<button type="button" class="btn hasTooltip" title="<?php echo JHtml::tooltipText('JSEARCH_FILTER_CLEAR'); ?>" onclick="document.id('filter_search').value='';this.form.submit();"><i class="icon-remove"></i></button>
  		</div>
  	</div>
  	<div class="clearfix"> </div>
  	<table id="global-checkin" class="table table-striped">
  		<thead>
  			<tr>
  				<th width="1%">
  					<?php echo JHtml::_('grid.checkall'); ?>
  				</th>
  				<th class="left"><?php echo JHtml::_('grid.sort', 'COM_CHECKIN_DATABASE_TABLE', 'table', $listDirn, $listOrder); ?></th>
  				<th><?php echo JHtml::_('grid.sort', 'COM_CHECKIN_ITEMS_TO_CHECK_IN', 'count', $listDirn, $listOrder); ?></th>
  			</tr>
  		</thead>
  		<tbody>
  		<?php foreach ($this->items as $table => $count): $i = 0;?>
  			<tr class="row<?php echo $i % 2; ?>">
  				<td class="center"><?php echo JHtml::_('grid.id', $i, $table); ?></td>
  				<td><?php echo JText::sprintf('COM_CHECKIN_TABLE', $table); ?></td>
  				<td width="200" class="center"><span class="label label-info"><?php echo $count; ?></span></td>
  			</tr>
  		<?php endforeach;?>
  		</tbody>
  		<tfoot>
  			<tr>
  				<td colspan="15">
  					<?php echo $this->pagination->getListFooter(); ?>
  				</td>
  			</tr>
  		</tfoot>
  	</table>
  	<input type="hidden" name="task" value="" />
  	<input type="hidden" name="boxchecked" value="0" />
  	<input type="hidden" name="filter_order" value="<?php echo $listOrder; ?>" />
  	<input type="hidden" name="filter_order_Dir" value="<?php echo $listDirn; ?>" />
  	<?php echo JHtml::_('form.token'); ?>
>>>>>>> 6be82b69
	</div>
</form><|MERGE_RESOLUTION|>--- conflicted
+++ resolved
@@ -14,7 +14,6 @@
 $listOrder = $this->escape($this->state->get('list.ordering'));
 $listDirn = $this->escape($this->state->get('list.direction'));
 ?>
-<<<<<<< HEAD
 <form action="<?php echo JRoute::_('index.php?option=com_checkin'); ?>" method="post" name="adminForm" id="adminForm">
 	<?php if (!empty($this->sidebar)) : ?>
 		<div id="j-sidebar-container" class="span2">
@@ -24,7 +23,7 @@
 	<div id="j-main-container"<?php echo !empty($this->sidebar) ? ' class="span10"' : ''; ?>>
 		<div id="filter-bar" class="btn-toolbar">
 			<div class="filter-search btn-group pull-left">
-				<input type="text" name="filter_search" id="filter_search" placeholder="<?php echo JText::_('JSEARCH_FILTER_LABEL'); ?>" value="<?php echo $this->escape($this->state->get('filter.search')); ?>" title="<?php echo JText::_('COM_CHECKIN_FILTER_SEARCH_DESC'); ?>" />
+				<input type="text" name="filter_search" id="filter_search" placeholder="<?php echo JText::_('JSEARCH_FILTER'); ?>" value="<?php echo $this->escape($this->state->get('filter.search')); ?>" class="hasTooltip" title="<?php echo JHtml::tooltipText('COM_CHECKIN_FILTER_SEARCH_DESC'); ?>" />
 			</div>
 			<div class="btn-group pull-left">
 				<button type="submit" class="btn hasTooltip" title="<?php echo JHtml::tooltipText('JSEARCH_FILTER_SUBMIT'); ?>">
@@ -38,7 +37,7 @@
 			<thead>
 				<tr>
 					<th width="1%">
-						<input type="checkbox" name="checkall-toggle" value="" title="<?php echo JText::_('JGLOBAL_CHECK_ALL'); ?>" onclick="Joomla.checkAll(this)" />
+						<?php echo JHtml::_('grid.checkall'); ?>
 					</th>
 					<th class="left"><?php echo JHtml::_('grid.sort', 'COM_CHECKIN_DATABASE_TABLE', 'table', $listDirn, $listOrder); ?></th>
 					<th><?php echo JHtml::_('grid.sort', 'COM_CHECKIN_ITEMS_TO_CHECK_IN', 'count', $listDirn, $listOrder); ?></th>
@@ -66,58 +65,5 @@
 		<input type="hidden" name="filter_order" value="<?php echo $listOrder; ?>" />
 		<input type="hidden" name="filter_order_Dir" value="<?php echo $listDirn; ?>" />
 		<?php echo JHtml::_('form.token'); ?>
-=======
-<form action="<?php echo JRoute::_('index.php?option=com_checkin');?>" method="post" name="adminForm" id="adminForm">
-  <?php if (!empty( $this->sidebar)) : ?>
-    <div id="j-sidebar-container" class="span2">
-      <?php echo $this->sidebar; ?>
-    </div>
-    <div id="j-main-container" class="span10">
-  <?php else : ?>
-    <div id="j-main-container">
-  <?php endif;?>
-  	<div id="filter-bar" class="btn-toolbar">
-  		<div class="filter-search btn-group pull-left">
-  			<input type="text" name="filter_search" id="filter_search" placeholder="<?php echo JText::_('JSEARCH_FILTER'); ?>" value="<?php echo $this->escape($this->state->get('filter.search')); ?>" class="hasTooltip" title="<?php echo JHtml::tooltipText('COM_CHECKIN_FILTER_SEARCH_DESC'); ?>" />
-  		</div>
-  		<div class="btn-group pull-left">
-  			<button type="submit" class="btn hasTooltip" title="<?php echo JHtml::tooltipText('JSEARCH_FILTER_SUBMIT'); ?>"><i class="icon-search"></i></button>
-  			<button type="button" class="btn hasTooltip" title="<?php echo JHtml::tooltipText('JSEARCH_FILTER_CLEAR'); ?>" onclick="document.id('filter_search').value='';this.form.submit();"><i class="icon-remove"></i></button>
-  		</div>
-  	</div>
-  	<div class="clearfix"> </div>
-  	<table id="global-checkin" class="table table-striped">
-  		<thead>
-  			<tr>
-  				<th width="1%">
-  					<?php echo JHtml::_('grid.checkall'); ?>
-  				</th>
-  				<th class="left"><?php echo JHtml::_('grid.sort', 'COM_CHECKIN_DATABASE_TABLE', 'table', $listDirn, $listOrder); ?></th>
-  				<th><?php echo JHtml::_('grid.sort', 'COM_CHECKIN_ITEMS_TO_CHECK_IN', 'count', $listDirn, $listOrder); ?></th>
-  			</tr>
-  		</thead>
-  		<tbody>
-  		<?php foreach ($this->items as $table => $count): $i = 0;?>
-  			<tr class="row<?php echo $i % 2; ?>">
-  				<td class="center"><?php echo JHtml::_('grid.id', $i, $table); ?></td>
-  				<td><?php echo JText::sprintf('COM_CHECKIN_TABLE', $table); ?></td>
-  				<td width="200" class="center"><span class="label label-info"><?php echo $count; ?></span></td>
-  			</tr>
-  		<?php endforeach;?>
-  		</tbody>
-  		<tfoot>
-  			<tr>
-  				<td colspan="15">
-  					<?php echo $this->pagination->getListFooter(); ?>
-  				</td>
-  			</tr>
-  		</tfoot>
-  	</table>
-  	<input type="hidden" name="task" value="" />
-  	<input type="hidden" name="boxchecked" value="0" />
-  	<input type="hidden" name="filter_order" value="<?php echo $listOrder; ?>" />
-  	<input type="hidden" name="filter_order_Dir" value="<?php echo $listDirn; ?>" />
-  	<?php echo JHtml::_('form.token'); ?>
->>>>>>> 6be82b69
 	</div>
 </form>