<?php
/**
 * @package     Joomla.Administrator
 * @subpackage  com_checkin
 *
 * @copyright   Copyright (C) 2005 - 2019 Open Source Matters, Inc. All rights reserved.
 * @license     GNU General Public License version 2 or later; see LICENSE.txt
 */

namespace Joomla\Component\Checkin\Administrator\Controller;

defined('_JEXEC') or die;

use Joomla\CMS\Factory;
use Joomla\CMS\Language\Text;
use Joomla\CMS\MVC\Controller\BaseController;
use Joomla\CMS\Response\JsonResponse;

/**
 * Checkin Controller
 *
 * @since  1.6
 */
class DisplayController extends BaseController
{
	/**
	 * The default view.
	 *
	 * @var    string
	 * @since  1.6
	 */
	protected $default_view = 'checkin';

	/**
	 * Method to display a view.
	 *
	 * @param   boolean  $cachable   If true, the view output will be cached
	 * @param   array    $urlparams  An array of safe URL parameters and their variable types, for valid values see {@link \JFilterInput::clean()}.
	 *
	 * @return  static  A \JControllerLegacy object to support chaining.
	 */
	public function display($cachable = false, $urlparams = array())
	{
		return parent::display();
	}

	/**
	 * Check in a list of items.
	 *
	 * @return  void
	 */
	public function checkin()
	{
		// Check for request forgeries
		$this->checkToken();

		$ids = $this->input->get('cid', array(), 'array');

		if (empty($ids))
		{
			$this->app->enqueueMessage(Text::_('JLIB_HTML_PLEASE_MAKE_A_SELECTION_FROM_THE_LIST'), 'warning');
		}
		else
		{
			// Get the model.
			/** @var \Joomla\Component\Checkin\Administrator\Model\CheckinModel $model */
			$model = $this->getModel('Checkin');

			// Checked in the items.
			$this->setMessage(Text::plural('COM_CHECKIN_N_ITEMS_CHECKED_IN', $model->checkin($ids)));
		}

		$this->setRedirect('index.php?option=com_checkin');
	}

	/**
	 * Provide the data for a badge in a menu item via JSON
	 *
	 * @return  void
	 *
	 * @since   __DEPLOY_VERSION__
	 */
	public function getMenuBadgeData()
	{
		if (!Factory::getUser()->authorise('core.manage', 'com_checkin'))
		{
			throw new \Exception(Text::_('JGLOBAL_AUTH_ACCESS_DENIED'));
		}

		$model = $this->getModel('Checkin');

<<<<<<< HEAD
		echo new JsonResponse(count($model->getItems()));
=======
		$amount = (int) count($model->getItems());

		echo new JsonResponse($amount);
>>>>>>> 9ed76284
	}
}<|MERGE_RESOLUTION|>--- conflicted
+++ resolved
@@ -89,12 +89,8 @@
 
 		$model = $this->getModel('Checkin');
 
-<<<<<<< HEAD
-		echo new JsonResponse(count($model->getItems()));
-=======
 		$amount = (int) count($model->getItems());
 
 		echo new JsonResponse($amount);
->>>>>>> 9ed76284
 	}
 }