<?php
/**
 * @package     Joomla.Administrator
 * @subpackage  com_checkin
 *
 * @copyright   Copyright (C) 2005 - 2019 Open Source Matters, Inc. All rights reserved.
 * @license     GNU General Public License version 2 or later; see LICENSE.txt
 */

namespace Joomla\Component\Checkin\Administrator\Controller;

defined('_JEXEC') or die;

use Joomla\CMS\Factory;
use Joomla\CMS\Language\Text;
use Joomla\CMS\MVC\Controller\BaseController;
<<<<<<< HEAD
use Joomla\CMS\Response\JsonResponse;
use Joomla\CMS\Session\Session;
=======
>>>>>>> 6a360e96

/**
 * Checkin Controller
 *
 * @since  1.6
 */
class DisplayController extends BaseController
{
	/**
	 * The default view.
	 *
	 * @var    string
	 * @since  1.6
	 */
	protected $default_view = 'checkin';

	/**
	 * Method to display a view.
	 *
	 * @param   boolean  $cachable   If true, the view output will be cached
	 * @param   array    $urlparams  An array of safe URL parameters and their variable types, for valid values see {@link \JFilterInput::clean()}.
	 *
	 * @return  static  A \JControllerLegacy object to support chaining.
	 */
	public function display($cachable = false, $urlparams = array())
	{
		return parent::display();
	}

	/**
	 * Check in a list of items.
	 *
	 * @return  void
	 */
	public function checkin()
	{
		// Check for request forgeries
		$this->checkToken();

		$ids = $this->input->get('cid', array(), 'array');

		if (empty($ids))
		{
			$this->app->enqueueMessage(Text::_('JLIB_HTML_PLEASE_MAKE_A_SELECTION_FROM_THE_LIST'), 'warning');
		}
		else
		{
			// Get the model.
			/** @var \Joomla\Component\Checkin\Administrator\Model\CheckinModel $model */
			$model = $this->getModel('Checkin');

			// Checked in the items.
			$this->setMessage(Text::plural('COM_CHECKIN_N_ITEMS_CHECKED_IN', $model->checkin($ids)));
		}

		$this->setRedirect('index.php?option=com_checkin');
	}
<<<<<<< HEAD

	/**
	 * Provide the data for a badge in a menu item via JSON
	 *
	 * @return  void
	 *
	 * @since   __DEPLOY_VERSION__
	 */
	public function getMenuBadgeData()
	{
		if (!Factory::getUser()->authorise('core.manage', 'com_checkin'))
		{
			throw new \Exception(Text::_('JGLOBAL_AUTH_ACCESS_DENIED'));
		}

		$model = $this->getModel('Checkin');

		echo new JsonResponse(count($model->getItems()));
	}

	/**
	 * Configure the Linkbar.
	 *
	 * @param   string  $vName  The name of the active view.
	 *
	 * @return  void
	 *
	 * @since   1.6
	 */
	protected function addSubmenu($vName)
	{
		\JHtmlSidebar::addEntry(
			Text::_('JGLOBAL_SUBMENU_CHECKIN'),
			'index.php?option=com_checkin',
			$vName == 'com_checkin'
		);

		\JHtmlSidebar::addEntry(
			Text::_('JGLOBAL_SUBMENU_CLEAR_CACHE'),
			'index.php?option=com_cache',
			$vName == 'cache'
		);
		\JHtmlSidebar::addEntry(
			Text::_('JGLOBAL_SUBMENU_PURGE_EXPIRED_CACHE'),
			'index.php?option=com_cache&view=purge',
			$vName == 'purge'
		);
	}
=======
>>>>>>> 6a360e96
}<|MERGE_RESOLUTION|>--- conflicted
+++ resolved
@@ -14,11 +14,7 @@
 use Joomla\CMS\Factory;
 use Joomla\CMS\Language\Text;
 use Joomla\CMS\MVC\Controller\BaseController;
-<<<<<<< HEAD
 use Joomla\CMS\Response\JsonResponse;
-use Joomla\CMS\Session\Session;
-=======
->>>>>>> 6a360e96
 
 /**
  * Checkin Controller
@@ -76,7 +72,6 @@
 
 		$this->setRedirect('index.php?option=com_checkin');
 	}
-<<<<<<< HEAD
 
 	/**
 	 * Provide the data for a badge in a menu item via JSON
@@ -96,35 +91,4 @@
 
 		echo new JsonResponse(count($model->getItems()));
 	}
-
-	/**
-	 * Configure the Linkbar.
-	 *
-	 * @param   string  $vName  The name of the active view.
-	 *
-	 * @return  void
-	 *
-	 * @since   1.6
-	 */
-	protected function addSubmenu($vName)
-	{
-		\JHtmlSidebar::addEntry(
-			Text::_('JGLOBAL_SUBMENU_CHECKIN'),
-			'index.php?option=com_checkin',
-			$vName == 'com_checkin'
-		);
-
-		\JHtmlSidebar::addEntry(
-			Text::_('JGLOBAL_SUBMENU_CLEAR_CACHE'),
-			'index.php?option=com_cache',
-			$vName == 'cache'
-		);
-		\JHtmlSidebar::addEntry(
-			Text::_('JGLOBAL_SUBMENU_PURGE_EXPIRED_CACHE'),
-			'index.php?option=com_cache&view=purge',
-			$vName == 'purge'
-		);
-	}
-=======
->>>>>>> 6a360e96
 }