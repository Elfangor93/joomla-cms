--- conflicted
+++ resolved
@@ -63,22 +63,13 @@
 						<th width="10%" class="nowrap hidden-sm-down text-center">
 							<?php echo JHtml::_('searchtools.sort', 'COM_MENUS_HEADING_MENU', 'menutype_title', $listDirn, $listOrder); ?>
 						</th>
-<<<<<<< HEAD
-						<?php if ($this->state->get('filter.client_id') == 0): ?>
+						<?php if ($this->state->get('filter.client_id') == 0) : ?>
 						<th width="10%" class="text-center nowrap hidden-sm-down">
 							<?php echo JHtml::_('searchtools.sort', 'COM_MENUS_HEADING_HOME', 'a.home', $listDirn, $listOrder); ?>
 						</th>
 						<?php endif; ?>
+						<?php if ($this->state->get('filter.client_id') == 0) : ?>
 						<th width="10%" class="nowrap hidden-sm-down text-center">
-=======
-						<?php if ($this->state->get('filter.client_id') == 0) : ?>
-						<th width="5%" class="center nowrap hidden-phone">
-							<?php echo JHtml::_('searchtools.sort', 'COM_MENUS_HEADING_HOME', 'a.home', $listDirn, $listOrder); ?>
-						</th>
-						<?php endif; ?>
-						<?php if ($this->state->get('filter.client_id') == 0) : ?>
-						<th width="10%" class="nowrap hidden-phone">
->>>>>>> 8609e48d
 							<?php echo JHtml::_('searchtools.sort',  'JGRID_HEADING_ACCESS', 'a.access', $listDirn, $listOrder); ?>
 						</th>
 						<?php endif; ?>
@@ -87,19 +78,12 @@
 								<?php echo JHtml::_('searchtools.sort', 'COM_MENUS_HEADING_ASSOCIATION', 'association', $listDirn, $listOrder); ?>
 							</th>
 						<?php endif; ?>
-<<<<<<< HEAD
+						<?php if ($this->state->get('filter.client_id') == 0) : ?>
 						<th width="10%" class="nowrap hidden-sm-down text-center">
 							<?php echo JHtml::_('searchtools.sort', 'JGRID_HEADING_LANGUAGE', 'language', $listDirn, $listOrder); ?>
 						</th>
+						<?php endif; ?>
 						<th width="5%" class="nowrap hidden-sm-down text-center">
-=======
-						<?php if ($this->state->get('filter.client_id') == 0) : ?>
-						<th width="15%" class="nowrap hidden-phone">
-							<?php echo JHtml::_('searchtools.sort', 'JGRID_HEADING_LANGUAGE', 'language', $listDirn, $listOrder); ?>
-						</th>
-						<?php endif; ?>
-						<th width="1%" class="nowrap hidden-phone">
->>>>>>> 8609e48d
 							<?php echo JHtml::_('searchtools.sort', 'JGRID_HEADING_ID', 'a.id', $listDirn, $listOrder); ?>
 						</th>
 					</tr>
@@ -216,11 +200,7 @@
 							<?php echo $this->escape($item->menutype_title ?: ucwords($item->menutype)); ?>
 						</td>
 						<?php if ($this->state->get('filter.client_id') == 0) : ?>
-<<<<<<< HEAD
 						<td class="text-center hidden-sm-down">
-=======
-						<td class="center hidden-phone">
->>>>>>> 8609e48d
 							<?php if ($item->type == 'component') : ?>
 								<?php if ($item->language == '*' || $item->home == '0') : ?>
 									<?php echo JHtml::_('jgrid.isdefault', $item->home, $i, 'items.', ($item->language != '*' || !$item->home) && $canChange && !$item->protected); ?>
@@ -242,12 +222,8 @@
 							<?php endif; ?>
 						</td>
 						<?php endif; ?>
-<<<<<<< HEAD
+						<?php if ($this->state->get('filter.client_id') == 0) : ?>
 						<td class="small hidden-sm-down text-center">
-=======
-						<?php if ($this->state->get('filter.client_id') == 0) : ?>
-						<td class="small hidden-phone">
->>>>>>> 8609e48d
 							<?php echo $this->escape($item->access_level); ?>
 						</td>
 						<?php endif; ?>
@@ -258,19 +234,12 @@
 								<?php endif; ?>
 							</td>
 						<?php endif; ?>
-<<<<<<< HEAD
+						<?php if ($this->state->get('filter.client_id') == 0) : ?>
 						<td class="small hidden-sm-down text-center">
 							<?php echo JLayoutHelper::render('joomla.content.language', $item); ?>
 						</td>
+						<?php endif; ?>
 						<td class="hidden-sm-down text-center">
-=======
-						<?php if ($this->state->get('filter.client_id') == 0) : ?>
-						<td class="small hidden-phone">
-							<?php echo JLayoutHelper::render('joomla.content.language', $item); ?>
-						</td>
-						<?php endif; ?>
-						<td class="hidden-phone">
->>>>>>> 8609e48d
 							<span title="<?php echo sprintf('%d-%d', $item->lft, $item->rgt); ?>">
 								<?php echo (int) $item->id; ?>
 							</span>
