<?php
/**
 * @package     Joomla.Administrator
 * @subpackage  com_menus
 *
 * @copyright   Copyright (C) 2005 - 2016 Open Source Matters, Inc. All rights reserved.
 * @license     GNU General Public License version 2 or later; see LICENSE.txt
 */

defined('_JEXEC') or die;

// Include the component HTML helpers.
JHtml::addIncludePath(JPATH_COMPONENT . '/helpers/html');

JHtml::_('bootstrap.tooltip');
JHtml::_('behavior.multiselect');

$user       = JFactory::getUser();
$app        = JFactory::getApplication();
$userId     = $user->get('id');
$listOrder  = $this->escape($this->state->get('list.ordering'));
$listDirn   = $this->escape($this->state->get('list.direction'));
$ordering   = ($listOrder == 'a.lft');
$saveOrder  = ($listOrder == 'a.lft' && strtolower($listDirn) == 'asc');
$menuType   = (string) $app->getUserState('com_menus.items.menutype', '', 'string');

if ($saveOrder && $menuType)
{
	$saveOrderingUrl = 'index.php?option=com_menus&task=items.saveOrderAjax&tmpl=component' . JSession::getFormToken() . '=1';
	JHtml::_('draggablelist.draggable');
}

$assoc = JLanguageAssociations::isEnabled();
$colSpan = ($assoc) ? 10 : 9;

if ($menuType == '')
{
	$colSpan--;
}
?>
<?php // Set up the filter bar. ?>
<form action="<?php echo JRoute::_('index.php?option=com_menus&view=items'); ?>" method="post" name="adminForm" id="adminForm">
<<<<<<< HEAD
	<div id="j-main-container" class="j-main-container">
=======
<?php if (!empty( $this->sidebar)) : ?>
	<div id="j-sidebar-container" class="span2">
		<?php echo $this->sidebar; ?>
	</div>
	<div id="j-main-container" class="span10">
<?php else : ?>
	<div id="j-main-container">
<?php endif; ?>
>>>>>>> ce7de218
		<?php
		// Search tools bar
		echo JLayoutHelper::render('joomla.searchtools.default', array('view' => $this), null, array('debug' => false));
		?>
		<?php if (empty($this->items)) : ?>
			<div class="alert alert-warning alert-no-items">
				<?php echo JText::_('JGLOBAL_NO_MATCHING_RESULTS'); ?>
			</div>
		<?php else : ?>
			<table class="table table-striped" id="itemList">
				<thead>
					<tr>
						<?php if ($menuType) : ?>
							<th width="1%" class="nowrap text-xs-center hidden-sm-down">
								<?php echo JHtml::_('searchtools.sort', '', 'a.lft', $listDirn, $listOrder, null, 'asc', 'JGRID_HEADING_ORDERING', 'icon-menu-2'); ?>
							</th>
						<?php endif; ?>
						<th width="1%" class="nowrap text-xs-center">
							<?php echo JHtml::_('grid.checkall'); ?>
						</th>
						<th width="1%" class="nowrap text-xs-center">
							<?php echo JHtml::_('searchtools.sort', 'JSTATUS', 'a.published', $listDirn, $listOrder); ?>
						</th>
						<th class="title">
							<?php echo JHtml::_('searchtools.sort', 'JGLOBAL_TITLE', 'a.title', $listDirn, $listOrder); ?>
						</th>
						<th width="10%" class="nowrap hidden-sm-down text-xs-center">
							<?php echo JHtml::_('searchtools.sort', 'COM_MENUS_HEADING_MENU', 'menutype_title', $listDirn, $listOrder); ?>
						</th>
						<th width="10%" class="text-xs-center nowrap hidden-sm-down">
							<?php echo JHtml::_('searchtools.sort', 'COM_MENUS_HEADING_HOME', 'a.home', $listDirn, $listOrder); ?>
						</th>
						<th width="10%" class="nowrap hidden-sm-down text-xs-center">
							<?php echo JHtml::_('searchtools.sort',  'JGRID_HEADING_ACCESS', 'a.access', $listDirn, $listOrder); ?>
						</th>
						<?php if ($assoc) : ?>
							<th width="10%" class="nowrap hidden-sm-down text-xs-center">
								<?php echo JHtml::_('searchtools.sort', 'COM_MENUS_HEADING_ASSOCIATION', 'association', $listDirn, $listOrder); ?>
							</th>
<<<<<<< HEAD
						<?php endif;?>
						<th width="10%" class="nowrap hidden-sm-down text-xs-center">
=======
						<?php endif; ?>
						<th width="15%" class="nowrap hidden-phone">
>>>>>>> ce7de218
							<?php echo JHtml::_('searchtools.sort', 'JGRID_HEADING_LANGUAGE', 'language', $listDirn, $listOrder); ?>
						</th>
						<th width="5%" class="nowrap hidden-sm-down text-xs-center">
							<?php echo JHtml::_('searchtools.sort', 'JGRID_HEADING_ID', 'a.id', $listDirn, $listOrder); ?>
						</th>
					</tr>
				</thead>
				<tfoot>
					<tr>
						<td colspan="<?php echo $colSpan; ?>">
							<?php echo $this->pagination->getListFooter(); ?>
						</td>
					</tr>
				</tfoot>

				<tbody <?php if ($saveOrder) :?> class="js-draggable" data-url="<?php echo $saveOrderingUrl; ?>" data-direction="<?php echo strtolower($listDirn); ?>" data-nested="false"<?php endif; ?>>
				<?php

				foreach ($this->items as $i => $item) :
					$orderkey   = array_search($item->id, $this->ordering[$item->parent_id]);
					$canCreate  = $user->authorise('core.create',     'com_menus.menu.' . $item->menutype_id);
					$canEdit    = $user->authorise('core.edit',       'com_menus.menu.' . $item->menutype_id);
					$canCheckin = $user->authorise('core.manage',     'com_checkin') || $item->checked_out == $user->get('id')|| $item->checked_out == 0;
					$canChange  = $user->authorise('core.edit.state', 'com_menus.menu.' . $item->menutype_id) && $canCheckin;

					// Get the parents of item for sorting
					if ($item->level > 1)
					{
						$parentsStr = "";
						$_currentParentId = $item->parent_id;
						$parentsStr = " " . $_currentParentId;

						for ($j = 0; $j < $item->level; $j++)
						{
							foreach ($this->ordering as $k => $v)
							{
								$v = implode("-", $v);
								$v = "-" . $v . "-";

								if (strpos($v, "-" . $_currentParentId . "-") !== false)
								{
									$parentsStr .= " " . $k;
									$_currentParentId = $k;
									break;
								}
							}
						}
					}
					else
					{
						$parentsStr = "";
					}
					?>
<<<<<<< HEAD
					<tr class="row<?php echo $i % 2; ?>" data-dragable-group="<?php echo $item->parent_id;?>" item-id="<?php echo $item->id?>" parents="<?php echo $parentsStr?>" level="<?php echo $item->level?>">
=======
					<tr class="row<?php echo $i % 2; ?>" sortable-group-id="<?php echo $item->parent_id; ?>" item-id="<?php echo $item->id; ?>" parents="<?php echo $parentsStr; ?>" level="<?php echo $item->level; ?>">
>>>>>>> ce7de218
						<?php if ($menuType) : ?>
							<td class="order nowrap text-xs-center hidden-sm-down">
								<?php
								$iconClass = '';

								if (!$canChange)
								{
									$iconClass = ' inactive';
								}
								elseif (!$saveOrder)
								{
									$iconClass = ' inactive tip-top hasTooltip" title="' . JHtml::tooltipText('JORDERINGDISABLED');
								}
								?>
								<span class="sortable-handler<?php echo $iconClass ?>">
									<span class="icon-menu"></span>
								</span>
								<?php if ($canChange && $saveOrder) : ?>
									<input type="text" style="display:none" name="order[]" size="5" value="<?php echo $orderkey + 1; ?>" />
								<?php endif; ?>
							</td>
						<?php endif; ?>
						<td class="text-xs-center">
							<?php echo JHtml::_('grid.id', $i, $item->id); ?>
						</td>
						<td class="text-xs-center">
							<?php echo JHtml::_('MenusHtml.Menus.state', $item->published, $i, $canChange, 'cb'); ?>
						</td>
						<td>
							<?php $prefix = JLayoutHelper::render('joomla.html.treeprefix', array('level' => $item->level)); ?>
							<?php echo $prefix; ?>
							<?php if ($item->checked_out) : ?>
								<?php echo JHtml::_('jgrid.checkedout', $i, $item->editor, $item->checked_out_time, 'items.', $canCheckin); ?>
							<?php endif; ?>
							<?php if ($canEdit) : ?>
								<a class="hasTooltip" href="<?php echo JRoute::_('index.php?option=com_menus&task=item.edit&id=' . (int) $item->id); ?>" title="<?php echo JText::_('JACTION_EDIT'); ?>">
									<?php echo $this->escape($item->title); ?></a>
							<?php else : ?>
								<?php echo $this->escape($item->title); ?>
							<?php endif; ?>
							<span class="small">
							<?php if ($item->type != 'url') : ?>
								<?php if (empty($item->note)) : ?>
									<?php echo JText::sprintf('JGLOBAL_LIST_ALIAS', $this->escape($item->alias)); ?>
								<?php else : ?>
									<?php echo JText::sprintf('JGLOBAL_LIST_ALIAS_NOTE', $this->escape($item->alias), $this->escape($item->note)); ?>
								<?php endif; ?>
							<?php elseif ($item->type == 'url' && $item->note) : ?>
								<?php echo JText::sprintf('JGLOBAL_LIST_NOTE', $this->escape($item->note)); ?>
							<?php endif; ?>
							</span>
							<?php echo JHtml::_('MenusHtml.Menus.visibility', $item->params); ?>
							<div title="<?php echo $this->escape($item->path); ?>">
								<?php echo $prefix; ?>
								<span class="small"  title="<?php echo isset($item->item_type_desc) ? htmlspecialchars($this->escape($item->item_type_desc), ENT_COMPAT, 'UTF-8') : ''; ?>">
									<?php echo $this->escape($item->item_type); ?></span>
							</div>
						</td>
						<td class="small hidden-sm-down text-xs-center">
							<?php echo $this->escape($item->menutype_title); ?>
						</td>
						<td class="text-xs-center hidden-sm-down">
							<?php if ($item->type == 'component') : ?>
								<?php if ($item->language == '*' || $item->home == '0') : ?>
									<?php echo JHtml::_('jgrid.isdefault', $item->home, $i, 'items.', ($item->language != '*' || !$item->home) && $canChange); ?>
								<?php elseif ($canChange) : ?>
									<a href="<?php echo JRoute::_('index.php?option=com_menus&task=items.unsetDefault&cid[]=' . $item->id . '&' . JSession::getFormToken() . '=1'); ?>">
										<?php if ($item->language_image) : ?>
											<?php echo JHtml::_('image', 'mod_languages/' . $item->language_image . '.gif', $item->language_title, array('title' => JText::sprintf('COM_MENUS_GRID_UNSET_LANGUAGE', $item->language_title)), true); ?>
										<?php else : ?>
											<span class="label" title="<?php echo JText::sprintf('COM_MENUS_GRID_UNSET_LANGUAGE', $item->language_title); ?>"><?php echo $item->language_sef; ?></span>
										<?php endif; ?>
									</a>
								<?php else : ?>
									<?php if ($item->language_image) : ?>
										<?php echo JHtml::_('image', 'mod_languages/' . $item->language_image . '.gif', $item->language_title, array('title' => $item->language_title), true); ?>
									<?php else : ?>
										<span class="label" title="<?php echo $item->language_title; ?>"><?php echo $item->language_sef; ?></span>
									<?php endif; ?>
								<?php endif; ?>
							<?php endif; ?>
						</td>
						<td class="small hidden-sm-down text-xs-center">
							<?php echo $this->escape($item->access_level); ?>
						</td>
						<?php if ($assoc) : ?>
							<td class="small hidden-sm-down text-xs-center">
								<?php if ($item->association) : ?>
									<?php echo JHtml::_('MenusHtml.Menus.association', $item->id); ?>
								<?php endif; ?>
							</td>
						<?php endif; ?>
						<td class="small hidden-sm-down text-xs-center">
							<?php echo JLayoutHelper::render('joomla.content.language', $item); ?>
						</td>
						<td class="hidden-sm-down text-xs-center">
							<span title="<?php echo sprintf('%d-%d', $item->lft, $item->rgt); ?>">
								<?php echo (int) $item->id; ?>
							</span>
						</td>
					</tr>
					<?php endforeach; ?>
				</tbody>
			</table>
			<?php // Load the batch processing form if user is allowed ?>
			<?php if ($user->authorise('core.create', 'com_menus') || $user->authorise('core.edit', 'com_menus')) : ?>
				<?php echo JHtml::_(
					'bootstrap.renderModal',
					'collapseModal',
					array(
						'title' => JText::_('COM_MENUS_BATCH_OPTIONS'),
						'footer' => $this->loadTemplate('batch_footer')
					),
					$this->loadTemplate('batch_body')
				); ?>
			<?php endif; ?>
		<?php endif; ?>

		<input type="hidden" name="task" value="" />
		<input type="hidden" name="boxchecked" value="0" />
		<?php echo JHtml::_('form.token'); ?>
	</div>
</form><|MERGE_RESOLUTION|>--- conflicted
+++ resolved
@@ -40,18 +40,7 @@
 ?>
 <?php // Set up the filter bar. ?>
 <form action="<?php echo JRoute::_('index.php?option=com_menus&view=items'); ?>" method="post" name="adminForm" id="adminForm">
-<<<<<<< HEAD
 	<div id="j-main-container" class="j-main-container">
-=======
-<?php if (!empty( $this->sidebar)) : ?>
-	<div id="j-sidebar-container" class="span2">
-		<?php echo $this->sidebar; ?>
-	</div>
-	<div id="j-main-container" class="span10">
-<?php else : ?>
-	<div id="j-main-container">
-<?php endif; ?>
->>>>>>> ce7de218
 		<?php
 		// Search tools bar
 		echo JLayoutHelper::render('joomla.searchtools.default', array('view' => $this), null, array('debug' => false));
@@ -91,13 +80,8 @@
 							<th width="10%" class="nowrap hidden-sm-down text-xs-center">
 								<?php echo JHtml::_('searchtools.sort', 'COM_MENUS_HEADING_ASSOCIATION', 'association', $listDirn, $listOrder); ?>
 							</th>
-<<<<<<< HEAD
-						<?php endif;?>
+						<?php endif; ?>
 						<th width="10%" class="nowrap hidden-sm-down text-xs-center">
-=======
-						<?php endif; ?>
-						<th width="15%" class="nowrap hidden-phone">
->>>>>>> ce7de218
 							<?php echo JHtml::_('searchtools.sort', 'JGRID_HEADING_LANGUAGE', 'language', $listDirn, $listOrder); ?>
 						</th>
 						<th width="5%" class="nowrap hidden-sm-down text-xs-center">
@@ -151,11 +135,7 @@
 						$parentsStr = "";
 					}
 					?>
-<<<<<<< HEAD
-					<tr class="row<?php echo $i % 2; ?>" data-dragable-group="<?php echo $item->parent_id;?>" item-id="<?php echo $item->id?>" parents="<?php echo $parentsStr?>" level="<?php echo $item->level?>">
-=======
-					<tr class="row<?php echo $i % 2; ?>" sortable-group-id="<?php echo $item->parent_id; ?>" item-id="<?php echo $item->id; ?>" parents="<?php echo $parentsStr; ?>" level="<?php echo $item->level; ?>">
->>>>>>> ce7de218
+					<tr class="row<?php echo $i % 2; ?>" data-dragable-group="<?php echo $item->parent_id; ?>" item-id="<?php echo $item->id; ?>" parents="<?php echo $parentsStr; ?>" level="<?php echo $item->level; ?>">
 						<?php if ($menuType) : ?>
 							<td class="order nowrap text-xs-center hidden-sm-down">
 								<?php
