<?php
/**
 * @package     Joomla.Administrator
 * @subpackage  com_menus
 *
 * @copyright   Copyright (C) 2005 - 2017 Open Source Matters, Inc. All rights reserved.
 * @license     GNU General Public License version 2 or later; see LICENSE.txt
 */

defined('_JEXEC') or die;

// Include the component HTML helpers.
JHtml::addIncludePath(JPATH_COMPONENT . '/helpers/html');

JHtml::_('bootstrap.tooltip');
JHtml::_('behavior.multiselect');

$user       = JFactory::getUser();
$app        = JFactory::getApplication();
$userId     = $user->get('id');
$listOrder  = $this->escape($this->state->get('list.ordering'));
$listDirn   = $this->escape($this->state->get('list.direction'));
$ordering   = ($listOrder == 'a.lft');
$saveOrder  = ($listOrder == 'a.lft' && strtolower($listDirn) == 'asc');
$menuType   = (string) $app->getUserState('com_menus.items.menutype', '', 'string');

if ($saveOrder && $menuType)
{
	$saveOrderingUrl = 'index.php?option=com_menus&task=items.saveOrderAjax&tmpl=component' . JSession::getFormToken() . '=1';
	JHtml::_('draggablelist.draggable');
}

$assoc   = JLanguageAssociations::isEnabled() && $this->state->get('filter.client_id') == 0;
$colSpan = $assoc ? 10 : 9;

if ($menuType == '')
{
	$colSpan--;
}
?>
<?php // Set up the filter bar. ?>
<form action="<?php echo JRoute::_('index.php?option=com_menus&view=items'); ?>" method="post" name="adminForm" id="adminForm">
<<<<<<< HEAD
	<div class="row">
		<div id="j-sidebar-container" class="col-md-2">
			<?php echo $this->sidebar; ?>
		</div>
		<div class="col-md-10">
			<div id="j-main-container" class="j-main-container">
				<?php echo JLayoutHelper::render('joomla.searchtools.default', array('view' => $this, 'options' => array('selectorFieldName' => 'menutype'))); ?>
				<?php if ($this->total > 0) : ?>
					<table class="table table-striped" id="itemList">
						<thead>
							<tr>
								<?php if ($menuType) : ?>
									<th width="1%" class="nowrap text-center hidden-sm-down">
										<?php echo JHtml::_('searchtools.sort', '', 'a.lft', $listDirn, $listOrder, null, 'asc', 'JGRID_HEADING_ORDERING', 'icon-menu-2'); ?>
									</th>
								<?php endif; ?>
								<th width="1%" class="nowrap text-center">
									<?php echo JHtml::_('grid.checkall'); ?>
								</th>
								<th width="1%" class="nowrap text-center">
									<?php echo JHtml::_('searchtools.sort', 'JSTATUS', 'a.published', $listDirn, $listOrder); ?>
								</th>
								<th class="title">
									<?php echo JHtml::_('searchtools.sort', 'JGLOBAL_TITLE', 'a.title', $listDirn, $listOrder); ?>
								</th>
								<th width="10%" class="nowrap hidden-sm-down text-center">
									<?php echo JHtml::_('searchtools.sort', 'COM_MENUS_HEADING_MENU', 'menutype_title', $listDirn, $listOrder); ?>
								</th>
								<?php if ($this->state->get('filter.client_id') == 0) : ?>
								<th width="10%" class="text-center nowrap hidden-sm-down">
									<?php echo JHtml::_('searchtools.sort', 'COM_MENUS_HEADING_HOME', 'a.home', $listDirn, $listOrder); ?>
								</th>
								<?php endif; ?>
								<?php if ($this->state->get('filter.client_id') == 0) : ?>
								<th width="10%" class="nowrap hidden-sm-down text-center">
									<?php echo JHtml::_('searchtools.sort',  'JGRID_HEADING_ACCESS', 'a.access', $listDirn, $listOrder); ?>
								</th>
								<?php endif; ?>
								<?php if ($assoc) : ?>
									<th width="10%" class="nowrap hidden-sm-down text-center">
										<?php echo JHtml::_('searchtools.sort', 'COM_MENUS_HEADING_ASSOCIATION', 'association', $listDirn, $listOrder); ?>
									</th>
								<?php endif; ?>
								<?php if ($this->state->get('filter.client_id') == 0) : ?>
								<th width="10%" class="nowrap hidden-sm-down text-center">
									<?php echo JHtml::_('searchtools.sort', 'JGRID_HEADING_LANGUAGE', 'language', $listDirn, $listOrder); ?>
								</th>
								<?php endif; ?>
								<th width="5%" class="nowrap hidden-sm-down text-center">
									<?php echo JHtml::_('searchtools.sort', 'JGRID_HEADING_ID', 'a.id', $listDirn, $listOrder); ?>
								</th>
							</tr>
						</thead>
						<tfoot>
							<tr>
								<td colspan="<?php echo $colSpan; ?>">
									<?php echo $this->pagination->getListFooter(); ?>
								</td>
							</tr>
						</tfoot>
=======
<?php if (!empty( $this->sidebar)) : ?>
	<div id="j-sidebar-container" class="span2">
		<?php echo $this->sidebar; ?>
	</div>
	<div id="j-main-container" class="span10">
<?php else : ?>
	<div id="j-main-container">
<?php endif;?>
		<?php echo JLayoutHelper::render('joomla.searchtools.default', array('view' => $this, 'options' => array('selectorFieldName' => 'menutype'))); ?>
		<?php if (empty($this->items)) : ?>
			<div class="alert alert-no-items">
				<?php echo JText::_('JGLOBAL_NO_MATCHING_RESULTS'); ?>
			</div>
		<?php else : ?>
			<table class="table table-striped" id="itemList">
				<thead>
					<tr>
						<?php if ($menuType) : ?>
							<th width="1%" class="nowrap center hidden-phone">
								<?php echo JHtml::_('searchtools.sort', '', 'a.lft', $listDirn, $listOrder, null, 'asc', 'JGRID_HEADING_ORDERING', 'icon-menu-2'); ?>
							</th>
						<?php endif; ?>
						<th width="1%" class="nowrap center">
							<?php echo JHtml::_('grid.checkall'); ?>
						</th>
						<th width="1%" class="nowrap center">
							<?php echo JHtml::_('searchtools.sort', 'JSTATUS', 'a.published', $listDirn, $listOrder); ?>
						</th>
						<th class="title">
							<?php echo JHtml::_('searchtools.sort', 'JGLOBAL_TITLE', 'a.title', $listDirn, $listOrder); ?>
						</th>
						<th class="nowrap hidden-phone">
							<?php echo JHtml::_('searchtools.sort', 'COM_MENUS_HEADING_MENU', 'menutype_title', $listDirn, $listOrder); ?>
						</th>
						<?php if ($this->state->get('filter.client_id') == 0) : ?>
						<th width="5%" class="center nowrap hidden-phone">
							<?php echo JHtml::_('searchtools.sort', 'COM_MENUS_HEADING_HOME', 'a.home', $listDirn, $listOrder); ?>
						</th>
						<?php endif; ?>
						<?php if ($this->state->get('filter.client_id') == 0) : ?>
						<th width="10%" class="nowrap hidden-phone">
							<?php echo JHtml::_('searchtools.sort',  'JGRID_HEADING_ACCESS', 'a.access', $listDirn, $listOrder); ?>
						</th>
						<?php endif; ?>
						<?php if ($assoc) : ?>
							<th width="5%" class="nowrap hidden-phone">
								<?php echo JHtml::_('searchtools.sort', 'COM_MENUS_HEADING_ASSOCIATION', 'association', $listDirn, $listOrder); ?>
							</th>
						<?php endif; ?>
						<?php if ($this->state->get('filter.client_id') == 0) : ?>
						<th width="15%" class="nowrap hidden-phone">
							<?php echo JHtml::_('searchtools.sort', 'JGRID_HEADING_LANGUAGE', 'language', $listDirn, $listOrder); ?>
						</th>
						<?php endif; ?>
						<th width="1%" class="nowrap hidden-phone">
							<?php echo JHtml::_('searchtools.sort', 'JGRID_HEADING_ID', 'a.id', $listDirn, $listOrder); ?>
						</th>
					</tr>
				</thead>
				<tfoot>
					<tr>
						<td colspan="<?php echo $colSpan; ?>">
							<?php echo $this->pagination->getListFooter(); ?>
						</td>
					</tr>
				</tfoot>

				<tbody>
				<?php
>>>>>>> cd0ee75d

						<tbody <?php if ($saveOrder) :?> class="js-draggable" data-url="<?php echo $saveOrderingUrl; ?>" data-direction="<?php echo strtolower($listDirn); ?>" data-nested="false"<?php endif; ?>>
						<?php

						foreach ($this->items as $i => $item) :
							$orderkey   = array_search($item->id, $this->ordering[$item->parent_id]);
							$canCreate  = $user->authorise('core.create',     'com_menus.menu.' . $item->menutype_id);
							$canEdit    = $user->authorise('core.edit',       'com_menus.menu.' . $item->menutype_id);
							$canCheckin = $user->authorise('core.manage',     'com_checkin') || $item->checked_out == $user->get('id')|| $item->checked_out == 0;
							$canChange  = $user->authorise('core.edit.state', 'com_menus.menu.' . $item->menutype_id) && $canCheckin;

							// Get the parents of item for sorting
							if ($item->level > 1)
							{
								$parentsStr = '';
								$_currentParentId = $item->parent_id;
								$parentsStr = ' ' . $_currentParentId;

								for ($j = 0; $j < $item->level; $j++)
								{
									foreach ($this->ordering as $k => $v)
									{
										$v = implode('-', $v);
										$v = '-' . $v . '-';

										if (strpos($v, '-' . $_currentParentId . '-') !== false)
										{
											$parentsStr .= ' ' . $k;
											$_currentParentId = $k;
											break;
										}
									}
								}
							}
							else
							{
								$parentsStr = '';
							}
							?>
							<tr class="row<?php echo $i % 2; ?>" data-dragable-group="<?php echo $item->parent_id; ?>" item-id="<?php echo $item->id; ?>" parents="<?php echo $parentsStr; ?>" level="<?php echo $item->level; ?>">
								<?php if ($menuType) : ?>
									<td class="order nowrap text-center hidden-sm-down">
										<?php
										$iconClass = '';

										if (!$canChange)
										{
											$iconClass = ' inactive';
										}
										elseif (!$saveOrder)
										{
											$iconClass = ' inactive tip-top hasTooltip" title="' . JHtml::_('tooltipText', 'JORDERINGDISABLED');
										}
										?>
										<span class="sortable-handler<?php echo $iconClass ?>">
											<span class="icon-menu"></span>
										</span>
										<?php if ($canChange && $saveOrder) : ?>
											<input type="text" style="display:none" name="order[]" size="5" value="<?php echo $orderkey + 1; ?>">
										<?php endif; ?>
									</td>
								<?php endif; ?>
								<td class="text-center">
									<?php echo JHtml::_('grid.id', $i, $item->id); ?>
								</td>
								<td class="text-center">
									<?php
									// Show protected items as published always. We don't allow state change for them. Show/Hide is the module's job.
									$published = $item->protected ? 3 : $item->published;
									echo JHtml::_('MenusHtml.Menus.state', $published, $i, $canChange && !$item->protected, 'cb'); ?>
								</td>
								<td>
									<?php $prefix = JLayoutHelper::render('joomla.html.treeprefix', array('level' => $item->level)); ?>
									<?php echo $prefix; ?>
									<?php if ($item->checked_out) : ?>
										<?php echo JHtml::_('jgrid.checkedout', $i, $item->editor, $item->checked_out_time, 'items.', $canCheckin); ?>
									<?php endif; ?>
									<?php if ($canEdit && !$item->protected) : ?>
										<a class="hasTooltip" href="<?php echo JRoute::_('index.php?option=com_menus&task=item.edit&id=' . (int) $item->id); ?>" title="<?php echo JText::_('JACTION_EDIT'); ?>">
											<?php echo $this->escape($item->title); ?></a>
									<?php else : ?>
										<?php echo $this->escape($item->title); ?>
									<?php endif; ?>
									<span class="small">
									<?php if ($item->type != 'url') : ?>
										<?php if (empty($item->note)) : ?>
											<?php echo JText::sprintf('JGLOBAL_LIST_ALIAS', $this->escape($item->alias)); ?>
										<?php else : ?>
											<?php echo JText::sprintf('JGLOBAL_LIST_ALIAS_NOTE', $this->escape($item->alias), $this->escape($item->note)); ?>
										<?php endif; ?>
									<?php elseif ($item->type == 'url' && $item->note) : ?>
										<?php echo JText::sprintf('JGLOBAL_LIST_NOTE', $this->escape($item->note)); ?>
									<?php endif; ?>
									</span>
									<?php echo JHtml::_('MenusHtml.Menus.visibility', $item->params); ?>
									<div title="<?php echo $this->escape($item->path); ?>">
										<?php echo $prefix; ?>
										<span class="small"  title="<?php echo isset($item->item_type_desc) ? htmlspecialchars($this->escape($item->item_type_desc), ENT_COMPAT, 'UTF-8') : ''; ?>">
											<?php echo $this->escape($item->item_type); ?></span>
									</div>
								</td>
								<td class="small hidden-sm-down text-center">
									<?php echo $this->escape($item->menutype_title ?: ucwords($item->menutype)); ?>
								</td>
								<?php if ($this->state->get('filter.client_id') == 0) : ?>
								<td class="text-center hidden-sm-down">
									<?php if ($item->type == 'component') : ?>
										<?php if ($item->language == '*' || $item->home == '0') : ?>
											<?php echo JHtml::_('jgrid.isdefault', $item->home, $i, 'items.', ($item->language != '*' || !$item->home) && $canChange && !$item->protected); ?>
										<?php elseif ($canChange) : ?>
											<a href="<?php echo JRoute::_('index.php?option=com_menus&task=items.unsetDefault&cid[]=' . $item->id . '&' . JSession::getFormToken() . '=1'); ?>">
												<?php if ($item->language_image) : ?>
													<?php echo JHtml::_('image', 'mod_languages/' . $item->language_image . '.gif', $item->language_title, array('title' => JText::sprintf('COM_MENUS_GRID_UNSET_LANGUAGE', $item->language_title)), true); ?>
												<?php else : ?>
													<span class="label" title="<?php echo JText::sprintf('COM_MENUS_GRID_UNSET_LANGUAGE', $item->language_title); ?>"><?php echo $item->language_sef; ?></span>
												<?php endif; ?>
											</a>
										<?php else : ?>
											<?php if ($item->language_image) : ?>
												<?php echo JHtml::_('image', 'mod_languages/' . $item->language_image . '.gif', $item->language_title, array('title' => $item->language_title), true); ?>
											<?php else : ?>
												<span class="label" title="<?php echo $item->language_title; ?>"><?php echo $item->language_sef; ?></span>
											<?php endif; ?>
										<?php endif; ?>
									<?php endif; ?>
								</td>
								<?php endif; ?>
								<?php if ($this->state->get('filter.client_id') == 0) : ?>
								<td class="small hidden-sm-down text-center">
									<?php echo $this->escape($item->access_level); ?>
								</td>
								<?php endif; ?>
								<?php if ($assoc) : ?>
									<td class="small hidden-sm-down text-center">
										<?php if ($item->association) : ?>
											<?php echo JHtml::_('MenusHtml.Menus.association', $item->id); ?>
										<?php endif; ?>
									</td>
								<?php endif; ?>
								<?php if ($this->state->get('filter.client_id') == 0) : ?>
								<td class="small hidden-sm-down text-center">
									<?php echo JLayoutHelper::render('joomla.content.language', $item); ?>
								</td>
								<?php endif; ?>
								<td class="hidden-sm-down text-center">
									<span title="<?php echo sprintf('%d-%d', $item->lft, $item->rgt); ?>">
										<?php echo (int) $item->id; ?>
									</span>
								</td>
							</tr>
							<?php endforeach; ?>
						</tbody>
					</table>
					<?php // Load the batch processing form if user is allowed ?>
					<?php if ($user->authorise('core.create', 'com_menus') || $user->authorise('core.edit', 'com_menus')) : ?>
						<?php echo JHtml::_(
							'bootstrap.renderModal',
							'collapseModal',
							array(
								'title' => JText::_('COM_MENUS_BATCH_OPTIONS'),
								'footer' => $this->loadTemplate('batch_footer')
							),
							$this->loadTemplate('batch_body')
						); ?>
					<?php endif; ?>
				<?php endif; ?>

				<input type="hidden" name="task" value="">
				<input type="hidden" name="boxchecked" value="0">
				<?php echo JHtml::_('form.token'); ?>
			</div>
		</div>
	</div>
</form><|MERGE_RESOLUTION|>--- conflicted
+++ resolved
@@ -15,14 +15,14 @@
 JHtml::_('bootstrap.tooltip');
 JHtml::_('behavior.multiselect');
 
-$user       = JFactory::getUser();
-$app        = JFactory::getApplication();
-$userId     = $user->get('id');
-$listOrder  = $this->escape($this->state->get('list.ordering'));
-$listDirn   = $this->escape($this->state->get('list.direction'));
-$ordering   = ($listOrder == 'a.lft');
-$saveOrder  = ($listOrder == 'a.lft' && strtolower($listDirn) == 'asc');
-$menuType   = (string) $app->getUserState('com_menus.items.menutype', '', 'string');
+$user      = JFactory::getUser();
+$app       = JFactory::getApplication();
+$userId    = $user->get('id');
+$listOrder = $this->escape($this->state->get('list.ordering'));
+$listDirn  = $this->escape($this->state->get('list.direction'));
+$ordering  = ($listOrder == 'a.lft');
+$saveOrder = ($listOrder == 'a.lft' && strtolower($listDirn) == 'asc');
+$menuType  = (string) $app->getUserState('com_menus.items.menutype', '', 'string');
 
 if ($saveOrder && $menuType)
 {
@@ -39,156 +39,88 @@
 }
 ?>
 <?php // Set up the filter bar. ?>
-<form action="<?php echo JRoute::_('index.php?option=com_menus&view=items'); ?>" method="post" name="adminForm" id="adminForm">
-<<<<<<< HEAD
-	<div class="row">
+<form action="<?php echo JRoute::_('index.php?option=com_menus&view=items'); ?>" method="post" name="adminForm"
+      id="adminForm">
+h	<div class="row">
 		<div id="j-sidebar-container" class="col-md-2">
 			<?php echo $this->sidebar; ?>
 		</div>
 		<div class="col-md-10">
 			<div id="j-main-container" class="j-main-container">
 				<?php echo JLayoutHelper::render('joomla.searchtools.default', array('view' => $this, 'options' => array('selectorFieldName' => 'menutype'))); ?>
-				<?php if ($this->total > 0) : ?>
+				<?php if (empty($this->items)) : ?>
+					<div class="alert alert-warning alert-no-items">
+						<?php echo JText::_('JGLOBAL_NO_MATCHING_RESULTS'); ?>
+					</div>
+				<?php else : ?>
 					<table class="table table-striped" id="itemList">
 						<thead>
-							<tr>
-								<?php if ($menuType) : ?>
-									<th width="1%" class="nowrap text-center hidden-sm-down">
-										<?php echo JHtml::_('searchtools.sort', '', 'a.lft', $listDirn, $listOrder, null, 'asc', 'JGRID_HEADING_ORDERING', 'icon-menu-2'); ?>
-									</th>
-								<?php endif; ?>
-								<th width="1%" class="nowrap text-center">
-									<?php echo JHtml::_('grid.checkall'); ?>
-								</th>
-								<th width="1%" class="nowrap text-center">
-									<?php echo JHtml::_('searchtools.sort', 'JSTATUS', 'a.published', $listDirn, $listOrder); ?>
-								</th>
-								<th class="title">
-									<?php echo JHtml::_('searchtools.sort', 'JGLOBAL_TITLE', 'a.title', $listDirn, $listOrder); ?>
-								</th>
-								<th width="10%" class="nowrap hidden-sm-down text-center">
-									<?php echo JHtml::_('searchtools.sort', 'COM_MENUS_HEADING_MENU', 'menutype_title', $listDirn, $listOrder); ?>
-								</th>
-								<?php if ($this->state->get('filter.client_id') == 0) : ?>
+						<tr>
+							<?php if ($menuType) : ?>
+								<th width="1%" class="nowrap text-center hidden-sm-down">
+									<?php echo JHtml::_('searchtools.sort', '', 'a.lft', $listDirn, $listOrder, null, 'asc', 'JGRID_HEADING_ORDERING', 'icon-menu-2'); ?>
+								</th>
+							<?php endif; ?>
+							<th width="1%" class="nowrap text-center">
+								<?php echo JHtml::_('grid.checkall'); ?>
+							</th>
+							<th width="1%" class="nowrap text-center">
+								<?php echo JHtml::_('searchtools.sort', 'JSTATUS', 'a.published', $listDirn, $listOrder); ?>
+							</th>
+							<th class="title">
+								<?php echo JHtml::_('searchtools.sort', 'JGLOBAL_TITLE', 'a.title', $listDirn, $listOrder); ?>
+							</th>
+							<th width="10%" class="nowrap hidden-sm-down text-center">
+								<?php echo JHtml::_('searchtools.sort', 'COM_MENUS_HEADING_MENU', 'menutype_title', $listDirn, $listOrder); ?>
+							</th>
+							<?php if ($this->state->get('filter.client_id') == 0) : ?>
 								<th width="10%" class="text-center nowrap hidden-sm-down">
 									<?php echo JHtml::_('searchtools.sort', 'COM_MENUS_HEADING_HOME', 'a.home', $listDirn, $listOrder); ?>
 								</th>
-								<?php endif; ?>
-								<?php if ($this->state->get('filter.client_id') == 0) : ?>
+							<?php endif; ?>
+							<?php if ($this->state->get('filter.client_id') == 0) : ?>
 								<th width="10%" class="nowrap hidden-sm-down text-center">
-									<?php echo JHtml::_('searchtools.sort',  'JGRID_HEADING_ACCESS', 'a.access', $listDirn, $listOrder); ?>
-								</th>
-								<?php endif; ?>
-								<?php if ($assoc) : ?>
-									<th width="10%" class="nowrap hidden-sm-down text-center">
-										<?php echo JHtml::_('searchtools.sort', 'COM_MENUS_HEADING_ASSOCIATION', 'association', $listDirn, $listOrder); ?>
-									</th>
-								<?php endif; ?>
-								<?php if ($this->state->get('filter.client_id') == 0) : ?>
+									<?php echo JHtml::_('searchtools.sort', 'JGRID_HEADING_ACCESS', 'a.access', $listDirn, $listOrder); ?>
+								</th>
+							<?php endif; ?>
+							<?php if ($assoc) : ?>
+								<th width="10%" class="nowrap hidden-sm-down text-center">
+									<?php echo JHtml::_('searchtools.sort', 'COM_MENUS_HEADING_ASSOCIATION', 'association', $listDirn, $listOrder); ?>
+								</th>
+							<?php endif; ?>
+							<?php if ($this->state->get('filter.client_id') == 0) : ?>
 								<th width="10%" class="nowrap hidden-sm-down text-center">
 									<?php echo JHtml::_('searchtools.sort', 'JGRID_HEADING_LANGUAGE', 'language', $listDirn, $listOrder); ?>
 								</th>
-								<?php endif; ?>
-								<th width="5%" class="nowrap hidden-sm-down text-center">
-									<?php echo JHtml::_('searchtools.sort', 'JGRID_HEADING_ID', 'a.id', $listDirn, $listOrder); ?>
-								</th>
-							</tr>
+							<?php endif; ?>
+							<th width="5%" class="nowrap hidden-sm-down text-center">
+								<?php echo JHtml::_('searchtools.sort', 'JGRID_HEADING_ID', 'a.id', $listDirn, $listOrder); ?>
+							</th>
+						</tr>
 						</thead>
 						<tfoot>
-							<tr>
-								<td colspan="<?php echo $colSpan; ?>">
-									<?php echo $this->pagination->getListFooter(); ?>
-								</td>
-							</tr>
+						<tr>
+							<td colspan="<?php echo $colSpan; ?>">
+								<?php echo $this->pagination->getListFooter(); ?>
+							</td>
+						</tr>
 						</tfoot>
-=======
-<?php if (!empty( $this->sidebar)) : ?>
-	<div id="j-sidebar-container" class="span2">
-		<?php echo $this->sidebar; ?>
-	</div>
-	<div id="j-main-container" class="span10">
-<?php else : ?>
-	<div id="j-main-container">
-<?php endif;?>
-		<?php echo JLayoutHelper::render('joomla.searchtools.default', array('view' => $this, 'options' => array('selectorFieldName' => 'menutype'))); ?>
-		<?php if (empty($this->items)) : ?>
-			<div class="alert alert-no-items">
-				<?php echo JText::_('JGLOBAL_NO_MATCHING_RESULTS'); ?>
-			</div>
-		<?php else : ?>
-			<table class="table table-striped" id="itemList">
-				<thead>
-					<tr>
-						<?php if ($menuType) : ?>
-							<th width="1%" class="nowrap center hidden-phone">
-								<?php echo JHtml::_('searchtools.sort', '', 'a.lft', $listDirn, $listOrder, null, 'asc', 'JGRID_HEADING_ORDERING', 'icon-menu-2'); ?>
-							</th>
-						<?php endif; ?>
-						<th width="1%" class="nowrap center">
-							<?php echo JHtml::_('grid.checkall'); ?>
-						</th>
-						<th width="1%" class="nowrap center">
-							<?php echo JHtml::_('searchtools.sort', 'JSTATUS', 'a.published', $listDirn, $listOrder); ?>
-						</th>
-						<th class="title">
-							<?php echo JHtml::_('searchtools.sort', 'JGLOBAL_TITLE', 'a.title', $listDirn, $listOrder); ?>
-						</th>
-						<th class="nowrap hidden-phone">
-							<?php echo JHtml::_('searchtools.sort', 'COM_MENUS_HEADING_MENU', 'menutype_title', $listDirn, $listOrder); ?>
-						</th>
-						<?php if ($this->state->get('filter.client_id') == 0) : ?>
-						<th width="5%" class="center nowrap hidden-phone">
-							<?php echo JHtml::_('searchtools.sort', 'COM_MENUS_HEADING_HOME', 'a.home', $listDirn, $listOrder); ?>
-						</th>
-						<?php endif; ?>
-						<?php if ($this->state->get('filter.client_id') == 0) : ?>
-						<th width="10%" class="nowrap hidden-phone">
-							<?php echo JHtml::_('searchtools.sort',  'JGRID_HEADING_ACCESS', 'a.access', $listDirn, $listOrder); ?>
-						</th>
-						<?php endif; ?>
-						<?php if ($assoc) : ?>
-							<th width="5%" class="nowrap hidden-phone">
-								<?php echo JHtml::_('searchtools.sort', 'COM_MENUS_HEADING_ASSOCIATION', 'association', $listDirn, $listOrder); ?>
-							</th>
-						<?php endif; ?>
-						<?php if ($this->state->get('filter.client_id') == 0) : ?>
-						<th width="15%" class="nowrap hidden-phone">
-							<?php echo JHtml::_('searchtools.sort', 'JGRID_HEADING_LANGUAGE', 'language', $listDirn, $listOrder); ?>
-						</th>
-						<?php endif; ?>
-						<th width="1%" class="nowrap hidden-phone">
-							<?php echo JHtml::_('searchtools.sort', 'JGRID_HEADING_ID', 'a.id', $listDirn, $listOrder); ?>
-						</th>
-					</tr>
-				</thead>
-				<tfoot>
-					<tr>
-						<td colspan="<?php echo $colSpan; ?>">
-							<?php echo $this->pagination->getListFooter(); ?>
-						</td>
-					</tr>
-				</tfoot>
-
-				<tbody>
-				<?php
->>>>>>> cd0ee75d
-
-						<tbody <?php if ($saveOrder) :?> class="js-draggable" data-url="<?php echo $saveOrderingUrl; ?>" data-direction="<?php echo strtolower($listDirn); ?>" data-nested="false"<?php endif; ?>>
+
+						<tbody <?php if ($saveOrder) : ?> class="js-draggable" data-url="<?php echo $saveOrderingUrl; ?>" data-direction="<?php echo strtolower($listDirn); ?>" data-nested="false"<?php endif; ?>>
 						<?php
-
 						foreach ($this->items as $i => $item) :
-							$orderkey   = array_search($item->id, $this->ordering[$item->parent_id]);
-							$canCreate  = $user->authorise('core.create',     'com_menus.menu.' . $item->menutype_id);
-							$canEdit    = $user->authorise('core.edit',       'com_menus.menu.' . $item->menutype_id);
-							$canCheckin = $user->authorise('core.manage',     'com_checkin') || $item->checked_out == $user->get('id')|| $item->checked_out == 0;
-							$canChange  = $user->authorise('core.edit.state', 'com_menus.menu.' . $item->menutype_id) && $canCheckin;
+							$orderkey = array_search($item->id, $this->ordering[$item->parent_id]);
+							$canCreate = $user->authorise('core.create', 'com_menus.menu.' . $item->menutype_id);
+							$canEdit = $user->authorise('core.edit', 'com_menus.menu.' . $item->menutype_id);
+							$canCheckin = $user->authorise('core.manage', 'com_checkin') || $item->checked_out == $user->get('id') || $item->checked_out == 0;
+							$canChange = $user->authorise('core.edit.state', 'com_menus.menu.' . $item->menutype_id) && $canCheckin;
 
 							// Get the parents of item for sorting
 							if ($item->level > 1)
 							{
-								$parentsStr = '';
+								$parentsStr       = '';
 								$_currentParentId = $item->parent_id;
-								$parentsStr = ' ' . $_currentParentId;
+								$parentsStr       = ' ' . $_currentParentId;
 
 								for ($j = 0; $j < $item->level; $j++)
 								{
@@ -211,7 +143,9 @@
 								$parentsStr = '';
 							}
 							?>
-							<tr class="row<?php echo $i % 2; ?>" data-dragable-group="<?php echo $item->parent_id; ?>" item-id="<?php echo $item->id; ?>" parents="<?php echo $parentsStr; ?>" level="<?php echo $item->level; ?>">
+							<tr class="row<?php echo $i % 2; ?>" data-dragable-group="<?php echo $item->parent_id; ?>"
+							    item-id="<?php echo $item->id; ?>" parents="<?php echo $parentsStr; ?>"
+							    level="<?php echo $item->level; ?>">
 								<?php if ($menuType) : ?>
 									<td class="order nowrap text-center hidden-sm-down">
 										<?php
@@ -230,7 +164,8 @@
 											<span class="icon-menu"></span>
 										</span>
 										<?php if ($canChange && $saveOrder) : ?>
-											<input type="text" style="display:none" name="order[]" size="5" value="<?php echo $orderkey + 1; ?>">
+											<input type="text" style="display:none" name="order[]" size="5"
+											       value="<?php echo $orderkey + 1; ?>">
 										<?php endif; ?>
 									</td>
 								<?php endif; ?>
@@ -250,7 +185,9 @@
 										<?php echo JHtml::_('jgrid.checkedout', $i, $item->editor, $item->checked_out_time, 'items.', $canCheckin); ?>
 									<?php endif; ?>
 									<?php if ($canEdit && !$item->protected) : ?>
-										<a class="hasTooltip" href="<?php echo JRoute::_('index.php?option=com_menus&task=item.edit&id=' . (int) $item->id); ?>" title="<?php echo JText::_('JACTION_EDIT'); ?>">
+										<a class="hasTooltip"
+										   href="<?php echo JRoute::_('index.php?option=com_menus&task=item.edit&id=' . (int) $item->id); ?>"
+										   title="<?php echo JText::_('JACTION_EDIT'); ?>">
 											<?php echo $this->escape($item->title); ?></a>
 									<?php else : ?>
 										<?php echo $this->escape($item->title); ?>
@@ -269,7 +206,8 @@
 									<?php echo JHtml::_('MenusHtml.Menus.visibility', $item->params); ?>
 									<div title="<?php echo $this->escape($item->path); ?>">
 										<?php echo $prefix; ?>
-										<span class="small"  title="<?php echo isset($item->item_type_desc) ? htmlspecialchars($this->escape($item->item_type_desc), ENT_COMPAT, 'UTF-8') : ''; ?>">
+										<span class="small"
+										      title="<?php echo isset($item->item_type_desc) ? htmlspecialchars($this->escape($item->item_type_desc), ENT_COMPAT, 'UTF-8') : ''; ?>">
 											<?php echo $this->escape($item->item_type); ?></span>
 									</div>
 								</td>
@@ -277,32 +215,34 @@
 									<?php echo $this->escape($item->menutype_title ?: ucwords($item->menutype)); ?>
 								</td>
 								<?php if ($this->state->get('filter.client_id') == 0) : ?>
-								<td class="text-center hidden-sm-down">
-									<?php if ($item->type == 'component') : ?>
-										<?php if ($item->language == '*' || $item->home == '0') : ?>
-											<?php echo JHtml::_('jgrid.isdefault', $item->home, $i, 'items.', ($item->language != '*' || !$item->home) && $canChange && !$item->protected); ?>
-										<?php elseif ($canChange) : ?>
-											<a href="<?php echo JRoute::_('index.php?option=com_menus&task=items.unsetDefault&cid[]=' . $item->id . '&' . JSession::getFormToken() . '=1'); ?>">
+									<td class="text-center hidden-sm-down">
+										<?php if ($item->type == 'component') : ?>
+											<?php if ($item->language == '*' || $item->home == '0') : ?>
+												<?php echo JHtml::_('jgrid.isdefault', $item->home, $i, 'items.', ($item->language != '*' || !$item->home) && $canChange && !$item->protected); ?>
+											<?php elseif ($canChange) : ?>
+												<a href="<?php echo JRoute::_('index.php?option=com_menus&task=items.unsetDefault&cid[]=' . $item->id . '&' . JSession::getFormToken() . '=1'); ?>">
+													<?php if ($item->language_image) : ?>
+														<?php echo JHtml::_('image', 'mod_languages/' . $item->language_image . '.gif', $item->language_title, array('title' => JText::sprintf('COM_MENUS_GRID_UNSET_LANGUAGE', $item->language_title)), true); ?>
+													<?php else : ?>
+														<span class="label"
+														      title="<?php echo JText::sprintf('COM_MENUS_GRID_UNSET_LANGUAGE', $item->language_title); ?>"><?php echo $item->language_sef; ?></span>
+													<?php endif; ?>
+												</a>
+											<?php else : ?>
 												<?php if ($item->language_image) : ?>
-													<?php echo JHtml::_('image', 'mod_languages/' . $item->language_image . '.gif', $item->language_title, array('title' => JText::sprintf('COM_MENUS_GRID_UNSET_LANGUAGE', $item->language_title)), true); ?>
+													<?php echo JHtml::_('image', 'mod_languages/' . $item->language_image . '.gif', $item->language_title, array('title' => $item->language_title), true); ?>
 												<?php else : ?>
-													<span class="label" title="<?php echo JText::sprintf('COM_MENUS_GRID_UNSET_LANGUAGE', $item->language_title); ?>"><?php echo $item->language_sef; ?></span>
+													<span class="label"
+													      title="<?php echo $item->language_title; ?>"><?php echo $item->language_sef; ?></span>
 												<?php endif; ?>
-											</a>
-										<?php else : ?>
-											<?php if ($item->language_image) : ?>
-												<?php echo JHtml::_('image', 'mod_languages/' . $item->language_image . '.gif', $item->language_title, array('title' => $item->language_title), true); ?>
-											<?php else : ?>
-												<span class="label" title="<?php echo $item->language_title; ?>"><?php echo $item->language_sef; ?></span>
 											<?php endif; ?>
 										<?php endif; ?>
-									<?php endif; ?>
-								</td>
+									</td>
 								<?php endif; ?>
 								<?php if ($this->state->get('filter.client_id') == 0) : ?>
-								<td class="small hidden-sm-down text-center">
-									<?php echo $this->escape($item->access_level); ?>
-								</td>
+									<td class="small hidden-sm-down text-center">
+										<?php echo $this->escape($item->access_level); ?>
+									</td>
 								<?php endif; ?>
 								<?php if ($assoc) : ?>
 									<td class="small hidden-sm-down text-center">
@@ -312,9 +252,9 @@
 									</td>
 								<?php endif; ?>
 								<?php if ($this->state->get('filter.client_id') == 0) : ?>
-								<td class="small hidden-sm-down text-center">
-									<?php echo JLayoutHelper::render('joomla.content.language', $item); ?>
-								</td>
+									<td class="small hidden-sm-down text-center">
+										<?php echo JLayoutHelper::render('joomla.content.language', $item); ?>
+									</td>
 								<?php endif; ?>
 								<td class="hidden-sm-down text-center">
 									<span title="<?php echo sprintf('%d-%d', $item->lft, $item->rgt); ?>">
@@ -322,7 +262,7 @@
 									</span>
 								</td>
 							</tr>
-							<?php endforeach; ?>
+						<?php endforeach; ?>
 						</tbody>
 					</table>
 					<?php // Load the batch processing form if user is allowed ?>
@@ -331,7 +271,7 @@
 							'bootstrap.renderModal',
 							'collapseModal',
 							array(
-								'title' => JText::_('COM_MENUS_BATCH_OPTIONS'),
+								'title'  => JText::_('COM_MENUS_BATCH_OPTIONS'),
 								'footer' => $this->loadTemplate('batch_footer')
 							),
 							$this->loadTemplate('batch_body')
