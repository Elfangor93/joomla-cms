<?php
/**
 * @package     Joomla.Administrator
 * @subpackage  com_menus
 *
 * @copyright   Copyright (C) 2005 - 2016 Open Source Matters, Inc. All rights reserved.
 * @license     GNU General Public License version 2 or later; see LICENSE.txt
 */

defined('_JEXEC') or die;

// Include the component HTML helpers.
JHtml::addIncludePath(JPATH_COMPONENT . '/helpers/html');

JHtml::_('bootstrap.tooltip');
JHtml::_('behavior.multiselect');

$user       = JFactory::getUser();
$app        = JFactory::getApplication();
$userId     = $user->get('id');
$listOrder  = $this->escape($this->state->get('list.ordering'));
$listDirn   = $this->escape($this->state->get('list.direction'));
$ordering   = ($listOrder == 'a.lft');
$saveOrder  = ($listOrder == 'a.lft' && strtolower($listDirn) == 'asc');
$menuType   = (string) $app->getUserState('com_menus.items.menutype', '', 'string');

if ($saveOrder && $menuType)
{
	$saveOrderingUrl = 'index.php?option=com_menus&task=items.saveOrderAjax&tmpl=component' . JSession::getFormToken() . '=1';
	JHtml::_('draggablelist.draggable');
}

$assoc = JLanguageAssociations::isEnabled();
$colSpan = ($assoc) ? 10 : 9;

if ($menuType == '')
{
	$colSpan--;
}
?>
<?php // Set up the filter bar. ?>
<form action="<?php echo JRoute::_('index.php?option=com_menus&view=items'); ?>" method="post" name="adminForm" id="adminForm">
<<<<<<< HEAD
	<div id="j-main-container" class="j-main-container">
		<?php
		// Search tools bar
		echo JLayoutHelper::render('joomla.searchtools.default', array('view' => $this), null, array('debug' => false));
		?>
		<?php if (empty($this->items)) : ?>
			<div class="alert alert-warning alert-no-items">
				<?php echo JText::_('JGLOBAL_NO_MATCHING_RESULTS'); ?>
			</div>
		<?php else : ?>
=======
<?php if (!empty( $this->sidebar)) : ?>
	<div id="j-sidebar-container" class="span2">
		<?php echo $this->sidebar; ?>
	</div>
	<div id="j-main-container" class="span10">
<?php else : ?>
	<div id="j-main-container">
<?php endif;?>
		<?php echo JLayoutHelper::render('joomla.searchtools.default', array('view' => $this, 'options' => array('selectorFieldName' => 'menutype'))); ?>
		<?php if ($this->total > 0) : ?>
>>>>>>> f8b41cdb
			<table class="table table-striped" id="itemList">
				<thead>
					<tr>
						<?php if ($menuType) : ?>
							<th width="1%" class="nowrap text-xs-center hidden-sm-down">
								<?php echo JHtml::_('searchtools.sort', '', 'a.lft', $listDirn, $listOrder, null, 'asc', 'JGRID_HEADING_ORDERING', 'icon-menu-2'); ?>
							</th>
						<?php endif; ?>
						<th width="1%" class="nowrap text-xs-center">
							<?php echo JHtml::_('grid.checkall'); ?>
						</th>
						<th width="1%" class="nowrap text-xs-center">
							<?php echo JHtml::_('searchtools.sort', 'JSTATUS', 'a.published', $listDirn, $listOrder); ?>
						</th>
						<th class="title">
							<?php echo JHtml::_('searchtools.sort', 'JGLOBAL_TITLE', 'a.title', $listDirn, $listOrder); ?>
						</th>
						<th width="10%" class="nowrap hidden-sm-down text-xs-center">
							<?php echo JHtml::_('searchtools.sort', 'COM_MENUS_HEADING_MENU', 'menutype_title', $listDirn, $listOrder); ?>
						</th>
						<th width="10%" class="text-xs-center nowrap hidden-sm-down">
							<?php echo JHtml::_('searchtools.sort', 'COM_MENUS_HEADING_HOME', 'a.home', $listDirn, $listOrder); ?>
						</th>
						<th width="10%" class="nowrap hidden-sm-down text-xs-center">
							<?php echo JHtml::_('searchtools.sort',  'JGRID_HEADING_ACCESS', 'a.access', $listDirn, $listOrder); ?>
						</th>
						<?php if ($assoc) : ?>
							<th width="10%" class="nowrap hidden-sm-down text-xs-center">
								<?php echo JHtml::_('searchtools.sort', 'COM_MENUS_HEADING_ASSOCIATION', 'association', $listDirn, $listOrder); ?>
							</th>
						<?php endif; ?>
						<th width="10%" class="nowrap hidden-sm-down text-xs-center">
							<?php echo JHtml::_('searchtools.sort', 'JGRID_HEADING_LANGUAGE', 'language', $listDirn, $listOrder); ?>
						</th>
						<th width="5%" class="nowrap hidden-sm-down text-xs-center">
							<?php echo JHtml::_('searchtools.sort', 'JGRID_HEADING_ID', 'a.id', $listDirn, $listOrder); ?>
						</th>
					</tr>
				</thead>
				<tfoot>
					<tr>
						<td colspan="<?php echo $colSpan; ?>">
							<?php echo $this->pagination->getListFooter(); ?>
						</td>
					</tr>
				</tfoot>

				<tbody <?php if ($saveOrder) :?> class="js-draggable" data-url="<?php echo $saveOrderingUrl; ?>" data-direction="<?php echo strtolower($listDirn); ?>" data-nested="false"<?php endif; ?>>
				<?php

				foreach ($this->items as $i => $item) :
					$orderkey   = array_search($item->id, $this->ordering[$item->parent_id]);
					$canCreate  = $user->authorise('core.create',     'com_menus.menu.' . $item->menutype_id);
					$canEdit    = $user->authorise('core.edit',       'com_menus.menu.' . $item->menutype_id);
					$canCheckin = $user->authorise('core.manage',     'com_checkin') || $item->checked_out == $user->get('id')|| $item->checked_out == 0;
					$canChange  = $user->authorise('core.edit.state', 'com_menus.menu.' . $item->menutype_id) && $canCheckin;

					// Get the parents of item for sorting
					if ($item->level > 1)
					{
						$parentsStr = '';
						$_currentParentId = $item->parent_id;
						$parentsStr = ' ' . $_currentParentId;

						for ($j = 0; $j < $item->level; $j++)
						{
							foreach ($this->ordering as $k => $v)
							{
								$v = implode('-', $v);
								$v = '-' . $v . '-';

								if (strpos($v, '-' . $_currentParentId . '-') !== false)
								{
									$parentsStr .= ' ' . $k;
									$_currentParentId = $k;
									break;
								}
							}
						}
					}
					else
					{
						$parentsStr = '';
					}
					?>
					<tr class="row<?php echo $i % 2; ?>" data-dragable-group="<?php echo $item->parent_id; ?>" item-id="<?php echo $item->id; ?>" parents="<?php echo $parentsStr; ?>" level="<?php echo $item->level; ?>">
						<?php if ($menuType) : ?>
							<td class="order nowrap text-xs-center hidden-sm-down">
								<?php
								$iconClass = '';

								if (!$canChange)
								{
									$iconClass = ' inactive';
								}
								elseif (!$saveOrder)
								{
									$iconClass = ' inactive tip-top hasTooltip" title="' . JHtml::tooltipText('JORDERINGDISABLED');
								}
								?>
								<span class="sortable-handler<?php echo $iconClass ?>">
									<span class="icon-menu"></span>
								</span>
								<?php if ($canChange && $saveOrder) : ?>
									<input type="text" style="display:none" name="order[]" size="5" value="<?php echo $orderkey + 1; ?>" />
								<?php endif; ?>
							</td>
						<?php endif; ?>
						<td class="text-xs-center">
							<?php echo JHtml::_('grid.id', $i, $item->id); ?>
						</td>
						<td class="text-xs-center">
							<?php echo JHtml::_('MenusHtml.Menus.state', $item->published, $i, $canChange, 'cb'); ?>
						</td>
						<td>
							<?php $prefix = JLayoutHelper::render('joomla.html.treeprefix', array('level' => $item->level)); ?>
							<?php echo $prefix; ?>
							<?php if ($item->checked_out) : ?>
								<?php echo JHtml::_('jgrid.checkedout', $i, $item->editor, $item->checked_out_time, 'items.', $canCheckin); ?>
							<?php endif; ?>
							<?php if ($canEdit) : ?>
								<a class="hasTooltip" href="<?php echo JRoute::_('index.php?option=com_menus&task=item.edit&id=' . (int) $item->id); ?>" title="<?php echo JText::_('JACTION_EDIT'); ?>">
									<?php echo $this->escape($item->title); ?></a>
							<?php else : ?>
								<?php echo $this->escape($item->title); ?>
							<?php endif; ?>
							<span class="small">
							<?php if ($item->type != 'url') : ?>
								<?php if (empty($item->note)) : ?>
									<?php echo JText::sprintf('JGLOBAL_LIST_ALIAS', $this->escape($item->alias)); ?>
								<?php else : ?>
									<?php echo JText::sprintf('JGLOBAL_LIST_ALIAS_NOTE', $this->escape($item->alias), $this->escape($item->note)); ?>
								<?php endif; ?>
							<?php elseif ($item->type == 'url' && $item->note) : ?>
								<?php echo JText::sprintf('JGLOBAL_LIST_NOTE', $this->escape($item->note)); ?>
							<?php endif; ?>
							</span>
							<?php echo JHtml::_('MenusHtml.Menus.visibility', $item->params); ?>
							<div title="<?php echo $this->escape($item->path); ?>">
								<?php echo $prefix; ?>
								<span class="small"  title="<?php echo isset($item->item_type_desc) ? htmlspecialchars($this->escape($item->item_type_desc), ENT_COMPAT, 'UTF-8') : ''; ?>">
									<?php echo $this->escape($item->item_type); ?></span>
							</div>
						</td>
						<td class="small hidden-sm-down text-xs-center">
							<?php echo $this->escape($item->menutype_title); ?>
						</td>
						<td class="text-xs-center hidden-sm-down">
							<?php if ($item->type == 'component') : ?>
								<?php if ($item->language == '*' || $item->home == '0') : ?>
									<?php echo JHtml::_('jgrid.isdefault', $item->home, $i, 'items.', ($item->language != '*' || !$item->home) && $canChange); ?>
								<?php elseif ($canChange) : ?>
									<a href="<?php echo JRoute::_('index.php?option=com_menus&task=items.unsetDefault&cid[]=' . $item->id . '&' . JSession::getFormToken() . '=1'); ?>">
										<?php if ($item->language_image) : ?>
											<?php echo JHtml::_('image', 'mod_languages/' . $item->language_image . '.gif', $item->language_title, array('title' => JText::sprintf('COM_MENUS_GRID_UNSET_LANGUAGE', $item->language_title)), true); ?>
										<?php else : ?>
											<span class="label" title="<?php echo JText::sprintf('COM_MENUS_GRID_UNSET_LANGUAGE', $item->language_title); ?>"><?php echo $item->language_sef; ?></span>
										<?php endif; ?>
									</a>
								<?php else : ?>
									<?php if ($item->language_image) : ?>
										<?php echo JHtml::_('image', 'mod_languages/' . $item->language_image . '.gif', $item->language_title, array('title' => $item->language_title), true); ?>
									<?php else : ?>
										<span class="label" title="<?php echo $item->language_title; ?>"><?php echo $item->language_sef; ?></span>
									<?php endif; ?>
								<?php endif; ?>
							<?php endif; ?>
						</td>
						<td class="small hidden-sm-down text-xs-center">
							<?php echo $this->escape($item->access_level); ?>
						</td>
						<?php if ($assoc) : ?>
							<td class="small hidden-sm-down text-xs-center">
								<?php if ($item->association) : ?>
									<?php echo JHtml::_('MenusHtml.Menus.association', $item->id); ?>
								<?php endif; ?>
							</td>
						<?php endif; ?>
						<td class="small hidden-sm-down text-xs-center">
							<?php echo JLayoutHelper::render('joomla.content.language', $item); ?>
						</td>
						<td class="hidden-sm-down text-xs-center">
							<span title="<?php echo sprintf('%d-%d', $item->lft, $item->rgt); ?>">
								<?php echo (int) $item->id; ?>
							</span>
						</td>
					</tr>
					<?php endforeach; ?>
				</tbody>
			</table>
			<?php // Load the batch processing form if user is allowed ?>
			<?php if ($user->authorise('core.create', 'com_menus') || $user->authorise('core.edit', 'com_menus')) : ?>
				<?php echo JHtml::_(
					'bootstrap.renderModal',
					'collapseModal',
					array(
						'title' => JText::_('COM_MENUS_BATCH_OPTIONS'),
						'footer' => $this->loadTemplate('batch_footer')
					),
					$this->loadTemplate('batch_body')
				); ?>
			<?php endif; ?>
		<?php endif; ?>

		<input type="hidden" name="task" value="" />
		<input type="hidden" name="boxchecked" value="0" />
		<?php echo JHtml::_('form.token'); ?>
	</div>
</form><|MERGE_RESOLUTION|>--- conflicted
+++ resolved
@@ -40,29 +40,9 @@
 ?>
 <?php // Set up the filter bar. ?>
 <form action="<?php echo JRoute::_('index.php?option=com_menus&view=items'); ?>" method="post" name="adminForm" id="adminForm">
-<<<<<<< HEAD
 	<div id="j-main-container" class="j-main-container">
-		<?php
-		// Search tools bar
-		echo JLayoutHelper::render('joomla.searchtools.default', array('view' => $this), null, array('debug' => false));
-		?>
-		<?php if (empty($this->items)) : ?>
-			<div class="alert alert-warning alert-no-items">
-				<?php echo JText::_('JGLOBAL_NO_MATCHING_RESULTS'); ?>
-			</div>
-		<?php else : ?>
-=======
-<?php if (!empty( $this->sidebar)) : ?>
-	<div id="j-sidebar-container" class="span2">
-		<?php echo $this->sidebar; ?>
-	</div>
-	<div id="j-main-container" class="span10">
-<?php else : ?>
-	<div id="j-main-container">
-<?php endif;?>
 		<?php echo JLayoutHelper::render('joomla.searchtools.default', array('view' => $this, 'options' => array('selectorFieldName' => 'menutype'))); ?>
 		<?php if ($this->total > 0) : ?>
->>>>>>> f8b41cdb
 			<table class="table table-striped" id="itemList">
 				<thead>
 					<tr>
