<?php
/**
 * @package     Joomla.Administrator
 * @subpackage  com_menus
 *
 * @copyright   Copyright (C) 2005 - 2017 Open Source Matters, Inc. All rights reserved.
 * @license     GNU General Public License version 2 or later; see LICENSE.txt
 */

defined('_JEXEC') or die;

// Include the component HTML helpers.
JHtml::addIncludePath(JPATH_COMPONENT . '/helpers/html');

JHtml::_('bootstrap.tooltip');
JHtml::_('behavior.multiselect');

$user      = JFactory::getUser();
$app       = JFactory::getApplication();
$userId    = $user->get('id');
$listOrder = $this->escape($this->state->get('list.ordering'));
$listDirn  = $this->escape($this->state->get('list.direction'));
$ordering  = ($listOrder == 'a.lft');
$saveOrder = ($listOrder == 'a.lft' && strtolower($listDirn) == 'asc');
$menuType  = (string) $app->getUserState('com_menus.items.menutype', '', 'string');

if ($saveOrder && $menuType)
{
	$saveOrderingUrl = 'index.php?option=com_menus&task=items.saveOrderAjax&tmpl=component' . JSession::getFormToken() . '=1';
	JHtml::_('draggablelist.draggable');
}

$assoc   = JLanguageAssociations::isEnabled() && $this->state->get('filter.client_id') == 0;
$colSpan = $assoc ? 10 : 9;

if ($menuType == '')
{
	$colSpan--;
}
?>
<?php // Set up the filter bar. ?>
<form action="<?php echo JRoute::_('index.php?option=com_menus&view=items'); ?>" method="post" name="adminForm"
      id="adminForm">
h	<div class="row">
		<div id="j-sidebar-container" class="col-md-2">
			<?php echo $this->sidebar; ?>
		</div>
		<div class="col-md-10">
			<div id="j-main-container" class="j-main-container">
				<?php echo JLayoutHelper::render('joomla.searchtools.default', array('view' => $this, 'options' => array('selectorFieldName' => 'menutype'))); ?>
				<?php if (empty($this->items)) : ?>
					<div class="alert alert-warning alert-no-items">
						<?php echo JText::_('JGLOBAL_NO_MATCHING_RESULTS'); ?>
					</div>
				<?php else : ?>
					<table class="table table-striped" id="itemList">
						<thead>
						<tr>
							<?php if ($menuType) : ?>
								<th width="1%" class="nowrap text-center hidden-sm-down">
									<?php echo JHtml::_('searchtools.sort', '', 'a.lft', $listDirn, $listOrder, null, 'asc', 'JGRID_HEADING_ORDERING', 'icon-menu-2'); ?>
								</th>
							<?php endif; ?>
							<th width="1%" class="nowrap text-center">
								<?php echo JHtml::_('grid.checkall'); ?>
							</th>
							<th width="1%" class="nowrap text-center">
								<?php echo JHtml::_('searchtools.sort', 'JSTATUS', 'a.published', $listDirn, $listOrder); ?>
							</th>
							<th class="title">
								<?php echo JHtml::_('searchtools.sort', 'JGLOBAL_TITLE', 'a.title', $listDirn, $listOrder); ?>
							</th>
							<th width="10%" class="nowrap hidden-sm-down text-center">
								<?php echo JHtml::_('searchtools.sort', 'COM_MENUS_HEADING_MENU', 'menutype_title', $listDirn, $listOrder); ?>
							</th>
							<?php if ($this->state->get('filter.client_id') == 0) : ?>
								<th width="10%" class="text-center nowrap hidden-sm-down">
									<?php echo JHtml::_('searchtools.sort', 'COM_MENUS_HEADING_HOME', 'a.home', $listDirn, $listOrder); ?>
								</th>
							<?php endif; ?>
							<?php if ($this->state->get('filter.client_id') == 0) : ?>
								<th width="10%" class="nowrap hidden-sm-down text-center">
									<?php echo JHtml::_('searchtools.sort', 'JGRID_HEADING_ACCESS', 'a.access', $listDirn, $listOrder); ?>
								</th>
							<?php endif; ?>
							<?php if ($assoc) : ?>
								<th width="10%" class="nowrap hidden-sm-down text-center">
									<?php echo JHtml::_('searchtools.sort', 'COM_MENUS_HEADING_ASSOCIATION', 'association', $listDirn, $listOrder); ?>
								</th>
							<?php endif; ?>
							<?php if ($this->state->get('filter.client_id') == 0) : ?>
								<th width="10%" class="nowrap hidden-sm-down text-center">
									<?php echo JHtml::_('searchtools.sort', 'JGRID_HEADING_LANGUAGE', 'language', $listDirn, $listOrder); ?>
								</th>
							<?php endif; ?>
							<th width="5%" class="nowrap hidden-sm-down text-center">
								<?php echo JHtml::_('searchtools.sort', 'JGRID_HEADING_ID', 'a.id', $listDirn, $listOrder); ?>
							</th>
						</tr>
						</thead>
						<tfoot>
						<tr>
							<td colspan="<?php echo $colSpan; ?>">
								<?php echo $this->pagination->getListFooter(); ?>
							</td>
						</tr>
						</tfoot>

<<<<<<< HEAD
						<tbody <?php if ($saveOrder) : ?> class="js-draggable" data-url="<?php echo $saveOrderingUrl; ?>" data-direction="<?php echo strtolower($listDirn); ?>" data-nested="false"<?php endif; ?>>
=======
						<tbody <?php if ($saveOrder && $menuType) :?> class="js-draggable" data-url="<?php echo $saveOrderingUrl; ?>" data-direction="<?php echo strtolower($listDirn); ?>" data-nested="false"<?php endif; ?>>
>>>>>>> f1326887
						<?php
						foreach ($this->items as $i => $item) :
							$orderkey = array_search($item->id, $this->ordering[$item->parent_id]);
							$canCreate = $user->authorise('core.create', 'com_menus.menu.' . $item->menutype_id);
							$canEdit = $user->authorise('core.edit', 'com_menus.menu.' . $item->menutype_id);
							$canCheckin = $user->authorise('core.manage', 'com_checkin') || $item->checked_out == $user->get('id') || $item->checked_out == 0;
							$canChange = $user->authorise('core.edit.state', 'com_menus.menu.' . $item->menutype_id) && $canCheckin;

							// Get the parents of item for sorting
							if ($item->level > 1)
							{
								$parentsStr       = '';
								$_currentParentId = $item->parent_id;
								$parentsStr       = ' ' . $_currentParentId;

								for ($j = 0; $j < $item->level; $j++)
								{
									foreach ($this->ordering as $k => $v)
									{
										$v = implode('-', $v);
										$v = '-' . $v . '-';

										if (strpos($v, '-' . $_currentParentId . '-') !== false)
										{
											$parentsStr .= ' ' . $k;
											$_currentParentId = $k;
											break;
										}
									}
								}
							}
							else
							{
								$parentsStr = '';
							}
							?>
							<tr class="row<?php echo $i % 2; ?>" data-dragable-group="<?php echo $item->parent_id; ?>"
							    item-id="<?php echo $item->id; ?>" parents="<?php echo $parentsStr; ?>"
							    level="<?php echo $item->level; ?>">
								<?php if ($menuType) : ?>
									<td class="order nowrap text-center hidden-sm-down">
										<?php
										$iconClass = '';

										if (!$canChange)
										{
											$iconClass = ' inactive';
										}
										elseif (!$saveOrder)
										{
											$iconClass = ' inactive tip-top hasTooltip" title="' . JHtml::_('tooltipText', 'JORDERINGDISABLED');
										}
										?>
										<span class="sortable-handler<?php echo $iconClass ?>">
											<span class="icon-menu"></span>
										</span>
										<?php if ($canChange && $saveOrder) : ?>
											<input type="text" style="display:none" name="order[]" size="5"
											       value="<?php echo $orderkey + 1; ?>">
										<?php endif; ?>
									</td>
								<?php endif; ?>
								<td class="text-center">
									<?php echo JHtml::_('grid.id', $i, $item->id); ?>
								</td>
								<td class="text-center">
									<?php
									// Show protected items as published always. We don't allow state change for them. Show/Hide is the module's job.
									$published = $item->protected ? 3 : $item->published;
									echo JHtml::_('MenusHtml.Menus.state', $published, $i, $canChange && !$item->protected, 'cb'); ?>
								</td>
								<td>
									<?php $prefix = JLayoutHelper::render('joomla.html.treeprefix', array('level' => $item->level)); ?>
									<?php echo $prefix; ?>
									<?php if ($item->checked_out) : ?>
										<?php echo JHtml::_('jgrid.checkedout', $i, $item->editor, $item->checked_out_time, 'items.', $canCheckin); ?>
									<?php endif; ?>
									<?php if ($canEdit && !$item->protected) : ?>
										<a class="hasTooltip"
										   href="<?php echo JRoute::_('index.php?option=com_menus&task=item.edit&id=' . (int) $item->id); ?>"
										   title="<?php echo JText::_('JACTION_EDIT'); ?>">
											<?php echo $this->escape($item->title); ?></a>
									<?php else : ?>
										<?php echo $this->escape($item->title); ?>
									<?php endif; ?>
									<span class="small">
									<?php if ($item->type != 'url') : ?>
										<?php if (empty($item->note)) : ?>
											<?php echo JText::sprintf('JGLOBAL_LIST_ALIAS', $this->escape($item->alias)); ?>
										<?php else : ?>
											<?php echo JText::sprintf('JGLOBAL_LIST_ALIAS_NOTE', $this->escape($item->alias), $this->escape($item->note)); ?>
										<?php endif; ?>
									<?php elseif ($item->type == 'url' && $item->note) : ?>
										<?php echo JText::sprintf('JGLOBAL_LIST_NOTE', $this->escape($item->note)); ?>
									<?php endif; ?>
									</span>
									<?php echo JHtml::_('MenusHtml.Menus.visibility', $item->params); ?>
									<div title="<?php echo $this->escape($item->path); ?>">
										<?php echo $prefix; ?>
										<span class="small"
										      title="<?php echo isset($item->item_type_desc) ? htmlspecialchars($this->escape($item->item_type_desc), ENT_COMPAT, 'UTF-8') : ''; ?>">
											<?php echo $this->escape($item->item_type); ?></span>
									</div>
								</td>
								<td class="small hidden-sm-down text-center">
									<?php echo $this->escape($item->menutype_title ?: ucwords($item->menutype)); ?>
								</td>
								<?php if ($this->state->get('filter.client_id') == 0) : ?>
									<td class="text-center hidden-sm-down">
										<?php if ($item->type == 'component') : ?>
											<?php if ($item->language == '*' || $item->home == '0') : ?>
												<?php echo JHtml::_('jgrid.isdefault', $item->home, $i, 'items.', ($item->language != '*' || !$item->home) && $canChange && !$item->protected); ?>
											<?php elseif ($canChange) : ?>
												<a href="<?php echo JRoute::_('index.php?option=com_menus&task=items.unsetDefault&cid[]=' . $item->id . '&' . JSession::getFormToken() . '=1'); ?>">
													<?php if ($item->language_image) : ?>
														<?php echo JHtml::_('image', 'mod_languages/' . $item->language_image . '.gif', $item->language_title, array('title' => JText::sprintf('COM_MENUS_GRID_UNSET_LANGUAGE', $item->language_title)), true); ?>
													<?php else : ?>
														<span class="label"
														      title="<?php echo JText::sprintf('COM_MENUS_GRID_UNSET_LANGUAGE', $item->language_title); ?>"><?php echo $item->language_sef; ?></span>
													<?php endif; ?>
												</a>
											<?php else : ?>
												<?php if ($item->language_image) : ?>
													<?php echo JHtml::_('image', 'mod_languages/' . $item->language_image . '.gif', $item->language_title, array('title' => $item->language_title), true); ?>
												<?php else : ?>
													<span class="label"
													      title="<?php echo $item->language_title; ?>"><?php echo $item->language_sef; ?></span>
												<?php endif; ?>
											<?php endif; ?>
										<?php endif; ?>
									</td>
								<?php endif; ?>
								<?php if ($this->state->get('filter.client_id') == 0) : ?>
									<td class="small hidden-sm-down text-center">
										<?php echo $this->escape($item->access_level); ?>
									</td>
								<?php endif; ?>
								<?php if ($assoc) : ?>
									<td class="small hidden-sm-down text-center">
										<?php if ($item->association) : ?>
											<?php echo JHtml::_('MenusHtml.Menus.association', $item->id); ?>
										<?php endif; ?>
									</td>
								<?php endif; ?>
								<?php if ($this->state->get('filter.client_id') == 0) : ?>
									<td class="small hidden-sm-down text-center">
										<?php echo JLayoutHelper::render('joomla.content.language', $item); ?>
									</td>
								<?php endif; ?>
								<td class="hidden-sm-down text-center">
									<span title="<?php echo sprintf('%d-%d', $item->lft, $item->rgt); ?>">
										<?php echo (int) $item->id; ?>
									</span>
								</td>
							</tr>
						<?php endforeach; ?>
						</tbody>
					</table>
					<?php // Load the batch processing form if user is allowed ?>
					<?php if ($user->authorise('core.create', 'com_menus') || $user->authorise('core.edit', 'com_menus')) : ?>
						<?php echo JHtml::_(
							'bootstrap.renderModal',
							'collapseModal',
							array(
								'title'  => JText::_('COM_MENUS_BATCH_OPTIONS'),
								'footer' => $this->loadTemplate('batch_footer')
							),
							$this->loadTemplate('batch_body')
						); ?>
					<?php endif; ?>
				<?php endif; ?>

				<input type="hidden" name="task" value="">
				<input type="hidden" name="boxchecked" value="0">
				<?php echo JHtml::_('form.token'); ?>
			</div>
		</div>
	</div>
</form><|MERGE_RESOLUTION|>--- conflicted
+++ resolved
@@ -106,11 +106,7 @@
 						</tr>
 						</tfoot>
 
-<<<<<<< HEAD
-						<tbody <?php if ($saveOrder) : ?> class="js-draggable" data-url="<?php echo $saveOrderingUrl; ?>" data-direction="<?php echo strtolower($listDirn); ?>" data-nested="false"<?php endif; ?>>
-=======
 						<tbody <?php if ($saveOrder && $menuType) :?> class="js-draggable" data-url="<?php echo $saveOrderingUrl; ?>" data-direction="<?php echo strtolower($listDirn); ?>" data-nested="false"<?php endif; ?>>
->>>>>>> f1326887
 						<?php
 						foreach ($this->items as $i => $item) :
 							$orderkey = array_search($item->id, $this->ordering[$item->parent_id]);
