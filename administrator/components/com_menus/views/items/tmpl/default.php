<?php
/**
 * @package     Joomla.Administrator
 * @subpackage  com_menus
 *
 * @copyright   Copyright (C) 2005 - 2017 Open Source Matters, Inc. All rights reserved.
 * @license     GNU General Public License version 2 or later; see LICENSE.txt
 */

defined('_JEXEC') or die;

// Include the component HTML helpers.
JHtml::addIncludePath(JPATH_COMPONENT . '/helpers/html');

JHtml::_('bootstrap.tooltip');
JHtml::_('behavior.multiselect');

$user      = JFactory::getUser();
$app       = JFactory::getApplication();
$userId    = $user->get('id');
$listOrder = $this->escape($this->state->get('list.ordering'));
$listDirn  = $this->escape($this->state->get('list.direction'));
$ordering  = ($listOrder == 'a.lft');
$saveOrder = ($listOrder == 'a.lft' && strtolower($listDirn) == 'asc');
$menuType  = (string) $app->getUserState('com_menus.items.menutype', '', 'string');

if ($saveOrder && $menuType)
{
	$saveOrderingUrl = 'index.php?option=com_menus&task=items.saveOrderAjax&tmpl=component' . JSession::getFormToken() . '=1';
	JHtml::_('draggablelist.draggable');
}

$assoc   = JLanguageAssociations::isEnabled() && $this->state->get('filter.client_id') == 0;
$colSpan = $assoc ? 10 : 9;

if ($menuType == '')
{
	$colSpan--;
}
?>
<?php // Set up the filter bar. ?>
<form action="<?php echo JRoute::_('index.php?option=com_menus&view=items'); ?>" method="post" name="adminForm"
      id="adminForm">
	<div class="row">
		<div id="j-sidebar-container" class="col-md-2">
			<?php echo $this->sidebar; ?>
		</div>
		<div class="col-md-10">
			<div id="j-main-container" class="j-main-container">
				<?php echo JLayoutHelper::render('joomla.searchtools.default', array('view' => $this, 'options' => array('selectorFieldName' => 'menutype'))); ?>
				<?php if (empty($this->items)) : ?>
					<div class="alert alert-warning alert-no-items">
						<?php echo JText::_('JGLOBAL_NO_MATCHING_RESULTS'); ?>
					</div>
				<?php else : ?>
					<table class="table table-striped" id="itemList">
						<thead>
						<tr>
							<?php if ($menuType) : ?>
								<th width="1%" class="nowrap text-center hidden-sm-down">
									<?php echo JHtml::_('searchtools.sort', '', 'a.lft', $listDirn, $listOrder, null, 'asc', 'JGRID_HEADING_ORDERING', 'icon-menu-2'); ?>
								</th>
							<?php endif; ?>
							<th width="1%" class="nowrap text-center">
								<?php echo JHtml::_('grid.checkall'); ?>
							</th>
							<th width="1%" class="nowrap text-center">
								<?php echo JHtml::_('searchtools.sort', 'JSTATUS', 'a.published', $listDirn, $listOrder); ?>
							</th>
							<th class="title">
								<?php echo JHtml::_('searchtools.sort', 'JGLOBAL_TITLE', 'a.title', $listDirn, $listOrder); ?>
							</th>
							<th width="10%" class="nowrap hidden-sm-down text-center">
								<?php echo JHtml::_('searchtools.sort', 'COM_MENUS_HEADING_MENU', 'menutype_title', $listDirn, $listOrder); ?>
							</th>
							<?php if ($this->state->get('filter.client_id') == 0) : ?>
								<th width="10%" class="text-center nowrap hidden-sm-down">
									<?php echo JHtml::_('searchtools.sort', 'COM_MENUS_HEADING_HOME', 'a.home', $listDirn, $listOrder); ?>
								</th>
							<?php endif; ?>
							<?php if ($this->state->get('filter.client_id') == 0) : ?>
								<th width="10%" class="nowrap hidden-sm-down text-center">
									<?php echo JHtml::_('searchtools.sort', 'JGRID_HEADING_ACCESS', 'a.access', $listDirn, $listOrder); ?>
								</th>
							<?php endif; ?>
							<?php if ($assoc) : ?>
								<th width="10%" class="nowrap hidden-sm-down text-center">
									<?php echo JHtml::_('searchtools.sort', 'COM_MENUS_HEADING_ASSOCIATION', 'association', $listDirn, $listOrder); ?>
								</th>
							<?php endif; ?>
							<?php if ($this->state->get('filter.client_id') == 0) : ?>
								<th width="10%" class="nowrap hidden-sm-down text-center">
									<?php echo JHtml::_('searchtools.sort', 'JGRID_HEADING_LANGUAGE', 'language', $listDirn, $listOrder); ?>
								</th>
							<?php endif; ?>
							<th width="5%" class="nowrap hidden-sm-down text-center">
								<?php echo JHtml::_('searchtools.sort', 'JGRID_HEADING_ID', 'a.id', $listDirn, $listOrder); ?>
							</th>
						</tr>
						</thead>
						<tfoot>
						<tr>
							<td colspan="<?php echo $colSpan; ?>">
								<?php echo $this->pagination->getListFooter(); ?>
							</td>
						</tr>
						</tfoot>

						<tbody <?php if ($saveOrder && $menuType) :?> class="js-draggable" data-url="<?php echo $saveOrderingUrl; ?>" data-direction="<?php echo strtolower($listDirn); ?>" data-nested="false"<?php endif; ?>>
						<?php
						foreach ($this->items as $i => $item) :
							$orderkey = array_search($item->id, $this->ordering[$item->parent_id]);
							$canCreate = $user->authorise('core.create', 'com_menus.menu.' . $item->menutype_id);
							$canEdit = $user->authorise('core.edit', 'com_menus.menu.' . $item->menutype_id);
							$canCheckin = $user->authorise('core.manage', 'com_checkin') || $item->checked_out == $user->get('id') || $item->checked_out == 0;
							$canChange = $user->authorise('core.edit.state', 'com_menus.menu.' . $item->menutype_id) && $canCheckin;

							// Get the parents of item for sorting
							if ($item->level > 1)
							{
								$parentsStr       = '';
								$_currentParentId = $item->parent_id;
								$parentsStr       = ' ' . $_currentParentId;

								for ($j = 0; $j < $item->level; $j++)
								{
									foreach ($this->ordering as $k => $v)
									{
										$v = implode('-', $v);
										$v = '-' . $v . '-';

										if (strpos($v, '-' . $_currentParentId . '-') !== false)
										{
											$parentsStr .= ' ' . $k;
											$_currentParentId = $k;
											break;
										}
									}
								}
							}
							else
							{
								$parentsStr = '';
							}
							?>
							<tr class="row<?php echo $i % 2; ?>" data-dragable-group="<?php echo $item->parent_id; ?>"
							    item-id="<?php echo $item->id; ?>" parents="<?php echo $parentsStr; ?>"
							    level="<?php echo $item->level; ?>">
								<?php if ($menuType) : ?>
									<td class="order nowrap text-center hidden-sm-down">
										<?php
										$iconClass = '';

<<<<<<< HEAD
										if (!$canChange)
										{
											$iconClass = ' inactive';
										}
										elseif (!$saveOrder)
										{
											$iconClass = ' inactive tip-top hasTooltip" title="' . JHtml::_('tooltipText', 'JORDERINGDISABLED');
										}
										?>
										<span class="sortable-handler<?php echo $iconClass ?>">
											<span class="icon-menu"></span>
										</span>
										<?php if ($canChange && $saveOrder) : ?>
											<input type="text" style="display:none" name="order[]" size="5"
											       value="<?php echo $orderkey + 1; ?>">
										<?php endif; ?>
									</td>
=======
								if (!$canChange)
								{
									$iconClass = ' inactive';
								}
								elseif (!$saveOrder)
								{
									$iconClass = ' inactive tip-top hasTooltip" title="' . JHtml::_('tooltipText', 'JORDERINGDISABLED');
								}
								?>
								<span class="sortable-handler<?php echo $iconClass ?>">
									<span class="icon-menu" aria-hidden="true"></span>
								</span>
								<?php if ($canChange && $saveOrder) : ?>
									<input type="text" style="display:none" name="order[]" size="5" value="<?php echo $orderkey + 1; ?>" />
								<?php endif; ?>
							</td>
						<?php endif; ?>
						<td class="center">
							<?php echo JHtml::_('grid.id', $i, $item->id); ?>
						</td>
						<td class="center">
							<?php
							// Show protected items as published always. We don't allow state change for them. Show/Hide is the module's job.
							$published = $item->protected ? 3 : $item->published;
							echo JHtml::_('MenusHtml.Menus.state', $published, $i, $canChange && !$item->protected, 'cb'); ?>
						</td>
						<td>
							<?php $prefix = JLayoutHelper::render('joomla.html.treeprefix', array('level' => $item->level)); ?>
							<?php echo $prefix; ?>
							<?php if ($item->checked_out) : ?>
								<?php echo JHtml::_('jgrid.checkedout', $i, $item->editor, $item->checked_out_time, 'items.', $canCheckin); ?>
							<?php endif; ?>
							<?php if ($canEdit && !$item->protected) : ?>
								<a class="hasTooltip" href="<?php echo JRoute::_('index.php?option=com_menus&task=item.edit&id=' . (int) $item->id); ?>" title="<?php echo JText::_('JACTION_EDIT'); ?>">
									<?php echo $this->escape($item->title); ?></a>
							<?php else : ?>
								<?php echo $this->escape($item->title); ?>
							<?php endif; ?>
							<span class="small">
							<?php if ($item->type != 'url') : ?>
								<?php if (empty($item->note)) : ?>
									<?php echo JText::sprintf('JGLOBAL_LIST_ALIAS', $this->escape($item->alias)); ?>
								<?php else : ?>
									<?php echo JText::sprintf('JGLOBAL_LIST_ALIAS_NOTE', $this->escape($item->alias), $this->escape($item->note)); ?>
>>>>>>> 61f8c855
								<?php endif; ?>
								<td class="text-center">
									<?php echo JHtml::_('grid.id', $i, $item->id); ?>
								</td>
								<td class="text-center">
									<?php
									// Show protected items as published always. We don't allow state change for them. Show/Hide is the module's job.
									$published = $item->protected ? 3 : $item->published;
									echo JHtml::_('MenusHtml.Menus.state', $published, $i, $canChange && !$item->protected, 'cb'); ?>
								</td>
								<td>
									<?php $prefix = JLayoutHelper::render('joomla.html.treeprefix', array('level' => $item->level)); ?>
									<?php echo $prefix; ?>
									<?php if ($item->checked_out) : ?>
										<?php echo JHtml::_('jgrid.checkedout', $i, $item->editor, $item->checked_out_time, 'items.', $canCheckin); ?>
									<?php endif; ?>
									<?php if ($canEdit && !$item->protected) : ?>
										<a class="hasTooltip"
										   href="<?php echo JRoute::_('index.php?option=com_menus&task=item.edit&id=' . (int) $item->id); ?>"
										   title="<?php echo JText::_('JACTION_EDIT'); ?>">
											<?php echo $this->escape($item->title); ?></a>
									<?php else : ?>
										<?php echo $this->escape($item->title); ?>
									<?php endif; ?>
									<span class="small">
									<?php if ($item->type != 'url') : ?>
										<?php if (empty($item->note)) : ?>
											<?php echo JText::sprintf('JGLOBAL_LIST_ALIAS', $this->escape($item->alias)); ?>
										<?php else : ?>
											<?php echo JText::sprintf('JGLOBAL_LIST_ALIAS_NOTE', $this->escape($item->alias), $this->escape($item->note)); ?>
										<?php endif; ?>
									<?php elseif ($item->type == 'url' && $item->note) : ?>
										<?php echo JText::sprintf('JGLOBAL_LIST_NOTE', $this->escape($item->note)); ?>
									<?php endif; ?>
									</span>
									<?php echo JHtml::_('MenusHtml.Menus.visibility', $item->params); ?>
									<div title="<?php echo $this->escape($item->path); ?>">
										<?php echo $prefix; ?>
										<span class="small"
										      title="<?php echo isset($item->item_type_desc) ? htmlspecialchars($this->escape($item->item_type_desc), ENT_COMPAT, 'UTF-8') : ''; ?>">
											<?php echo $this->escape($item->item_type); ?></span>
									</div>
								</td>
								<td class="small hidden-sm-down text-center">
									<?php echo $this->escape($item->menutype_title ?: ucwords($item->menutype)); ?>
								</td>
								<?php if ($this->state->get('filter.client_id') == 0) : ?>
									<td class="text-center hidden-sm-down">
										<?php if ($item->type == 'component') : ?>
											<?php if ($item->language == '*' || $item->home == '0') : ?>
												<?php echo JHtml::_('jgrid.isdefault', $item->home, $i, 'items.', ($item->language != '*' || !$item->home) && $canChange && !$item->protected); ?>
											<?php elseif ($canChange) : ?>
												<a href="<?php echo JRoute::_('index.php?option=com_menus&task=items.unsetDefault&cid[]=' . $item->id . '&' . JSession::getFormToken() . '=1'); ?>">
													<?php if ($item->language_image) : ?>
														<?php echo JHtml::_('image', 'mod_languages/' . $item->language_image . '.gif', $item->language_title, array('title' => JText::sprintf('COM_MENUS_GRID_UNSET_LANGUAGE', $item->language_title)), true); ?>
													<?php else : ?>
														<span class="label"
														      title="<?php echo JText::sprintf('COM_MENUS_GRID_UNSET_LANGUAGE', $item->language_title); ?>"><?php echo $item->language_sef; ?></span>
													<?php endif; ?>
												</a>
											<?php else : ?>
												<?php if ($item->language_image) : ?>
													<?php echo JHtml::_('image', 'mod_languages/' . $item->language_image . '.gif', $item->language_title, array('title' => $item->language_title), true); ?>
												<?php else : ?>
													<span class="label"
													      title="<?php echo $item->language_title; ?>"><?php echo $item->language_sef; ?></span>
												<?php endif; ?>
											<?php endif; ?>
										<?php endif; ?>
									</td>
								<?php endif; ?>
								<?php if ($this->state->get('filter.client_id') == 0) : ?>
									<td class="small hidden-sm-down text-center">
										<?php echo $this->escape($item->access_level); ?>
									</td>
								<?php endif; ?>
								<?php if ($assoc) : ?>
									<td class="small hidden-sm-down text-center">
										<?php if ($item->association) : ?>
											<?php echo JHtml::_('MenusHtml.Menus.association', $item->id); ?>
										<?php endif; ?>
									</td>
								<?php endif; ?>
								<?php if ($this->state->get('filter.client_id') == 0) : ?>
									<td class="small hidden-sm-down text-center">
										<?php echo JLayoutHelper::render('joomla.content.language', $item); ?>
									</td>
								<?php endif; ?>
								<td class="hidden-sm-down text-center">
									<span title="<?php echo sprintf('%d-%d', $item->lft, $item->rgt); ?>">
										<?php echo (int) $item->id; ?>
									</span>
								</td>
							</tr>
						<?php endforeach; ?>
						</tbody>
					</table>
					<?php // Load the batch processing form if user is allowed ?>
					<?php if ($user->authorise('core.create', 'com_menus') || $user->authorise('core.edit', 'com_menus')) : ?>
						<?php echo JHtml::_(
							'bootstrap.renderModal',
							'collapseModal',
							array(
								'title'  => JText::_('COM_MENUS_BATCH_OPTIONS'),
								'footer' => $this->loadTemplate('batch_footer')
							),
							$this->loadTemplate('batch_body')
						); ?>
					<?php endif; ?>
				<?php endif; ?>

				<input type="hidden" name="task" value="">
				<input type="hidden" name="boxchecked" value="0">
				<?php echo JHtml::_('form.token'); ?>
			</div>
		</div>
	</div>
</form><|MERGE_RESOLUTION|>--- conflicted
+++ resolved
@@ -151,7 +151,6 @@
 										<?php
 										$iconClass = '';
 
-<<<<<<< HEAD
 										if (!$canChange)
 										{
 											$iconClass = ' inactive';
@@ -162,59 +161,13 @@
 										}
 										?>
 										<span class="sortable-handler<?php echo $iconClass ?>">
-											<span class="icon-menu"></span>
+											<span class="icon-menu" aria-hidden="true"></span>
 										</span>
 										<?php if ($canChange && $saveOrder) : ?>
 											<input type="text" style="display:none" name="order[]" size="5"
 											       value="<?php echo $orderkey + 1; ?>">
 										<?php endif; ?>
 									</td>
-=======
-								if (!$canChange)
-								{
-									$iconClass = ' inactive';
-								}
-								elseif (!$saveOrder)
-								{
-									$iconClass = ' inactive tip-top hasTooltip" title="' . JHtml::_('tooltipText', 'JORDERINGDISABLED');
-								}
-								?>
-								<span class="sortable-handler<?php echo $iconClass ?>">
-									<span class="icon-menu" aria-hidden="true"></span>
-								</span>
-								<?php if ($canChange && $saveOrder) : ?>
-									<input type="text" style="display:none" name="order[]" size="5" value="<?php echo $orderkey + 1; ?>" />
-								<?php endif; ?>
-							</td>
-						<?php endif; ?>
-						<td class="center">
-							<?php echo JHtml::_('grid.id', $i, $item->id); ?>
-						</td>
-						<td class="center">
-							<?php
-							// Show protected items as published always. We don't allow state change for them. Show/Hide is the module's job.
-							$published = $item->protected ? 3 : $item->published;
-							echo JHtml::_('MenusHtml.Menus.state', $published, $i, $canChange && !$item->protected, 'cb'); ?>
-						</td>
-						<td>
-							<?php $prefix = JLayoutHelper::render('joomla.html.treeprefix', array('level' => $item->level)); ?>
-							<?php echo $prefix; ?>
-							<?php if ($item->checked_out) : ?>
-								<?php echo JHtml::_('jgrid.checkedout', $i, $item->editor, $item->checked_out_time, 'items.', $canCheckin); ?>
-							<?php endif; ?>
-							<?php if ($canEdit && !$item->protected) : ?>
-								<a class="hasTooltip" href="<?php echo JRoute::_('index.php?option=com_menus&task=item.edit&id=' . (int) $item->id); ?>" title="<?php echo JText::_('JACTION_EDIT'); ?>">
-									<?php echo $this->escape($item->title); ?></a>
-							<?php else : ?>
-								<?php echo $this->escape($item->title); ?>
-							<?php endif; ?>
-							<span class="small">
-							<?php if ($item->type != 'url') : ?>
-								<?php if (empty($item->note)) : ?>
-									<?php echo JText::sprintf('JGLOBAL_LIST_ALIAS', $this->escape($item->alias)); ?>
-								<?php else : ?>
-									<?php echo JText::sprintf('JGLOBAL_LIST_ALIAS_NOTE', $this->escape($item->alias), $this->escape($item->note)); ?>
->>>>>>> 61f8c855
 								<?php endif; ?>
 								<td class="text-center">
 									<?php echo JHtml::_('grid.id', $i, $item->id); ?>
