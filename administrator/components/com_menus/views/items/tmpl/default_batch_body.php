<?php
/**
 * @package     Joomla.Administrator
 * @subpackage  com_menus
 *
 * @copyright   Copyright (C) 2005 - 2016 Open Source Matters, Inc. All rights reserved.
 * @license     GNU General Public License version 2 or later; see LICENSE.txt
 */
defined('_JEXEC') or die;

$options = array(
	JHtml::_('select.option', 'c', JText::_('JLIB_HTML_BATCH_COPY')),
	JHtml::_('select.option', 'm', JText::_('JLIB_HTML_BATCH_MOVE'))
);
$published = $this->state->get('filter.published');
$menuType = JFactory::getApplication()->getUserState('com_menus.items.menutype');
?>
<?php if (strlen($menuType) && $menuType != '*') : ?>
<div class="row">
	<div class="form-group col-md-6">
		<div class="controls">
			<?php echo JHtml::_('batch.language'); ?>
		</div>
	</div>
	<div class="form-group col-md-6">
		<div class="controls">
			<?php echo JHtml::_('batch.access'); ?>
		</div>
	</div>
</div>
<div class="row">
	<?php if ($published >= 0) : ?>
		<div id="batch-choose-action" class="combo control-group">
			<label id="batch-choose-action-lbl" class="control-label" for="batch-choose-action">
				<?php echo JText::_('COM_MENUS_BATCH_MENU_LABEL'); ?>
			</label>
			<div class="controls">
<<<<<<< HEAD
				<select class="custom-select" name="batch[menu_id]" id="batch-menu-id">
					<option value=""><?php echo JText::_('JLIB_HTML_BATCH_NO_CATEGORY') ?></option>
=======
				<select name="batch[menu_id]" id="batch-menu-id">
					<option value=""><?php echo JText::_('JLIB_HTML_BATCH_NO_CATEGORY'); ?></option>
>>>>>>> ce7de218
					<?php echo JHtml::_('select.options', JHtml::_('menu.menuitems', array('published' => $published, 'checkacl' => (int) $this->state->get('menutypeid')))); ?>
				</select>
			</div>
		</div>
		<div id="batch-copy-move" class="control-group radio">
			<?php echo JText::_('JLIB_HTML_BATCH_MOVE_QUESTION'); ?>
			<?php echo JHtml::_('select.radiolist', $options, 'batch[move_copy]', '', 'value', 'text', 'm'); ?>
		</div>
	<?php endif; ?>
</div>
<?php else : ?>
<<<<<<< HEAD
<div class="row">
	<p><?php echo JText::_('COM_MENUS_SELECT_MENU_FIRST') ?></p>
=======
<div class="row-fluid">
	<p><?php echo JText::_('COM_MENUS_SELECT_MENU_FIRST'); ?></p>
>>>>>>> ce7de218
</div>
<?php endif; ?><|MERGE_RESOLUTION|>--- conflicted
+++ resolved
@@ -35,13 +35,8 @@
 				<?php echo JText::_('COM_MENUS_BATCH_MENU_LABEL'); ?>
 			</label>
 			<div class="controls">
-<<<<<<< HEAD
 				<select class="custom-select" name="batch[menu_id]" id="batch-menu-id">
-					<option value=""><?php echo JText::_('JLIB_HTML_BATCH_NO_CATEGORY') ?></option>
-=======
-				<select name="batch[menu_id]" id="batch-menu-id">
 					<option value=""><?php echo JText::_('JLIB_HTML_BATCH_NO_CATEGORY'); ?></option>
->>>>>>> ce7de218
 					<?php echo JHtml::_('select.options', JHtml::_('menu.menuitems', array('published' => $published, 'checkacl' => (int) $this->state->get('menutypeid')))); ?>
 				</select>
 			</div>
@@ -53,12 +48,7 @@
 	<?php endif; ?>
 </div>
 <?php else : ?>
-<<<<<<< HEAD
 <div class="row">
-	<p><?php echo JText::_('COM_MENUS_SELECT_MENU_FIRST') ?></p>
-=======
-<div class="row-fluid">
 	<p><?php echo JText::_('COM_MENUS_SELECT_MENU_FIRST'); ?></p>
->>>>>>> ce7de218
 </div>
 <?php endif; ?>