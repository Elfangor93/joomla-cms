--- conflicted
+++ resolved
@@ -15,55 +15,28 @@
 $published = $this->state->get('filter.published');
 $menuType = JFactory::getApplication()->getUserState('com_menus.items.menutype');
 ?>
-<<<<<<< HEAD
-<?php if (strlen($menuType) && $menuType != '*') : ?>
-<div class="row">
-	<div class="form-group col-md-6">
-		<div class="controls">
-			<?php echo JHtml::_('batch.language'); ?>
-		</div>
-	</div>
-	<div class="form-group col-md-6">
-		<div class="controls">
-			<?php echo JHtml::_('batch.access'); ?>
-		</div>
-	</div>
-</div>
-<div class="row">
-	<?php if ($published >= 0) : ?>
-		<div id="batch-choose-action" class="combo control-group">
-			<label id="batch-choose-action-lbl" class="control-label" for="batch-choose-action">
-				<?php echo JText::_('COM_MENUS_BATCH_MENU_LABEL'); ?>
-			</label>
-			<div class="controls">
-				<select class="custom-select" name="batch[menu_id]" id="batch-menu-id">
-					<option value=""><?php echo JText::_('JLIB_HTML_BATCH_NO_CATEGORY'); ?></option>
-					<?php echo JHtml::_('select.options', JHtml::_('menu.menuitems', array('published' => $published, 'checkacl' => (int) $this->state->get('menutypeid')))); ?>
-				</select>
-=======
-<div class="container-fluid">
+<div class="container">
 	<?php if (strlen($menuType) && $menuType != '*') : ?>
-	<div class="row-fluid">
-		<div class="control-group span6">
+	<div class="row">
+		<div class="form-group col-md-6">
 			<div class="controls">
 				<?php echo JHtml::_('batch.language'); ?>
->>>>>>> f8b41cdb
 			</div>
 		</div>
-		<div class="control-group span6">
+		<div class="form-group col-md-6">
 			<div class="controls">
 				<?php echo JHtml::_('batch.access'); ?>
 			</div>
 		</div>
 	</div>
-	<div class="row-fluid">
+	<div class="row">
 		<?php if ($published >= 0) : ?>
 			<div id="batch-choose-action" class="combo control-group">
 				<label id="batch-choose-action-lbl" class="control-label" for="batch-choose-action">
 					<?php echo JText::_('COM_MENUS_BATCH_MENU_LABEL'); ?>
 				</label>
 				<div class="controls">
-					<select name="batch[menu_id]" id="batch-menu-id">
+					<select class="custom-select" name="batch[menu_id]" id="batch-menu-id">
 						<option value=""><?php echo JText::_('JLIB_HTML_BATCH_NO_CATEGORY'); ?></option>
 						<?php echo JHtml::_('select.options', JHtml::_('menu.menuitems', array('published' => $published, 'checkacl' => (int) $this->state->get('menutypeid')))); ?>
 					</select>
@@ -76,17 +49,8 @@
 		<?php endif; ?>
 	</div>
 	<?php else : ?>
-	<div class="row-fluid">
+	<div class="row">
 		<p><?php echo JText::_('COM_MENUS_SELECT_MENU_FIRST'); ?></p>
 	</div>
 	<?php endif; ?>
-<<<<<<< HEAD
-</div>
-<?php else : ?>
-<div class="row">
-	<p><?php echo JText::_('COM_MENUS_SELECT_MENU_FIRST'); ?></p>
-</div>
-<?php endif; ?>
-=======
-</div>
->>>>>>> f8b41cdb
+</div>