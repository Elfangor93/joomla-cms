--- conflicted
+++ resolved
@@ -41,7 +41,6 @@
 });");
 ?>
 <div class="container-popup">
-
 	<form action="<?php echo JRoute::_('index.php?option=com_menus&view=items&layout=modal&tmpl=component&' . JSession::getFormToken() . '=1'); ?>" method="post" name="adminForm" id="adminForm" class="form-inline">
 
 		<?php echo JLayoutHelper::render('joomla.searchtools.default', array('view' => $this)); ?>
@@ -149,13 +148,8 @@
 							<td class="small hidden-sm-down">
 								<?php echo $this->escape($item->access_level); ?>
 							</td>
-<<<<<<< HEAD
 							<td class="small hidden-sm-down">
-								<?php if ($item->language == ''):?>
-=======
-							<td class="small hidden-phone">
 								<?php if ($item->language == '') : ?>
->>>>>>> ce7de218
 									<?php echo JText::_('JDEFAULT'); ?>
 								<?php elseif ($item->language == '*') : ?>
 									<?php echo JText::alt('JALL', 'language'); ?>
