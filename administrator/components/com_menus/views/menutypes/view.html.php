<?php
/**
 * @package     Joomla.Administrator
 * @subpackage  com_menus
 *
 * @copyright   Copyright (C) 2005 - 2017 Open Source Matters, Inc. All rights reserved.
 * @license     GNU General Public License version 2 or later; see LICENSE.txt
 */

defined('_JEXEC') or die;

/**
 * The HTML Menus Menu Item TYpes View.
 *
 * @since  1.6
 */
class MenusViewMenutypes extends JViewLegacy
{
	/**
	 * @var  JObject[]
	 */
	protected $types;

	/**
	 * Display the view
	 *
	 * @param   string  $tpl  The name of the template file to parse; automatically searches through the template paths.
	 *
	 * @return  void
	 *
	 * @since   1.6
	 */
	public function display($tpl = null)
	{
		$app            = JFactory::getApplication();
		$this->recordId = $app->input->getInt('recordId');

		$types = $this->get('TypeOptions');

		$this->addCustomTypes($types);

		$sortedTypes = array();

		foreach ($types as $name => $list)
		{
			$tmp = array();

			foreach ($list as $item)
			{
				$tmp[JText::_($item->title)] = $item;
			}

			ksort($tmp);
			$sortedTypes[JText::_($name)] = $tmp;
		}

		ksort($sortedTypes);

		$this->types = $sortedTypes;

		$this->addToolbar();

		parent::display($tpl);
	}

	/**
	 * Add the page title and toolbar.
	 *
	 * @return  void
	 *
	 * @since   3.0
	 */
	protected function addToolbar()
	{
		// Add page title
		JToolbarHelper::title(JText::_('COM_MENUS'), 'list menumgr');

		// Get the toolbar object instance
		$bar = JToolbar::getInstance('toolbar');

		// Cancel
		$title = JText::_('JTOOLBAR_CANCEL');
		$dhtml = "<button onClick=\"location.href='index.php?option=com_menus&view=items'\" class=\"btn\">
					<span class=\"icon-remove\" title=\"$title\"></span>
					$title</button>";
		$bar->appendButton('Custom', $dhtml, 'new');
	}

	/**
	 * Method to add system link types to the link types array
	 *
	 * @param   array  &$types  The list of link types
	 *
	 * @return  void
	 *
<<<<<<< HEAD
	 * @since   __DEPLOY_VERSION__
=======
	 * @since   3.7.0
>>>>>>> 91e6de51
	 */
	protected function addCustomTypes(&$types)
	{
		if (empty($types))
		{
			$types = array();
		}

		// Adding System Links
		$list           = array();
		$o              = new JObject;
		$o->title       = 'COM_MENUS_TYPE_EXTERNAL_URL';
		$o->type        = 'url';
		$o->description = 'COM_MENUS_TYPE_EXTERNAL_URL_DESC';
		$o->request     = null;
		$list[]         = $o;

		$o              = new JObject;
		$o->title       = 'COM_MENUS_TYPE_ALIAS';
		$o->type        = 'alias';
		$o->description = 'COM_MENUS_TYPE_ALIAS_DESC';
		$o->request     = null;
		$list[]         = $o;

		$o              = new JObject;
		$o->title       = 'COM_MENUS_TYPE_SEPARATOR';
		$o->type        = 'separator';
		$o->description = 'COM_MENUS_TYPE_SEPARATOR_DESC';
		$o->request     = null;
		$list[]         = $o;

		$o              = new JObject;
		$o->title       = 'COM_MENUS_TYPE_HEADING';
		$o->type        = 'heading';
		$o->description = 'COM_MENUS_TYPE_HEADING_DESC';
		$o->request     = null;
		$list[]         = $o;

		$types['COM_MENUS_TYPE_SYSTEM'] = $list;
	}
}<|MERGE_RESOLUTION|>--- conflicted
+++ resolved
@@ -93,11 +93,7 @@
 	 *
 	 * @return  void
 	 *
-<<<<<<< HEAD
-	 * @since   __DEPLOY_VERSION__
-=======
 	 * @since   3.7.0
->>>>>>> 91e6de51
 	 */
 	protected function addCustomTypes(&$types)
 	{
