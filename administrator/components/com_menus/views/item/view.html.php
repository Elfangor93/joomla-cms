<?php
/**
 * @package     Joomla.Administrator
 * @subpackage  com_menus
 *
 * @copyright   Copyright (C) 2005 - 2017 Open Source Matters, Inc. All rights reserved.
 * @license     GNU General Public License version 2 or later; see LICENSE.txt
 */

defined('_JEXEC') or die;

/**
 * The HTML Menus Menu Item View.
 *
 * @since  1.6
 */
class MenusViewItem extends JViewLegacy
{
	/**
	 * @var  JForm
	 */
	protected $form;

	/**
	 * @var  object
	 */
	protected $item;

	/**
	 * @var  mixed
	 */
	protected $modules;

	/**
	 * @var  JObject
	 */
	protected $state;

	/**
	 * @var  JObject
	 */
	protected $canDo;

	/**
	 * Display the view
	 *
	 * @param   string  $tpl  The name of the template file to parse; automatically searches through the template paths.
	 *
	 * @return  void
	 *
	 * @since   1.6
	 */
	public function display($tpl = null)
	{
		$user = JFactory::getUser();

		$this->state   = $this->get('State');
		$this->form    = $this->get('Form');
		$this->item    = $this->get('Item');
		$this->modules = $this->get('Modules');
		$this->levels  = $this->get('ViewLevels');
		$this->canDo   = JHelperContent::getActions('com_menus', 'menu', (int) $this->state->get('item.menutypeid'));

		// Check if we're allowed to edit this item
		// No need to check for create, because then the moduletype select is empty
		if (!empty($this->item->id) && !$this->canDo->get('core.edit'))
		{
			throw new Exception(JText::_('JERROR_ALERTNOAUTHOR'), 403);
		}

		// Check for errors.
		if (count($errors = $this->get('Errors')))
		{
			throw new JViewGenericdataexception(implode("\n", $errors), 500);
		}

		// If we are forcing a language in modal (used for associations).
		if ($this->getLayout() === 'modal' && $forcedLanguage = JFactory::getApplication()->input->get('forcedLanguage', '', 'cmd'))
		{
			// Set the language field to the forcedLanguage and disable changing it.
			$this->form->setValue('language', null, $forcedLanguage);
			$this->form->setFieldAttribute('language', 'readonly', 'true');

<<<<<<< HEAD
			// Only allow to select categories with All language or with the forced language.
			$this->form->setFieldAttribute('parent_id', 'language', '*,' . $forcedLanguage);
=======
			return;
>>>>>>> 0daf6f75
		}

		// If we are forcing a language in modal (used for associations).
		if ($this->getLayout() === 'modal' && $forcedLanguage = JFactory::getApplication()->input->get('forcedLanguage', '', 'cmd'))
		{
			// Set the language field to the forcedLanguage and disable changing it.
			$this->form->setValue('language', null, $forcedLanguage);
			$this->form->setFieldAttribute('language', 'readonly', 'true');

			// Only allow to select categories with All language or with the forced language.
			$this->form->setFieldAttribute('parent_id', 'language', '*,' . $forcedLanguage);
		}

		parent::display($tpl);
		$this->addToolbar();
	}

	/**
	 * Add the page title and toolbar.
	 *
	 * @return  void
	 *
	 * @since   1.6
	 */
	protected function addToolbar()
	{
		$input = JFactory::getApplication()->input;
		$input->set('hidemainmenu', true);

		$user       = JFactory::getUser();
		$isNew      = ($this->item->id == 0);
		$checkedOut = !($this->item->checked_out == 0 || $this->item->checked_out == $user->get('id'));
		$canDo      = $this->canDo;

		JToolbarHelper::title(JText::_($isNew ? 'COM_MENUS_VIEW_NEW_ITEM_TITLE' : 'COM_MENUS_VIEW_EDIT_ITEM_TITLE'), 'list menu-add');

		// If a new item, can save the item.  Allow users with edit permissions to apply changes to prevent returning to grid.
		if ($isNew && $canDo->get('core.create'))
		{
			if ($canDo->get('core.edit'))
			{
				JToolbarHelper::apply('item.apply');
			}

			JToolbarHelper::save('item.save');
		}

		// If not checked out, can save the item.
		if (!$isNew && !$checkedOut && $canDo->get('core.edit'))
		{
			JToolbarHelper::apply('item.apply');
			JToolbarHelper::save('item.save');
		}

		// If the user can create new items, allow them to see Save & New
		if ($canDo->get('core.create'))
		{
			JToolbarHelper::save2new('item.save2new');
		}

		// If an existing item, can save to a copy only if we have create rights.
		if (!$isNew && $canDo->get('core.create'))
		{
			JToolbarHelper::save2copy('item.save2copy');
		}

		if ($isNew)
		{
			JToolbarHelper::cancel('item.cancel');
		}
		else
		{
			JToolbarHelper::cancel('item.cancel', 'JTOOLBAR_CLOSE');
		}

		JToolbarHelper::divider();

		// Get the help information for the menu item.
		$lang = JFactory::getLanguage();

		$help = $this->get('Help');

		if ($lang->hasKey($help->url))
		{
			$debug = $lang->setDebug(false);
			$url   = JText::_($help->url);
			$lang->setDebug($debug);
		}
		else
		{
			$url = $help->url;
		}

		JToolbarHelper::help($help->key, $help->local, $url);
	}
}<|MERGE_RESOLUTION|>--- conflicted
+++ resolved
@@ -72,21 +72,6 @@
 		if (count($errors = $this->get('Errors')))
 		{
 			throw new JViewGenericdataexception(implode("\n", $errors), 500);
-		}
-
-		// If we are forcing a language in modal (used for associations).
-		if ($this->getLayout() === 'modal' && $forcedLanguage = JFactory::getApplication()->input->get('forcedLanguage', '', 'cmd'))
-		{
-			// Set the language field to the forcedLanguage and disable changing it.
-			$this->form->setValue('language', null, $forcedLanguage);
-			$this->form->setFieldAttribute('language', 'readonly', 'true');
-
-<<<<<<< HEAD
-			// Only allow to select categories with All language or with the forced language.
-			$this->form->setFieldAttribute('parent_id', 'language', '*,' . $forcedLanguage);
-=======
-			return;
->>>>>>> 0daf6f75
 		}
 
 		// If we are forcing a language in modal (used for associations).
