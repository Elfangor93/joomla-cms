--- conflicted
+++ resolved
@@ -58,81 +58,43 @@
 	<table class="table">
 		<thead>
 		<tr>
-<<<<<<< HEAD
 			<th>
 				<?php echo JText::_('COM_MENUS_HEADING_ASSIGN_MODULE');?>
 			</th>
-			<th width="15%" class="text-xs-center">
-				<?php echo JText::_('COM_MENUS_HEADING_LEVELS');?>
-			</th>
-			<th width="15%" class="text-xs-center">
-				<?php echo JText::_('COM_MENUS_HEADING_POSITION');?>
-			</th>
-			<th width="15%" class="text-xs-center">
-				<?php echo JText::_('COM_MENUS_HEADING_DISPLAY');?>
-			</th>
-			<th width="15%" class="text-xs-center">
-				<?php echo JText::_('COM_MENUS_HEADING_PUBLISHED_ITEMS');?>
-=======
-			<th class="left">
-				<?php echo JText::_('COM_MENUS_HEADING_ASSIGN_MODULE'); ?>
-			</th>
-			<th>
+			<th class="text-xs-center">
 				<?php echo JText::_('COM_MENUS_HEADING_LEVELS'); ?>
 			</th>
-			<th>
+			<th class="text-xs-center">
 				<?php echo JText::_('COM_MENUS_HEADING_POSITION'); ?>
 			</th>
-			<th>
+			<th class="text-xs-center">
 				<?php echo JText::_('COM_MENUS_HEADING_DISPLAY'); ?>
 			</th>
-			<th>
+			<th class="text-xs-center">
 				<?php echo JText::_('COM_MENUS_HEADING_PUBLISHED_ITEMS'); ?>
->>>>>>> ce7de218
 			</th>
 		</tr>
 		</thead>
 		<tbody>
 		<?php foreach ($this->modules as $i => &$module) : ?>
-<<<<<<< HEAD
-			<?php  if (is_null($module->menuid)) : ?>
-				<?php  if (!$module->except || $module->menuid < 0) : ?>
-					<?php  $no = "no "; ?>
-				<?php  else : ?>
-					<?php  $no = ""; ?>
-				<?php  endif; ?>
-			<?php  else : ?>
-				<?php  $no = ""; ?>
-			<?php  endif; ?>
-			<?php  if ($module->published) : ?>
-				<?php  $status = ''; ?>
-			<?php  else : ?>
-				<?php  $status = 'unpublished '; ?>
-			<?php  endif; ?>
-			<tr class="<?php echo $no;?><?php echo $status;?>row<?php echo $i % 2;?>" id="tr-<?php echo $module->id; ?>" style="display:table-row">
+			<?php if (is_null($module->menuid)) : ?>
+				<?php if (!$module->except || $module->menuid < 0) : ?>
+					<?php $no = 'no '; ?>
+				<?php else : ?>
+					<?php $no = ''; ?>
+				<?php endif; ?>
+			<?php else : ?>
+				<?php $no = ''; ?>
+			<?php endif; ?>
+			<?php if ($module->published) : ?>
+				<?php $status = ''; ?>
+			<?php else : ?>
+				<?php $status = 'unpublished '; ?>
+			<?php endif; ?>
+			<tr class="<?php echo $no; ?><?php echo $status; ?>row<?php echo $i % 2; ?>" id="tr-<?php echo $module->id; ?>" style="display:table-row">
 				<td id="<?php echo $module->id; ?>" width="40%">
 					<?php $link = 'index.php?option=com_modules&amp;client_id=0&amp;task=module.edit&amp;id=' . $module->id . '&amp;tmpl=component&amp;view=module&amp;layout=modal'; ?>
-					<a href="#moduleEdit<?php echo $module->id; ?>Modal" role="button" data-toggle="modal" title="<?php echo JText::_('COM_MENUS_EDIT_MODULE_SETTINGS');?>" id="title-<?php echo $module->id; ?>">
-=======
-			<?php if (is_null($module->menuid)) : ?>
-				<?php if (!$module->except || $module->menuid < 0) : ?>
-					<?php $no = "no "; ?>
-				<?php else : ?>
-					<?php $no = ""; ?>
-				<?php endif; ?>
-			<?php else : ?>
-				<?php $no = ""; ?>
-			<?php endif; ?>
-			<?php if ($module->published) : ?>
-				<?php $status = ""; ?>
-			<?php else : ?>
-				<?php $status = "unpublished "; ?>
-			<?php endif; ?>
-			<tr class="<?php echo $no; ?><?php echo $status; ?>row<?php echo $i % 2; ?>" id="tr-<?php echo $module->id; ?>" style="display:table-row">
-				<td id="<?php echo $module->id; ?>">
-					<?php $link = 'index.php?option=com_modules&amp;client_id=0&amp;task=module.edit&amp;id=' . $module->id . '&amp;tmpl=component&amp;view=module&amp;layout=modal'; ?>
-					<a href="#moduleEdit<?php echo $module->id; ?>Modal" role="button" class="btn btn-link" data-toggle="modal" title="<?php echo JText::_('COM_MENUS_EDIT_MODULE_SETTINGS'); ?>" id="title-<?php echo $module->id; ?>">
->>>>>>> ce7de218
+					<a href="#moduleEdit<?php echo $module->id; ?>Modal" role="button" data-toggle="modal" title="<?php echo JText::_('COM_MENUS_EDIT_MODULE_SETTINGS'); ?>" id="title-<?php echo $module->id; ?>">
 						<?php echo $this->escape($module->title); ?></a>
 				</td>
 				<td id="access-<?php echo $module->id; ?>" width="15%" class="text-xs-center">
@@ -143,13 +105,8 @@
 				</td>
 				<td id="menus-<?php echo $module->id; ?>" width="15%" class="text-xs-center">
 					<?php if (is_null($module->menuid)) : ?>
-<<<<<<< HEAD
-						<?php if ($module->except):?>
+						<?php if ($module->except) : ?>
 							<span class="tag tag-success">
-=======
-						<?php if ($module->except) : ?>
-							<span class="label label-success">
->>>>>>> ce7de218
 								<?php echo JText::_('JYES'); ?>
 							</span>
 						<?php else : ?>
@@ -171,15 +128,9 @@
 						</span>
 					<?php endif; ?>
 				</td>
-<<<<<<< HEAD
-				<td id="status-<?php echo $module->id; ?>" width="15%" class="text-xs-center">
-						<?php if ($module->published):?>
+				<td id="status-<?php echo $module->id; ?>" class="text-xs-center">
+						<?php if ($module->published) : ?>
 							<span class="tag tag-success">
-=======
-				<td id="status-<?php echo $module->id; ?>">
-						<?php if ($module->published) : ?>
-							<span class="label label-success">
->>>>>>> ce7de218
 								<?php echo JText::_('JYES'); ?>
 							</span>
 						<?php else : ?>
@@ -199,8 +150,8 @@
 						'url'         => $link,
 						'height'      => '400px',
 						'width'       => '800px',
-						'bodyHeight'  => '70',
-						'modalWidth'  => '80',
+						'bodyHeight'  => 70,
+						'modalWidth'  => 80,
 						'footer'      => '<a type="button" class="btn btn-secondary" data-dismiss="modal" aria-hidden="true"'
 								. ' onclick="jQuery(\'#moduleEdit' . $module->id . 'Modal iframe\').contents().find(\'#closeBtn\').click();">'
 								. JText::_("JLIB_HTML_BEHAVIOR_CLOSE") . '</a>'
