--- conflicted
+++ resolved
@@ -44,7 +44,6 @@
 JFactory::getDocument()->addScriptDeclaration(implode("\n", $script));
 ?>
 <form action="<?php echo JRoute::_('index.php?option=com_menus&view=menus'); ?>" method="post" name="adminForm" id="adminForm">
-<<<<<<< HEAD
 	<div class="row">
 		<div id="j-sidebar-container" class="col-md-2">
 			<?php echo $this->sidebar; ?>
@@ -67,19 +66,19 @@
 									<?php echo JHtml::_('searchtools.sort', 'JGLOBAL_TITLE', 'a.title', $listDirn, $listOrder); ?>
 								</th>
 								<th width="10%" class="nowrap text-center">
-									<span class="icon-publish"></span>
+									<span class="icon-publish" aria-hidden="true"></span>
 									<span class="hidden-sm-down"><?php echo JText::_('COM_MENUS_HEADING_PUBLISHED_ITEMS'); ?></span>
 								</th>
 								<th width="10%" class="nowrap text-center">
-									<span class="icon-unpublish"></span>
+									<span class="icon-unpublish" aria-hidden="true"></span>
 									<span class="hidden-sm-down"><?php echo JText::_('COM_MENUS_HEADING_UNPUBLISHED_ITEMS'); ?></span>
 								</th>
 								<th width="10%" class="nowrap text-center">
-									<span class="icon-trash"></span>
+									<span class="icon-trash" aria-hidden="true"></span>
 									<span class="hidden-sm-down"><?php echo JText::_('COM_MENUS_HEADING_TRASHED_ITEMS'); ?></span>
 								</th>
 								<th width="10%" class="nowrap text-center">
-									<span class="icon-cube"></span>
+									<span class="icon-cube" aria-hidden="true"></span>
 									<span class="hidden-sm-down"><?php echo JText::_('COM_MENUS_HEADING_LINKED_MODULES'); ?></span>
 								</th>
 								<th width="5%" class="nowrap hidden-sm-down text-center">
@@ -166,121 +165,6 @@
 												<?php endforeach; ?>
 											</div>
 										 </div>
-=======
-<?php if (!empty( $this->sidebar)) : ?>
-	<div id="j-sidebar-container" class="span2">
-		<?php echo $this->sidebar; ?>
-	</div>
-	<div id="j-main-container" class="span10">
-<?php else : ?>
-	<div id="j-main-container">
-<?php endif; ?>
-		<?php echo JLayoutHelper::render('joomla.searchtools.default', array('view' => $this, 'options' => array('filterButton' => false))); ?>
-		<div class="clearfix"> </div>
-		<?php if (empty($this->items)) : ?>
-			<div class="alert alert-no-items">
-				<?php echo JText::_('JGLOBAL_NO_MATCHING_RESULTS'); ?>
-			</div>
-		<?php else : ?>
-			<table class="table table-striped" id="menuList">
-				<thead>
-					<tr>
-						<th width="1%">
-							<?php echo JHtml::_('grid.checkall'); ?>
-						</th>
-						<th>
-							<?php echo JHtml::_('searchtools.sort', 'JGLOBAL_TITLE', 'a.title', $listDirn, $listOrder); ?>
-						</th>
-						<th width="10%" class="nowrap center">
-							<span class="icon-publish" aria-hidden="true"></span>
-							<span class="hidden-phone"><?php echo JText::_('COM_MENUS_HEADING_PUBLISHED_ITEMS'); ?></span>
-						</th>
-						<th width="10%" class="nowrap center">
-							<span class="icon-unpublish" aria-hidden="true"></span>
-							<span class="hidden-phone"><?php echo JText::_('COM_MENUS_HEADING_UNPUBLISHED_ITEMS'); ?></span>
-						</th>
-						<th width="10%" class="nowrap center">
-							<span class="icon-trash" aria-hidden="true"></span>
-							<span class="hidden-phone"><?php echo JText::_('COM_MENUS_HEADING_TRASHED_ITEMS'); ?></span>
-						</th>
-						<th width="20%" class="nowrap center">
-							<span class="icon-cube" aria-hidden="true"></span>
-							<span class="hidden-phone"><?php echo JText::_('COM_MENUS_HEADING_LINKED_MODULES'); ?></span>
-						</th>
-						<th width="1%" class="nowrap hidden-phone">
-							<?php echo JHtml::_('searchtools.sort', 'JGRID_HEADING_ID', 'a.id', $listDirn, $listOrder); ?>
-						</th>
-					</tr>
-				</thead>
-				<tfoot>
-					<tr>
-						<td colspan="15">
-							<?php echo $this->pagination->getListFooter(); ?>
-						</td>
-					</tr>
-				</tfoot>
-				<tbody>
-				<?php foreach ($this->items as $i => $item) :
-					$canEdit        = $user->authorise('core.edit',   'com_menus.menu.' . (int) $item->id);
-					$canManageItems = $user->authorise('core.manage', 'com_menus.menu.' . (int) $item->id);
-				?>
-					<tr class="row<?php echo $i % 2; ?>">
-						<td class="center">
-							<?php echo JHtml::_('grid.id', $i, $item->id); ?>
-						</td>
-						<td>
-							<?php if ($canManageItems) : ?>
-							<a href="<?php echo JRoute::_('index.php?option=com_menus&view=items&menutype=' . $item->menutype); ?>">
-								<?php echo $this->escape($item->title); ?></a>
-							<?php else : ?>
-								<?php echo $this->escape($item->title); ?>
-							<?php endif; ?>
-							<div class="small">
-								<?php echo JText::_('COM_MENUS_MENU_MENUTYPE_LABEL'); ?>:
-								<?php if ($canEdit) : ?>
-									<a href="<?php echo JRoute::_('index.php?option=com_menus&task=menu.edit&id=' . $item->id); ?>" title="<?php echo $this->escape($item->description); ?>">
-									<?php echo $this->escape($item->menutype); ?></a>
-								<?php else : ?>
-									<?php echo $this->escape($item->menutype); ?>
-								<?php endif; ?>
-							</div>
-						</td>
-						<td class="center btns">
-							<?php if ($canManageItems) : ?>
-								<a class="badge<?php if ($item->count_published > 0) echo ' badge-success'; ?>" href="<?php echo JRoute::_('index.php?option=com_menus&view=items&menutype=' . $item->menutype . '&filter[published]=1'); ?>">
-									<?php echo $item->count_published; ?></a>
-							<?php else : ?>
-								<span class="badge<?php if ($item->count_published > 0) echo ' badge-success'; ?>">
-									<?php echo $item->count_published; ?></span>
-							<?php endif; ?>
-						</td>
-						<td class="center btns">
-							<?php if ($canManageItems) : ?>
-								<a class="badge<?php if ($item->count_unpublished > 0) echo ' badge-important'; ?>" href="<?php echo JRoute::_('index.php?option=com_menus&view=items&menutype=' . $item->menutype . '&filter[published]=0'); ?>">
-									<?php echo $item->count_unpublished; ?></a>
-							<?php else : ?>
-								<span class="badge<?php if ($item->count_unpublished > 0) echo ' badge-important'; ?>">
-									<?php echo $item->count_unpublished; ?></span>
-							<?php endif; ?>
-						</td>
-						<td class="center btns">
-							<?php if ($canManageItems) : ?>
-								<a class="badge<?php if ($item->count_trashed > 0) echo ' badge-inverse'; ?>" href="<?php echo JRoute::_('index.php?option=com_menus&view=items&menutype=' . $item->menutype . '&filter[published]=-2'); ?>">
-									<?php echo $item->count_trashed; ?></a>
-							<?php else : ?>
-								<span class="badge<?php if ($item->count_trashed > 0) echo ' badge-inverse'; ?>">
-									<?php echo $item->count_trashed; ?></span>
-							<?php endif; ?>
-						</td>
-						<td class="center">
-							<?php if (isset($this->modules[$item->menutype])) : ?>
-								<div class="btn-group">
-									<a href="#" class="btn btn-small dropdown-toggle" data-toggle="dropdown">
-										<?php echo JText::_('COM_MENUS_MODULES'); ?>
-										<span class="caret"></span>
-									</a>
-									<ul class="dropdown-menu">
->>>>>>> 61f8c855
 										<?php foreach ($this->modules[$item->menutype] as &$module) : ?>
 											<?php if ($canEdit) : ?>
 												<?php $link = JRoute::_('index.php?option=com_modules&task=module.edit&id=' . $module->id . '&return=' . $return . '&tmpl=component&layout=modal'); ?>
