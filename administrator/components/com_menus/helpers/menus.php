--- conflicted
+++ resolved
@@ -6,10 +6,6 @@
  * @copyright   Copyright (C) 2005 - 2017 Open Source Matters, Inc. All rights reserved.
  * @license     GNU General Public License version 2 or later; see LICENSE.txt
  */
-
-use Joomla\CMS\Menu\MenuHelper;
-use Joomla\Registry\Registry;
-use Joomla\Utilities\ArrayHelper;
 
 defined('_JEXEC') or die;
 
@@ -20,539 +16,4 @@
  */
 class MenusHelper extends \Joomla\Component\Menus\Administrator\Helper\MenusHelper
 {
-<<<<<<< HEAD
-
-=======
-	/**
-	 * Defines the valid request variables for the reverse lookup.
-	 *
-	 * @since   1.6
-	 */
-	protected static $_filter = array('option', 'view', 'layout');
-
-	/**
-	 * Configure the Linkbar.
-	 *
-	 * @param   string  $vName  The name of the active view.
-	 *
-	 * @return  void
-	 *
-	 * @since   1.6
-	 */
-	public static function addSubmenu($vName)
-	{
-		JHtmlSidebar::addEntry(
-			JText::_('COM_MENUS_SUBMENU_MENUS'),
-			'index.php?option=com_menus&view=menus',
-			$vName == 'menus'
-		);
-		JHtmlSidebar::addEntry(
-			JText::_('COM_MENUS_SUBMENU_ITEMS'),
-			'index.php?option=com_menus&view=items',
-			$vName == 'items'
-		);
-	}
-
-	/**
-	 * Gets a list of the actions that can be performed.
-	 *
-	 * @param   integer  $parentId  The menu ID.
-	 *
-	 * @return  JObject
-	 *
-	 * @since   1.6
-	 * @deprecated  3.2  Use JHelperContent::getActions() instead
-	 */
-	public static function getActions($parentId = 0)
-	{
-		// Log usage of deprecated function
-		try
-		{
-			JLog::add(
-				sprintf('%s() is deprecated. Use JHelperContent::getActions() with new arguments order instead.', __METHOD__),
-				JLog::WARNING,
-				'deprecated'
-			);
-		}
-		catch (RuntimeException $exception)
-		{
-			// Informational log only
-		}
-
-		// Get list of actions
-		return JHelperContent::getActions('com_menus');
-	}
-
-	/**
-	 * Gets a standard form of a link for lookups.
-	 *
-	 * @param   mixed  $request  A link string or array of request variables.
-	 *
-	 * @return  mixed  A link in standard option-view-layout form, or false if the supplied response is invalid.
-	 *
-	 * @since   1.6
-	 */
-	public static function getLinkKey($request)
-	{
-		if (empty($request))
-		{
-			return false;
-		}
-
-		// Check if the link is in the form of index.php?...
-		if (is_string($request))
-		{
-			$args = array();
-
-			if (strpos($request, 'index.php') === 0)
-			{
-				parse_str(parse_url(htmlspecialchars_decode($request), PHP_URL_QUERY), $args);
-			}
-			else
-			{
-				parse_str($request, $args);
-			}
-
-			$request = $args;
-		}
-
-		// Only take the option, view and layout parts.
-		foreach ($request as $name => $value)
-		{
-			if ((!in_array($name, self::$_filter)) && (!($name == 'task' && !array_key_exists('view', $request))))
-			{
-				// Remove the variables we want to ignore.
-				unset($request[$name]);
-			}
-		}
-
-		ksort($request);
-
-		return 'index.php?' . http_build_query($request, '', '&');
-	}
-
-	/**
-	 * Get the menu list for create a menu module
-	 *
-	 * @param   int  $clientId  Optional client id - viz 0 = site, 1 = administrator, can be NULL for all
-	 *
-	 * @return  array  The menu array list
-	 *
-	 * @since    1.6
-	 */
-	public static function getMenuTypes($clientId = 0)
-	{
-		$db = JFactory::getDbo();
-		$query = $db->getQuery(true)
-			->select('a.menutype')
-			->from('#__menu_types AS a');
-
-		if (isset($clientId))
-		{
-			$query->where('a.client_id = ' . (int) $clientId);
-		}
-
-		$db->setQuery($query);
-
-		return $db->loadColumn();
-	}
-
-	/**
-	 * Get a list of menu links for one or all menus.
-	 *
-	 * @param   string   $menuType   An option menu to filter the list on, otherwise all menu with given client id links
-	 *                               are returned as a grouped array.
-	 * @param   integer  $parentId   An optional parent ID to pivot results around.
-	 * @param   integer  $mode       An optional mode. If parent ID is set and mode=2, the parent and children are excluded from the list.
-	 * @param   array    $published  An optional array of states
-	 * @param   array    $languages  Optional array of specify which languages we want to filter
-	 * @param   int      $clientId   Optional client id - viz 0 = site, 1 = administrator, can be NULL for all (used only if menutype not givein)
-	 *
-	 * @return  array
-	 *
-	 * @since   1.6
-	 */
-	public static function getMenuLinks($menuType = null, $parentId = 0, $mode = 0, $published = array(), $languages = array(), $clientId = 0)
-	{
-		$db = JFactory::getDbo();
-		$query = $db->getQuery(true)
-			->select('DISTINCT(a.id) AS value,
-					  a.title AS text,
-					  a.alias,
-					  a.level,
-					  a.menutype,
-					  a.client_id,
-					  a.type,
-					  a.published,
-					  a.template_style_id,
-					  a.checked_out,
-					  a.language,
-					  a.lft')
-			->from('#__menu AS a');
-
-		$query->select('e.name as componentname, e.element')
-			->join('left', '#__extensions e ON e.extension_id = a.component_id');
-
-		if (JLanguageMultilang::isEnabled())
-		{
-			$query->select('l.title AS language_title, l.image AS language_image, l.sef AS language_sef')
-				->join('LEFT', $db->quoteName('#__languages') . ' AS l ON l.lang_code = a.language');
-		}
-
-		// Filter by the type if given, this is more specific than client id
-		if ($menuType)
-		{
-			$query->where('(a.menutype = ' . $db->quote($menuType) . ' OR a.parent_id = 0)');
-		}
-		elseif (isset($clientId))
-		{
-			$query->where('a.client_id = ' . (int) $clientId);
-		}
-
-		// Prevent the parent and children from showing if requested.
-		if ($parentId && $mode == 2)
-		{
-			$query->join('LEFT', '#__menu AS p ON p.id = ' . (int) $parentId)
-				->where('(a.lft <= p.lft OR a.rgt >= p.rgt)');
-		}
-
-		if (!empty($languages))
-		{
-			if (is_array($languages))
-			{
-				$languages = '(' . implode(',', array_map(array($db, 'quote'), $languages)) . ')';
-			}
-
-			$query->where('a.language IN ' . $languages);
-		}
-
-		if (!empty($published))
-		{
-			if (is_array($published))
-			{
-				$published = '(' . implode(',', $published) . ')';
-			}
-
-			$query->where('a.published IN ' . $published);
-		}
-
-		$query->where('a.published != -2');
-		$query->order('a.lft ASC');
-
-		// Get the options.
-		$db->setQuery($query);
-
-		try
-		{
-			$links = $db->loadObjectList();
-		}
-		catch (RuntimeException $e)
-		{
-			JError::raiseWarning(500, $e->getMessage());
-
-			return false;
-		}
-
-		if (empty($menuType))
-		{
-			// If the menutype is empty, group the items by menutype.
-			$query->clear()
-				->select('*')
-				->from('#__menu_types')
-				->where('menutype <> ' . $db->quote(''))
-				->order('title, menutype');
-
-			if (isset($clientId))
-			{
-				$query->where('client_id = ' . (int) $clientId);
-			}
-
-			$db->setQuery($query);
-
-			try
-			{
-				$menuTypes = $db->loadObjectList();
-			}
-			catch (RuntimeException $e)
-			{
-				JError::raiseWarning(500, $e->getMessage());
-
-				return false;
-			}
-
-			// Create a reverse lookup and aggregate the links.
-			$rlu = array();
-
-			foreach ($menuTypes as &$type)
-			{
-				$rlu[$type->menutype] = & $type;
-				$type->links = array();
-			}
-
-			// Loop through the list of menu links.
-			foreach ($links as &$link)
-			{
-				if (isset($rlu[$link->menutype]))
-				{
-					$rlu[$link->menutype]->links[] = & $link;
-
-					// Cleanup garbage.
-					unset($link->menutype);
-				}
-			}
-
-			return $menuTypes;
-		}
-		else
-		{
-			return $links;
-		}
-	}
-
-	/**
-	 * Get the associations
-	 *
-	 * @param   integer  $pk  Menu item id
-	 *
-	 * @return  array
-	 *
-	 * @since   3.0
-	 */
-	public static function getAssociations($pk)
-	{
-		$langAssociations = JLanguageAssociations::getAssociations('com_menus', '#__menu', 'com_menus.item', $pk, 'id', '', '');
-		$associations     = array();
-
-		foreach ($langAssociations as $langAssociation)
-		{
-			$associations[$langAssociation->language] = $langAssociation->id;
-		}
-
-		return $associations;
-	}
-
-	/**
-	 * Load the menu items from database for the given menutype
-	 *
-	 * @param   string   $menutype     The selected menu type
-	 * @param   boolean  $enabledOnly  Whether to load only enabled/published menu items.
-	 * @param   int[]    $exclude      The menu items to exclude from the list
-	 *
-	 * @return  array
-	 *
-	 * @since   __DEPLOY_VERSION__
-	 */
-	public static function getMenuItems($menutype, $enabledOnly = false, $exclude = array())
-	{
-		$db    = JFactory::getDbo();
-		$query = $db->getQuery(true);
-
-		// Prepare the query.
-		$query->select('m.*')
-			->from('#__menu AS m')
-			->where('m.menutype = ' . $db->q($menutype))
-			->where('m.client_id = 1')
-			->where('m.id > 1');
-
-		if ($enabledOnly)
-		{
-			$query->where('m.published = 1');
-		}
-
-		// Filter on the enabled states.
-		$query->select('e.element')
-			->join('LEFT', '#__extensions AS e ON m.component_id = e.extension_id')
-			->where('(e.enabled = 1 OR e.enabled IS NULL)');
-
-		if (count($exclude))
-		{
-			$exId = array_filter($exclude, 'is_numeric');
-			$exEl = array_filter($exclude, 'is_string');
-
-			if ($exId)
-			{
-				$query->where('m.id NOT IN (' . implode(', ', array_map('intval', $exId)) . ')');
-				$query->where('m.parent_id NOT IN (' . implode(', ', array_map('intval', $exId)) . ')');
-			}
-
-			if ($exEl)
-			{
-				$query->where('e.element NOT IN (' . implode(', ', $db->quote($exEl)) . ')');
-			}
-		}
-
-		// Order by lft.
-		$query->order('m.lft');
-
-		$db->setQuery($query);
-
-		try
-		{
-			$menuItems = $db->loadObjectList();
-
-			foreach ($menuItems as &$menuitem)
-			{
-				$menuitem->params = new Registry($menuitem->params);
-			}
-		}
-		catch (RuntimeException $e)
-		{
-			$menuItems = array();
-
-			JFactory::getApplication()->enqueueMessage(JText::_('JERROR_AN_ERROR_HAS_OCCURRED'), 'error');
-		}
-
-		return $menuItems;
-	}
-
-	/**
-	 * Method to install a preset menu into database and link them to the given menutype
-	 *
-	 * @param   string  $preset    The preset name
-	 * @param   string  $menutype  The target menutype
-	 *
-	 * @return  void
-	 *
-	 * @throws  Exception
-	 *
-	 * @since   __DEPLOY_VERSION__
-	 */
-	public static function installPreset($preset, $menutype)
-	{
-		$items = MenuHelper::loadPreset($preset, false);
-
-		if (count($items) == 0)
-		{
-			throw new Exception(JText::_('COM_MENUS_PRESET_LOAD_FAILED'));
-		}
-
-		static::installPresetItems($items, $menutype, 1);
-	}
-
-	/**
-	 * Method to install a preset menu item into database and link it to the given menutype
-	 *
-	 * @param   stdClass[]  &$items    The single menuitem instance with a list of its descendants
-	 * @param   string      $menutype  The target menutype
-	 * @param   int         $parent    The parent id or object
-	 *
-	 * @return  void
-	 *
-	 * @throws  Exception
-	 *
-	 * @since   __DEPLOY_VERSION__
-	 */
-	protected static function installPresetItems(&$items, $menutype, $parent = 1)
-	{
-		$db    = JFactory::getDbo();
-		$query = $db->getQuery(true);
-
-		static $components = array();
-
-		if (!$components)
-		{
-			$query->select('extension_id, element')->from('#__extensions')->where('type = ' . $db->q('component'));
-			$components = $db->setQuery($query)->loadObjectList();
-			$components = ArrayHelper::getColumn((array) $components, 'element', 'extension_id');
-		}
-
-		foreach ($items as &$item)
-		{
-			/** @var  JTableMenu  $table */
-			$table = JTable::getInstance('Menu');
-
-			$item->alias = $menutype . '-' . $item->title;
-
-			if ($item->type == 'separator')
-			{
-				// Do not reuse a separator
-				$item->title = $item->title ?: '-';
-				$item->alias = microtime(true);
-			}
-			elseif ($item->type == 'heading' || $item->type == 'container')
-			{
-				// Try to match an existing record to have minimum collision for a heading
-				$keys  = array(
-					'menutype'  => $menutype,
-					'type'      => $item->type,
-					'title'     => $item->title,
-					'parent_id' => $parent,
-					'client_id' => 1,
-				);
-				$table->load($keys);
-			}
-			elseif ($item->type == 'url' || $item->type == 'component')
-			{
-				// Try to match an existing record to have minimum collision for a link
-				$keys  = array(
-					'menutype'  => $menutype,
-					'type'      => $item->type,
-					'link'      => $item->link,
-					'parent_id' => $parent,
-					'client_id' => 1,
-				);
-				$table->load($keys);
-			}
-
-			// Translate "hideitems" param value from "element" into "menu-item-id"
-			if ($item->type == 'container' && count($hideitems = (array) $item->params->get('hideitems')))
-			{
-				foreach ($hideitems as &$hel)
-				{
-					if (!is_numeric($hel))
-					{
-						$hel = array_search($hel, $components);
-					}
-				}
-
-				$query->clear()->select('id')->from('#__menu')->where('component_id IN (' . implode(', ', $hideitems) . ')');
-				$hideitems = $db->setQuery($query)->loadColumn();
-
-				$item->params->set('hideitems', $hideitems);
-			}
-
-			$record = array(
-				'menutype'     => $menutype,
-				'title'        => $item->title,
-				'alias'        => $item->alias,
-				'type'         => $item->type,
-				'link'         => $item->link,
-				'browserNav'   => $item->browserNav ? 1 : 0,
-				'img'          => $item->class,
-				'access'       => $item->access,
-				'component_id' => array_search($item->element, $components),
-				'parent_id'    => $parent,
-				'client_id'    => 1,
-				'published'    => 1,
-				'language'     => '*',
-				'home'         => 0,
-				'params'       => (string) $item->params,
-			);
-
-			if (!$table->bind($record))
-			{
-				throw new Exception('Bind failed: ' . $table->getError());
-			}
-
-			$table->setLocation($parent, 'last-child');
-
-			if (!$table->check())
-			{
-				throw new Exception('Check failed: ' . $table->getError());
-			}
-
-			if (!$table->store())
-			{
-				throw new Exception('Saved failed: ' . $table->getError());
-			}
-
-			$item->id = $table->get('id');
-
-			if (!empty($item->submenu))
-			{
-				static::installPresetItems($item->submenu, $menutype, $item->id);
-			}
-		}
-	}
->>>>>>> cb79438f
 }