--- conflicted
+++ resolved
@@ -51,13 +51,9 @@
 				useglobal="true"
 			/>
 
-<<<<<<< HEAD
-			<field name="show_page_heading" type="list"
-=======
 			<field
 				name="show_page_heading"
 				type="list"
->>>>>>> ce7de218
 				label="COM_MENUS_ITEM_FIELD_SHOW_PAGE_HEADING_LABEL"
 				description="COM_MENUS_ITEM_FIELD_SHOW_PAGE_HEADING_DESC"
 				class="chzn-color"
