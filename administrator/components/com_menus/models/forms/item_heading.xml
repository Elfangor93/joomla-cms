<?xml version="1.0" encoding="utf-8"?>
<form>
	<fields name="params">
		<fieldset name="menu-options"
			label="COM_MENUS_LINKTYPE_OPTIONS_LABEL"
		>
			<field name="menu-anchor_title" type="text"
				label="COM_MENUS_ITEM_FIELD_ANCHOR_TITLE_LABEL"
				description="COM_MENUS_ITEM_FIELD_ANCHOR_TITLE_DESC" />

			<field name="menu-anchor_css" type="text"
				label="COM_MENUS_ITEM_FIELD_ANCHOR_CSS_LABEL"
				description="COM_MENUS_ITEM_FIELD_ANCHOR_CSS_DESC" />

			<field name="menu_image" type="media"
				label="COM_MENUS_ITEM_FIELD_MENU_IMAGE_LABEL"
				description="COM_MENUS_ITEM_FIELD_MENU_IMAGE_DESC" />

			<field name="menu_text" type="radio"
				class="switcher"
				label="COM_MENUS_ITEM_FIELD_MENU_TEXT_LABEL"
				description="COM_MENUS_ITEM_FIELD_MENU_TEXT_DESC"
				default="1" filter="integer"
			>
				<option value="0">JNO</option>
				<option value="1">JYES</option>
			</field>
			<field
				name="menu_show"
				type="radio"
				class="switcher"
				label="COM_MENUS_ITEM_FIELD_MENU_SHOW_LABEL"
				description="COM_MENUS_ITEM_FIELD_MENU_SHOW_DESC"
				default="1"
				filter="integer"
				>
				<option value="0">JNO</option>
<<<<<<< HEAD
				<option value="1">JYES</option>
			</field>			
=======
			</field>
>>>>>>> 91e6de51
		</fieldset>
	</fields>
	<help key="JHELP_MENUS_MENU_ITEM_MENU_ITEM_HEADING" />
</form><|MERGE_RESOLUTION|>--- conflicted
+++ resolved
@@ -35,12 +35,8 @@
 				filter="integer"
 				>
 				<option value="0">JNO</option>
-<<<<<<< HEAD
 				<option value="1">JYES</option>
-			</field>			
-=======
 			</field>
->>>>>>> 91e6de51
 		</fieldset>
 	</fields>
 	<help key="JHELP_MENUS_MENU_ITEM_MENU_ITEM_HEADING" />
