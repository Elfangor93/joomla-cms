--- conflicted
+++ resolved
@@ -25,25 +25,15 @@
 				description="COM_MENUS_ITEM_FIELD_MENU_IMAGE_DESC" 
 			/>
 
-<<<<<<< HEAD
-			<field name="menu_text" type="radio"
-				class="switcher"
-				label="COM_MENUS_ITEM_FIELD_MENU_TEXT_LABEL"
-				description="COM_MENUS_ITEM_FIELD_MENU_TEXT_DESC"
-				default="1" filter="integer"
-			>
-=======
-			<field 
+			<field
 				name="menu_text" 
 				type="radio"
 				label="COM_MENUS_ITEM_FIELD_MENU_TEXT_LABEL"
 				description="COM_MENUS_ITEM_FIELD_MENU_TEXT_DESC"
-				class="btn-group btn-group-yesno"
+				class="switcher"
 				default="1" 
 				filter="integer"
 				>
-				<option value="1">JYES</option>
->>>>>>> eea75c56
 				<option value="0">JNO</option>
 				<option value="1">JYES</option>
 			</field>
@@ -51,13 +41,9 @@
 			<field
 				name="menu_show"
 				type="radio"
-<<<<<<< HEAD
-				class="switcher"
-=======
->>>>>>> eea75c56
 				label="COM_MENUS_ITEM_FIELD_MENU_SHOW_LABEL"
 				description="COM_MENUS_ITEM_FIELD_MENU_SHOW_DESC"
-				class="btn-group btn-group-yesno"
+				class="switcher"
 				default="1"
 				filter="integer"
 				>
