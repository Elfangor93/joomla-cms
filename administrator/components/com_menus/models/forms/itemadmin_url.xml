<?xml version="1.0" encoding="utf-8"?>
<form>
	<fields name="params">
		<fieldset name="menu-options" label="COM_MENUS_LINKTYPE_OPTIONS_LABEL">
			<field 
				name="menu-anchor_title"
				type="text" 
				label="COM_MENUS_ITEM_FIELD_ANCHOR_TITLE_LABEL"
				description="COM_MENUS_ITEM_FIELD_ANCHOR_TITLE_DESC" 
			/>

			<field 
				name="menu-anchor_css"
				type="text" 
				label="COM_MENUS_ITEM_FIELD_ANCHOR_CSS_LABEL"
				description="COM_MENUS_ITEM_FIELD_ANCHOR_CSS_DESC" 
			/>

			<field 
				name="menu-anchor_rel" 
				type="list"
				label="COM_MENUS_ITEM_FIELD_ANCHOR_REL_LABEL"
				description="COM_MENUS_ITEM_FIELD_ANCHOR_REL_DESC"
				default=""
				>
				<option value="">JNONE</option>
				<option value="alternate"/>
				<option value="author"/>
				<option value="bookmark"/>
				<option value="help"/>
				<option value="license"/>
				<option value="next"/>
				<option value="nofollow"/>
				<option value="noreferrer"/>
				<option value="prefetch"/>
				<option value="prev"/>
				<option value="search"/>
				<option value="tag"/>
			</field>

			<field 
				name="menu_image" 
				type="media"
				label="COM_MENUS_ITEM_FIELD_MENU_IMAGE_LABEL"
				description="COM_MENUS_ITEM_FIELD_MENU_IMAGE_DESC" 
			/>

<<<<<<< HEAD
			<field name="menu_text" type="radio"
				class="switcher"
=======
			<field 
				name="menu_text" 
				type="radio"
>>>>>>> eea75c56
				label="COM_MENUS_ITEM_FIELD_MENU_TEXT_LABEL"
				description="COM_MENUS_ITEM_FIELD_MENU_TEXT_DESC"
				class="btn-group btn-group-yesno"
				default="1" filter="integer"
<<<<<<< HEAD
			>
=======
				>
				<option value="1">JYES</option>
>>>>>>> eea75c56
				<option value="0">JNO</option>
				<option value="1">JYES</option>
			</field>

			<field
				name="menu_show"
				type="radio"
<<<<<<< HEAD
				class="switcher"
=======
>>>>>>> eea75c56
				label="COM_MENUS_ITEM_FIELD_MENU_SHOW_LABEL"
				description="COM_MENUS_ITEM_FIELD_MENU_SHOW_DESC"
				class="btn-group btn-group-yesno"
				default="1"
				filter="integer"
				>
				<option value="0">JNO</option>
				<option value="1">JYES</option>
			</field>
		</fieldset>
	</fields>
	<help key="JHELP_MENUS_MENU_ITEM_EXTERNAL_URL" />
</form><|MERGE_RESOLUTION|>--- conflicted
+++ resolved
@@ -45,24 +45,14 @@
 				description="COM_MENUS_ITEM_FIELD_MENU_IMAGE_DESC" 
 			/>
 
-<<<<<<< HEAD
-			<field name="menu_text" type="radio"
-				class="switcher"
-=======
-			<field 
+			<field
 				name="menu_text" 
 				type="radio"
->>>>>>> eea75c56
 				label="COM_MENUS_ITEM_FIELD_MENU_TEXT_LABEL"
 				description="COM_MENUS_ITEM_FIELD_MENU_TEXT_DESC"
-				class="btn-group btn-group-yesno"
+				class="switcher"
 				default="1" filter="integer"
-<<<<<<< HEAD
-			>
-=======
 				>
-				<option value="1">JYES</option>
->>>>>>> eea75c56
 				<option value="0">JNO</option>
 				<option value="1">JYES</option>
 			</field>
@@ -70,13 +60,9 @@
 			<field
 				name="menu_show"
 				type="radio"
-<<<<<<< HEAD
-				class="switcher"
-=======
->>>>>>> eea75c56
 				label="COM_MENUS_ITEM_FIELD_MENU_SHOW_LABEL"
 				description="COM_MENUS_ITEM_FIELD_MENU_SHOW_DESC"
-				class="btn-group btn-group-yesno"
+				class="switcher"
 				default="1"
 				filter="integer"
 				>
