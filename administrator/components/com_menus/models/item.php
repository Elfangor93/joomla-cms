--- conflicted
+++ resolved
@@ -150,11 +150,7 @@
 		// $value comes as {menutype}.{parent_id}
 		$parts = explode('.', $value);
 		$menuType = $parts[0];
-<<<<<<< HEAD
-		$parentId = (int) ArrayHelper::getValue($parts, 1, 0);
-=======
 		$parentId = ArrayHelper::getValue($parts, 1, 0, 'int');
->>>>>>> 23320f01
 
 		$table = $this->getTable();
 		$db = $this->getDbo();
@@ -359,11 +355,7 @@
 		// $value comes as {menutype}.{parent_id}
 		$parts    = explode('.', $value);
 		$menuType = $parts[0];
-<<<<<<< HEAD
-		$parentId = (int) ArrayHelper::getValue($parts, 1, 0);
-=======
 		$parentId = ArrayHelper::getValue($parts, 1, 0, 'int');
->>>>>>> 23320f01
 
 		$table = $this->getTable();
 		$db    = $this->getDbo();
