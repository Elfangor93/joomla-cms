<?php
/**
 * @package     Joomla.Administrator
 * @subpackage  com_menus
 *
 * @copyright   Copyright (C) 2005 - 2017 Open Source Matters, Inc. All rights reserved.
 * @license     GNU General Public License version 2 or later; see LICENSE.txt
 */

defined('JPATH_BASE') or die;

use Joomla\Utilities\ArrayHelper;

JFormHelper::loadFieldClass('list');

/**
 * Menu Type field.
 *
 * @since  1.6
 */
class JFormFieldMenutype extends JFormFieldList
{
	/**
	 * The form field type.
	 *
	 * @var     string
	 * @since   1.6
	 */
	protected $type = 'menutype';

	/**
	 * Method to get the field input markup.
	 *
	 * @return  string  The field input markup.
	 *
	 * @since   1.6
	 */
	protected function getInput()
	{
		$html     = array();
		$recordId = (int) $this->form->getValue('id');
		$size     = (string) ($v = $this->element['size']) ? ' size="' . $v . '"' : '';
		$class    = (string) ($v = $this->element['class']) ? ' class="form-control ' . $v . '"' : 'class="form-control"';
		$required = (string) $this->element['required'] ? ' required="required"' : '';
		$clientId = (int) $this->element['clientid'] ?: 0;

		// Get a reverse lookup of the base link URL to Title
		switch ($this->value)
		{
			case 'url':
				$value = JText::_('COM_MENUS_TYPE_EXTERNAL_URL');
				break;

			case 'alias':
				$value = JText::_('COM_MENUS_TYPE_ALIAS');
				break;

			case 'separator':
				$value = JText::_('COM_MENUS_TYPE_SEPARATOR');
				break;

			case 'heading':
				$value = JText::_('COM_MENUS_TYPE_HEADING');
				break;

			case 'container':
				$value = JText::_('COM_MENUS_TYPE_CONTAINER');
				break;

			default:
				$link = $this->form->getValue('link');

				/** @var  MenusModelMenutypes $model */
				$model = JModelLegacy::getInstance('Menutypes', 'MenusModel', array('ignore_request' => true));
				$model->setState('client_id', $clientId);

				$rlu   = $model->getReverseLookup();

				// Clean the link back to the option, view and layout
				$value = JText::_(ArrayHelper::getValue($rlu, MenusHelper::getLinkKey($link)));
				break;
		}

		// Include jQuery
		JHtml::_('jquery.framework');

		// Add the script to the document head.
		JFactory::getDocument()->addScriptDeclaration('
			function jSelectPosition_' . $this->id . '(name) {
				document.getElementById("' . $this->id . '").value = name;
			}
		');

		$link = JRoute::_('index.php?option=com_menus&view=menutypes&tmpl=component&client_id=' . $clientId . '&recordId=' . $recordId);
<<<<<<< HEAD
		$html[] = '<span class="input-group"><input type="text" ' . $required . ' readonly="readonly" id="' . $this->id
			. '" value="' . $value . '"' . $size . $class . '>';
		$html[] = '<span class="input-group-btn"><a href="#menuTypeModal" role="button" class="btn btn-primary" data-toggle="modal" title="'
			. JText::_('JSELECT') . '">' . '<span class="icon-list icon-white"></span> '
			. JText::_('JSELECT') . '</a></span></span>';
=======
		$html[] = '<span class="input-append"><input type="text" ' . $required . ' readonly="readonly" id="' . $this->id
			. '" value="' . $value . '" ' . $size . $class . ' />';
		$html[] = '<a href="#menuTypeModal" role="button" class="btn btn-primary" data-toggle="modal" title="' . JText::_('JSELECT') . '">'
			. '<span class="icon-list icon-white" aria-hidden="true"></span> '
			. JText::_('JSELECT') . '</a></span>';
>>>>>>> 61f8c855
		$html[] = JHtml::_(
			'bootstrap.renderModal',
			'menuTypeModal',
			array(
				'url'        => $link,
				'title'      => JText::_('COM_MENUS_ITEM_FIELD_TYPE_LABEL'),
				'width'      => '800px',
				'height'     => '300px',
				'modalWidth' => 80,
				'bodyHeight' => 70,
				'footer'     => '<a type="button" class="btn btn-secondary" data-dismiss="modal" aria-hidden="true">'
						. JText::_('JLIB_HTML_BEHAVIOR_CLOSE') . '</a>'
			)
		);
		$html[] = '<input type="hidden" name="' . $this->name . '" value="'
			. htmlspecialchars($this->value, ENT_COMPAT, 'UTF-8') . '">';

		return implode("\n", $html);
	}
}<|MERGE_RESOLUTION|>--- conflicted
+++ resolved
@@ -92,19 +92,11 @@
 		');
 
 		$link = JRoute::_('index.php?option=com_menus&view=menutypes&tmpl=component&client_id=' . $clientId . '&recordId=' . $recordId);
-<<<<<<< HEAD
 		$html[] = '<span class="input-group"><input type="text" ' . $required . ' readonly="readonly" id="' . $this->id
 			. '" value="' . $value . '"' . $size . $class . '>';
 		$html[] = '<span class="input-group-btn"><a href="#menuTypeModal" role="button" class="btn btn-primary" data-toggle="modal" title="'
-			. JText::_('JSELECT') . '">' . '<span class="icon-list icon-white"></span> '
+			. JText::_('JSELECT') . '">' . '<span class="icon-list icon-white" aria-hidden="true"></span> '
 			. JText::_('JSELECT') . '</a></span></span>';
-=======
-		$html[] = '<span class="input-append"><input type="text" ' . $required . ' readonly="readonly" id="' . $this->id
-			. '" value="' . $value . '" ' . $size . $class . ' />';
-		$html[] = '<a href="#menuTypeModal" role="button" class="btn btn-primary" data-toggle="modal" title="' . JText::_('JSELECT') . '">'
-			. '<span class="icon-list icon-white" aria-hidden="true"></span> '
-			. JText::_('JSELECT') . '</a></span>';
->>>>>>> 61f8c855
 		$html[] = JHtml::_(
 			'bootstrap.renderModal',
 			'menuTypeModal',
