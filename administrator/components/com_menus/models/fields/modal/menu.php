--- conflicted
+++ resolved
@@ -389,7 +389,7 @@
 		// Placeholder if option is present or not when clearing field
 		if ($this->element->option && (string) $this->element->option['value'] == '')
 		{
-			$title_holder = JText::_($this->element->option, true);
+			$title_holder = \JText::_($this->element->option, true);
 		}
 		else
 		{
@@ -397,11 +397,7 @@
 		}
 
 		$html .= '<input type="hidden" id="' . $this->id . '_id" ' . $class . ' data-required="' . (int) $this->required . '" name="' . $this->name
-<<<<<<< HEAD
-			. '" data-text="' . htmlspecialchars(JText::_('COM_MENUS_SELECT_A_MENUITEM', true), ENT_COMPAT, 'UTF-8') . '" value="' . $value . '">';
-=======
-			. '" data-text="' . htmlspecialchars($title_holder, ENT_COMPAT, 'UTF-8') . '" value="' . $value . '" />';
->>>>>>> 29077837
+			. '" data-text="' . htmlspecialchars($title_holder, ENT_COMPAT, 'UTF-8') . '" value="' . $value . '">';
 
 		return $html;
 	}
