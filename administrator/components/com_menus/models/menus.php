--- conflicted
+++ resolved
@@ -72,11 +72,7 @@
 
 		// Get the menu types of menus in the list.
 		$db = $this->getDbo();
-<<<<<<< HEAD
-		$menuTypes = ArrayHelper::getColumn($items, 'menutype');
-=======
 		$menuTypes = ArrayHelper::getColumn((array) $items, 'menutype');
->>>>>>> 23320f01
 
 		// Quote the strings.
 		$menuTypes = implode(
