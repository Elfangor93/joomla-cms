--- conflicted
+++ resolved
@@ -262,12 +262,7 @@
 		$dispatcher = JEventDispatcher::getInstance();
 
 		// Sanitize the ids.
-<<<<<<< HEAD
-		$itemIds = (array) $itemIds;
-		$itemIds = ArrayHelper::toInteger($itemIds);
-=======
 		$itemIds = ArrayHelper::toInteger((array) $itemIds);
->>>>>>> 23320f01
 
 		// Get a group row instance.
 		$table = $this->getTable();
