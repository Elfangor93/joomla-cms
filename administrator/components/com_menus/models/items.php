--- conflicted
+++ resolved
@@ -74,6 +74,7 @@
 	protected function populateState($ordering = null, $direction = null)
 	{
 		$app = JFactory::getApplication('administrator');
+		$user = JFactory::getUser();
 
 		$parentId = $this->getUserStateFromRequest($this->context . '.filter.parent_id', 'filter_parent_id');
 		$this->setState('filter.parent_id', $parentId);
@@ -93,37 +94,41 @@
 		$level = $this->getUserStateFromRequest($this->context . '.filter.level', 'filter_level');
 		$this->setState('filter.level', $level);
 
-		$menuType = $app->input->getString('menutype', null);
+		$menuType = $app->input->getString('menutype', $app->getUserState($this->context . '.menutype'));
 		$menuId = 0;
 
 		if ($menuType)
 		{
-			if ($menuType != $app->getUserState($this->context . '.menutype'))
+			$db = $this->getDbo();
+			$query = $db->getQuery(true)
+						->select($db->qn(array('id', 'title')))
+						->from($db->qn('#__menu_types'))
+						->where($db->qn('menutype') . '=' . $db->q($menuType));
+
+			$menuTypeItem = $db->setQuery($query)->loadObject();
+
+			// Check if menu type was changed and if valid agains ACL - "*" needs no validation
+			if (($menuType == '*' || $user->authorise('core.manage', 'com_menus.menu.' . $menuTypeItem->id)))
 			{
 				$app->setUserState($this->context . '.menutype', $menuType);
 				$app->input->set('limitstart', 0);
+				$this->setState('menutypetitle', !empty($menuTypeItem->title) ? $menuTypeItem->title : '');
+				$this->setState('menutypeid', !empty($menuTypeItem->id) ? $menuTypeItem->id : '');
+			}
+			// Nope, not valid
+			else
+			{
+				$menuType = '';
 			}
 		}
 		else
 		{
 			$app->setUserState($this->context . '.menutype', '');
+			$this->setState('menutypetitle', '');
+			$this->setState('menutypeid', '');
 		}
 
 		$this->setState('filter.menutype', $menuType);
-
-		if ($menuType)
-		{
-			// Get menutype title + ID
-			$db = JFactory::getDbo();
-			$query = $db->getQuery(true)
-				->select($db->qn(array('id', 'title')))
-				->from($db->quoteName('#__menu_types'))
-				->where($db->quoteName('menutype') . " = " . $db->quote($menuType));
-			$db->setQuery($query);
-			$menuTypeItem = $db->LoadObject();
-			$this->setState('menutypetitle', $menuTypeItem->title);
-			$this->setState('menutypeid', $menuTypeItem->id);
-		}
 
 		$language = $this->getUserStateFromRequest($this->context . '.filter.language', 'filter_language', '');
 		$this->setState('filter.language', $language);
@@ -163,41 +168,6 @@
 	}
 
 	/**
-<<<<<<< HEAD
-	 * Finds the default menu type.
-	 *
-	 * In the absence of better information, this is the first menu ordered by title.
-	 *
-	 * @return  string    The default menu type
-	 *
-	 * @since   1.6
-	 */
-	protected function getDefaultMenuType()
-	{
-		$user = JFactory::getUser();
-
-		// Create a new query object.
-		$query = $this->getDbo()->getQuery(true)
-			->select($this->getDbo()->qn(array('id', 'menutype')))
-			->from('#__menu_types')
-			->order('title');
-
-		$menuTypes = $this->getDbo()->setQuery($query)->loadObjectList();
-
-		foreach ($menuTypes as $type)
-		{
-			if ($user->authorise('core.manage', 'com_menus.menu.' . $type->id))
-			{
-				return $type->menutype;
-			}
-		}
-
-		return false;
-	}
-
-	/**
-=======
->>>>>>> 5f03cec6
 	 * Builds an SQL query to load the list data.
 	 *
 	 * @return  JDatabaseQuery    A query object.
@@ -224,7 +194,7 @@
 					),
 					array(
 						null, null, null, null, null, null, null, null, null,
-						null, 'a.published', null, null, null, null,
+						null, 'apublished', null, null, null, null,
 						null, null, null, null, null, null, null, null, null
 					)
 				)
@@ -325,11 +295,35 @@
 		// Filter the items over the menu id if set.
 		$menuType = $this->getState('filter.menutype');
 
-		if (!empty($menuType))
+		// "*" means all
+		if ($menuType == '*')
+		{
+			// Load all menu types we have manage access
+			$query2 = $this->getDbo()->getQuery(true)
+				->select($this->getDbo()->qn(array('id', 'menutype')))
+				->from('#__menu_types')
+				->order('title');
+
+			$menuTypes = $this->getDbo()->setQuery($query2)->loadObjectList();
+
+			$types = array();
+
+			foreach ($menuTypes as $type)
+			{
+				if ($user->authorise('core.manage', 'com_menus.menu.' . (int) $type->id))
+				{
+					$types[] = $query->q($type->menutype);
+				}
+			}
+
+			$query->where('a.menutype IN(' . implode(',', $types) . ')');
+		}
+		// Default behavior => load all items from a specific menu
+		elseif (strlen($menuType))
 		{
 			$query->where('a.menutype = ' . $db->quote($menuType));
 		}
-		// Don't show menus if no menutype is available
+		// Empty menu type => error
 		else
 		{
 			$query->where('1!=1');
