<?php
/**
 * @package     Joomla.Administrator
 * @subpackage  com_menus
 *
 * @copyright   Copyright (C) 2005 - 2016 Open Source Matters, Inc. All rights reserved.
 * @license     GNU General Public License version 2 or later; see LICENSE.txt
 */

defined('_JEXEC') or die;

/**
 * Menu Item List Model for Menus.
 *
 * @since  1.6
 */
class MenusModelItems extends JModelList
{
	/**
	 * Constructor.
	 *
	 * @param   array  $config  An optional associative array of configuration settings.
	 *
	 * @see     JController
	 * @since   1.6
	 */
	public function __construct($config = array())
	{
		if (empty($config['filter_fields']))
		{
			$config['filter_fields'] = array(
				'id', 'a.id',
				'menutype', 'a.menutype', 'menutype_title',
				'title', 'a.title',
				'alias', 'a.alias',
				'published', 'a.published',
				'access', 'a.access', 'access_level',
				'language', 'a.language',
				'checked_out', 'a.checked_out',
				'checked_out_time', 'a.checked_out_time',
				'lft', 'a.lft',
				'rgt', 'a.rgt',
				'level', 'a.level',
				'path', 'a.path',
				'client_id', 'a.client_id',
				'home', 'a.home',
				'a.ordering'
			);

			$app = JFactory::getApplication();
			$assoc = JLanguageAssociations::isEnabled();

			if ($assoc)
			{
				$config['filter_fields'][] = 'association';
			}
		}

		parent::__construct($config);
	}

	/**
	 * Method to auto-populate the model state.
	 *
	 * Note. Calling getState in this method will result in recursion.
	 *
	 * @param   string  $ordering   An optional ordering field.
	 * @param   string  $direction  An optional direction (asc|desc).
	 *
	 * @return  void
	 *
	 * @since   1.6
	 */
	protected function populateState($ordering = 'a.lft', $direction = 'asc')
	{
		$app = JFactory::getApplication('administrator');
		$user = JFactory::getUser();

		$forcedLanguage = $app->input->get('forcedLanguage', '', 'cmd');

		// Adjust the context to support modal layouts.
		if ($layout = $app->input->get('layout'))
		{
			$this->context .= '.' . $layout;
		}

		// Adjust the context to support forced languages.
		if ($forcedLanguage)
		{
			$this->context .= '.' . $forcedLanguage;
		}

		$parentId = $this->getUserStateFromRequest($this->context . '.filter.parent_id', 'filter_parent_id');
		$this->setState('filter.parent_id', $parentId);

		$search = $this->getUserStateFromRequest($this->context . '.search', 'filter_search');
		$this->setState('filter.search', $search);

		$published = $this->getUserStateFromRequest($this->context . '.published', 'filter_published', '');
		$this->setState('filter.published', $published);

		$access = $this->getUserStateFromRequest($this->context . '.filter.access', 'filter_access');
		$this->setState('filter.access', $access);

		$parentId = $this->getUserStateFromRequest($this->context . '.filter.parent_id', 'filter_parent_id');
		$this->setState('filter.parent_id', $parentId);

		$level = $this->getUserStateFromRequest($this->context . '.filter.level', 'filter_level');
		$this->setState('filter.level', $level);

		$currentMenuType = $app->getUserState($this->context . '.menutype', '');
		$menuType        = $app->input->getString('menutype', $currentMenuType);

		// If selected menu type different from current menu type reset pagination to 0
		if ($menuType != $currentMenuType)
		{
			$app->input->set('limitstart', 0);
		}

		if ($menuType)
		{
			$db = $this->getDbo();
			$query = $db->getQuery(true)
						->select($db->qn(array('id', 'title')))
						->from($db->qn('#__menu_types'))
						->where($db->qn('menutype') . ' = ' . $db->q($menuType));

			$menuTypeItem = $db->setQuery($query)->loadObject();

			// Check if menu type exists.
			if (!$menuTypeItem)
			{
				$this->setError(JText::_('COM_MENUS_ERROR_MENUTYPE_NOT_FOUND'));
			}
			// Check if menu type was changed and if valid agains ACL
			elseif ($user->authorise('core.manage', 'com_menus.menu.' . $menuTypeItem->id))
			{
				$app->setUserState($this->context . '.menutype', $menuType);
				$this->setState('menutypetitle', !empty($menuTypeItem->title) ? $menuTypeItem->title : '');
				$this->setState('menutypeid', !empty($menuTypeItem->id) ? $menuTypeItem->id : '');
			}
			// Nope, not valid
			else
			{
				$this->setError(JText::_('JERROR_ALERTNOAUTHOR'));
			}
		}
		else
		{
			$app->setUserState($this->context . '.menutype', '');
			$this->setState('menutypetitle', '');
			$this->setState('menutypeid', '');
		}

		$this->setState('filter.menutype', $menuType);

		$language = $this->getUserStateFromRequest($this->context . '.filter.language', 'filter_language', '');
		$this->setState('filter.language', $language);

		// Component parameters.
		$params = JComponentHelper::getParams('com_menus');
		$this->setState('params', $params);

		// List state information.
<<<<<<< HEAD
		parent::populateState('a.lft', 'asc');

		// Force a language.
		if (!empty($forcedLanguage))
		{
			$this->setState('filter.language', $forcedLanguage);
		}
=======
		parent::populateState($ordering, $direction);
>>>>>>> c15e7a80
	}

	/**
	 * Method to get a store id based on model configuration state.
	 *
	 * This is necessary because the model is used by the component and
	 * different modules that might need different sets of data or different
	 * ordering requirements.
	 *
	 * @param   string  $id  A prefix for the store id.
	 *
	 * @return  string  A store id.
	 *
	 * @since   1.6
	 */
	protected function getStoreId($id = '')
	{
		// Compile the store id.
		$id .= ':' . $this->getState('filter.access');
		$id .= ':' . $this->getState('filter.published');
		$id .= ':' . $this->getState('filter.language');
		$id .= ':' . $this->getState('filter.search');
		$id .= ':' . $this->getState('filter.parent_id');
		$id .= ':' . $this->getState('filter.menutype');

		return parent::getStoreId($id);
	}

	/**
	 * Builds an SQL query to load the list data.
	 *
	 * @return  JDatabaseQuery    A query object.
	 *
	 * @since   1.6
	 */
	protected function getListQuery()
	{
		// Create a new query object.
		$db = $this->getDbo();
		$query = $db->getQuery(true);
		$user = JFactory::getUser();
		$app = JFactory::getApplication();

		// Select all fields from the table.
		$query->select(
			$this->getState(
				'list.select',
				$db->quoteName(
					array(
						'a.id', 'a.menutype', 'a.title', 'a.alias', 'a.note', 'a.path', 'a.link', 'a.type', 'a.parent_id',
						'a.level', 'a.published', 'a.component_id', 'a.checked_out', 'a.checked_out_time', 'a.browserNav',
						'a.access', 'a.img', 'a.template_style_id', 'a.params', 'a.lft', 'a.rgt', 'a.home', 'a.language', 'a.client_id'
					),
					array(
						null, null, null, null, null, null, null, null, null,
						null, 'a.published', null, null, null, null,
						null, null, null, null, null, null, null, null, null
					)
				)
			)
		);
		$query->select(
			'CASE ' .
				' WHEN a.type = ' . $db->quote('component') . ' THEN a.published+2*(e.enabled-1) ' .
				' WHEN a.type = ' . $db->quote('url') . 'AND a.published != -2 THEN a.published+2 ' .
				' WHEN a.type = ' . $db->quote('url') . 'AND a.published = -2 THEN a.published-1 ' .
				' WHEN a.type = ' . $db->quote('alias') . 'AND a.published != -2 THEN a.published+4 ' .
				' WHEN a.type = ' . $db->quote('alias') . 'AND a.published = -2 THEN a.published-1 ' .
				' WHEN a.type = ' . $db->quote('separator') . 'AND a.published != -2 THEN a.published+6 ' .
				' WHEN a.type = ' . $db->quote('separator') . 'AND a.published = -2 THEN a.published-1 ' .
				' WHEN a.type = ' . $db->quote('heading') . 'AND a.published != -2 THEN a.published+8 ' .
				' WHEN a.type = ' . $db->quote('heading') . 'AND a.published = -2 THEN a.published-1 ' .
			' END AS published '
		);
		$query->from($db->quoteName('#__menu') . ' AS a');

		// Join over the language
		$query->select('l.title AS language_title, l.image AS language_image')
			->join('LEFT', $db->quoteName('#__languages') . ' AS l ON l.lang_code = a.language');

		// Join over the users.
		$query->select('u.name AS editor')
			->join('LEFT', $db->quoteName('#__users') . ' AS u ON u.id = a.checked_out');

		// Join over components
		$query->select('c.element AS componentname')
			->join('LEFT', $db->quoteName('#__extensions') . ' AS c ON c.extension_id = a.component_id');

		// Join over the asset groups.
		$query->select('ag.title AS access_level')
			->join('LEFT', '#__viewlevels AS ag ON ag.id = a.access');

		// Join over the menu types.
		$query->select($db->quoteName('mt.title', 'menutype_title'))
			->join('LEFT', $db->quoteName('#__menu_types', 'mt') . ' ON ' . $db->qn('mt.menutype') . ' = ' . $db->qn('a.menutype'));

		// Join over the associations.
		$assoc = JLanguageAssociations::isEnabled();

		if ($assoc)
		{
			$query->select('COUNT(asso2.id)>1 as association')
				->join('LEFT', '#__associations AS asso ON asso.id = a.id AND asso.context=' . $db->quote('com_menus.item'))
				->join('LEFT', '#__associations AS asso2 ON asso2.key = asso.key')
				->group('a.id, e.enabled, l.title, l.image, u.name, c.element, ag.title, e.name, mt.title');
		}

		// Join over the extensions
		$query->select('e.name AS name')
			->join('LEFT', '#__extensions AS e ON e.extension_id = a.component_id');

		// Exclude the root category.
		$query->where('a.id > 1')
			->where('a.client_id = 0');

		// Filter on the published state.
		$published = $this->getState('filter.published');

		if (is_numeric($published))
		{
			$query->where('a.published = ' . (int) $published);
		}
		elseif ($published === '')
		{
			$query->where('(a.published IN (0, 1))');
		}

		// Filter by search in title, alias or id
		if ($search = trim($this->getState('filter.search')))
		{
			if (stripos($search, 'id:') === 0)
			{
				$query->where('a.id = ' . (int) substr($search, 3));
			}
			elseif (stripos($search, 'link:') === 0)
			{
				if ($search = substr($search, 5))
				{
					$search = $db->quote('%' . str_replace(' ', '%', $db->escape(trim($search), true) . '%'));
					$query->where('a.link LIKE ' . $search);
				}
			}
			else
			{
				$search = $db->quote('%' . str_replace(' ', '%', $db->escape(trim($search), true) . '%'));
				$query->where('(' . 'a.title LIKE ' . $search . ' OR a.alias LIKE ' . $search . ' OR a.note LIKE ' . $search . ')');
			}
		}

		// Filter the items over the parent id if set.
		$parentId = $this->getState('filter.parent_id');

		if (!empty($parentId))
		{
			$query->where('a.parent_id = ' . (int) $parentId);
		}

		// Filter the items over the menu id if set.
		$menuType = $this->getState('filter.menutype');

		// "" means all
		if ($menuType == '')
		{
			// Load all menu types we have manage access
			$query2 = $this->getDbo()->getQuery(true)
				->select($this->getDbo()->qn(array('id', 'menutype')))
				->from('#__menu_types')
				->order('title');

			$menuTypes = $this->getDbo()->setQuery($query2)->loadObjectList();

			$types = array();

			foreach ($menuTypes as $type)
			{
				if ($user->authorise('core.manage', 'com_menus.menu.' . (int) $type->id))
				{
					$types[] = $query->q($type->menutype);
				}
			}

			$query->where('a.menutype IN(' . implode(',', $types) . ')');
		}
		// Default behavior => load all items from a specific menu
		elseif (strlen($menuType))
		{
			$query->where('a.menutype = ' . $db->quote($menuType));
		}
		// Empty menu type => error
		else
		{
			$query->where('1 != 1');
		}

		// Filter on the access level.
		if ($access = $this->getState('filter.access'))
		{
			$query->where('a.access = ' . (int) $access);
		}

		// Implement View Level Access
		if (!$user->authorise('core.admin'))
		{
			$groups = implode(',', $user->getAuthorisedViewLevels());
			$query->where('a.access IN (' . $groups . ')');
		}

		// Filter on the level.
		if ($level = $this->getState('filter.level'))
		{
			$query->where('a.level <= ' . (int) $level);
		}

		// Filter on the language.
		if ($language = $this->getState('filter.language'))
		{
			$query->where('a.language = ' . $db->quote($language));
		}

		// Add the list ordering clause.
		$query->order($db->escape($this->getState('list.ordering', 'a.lft')) . ' ' . $db->escape($this->getState('list.direction', 'ASC')));

		return $query;
	}
}<|MERGE_RESOLUTION|>--- conflicted
+++ resolved
@@ -162,17 +162,13 @@
 		$this->setState('params', $params);
 
 		// List state information.
-<<<<<<< HEAD
-		parent::populateState('a.lft', 'asc');
+		parent::populateState($ordering, $direction);
 
 		// Force a language.
 		if (!empty($forcedLanguage))
 		{
 			$this->setState('filter.language', $forcedLanguage);
 		}
-=======
-		parent::populateState($ordering, $direction);
->>>>>>> c15e7a80
 	}
 
 	/**
