<?php

/**
 * @package     Joomla.Administrator
 * @subpackage  com_menus
 *
 * @copyright   (C) 2016 Open Source Matters, Inc. <https://www.joomla.org>
 * @license     GNU General Public License version 2 or later; see LICENSE.txt
 */

defined('_JEXEC') or die;

use Joomla\CMS\Factory;
use Joomla\CMS\HTML\HTMLHelper;
use Joomla\CMS\Language\Multilanguage;
use Joomla\CMS\Language\Text;
use Joomla\CMS\Layout\LayoutHelper;
use Joomla\CMS\Router\Route;
use Joomla\CMS\Session\Session;

$app = Factory::getApplication();

if ($app->isClient('site')) {
    Session::checkToken('get') or die(Text::_('JINVALID_TOKEN'));
}

/** @var Joomla\CMS\WebAsset\WebAssetManager $wa */
$wa = $this->document->getWebAssetManager();
$wa->useScript('com_menus.admin-items-modal');

$function  = $app->getInput()->get('function', 'jSelectMenuItem', 'cmd');
$editor    = $app->getInput()->getCmd('editor', '');
$listOrder = $this->escape($this->state->get('list.ordering'));
$listDirn  = $this->escape($this->state->get('list.direction'));
$link      = 'index.php?option=com_menus&view=items&layout=modal&tmpl=component&' . Session::getFormToken() . '=1';
$multilang = Multilanguage::isEnabled();

if (!empty($editor)) {
    // This view is used also in com_menus. Load the xtd script only if the editor is set!
    $this->document->addScriptOptions('xtd-menus', ['editor' => $editor]);
    $onclick = "jSelectMenuItem";
    $link    = 'index.php?option=com_menus&view=items&layout=modal&tmpl=component&editor=' . $editor . '&' . Session::getFormToken() . '=1';
}
?>
<div class="container-popup">
    <form action="<?php echo Route::_($link); ?>" method="post" name="adminForm" id="adminForm">
        <?php echo LayoutHelper::render('joomla.searchtools.default', ['view' => $this, 'options' => ['selectorFieldName' => 'menutype']]); ?>

        <?php if (empty($this->items)) : ?>
            <div class="alert alert-info">
                <span class="icon-info-circle" aria-hidden="true"></span><span class="visually-hidden"><?php echo Text::_('INFO'); ?></span>
                <?php echo Text::_('JGLOBAL_NO_MATCHING_RESULTS'); ?>
            </div>
        <?php else : ?>
            <table class="table table-sm">
                <caption class="visually-hidden">
                    <?php echo Text::_('COM_MENUS_ITEMS_TABLE_CAPTION'); ?>,
                            <span id="orderedBy"><?php echo Text::_('JGLOBAL_SORTED_BY'); ?> </span>,
                            <span id="filteredBy"><?php echo Text::_('JGLOBAL_FILTERED_BY'); ?></span>
                </caption>
                <thead>
                    <tr>
                        <th scope="col" class="w-1 text-center">
                            <?php echo HTMLHelper::_('searchtools.sort', 'JSTATUS', 'a.published', $listDirn, $listOrder); ?>
                        </th>
                        <th scope="col" class="title">
                            <?php echo HTMLHelper::_('searchtools.sort', 'JGLOBAL_TITLE', 'a.title', $listDirn, $listOrder); ?>
                        </th>
                        <th scope="col" class="d-none d-md-table-cell">
                            <?php echo HTMLHelper::_('searchtools.sort', 'COM_MENUS_HEADING_MENU', 'menutype_title', $listDirn, $listOrder); ?>
                        </th>
                        <th scope="col" class="w-5 text-center d-none d-md-table-cell">
                            <?php echo HTMLHelper::_('searchtools.sort', 'COM_MENUS_HEADING_HOME', 'a.home', $listDirn, $listOrder); ?>
                        </th>
                        <th scope="col" class="w-10 d-none d-md-table-cell">
                            <?php echo HTMLHelper::_('searchtools.sort', 'JGRID_HEADING_ACCESS', 'a.access', $listDirn, $listOrder); ?>
                        </th>
                        <?php if ($multilang) : ?>
                            <th scope="col" class="w-15 d-none d-md-table-cell">
                                <?php echo HTMLHelper::_('searchtools.sort', 'JGRID_HEADING_LANGUAGE', 'language', $listDirn, $listOrder); ?>
                            </th>
                        <?php endif; ?>
                        <th scope="col" class="w-1 d-none d-md-table-cell">
                            <?php echo HTMLHelper::_('searchtools.sort', 'JGRID_HEADING_ID', 'a.id', $listDirn, $listOrder); ?>
                        </th>
                    </tr>
                </thead>
                <tbody>
                <?php foreach ($this->items as $i => $item) : ?>
<<<<<<< HEAD
=======
                    <?php $uselessMenuItem = in_array($item->type, ['separator', 'heading', 'alias', 'url', 'container']); ?>
>>>>>>> 4c918795
                    <?php if ($item->language && $multilang) {
                        if ($item->language !== '*') {
                            $language = $item->language;
                        } else {
                            $language = '';
                        }
                    } elseif (!$multilang) {
                        $language = '';
                    }
                    ?>
                    <tr class="row<?php echo $i % 2; ?>">
                        <td class="text-center">
                            <?php echo HTMLHelper::_('jgrid.published', $item->published, $i, 'items.', false, 'cb', $item->publish_up, $item->publish_down); ?>
                        </td>
                        <th scope="row">
                            <?php $prefix = LayoutHelper::render('joomla.html.treeprefix', ['level' => $item->level]); ?>
                            <?php echo $prefix; ?>
                            <a class="select-link" href="javascript:void(0)" data-function="<?php echo $this->escape($function); ?>" data-id="<?php echo $item->id; ?>" data-title="<?php echo $this->escape($item->title); ?>" data-uri="<?php echo 'index.php?Itemid=' . $item->id; ?>" data-language="<?php echo $this->escape($language); ?>">
                            <?php echo $this->escape($item->title); ?></a>
                            <?php echo HTMLHelper::_('menus.visibility', $item->params); ?>
                            <div>
                                <?php echo $prefix; ?>
                                <span class="small">
                                <?php if (empty($item->note)) : ?>
                                    <?php echo Text::sprintf('JGLOBAL_LIST_ALIAS', $this->escape($item->alias)); ?>
                                <?php else : ?>
                                    <?php echo Text::sprintf('JGLOBAL_LIST_ALIAS_NOTE', $this->escape($item->alias), $this->escape($item->note)); ?>
                                <?php endif; ?>
                                </span>
                            </div>
                            <div title="<?php echo $this->escape($item->path); ?>">
                                <?php echo $prefix; ?>
                                <span class="small" title="<?php echo isset($item->item_type_desc) ? htmlspecialchars($this->escape($item->item_type_desc), ENT_COMPAT, 'UTF-8') : ''; ?>">
                                    <?php echo $this->escape($item->item_type); ?>
                                </span>
                            </div>
                            <?php if ($item->type === 'component' && !$item->enabled) : ?>
                                <div>
                                    <span class="badge bg-secondary">
                                        <?php echo Text::_($item->enabled === null ? 'JLIB_APPLICATION_ERROR_COMPONENT_NOT_FOUND' : 'COM_MENUS_LABEL_DISABLED'); ?>
                                    </span>
                                </div>
                            <?php endif; ?>
                        </th>
                        <td class="small d-none d-md-table-cell">
                            <?php echo $this->escape($item->menutype_title); ?>
                        </td>
                        <td class="text-center d-none d-md-table-cell">
                            <?php if ($item->type == 'component') : ?>
                                <?php if ($item->language == '*' || $item->home == '0') : ?>
                                    <?php echo HTMLHelper::_('jgrid.isdefault', $item->home, $i, 'items.', ($item->language != '*' || !$item->home) && false && !$item->protected, 'cb', null, 'home', 'circle'); ?>
                                <?php else : ?>
                                    <?php if ($item->language_image) : ?>
                                        <?php echo HTMLHelper::_('image', 'mod_languages/' . $item->language_image . '.gif', $item->language_title, ['title' => $item->language_title], true); ?>
                                    <?php else : ?>
                                        <span class="badge bg-secondary" title="<?php echo $item->language_title; ?>"><?php echo $item->language; ?></span>
                                    <?php endif; ?>
                                <?php endif; ?>
                            <?php endif; ?>
                        </td>
                        <td class="small d-none d-md-table-cell">
                            <?php echo $this->escape($item->access_level); ?>
                        </td>
                        <?php if ($multilang) : ?>
                            <td class="small d-none d-md-table-cell">
                                <?php if ($item->language == '') : ?>
                                    <?php echo Text::_('COM_MENUS_HOME'); ?>
                                <?php elseif ($item->language == '*') : ?>
                                    <?php echo Text::alt('JALL', 'language'); ?>
                                <?php else : ?>
                                    <?php echo LayoutHelper::render('joomla.content.language', $item); ?>
                                <?php endif; ?>
                            </td>
                        <?php endif; ?>
                        <td class="d-none d-md-table-cell">
                            <?php echo (int) $item->id; ?>
                        </td>
                    </tr>
                <?php endforeach; ?>
                </tbody>
            </table>

            <?php // load the pagination. ?>
            <?php echo $this->pagination->getListFooter(); ?>

        <?php endif; ?>

        <input type="hidden" name="task" value="">
        <input type="hidden" name="boxchecked" value="0">
        <input type="hidden" name="function" value="<?php echo $function; ?>">
        <input type="hidden" name="forcedLanguage" value="<?php echo $app->getInput()->get('forcedLanguage', '', 'cmd'); ?>">
        <?php echo HTMLHelper::_('form.token'); ?>

    </form>
</div><|MERGE_RESOLUTION|>--- conflicted
+++ resolved
@@ -87,10 +87,6 @@
                 </thead>
                 <tbody>
                 <?php foreach ($this->items as $i => $item) : ?>
-<<<<<<< HEAD
-=======
-                    <?php $uselessMenuItem = in_array($item->type, ['separator', 'heading', 'alias', 'url', 'container']); ?>
->>>>>>> 4c918795
                     <?php if ($item->language && $multilang) {
                         if ($item->language !== '*') {
                             $language = $item->language;
