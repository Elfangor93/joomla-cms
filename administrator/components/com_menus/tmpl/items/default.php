<?php
/**
 * @package     Joomla.Administrator
 * @subpackage  com_menus
 *
 * @copyright   Copyright (C) 2005 - 2019 Open Source Matters, Inc. All rights reserved.
 * @license     GNU General Public License version 2 or later; see LICENSE.txt
 */

defined('_JEXEC') or die;

use Joomla\CMS\Factory;
use Joomla\CMS\HTML\HTMLHelper;
use Joomla\CMS\Language\Associations;
use Joomla\CMS\Language\Multilanguage;
use Joomla\CMS\Language\Text;
use Joomla\CMS\Layout\LayoutHelper;
use Joomla\CMS\Router\Route;
use Joomla\CMS\Session\Session;

HTMLHelper::_('behavior.multiselect');

$user      = Factory::getUser();
$app       = Factory::getApplication();
$userId    = $user->get('id');
$listOrder = $this->escape($this->state->get('list.ordering'));
$listDirn  = $this->escape($this->state->get('list.direction'));
$ordering  = ($listOrder == 'a.lft');
$saveOrder = ($listOrder == 'a.lft' && strtolower($listDirn) == 'asc');
$menuType  = (string) $app->getUserState('com_menus.items.menutype', '', 'string');

if ($saveOrder && $menuType && !empty($this->items))
{
	$saveOrderingUrl = 'index.php?option=com_menus&task=items.saveOrderAjax&tmpl=component&' . Session::getFormToken() . '=1';
	HTMLHelper::_('draggablelist.draggable');
}

$assoc   = Associations::isEnabled() && $this->state->get('filter.client_id') == 0;

?>
<?php // Set up the filter bar. ?>
<form action="<?php echo Route::_('index.php?option=com_menus&view=items'); ?>" method="post" name="adminForm"
	  id="adminForm">
	<div class="row">
		<?php if (!empty($this->sidebar)) : ?>
		<div id="j-sidebar-container" class="col-md-2">
			<?php echo $this->sidebar; ?>
		</div>
		<?php endif; ?>
		<div class="<?php if (!empty($this->sidebar)) {echo 'col-md-10'; } else { echo 'col-md-12'; } ?>">
			<div id="j-main-container" class="j-main-container">
				<?php echo LayoutHelper::render('joomla.searchtools.default', array('view' => $this, 'options' => array('selectorFieldName' => 'menutype'))); ?>
				<?php if (empty($this->items)) : ?>
					<div class="alert alert-warning">
						<?php echo Text::_('JGLOBAL_NO_MATCHING_RESULTS'); ?>
					</div>
				<?php else : ?>
					<table class="table" id="itemList">
						<caption id="captionTable" class="sr-only">
							<?php echo Text::_('COM_MENUS_ITEMS_TABLE_CAPTION'); ?>, <?php echo Text::_('JGLOBAL_SORTED_BY'); ?>
						</caption>
						<thead>
						<tr>
							<td style="width:1%" class="text-center">
								<?php echo HTMLHelper::_('grid.checkall'); ?>
							</td>
							<?php if ($menuType) : ?>
								<th scope="col" style="width:1%" class="text-center d-none d-md-table-cell">
									<?php echo HTMLHelper::_('searchtools.sort', '', 'a.lft', $listDirn, $listOrder, null, 'asc', 'JGRID_HEADING_ORDERING', 'icon-menu-2'); ?>
								</th>
							<?php endif; ?>
							<th scope="col" style="width:1%" class="text-center">
								<?php echo HTMLHelper::_('searchtools.sort', 'JSTATUS', 'a.published', $listDirn, $listOrder); ?>
							</th>
							<th scope="col" class="title">
								<?php echo HTMLHelper::_('searchtools.sort', 'JGLOBAL_TITLE', 'a.title', $listDirn, $listOrder); ?>
							</th>
							<th scope="col" style="width:10%" class="d-none d-md-table-cell">
								<?php echo HTMLHelper::_('searchtools.sort', 'COM_MENUS_HEADING_MENU', 'menutype_title', $listDirn, $listOrder); ?>
							</th>
							<?php if ($this->state->get('filter.client_id') == 0) : ?>
								<th scope="col" style="width:10%" class="text-center d-none d-md-table-cell">
									<?php echo HTMLHelper::_('searchtools.sort', 'COM_MENUS_HEADING_HOME', 'a.home', $listDirn, $listOrder); ?>
								</th>
							<?php endif; ?>
							<?php if ($this->state->get('filter.client_id') == 0) : ?>
								<th scope="col" style="width:10%" class="d-none d-md-table-cell">
									<?php echo HTMLHelper::_('searchtools.sort', 'JGRID_HEADING_ACCESS', 'a.access', $listDirn, $listOrder); ?>
								</th>
							<?php endif; ?>
							<?php if ($assoc) : ?>
								<th scope="col" style="width:10%" class="d-none d-md-table-cell text-center">
									<?php echo HTMLHelper::_('searchtools.sort', 'COM_MENUS_HEADING_ASSOCIATION', 'association', $listDirn, $listOrder); ?>
								</th>
							<?php endif; ?>
							<?php if (($this->state->get('filter.client_id') == 0) && (Multilanguage::isEnabled())) : ?>
								<th scope="col" style="width:10%" class="d-none d-md-table-cell text-center">
									<?php echo HTMLHelper::_('searchtools.sort', 'JGRID_HEADING_LANGUAGE', 'language', $listDirn, $listOrder); ?>
								</th>
							<?php endif; ?>
							<th scope="col" style="width:5%" class="d-none d-md-table-cell">
								<?php echo HTMLHelper::_('searchtools.sort', 'JGRID_HEADING_ID', 'a.id', $listDirn, $listOrder); ?>
							</th>
						</tr>
						</thead>
						<tbody <?php if ($saveOrder && $menuType) :?> class="js-draggable" data-url="<?php echo $saveOrderingUrl; ?>" data-direction="<?php echo strtolower($listDirn); ?>" data-nested="false"<?php endif; ?>>
						<?php
						foreach ($this->items as $i => $item) :
							$orderkey = array_search($item->id, $this->ordering[$item->parent_id]);
							$canCreate = $user->authorise('core.create', 'com_menus.menu.' . $item->menutype_id);
							$canEdit = $user->authorise('core.edit', 'com_menus.menu.' . $item->menutype_id);
							$canCheckin = $user->authorise('core.manage', 'com_checkin') || $item->checked_out == $user->get('id') || $item->checked_out == 0;
							$canChange = $user->authorise('core.edit.state', 'com_menus.menu.' . $item->menutype_id) && $canCheckin;

							// Get the parents of item for sorting
							if ($item->level > 1)
							{
								$parentsStr       = '';
								$_currentParentId = $item->parent_id;
								$parentsStr       = ' ' . $_currentParentId;

								for ($j = 0; $j < $item->level; $j++)
								{
									foreach ($this->ordering as $k => $v)
									{
										$v = implode('-', $v);
										$v = '-' . $v . '-';

										if (strpos($v, '-' . $_currentParentId . '-') !== false)
										{
											$parentsStr .= ' ' . $k;
											$_currentParentId = $k;
											break;
										}
									}
								}
							}
							else
							{
								$parentsStr = '';
							}
							?>
							<tr class="row<?php echo $i % 2; ?>" data-dragable-group="<?php echo $item->parent_id; ?>"
								item-id="<?php echo $item->id; ?>" parents="<?php echo $parentsStr; ?>"
								level="<?php echo $item->level; ?>">
									<td class="text-center">
										<?php echo HTMLHelper::_('grid.id', $i, $item->id); ?>
									</td>
								<?php if ($menuType) : ?>
									<td class="order text-center d-none d-md-table-cell">
										<?php
										$iconClass = '';

										if (!$canChange)
										{
											$iconClass = ' inactive';
										}
										elseif (!$saveOrder)
										{
											$iconClass = ' inactive tip-top hasTooltip" title="' . HTMLHelper::_('tooltipText', 'JORDERINGDISABLED');
										}
										?>
										<span class="sortable-handler<?php echo $iconClass ?>">
											<span class="fa fa-ellipsis-v" aria-hidden="true"></span>
										</span>
										<?php if ($canChange && $saveOrder) : ?>
											<input type="text" style="display:none" name="order[]" size="5"
												   value="<?php echo $orderkey + 1; ?>">
										<?php endif; ?>
									</td>
								<?php endif; ?>
								<td class="text-center">
<<<<<<< HEAD
									<?php
									// Show protected items as published always. We don't allow state change for them. Show/Hide is the module's job.
									$published = $item->protected ? 3 : $item->published;
									echo HTMLHelper::_('menus.state', $published, $i, $canChange && !$item->protected, 'cb'); ?>
=======
									<?php echo HTMLHelper::_('grid.id', $i, $item->id); ?>
								</td>
								<td class="text-center">
									<?php echo HTMLHelper::_('jgrid.published', $item->published, $i, 'items.', $canChange, 'cb', $item->publish_up, $item->publish_down); ?>
>>>>>>> 27259861
								</td>
								<th scope="row">
									<?php $prefix = LayoutHelper::render('joomla.html.treeprefix', array('level' => $item->level)); ?>
									<?php echo $prefix; ?>
									<?php if ($item->checked_out) : ?>
										<?php echo HTMLHelper::_('jgrid.checkedout', $i, $item->editor, $item->checked_out_time, 'items.', $canCheckin); ?>
									<?php endif; ?>
									<?php if ($canEdit && !$item->protected) : ?>
<<<<<<< HEAD
=======
										<?php $editIcon = $item->checked_out ? '' : '<span class="fa fa-pen-square mr-2" aria-hidden="true"></span>'; ?>
>>>>>>> 27259861
										<a class="hasTooltip"
										   href="<?php echo Route::_('index.php?option=com_menus&task=item.edit&id=' . (int) $item->id); ?>"
										   title="<?php echo Text::_('JACTION_EDIT'); ?> <?php echo $this->escape(addslashes($item->title)); ?>">
											<?php echo $this->escape($item->title); ?></a>
									<?php else : ?>
										<?php echo $this->escape($item->title); ?>
									<?php endif; ?>
									<span class="small">
									<?php if ($item->type != 'url') : ?>
										<?php if (empty($item->note)) : ?>
											<?php echo Text::sprintf('JGLOBAL_LIST_ALIAS', $this->escape($item->alias)); ?>
										<?php else : ?>
											<?php echo Text::sprintf('JGLOBAL_LIST_ALIAS_NOTE', $this->escape($item->alias), $this->escape($item->note)); ?>
										<?php endif; ?>
									<?php elseif ($item->type == 'url' && $item->note) : ?>
										<?php echo Text::sprintf('JGLOBAL_LIST_NOTE', $this->escape($item->note)); ?>
									<?php endif; ?>
									</span>
									<?php echo HTMLHelper::_('menus.visibility', $item->params); ?>
									<div title="<?php echo $this->escape($item->path); ?>">
										<?php echo $prefix; ?>
										<span class="small"
											  title="<?php echo isset($item->item_type_desc) ? htmlspecialchars($this->escape($item->item_type_desc), ENT_COMPAT, 'UTF-8') : ''; ?>">
											<?php echo $this->escape($item->item_type); ?></span>
									</div>
								</th>
								<td class="small d-none d-md-table-cell">
									<?php echo $this->escape($item->menutype_title ?: ucwords($item->menutype)); ?>
								</td>
								<?php if ($this->state->get('filter.client_id') == 0) : ?>
									<td class="text-center d-none d-md-table-cell">
										<?php if ($item->type == 'component') : ?>
											<?php if ($item->language == '*' || $item->home == '0') : ?>
												<?php echo HTMLHelper::_('jgrid.isdefault', $item->home, $i, 'items.', ($item->language != '*' || !$item->home) && $canChange && !$item->protected); ?>
											<?php elseif ($canChange) : ?>
												<a href="<?php echo Route::_('index.php?option=com_menus&task=items.unsetDefault&cid[]=' . $item->id . '&' . Session::getFormToken() . '=1'); ?>">
													<?php if ($item->language_image) : ?>
														<?php echo HTMLHelper::_('image', 'mod_languages/' . $item->language_image . '.gif', $item->language_title, array('title' => Text::sprintf('COM_MENUS_GRID_UNSET_LANGUAGE', $item->language_title)), true); ?>
													<?php else : ?>
														<span class="badge badge-secondary"
															  title="<?php echo Text::sprintf('COM_MENUS_GRID_UNSET_LANGUAGE', $item->language_title); ?>"><?php echo $item->language_sef; ?></span>
													<?php endif; ?>
												</a>
											<?php else : ?>
												<?php if ($item->language_image) : ?>
													<?php echo HTMLHelper::_('image', 'mod_languages/' . $item->language_image . '.gif', $item->language_title, array('title' => $item->language_title), true); ?>
												<?php else : ?>
													<span class="badge badge-secondary"
														  title="<?php echo $item->language_title; ?>"><?php echo $item->language_sef; ?></span>
												<?php endif; ?>
											<?php endif; ?>
										<?php endif; ?>
									</td>
								<?php endif; ?>
								<?php if ($this->state->get('filter.client_id') == 0) : ?>
									<td class="small d-none d-md-table-cell">
										<?php echo $this->escape($item->access_level); ?>
									</td>
								<?php endif; ?>
								<?php if ($assoc) : ?>
									<td class="small d-none d-md-table-cell text-center">
										<?php if ($item->association) : ?>
											<?php echo HTMLHelper::_('menus.association', $item->id); ?>
										<?php endif; ?>
									</td>
								<?php endif; ?>
								<?php if ($this->state->get('filter.client_id') == 0 && Multilanguage::isEnabled()) : ?>
									<td class="small d-none d-md-table-cell text-center">
										<?php echo LayoutHelper::render('joomla.content.language', $item); ?>
									</td>
								<?php endif; ?>
								<td class="d-none d-md-table-cell">
									<?php echo (int) $item->id; ?>
								</td>
							</tr>
						<?php endforeach; ?>
						</tbody>
					</table>

					<?php // load the pagination. ?>
					<?php echo $this->pagination->getListFooter(); ?>

					<?php // Load the batch processing form if user is allowed ?>
					<?php if ($user->authorise('core.create', 'com_menus') || $user->authorise('core.edit', 'com_menus')) : ?>
						<?php echo HTMLHelper::_(
							'bootstrap.renderModal',
							'collapseModal',
							array(
								'title'  => Text::_('COM_MENUS_BATCH_OPTIONS'),
								'footer' => $this->loadTemplate('batch_footer')
							),
							$this->loadTemplate('batch_body')
						); ?>
					<?php endif; ?>
				<?php endif; ?>

				<input type="hidden" name="task" value="">
				<input type="hidden" name="boxchecked" value="0">
				<?php echo HTMLHelper::_('form.token'); ?>
			</div>
		</div>
	</div>
</form><|MERGE_RESOLUTION|>--- conflicted
+++ resolved
@@ -143,9 +143,6 @@
 							<tr class="row<?php echo $i % 2; ?>" data-dragable-group="<?php echo $item->parent_id; ?>"
 								item-id="<?php echo $item->id; ?>" parents="<?php echo $parentsStr; ?>"
 								level="<?php echo $item->level; ?>">
-									<td class="text-center">
-										<?php echo HTMLHelper::_('grid.id', $i, $item->id); ?>
-									</td>
 								<?php if ($menuType) : ?>
 									<td class="order text-center d-none d-md-table-cell">
 										<?php
@@ -170,17 +167,10 @@
 									</td>
 								<?php endif; ?>
 								<td class="text-center">
-<<<<<<< HEAD
-									<?php
-									// Show protected items as published always. We don't allow state change for them. Show/Hide is the module's job.
-									$published = $item->protected ? 3 : $item->published;
-									echo HTMLHelper::_('menus.state', $published, $i, $canChange && !$item->protected, 'cb'); ?>
-=======
 									<?php echo HTMLHelper::_('grid.id', $i, $item->id); ?>
 								</td>
 								<td class="text-center">
 									<?php echo HTMLHelper::_('jgrid.published', $item->published, $i, 'items.', $canChange, 'cb', $item->publish_up, $item->publish_down); ?>
->>>>>>> 27259861
 								</td>
 								<th scope="row">
 									<?php $prefix = LayoutHelper::render('joomla.html.treeprefix', array('level' => $item->level)); ?>
@@ -189,10 +179,6 @@
 										<?php echo HTMLHelper::_('jgrid.checkedout', $i, $item->editor, $item->checked_out_time, 'items.', $canCheckin); ?>
 									<?php endif; ?>
 									<?php if ($canEdit && !$item->protected) : ?>
-<<<<<<< HEAD
-=======
-										<?php $editIcon = $item->checked_out ? '' : '<span class="fa fa-pen-square mr-2" aria-hidden="true"></span>'; ?>
->>>>>>> 27259861
 										<a class="hasTooltip"
 										   href="<?php echo Route::_('index.php?option=com_menus&task=item.edit&id=' . (int) $item->id); ?>"
 										   title="<?php echo Text::_('JACTION_EDIT'); ?> <?php echo $this->escape(addslashes($item->title)); ?>">
