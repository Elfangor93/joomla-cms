<?php
/**
 * @package     Joomla.Administrator
 * @subpackage  com_menus
 *
 * @copyright   Copyright (C) 2005 - 2019 Open Source Matters, Inc. All rights reserved.
 * @license     GNU General Public License version 2 or later; see LICENSE.txt
 */

defined('_JEXEC') or die;

use Joomla\CMS\Factory;
use Joomla\CMS\HTML\HTMLHelper;
use Joomla\CMS\Language\Associations;
use Joomla\CMS\Language\Multilanguage;
use Joomla\CMS\Language\Text;
use Joomla\CMS\Layout\LayoutHelper;
use Joomla\CMS\Router\Route;
use Joomla\CMS\Session\Session;

HTMLHelper::_('behavior.multiselect');

$user      = Factory::getUser();
$app       = Factory::getApplication();
$userId    = $user->get('id');
$listOrder = $this->escape($this->state->get('list.ordering'));
$listDirn  = $this->escape($this->state->get('list.direction'));
$ordering  = ($listOrder == 'a.lft');
$saveOrder = ($listOrder == 'a.lft' && strtolower($listDirn) == 'asc');
$menuType  = (string) $app->getUserState('com_menus.items.menutype', '', 'string');

if ($saveOrder && $menuType && !empty($this->items))
{
	$saveOrderingUrl = 'index.php?option=com_menus&task=items.saveOrderAjax&tmpl=component&' . Session::getFormToken() . '=1';
	HTMLHelper::_('draggablelist.draggable');
}

$assoc   = Associations::isEnabled() && $this->state->get('filter.client_id') == 0;

?>
<?php // Set up the filter bar. ?>
<form action="<?php echo Route::_('index.php?option=com_menus&view=items&menutype='); ?>" method="post" name="adminForm"
	  id="adminForm">
	<div class="row">
		<div class="col-md-12">
			<div id="j-main-container" class="j-main-container">
				<?php echo LayoutHelper::render('joomla.searchtools.default', array('view' => $this, 'options' => array('selectorFieldName' => 'menutype'))); ?>
				<?php if (!empty($this->items)) : ?>
					<table class="table" id="itemList">
						<caption id="captionTable" class="sr-only">
							<?php echo Text::_('COM_MENUS_ITEMS_TABLE_CAPTION'); ?>, <?php echo Text::_('JGLOBAL_SORTED_BY'); ?>
						</caption>
						<thead>
						<tr>
							<td style="width:1%" class="text-center">
								<?php echo HTMLHelper::_('grid.checkall'); ?>
							</td>
							<?php if ($menuType) : ?>
								<th scope="col" style="width:1%" class="text-center d-none d-md-table-cell">
									<?php echo HTMLHelper::_('searchtools.sort', '', 'a.lft', $listDirn, $listOrder, null, 'asc', 'JGRID_HEADING_ORDERING', 'icon-menu-2'); ?>
								</th>
							<?php endif; ?>
							<th scope="col" style="width:1%" class="text-center">
								<?php echo HTMLHelper::_('searchtools.sort', 'JSTATUS', 'a.published', $listDirn, $listOrder); ?>
							</th>
							<th scope="col" class="title">
								<?php echo HTMLHelper::_('searchtools.sort', 'JGLOBAL_TITLE', 'a.title', $listDirn, $listOrder); ?>
							</th>
							<th scope="col" style="width:10%" class="d-none d-md-table-cell">
								<?php echo HTMLHelper::_('searchtools.sort', 'COM_MENUS_HEADING_MENU', 'menutype_title', $listDirn, $listOrder); ?>
							</th>
							<?php if ($this->state->get('filter.client_id') == 0) : ?>
								<th scope="col" style="width:10%" class="text-center d-none d-md-table-cell">
									<?php echo HTMLHelper::_('searchtools.sort', 'COM_MENUS_HEADING_HOME', 'a.home', $listDirn, $listOrder); ?>
								</th>
							<?php endif; ?>
							<?php if ($this->state->get('filter.client_id') == 0) : ?>
								<th scope="col" style="width:10%" class="d-none d-md-table-cell">
									<?php echo HTMLHelper::_('searchtools.sort', 'JGRID_HEADING_ACCESS', 'a.access', $listDirn, $listOrder); ?>
								</th>
							<?php endif; ?>
							<?php if ($assoc) : ?>
								<th scope="col" style="width:10%" class="d-none d-md-table-cell text-center">
									<?php echo HTMLHelper::_('searchtools.sort', 'COM_MENUS_HEADING_ASSOCIATION', 'association', $listDirn, $listOrder); ?>
								</th>
							<?php endif; ?>
							<?php if (($this->state->get('filter.client_id') == 0) && (Multilanguage::isEnabled())) : ?>
								<th scope="col" style="width:10%" class="d-none d-md-table-cell text-center">
									<?php echo HTMLHelper::_('searchtools.sort', 'JGRID_HEADING_LANGUAGE', 'language', $listDirn, $listOrder); ?>
								</th>
							<?php endif; ?>
							<th scope="col" style="width:5%" class="d-none d-md-table-cell">
								<?php echo HTMLHelper::_('searchtools.sort', 'JGRID_HEADING_ID', 'a.id', $listDirn, $listOrder); ?>
							</th>
						</tr>
						</thead>
						<tbody <?php if ($saveOrder && $menuType) :?> class="js-draggable" data-url="<?php echo $saveOrderingUrl; ?>" data-direction="<?php echo strtolower($listDirn); ?>" data-nested="false"<?php endif; ?>>
						<?php
						foreach ($this->items as $i => $item) :
							$orderkey = array_search($item->id, $this->ordering[$item->parent_id]);
							$canCreate = $user->authorise('core.create', 'com_menus.menu.' . $item->menutype_id);
							$canEdit = $user->authorise('core.edit', 'com_menus.menu.' . $item->menutype_id);
							$canCheckin = $user->authorise('core.manage', 'com_checkin') || $item->checked_out == $user->get('id') || $item->checked_out == 0;
							$canChange = $user->authorise('core.edit.state', 'com_menus.menu.' . $item->menutype_id) && $canCheckin;

							// Get the parents of item for sorting
							if ($item->level > 1)
							{
								$parentsStr       = '';
								$_currentParentId = $item->parent_id;
								$parentsStr       = ' ' . $_currentParentId;

								for ($j = 0; $j < $item->level; $j++)
								{
									foreach ($this->ordering as $k => $v)
									{
										$v = implode('-', $v);
										$v = '-' . $v . '-';

										if (strpos($v, '-' . $_currentParentId . '-') !== false)
										{
											$parentsStr .= ' ' . $k;
											$_currentParentId = $k;
											break;
										}
									}
								}
							}
							else
							{
								$parentsStr = '';
							}
							?>
							<tr class="row<?php echo $i % 2; ?>" data-dragable-group="<?php echo $item->parent_id; ?>"
								item-id="<?php echo $item->id; ?>" parents="<?php echo $parentsStr; ?>"
								level="<?php echo $item->level; ?>">
								<td class="text-center">
									<?php echo HTMLHelper::_('grid.id', $i, $item->id); ?>
								</td>
								<?php if ($menuType) : ?>
									<td class="order text-center d-none d-md-table-cell">
										<?php
										$iconClass = '';

										if (!$canChange)
										{
											$iconClass = ' inactive';
										}
										elseif (!$saveOrder)
										{
											$iconClass = ' inactive tip-top hasTooltip" title="' . HTMLHelper::_('tooltipText', 'JORDERINGDISABLED');
										}
										?>
										<span class="sortable-handler<?php echo $iconClass ?>">
											<span class="fa fa-ellipsis-v" aria-hidden="true"></span>
										</span>
										<?php if ($canChange && $saveOrder) : ?>
											<input type="text" style="display:none" name="order[]" size="5"
												   value="<?php echo $orderkey + 1; ?>">
										<?php endif; ?>
									</td>
								<?php endif; ?>
								<td class="text-center">
									<?php echo HTMLHelper::_('jgrid.published', $item->published, $i, 'items.', $canChange, 'cb', $item->publish_up, $item->publish_down); ?>
								</td>
								<th scope="row">
									<?php $prefix = LayoutHelper::render('joomla.html.treeprefix', array('level' => $item->level)); ?>
									<?php echo $prefix; ?>
									<?php if ($item->checked_out) : ?>
										<?php echo HTMLHelper::_('jgrid.checkedout', $i, $item->editor, $item->checked_out_time, 'items.', $canCheckin); ?>
									<?php endif; ?>
									<?php if ($canEdit && !$item->protected) : ?>
<<<<<<< HEAD
										<a class="hasTooltip"
										   href="<?php echo Route::_('index.php?option=com_menus&task=item.edit&id=' . (int) $item->id); ?>"
=======
										<?php $editIcon = $item->checked_out ? '' : '<span class="fa fa-pen-square mr-2" aria-hidden="true"></span>'; ?>
										<a href="<?php echo Route::_('index.php?option=com_menus&task=item.edit&id=' . (int) $item->id); ?>"
>>>>>>> 0737953a
										   title="<?php echo Text::_('JACTION_EDIT'); ?> <?php echo $this->escape(addslashes($item->title)); ?>">
											<?php echo $this->escape($item->title); ?></a>
									<?php else : ?>
										<?php echo $this->escape($item->title); ?>
									<?php endif; ?>
									<span class="small">
									<?php if ($item->type != 'url') : ?>
										<?php if (empty($item->note)) : ?>
											<?php echo Text::sprintf('JGLOBAL_LIST_ALIAS', $this->escape($item->alias)); ?>
										<?php else : ?>
											<?php echo Text::sprintf('JGLOBAL_LIST_ALIAS_NOTE', $this->escape($item->alias), $this->escape($item->note)); ?>
										<?php endif; ?>
									<?php elseif ($item->type == 'url' && $item->note) : ?>
										<?php echo Text::sprintf('JGLOBAL_LIST_NOTE', $this->escape($item->note)); ?>
									<?php endif; ?>
									</span>
									<?php echo HTMLHelper::_('menus.visibility', $item->params); ?>
									<div title="<?php echo $this->escape($item->path); ?>">
										<?php echo $prefix; ?>
										<span class="small"
											  title="<?php echo isset($item->item_type_desc) ? htmlspecialchars($this->escape($item->item_type_desc), ENT_COMPAT, 'UTF-8') : ''; ?>">
											<?php echo $this->escape($item->item_type); ?></span>
									</div>
									<?php if ($item->type === 'component' && !$item->enabled) : ?>
										<div>
											<span class="badge badge-secondary">
												<?php echo Text::_($item->enabled === null ? 'JLIB_APPLICATION_ERROR_COMPONENT_NOT_FOUND' : 'COM_MENUS_LABEL_DISABLED'); ?>
											</span>
										</div>
									<?php endif; ?>
								</th>
								<td class="small d-none d-md-table-cell">
									<?php echo $this->escape($item->menutype_title ?: ucwords($item->menutype)); ?>
								</td>
								<?php if ($this->state->get('filter.client_id') == 0) : ?>
									<td class="text-center d-none d-md-table-cell">
										<?php if ($item->type == 'component') : ?>
											<?php if ($item->language == '*' || $item->home == '0') : ?>
												<?php echo HTMLHelper::_('jgrid.isdefault', $item->home, $i, 'items.', ($item->language != '*' || !$item->home) && $canChange && !$item->protected); ?>
											<?php elseif ($canChange) : ?>
												<a href="<?php echo Route::_('index.php?option=com_menus&task=items.unsetDefault&cid[]=' . $item->id . '&' . Session::getFormToken() . '=1'); ?>">
													<?php if ($item->language_image) : ?>
														<?php echo HTMLHelper::_('image', 'mod_languages/' . $item->language_image . '.gif', $item->language_title, array('title' => Text::sprintf('COM_MENUS_GRID_UNSET_LANGUAGE', $item->language_title)), true); ?>
													<?php else : ?>
														<span class="badge badge-secondary"
															  title="<?php echo Text::sprintf('COM_MENUS_GRID_UNSET_LANGUAGE', $item->language_title); ?>"><?php echo $item->language_sef; ?></span>
													<?php endif; ?>
												</a>
											<?php else : ?>
												<?php if ($item->language_image) : ?>
													<?php echo HTMLHelper::_('image', 'mod_languages/' . $item->language_image . '.gif', $item->language_title, array('title' => $item->language_title), true); ?>
												<?php else : ?>
													<span class="badge badge-secondary"
														  title="<?php echo $item->language_title; ?>"><?php echo $item->language_sef; ?></span>
												<?php endif; ?>
											<?php endif; ?>
										<?php endif; ?>
									</td>
								<?php endif; ?>
								<?php if ($this->state->get('filter.client_id') == 0) : ?>
									<td class="small d-none d-md-table-cell">
										<?php echo $this->escape($item->access_level); ?>
									</td>
								<?php endif; ?>
								<?php if ($assoc) : ?>
									<td class="small d-none d-md-table-cell text-center">
										<?php if ($item->association) : ?>
											<?php echo HTMLHelper::_('menus.association', $item->id); ?>
										<?php endif; ?>
									</td>
								<?php endif; ?>
								<?php if ($this->state->get('filter.client_id') == 0 && Multilanguage::isEnabled()) : ?>
									<td class="small d-none d-md-table-cell text-center">
										<?php echo LayoutHelper::render('joomla.content.language', $item); ?>
									</td>
								<?php endif; ?>
								<td class="d-none d-md-table-cell">
									<?php echo (int) $item->id; ?>
								</td>
							</tr>
						<?php endforeach; ?>
						</tbody>
					</table>

					<?php // load the pagination. ?>
					<?php echo $this->pagination->getListFooter(); ?>

					<?php // Load the batch processing form if user is allowed ?>
					<?php if ($user->authorise('core.create', 'com_menus') || $user->authorise('core.edit', 'com_menus')) : ?>
						<?php echo HTMLHelper::_(
							'bootstrap.renderModal',
							'collapseModal',
							array(
								'title'  => Text::_('COM_MENUS_BATCH_OPTIONS'),
								'footer' => $this->loadTemplate('batch_footer')
							),
							$this->loadTemplate('batch_body')
						); ?>
					<?php endif; ?>
				<?php endif; ?>

				<input type="hidden" name="task" value="">
				<input type="hidden" name="boxchecked" value="0">
				<?php echo HTMLHelper::_('form.token'); ?>
			</div>
		</div>
	</div>
</form><|MERGE_RESOLUTION|>--- conflicted
+++ resolved
@@ -170,13 +170,7 @@
 										<?php echo HTMLHelper::_('jgrid.checkedout', $i, $item->editor, $item->checked_out_time, 'items.', $canCheckin); ?>
 									<?php endif; ?>
 									<?php if ($canEdit && !$item->protected) : ?>
-<<<<<<< HEAD
-										<a class="hasTooltip"
-										   href="<?php echo Route::_('index.php?option=com_menus&task=item.edit&id=' . (int) $item->id); ?>"
-=======
-										<?php $editIcon = $item->checked_out ? '' : '<span class="fa fa-pen-square mr-2" aria-hidden="true"></span>'; ?>
 										<a href="<?php echo Route::_('index.php?option=com_menus&task=item.edit&id=' . (int) $item->id); ?>"
->>>>>>> 0737953a
 										   title="<?php echo Text::_('JACTION_EDIT'); ?> <?php echo $this->escape(addslashes($item->title)); ?>">
 											<?php echo $this->escape($item->title); ?></a>
 									<?php else : ?>
