--- conflicted
+++ resolved
@@ -58,13 +58,8 @@
 								<?php echo HTMLHelper::_('grid.checkall'); ?>
 							</td>
 							<?php if ($menuType) : ?>
-<<<<<<< HEAD
-								<th scope="col" style="width:1%" class="text-center d-none d-md-table-cell">
+								<th scope="col" class="w-1 text-center d-none d-md-table-cell">
 									<?php echo HTMLHelper::_('searchtools.sort', '', 'a.lft', $listDirn, $listOrder, null, 'asc', 'JGRID_HEADING_ORDERING', 'fas fa-sort'); ?>
-=======
-								<th scope="col" class="w-1 text-center d-none d-md-table-cell">
-									<?php echo HTMLHelper::_('searchtools.sort', '', 'a.lft', $listDirn, $listOrder, null, 'asc', 'JGRID_HEADING_ORDERING', 'icon-menu-2'); ?>
->>>>>>> 54cf78ad
 								</th>
 							<?php endif; ?>
 							<th scope="col" class="w-1 text-center">
