<?php
/**
 * @package     Joomla.Administrator
 * @subpackage  com_menus
 *
 * @copyright   (C) 2006 Open Source Matters, Inc. <https://www.joomla.org>
 * @license     GNU General Public License version 2 or later; see LICENSE.txt
 */
defined('_JEXEC') or die;

use Joomla\CMS\Factory;
use Joomla\CMS\HTML\HTMLHelper;
use Joomla\CMS\Language\Text;
use Joomla\CMS\Layout\LayoutHelper;
use Joomla\CMS\Router\Route;
use Joomla\CMS\Uri\Uri;

/** @var \Joomla\CMS\WebAsset\WebAssetManager $wa */
$wa = $this->document->getWebAssetManager();
$wa->useScript('table.columns')
<<<<<<< HEAD
	->useScript('multiselect');
=======
	->useScript('multiselect')
	->useScript('com_menus.admin-menus');
>>>>>>> 61c6f1fe

$uri       = Uri::getInstance();
$return    = base64_encode($uri);
$user      = Factory::getUser();
$listOrder = $this->escape($this->state->get('list.ordering'));
$listDirn  = $this->escape($this->state->get('list.direction'));
$modMenuId = (int) $this->get('ModMenuId');
$itemIds   = [];

foreach ($this->items as $item)
{
	if ($user->authorise('core.edit', 'com_menus'))
	{
		$itemIds[] = $item->id;
	}
}

$this->document->addScriptOptions('menus-default', ['items' => $itemIds]);
?>
<form action="<?php echo Route::_('index.php?option=com_menus&view=menus'); ?>" method="post" name="adminForm" id="adminForm">
	<div class="row">
		<div class="col-md-12">
			<div id="j-main-container" class="j-main-container">
				<?php echo LayoutHelper::render('joomla.searchtools.default', array('view' => $this, 'options' => array('filterButton' => false))); ?>
				<?php if (empty($this->items)) : ?>
					<div class="alert alert-info">
						<span class="icon-info-circle" aria-hidden="true"></span><span class="visually-hidden"><?php echo Text::_('INFO'); ?></span>
						<?php echo Text::_('JGLOBAL_NO_MATCHING_RESULTS'); ?>
					</div>
				<?php else : ?>
					<table class="table" id="menuList">
						<caption class="visually-hidden">
							<?php echo Text::_('COM_MENUS_MENUS_TABLE_CAPTION'); ?>,
							<span id="orderedBy"><?php echo Text::_('JGLOBAL_SORTED_BY'); ?> </span>,
							<span id="filteredBy"><?php echo Text::_('JGLOBAL_FILTERED_BY'); ?></span>
						</caption>
						<thead>
							<tr>
								<td class="w-1 text-center">
									<?php echo HTMLHelper::_('grid.checkall'); ?>
								</td>
								<th scope="col">
									<?php echo HTMLHelper::_('searchtools.sort', 'JGLOBAL_TITLE', 'a.title', $listDirn, $listOrder); ?>
								</th>
								<th scope="col" class="w-5 text-center">
									<?php echo Text::_('COM_MENUS_MENUS'); ?>
								</th>
								<th scope="col" class="w-10 text-center  d-none d-md-table-cell">
									<span class="icon-check" aria-hidden="true"></span>
									<span class="d-none d-md-inline"><?php echo Text::_('COM_MENUS_HEADING_PUBLISHED_ITEMS'); ?></span>
								</th>
								<th scope="col" class="w-10 text-center d-none d-md-table-cell">
									<span class="icon-times" aria-hidden="true"></span>
									<span class="d-none d-md-inline"><?php echo Text::_('COM_MENUS_HEADING_UNPUBLISHED_ITEMS'); ?></span>
								</th>
								<th scope="col" class="w-10 text-center d-none d-md-table-cell">
									<span class="icon-trash" aria-hidden="true"></span>
									<span class="d-none d-md-inline"><?php echo Text::_('COM_MENUS_HEADING_TRASHED_ITEMS'); ?></span>
								</th>
								<th scope="col" class="w-10 text-center d-none d-lg-table-cell">
									<span class="icon-cube" aria-hidden="true"></span>
									<span class="d-none d-md-inline"><?php echo Text::_('COM_MENUS_HEADING_LINKED_MODULES'); ?></span>
								</th>
								<th scope="col" class="w-5 d-none d-lg-table-cell text-center">
									<?php echo HTMLHelper::_('searchtools.sort', 'JGRID_HEADING_ID', 'a.id', $listDirn, $listOrder); ?>
								</th>
							</tr>
						</thead>
						<tbody>
						<?php foreach ($this->items as $i => $item) :
							$canEdit        = $user->authorise('core.edit',   'com_menus.menu.' . (int) $item->id);
							$canManageItems = $user->authorise('core.manage', 'com_menus.menu.' . (int) $item->id);
						?>
							<tr class="row<?php echo $i % 2; ?>">
								<td class="text-center">
									<?php echo HTMLHelper::_('grid.id', $i, $item->id, false, 'cid', 'cb', $item->title); ?>
								</td>
								<th scope="row">
									<div class="name break-word">
										<?php if ($canEdit) : ?>
											<a href="<?php echo Route::_('index.php?option=com_menus&task=menu.edit&id=' . $item->id); ?>">
												<span class="visually-hidden"><?php echo Text::_('COM_MENUS_EDIT_MENU'); ?></span><?php echo $this->escape($item->title); ?>
											</a>
										<?php else : ?>
											<?php echo $this->escape($item->title); ?>
										<?php endif; ?>
										<?php if (!empty($item->description)) : ?>
											<div class="small">
												(<?php echo $this->escape($item->description); ?>)
											</div>
										<?php endif; ?>
									</div>
								</th>
								<td class="text-center btns">
									<?php if ($canManageItems) : ?>
										<a href="<?php echo Route::_('index.php?option=com_menus&view=items&menutype=' . $item->menutype); ?>">
											<span class="icon-list" aria-hidden="true"></span><span class="visually-hidden"><?php echo Text::_('COM_MENUS_MENUS'); ?></span>
										</a>
									<?php endif; ?>
								</td>
								<td class="text-center btns d-none d-md-table-cell itemnumber">
									<?php if ($canManageItems) : ?>
										<a class="btn<?php echo ($item->count_published > 0) ? ' btn-success' : ' btn-secondary'; ?>"
											href="<?php echo Route::_('index.php?option=com_menus&view=items&menutype=' . $item->menutype . '&filter[published]=1'); ?>"
											aria-describedby="tip-publish<?php echo $i; ?>">
											<?php echo $item->count_published; ?>
										</a>
										<?php else : ?>
										<span class="btn<?php echo ($item->count_published > 0) ? ' btn-success' : ' btn-secondary'; ?>" tabindex="0"
											aria-describedby="tip-publish<?php echo $i; ?>">
											<?php echo $item->count_published; ?>
										</span>
									<?php endif; ?>
									<div role="tooltip" id="tip-publish<?php echo $i; ?>">
										<?php echo Text::_('COM_MENUS_COUNT_PUBLISHED_ITEMS'); ?>
									</div>
								</td>
								<td class="text-center btns d-none d-md-table-cell itemnumber">
									<?php if ($canManageItems) : ?>
										<a class="btn<?php echo ($item->count_unpublished > 0) ? ' btn-danger' : ' btn-secondary'; ?>"
											href="<?php echo Route::_('index.php?option=com_menus&view=items&menutype=' . $item->menutype . '&filter[published]=0'); ?>"
											aria-describedby="tip-unpublish<?php echo $i; ?>">
											<?php echo $item->count_unpublished; ?>
										</a>
										<?php else : ?>
										<span class="btn<?php echo ($item->count_unpublished > 0) ? ' btn-danger' : ' btn-secondary'; ?>" tabindex="0"
											aria-describedby="tip-unpublish<?php echo $i; ?>">
											<?php echo $item->count_unpublished; ?>
										</span>
									<?php endif; ?>
									<div role="tooltip" id="tip-unpublish<?php echo $i; ?>">
										<?php echo Text::_('COM_MENUS_COUNT_UNPUBLISHED_ITEMS'); ?>
									</div>
								</td>
								<td class="text-center btns d-none d-md-table-cell itemnumber">
									<?php if ($canManageItems) : ?>
										<a class="btn<?php echo ($item->count_trashed > 0) ? ' btn-danger' : ' btn-secondary'; ?>"
											href="<?php echo Route::_('index.php?option=com_menus&view=items&menutype=' . $item->menutype . '&filter[published]=-2'); ?>"
											aria-describedby="tip-trash<?php echo $i; ?>">
											<?php echo $item->count_trashed; ?>
										</a>
									<?php else : ?>
										<span class="btn<?php echo ($item->count_trashed > 0) ? ' btn-danger' : ' btn-secondary'; ?>" tabindex="0"
											aria-describedby="tip-trash<?php echo $i; ?>">
											<?php echo $item->count_trashed; ?>
										</span>
									<?php endif; ?>
									<div role="tooltip" id="tip-trash<?php echo $i; ?>">
										<?php echo Text::_('COM_MENUS_COUNT_TRASHED_ITEMS'); ?>
									</div>
								</td>
								<td class="text-center d-none d-lg-table-cell itemnumber">
									<?php if (isset($this->modules[$item->menutype])) : ?>
										<div class="dropdown">
											<button type="button" class="btn btn-secondary btn-sm dropdown-toggle" data-bs-toggle="dropdown">
												<?php echo Text::_('COM_MENUS_MODULES'); ?>
												<span class="caret"></span>
											</button>
											<div class="dropdown-menu dropdown-menu-end">
												<?php foreach ($this->modules[$item->menutype] as &$module) : ?>
													<?php if ($user->authorise('core.edit', 'com_modules.module.' . (int) $module->id)) : ?>
														<?php $link = Route::_('index.php?option=com_modules&task=module.edit&id=' . $module->id . '&return=' . $return . '&tmpl=component&layout=modal'); ?>
														<button type="button" class="dropdown-item" data-bs-target="#moduleEdit<?php echo $module->id; ?>Modal" data-bs-toggle="modal" title="<?php echo Text::_('COM_MENUS_EDIT_MODULE_SETTINGS'); ?>">
															<?php echo Text::sprintf('COM_MENUS_MODULE_ACCESS_POSITION', $this->escape($module->title), $this->escape($module->access_title), $this->escape($module->position)); ?></button>
													<?php else : ?>
														<span class="dropdown-item"><?php echo Text::sprintf('COM_MENUS_MODULE_ACCESS_POSITION', $this->escape($module->title), $this->escape($module->access_title), $this->escape($module->position)); ?></span>
													<?php endif; ?>
												<?php endforeach; ?>
											</div>
										 </div>
										<?php foreach ($this->modules[$item->menutype] as &$module) : ?>
											<?php if ($user->authorise('core.edit', 'com_modules.module.' . (int) $module->id)) : ?>
												<?php $link = Route::_('index.php?option=com_modules&task=module.edit&id=' . $module->id . '&return=' . $return . '&tmpl=component&layout=modal'); ?>
												<?php echo HTMLHelper::_(
														'bootstrap.renderModal',
														'moduleEdit' . $module->id . 'Modal',
														array(
															'title'       => Text::_('COM_MENUS_EDIT_MODULE_SETTINGS'),
															'backdrop'    => 'static',
															'keyboard'    => false,
															'closeButton' => false,
															'url'         => $link,
															'height'      => '400px',
															'width'       => '800px',
															'bodyHeight'  => 70,
															'modalWidth'  => 80,
															'footer'      => '<button type="button" class="btn btn-danger" data-bs-dismiss="modal"'
																	. ' onclick="Joomla.iframeButtonClick({iframeSelector: \'#moduleEdit' . $module->id . 'Modal\', buttonSelector: \'#closeBtn\'})">'
																	. Text::_('JLIB_HTML_BEHAVIOR_CLOSE') . '</button>'
																	. '<button type="button" class="btn btn-success"'
																	. ' onclick="Joomla.iframeButtonClick({iframeSelector: \'#moduleEdit' . $module->id . 'Modal\', buttonSelector: \'#saveBtn\'})">'
																	. Text::_('JSAVE') . '</button>'
																	. '<button type="button" class="btn btn-success"'
																	. ' onclick="Joomla.iframeButtonClick({iframeSelector: \'#moduleEdit' . $module->id . 'Modal\', buttonSelector: \'#applyBtn\'})">'
																	. Text::_('JAPPLY') . '</button>',
														)
													); ?>
											<?php endif; ?>
										<?php endforeach; ?>
									<?php elseif ($modMenuId) : ?>
										<?php $link = Route::_('index.php?option=com_modules&task=module.add&eid=' . $modMenuId . '&params[menutype]=' . $item->menutype . '&tmpl=component&layout=modal'); ?>
										<button type="button" class="btn btn-sm btn-primary" data-bs-toggle="modal" data-bs-target="#moduleAddModal"><?php echo Text::_('COM_MENUS_ADD_MENU_MODULE'); ?></button>
										<?php echo HTMLHelper::_(
												'bootstrap.renderModal',
												'moduleAddModal',
												array(
													'title'       => Text::_('COM_MENUS_ADD_MENU_MODULE'),
													'backdrop'    => 'static',
													'keyboard'    => false,
													'closeButton' => false,
													'url'         => $link,
													'height'      => '400px',
													'width'       => '800px',
													'bodyHeight'  => 70,
													'modalWidth'  => 80,
													'footer'      => '<button type="button" class="btn btn-secondary" data-bs-dismiss="modal"'
															. ' onclick="Joomla.iframeButtonClick({iframeSelector: \'#moduleAddModal\', buttonSelector: \'#closeBtn\'})">'
															. Text::_('JLIB_HTML_BEHAVIOR_CLOSE') . '</button>'
															. '<button type="button" class="btn btn-primary"'
															. ' onclick="Joomla.iframeButtonClick({iframeSelector: \'#moduleAddModal\', buttonSelector: \'#saveBtn\'})">'
															. Text::_('JSAVE') . '</button>'
															. '<button type="button" class="btn btn-success"'
															. ' onclick="Joomla.iframeButtonClick({iframeSelector: \'#moduleAddModal\', buttonSelector: \'#applyBtn\'})">'
															. Text::_('JAPPLY') . '</button>',
												)
											); ?>
									<?php endif; ?>
								</td>
								<td class="d-none d-lg-table-cell">
									<?php echo $item->id; ?>
								</td>
							</tr>
							<?php endforeach; ?>
						</tbody>
					</table>

					<?php // load the pagination. ?>
					<?php echo $this->pagination->getListFooter(); ?>

				<?php endif; ?>

				<input type="hidden" name="task" value="">
				<input type="hidden" name="boxchecked" value="0">
				<?php echo HTMLHelper::_('form.token'); ?>
			</div>
		</div>
	</div>
</form><|MERGE_RESOLUTION|>--- conflicted
+++ resolved
@@ -18,12 +18,8 @@
 /** @var \Joomla\CMS\WebAsset\WebAssetManager $wa */
 $wa = $this->document->getWebAssetManager();
 $wa->useScript('table.columns')
-<<<<<<< HEAD
-	->useScript('multiselect');
-=======
 	->useScript('multiselect')
 	->useScript('com_menus.admin-menus');
->>>>>>> 61c6f1fe
 
 $uri       = Uri::getInstance();
 $return    = base64_encode($uri);
