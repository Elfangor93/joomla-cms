<?php
/**
 * @package     Joomla.Administrator
 * @subpackage  com_menus
 *
 * @copyright   (C) 2006 Open Source Matters, Inc. <https://www.joomla.org>
 * @license     GNU General Public License version 2 or later; see LICENSE.txt
 */
defined('_JEXEC') or die;

use Joomla\CMS\Factory;
use Joomla\CMS\HTML\HTMLHelper;
use Joomla\CMS\Language\Text;
use Joomla\CMS\Layout\LayoutHelper;
use Joomla\CMS\Router\Route;
use Joomla\CMS\Uri\Uri;

<<<<<<< HEAD
HTMLHelper::_('behavior.multiselect');

/** @var \Joomla\CMS\WebAsset\WebAssetManager $wa */
$wa = $this->document->getWebAssetManager();
$wa->useScript('table.columns');

=======
>>>>>>> ca423557
$uri       = Uri::getInstance();
$return    = base64_encode($uri);
$user      = Factory::getUser();
$listOrder = $this->escape($this->state->get('list.ordering'));
$listDirn  = $this->escape($this->state->get('list.direction'));
$modMenuId = (int) $this->get('ModMenuId');
$itemIds   = [];

foreach ($this->items as $item)
{
	if ($user->authorise('core.edit', 'com_menus'))
	{
		$itemIds[] = $item->id;
	}
}

$this->document->addScriptOptions('menus-default', ['items' => $itemIds]);

/** @var Joomla\CMS\WebAsset\WebAssetManager $wa */
$wa = $this->document->getWebAssetManager();
$wa->useScript('multiselect')
	->useScript('com_menus.admin-menus');

?>
<form action="<?php echo Route::_('index.php?option=com_menus&view=menus'); ?>" method="post" name="adminForm" id="adminForm">
	<div class="row">
		<div class="col-md-12">
			<div id="j-main-container" class="j-main-container">
				<?php echo LayoutHelper::render('joomla.searchtools.default', array('view' => $this, 'options' => array('filterButton' => false))); ?>
				<?php if (empty($this->items)) : ?>
					<div class="alert alert-info">
						<span class="icon-info-circle" aria-hidden="true"></span><span class="visually-hidden"><?php echo Text::_('INFO'); ?></span>
						<?php echo Text::_('JGLOBAL_NO_MATCHING_RESULTS'); ?>
					</div>
				<?php else : ?>
					<table class="table" id="menuList">
						<caption class="visually-hidden">
							<?php echo Text::_('COM_MENUS_MENUS_TABLE_CAPTION'); ?>,
							<span id="orderedBy"><?php echo Text::_('JGLOBAL_SORTED_BY'); ?> </span>,
							<span id="filteredBy"><?php echo Text::_('JGLOBAL_FILTERED_BY'); ?></span>
						</caption>
						<thead>
							<tr>
								<td class="w-1 text-center">
									<?php echo HTMLHelper::_('grid.checkall'); ?>
								</td>
								<th scope="col">
									<?php echo HTMLHelper::_('searchtools.sort', 'JGLOBAL_TITLE', 'a.title', $listDirn, $listOrder); ?>
								</th>
								<th scope="col" class="w-5 text-center">
									<?php echo Text::_('COM_MENUS_MENUS'); ?>
								</th>
								<th scope="col" class="w-10 text-center  d-none d-md-table-cell">
									<span class="icon-check" aria-hidden="true"></span>
									<span class="d-none d-md-inline"><?php echo Text::_('COM_MENUS_HEADING_PUBLISHED_ITEMS'); ?></span>
								</th>
								<th scope="col" class="w-10 text-center d-none d-md-table-cell">
									<span class="icon-times" aria-hidden="true"></span>
									<span class="d-none d-md-inline"><?php echo Text::_('COM_MENUS_HEADING_UNPUBLISHED_ITEMS'); ?></span>
								</th>
								<th scope="col" class="w-10 text-center d-none d-md-table-cell">
									<span class="icon-trash" aria-hidden="true"></span>
									<span class="d-none d-md-inline"><?php echo Text::_('COM_MENUS_HEADING_TRASHED_ITEMS'); ?></span>
								</th>
								<th scope="col" class="w-10 text-center d-none d-lg-table-cell">
									<span class="icon-cube" aria-hidden="true"></span>
									<span class="d-none d-md-inline"><?php echo Text::_('COM_MENUS_HEADING_LINKED_MODULES'); ?></span>
								</th>
								<th scope="col" class="w-5 d-none d-lg-table-cell text-center">
									<?php echo HTMLHelper::_('searchtools.sort', 'JGRID_HEADING_ID', 'a.id', $listDirn, $listOrder); ?>
								</th>
							</tr>
						</thead>
						<tbody>
						<?php foreach ($this->items as $i => $item) :
							$canEdit        = $user->authorise('core.edit',   'com_menus.menu.' . (int) $item->id);
							$canManageItems = $user->authorise('core.manage', 'com_menus.menu.' . (int) $item->id);
						?>
							<tr class="row<?php echo $i % 2; ?>">
								<td class="text-center">
									<?php echo HTMLHelper::_('grid.id', $i, $item->id, false, 'cid', 'cb', $item->title); ?>
								</td>
								<th scope="row">
									<div class="name break-word">
										<?php if ($canEdit) : ?>
											<a href="<?php echo Route::_('index.php?option=com_menus&task=menu.edit&id=' . $item->id); ?>">
												<span class="visually-hidden"><?php echo Text::_('COM_MENUS_EDIT_MENU'); ?></span><?php echo $this->escape($item->title); ?>
											</a>
										<?php else : ?>
											<?php echo $this->escape($item->title); ?>
										<?php endif; ?>
										<?php if (!empty($item->description)) : ?>
											<div class="small">
												(<?php echo $this->escape($item->description); ?>)
											</div>
										<?php endif; ?>
									</div>
								</th>
								<td class="text-center btns">
									<?php if ($canManageItems) : ?>
										<a href="<?php echo Route::_('index.php?option=com_menus&view=items&menutype=' . $item->menutype); ?>">
											<span class="icon-list" aria-hidden="true"></span><span class="visually-hidden"><?php echo Text::_('COM_MENUS_MENUS'); ?></span>
										</a>
									<?php endif; ?>
								</td>
								<td class="text-center btns d-none d-md-table-cell itemnumber">
									<?php if ($canManageItems) : ?>
										<a class="btn<?php echo ($item->count_published > 0) ? ' btn-success' : ' btn-secondary'; ?>"
											href="<?php echo Route::_('index.php?option=com_menus&view=items&menutype=' . $item->menutype . '&filter[published]=1'); ?>"
											aria-describedby="tip-publish<?php echo $i; ?>">
											<?php echo $item->count_published; ?>
										</a>
										<?php else : ?>
										<span class="btn<?php echo ($item->count_published > 0) ? ' btn-success' : ' btn-secondary'; ?>" tabindex="0"
											aria-describedby="tip-publish<?php echo $i; ?>">
											<?php echo $item->count_published; ?>
										</span>
									<?php endif; ?>
									<div role="tooltip" id="tip-publish<?php echo $i; ?>">
										<?php echo Text::_('COM_MENUS_COUNT_PUBLISHED_ITEMS'); ?>
									</div>
								</td>
								<td class="text-center btns d-none d-md-table-cell itemnumber">
									<?php if ($canManageItems) : ?>
										<a class="btn<?php echo ($item->count_unpublished > 0) ? ' btn-danger' : ' btn-secondary'; ?>"
											href="<?php echo Route::_('index.php?option=com_menus&view=items&menutype=' . $item->menutype . '&filter[published]=0'); ?>"
											aria-describedby="tip-unpublish<?php echo $i; ?>">
											<?php echo $item->count_unpublished; ?>
										</a>
										<?php else : ?>
										<span class="btn<?php echo ($item->count_unpublished > 0) ? ' btn-danger' : ' btn-secondary'; ?>" tabindex="0"
											aria-describedby="tip-unpublish<?php echo $i; ?>">
											<?php echo $item->count_unpublished; ?>
										</span>
									<?php endif; ?>
									<div role="tooltip" id="tip-unpublish<?php echo $i; ?>">
										<?php echo Text::_('COM_MENUS_COUNT_UNPUBLISHED_ITEMS'); ?>
									</div>
								</td>
								<td class="text-center btns d-none d-md-table-cell itemnumber">
									<?php if ($canManageItems) : ?>
										<a class="btn<?php echo ($item->count_trashed > 0) ? ' btn-danger' : ' btn-secondary'; ?>"
											href="<?php echo Route::_('index.php?option=com_menus&view=items&menutype=' . $item->menutype . '&filter[published]=-2'); ?>"
											aria-describedby="tip-trash<?php echo $i; ?>">
											<?php echo $item->count_trashed; ?>
										</a>
									<?php else : ?>
										<span class="btn<?php echo ($item->count_trashed > 0) ? ' btn-danger' : ' btn-secondary'; ?>" tabindex="0"
											aria-describedby="tip-trash<?php echo $i; ?>">
											<?php echo $item->count_trashed; ?>
										</span>
									<?php endif; ?>
									<div role="tooltip" id="tip-trash<?php echo $i; ?>">
										<?php echo Text::_('COM_MENUS_COUNT_TRASHED_ITEMS'); ?>
									</div>
								</td>
								<td class="text-center d-none d-lg-table-cell itemnumber">
									<?php if (isset($this->modules[$item->menutype])) : ?>
										<div class="dropdown">
											<button type="button" class="btn btn-secondary btn-sm dropdown-toggle" data-bs-toggle="dropdown">
												<?php echo Text::_('COM_MENUS_MODULES'); ?>
												<span class="caret"></span>
											</button>
											<div class="dropdown-menu dropdown-menu-end">
												<?php foreach ($this->modules[$item->menutype] as &$module) : ?>
													<?php if ($user->authorise('core.edit', 'com_modules.module.' . (int) $module->id)) : ?>
														<?php $link = Route::_('index.php?option=com_modules&task=module.edit&id=' . $module->id . '&return=' . $return . '&tmpl=component&layout=modal'); ?>
														<button type="button" class="dropdown-item" data-bs-target="#moduleEdit<?php echo $module->id; ?>Modal" data-bs-toggle="modal" title="<?php echo Text::_('COM_MENUS_EDIT_MODULE_SETTINGS'); ?>">
															<?php echo Text::sprintf('COM_MENUS_MODULE_ACCESS_POSITION', $this->escape($module->title), $this->escape($module->access_title), $this->escape($module->position)); ?></button>
													<?php else : ?>
														<span class="dropdown-item"><?php echo Text::sprintf('COM_MENUS_MODULE_ACCESS_POSITION', $this->escape($module->title), $this->escape($module->access_title), $this->escape($module->position)); ?></span>
													<?php endif; ?>
												<?php endforeach; ?>
											</div>
										 </div>
										<?php foreach ($this->modules[$item->menutype] as &$module) : ?>
											<?php if ($user->authorise('core.edit', 'com_modules.module.' . (int) $module->id)) : ?>
												<?php $link = Route::_('index.php?option=com_modules&task=module.edit&id=' . $module->id . '&return=' . $return . '&tmpl=component&layout=modal'); ?>
												<?php echo HTMLHelper::_(
														'bootstrap.renderModal',
														'moduleEdit' . $module->id . 'Modal',
														array(
															'title'       => Text::_('COM_MENUS_EDIT_MODULE_SETTINGS'),
															'backdrop'    => 'static',
															'keyboard'    => false,
															'closeButton' => false,
															'url'         => $link,
															'height'      => '400px',
															'width'       => '800px',
															'bodyHeight'  => 70,
															'modalWidth'  => 80,
															'footer'      => '<button type="button" class="btn btn-danger" data-bs-dismiss="modal"'
																	. ' onclick="Joomla.iframeButtonClick({iframeSelector: \'#moduleEdit' . $module->id . 'Modal\', buttonSelector: \'#closeBtn\'})">'
																	. Text::_('JLIB_HTML_BEHAVIOR_CLOSE') . '</button>'
																	. '<button type="button" class="btn btn-success"'
																	. ' onclick="Joomla.iframeButtonClick({iframeSelector: \'#moduleEdit' . $module->id . 'Modal\', buttonSelector: \'#saveBtn\'})">'
																	. Text::_('JSAVE') . '</button>'
																	. '<button type="button" class="btn btn-success"'
																	. ' onclick="Joomla.iframeButtonClick({iframeSelector: \'#moduleEdit' . $module->id . 'Modal\', buttonSelector: \'#applyBtn\'})">'
																	. Text::_('JAPPLY') . '</button>',
														)
													); ?>
											<?php endif; ?>
										<?php endforeach; ?>
									<?php elseif ($modMenuId) : ?>
										<?php $link = Route::_('index.php?option=com_modules&task=module.add&eid=' . $modMenuId . '&params[menutype]=' . $item->menutype . '&tmpl=component&layout=modal'); ?>
										<button type="button" class="btn btn-sm btn-primary" data-bs-toggle="modal" data-bs-target="#moduleAddModal"><?php echo Text::_('COM_MENUS_ADD_MENU_MODULE'); ?></button>
										<?php echo HTMLHelper::_(
												'bootstrap.renderModal',
												'moduleAddModal',
												array(
													'title'       => Text::_('COM_MENUS_ADD_MENU_MODULE'),
													'backdrop'    => 'static',
													'keyboard'    => false,
													'closeButton' => false,
													'url'         => $link,
													'height'      => '400px',
													'width'       => '800px',
													'bodyHeight'  => 70,
													'modalWidth'  => 80,
													'footer'      => '<button type="button" class="btn btn-secondary" data-bs-dismiss="modal"'
															. ' onclick="Joomla.iframeButtonClick({iframeSelector: \'#moduleAddModal\', buttonSelector: \'#closeBtn\'})">'
															. Text::_('JLIB_HTML_BEHAVIOR_CLOSE') . '</button>'
															. '<button type="button" class="btn btn-primary"'
															. ' onclick="Joomla.iframeButtonClick({iframeSelector: \'#moduleAddModal\', buttonSelector: \'#saveBtn\'})">'
															. Text::_('JSAVE') . '</button>'
															. '<button type="button" class="btn btn-success"'
															. ' onclick="Joomla.iframeButtonClick({iframeSelector: \'#moduleAddModal\', buttonSelector: \'#applyBtn\'})">'
															. Text::_('JAPPLY') . '</button>',
												)
											); ?>
									<?php endif; ?>
								</td>
								<td class="d-none d-lg-table-cell">
									<?php echo $item->id; ?>
								</td>
							</tr>
							<?php endforeach; ?>
						</tbody>
					</table>

					<?php // load the pagination. ?>
					<?php echo $this->pagination->getListFooter(); ?>

				<?php endif; ?>

				<input type="hidden" name="task" value="">
				<input type="hidden" name="boxchecked" value="0">
				<?php echo HTMLHelper::_('form.token'); ?>
			</div>
		</div>
	</div>
</form><|MERGE_RESOLUTION|>--- conflicted
+++ resolved
@@ -15,15 +15,11 @@
 use Joomla\CMS\Router\Route;
 use Joomla\CMS\Uri\Uri;
 
-<<<<<<< HEAD
-HTMLHelper::_('behavior.multiselect');
-
 /** @var \Joomla\CMS\WebAsset\WebAssetManager $wa */
 $wa = $this->document->getWebAssetManager();
-$wa->useScript('table.columns');
-
-=======
->>>>>>> ca423557
+$wa->useScript('table.columns')
+	->useScript('multiselect');
+
 $uri       = Uri::getInstance();
 $return    = base64_encode($uri);
 $user      = Factory::getUser();
