--- conflicted
+++ resolved
@@ -76,13 +76,8 @@
 			if (file_exists($preview))
 			{
 				$preview = $baseUrl . '/templates/' . $template . '/template_preview.png';
-<<<<<<< HEAD
 				$footer = '<button type="button" class="btn btn-secondary" data-dismiss="modal" aria-hidden="true">'
-					. JText::_('JTOOLBAR_CLOSE') . '</a>';
-=======
-				$footer = '<button type="button" class="btn" data-dismiss="modal" aria-hidden="true">'
 					. JText::_('JTOOLBAR_CLOSE') . '</button>';
->>>>>>> df3bf412
 
 				$html .= JHtml::_(
 					'bootstrap.renderModal',
