<?xml version="1.0" encoding="utf-8"?>
<config>
	<fieldset
		name="templates"
		label="COM_TEMPLATES_SUBMENU_TEMPLATES"
		description="COM_TEMPLATES_CONFIG_FIELDSET_DESC">

		<field
			name="template_positions_display"
			type="radio"
<<<<<<< HEAD
			class="switcher"
			default="0"
			label="COM_TEMPLATES_CONFIG_POSITIONS_LABEL"
			description="COM_TEMPLATES_CONFIG_POSITIONS_DESC">
=======
			label="COM_TEMPLATES_CONFIG_POSITIONS_LABEL"
			description="COM_TEMPLATES_CONFIG_POSITIONS_DESC"
			class="btn-group btn-group-yesno"
			default="0"
			>
			<option value="1">JENABLED</option>
>>>>>>> eea75c56
			<option value="0">JDISABLED</option>
			<option value="1">JENABLED</option>
		</field>

		<field
			name="upload_limit" 
			type="text"
			label="COM_TEMPLATES_CONFIG_UPLOAD_LABEL"
			description="COM_TEMPLATES_CONFIG_UPLOAD_DESC"
			default="10"
			extension="com_templates"
		/>

		<field
			name="warning" 
			type="note"
			label="COM_TEMPLATES_CONFIG_SUPPORTED_LABEL"
			description="COM_TEMPLATES_CONFIG_SUPPORTED_DESC"
			default="zip"
			extension="com_templates"
		/>

		<field
			name="image_formats" 
			type="text"
			label="COM_TEMPLATES_CONFIG_IMAGE_LABEL"
			description="COM_TEMPLATES_CONFIG_IMAGE_DESC"
			default="gif,bmp,jpg,jpeg"
			extension="com_templates"
		/>

		<field
			name="source_formats" 
			type="text"
			label="COM_TEMPLATES_CONFIG_SOURCE_LABEL"
			description="COM_TEMPLATES_CONFIG_SOURCE_DESC"
			default="txt,less,ini,xml,js,php,css,sass,scss"
			extension="com_templates"
		/>

		<field
			name="font_formats" 
			type="text"
			label="COM_TEMPLATES_CONFIG_FONT_LABEL"
			description="COM_TEMPLATES_CONFIG_FONT_DESC"
			default="woff,ttf,otf"
			extension="com_templates"
		/>

		<field
			name="compressed_formats" 
			type="hidden"
			default="zip"
			extension="com_templates"
		/>
	</fieldset>

	<fieldset
		name="permissions"
		label="JCONFIG_PERMISSIONS_LABEL"
		description="JCONFIG_PERMISSIONS_DESC"
		>
		<field
			name="rules"
			type="rules"
			label="JCONFIG_PERMISSIONS_LABEL"
			filter="rules"
			validate="rules"
			component="com_templates"
			section="component"
		/>
	</fieldset>
</config><|MERGE_RESOLUTION|>--- conflicted
+++ resolved
@@ -8,19 +8,11 @@
 		<field
 			name="template_positions_display"
 			type="radio"
-<<<<<<< HEAD
+			label="COM_TEMPLATES_CONFIG_POSITIONS_LABEL"
+			description="COM_TEMPLATES_CONFIG_POSITIONS_DESC"
 			class="switcher"
 			default="0"
-			label="COM_TEMPLATES_CONFIG_POSITIONS_LABEL"
-			description="COM_TEMPLATES_CONFIG_POSITIONS_DESC">
-=======
-			label="COM_TEMPLATES_CONFIG_POSITIONS_LABEL"
-			description="COM_TEMPLATES_CONFIG_POSITIONS_DESC"
-			class="btn-group btn-group-yesno"
-			default="0"
 			>
-			<option value="1">JENABLED</option>
->>>>>>> eea75c56
 			<option value="0">JDISABLED</option>
 			<option value="1">JENABLED</option>
 		</field>
