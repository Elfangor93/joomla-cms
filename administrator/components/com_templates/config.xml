--- conflicted
+++ resolved
@@ -25,16 +25,9 @@
 		/>
 
 		<field
-<<<<<<< HEAD
-			name="spacer" 
+			name="spacer"
 			type="spacer"
 			hr="true"
-=======
-			name="warning" 
-			type="note"
-			label="COM_TEMPLATES_CONFIG_SUPPORTED_LABEL"
-			description="COM_TEMPLATES_CONFIG_SUPPORTED_DESC"
->>>>>>> 8fdbcb16
 		/>
 
 		<field
