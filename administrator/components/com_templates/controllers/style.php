--- conflicted
+++ resolved
@@ -23,7 +23,6 @@
 	 * @since   1.6
 	 */
 	protected $text_prefix = 'COM_TEMPLATES_STYLE';
-<<<<<<< HEAD
 
 	public function save($key = null, $urlVar = null)
 	{
@@ -154,7 +153,4 @@
 			parent::save($key, $urlVar);
 		}
 	}
-
-=======
->>>>>>> 2db4e712
 }