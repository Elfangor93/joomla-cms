<?php

/**
 * @package     Joomla.Administrator
 * @subpackage  com_templates
 *
 * @copyright   (C) 2008 Open Source Matters, Inc. <https://www.joomla.org>
 * @license     GNU General Public License version 2 or later; see LICENSE.txt
 */

defined('_JEXEC') or die;

use Jfcherng\Diff\DiffHelper;
use Joomla\CMS\Component\ComponentHelper;
use Joomla\CMS\Factory;
use Joomla\CMS\HTML\HTMLHelper;
use Joomla\CMS\Language\Text;
use Joomla\CMS\Layout\LayoutHelper;
use Joomla\CMS\Router\Route;
use Joomla\CMS\Session\Session;

HTMLHelper::_('behavior.multiselect', 'updateForm');
HTMLHelper::_('bootstrap.modal');

/** @var Joomla\CMS\WebAsset\WebAssetManager $wa */
$wa    = $this->document->getWebAssetManager();
$input = Factory::getApplication()->getInput();

// Enable assets
$wa->useScript('form.validate')
    ->useScript('keepalive')
    ->useScript('com_templates.admin-template-toggle-switch')
    ->useScript('com_templates.admin-templates')
    ->useStyle('com_templates.admin-templates');

// No access if not global SuperUser
if (!$this->getCurrentUser()->authorise('core.admin')) {
    Factory::getApplication()->enqueueMessage(Text::_('JERROR_ALERTNOAUTHOR'), 'danger');
}

if ($this->type == 'image') {
    $wa->usePreset('cropperjs');
}

if ($this->type == 'font') {
    $wa->addInlineStyle("
		@font-face {
			font-family: previewFont;
			src: url('" . $this->font['address'] . "')
		}
		.font-preview {
			font-family: previewFont !important;
		}
	");
}
?>
<div class="main-card">
    <?php echo HTMLHelper::_('uitab.startTabSet', 'myTab', ['active' => 'editor', 'recall' => true, 'breakpoint' => 768]); ?>
    <?php echo HTMLHelper::_('uitab.addTab', 'myTab', 'editor', Text::_('COM_TEMPLATES_TAB_EDITOR')); ?>
    <div class="row mt-2">
        <div class="col-md-8" id="conditional-section">
<<<<<<< HEAD
            <?php if ($this->type != 'home') : ?>
                <p class="lead"><?php echo Text::sprintf('COM_TEMPLATES_TEMPLATE_FILENAME', '&#x200E;' . ($input->get('isMedia', 0) ? '/media/templates/' . ($this->template->client_id === 0 ? 'site' : 'administrator') . '/' . $this->template->element . str_replace('//', '/', base64_decode($this->file)) : '/' . ($this->template->client_id === 0 ? '' : 'administrator/') . 'templates/' . $this->template->element . str_replace('//', '/', base64_decode($this->file))), $this->template->element); ?></p>
=======
            <?php if ($this->type == 'file') : ?>
                <p class="lead"><?php echo Text::sprintf('COM_TEMPLATES_TEMPLATE_FILENAME', '&#x200E;' . ($input->get('isMedia', 0) ? '/media/templates/' . ((int) $this->template->client_id === 0 ? 'site' : 'administrator') . '/' . $this->template->element . str_replace('//', '/', base64_decode($this->file)) : '/' . ((int) $this->template->client_id === 0 ? '' : 'administrator/') . 'templates/' . $this->template->element . str_replace('//', '/', base64_decode($this->file))), $this->template->element); ?></p>
>>>>>>> 56bf7849
                <p class="lead path hidden"><?php echo $this->source->filename; ?></p>
            <?php endif; ?>
        </div>
        <?php if ($this->type == 'file' && !empty($this->source->coreFile)) : ?>
            <div class="col-md-4 text-end">
                <div id="toggle-buttons">
                    <?php echo $this->form->renderField('show_core'); ?>
                    <?php echo $this->form->renderField('show_diff'); ?>
                </div>
            </div>
        <?php endif; ?>
    </div>
    <div class="row mt-2">
        <div id="treeholder" class="col-md-3 tree-holder">
            <div class="mt-2 mb-2">
                <ul class="directory-tree treeselect">
                    <li class="folder-select">
                        <a class="folder-url" data-id="" href="">
                            <span class="icon-folder icon-fw" aria-hidden="true"></span>
                            <?php echo ((int) $this->template->client_id === 0 ? '/' : '/administrator/') . 'templates/' . $this->template->element; ?>
                        </a>
                        <?php echo $this->loadTemplate('tree'); ?>
                    </li>
                </ul>
                <?php if (count($this->mediaFiles)) : ?>
                    <ul class="directory-tree treeselect">
                        <li class="folder-select">
                            <a class="folder-url" data-id="" href="">
                                <span class="icon-folder icon-fw" aria-hidden="true"></span>
                                <?php echo '/media/templates/' . ((int) $this->template->client_id === 0 ? 'site/' : 'administrator/') . $this->template->element; ?>
                            </a>
                            <?php echo $this->loadTemplate('tree_media'); ?>
                        </li>
                    </ul>
                <?php endif; ?>
            </div>
        </div>
        <div class="col-md-9">
            <fieldset class="options-form">
                <?php if ($this->type == 'home') : ?>
                    <legend><?php echo Text::_('COM_TEMPLATES_HOME_HEADING'); ?></legend>
                    <form action="<?php echo Route::_('index.php?option=com_templates&view=template&id=' . $input->getInt('id') . '&file=' . $this->file . '&isMedia=' . $input->get('isMedia', 0)); ?>" method="post" name="adminForm" id="adminForm">
                        <input type="hidden" name="task" value="">
                        <?php echo HTMLHelper::_('form.token'); ?>
                        <p><?php echo Text::_('COM_TEMPLATES_HOME_TEXT'); ?></p>
                        <p>
                            <a href="https://docs.joomla.org/Special:MyLanguage/J4.x:Template_Overrides" target="_blank" rel="noopener" class="btn btn-primary btn-lg">
                                <?php echo Text::_('COM_TEMPLATES_HOME_BUTTON'); ?>
                            </a>
                        </p>
                    </form>
                <?php elseif ($this->type == 'file') : ?>
                    <div class="row">
                        <div class="col-md-12" id="override-pane">
                            <?php $overrideCheck = explode(DIRECTORY_SEPARATOR, $this->source->filename); ?>
                            <?php if (!empty($this->source->coreFile)) : ?>
                                <h2><?php echo Text::_('COM_TEMPLATES_FILE_OVERRIDE_PANE'); ?></h2>
                            <?php endif; ?>
                            <form action="<?php echo Route::_('index.php?option=com_templates&view=template&id=' . $input->getInt('id') . '&file=' . $this->file . '&isMedia=' . $input->get('isMedia', 0)); ?>" method="post" name="adminForm" id="adminForm">
                                <input type="hidden" name="isMedia" value="<?php echo $input->get('isMedia', 0); ?>">
                                <div class="editor-border">
                                    <?php echo $this->form->getInput('source'); ?>
                                </div>
                                <input type="hidden" name="task" value="" />
                                <?php echo HTMLHelper::_('form.token'); ?>
                                <?php echo $this->form->getInput('extension_id'); ?>
                                <?php echo $this->form->getInput('filename'); ?>
                            </form>
                        </div>
                        <?php if (!empty($this->source->coreFile)) : ?>
                            <div class="col-md-12" id="core-pane">
                                <h2><?php echo Text::_('COM_TEMPLATES_FILE_CORE_PANE'); ?></h2>
                                <div class="editor-border">
                                    <?php echo $this->form->getInput('core'); ?>
                                </div>
                            </div>
                            <?php
                                $difference = DiffHelper::calculateFiles(
                                    $this->source->coreFile,
                                    $this->source->filePath,
                                    ComponentHelper::getParams('com_templates')->get('difference', 'SideBySide'),
                                    [
                                        'context' => 1,
                                        'ignoreLineEnding' => true,
                                    ],
                                    [
                                        'language' => [
                                            'old_version' => Text::_('COM_TEMPLATES_DIFF_CORE'),
                                            'new_version' => Text::_('COM_TEMPLATES_DIFF_OVERRIDE'),
                                            'differences' => Text::_('COM_TEMPLATES_DIFF_DIFFERENCES'),
                                        ],
                                        'resultForIdenticals' => Text::_('COM_TEMPLATES_DIFF_IDENTICAL'),
                                        'detailLevel' => 'word',
                                        'spaceToHtmlTag' => true,
                                        'wrapperClasses' => ['diff-wrapper', 'columns-order-ignore'],
                                    ]
                                );
                            ?>
                            <div class="col-md-12" id="diff-main">
                                <h2><?php echo Text::_('COM_TEMPLATES_FILE_COMPARE_PANE'); ?></h2>
                                <div class="diff-pane">
                                    <div id="diff"><?php echo $difference; ?></div>
                                </div>
                            </div>
                        <?php endif; ?>
                    </div>
                <?php elseif ($this->type == 'archive') : ?>
                    <legend><?php echo Text::_('COM_TEMPLATES_FILE_CONTENT_PREVIEW'); ?></legend>
                    <form action="<?php echo Route::_('index.php?option=com_templates&view=template&id=' . $input->getInt('id') . '&file=' . $this->file . '&isMedia=' . $input->get('isMedia', 0)); ?>" method="post" name="adminForm" id="adminForm">
                        <ul class="nav flex-column well">
                            <?php foreach ($this->archive as $file) : ?>
                                <li>
                                    <?php if (substr($file, -1) === DIRECTORY_SEPARATOR) : ?>
                                        <span class="icon-folder icon-fw" aria-hidden="true"></span>&nbsp;<?php echo $file; ?>
                                    <?php endif; ?>
                                    <?php if (substr($file, -1) != DIRECTORY_SEPARATOR) : ?>
                                        <span class="icon-file icon-fw" aria-hidden="true"></span>&nbsp;<?php echo $file; ?>
                                    <?php endif; ?>
                                </li>
                            <?php endforeach; ?>
                        </ul>
                        <input type="hidden" name="task" value="">
                        <?php echo HTMLHelper::_('form.token'); ?>
                    </form>
                <?php elseif ($this->type == 'image') : ?>
                    <legend><?php echo $this->escape(basename($this->image['address'])); ?></legend>
                    <img id="image-crop" src="<?php echo $this->image['address'] . '?' . time(); ?>" style="max-width: 100%">
                    <form action="<?php echo Route::_('index.php?option=com_templates&view=template&id=' . $input->getInt('id') . '&file=' . $this->file . '&isMedia=' . $input->get('isMedia', 0)); ?>" method="post" name="adminForm" id="adminForm">
                        <fieldset class="adminform">
                            <input type="hidden" id="x" name="x">
                            <input type="hidden" id="y" name="y">
                            <input type="hidden" id="h" name="h">
                            <input type="hidden" id="w" name="w">
                            <input type="hidden" id="imageWidth" value="<?php echo $this->image['width']; ?>">
                            <input type="hidden" id="imageHeight" value="<?php echo $this->image['height']; ?>">
                            <input type="hidden" name="task" value="">
                            <?php echo HTMLHelper::_('form.token'); ?>
                        </fieldset>
                    </form>
                <?php elseif ($this->type == 'font') : ?>
                    <div class="font-preview">
                        <form action="<?php echo Route::_('index.php?option=com_templates&view=template&id=' . $input->getInt('id') . '&file=' . $this->file . '&isMedia=' . $input->get('isMedia', 0)); ?>" method="post" name="adminForm" id="adminForm">
                            <fieldset class="adminform">
                                <h1>H1. Quickly gaze at Joomla! views from HTML, CSS, JavaScript and XML</h1>
                                <h2>H2. Quickly gaze at Joomla! views from HTML, CSS, JavaScript and XML</h2>
                                <h3>H3. Quickly gaze at Joomla! views from HTML, CSS, JavaScript and XML</h3>
                                <h4>H4. Quickly gaze at Joomla! views from HTML, CSS, JavaScript and XML</h4>
                                <h5>H5. Quickly gaze at Joomla! views from HTML, CSS, JavaScript and XML</h5>
                                <h6>H6. Quickly gaze at Joomla! views from HTML, CSS, JavaScript and XML</h6>
                                <p><strong>Bold. Quickly gaze at Joomla! views from HTML, CSS, JavaScript and XML</strong></p>
                                <p><em>Italics. Quickly gaze at Joomla! views from HTML, CSS, JavaScript and XML</em></p>
                                <p>Unordered List</p>
                                <ul>
                                    <li>Item</li>
                                    <li>Item</li>
                                    <li>Item<br>
                                        <ul>
                                            <li>Item</li>
                                            <li>Item</li>
                                            <li>Item<br>
                                                <ul>
                                                    <li>Item</li>
                                                    <li>Item</li>
                                                    <li>Item</li>
                                                </ul>
                                            </li>
                                        </ul>
                                    </li>
                                </ul>
                                <p class="lead">Ordered List</p>
                                <ol>
                                    <li>Item</li>
                                    <li>Item</li>
                                    <li>Item<br>
                                        <ul>
                                            <li>Item</li>
                                            <li>Item</li>
                                            <li>Item<br>
                                                <ul>
                                                    <li>Item</li>
                                                    <li>Item</li>
                                                    <li>Item</li>
                                                </ul>
                                            </li>
                                        </ul>
                                    </li>
                                </ol>
                                <input type="hidden" name="task" value="">
                                <?php echo HTMLHelper::_('form.token'); ?>
                            </fieldset>
                        </form>
                    </div>
                <?php endif; ?>
            </fieldset>
        </div>
    </div>
    <?php echo HTMLHelper::_('uitab.endTab'); ?>
    <?php echo HTMLHelper::_('uitab.addTab', 'myTab', 'overrides', Text::_('COM_TEMPLATES_TAB_OVERRIDES')); ?>
    <div class="row mt-2">
        <div class="col-md-3">
            <fieldset class="options-form">
                <legend><?php echo Text::_('COM_TEMPLATES_OVERRIDES_MODULES'); ?></legend>
                <ul class="list-unstyled">
                    <?php $token = Session::getFormToken() . '=' . 1; ?>
                    <?php foreach ($this->overridesList['modules'] as $module) : ?>
                        <li>
                            <?php
                            $overrideLinkUrl = 'index.php?option=com_templates&view=template&task=template.overrides&folder=' . $module->path
                                . '&id=' . $input->getInt('id') . '&file=' . $this->file . '&isMedia=' . $input->get('isMedia', 0) . '&' . $token;
                            ?>
                            <a href="<?php echo Route::_($overrideLinkUrl); ?>">
                                <span class="icon-copy" aria-hidden="true"></span>&nbsp;<?php echo $module->name; ?>
                            </a>
                        </li>
                    <?php endforeach; ?>
                </ul>
            </fieldset>
        </div>
        <div class="col-md-3">
            <fieldset class="options-form">
                <legend><?php echo Text::_('COM_TEMPLATES_OVERRIDES_COMPONENTS'); ?></legend>
                <ul class="list-unstyled">
                    <?php $token = Session::getFormToken() . '=' . 1; ?>
                    <?php foreach ($this->overridesList['components'] as $key => $value) : ?>
                        <li class="component-folder">
                            <a href="#" class="component-folder-url">
                                <span class="icon-folder icon-fw" aria-hidden="true"></span>&nbsp;<?php echo $key; ?>
                            </a>
                            <ul class="list-unstyled">
                                <?php foreach ($value as $view) : ?>
                                    <li>
                                        <?php
                                        $overrideLinkUrl = 'index.php?option=com_templates&view=template&task=template.overrides&folder=' . $view->path
                                            . '&id=' . $input->getInt('id') . '&file=' . $this->file . '&isMedia=' . $input->get('isMedia', 0) . '&' . $token;
                                        ?>
                                        <a class="component-file-url" href="<?php echo Route::_($overrideLinkUrl); ?>">
                                            <span class="icon-copy" aria-hidden="true"></span>&nbsp;<?php echo $view->name; ?>
                                        </a>
                                    </li>
                                <?php endforeach; ?>
                            </ul>
                        </li>
                    <?php endforeach; ?>
                </ul>
            </fieldset>
        </div>
        <div class="col-md-3">
            <fieldset class="options-form">
                <legend><?php echo Text::_('COM_TEMPLATES_OVERRIDES_PLUGINS'); ?></legend>
                <ul class="list-unstyled">
                    <?php $token = Session::getFormToken() . '=' . 1; ?>
                    <?php foreach ($this->overridesList['plugins'] as $key => $group) : ?>
                        <li class="plugin-folder">
                            <a href="#" class="plugin-folder-url">
                                <span class="icon-folder icon-fw" aria-hidden="true"></span>&nbsp;<?php echo $key; ?>
                            </a>
                            <ul class="list-unstyled">
                                <?php foreach ($group as $plugin) : ?>
                                    <li>
                                        <?php
                                        $overrideLinkUrl = 'index.php?option=com_templates&view=template&task=template.overrides&folder=' . $plugin->path
                                            . '&id=' . $input->getInt('id') . '&file=' . $this->file . '&isMedia=' . $input->get('isMedia', 0) . '&' . $token;
                                        ?>
                                        <a class="plugin-file-url" href="<?php echo Route::_($overrideLinkUrl); ?>">
                                            <span class="icon-copy" aria-hidden="true"></span> <?php echo $plugin->name; ?>
                                        </a>
                                    </li>
                                <?php endforeach; ?>
                            </ul>
                        </li>
                    <?php endforeach; ?>
                </ul>
            </fieldset>
        </div>
        <div class="col-md-3">
            <fieldset class="options-form">
                <legend><?php echo Text::_('COM_TEMPLATES_OVERRIDES_LAYOUTS'); ?></legend>
                <ul class="list-unstyled">
                    <?php $token = Session::getFormToken() . '=' . 1; ?>
                    <?php foreach ($this->overridesList['layouts'] as $key => $value) : ?>
                        <li class="layout-folder">
                            <a href="#" class="layout-folder-url">
                                <span class="icon-folder icon-fw" aria-hidden="true"></span>&nbsp;<?php echo $key; ?>
                            </a>
                            <ul class="list-unstyled">
                                <?php foreach ($value as $layout) : ?>
                                    <li>
                                        <?php
                                        $overrideLinkUrl = 'index.php?option=com_templates&view=template&task=template.overrides&folder=' . $layout->path
                                            . '&id=' . $input->getInt('id') . '&file=' . $this->file . '&' . $token . '&isMedia=' . $input->get('isMedia', 0);
                                        ?>
                                        <a href="<?php echo Route::_($overrideLinkUrl); ?>">
                                            <span class="icon-copy" aria-hidden="true"></span>&nbsp;<?php echo $layout->name; ?>
                                        </a>
                                    </li>
                                <?php endforeach; ?>
                            </ul>
                        </li>
                    <?php endforeach; ?>
                </ul>
            </fieldset>
        </div>
    </div>
    <?php echo HTMLHelper::_('uitab.endTab'); ?>

    <?php if ($this->pluginState) : ?>
        <?php echo HTMLHelper::_('uitab.addTab', 'myTab', 'files', Text::_('COM_TEMPLATES_TAB_UPDATED_FILES')); ?>
        <?php echo $this->loadTemplate('updated_files'); ?>
        <?php echo HTMLHelper::_('uitab.endTab'); ?>
    <?php endif; ?>

    <?php echo HTMLHelper::_('uitab.addTab', 'myTab', 'description', Text::_('COM_TEMPLATES_TAB_DESCRIPTION')); ?>
    <div class="row mt-2">
        <div class="col-12">
            <?php echo $this->loadTemplate('description'); ?>
        </div>
    </div>
    <?php echo HTMLHelper::_('uitab.endTab'); ?>

    <?php echo HTMLHelper::_('uitab.endTabSet'); ?>

    <?php // Collapse Modal
    $taskName = isset($this->template->xmldata->inheritable) && (string) $this->template->xmldata->inheritable === '1' ? 'child' : 'copy';
    $copyModalData = [
        'selector' => $taskName . 'Modal',
        'params'   => [
            'title'  => Text::_('COM_TEMPLATES_TEMPLATE_' . strtoupper($taskName)),
            'footer' => $this->loadTemplate('modal_' . $taskName . '_footer')
        ],
        'body' => $this->loadTemplate('modal_' . $taskName . '_body')
    ];
    ?>
    <form action="<?php echo Route::_('index.php?option=com_templates&task=template.' . $taskName . '&id=' . $input->getInt('id') . '&file=' . $this->file); ?>" method="post">
        <?php echo LayoutHelper::render('libraries.html.bootstrap.modal.main', $copyModalData); ?>
        <?php echo HTMLHelper::_('form.token'); ?>
    </form>
    <?php if ($this->type != 'home') : ?>
        <?php // Rename Modal
        $renameModalData = [
            'selector' => 'renameModal',
            'params'   => [
                'title'  => Text::sprintf('COM_TEMPLATES_RENAME_FILE', str_replace('//', '/', $this->fileName)),
                'footer' => $this->loadTemplate('modal_rename_footer')
            ],
            'body' => $this->loadTemplate('modal_rename_body')
        ];
        ?>
        <form action="<?php echo Route::_('index.php?option=com_templates&task=template.renameFile&id=' . $input->getInt('id') . '&file=' . $this->file . '&isMedia=' . $input->get('isMedia', 0)); ?>" method="post">
            <?php echo LayoutHelper::render('libraries.html.bootstrap.modal.main', $renameModalData); ?>
            <?php echo HTMLHelper::_('form.token'); ?>
        </form>
    <?php endif; ?>
    <?php if ($this->type != 'home') : ?>
        <?php // Delete Modal
        $deleteModalData = [
            'selector' => 'deleteModal',
            'params'   => [
                'title'  => Text::_('COM_TEMPLATES_ARE_YOU_SURE'),
                'footer' => $this->loadTemplate('modal_delete_footer')
            ],
            'body' => $this->loadTemplate('modal_delete_body')
        ];
        ?>
        <?php echo LayoutHelper::render('libraries.html.bootstrap.modal.main', $deleteModalData); ?>
    <?php endif; ?>
    <?php // File Modal
    $fileModalData = [
        'selector' => 'fileModal',
        'params'   => [
            'title'      => Text::_('COM_TEMPLATES_NEW_FILE_HEADER'),
            'footer'     => $this->loadTemplate('modal_file_footer'),
            'height'     => '400px',
            'width'      => '800px',
            'bodyHeight' => 70,
            'modalWidth' => 80,
        ],
        'body' => $this->loadTemplate('modal_file_body')
    ];
    ?>
    <?php echo LayoutHelper::render('libraries.html.bootstrap.modal.main', $fileModalData); ?>
    <?php // Folder Modal
    $folderModalData = [
        'selector' => 'folderModal',
        'params'   => [
            'title'      => Text::_('COM_TEMPLATES_MANAGE_FOLDERS'),
            'footer'     => $this->loadTemplate('modal_folder_footer'),
            'height'     => '400px',
            'width'      => '800px',
            'bodyHeight' => 70,
            'modalWidth' => 80,
        ],
        'body' => $this->loadTemplate('modal_folder_body')
    ];
    ?>
    <?php echo LayoutHelper::render('libraries.html.bootstrap.modal.main', $folderModalData); ?>
    <?php if ($this->type == 'image') : ?>
        <?php // Resize Modal
        $resizeModalData = [
            'selector' => 'resizeModal',
            'params'   => [
                'title'  => Text::_('COM_TEMPLATES_RESIZE_IMAGE'),
                'footer' => $this->loadTemplate('modal_resize_footer')
            ],
            'body' => $this->loadTemplate('modal_resize_body')
        ];
        ?>
        <form action="<?php echo Route::_('index.php?option=com_templates&task=template.resizeImage&id=' . $input->getInt('id') . '&file=' . $this->file . '&isMedia=' . $input->get('isMedia', 0)); ?>" method="post">
            <?php echo LayoutHelper::render('libraries.html.bootstrap.modal.main', $resizeModalData); ?>
            <?php echo HTMLHelper::_('form.token'); ?>
        </form>
    <?php endif; ?>
</div><|MERGE_RESOLUTION|>--- conflicted
+++ resolved
@@ -59,13 +59,8 @@
     <?php echo HTMLHelper::_('uitab.addTab', 'myTab', 'editor', Text::_('COM_TEMPLATES_TAB_EDITOR')); ?>
     <div class="row mt-2">
         <div class="col-md-8" id="conditional-section">
-<<<<<<< HEAD
             <?php if ($this->type != 'home') : ?>
-                <p class="lead"><?php echo Text::sprintf('COM_TEMPLATES_TEMPLATE_FILENAME', '&#x200E;' . ($input->get('isMedia', 0) ? '/media/templates/' . ($this->template->client_id === 0 ? 'site' : 'administrator') . '/' . $this->template->element . str_replace('//', '/', base64_decode($this->file)) : '/' . ($this->template->client_id === 0 ? '' : 'administrator/') . 'templates/' . $this->template->element . str_replace('//', '/', base64_decode($this->file))), $this->template->element); ?></p>
-=======
-            <?php if ($this->type == 'file') : ?>
                 <p class="lead"><?php echo Text::sprintf('COM_TEMPLATES_TEMPLATE_FILENAME', '&#x200E;' . ($input->get('isMedia', 0) ? '/media/templates/' . ((int) $this->template->client_id === 0 ? 'site' : 'administrator') . '/' . $this->template->element . str_replace('//', '/', base64_decode($this->file)) : '/' . ((int) $this->template->client_id === 0 ? '' : 'administrator/') . 'templates/' . $this->template->element . str_replace('//', '/', base64_decode($this->file))), $this->template->element); ?></p>
->>>>>>> 56bf7849
                 <p class="lead path hidden"><?php echo $this->source->filename; ?></p>
             <?php endif; ?>
         </div>
