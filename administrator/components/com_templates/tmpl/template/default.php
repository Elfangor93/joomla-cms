--- conflicted
+++ resolved
@@ -192,13 +192,8 @@
 									<h4>H4. Quickly gaze at Joomla! views from HTML, CSS, JavaScript and XML</h4>
 									<h5>H5. Quickly gaze at Joomla! views from HTML, CSS, JavaScript and XML</h5>
 									<h6>H6. Quickly gaze at Joomla! views from HTML, CSS, JavaScript and XML</h6>
-<<<<<<< HEAD
-									<p><b>Bold. Quickly gaze at Joomla! views from HTML, CSS, JavaScript and XML</b></p>
-									<p><i>Italics. Quickly gaze at Joomla! views from HTML, CSS, JavaScript and XML</i></p>
-=======
 									<p><strong>Bold. Quickly gaze at Joomla! views from HTML, CSS, JavaScript and XML</strong></p>
 									<p><em>Italics. Quickly gaze at Joomla! views from HTML, CSS, JavaScript and XML</em></p>
->>>>>>> 9ed76284
 									<p>Unordered List</p>
 									<ul>
 										<li>Item</li>
