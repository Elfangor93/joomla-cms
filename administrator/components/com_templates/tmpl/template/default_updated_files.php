<?php
/**
 * @package     Joomla.Administrator
 * @subpackage  com_templates
 *
 * @copyright   Copyright (C) 2005 - 2019 Open Source Matters, Inc. All rights reserved.
 * @license     GNU General Public License version 2 or later; see LICENSE.txt
 */

defined('_JEXEC') or die;

use Joomla\CMS\Factory;
use Joomla\CMS\HTML\HTMLHelper;
use Joomla\CMS\Language\Text;
use Joomla\CMS\Router\Route;

$input = Factory::getApplication()->input;
?>

<form action="<?php echo Route::_('index.php?option=com_templates&view=template&id=' . $input->getInt('id') . '&file=' . $this->file); ?>" method="post" name="updateForm" id="updateForm">
	<div class="row mt-3">
		<div class="col-md-12">
<<<<<<< HEAD
			<div class="card">
				<div class="card-body">
				<?php if (count($this->updatedList) !== 0) : ?>
					<table class="table">
						<thead>
							<tr>
								<td style="width:5%" class="text-center">
									<?php echo HTMLHelper::_('grid.checkall'); ?>
=======
			<?php if (count($this->updatedList) !== 0) : ?>
				<table class="table">
					<thead>
						<tr>
							<td style="width:5%" class="text-center">
								<?php echo HTMLHelper::_('grid.checkall'); ?>
							</td>
							<th scope="col" style="width:7%">
								<?php echo Text::_('COM_TEMPLATES_OVERRIDE_CHECKED'); ?>
							</th>
							<th scope="col" style="width:30%">
								<?php echo Text::_('COM_TEMPLATES_OVERRIDE_TEMPLATE_FILE'); ?>
							</th>
							<th scope="col">
								<?php echo Text::_('COM_TEMPLATES_OVERRIDE_CREATED_DATE'); ?>
							</th>
							<th scope="col">
								<?php echo Text::_('COM_TEMPLATES_OVERRIDE_MODIFIED_DATE'); ?>
							</th>
							<th scope="col">
								<?php echo Text::_('COM_TEMPLATES_OVERRIDE_SOURCE'); ?>
							</th>
						</tr>
					</thead>
					<tbody>
						<?php foreach ($this->updatedList as $i => $value) : ?>
							<tr class="row<?php echo $i % 2; ?>">
								<td class="text-center">
									<?php echo HTMLHelper::_('grid.id', $i, $value->hash_id, false, 'cid', 'cb', '', 'updateForm'); ?>
								</td>
								<td>
									<?php echo HTMLHelper::_('jgrid.published', $value->state, $i, 'template.', 1, 'cb', null, null, 'updateForm'); ?>
								</td>
								<td>
									<a href="<?php echo Route::_('index.php?option=com_templates&view=template&id=' . (int) $value->extension_id . '&file=' . $value->hash_id); ?>" title="<?php echo Text::_('JACTION_EDIT'); ?>"><?php echo base64_decode($value->hash_id); ?></a>
								</td>
								<td>
									<?php $created_date = $value->created_date; ?>
									<?php echo $created_date > 0 ? HTMLHelper::_('date', $created_date, Text::_('DATE_FORMAT_FILTER_DATETIME')) : '-'; ?>
								</td>
								<td>
									<?php if ($value->modified_date === Factory::getDbo()->getNullDate()) : ?>
										<span class="badge badge-warning"><?php echo Text::_('COM_TEMPLATES_OVERRIDE_CORE_REMOVED'); ?></span>
									<?php else : ?>
										<?php $modified_date = $value->modified_date; ?>
										<?php echo $modified_date > 0 ? HTMLHelper::_('date', $modified_date, Text::_('DATE_FORMAT_FILTER_DATETIME')) : '-'; ?>
									<?php endif; ?>
								</td>
								<td>
									<span class="badge badge-info"><?php echo $value->action; ?></span>
>>>>>>> 0737953a
								</td>
								<th scope="col" style="width:7%">
									<?php echo Text::_('COM_TEMPLATES_OVERRIDE_CHECKED'); ?>
								</th>
								<th scope="col" style="width:30%">
									<?php echo Text::_('COM_TEMPLATES_OVERRIDE_TEMPLATE_FILE'); ?>
								</th>
								<th scope="col">
									<?php echo Text::_('COM_TEMPLATES_OVERRIDE_CREATED_DATE'); ?>
								</th>
								<th scope="col">
									<?php echo Text::_('COM_TEMPLATES_OVERRIDE_MODIFIED_DATE'); ?>
								</th>
								<th scope="col">
									<?php echo Text::_('COM_TEMPLATES_OVERRIDE_SOURCE'); ?>
								</th>
							</tr>
						</thead>
						<tbody>
							<?php foreach ($this->updatedList as $i => $value) : ?>
								<tr class="row<?php echo $i % 2; ?>">
									<td class="text-center">
										<?php echo HTMLHelper::_('grid.id', $i, $value->hash_id, false, 'cid', 'cb', '', 'updateForm'); ?>
									</td>
									<td>
										<?php echo HTMLHelper::_('jgrid.published', $value->state, $i, 'template.', 1, 'cb', null, null, 'updateForm'); ?>
									</td>
									<td>
										<a class="hasTooltip" href="<?php echo Route::_('index.php?option=com_templates&view=template&id=' . (int) $value->extension_id . '&file=' . $value->hash_id); ?>" title="<?php echo Text::_('JACTION_EDIT'); ?>"><?php echo base64_decode($value->hash_id); ?></a>
									</td>
									<td>
										<?php $created_date = $value->created_date; ?>
										<?php echo $created_date > 0 ? HTMLHelper::_('date', $created_date, Text::_('DATE_FORMAT_FILTER_DATETIME')) : '-'; ?>
									</td>
									<td>
										<?php if ($value->modified_date === Factory::getDbo()->getNullDate()) : ?>
											<span class="badge badge-warning"><?php echo Text::_('COM_TEMPLATES_OVERRIDE_CORE_REMOVED'); ?></span>
										<?php else : ?>
											<?php $modified_date = $value->modified_date; ?>
											<?php echo $modified_date > 0 ? HTMLHelper::_('date', $modified_date, Text::_('DATE_FORMAT_FILTER_DATETIME')) : '-'; ?>
										<?php endif; ?>
									</td>
									<td>
										<span class="badge badge-info"><?php echo $value->action; ?></span>
									</td>
								</tr>
							<?php endforeach; ?>
						</tbody>
					</table>
					<input type="hidden" name="task" value="">
					<input type="hidden" name="boxchecked" value="0">
					<?php echo HTMLHelper::_('form.token'); ?>
				<?php else : ?>
					<div class="alert alert-success">
						<span class="fa fa-check-circle" aria-hidden="true"></span><span class="sr-only"><?php echo Text::_('NOTICE'); ?></span>
						<?php echo Text::_('COM_TEMPLATES_OVERRIDE_UPTODATE'); ?>
					</div>
				<?php endif; ?>
				</div>
			</div>
		</div>
	</div>
</form><|MERGE_RESOLUTION|>--- conflicted
+++ resolved
@@ -20,7 +20,6 @@
 <form action="<?php echo Route::_('index.php?option=com_templates&view=template&id=' . $input->getInt('id') . '&file=' . $this->file); ?>" method="post" name="updateForm" id="updateForm">
 	<div class="row mt-3">
 		<div class="col-md-12">
-<<<<<<< HEAD
 			<div class="card">
 				<div class="card-body">
 				<?php if (count($this->updatedList) !== 0) : ?>
@@ -29,58 +28,6 @@
 							<tr>
 								<td style="width:5%" class="text-center">
 									<?php echo HTMLHelper::_('grid.checkall'); ?>
-=======
-			<?php if (count($this->updatedList) !== 0) : ?>
-				<table class="table">
-					<thead>
-						<tr>
-							<td style="width:5%" class="text-center">
-								<?php echo HTMLHelper::_('grid.checkall'); ?>
-							</td>
-							<th scope="col" style="width:7%">
-								<?php echo Text::_('COM_TEMPLATES_OVERRIDE_CHECKED'); ?>
-							</th>
-							<th scope="col" style="width:30%">
-								<?php echo Text::_('COM_TEMPLATES_OVERRIDE_TEMPLATE_FILE'); ?>
-							</th>
-							<th scope="col">
-								<?php echo Text::_('COM_TEMPLATES_OVERRIDE_CREATED_DATE'); ?>
-							</th>
-							<th scope="col">
-								<?php echo Text::_('COM_TEMPLATES_OVERRIDE_MODIFIED_DATE'); ?>
-							</th>
-							<th scope="col">
-								<?php echo Text::_('COM_TEMPLATES_OVERRIDE_SOURCE'); ?>
-							</th>
-						</tr>
-					</thead>
-					<tbody>
-						<?php foreach ($this->updatedList as $i => $value) : ?>
-							<tr class="row<?php echo $i % 2; ?>">
-								<td class="text-center">
-									<?php echo HTMLHelper::_('grid.id', $i, $value->hash_id, false, 'cid', 'cb', '', 'updateForm'); ?>
-								</td>
-								<td>
-									<?php echo HTMLHelper::_('jgrid.published', $value->state, $i, 'template.', 1, 'cb', null, null, 'updateForm'); ?>
-								</td>
-								<td>
-									<a href="<?php echo Route::_('index.php?option=com_templates&view=template&id=' . (int) $value->extension_id . '&file=' . $value->hash_id); ?>" title="<?php echo Text::_('JACTION_EDIT'); ?>"><?php echo base64_decode($value->hash_id); ?></a>
-								</td>
-								<td>
-									<?php $created_date = $value->created_date; ?>
-									<?php echo $created_date > 0 ? HTMLHelper::_('date', $created_date, Text::_('DATE_FORMAT_FILTER_DATETIME')) : '-'; ?>
-								</td>
-								<td>
-									<?php if ($value->modified_date === Factory::getDbo()->getNullDate()) : ?>
-										<span class="badge badge-warning"><?php echo Text::_('COM_TEMPLATES_OVERRIDE_CORE_REMOVED'); ?></span>
-									<?php else : ?>
-										<?php $modified_date = $value->modified_date; ?>
-										<?php echo $modified_date > 0 ? HTMLHelper::_('date', $modified_date, Text::_('DATE_FORMAT_FILTER_DATETIME')) : '-'; ?>
-									<?php endif; ?>
-								</td>
-								<td>
-									<span class="badge badge-info"><?php echo $value->action; ?></span>
->>>>>>> 0737953a
 								</td>
 								<th scope="col" style="width:7%">
 									<?php echo Text::_('COM_TEMPLATES_OVERRIDE_CHECKED'); ?>
@@ -109,7 +56,7 @@
 										<?php echo HTMLHelper::_('jgrid.published', $value->state, $i, 'template.', 1, 'cb', null, null, 'updateForm'); ?>
 									</td>
 									<td>
-										<a class="hasTooltip" href="<?php echo Route::_('index.php?option=com_templates&view=template&id=' . (int) $value->extension_id . '&file=' . $value->hash_id); ?>" title="<?php echo Text::_('JACTION_EDIT'); ?>"><?php echo base64_decode($value->hash_id); ?></a>
+										<a href="<?php echo Route::_('index.php?option=com_templates&view=template&id=' . (int) $value->extension_id . '&file=' . $value->hash_id); ?>" title="<?php echo Text::_('JACTION_EDIT'); ?>"><?php echo base64_decode($value->hash_id); ?></a>
 									</td>
 									<td>
 										<?php $created_date = $value->created_date; ?>
