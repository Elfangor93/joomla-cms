<?php
/**
 * @package     Joomla.Administrator
 * @subpackage  com_templates
 *
 * @copyright   Copyright (C) 2005 - 2018 Open Source Matters, Inc. All rights reserved.
 * @license     GNU General Public License version 2 or later; see LICENSE.txt
 */

defined('_JEXEC') or die;

use Joomla\CMS\Language\Text;
use Joomla\CMS\Router\Route;
use Joomla\CMS\Layout\LayoutHelper;
use Joomla\CMS\Session\Session;
use Joomla\CMS\Uri\Uri;
use Joomla\CMS\Factory;
use Joomla\CMS\HTML\HTMLHelper;

// Include the component HTML helpers.
HTMLHelper::addIncludePath(JPATH_COMPONENT . '/helpers/html');

HTMLHelper::_('behavior.multiselect');

$user      = Factory::getUser();
$clientId = (int) $this->state->get('client_id', 0);
$listOrder = $this->escape($this->state->get('list.ordering'));
$listDirn  = $this->escape($this->state->get('list.direction'));
$colSpan = $clientId === 1 ? 5 : 6;
?>
<form action="<?php echo Route::_('index.php?option=com_templates&view=styles'); ?>" method="post" name="adminForm" id="adminForm">
	<div class="row">
		<div id="j-sidebar-container" class="col-md-2">
			<?php echo $this->sidebar; ?>
		</div>
		<div class="col-md-10">
			<div id="j-main-container" class="j-main-container">
				<?php echo LayoutHelper::render('joomla.searchtools.default', array('view' => $this, 'options' => array('selectorFieldName' => 'client_id'))); ?>
				<?php if ($this->total > 0) : ?>
					<table class="table" id="styleList">
						<thead>
							<tr>
								<td style="width:1%" class="nowrap text-center">
									&#160;
<<<<<<< HEAD
								</td>
								<th scope="col" class="nowrap">
									<?php echo JHtml::_('searchtools.sort', 'COM_TEMPLATES_HEADING_STYLE', 'a.title', $listDirn, $listOrder); ?>
								</th>
								<th scope="col" style="width:12%" class="nowrap text-center">
									<?php echo JHtml::_('searchtools.sort', 'COM_TEMPLATES_HEADING_DEFAULT', 'a.home', $listDirn, $listOrder); ?>
								</th>
								<?php if ($clientId === 0) : ?>
									<th scope="col" style="width:12%" class="nowrap d-none d-md-table-cell text-center">
										<?php echo JText::_('COM_TEMPLATES_HEADING_PAGES'); ?>
									</th>
								<?php endif; ?>
								<th scope="col" style="width:12%" class="d-none d-md-table-cell text-center">
									<?php echo JHtml::_('searchtools.sort', 'COM_TEMPLATES_HEADING_TEMPLATE', 'a.template', $listDirn, $listOrder); ?>
								</th>
								<th scope="col" style="width:5%" class="nowrap d-none d-md-table-cell text-center">
									<?php echo JHtml::_('searchtools.sort', 'JGRID_HEADING_ID', 'a.id', $listDirn, $listOrder); ?>
=======
								</th>
								<th class="nowrap">
									<?php echo HTMLHelper::_('searchtools.sort', 'COM_TEMPLATES_HEADING_STYLE', 'a.title', $listDirn, $listOrder); ?>
								</th>
								<th style="width:12%" class="nowrap text-center">
									<?php echo HTMLHelper::_('searchtools.sort', 'COM_TEMPLATES_HEADING_DEFAULT', 'a.home', $listDirn, $listOrder); ?>
								</th>
								<?php if ($clientId === 0) : ?>
								<th style="width:12%" class="nowrap d-none d-md-table-cell text-center">
									<?php echo Text::_('COM_TEMPLATES_HEADING_PAGES'); ?>
								</th>
								<?php endif; ?>
								<th style="width:12%" class="d-none d-md-table-cell text-center">
									<?php echo HTMLHelper::_('searchtools.sort', 'COM_TEMPLATES_HEADING_TEMPLATE', 'a.template', $listDirn, $listOrder); ?>
								</th>
								<th style="width:5%" class="nowrap d-none d-md-table-cell text-center">
									<?php echo HTMLHelper::_('searchtools.sort', 'JGRID_HEADING_ID', 'a.id', $listDirn, $listOrder); ?>
>>>>>>> 566c1e0c
								</th>
							</tr>
						</thead>
						<tfoot>
							<tr>
								<td colspan="<?php echo $colSpan; ?>">
									<?php echo $this->pagination->getListFooter(); ?>
								</td>
							</tr>
						</tfoot>
						<tbody>
							<?php foreach ($this->items as $i => $item) :
								$canCreate = $user->authorise('core.create',     'com_templates');
								$canEdit   = $user->authorise('core.edit',       'com_templates');
								$canChange = $user->authorise('core.edit.state', 'com_templates');
							?>
							<tr class="row<?php echo $i % 2; ?>">
								<td style="width:1%" class="text-center">
									<?php echo HTMLHelper::_('grid.id', $i, $item->id); ?>
								</td>
								<th scope="row">
									<?php if ($this->preview && $item->client_id == '0') : ?>
										<a target="_blank" href="<?php echo Uri::root() . 'index.php?tp=1&templateStyle=' . (int) $item->id ?>" class="jgrid">
										<span class="icon-eye-open hasTooltip" aria-hidden="true" title="<?php echo HTMLHelper::_('tooltipText', Text::_('COM_TEMPLATES_TEMPLATE_PREVIEW'), $item->title, 0); ?>"></span>
										<span class="sr-only"><?php echo Text::_('COM_TEMPLATES_TEMPLATE_PREVIEW'); ?></span>
									<?php elseif ($item->client_id == '1') : ?>
										<span class="icon-eye-close disabled hasTooltip" aria-hidden="true" title="<?php echo HTMLHelper::_('tooltipText', 'COM_TEMPLATES_TEMPLATE_NO_PREVIEW_ADMIN'); ?>"></span>
										<span class="sr-only"><?php echo Text::_('COM_TEMPLATES_TEMPLATE_NO_PREVIEW_ADMIN'); ?></span>
									<?php else: ?>
										<span class="icon-eye-close disabled hasTooltip" aria-hidden="true" title="<?php echo HTMLHelper::_('tooltipText', 'COM_TEMPLATES_TEMPLATE_NO_PREVIEW'); ?>"></span>
										<span class="sr-only"><?php echo Text::_('COM_TEMPLATES_TEMPLATE_NO_PREVIEW'); ?></span>
									<?php endif; ?>
									<?php if ($canEdit) : ?>
<<<<<<< HEAD
										<a href="<?php echo JRoute::_('index.php?option=com_templates&task=style.edit&id=' . (int) $item->id); ?>" title="<?php echo JText::_('JACTION_EDIT'); ?> <?php echo $this->escape(addslashes($item->title)); ?>">
											<span class="fa fa-pencil-square mr-2" aria-hidden="true"></span><?php echo $this->escape($item->title); ?></a>
=======
									<a href="<?php echo Route::_('index.php?option=com_templates&task=style.edit&id=' . (int) $item->id); ?>" title="<?php echo Text::_('JACTION_EDIT'); ?> <?php echo $this->escape(addslashes($item->title)); ?>">
										<span class="fa fa-pencil-square mr-2" aria-hidden="true"></span><?php echo $this->escape($item->title); ?></a>
>>>>>>> 566c1e0c
									<?php else : ?>
										<?php echo $this->escape($item->title); ?>
									<?php endif; ?>
								</th>
								<td class="text-center">
									<?php if ($item->home == '0' || $item->home == '1') : ?>
										<?php echo HTMLHelper::_('jgrid.isdefault', $item->home != '0', $i, 'styles.', $canChange && $item->home != '1'); ?>
									<?php elseif ($canChange):?>
										<a href="<?php echo Route::_('index.php?option=com_templates&task=styles.unsetDefault&cid[]=' . $item->id . '&' . Session::getFormToken() . '=1'); ?>">
											<?php if ($item->image) : ?>
												<?php echo HTMLHelper::_('image', 'mod_languages/' . $item->image . '.gif', $item->language_title, array('title' => Text::sprintf('COM_TEMPLATES_GRID_UNSET_LANGUAGE', $item->language_title)), true); ?>
											<?php else : ?>
												<span class="badge badge-secondary" title="<?php echo Text::sprintf('COM_TEMPLATES_GRID_UNSET_LANGUAGE', $item->language_title); ?>"><?php echo $item->language_sef; ?></span>
											<?php endif; ?>
										</a>
									<?php else : ?>
										<?php if ($item->image) : ?>
											<?php echo HTMLHelper::_('image', 'mod_languages/' . $item->image . '.gif', $item->language_title, array('title' => $item->language_title), true); ?>
										<?php else : ?>
											<span class="badge badge-secondary" title="<?php echo $item->language_title; ?>"><?php echo $item->language_sef; ?></span>
										<?php endif; ?>
									<?php endif; ?>
								</td>
								<?php if ($clientId === 0) : ?>
								<td class="small d-none d-md-table-cell text-center">
									<?php if ($item->home == '1') : ?>
										<?php echo Text::_('COM_TEMPLATES_STYLES_PAGES_ALL'); ?>
									<?php elseif ($item->home != '0' && $item->home != '1') : ?>
										<?php echo Text::sprintf('COM_TEMPLATES_STYLES_PAGES_ALL_LANGUAGE', $this->escape($item->language_title)); ?>
									<?php elseif ($item->assigned > 0) : ?>
										<?php echo Text::sprintf('COM_TEMPLATES_STYLES_PAGES_SELECTED', $this->escape($item->assigned)); ?>
									<?php else : ?>
										<?php echo Text::_('COM_TEMPLATES_STYLES_PAGES_NONE'); ?>
									<?php endif; ?>
								</td>
								<?php endif; ?>
								<td class="d-none d-md-table-cell text-center">
									<label for="cb<?php echo $i; ?>" class="small">
										<a href="<?php echo Route::_('index.php?option=com_templates&view=template&id=' . (int) $item->e_id); ?>  ">
											<?php echo ucfirst($this->escape($item->template)); ?>
										</a>
									</label>
								</td>
								<td class="d-none d-md-table-cell text-center">
									<?php echo (int) $item->id; ?>
								</td>
							</tr>
							<?php endforeach; ?>
						</tbody>
					</table>
				<?php endif; ?>

				<input type="hidden" name="task" value="">
				<input type="hidden" name="boxchecked" value="0">
				<?php echo HTMLHelper::_('form.token'); ?>
			</div>
		</div>
	</div>
</form><|MERGE_RESOLUTION|>--- conflicted
+++ resolved
@@ -42,7 +42,6 @@
 							<tr>
 								<td style="width:1%" class="nowrap text-center">
 									&#160;
-<<<<<<< HEAD
 								</td>
 								<th scope="col" class="nowrap">
 									<?php echo JHtml::_('searchtools.sort', 'COM_TEMPLATES_HEADING_STYLE', 'a.title', $listDirn, $listOrder); ?>
@@ -60,25 +59,6 @@
 								</th>
 								<th scope="col" style="width:5%" class="nowrap d-none d-md-table-cell text-center">
 									<?php echo JHtml::_('searchtools.sort', 'JGRID_HEADING_ID', 'a.id', $listDirn, $listOrder); ?>
-=======
-								</th>
-								<th class="nowrap">
-									<?php echo HTMLHelper::_('searchtools.sort', 'COM_TEMPLATES_HEADING_STYLE', 'a.title', $listDirn, $listOrder); ?>
-								</th>
-								<th style="width:12%" class="nowrap text-center">
-									<?php echo HTMLHelper::_('searchtools.sort', 'COM_TEMPLATES_HEADING_DEFAULT', 'a.home', $listDirn, $listOrder); ?>
-								</th>
-								<?php if ($clientId === 0) : ?>
-								<th style="width:12%" class="nowrap d-none d-md-table-cell text-center">
-									<?php echo Text::_('COM_TEMPLATES_HEADING_PAGES'); ?>
-								</th>
-								<?php endif; ?>
-								<th style="width:12%" class="d-none d-md-table-cell text-center">
-									<?php echo HTMLHelper::_('searchtools.sort', 'COM_TEMPLATES_HEADING_TEMPLATE', 'a.template', $listDirn, $listOrder); ?>
-								</th>
-								<th style="width:5%" class="nowrap d-none d-md-table-cell text-center">
-									<?php echo HTMLHelper::_('searchtools.sort', 'JGRID_HEADING_ID', 'a.id', $listDirn, $listOrder); ?>
->>>>>>> 566c1e0c
 								</th>
 							</tr>
 						</thead>
@@ -112,13 +92,8 @@
 										<span class="sr-only"><?php echo Text::_('COM_TEMPLATES_TEMPLATE_NO_PREVIEW'); ?></span>
 									<?php endif; ?>
 									<?php if ($canEdit) : ?>
-<<<<<<< HEAD
 										<a href="<?php echo JRoute::_('index.php?option=com_templates&task=style.edit&id=' . (int) $item->id); ?>" title="<?php echo JText::_('JACTION_EDIT'); ?> <?php echo $this->escape(addslashes($item->title)); ?>">
 											<span class="fa fa-pencil-square mr-2" aria-hidden="true"></span><?php echo $this->escape($item->title); ?></a>
-=======
-									<a href="<?php echo Route::_('index.php?option=com_templates&task=style.edit&id=' . (int) $item->id); ?>" title="<?php echo Text::_('JACTION_EDIT'); ?> <?php echo $this->escape(addslashes($item->title)); ?>">
-										<span class="fa fa-pencil-square mr-2" aria-hidden="true"></span><?php echo $this->escape($item->title); ?></a>
->>>>>>> 566c1e0c
 									<?php else : ?>
 										<?php echo $this->escape($item->title); ?>
 									<?php endif; ?>
