<?php
/**
 * @package     Joomla.Administrator
 * @subpackage  com_templates
 *
 * @copyright   Copyright (C) 2005 - 2019 Open Source Matters, Inc. All rights reserved.
 * @license     GNU General Public License version 2 or later; see LICENSE.txt
 */

defined('_JEXEC') or die;

use Joomla\CMS\Factory;
use Joomla\CMS\HTML\HTMLHelper;
use Joomla\CMS\Language\Text;
use Joomla\CMS\Layout\LayoutHelper;
use Joomla\CMS\Router\Route;
use Joomla\CMS\Session\Session;
use Joomla\CMS\Uri\Uri;

HTMLHelper::_('behavior.multiselect');

$user      = Factory::getUser();
$clientId = (int) $this->state->get('client_id', 0);
$listOrder = $this->escape($this->state->get('list.ordering'));
$listDirn  = $this->escape($this->state->get('list.direction'));
?>
<form action="<?php echo Route::_('index.php?option=com_templates&view=styles'); ?>" method="post" name="adminForm" id="adminForm">
	<div class="row">
		<div class="col-md-12">
			<div id="j-main-container" class="j-main-container">
				<?php echo LayoutHelper::render('joomla.searchtools.default', array('view' => $this, 'options' => array('selectorFieldName' => 'client_id'))); ?>
				<?php if ($this->total > 0) : ?>
					<table class="table" id="styleList">
						<caption id="captionTable" class="sr-only">
							<?php echo Text::_('COM_TEMPLATES_STYLES_TABLE_CAPTION'); ?>, <?php echo Text::_('JGLOBAL_SORTED_BY'); ?>
						</caption>
						<thead>
							<tr>
								<td style="width:1%" class="text-center">
									<?php echo HTMLHelper::_('grid.checkall'); ?>
								</td>
								<th scope="col">
									<?php echo HTMLHelper::_('searchtools.sort', 'COM_TEMPLATES_HEADING_STYLE', 'a.title', $listDirn, $listOrder); ?>
								</th>
								<?php if ($clientId === 0) : ?>
									<th scope="col" style="width:5%" class="text-center">
										<?php echo Text::_('COM_TEMPLATES_TEMPLATE_PREVIEW'); ?>
									</th>
								<?php endif; ?>
								<th scope="col" style="width:12%" class="text-center">
									<?php echo HTMLHelper::_('searchtools.sort', 'COM_TEMPLATES_HEADING_DEFAULT', 'a.home', $listDirn, $listOrder); ?>
								</th>
								<?php if ($clientId === 0) : ?>
									<th scope="col" style="width:12%" class="d-none d-md-table-cell">
										<?php echo Text::_('COM_TEMPLATES_HEADING_PAGES'); ?>
									</th>
								<?php endif; ?>
								<th scope="col" style="width:12%" class="d-none d-md-table-cell">
									<?php echo HTMLHelper::_('searchtools.sort', 'COM_TEMPLATES_HEADING_TEMPLATE', 'a.template', $listDirn, $listOrder); ?>
								</th>
								<th scope="col" style="width:5%" class="d-none d-md-table-cell">
									<?php echo HTMLHelper::_('searchtools.sort', 'JGRID_HEADING_ID', 'a.id', $listDirn, $listOrder); ?>
								</th>
							</tr>
						</thead>
						<tbody>
							<?php foreach ($this->items as $i => $item) :
								$canCreate = $user->authorise('core.create',     'com_templates');
								$canEdit   = $user->authorise('core.edit',       'com_templates');
								$canChange = $user->authorise('core.edit.state', 'com_templates');
							?>
							<tr class="row<?php echo $i % 2; ?>">
								<td style="width:1%" class="text-center">
									<?php echo HTMLHelper::_('grid.id', $i, $item->id); ?>
								</td>
								<th scope="row">
									<?php if ($canEdit) : ?>
<<<<<<< HEAD
										<a href="<?php echo JRoute::_('index.php?option=com_templates&task=style.edit&id=' . (int) $item->id); ?>" title="<?php echo JText::_('JACTION_EDIT'); ?> <?php echo $this->escape(addslashes($item->title)); ?>">
=======
										<a href="<?php echo Route::_('index.php?option=com_templates&task=style.edit&id=' . (int) $item->id); ?>" title="<?php echo Text::_('JACTION_EDIT'); ?> <?php echo $this->escape(addslashes($item->title)); ?>">
>>>>>>> 9ed76284
											<?php echo $this->escape($item->title); ?></a>
									<?php else : ?>
										<?php echo $this->escape($item->title); ?>
									<?php endif; ?>
								</th>
								<?php if ($clientId === 0) : ?>
									<td class="text-center">
										<?php if ($this->preview && $item->client_id == '0') : ?>
											<a target="_blank" href="<?php echo Uri::root() . 'index.php?tp=1&templateStyle=' . (int) $item->id ?>" class="jgrid">
											<span class="icon-eye-open hasTooltip" aria-hidden="true" title="<?php echo HTMLHelper::_('tooltipText', Text::_('COM_TEMPLATES_TEMPLATE_PREVIEW'), $item->title, 0); ?>"></span>
											<span class="sr-only"><?php echo Text::_('COM_TEMPLATES_TEMPLATE_PREVIEW'); ?></span>
											</a>
										<?php else: ?>
											<span class="icon-eye-close disabled hasTooltip" aria-hidden="true" title="<?php echo HTMLHelper::_('tooltipText', 'COM_TEMPLATES_TEMPLATE_NO_PREVIEW'); ?>"></span>
											<span class="sr-only"><?php echo Text::_('COM_TEMPLATES_TEMPLATE_NO_PREVIEW'); ?></span>
										<?php endif; ?>
									</td>
								<?php endif; ?>
								<td class="text-center">
									<?php if ($item->home == '0' || $item->home == '1') : ?>
										<?php echo HTMLHelper::_('jgrid.isdefault', $item->home != '0', $i, 'styles.', $canChange && $item->home != '1'); ?>
									<?php elseif ($canChange):?>
										<a href="<?php echo Route::_('index.php?option=com_templates&task=styles.unsetDefault&cid[]=' . $item->id . '&' . Session::getFormToken() . '=1'); ?>">
											<?php if ($item->image) : ?>
												<?php echo HTMLHelper::_('image', 'mod_languages/' . $item->image . '.gif', $item->language_title, array('title' => Text::sprintf('COM_TEMPLATES_GRID_UNSET_LANGUAGE', $item->language_title)), true); ?>
											<?php else : ?>
												<span class="badge badge-secondary" title="<?php echo Text::sprintf('COM_TEMPLATES_GRID_UNSET_LANGUAGE', $item->language_title); ?>"><?php echo $item->language_sef; ?></span>
											<?php endif; ?>
										</a>
									<?php else : ?>
										<?php if ($item->image) : ?>
											<?php echo HTMLHelper::_('image', 'mod_languages/' . $item->image . '.gif', $item->language_title, array('title' => $item->language_title), true); ?>
										<?php else : ?>
											<span class="badge badge-secondary" title="<?php echo $item->language_title; ?>"><?php echo $item->language_sef; ?></span>
										<?php endif; ?>
									<?php endif; ?>
								</td>
								<?php if ($clientId === 0) : ?>
								<td class="small d-none d-md-table-cell">
									<?php if ($item->home == '1') : ?>
										<?php echo Text::_('COM_TEMPLATES_STYLES_PAGES_ALL'); ?>
									<?php elseif ($item->home != '0' && $item->home != '1') : ?>
										<?php echo Text::sprintf('COM_TEMPLATES_STYLES_PAGES_ALL_LANGUAGE', $this->escape($item->language_title)); ?>
									<?php elseif ($item->assigned > 0) : ?>
										<?php echo Text::sprintf('COM_TEMPLATES_STYLES_PAGES_SELECTED', $this->escape($item->assigned)); ?>
									<?php else : ?>
										<?php echo Text::_('COM_TEMPLATES_STYLES_PAGES_NONE'); ?>
									<?php endif; ?>
								</td>
								<?php endif; ?>
								<td class="d-none d-md-table-cell">
									<label for="cb<?php echo $i; ?>" class="small">
										<a href="<?php echo Route::_('index.php?option=com_templates&view=template&id=' . (int) $item->e_id); ?>  ">
											<?php echo ucfirst($this->escape($item->template)); ?>
										</a>
									</label>
								</td>
								<td class="d-none d-md-table-cell">
									<?php echo (int) $item->id; ?>
								</td>
							</tr>
							<?php endforeach; ?>
						</tbody>
					</table>

					<?php // load the pagination. ?>
					<?php echo $this->pagination->getListFooter(); ?>

				<?php endif; ?>

				<input type="hidden" name="task" value="">
				<input type="hidden" name="boxchecked" value="0">
				<?php echo HTMLHelper::_('form.token'); ?>
			</div>
		</div>
	</div>
</form><|MERGE_RESOLUTION|>--- conflicted
+++ resolved
@@ -75,11 +75,7 @@
 								</td>
 								<th scope="row">
 									<?php if ($canEdit) : ?>
-<<<<<<< HEAD
-										<a href="<?php echo JRoute::_('index.php?option=com_templates&task=style.edit&id=' . (int) $item->id); ?>" title="<?php echo JText::_('JACTION_EDIT'); ?> <?php echo $this->escape(addslashes($item->title)); ?>">
-=======
 										<a href="<?php echo Route::_('index.php?option=com_templates&task=style.edit&id=' . (int) $item->id); ?>" title="<?php echo Text::_('JACTION_EDIT'); ?> <?php echo $this->escape(addslashes($item->title)); ?>">
->>>>>>> 9ed76284
 											<?php echo $this->escape($item->title); ?></a>
 									<?php else : ?>
 										<?php echo $this->escape($item->title); ?>
