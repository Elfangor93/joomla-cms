--- conflicted
+++ resolved
@@ -76,11 +76,7 @@
 								<th scope="row">
 									<?php if ($canEdit) : ?>
 										<a href="<?php echo Route::_('index.php?option=com_templates&task=style.edit&id=' . (int) $item->id); ?>" title="<?php echo Text::_('JACTION_EDIT'); ?> <?php echo $this->escape(addslashes($item->title)); ?>">
-<<<<<<< HEAD
-											<span class="fa fa-pen-square mr-2" aria-hidden="true"></span><?php echo $this->escape($item->title); ?></a>
-=======
 											<?php echo $this->escape($item->title); ?></a>
->>>>>>> 8b2b8f26
 									<?php else : ?>
 										<?php echo $this->escape($item->title); ?>
 									<?php endif; ?>
