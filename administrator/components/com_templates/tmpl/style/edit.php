<?php
/**
 * @package     Joomla.Administrator
 * @subpackage  com_templates
 *
 * @copyright   Copyright (C) 2005 - 2019 Open Source Matters, Inc. All rights reserved.
 * @license     GNU General Public License version 2 or later; see LICENSE.txt
 */

defined('_JEXEC') or die;

use Joomla\CMS\Factory;
use Joomla\CMS\HTML\HTMLHelper;
use Joomla\CMS\Language\Text;
use Joomla\CMS\Layout\LayoutHelper;
use Joomla\CMS\Router\Route;

HTMLHelper::_('behavior.formvalidator');
HTMLHelper::_('behavior.keepalive');
HTMLHelper::_('behavior.tabstate');

$this->useCoreUI = true;

$user = Factory::getUser();
?>

<form action="<?php echo Route::_('index.php?option=com_templates&layout=edit&id=' . (int) $this->item->id); ?>" method="post" name="adminForm" id="style-form" class="form-validate">

	<?php echo LayoutHelper::render('joomla.edit.title_alias', $this); ?>

	<div>
		<?php echo HTMLHelper::_('uitab.startTabSet', 'myTab', array('active' => 'details')); ?>

		<?php echo HTMLHelper::_('uitab.addTab', 'myTab', 'details', Text::_('JDETAILS')); ?>

		<div class="row">
<<<<<<< HEAD
			<div class="col-lg-9">
				<div class="card">
					<h2 class="card-header">
						<?php echo Text::_($this->item->template); ?>
					</h2>
					<div class="card-body">
						<div class="info-labels">
							<span class="badge badge-secondary hasTooltip" title="<?php echo HTMLHelper::_('tooltipText', 'COM_TEMPLATES_FIELD_CLIENT_LABEL'); ?>">
								<?php echo $this->item->client_id == 0 ? Text::_('JSITE') : Text::_('JADMINISTRATOR'); ?>
							</span>
						</div>
						<div>
							<p><?php echo Text::_($this->item->xml->description); ?></p>
							<?php
							$this->fieldset = 'description';
							$description = LayoutHelper::render('joomla.edit.fieldset', $this);
							?>
							<?php if ($description) : ?>
								<p class="readmore">
									<a href="#" onclick="document.querySelector('#tab-description').click();">
										<?php echo Text::_('JGLOBAL_SHOW_FULL_DESCRIPTION'); ?>
									</a>
								</p>
							<?php endif; ?>
						</div>
						<?php
						$this->fieldset = 'basic';
						$html = LayoutHelper::render('joomla.edit.fieldset', $this);
						echo $html ? '<hr>' . $html : '';
						?>
					</div>
=======
			<div class="col-md-9">
				<h2>
					<?php echo Text::_($this->item->template); ?>
				</h2>
				<div class="info-labels">
					<span class="badge badge-secondary">
						<?php echo $this->item->client_id == 0 ? Text::_('JSITE') : Text::_('JADMINISTRATOR'); ?>
					</span>
				</div>
				<div>
					<p><?php echo Text::_($this->item->xml->description); ?></p>
					<?php
					$this->fieldset = 'description';
					$description = LayoutHelper::render('joomla.edit.fieldset', $this);
					?>
					<?php if ($description) : ?>
						<p class="readmore">
							<a href="#" onclick="document.querySelector('#tab-description').click();">
								<?php echo Text::_('JGLOBAL_SHOW_FULL_DESCRIPTION'); ?>
							</a>
						</p>
					<?php endif; ?>
>>>>>>> e4c2d1f7
				</div>
			</div>
			<div class="col-lg-3">
				<div class="card">
					<div class="card-body">
						<?php
						// Set main fields.
						$this->fields = array(
							'home',
							'client_id',
							'template'
						);
						?>
						<?php echo LayoutHelper::render('joomla.edit.global', $this); ?>
					</div>
				</div>
			</div>
		</div>
		<?php echo HTMLHelper::_('uitab.endTab'); ?>

		<?php if ($description) : ?>
			<?php echo HTMLHelper::_('uitab.addTab', 'myTab', 'description', Text::_('JGLOBAL_FIELDSET_DESCRIPTION')); ?>
			<fieldset id="fieldset-description" class="options-fieldset option-fieldset-full">
				<legend><?php echo Text::_('JGLOBAL_FIELDSET_DESCRIPTION'); ?></legend>
				<?php echo $description; ?>
			</fieldset>
			<?php echo HTMLHelper::_('uitab.endTab'); ?>
		<?php endif; ?>

		<?php
		$this->fieldsets = array();
		$this->ignore_fieldsets = array('basic', 'description');
		echo LayoutHelper::render('joomla.edit.params', $this);
		?>

		<?php if ($user->authorise('core.edit', 'com_menus') && $this->item->client_id == 0 && $this->canDo->get('core.edit.state')) : ?>
			<?php echo HTMLHelper::_('uitab.addTab', 'myTab', 'assignment', Text::_('COM_TEMPLATES_MENUS_ASSIGNMENT')); ?>
			<fieldset id="fieldset-assignment" class="options-fieldset option-fieldset-full">
				<legend><?php echo Text::_('COM_TEMPLATES_MENUS_ASSIGNMENT'); ?></legend>
				<?php echo $this->loadTemplate('assignment'); ?>
			</fieldset>
			<?php echo HTMLHelper::_('uitab.endTab'); ?>
		<?php endif; ?>

		<?php echo HTMLHelper::_('uitab.endTabSet'); ?>

		<input type="hidden" name="task" value="">
		<?php echo HTMLHelper::_('form.token'); ?>
	</div>
</form><|MERGE_RESOLUTION|>--- conflicted
+++ resolved
@@ -34,7 +34,6 @@
 		<?php echo HTMLHelper::_('uitab.addTab', 'myTab', 'details', Text::_('JDETAILS')); ?>
 
 		<div class="row">
-<<<<<<< HEAD
 			<div class="col-lg-9">
 				<div class="card">
 					<h2 class="card-header">
@@ -42,7 +41,7 @@
 					</h2>
 					<div class="card-body">
 						<div class="info-labels">
-							<span class="badge badge-secondary hasTooltip" title="<?php echo HTMLHelper::_('tooltipText', 'COM_TEMPLATES_FIELD_CLIENT_LABEL'); ?>">
+							<span class="badge badge-secondary">
 								<?php echo $this->item->client_id == 0 ? Text::_('JSITE') : Text::_('JADMINISTRATOR'); ?>
 							</span>
 						</div>
@@ -66,30 +65,6 @@
 						echo $html ? '<hr>' . $html : '';
 						?>
 					</div>
-=======
-			<div class="col-md-9">
-				<h2>
-					<?php echo Text::_($this->item->template); ?>
-				</h2>
-				<div class="info-labels">
-					<span class="badge badge-secondary">
-						<?php echo $this->item->client_id == 0 ? Text::_('JSITE') : Text::_('JADMINISTRATOR'); ?>
-					</span>
-				</div>
-				<div>
-					<p><?php echo Text::_($this->item->xml->description); ?></p>
-					<?php
-					$this->fieldset = 'description';
-					$description = LayoutHelper::render('joomla.edit.fieldset', $this);
-					?>
-					<?php if ($description) : ?>
-						<p class="readmore">
-							<a href="#" onclick="document.querySelector('#tab-description').click();">
-								<?php echo Text::_('JGLOBAL_SHOW_FULL_DESCRIPTION'); ?>
-							</a>
-						</p>
-					<?php endif; ?>
->>>>>>> e4c2d1f7
 				</div>
 			</div>
 			<div class="col-lg-3">
