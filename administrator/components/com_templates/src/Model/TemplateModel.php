--- conflicted
+++ resolved
@@ -2212,11 +2212,7 @@
 	 *
 	 * @return  array   array of id,titles of the styles
 	 *
-<<<<<<< HEAD
-	 * @since  4.2.0
-=======
 	 * @since  4.1.3
->>>>>>> 279c2403
 	 */
 	public function getAllTemplateStyles()
 	{
@@ -2249,11 +2245,7 @@
 	 *
 	 * @return  boolean   true if name is not used, false otherwise
 	 *
-<<<<<<< HEAD
-	 * @since  4.2.0
-=======
 	 * @since  4.1.3
->>>>>>> 279c2403
 	 */
 	public function copyStyles()
 	{
