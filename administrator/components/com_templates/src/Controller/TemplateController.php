--- conflicted
+++ resolved
@@ -384,11 +384,7 @@
 				// Redirect to the list screen.
 				$file = base64_encode('home');
 				$id = (int) $this->input->get('id', 0, 'int');
-<<<<<<< HEAD
-				$url  = 'index.php?option=com_templates&view=template&id=' . $id . '&file=' . $file . '&isMedia' . $this->input->getInt('isMedia', 0);
-=======
 				$url  = 'index.php?option=com_templates&view=template&id=' . $id . '&file=' . $file . '&isMedia=' . $this->input->getInt('isMedia', 0);
->>>>>>> b0876200
 				$this->setRedirect(Route::_($url, false));
 				break;
 		}
