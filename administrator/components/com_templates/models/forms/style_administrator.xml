--- conflicted
+++ resolved
@@ -4,17 +4,11 @@
 		<field
 			name="home"
 			type="radio"
-			class="switcher"
 			label="COM_TEMPLATES_FIELD_HOME_LABEL"
 			description="COM_TEMPLATES_FIELD_HOME_ADMINISTRATOR_DESC"
-<<<<<<< HEAD
-			default="0">
-=======
-			class="btn-group btn-group-yesno"
+			class="switcher"
 			default="0"
 			>
-			<option value="1">JYES</option>
->>>>>>> eea75c56
 			<option value="0">JNO</option>
 			<option value="1">JYES</option>
 		</field>
