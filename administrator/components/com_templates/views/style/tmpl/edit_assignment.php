<?php
/**
 * @package     Joomla.Administrator
 * @subpackage  com_templates
 *
 * @copyright   Copyright (C) 2005 - 2017 Open Source Matters, Inc. All rights reserved.
 * @license     GNU General Public License version 2 or later; see LICENSE.txt
 */

defined('_JEXEC') or die;

// Initiasile related data.
JLoader::register('MenusHelper', JPATH_ADMINISTRATOR . '/components/com_menus/helpers/menus.php');
$menuTypes = MenusHelper::getMenuLinks();
$user      = JFactory::getUser();
?>
<label id="jform_menuselect-lbl" for="jform_menuselect"><?php echo JText::_('JGLOBAL_MENU_SELECTION'); ?></label>
<div class="btn-toolbar">
	<button class="btn btn-secondary" type="button" class="jform-rightbtn" onclick="jQuery('.chk-menulink').attr('checked', !jQuery('.chk-menulink').attr('checked'));">
		<span class="icon-checkbox-partial"></span> <?php echo JText::_('JGLOBAL_SELECTION_INVERT_ALL'); ?>
	</button>
</div>
<div id="menu-assignment">
	<ul class="menu-links thumbnails">
		<?php foreach ($menuTypes as &$type) : ?>
<<<<<<< HEAD
			<li class="col-md-3">
				<div class="thumbnail">
					<button class="btn btn-secondary" type="button" class="jform-rightbtn" onclick="jQuery('.<?php echo $type->menutype; ?>').attr('checked', !jQuery('.<?php echo $type->menutype; ?>').attr('checked'));">
=======
			<li>
				<div class="menu-links-block">
					<button class="btn" type="button" class="jform-rightbtn" onclick="jQuery('.<?php echo $type->menutype; ?>').attr('checked', !jQuery('.<?php echo $type->menutype; ?>').attr('checked'));">
>>>>>>> 426c0ea9
						<span class="icon-checkbox-partial"></span> <?php echo JText::_('JGLOBAL_SELECTION_INVERT'); ?>
					</button>
					<h5><?php echo $type->title ? $type->title : $type->menutype; ?></h5>
					<?php foreach ($type->links as $link) : ?>
						<label class="checkbox small" for="link<?php echo (int) $link->value; ?>" >
						<input type="checkbox" name="jform[assigned][]" value="<?php echo (int) $link->value; ?>" id="link<?php echo (int) $link->value; ?>"<?php if ($link->template_style_id == $this->item->id) : ?> checked="checked"<?php endif; ?><?php if ($link->checked_out && $link->checked_out != $user->id) : ?> disabled="disabled"<?php else : ?> class="chk-menulink <?php echo $type->menutype; ?>"<?php endif; ?> />
						<?php echo JLayoutHelper::render('joomla.html.treeprefix', array('level' => $link->level)) . $link->text; ?>
						</label>
					<?php endforeach; ?>
				</div>
			</li>
		<?php endforeach; ?>
	</ul>
</div><|MERGE_RESOLUTION|>--- conflicted
+++ resolved
@@ -23,15 +23,9 @@
 <div id="menu-assignment">
 	<ul class="menu-links thumbnails">
 		<?php foreach ($menuTypes as &$type) : ?>
-<<<<<<< HEAD
 			<li class="col-md-3">
 				<div class="thumbnail">
-					<button class="btn btn-secondary" type="button" class="jform-rightbtn" onclick="jQuery('.<?php echo $type->menutype; ?>').attr('checked', !jQuery('.<?php echo $type->menutype; ?>').attr('checked'));">
-=======
-			<li>
-				<div class="menu-links-block">
-					<button class="btn" type="button" class="jform-rightbtn" onclick="jQuery('.<?php echo $type->menutype; ?>').attr('checked', !jQuery('.<?php echo $type->menutype; ?>').attr('checked'));">
->>>>>>> 426c0ea9
+					<button class="btn btn-secondary jform-rightbtn" type="button" onclick="jQuery('.<?php echo $type->menutype; ?>').attr('checked', !jQuery('.<?php echo $type->menutype; ?>').attr('checked'));">
 						<span class="icon-checkbox-partial"></span> <?php echo JText::_('JGLOBAL_SELECTION_INVERT'); ?>
 					</button>
 					<h5><?php echo $type->title ? $type->title : $type->menutype; ?></h5>
