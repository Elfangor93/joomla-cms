<?php
/**
 * @package     Joomla.Administrator
 * @subpackage  com_templates
 *
 * @copyright   Copyright (C) 2005 - 2016 Open Source Matters, Inc. All rights reserved.
 * @license     GNU General Public License version 2 or later; see LICENSE.txt
 */

defined('_JEXEC') or die;
ksort($this->files, SORT_STRING);
?>

<<<<<<< HEAD
<ul class='list-unstyled directory-tree'>
	<?php foreach($this->files as $key => $value): ?>
		<?php if(is_array($value)): ?>
=======
<ul class='nav nav-list directory-tree'>
	<?php foreach ($this->files as $key => $value) : ?>
		<?php if (is_array($value)) : ?>
>>>>>>> ce7de218
			<li class="folder-select">
				<a class='folder-url' data-id='<?php echo base64_encode($key); ?>' href=''>
					<span class='fa-fw fa fa-folder'>&nbsp;<?php $explodeArray = explode('/', $key); echo end($explodeArray); ?></span>
				</a>
				<?php echo $this->folderTree($value); ?>
			</li>
		<?php endif; ?>
	<?php endforeach; ?>
</ul><|MERGE_RESOLUTION|>--- conflicted
+++ resolved
@@ -11,15 +11,9 @@
 ksort($this->files, SORT_STRING);
 ?>
 
-<<<<<<< HEAD
 <ul class='list-unstyled directory-tree'>
-	<?php foreach($this->files as $key => $value): ?>
-		<?php if(is_array($value)): ?>
-=======
-<ul class='nav nav-list directory-tree'>
-	<?php foreach ($this->files as $key => $value) : ?>
+	<?php foreach($this->files as $key => $value) : ?>
 		<?php if (is_array($value)) : ?>
->>>>>>> ce7de218
 			<li class="folder-select">
 				<a class='folder-url' data-id='<?php echo base64_encode($key); ?>' href=''>
 					<span class='fa-fw fa fa-folder'>&nbsp;<?php $explodeArray = explode('/', $key); echo end($explodeArray); ?></span>
