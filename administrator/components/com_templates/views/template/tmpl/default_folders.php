<?php
/**
 * @package     Joomla.Administrator
 * @subpackage  com_templates
 *
 * @copyright   Copyright (C) 2005 - 2017 Open Source Matters, Inc. All rights reserved.
 * @license     GNU General Public License version 2 or later; see LICENSE.txt
 */

defined('_JEXEC') or die;
ksort($this->files, SORT_STRING);
?>

<ul class='list-unstyled directory-tree'>
	<?php foreach($this->files as $key => $value) : ?>
		<?php if (is_array($value)) : ?>
			<li class="folder-select">
<<<<<<< HEAD
				<a class='folder-url' data-id='<?php echo base64_encode($key); ?>' href=''>
					<span class='fa-fw fa fa-folder'>&nbsp;<?php $explodeArray = explode('/', $key); echo end($explodeArray); ?></span>
=======
				<a class='folder-url nowrap' data-id='<?php echo base64_encode($key); ?>' href=''>
					<span class='icon-folder'>&nbsp;<?php $explodeArray = explode('/', $key); echo end($explodeArray); ?></span>
>>>>>>> a93b1a7e
				</a>
				<?php echo $this->folderTree($value); ?>
			</li>
		<?php endif; ?>
	<?php endforeach; ?>
</ul><|MERGE_RESOLUTION|>--- conflicted
+++ resolved
@@ -15,13 +15,8 @@
 	<?php foreach($this->files as $key => $value) : ?>
 		<?php if (is_array($value)) : ?>
 			<li class="folder-select">
-<<<<<<< HEAD
-				<a class='folder-url' data-id='<?php echo base64_encode($key); ?>' href=''>
+				<a class='folder-url nowrap' data-id='<?php echo base64_encode($key); ?>' href=''>
 					<span class='fa-fw fa fa-folder'>&nbsp;<?php $explodeArray = explode('/', $key); echo end($explodeArray); ?></span>
-=======
-				<a class='folder-url nowrap' data-id='<?php echo base64_encode($key); ?>' href=''>
-					<span class='icon-folder'>&nbsp;<?php $explodeArray = explode('/', $key); echo end($explodeArray); ?></span>
->>>>>>> a93b1a7e
 				</a>
 				<?php echo $this->folderTree($value); ?>
 			</li>
