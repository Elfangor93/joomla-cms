--- conflicted
+++ resolved
@@ -11,15 +11,9 @@
 ksort($this->files, SORT_STRING);
 ?>
 
-<<<<<<< HEAD
 <ul class='list-unstyled directory-tree'>
-	<?php foreach($this->files as $key => $value): ?>
-		<?php if(is_array($value)): ?>
-=======
-<ul class='nav nav-list directory-tree'>
 	<?php foreach ($this->files as $key => $value) : ?>
 		<?php if (is_array($value)) : ?>
->>>>>>> ce7de218
 			<?php
 			$keyArray  = explode('/', $key);
 			$fileArray = explode('/', $this->fileName);
@@ -52,20 +46,15 @@
 			?>
 			<li class="<?php echo $class; ?>">
 				<a class='folder-url' href=''>
-					<span class='fa-fw fa fa-folder'></span>&nbsp;<?php $explodeArray = explode('/', $key); echo end($explodeArray); ?>
+					<i class='fa-fw fa fa-folder'></i>&nbsp;<?php $explodeArray = explode('/', $key); echo end($explodeArray); ?>
 				</a>
 				<?php echo $this->directoryTree($value); ?>
 			</li>
 		<?php endif; ?>
 		<?php if (is_object($value)) : ?>
 			<li>
-<<<<<<< HEAD
-				<a class="file" href='<?php echo JRoute::_('index.php?option=com_templates&view=template&id=' . $this->id . '&file=' . $value->id) ?>'>
-					<span class='fa fa-fw fa-file-o'></span>&nbsp;<?php echo $value->name; ?>
-=======
-				<a class="file nowrap" href='<?php echo JRoute::_('index.php?option=com_templates&view=template&id=' . $this->id . '&file=' . $value->id); ?>'>
-					<span class='icon-file'>&nbsp;<?php echo $value->name; ?></span>
->>>>>>> ce7de218
+				<a class="file" href='<?php echo JRoute::_('index.php?option=com_templates&view=template&id=' . $this->id . '&file=' . $value->id); ?>'>
+					<i class='fa fa-fw fa-file-o'></i>&nbsp;<?php echo $value->name; ?>
 				</a>
 			</li>
 		<?php endif; ?>
