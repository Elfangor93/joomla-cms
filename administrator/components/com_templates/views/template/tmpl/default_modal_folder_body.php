--- conflicted
+++ resolved
@@ -24,13 +24,8 @@
 				</fieldset>
 			</form>
 		</div>
-<<<<<<< HEAD
 		<div class="col-md-6 column-left">
-			<?php echo $this->loadTemplate('folders');?>
-=======
-		<div class="span6 column-left">
 			<?php echo $this->loadTemplate('folders'); ?>
->>>>>>> ce7de218
 			<hr class="hr-condensed" />
 		</div>
 	</div>
