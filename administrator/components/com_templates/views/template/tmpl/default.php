<?php
/**
 * @package     Joomla.Administrator
 * @subpackage  com_templates
 *
 * @copyright   Copyright (C) 2005 - 2016 Open Source Matters, Inc. All rights reserved.
 * @license     GNU General Public License version 2 or later; see LICENSE.txt
 */

defined('_JEXEC') or die;

// Include the component HTML helpers.
JHtml::addIncludePath(JPATH_COMPONENT . '/helpers/html');

JHtml::_('bootstrap.tooltip');
JHtml::_('behavior.formvalidator');
JHtml::_('behavior.keepalive');
JHtml::_('behavior.tabstate');

$input = JFactory::getApplication()->input;

// No access if not global SuperUser
if (!JFactory::getUser()->authorise('core.admin'))
{
	JFactory::getApplication()->enqueueMessage(JText::_('JERROR_ALERTNOAUTHOR'), 'danger');
}

if ($this->type == 'image')
{
	JHtml::_('script', 'vendor/cropperjs/cropper.min.js', array('version' => 'auto', 'relative' => true));
	JHtml::_('stylesheet', 'vendor/cropperjs/cropper.min.css', array('version' => 'auto', 'relative' => true));
}

JFactory::getDocument()->addScriptDeclaration("
jQuery(document).ready(function($){

	// Hide all the folder when the page loads
	$('.folder ul, .component-folder ul').hide();

	// Display the tree after loading
	$('.directory-tree').removeClass('directory-tree');

	// Show all the lists in the path of an open file
	$('.show > ul').show();

	// Stop the default action of anchor tag on a click event
	$('.folder-url, .component-folder-url').click(function(event){
		event.preventDefault();
	});

	// Prevent the click event from proliferating
	$('.file, .component-file-url').bind('click',function(e){
		e.stopPropagation();
	});

	// Toggle the child indented list on a click event
	$('.folder, .component-folder').bind('click',function(e){
		$(this).children('ul').toggle();
		e.stopPropagation();
	});

	// New file tree
	$('#fileModal .folder-url').bind('click',function(e){
		$('.folder-url').removeClass('selected');
		e.stopPropagation();
		$('#fileModal input.address').val($(this).attr('data-id'));
		$(this).addClass('selected');
	});

	// Folder manager tree
	$('#folderModal .folder-url').bind('click',function(e){
		$('.folder-url').removeClass('selected');
		e.stopPropagation();
		$('#folderModal input.address').val($(this).attr('data-id'));
		$(this).addClass('selected');
	});
});");

if ($this->type == 'image')
{
	JFactory::getDocument()->addScriptDeclaration("
		document.addEventListener('DOMContentLoaded', function() {
			// Configuration for image cropping
			var image = document.getElementById('image-crop');
				var cropper = new Cropper(image, {
				viewMode: 0,
				scalable: true,
				zoomable: true,
				minCanvasWidth: " . $this->image['width'] . ",
				minCanvasHeight: " . $this->image['height'] . ",
			});

			image.addEventListener('crop', function (e) {
				document.getElementById('x').value = e.detail.x;
				document.getElementById('y').value = e.detail.y;
				document.getElementById('w').value = e.detail.width;
				document.getElementById('h').value = e.detail.height;
			});

			// Function for clearing the coordinates
			function clearCoords()
			{
				var inputs = querySelectorAll('#adminForm input');
				
				for(i=0, l=inputs.length; l>i; i++) {
					inputs[i].value = '';
				};
			}
		});");
}

JFactory::getDocument()->addStyleDeclaration("
	/* Styles for modals */
	.selected {
		background: #08c;
		color: #fff;
	}
	.selected:hover {
		background: #08c !important;
		color: #fff;
	}
	.modal-body .column-left {
		float: left; max-height: 70vh; overflow-y: auto;
	}
	.modal-body .column-right {
		float: right;
	}
	@media (max-width: 767px) {
		.modal-body .column-right {
			float: left;
		}
	}
	#deleteFolder {
		margin: 0;
	}

	#image-crop {
		max-width: 100% !important;
		width: auto;
		height: auto;
	}

	.directory-tree {
		display: none;
	}

	.tree-holder {
		overflow-x: auto;
	}
");

if ($this->type == 'font')
{
	JFactory::getDocument()->addStyleDeclaration(
		"/* Styles for font preview */
		@font-face
		{
			font-family: previewFont;
			src: url('" . $this->font['address'] . "')
		}

		.font-preview{
			font-family: previewFont !important;
		}"
	);
}
?>
<?php echo JHtml::_('bootstrap.startTabSet', 'myTab', array('active' => 'editor')); ?>
<?php echo JHtml::_('bootstrap.addTab', 'myTab', 'editor', JText::_('COM_TEMPLATES_TAB_EDITOR')); ?>
<<<<<<< HEAD
<div class="row">
	<div class="col-md-12">
		<?php if($this->type == 'file'): ?>
			<p class="lead"><?php echo JText::sprintf('COM_TEMPLATES_TEMPLATE_FILENAME', $this->source->filename, $this->template->element); ?></p>
		<?php endif; ?>
		<?php if($this->type == 'image'): ?>
			<p class="lead"><?php echo JText::sprintf('COM_TEMPLATES_TEMPLATE_FILENAME', $this->image['path'], $this->template->element); ?></p>
		<?php endif; ?>
		<?php if($this->type == 'font'): ?>
			<p class="lead"><?php echo JText::sprintf('COM_TEMPLATES_TEMPLATE_FILENAME', $this->font['rel_path'], $this->template->element); ?></p>
		<?php endif; ?>
	</div>
</div>
<div class="row">
	<div class="col-md-3 tree-holder">
		<?php echo $this->loadTemplate('tree');?>
	</div>
	<div class="col-md-9">
		<?php if ($this->type == 'home'): ?>
			<form action="<?php echo JRoute::_('index.php?option=com_templates&view=template&id=' . $input->getInt('id') . '&file=' . $this->file); ?>" method="post" name="adminForm" id="adminForm">
=======
<div class="row-fluid">
	<div class="span12">
		<?php if ($this->type == 'file') : ?>
			<p class="well well-small lead"><?php echo JText::sprintf('COM_TEMPLATES_TEMPLATE_FILENAME', $this->source->filename, $this->template->element); ?></p>
		<?php endif; ?>
		<?php if ($this->type == 'image') : ?>
			<p class="well well-small lead"><?php echo JText::sprintf('COM_TEMPLATES_TEMPLATE_FILENAME', $this->image['path'], $this->template->element); ?></p>
		<?php endif; ?>
		<?php if ($this->type == 'font') : ?>
			<p class="well well-small lead"><?php echo JText::sprintf('COM_TEMPLATES_TEMPLATE_FILENAME', $this->font['rel_path'], $this->template->element); ?></p>
		<?php endif; ?>
	</div>
</div>
<div class="row-fluid">
	<div class="span3 tree-holder">
		<?php echo $this->loadTemplate('tree'); ?>
	</div>
	<div class="span9">
		<?php if ($this->type == 'home') : ?>
			<form action="<?php echo JRoute::_('index.php?option=com_templates&view=template&id=' . $input->getInt('id') . '&file=' . $this->file); ?>" method="post" name="adminForm" id="adminForm" class="form-horizontal">
>>>>>>> ce7de218
				<input type="hidden" name="task" value="" />
				<?php echo JHtml::_('form.token'); ?>
				<h2><?php echo JText::_('COM_TEMPLATES_HOME_HEADING'); ?></h2>
				<p><?php echo JText::_('COM_TEMPLATES_HOME_TEXT'); ?></p>
				<p>
					<a href="https://docs.joomla.org/J3.x:How_to_use_the_Template_Manager" target="_blank" class="btn btn-primary btn-lg">
						<?php echo JText::_('COM_TEMPLATES_HOME_BUTTON'); ?>
					</a>
				</p>
			</form>
		<?php endif; ?>
<<<<<<< HEAD
		<?php if ($this->type == 'file'): ?>
			<form action="<?php echo JRoute::_('index.php?option=com_templates&view=template&id=' . $input->getInt('id') . '&file=' . $this->file); ?>" method="post" name="adminForm" id="adminForm">
=======
		<?php if ($this->type == 'file') : ?>
			<form action="<?php echo JRoute::_('index.php?option=com_templates&view=template&id=' . $input->getInt('id') . '&file=' . $this->file); ?>" method="post" name="adminForm" id="adminForm" class="form-horizontal">

>>>>>>> ce7de218
				<div class="editor-border">
					<?php echo $this->form->getInput('source'); ?>
				</div>
				<input type="hidden" name="task" value="" />
				<?php echo JHtml::_('form.token'); ?>
				<?php echo $this->form->getInput('extension_id'); ?>
				<?php echo $this->form->getInput('filename'); ?>
			</form>
		<?php endif; ?>
<<<<<<< HEAD
		<?php if ($this->type == 'archive'): ?>
=======
		<?php if ($this->type == 'archive') : ?>
>>>>>>> ce7de218
			<legend><?php echo JText::_('COM_TEMPLATES_FILE_CONTENT_PREVIEW'); ?></legend>
			<form action="<?php echo JRoute::_('index.php?option=com_templates&view=template&id=' . $input->getInt('id') . '&file=' . $this->file); ?>" method="post" name="adminForm" id="adminForm">
				<ul class="nav nav-stacked nav-list well">
					<?php foreach ($this->archive as $file) : ?>
						<li>
<<<<<<< HEAD
							<?php if (substr($file, -1) === DIRECTORY_SEPARATOR): ?>
								<i class="fa-fw fa fa-folder"></i>&nbsp;<?php echo $file; ?>
							<?php endif; ?>
							<?php if (substr($file, -1) != DIRECTORY_SEPARATOR): ?>
								<i class="fa-fw fa fa-file-o"></i>&nbsp;<?php echo $file; ?>
=======
							<?php if (substr($file, -1) === DIRECTORY_SEPARATOR) : ?>
								<span class="icon-folder"></span>&nbsp;<?php echo $file; ?>
							<?php endif; ?>
							<?php if (substr($file, -1) != DIRECTORY_SEPARATOR) : ?>
								<span class="icon-file"></span>&nbsp;<?php echo $file; ?>
>>>>>>> ce7de218
							<?php endif; ?>
						</li>
					<?php endforeach; ?>
				</ul>
				<input type="hidden" name="task" value="" />
				<?php echo JHtml::_('form.token'); ?>
			</form>
		<?php endif; ?>
<<<<<<< HEAD
		<?php if ($this->type == 'image'): ?>
=======
		<?php if ($this->type == 'image') : ?>
>>>>>>> ce7de218
			<img id="image-crop" src="<?php echo $this->image['address'] . '?' . time(); ?>" />
			<form action="<?php echo JRoute::_('index.php?option=com_templates&view=template&id=' . $input->getInt('id') . '&file=' . $this->file); ?>" method="post" name="adminForm" id="adminForm">
				<fieldset class="adminform">
					<input type ="hidden" id="x" name="x" />
					<input type ="hidden" id="y" name="y" />
					<input type ="hidden" id="h" name="h" />
					<input type ="hidden" id="w" name="w" />
					<input type="hidden" name="task" value="" />
					<?php echo JHtml::_('form.token'); ?>
				</fieldset>
			</form>
		<?php endif; ?>
<<<<<<< HEAD
		<?php if ($this->type == 'font'): ?>
=======
		<?php if ($this->type == 'font') : ?>
>>>>>>> ce7de218
			<div class="font-preview">
				<form action="<?php echo JRoute::_('index.php?option=com_templates&view=template&id=' . $input->getInt('id') . '&file=' . $this->file); ?>" method="post" name="adminForm" id="adminForm">
					<fieldset class="adminform">
						<h1>H1. Quickly gaze at Joomla! views from HTML, CSS, JavaScript and XML</h1>
						<h2>H2. Quickly gaze at Joomla! views from HTML, CSS, JavaScript and XML</h2>
						<h3>H3. Quickly gaze at Joomla! views from HTML, CSS, JavaScript and XML</h3>
						<h4>H4. Quickly gaze at Joomla! views from HTML, CSS, JavaScript and XML</h4>
						<h5>H5. Quickly gaze at Joomla! views from HTML, CSS, JavaScript and XML</h5>
						<h6>H6. Quickly gaze at Joomla! views from HTML, CSS, JavaScript and XML</h6>
						<p><b>Bold. Quickly gaze at Joomla! views from HTML, CSS, JavaScript and XML</b></p>
						<p><i>Italics. Quickly gaze at Joomla! views from HTML, CSS, JavaScript and XML</i></p>
						<p>Unordered List</p>
						<ul>
							<li>Item</li>
							<li>Item</li>
							<li>Item<br />
								<ul>
									<li>Item</li>
									<li>Item</li>
									<li>Item<br />
										<ul>
											<li>Item</li>
											<li>Item</li>
											<li>Item</li>
										</ul>
									</li>
								</ul>
							</li>
						</ul>
						<p class="lead">Ordered List</p>
						<ol>
							<li>Item</li>
							<li>Item</li>
							<li>Item<br />
								<ul>
									<li>Item</li>
									<li>Item</li>
									<li>Item<br />
										<ul>
											<li>Item</li>
											<li>Item</li>
											<li>Item</li>
										</ul>
									</li>
								</ul>
							</li>
						</ol>
						<input type="hidden" name="task" value="" />
						<?php echo JHtml::_('form.token'); ?>
					</fieldset>
				</form>
			</div>
		<?php endif; ?>
	</div>
</div>
<?php echo JHtml::_('bootstrap.endTab'); ?>

<?php echo JHtml::_('bootstrap.addTab', 'myTab', 'overrides', JText::_('COM_TEMPLATES_TAB_OVERRIDES')); ?>
<<<<<<< HEAD
<div class="row">
	<div class="col-md-4">
		<legend><?php echo JText::_('COM_TEMPLATES_OVERRIDES_MODULES');?></legend>
		<ul class="list-unstyled">
=======
<div class="row-fluid">
	<div class="span4">
		<legend><?php echo JText::_('COM_TEMPLATES_OVERRIDES_MODULES'); ?></legend>
		<ul class="nav nav-list">
>>>>>>> ce7de218
			<?php $token = JSession::getFormToken() . '=' . 1; ?>
			<?php foreach ($this->overridesList['modules'] as $module) : ?>
				<li>
					<?php
					$overrideLinkUrl = 'index.php?option=com_templates&view=template&task=template.overrides&folder=' . $module->path
							. '&id=' . $input->getInt('id') . '&file=' . $this->file . '&' . $token;
					?>
					<a href="<?php echo JRoute::_($overrideLinkUrl); ?>">
						<i class="fa fa-files-o"></i>&nbsp;<?php echo $module->name; ?>
					</a>
				</li>
			<?php endforeach; ?>
		</ul>
	</div>
<<<<<<< HEAD
	<div class="col-md-4">
		<legend><?php echo JText::_('COM_TEMPLATES_OVERRIDES_COMPONENTS');?></legend>
		<ul class="list-unstyled">
=======
	<div class="span4">
		<legend><?php echo JText::_('COM_TEMPLATES_OVERRIDES_COMPONENTS'); ?></legend>
		<ul class="nav nav-list">
>>>>>>> ce7de218
			<?php $token = JSession::getFormToken() . '=' . 1; ?>
			<?php foreach ($this->overridesList['components'] as $key => $value) : ?>
				<li class="component-folder">
					<a href="#" class="component-folder-url">
						<i class="fa fa-folder"></i>&nbsp;<?php echo $key; ?>
					</a>
<<<<<<< HEAD
					<ul class="list-unstyled">
						<?php foreach ($value as $view): ?>
=======
					<ul class="nav nav-list">
						<?php foreach ($value as $view) : ?>
>>>>>>> ce7de218
							<li>
								<?php
								$overrideLinkUrl = 'index.php?option=com_templates&view=template&task=template.overrides&folder=' . $view->path
										. '&id=' . $input->getInt('id') . '&file=' . $this->file . '&' . $token;
								?>
								<a class="component-file-url" href="<?php echo JRoute::_($overrideLinkUrl); ?>">
									<i class="fa fa-files-o"></i>&nbsp;<?php echo $view->name; ?>
								</a>
							</li>
						<?php endforeach; ?>
					</ul>
				</li>
			<?php endforeach; ?>
		</ul>
	</div>
<<<<<<< HEAD
	<div class="col-md-4">
		<legend><?php echo JText::_('COM_TEMPLATES_OVERRIDES_LAYOUTS');?></legend>
=======
	<div class="span4">
		<legend><?php echo JText::_('COM_TEMPLATES_OVERRIDES_LAYOUTS'); ?></legend>
>>>>>>> ce7de218
		<ul class="nav nav-list">
			<?php $token = JSession::getFormToken() . '=' . 1; ?>
			<?php foreach ($this->overridesList['layouts'] as $layout) : ?>
				<li>
					<?php
					$overrideLinkUrl = 'index.php?option=com_templates&view=template&task=template.overrides&folder=' . $layout->path
							. '&id=' . $input->getInt('id') . '&file=' . $this->file . '&' . $token;
					?>
					<a href="<?php echo JRoute::_($overrideLinkUrl); ?>">
						<i class="fa fa-files-o"></i>&nbsp;<?php echo $layout->name; ?>
					</a>
				</li>
			<?php endforeach; ?>
		</ul>
	</div>
</div>
<?php echo JHtml::_('bootstrap.endTab'); ?>

<?php echo JHtml::_('bootstrap.addTab', 'myTab', 'description', JText::_('COM_TEMPLATES_TAB_DESCRIPTION')); ?>
<?php echo $this->loadTemplate('description'); ?>
<?php echo JHtml::_('bootstrap.endTab'); ?>
<?php echo JHtml::_('bootstrap.endTabSet'); ?>

<?php // Collapse Modal
$copyModalData = array(
	'selector' => 'copyModal',
	'params'   => array(
		'title'  => JText::_('COM_TEMPLATES_TEMPLATE_COPY'),
		'footer' => $this->loadTemplate('modal_copy_footer')
	),
	'body' => $this->loadTemplate('modal_copy_body')
);
?>
<form action="<?php echo JRoute::_('index.php?option=com_templates&task=template.copy&id=' . $input->getInt('id') . '&file=' . $this->file); ?>" method="post" name="adminForm" id="adminForm">
	<?php echo JLayoutHelper::render('joomla.modal.main', $copyModalData); ?>
	<?php echo JHtml::_('form.token'); ?>
</form>
<?php if ($this->type != 'home') : ?>
	<?php // Rename Modal
	$renameModalData = array(
		'selector' => 'renameModal',
		'params'   => array(
			'title'  => JText::sprintf('COM_TEMPLATES_RENAME_FILE', $this->fileName),
			'footer' => $this->loadTemplate('modal_rename_footer')
		),
		'body' => $this->loadTemplate('modal_rename_body')
	);
	?>
	<form action="<?php echo JRoute::_('index.php?option=com_templates&task=template.renameFile&id=' . $input->getInt('id') . '&file=' . $this->file); ?>" method="post">
		<?php echo JLayoutHelper::render('joomla.modal.main', $renameModalData); ?>
		<?php echo JHtml::_('form.token'); ?>
	</form>
<?php endif; ?>
<?php if ($this->type != 'home') : ?>
	<?php // Delete Modal
	$deleteModalData = array(
		'selector' => 'deleteModal',
		'params'   => array(
			'title'  => JText::_('COM_TEMPLATES_ARE_YOU_SURE'),
			'footer' => $this->loadTemplate('modal_delete_footer')
		),
		'body' => $this->loadTemplate('modal_delete_body')
	);
	?>
	<?php echo JLayoutHelper::render('joomla.modal.main', $deleteModalData); ?>
<?php endif; ?>
<?php // File Modal
$fileModalData = array(
	'selector' => 'fileModal',
	'params'   => array(
		'title' => JText::_('COM_TEMPLATES_NEW_FILE_HEADER'),
		'footer' => $this->loadTemplate('modal_file_footer')
	),
	'body' => $this->loadTemplate('modal_file_body')
);
?>
<?php echo JLayoutHelper::render('joomla.modal.main', $fileModalData); ?>
<?php // Folder Modal
$folderModalData = array(
	'selector' => 'folderModal',
	'params'   => array(
		'title'  => JText::_('COM_TEMPLATES_MANAGE_FOLDERS'),
		'footer' => $this->loadTemplate('modal_folder_footer')
	),
	'body' => $this->loadTemplate('modal_folder_body')
);
?>
<?php echo JLayoutHelper::render('joomla.modal.main', $folderModalData); ?>
<?php if ($this->type != 'home') : ?>
	<?php // Resize Modal
	$resizeModalData = array(
		'selector' => 'resizeModal',
		'params'   => array(
			'title'	 => JText::_('COM_TEMPLATES_RESIZE_IMAGE'),
			'footer' => $this->loadTemplate('modal_resize_footer')
		),
		'body' => $this->loadTemplate('modal_resize_body')
	);
	?>
	<form action="<?php echo JRoute::_('index.php?option=com_templates&task=template.resizeImage&id=' . $input->getInt('id') . '&file=' . $this->file); ?>" method="post">
		<?php echo JLayoutHelper::render('joomla.modal.main', $resizeModalData); ?>
		<?php echo JHtml::_('form.token'); ?>
	</form>
<?php endif; ?><|MERGE_RESOLUTION|>--- conflicted
+++ resolved
@@ -167,49 +167,26 @@
 ?>
 <?php echo JHtml::_('bootstrap.startTabSet', 'myTab', array('active' => 'editor')); ?>
 <?php echo JHtml::_('bootstrap.addTab', 'myTab', 'editor', JText::_('COM_TEMPLATES_TAB_EDITOR')); ?>
-<<<<<<< HEAD
 <div class="row">
 	<div class="col-md-12">
-		<?php if($this->type == 'file'): ?>
+		<?php if($this->type == 'file') : ?>
 			<p class="lead"><?php echo JText::sprintf('COM_TEMPLATES_TEMPLATE_FILENAME', $this->source->filename, $this->template->element); ?></p>
 		<?php endif; ?>
-		<?php if($this->type == 'image'): ?>
+		<?php if($this->type == 'image') : ?>
 			<p class="lead"><?php echo JText::sprintf('COM_TEMPLATES_TEMPLATE_FILENAME', $this->image['path'], $this->template->element); ?></p>
 		<?php endif; ?>
-		<?php if($this->type == 'font'): ?>
+		<?php if($this->type == 'font') : ?>
 			<p class="lead"><?php echo JText::sprintf('COM_TEMPLATES_TEMPLATE_FILENAME', $this->font['rel_path'], $this->template->element); ?></p>
 		<?php endif; ?>
 	</div>
 </div>
 <div class="row">
 	<div class="col-md-3 tree-holder">
-		<?php echo $this->loadTemplate('tree');?>
+		<?php echo $this->loadTemplate('tree'); ?>
 	</div>
 	<div class="col-md-9">
-		<?php if ($this->type == 'home'): ?>
+		<?php if ($this->type == 'home') : ?>
 			<form action="<?php echo JRoute::_('index.php?option=com_templates&view=template&id=' . $input->getInt('id') . '&file=' . $this->file); ?>" method="post" name="adminForm" id="adminForm">
-=======
-<div class="row-fluid">
-	<div class="span12">
-		<?php if ($this->type == 'file') : ?>
-			<p class="well well-small lead"><?php echo JText::sprintf('COM_TEMPLATES_TEMPLATE_FILENAME', $this->source->filename, $this->template->element); ?></p>
-		<?php endif; ?>
-		<?php if ($this->type == 'image') : ?>
-			<p class="well well-small lead"><?php echo JText::sprintf('COM_TEMPLATES_TEMPLATE_FILENAME', $this->image['path'], $this->template->element); ?></p>
-		<?php endif; ?>
-		<?php if ($this->type == 'font') : ?>
-			<p class="well well-small lead"><?php echo JText::sprintf('COM_TEMPLATES_TEMPLATE_FILENAME', $this->font['rel_path'], $this->template->element); ?></p>
-		<?php endif; ?>
-	</div>
-</div>
-<div class="row-fluid">
-	<div class="span3 tree-holder">
-		<?php echo $this->loadTemplate('tree'); ?>
-	</div>
-	<div class="span9">
-		<?php if ($this->type == 'home') : ?>
-			<form action="<?php echo JRoute::_('index.php?option=com_templates&view=template&id=' . $input->getInt('id') . '&file=' . $this->file); ?>" method="post" name="adminForm" id="adminForm" class="form-horizontal">
->>>>>>> ce7de218
 				<input type="hidden" name="task" value="" />
 				<?php echo JHtml::_('form.token'); ?>
 				<h2><?php echo JText::_('COM_TEMPLATES_HOME_HEADING'); ?></h2>
@@ -221,14 +198,8 @@
 				</p>
 			</form>
 		<?php endif; ?>
-<<<<<<< HEAD
-		<?php if ($this->type == 'file'): ?>
+		<?php if ($this->type == 'file') : ?>
 			<form action="<?php echo JRoute::_('index.php?option=com_templates&view=template&id=' . $input->getInt('id') . '&file=' . $this->file); ?>" method="post" name="adminForm" id="adminForm">
-=======
-		<?php if ($this->type == 'file') : ?>
-			<form action="<?php echo JRoute::_('index.php?option=com_templates&view=template&id=' . $input->getInt('id') . '&file=' . $this->file); ?>" method="post" name="adminForm" id="adminForm" class="form-horizontal">
-
->>>>>>> ce7de218
 				<div class="editor-border">
 					<?php echo $this->form->getInput('source'); ?>
 				</div>
@@ -238,29 +209,17 @@
 				<?php echo $this->form->getInput('filename'); ?>
 			</form>
 		<?php endif; ?>
-<<<<<<< HEAD
-		<?php if ($this->type == 'archive'): ?>
-=======
 		<?php if ($this->type == 'archive') : ?>
->>>>>>> ce7de218
 			<legend><?php echo JText::_('COM_TEMPLATES_FILE_CONTENT_PREVIEW'); ?></legend>
 			<form action="<?php echo JRoute::_('index.php?option=com_templates&view=template&id=' . $input->getInt('id') . '&file=' . $this->file); ?>" method="post" name="adminForm" id="adminForm">
 				<ul class="nav nav-stacked nav-list well">
 					<?php foreach ($this->archive as $file) : ?>
 						<li>
-<<<<<<< HEAD
-							<?php if (substr($file, -1) === DIRECTORY_SEPARATOR): ?>
+							<?php if (substr($file, -1) === DIRECTORY_SEPARATOR) : ?>
 								<i class="fa-fw fa fa-folder"></i>&nbsp;<?php echo $file; ?>
 							<?php endif; ?>
-							<?php if (substr($file, -1) != DIRECTORY_SEPARATOR): ?>
+							<?php if (substr($file, -1) != DIRECTORY_SEPARATOR) : ?>
 								<i class="fa-fw fa fa-file-o"></i>&nbsp;<?php echo $file; ?>
-=======
-							<?php if (substr($file, -1) === DIRECTORY_SEPARATOR) : ?>
-								<span class="icon-folder"></span>&nbsp;<?php echo $file; ?>
-							<?php endif; ?>
-							<?php if (substr($file, -1) != DIRECTORY_SEPARATOR) : ?>
-								<span class="icon-file"></span>&nbsp;<?php echo $file; ?>
->>>>>>> ce7de218
 							<?php endif; ?>
 						</li>
 					<?php endforeach; ?>
@@ -269,11 +228,7 @@
 				<?php echo JHtml::_('form.token'); ?>
 			</form>
 		<?php endif; ?>
-<<<<<<< HEAD
-		<?php if ($this->type == 'image'): ?>
-=======
 		<?php if ($this->type == 'image') : ?>
->>>>>>> ce7de218
 			<img id="image-crop" src="<?php echo $this->image['address'] . '?' . time(); ?>" />
 			<form action="<?php echo JRoute::_('index.php?option=com_templates&view=template&id=' . $input->getInt('id') . '&file=' . $this->file); ?>" method="post" name="adminForm" id="adminForm">
 				<fieldset class="adminform">
@@ -286,11 +241,7 @@
 				</fieldset>
 			</form>
 		<?php endif; ?>
-<<<<<<< HEAD
-		<?php if ($this->type == 'font'): ?>
-=======
 		<?php if ($this->type == 'font') : ?>
->>>>>>> ce7de218
 			<div class="font-preview">
 				<form action="<?php echo JRoute::_('index.php?option=com_templates&view=template&id=' . $input->getInt('id') . '&file=' . $this->file); ?>" method="post" name="adminForm" id="adminForm">
 					<fieldset class="adminform">
@@ -349,17 +300,10 @@
 <?php echo JHtml::_('bootstrap.endTab'); ?>
 
 <?php echo JHtml::_('bootstrap.addTab', 'myTab', 'overrides', JText::_('COM_TEMPLATES_TAB_OVERRIDES')); ?>
-<<<<<<< HEAD
 <div class="row">
 	<div class="col-md-4">
-		<legend><?php echo JText::_('COM_TEMPLATES_OVERRIDES_MODULES');?></legend>
+		<legend><?php echo JText::_('COM_TEMPLATES_OVERRIDES_MODULES'); ?></legend>
 		<ul class="list-unstyled">
-=======
-<div class="row-fluid">
-	<div class="span4">
-		<legend><?php echo JText::_('COM_TEMPLATES_OVERRIDES_MODULES'); ?></legend>
-		<ul class="nav nav-list">
->>>>>>> ce7de218
 			<?php $token = JSession::getFormToken() . '=' . 1; ?>
 			<?php foreach ($this->overridesList['modules'] as $module) : ?>
 				<li>
@@ -374,28 +318,17 @@
 			<?php endforeach; ?>
 		</ul>
 	</div>
-<<<<<<< HEAD
 	<div class="col-md-4">
-		<legend><?php echo JText::_('COM_TEMPLATES_OVERRIDES_COMPONENTS');?></legend>
+		<legend><?php echo JText::_('COM_TEMPLATES_OVERRIDES_COMPONENTS'); ?></legend>
 		<ul class="list-unstyled">
-=======
-	<div class="span4">
-		<legend><?php echo JText::_('COM_TEMPLATES_OVERRIDES_COMPONENTS'); ?></legend>
-		<ul class="nav nav-list">
->>>>>>> ce7de218
 			<?php $token = JSession::getFormToken() . '=' . 1; ?>
 			<?php foreach ($this->overridesList['components'] as $key => $value) : ?>
 				<li class="component-folder">
 					<a href="#" class="component-folder-url">
 						<i class="fa fa-folder"></i>&nbsp;<?php echo $key; ?>
 					</a>
-<<<<<<< HEAD
 					<ul class="list-unstyled">
-						<?php foreach ($value as $view): ?>
-=======
-					<ul class="nav nav-list">
 						<?php foreach ($value as $view) : ?>
->>>>>>> ce7de218
 							<li>
 								<?php
 								$overrideLinkUrl = 'index.php?option=com_templates&view=template&task=template.overrides&folder=' . $view->path
@@ -411,13 +344,8 @@
 			<?php endforeach; ?>
 		</ul>
 	</div>
-<<<<<<< HEAD
 	<div class="col-md-4">
-		<legend><?php echo JText::_('COM_TEMPLATES_OVERRIDES_LAYOUTS');?></legend>
-=======
-	<div class="span4">
 		<legend><?php echo JText::_('COM_TEMPLATES_OVERRIDES_LAYOUTS'); ?></legend>
->>>>>>> ce7de218
 		<ul class="nav nav-list">
 			<?php $token = JSession::getFormToken() . '=' . 1; ?>
 			<?php foreach ($this->overridesList['layouts'] as $layout) : ?>
