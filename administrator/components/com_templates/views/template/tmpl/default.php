<?php
/**
 * @package     Joomla.Administrator
 * @subpackage  com_templates
 *
 * @copyright   Copyright (C) 2005 - 2017 Open Source Matters, Inc. All rights reserved.
 * @license     GNU General Public License version 2 or later; see LICENSE.txt
 */

defined('_JEXEC') or die;

// Include the component HTML helpers.
JHtml::addIncludePath(JPATH_COMPONENT . '/helpers/html');

JHtml::_('bootstrap.tooltip');
JHtml::_('behavior.formvalidator');
JHtml::_('behavior.keepalive');
JHtml::_('behavior.tabstate');

$input = JFactory::getApplication()->input;

// No access if not global SuperUser
if (!JFactory::getUser()->authorise('core.admin'))
{
	JFactory::getApplication()->enqueueMessage(JText::_('JERROR_ALERTNOAUTHOR'), 'danger');
}

if ($this->type == 'image')
{
	JHtml::_('script', 'vendor/cropperjs/cropper.min.js', array('version' => 'auto', 'relative' => true));
	JHtml::_('stylesheet', 'vendor/cropperjs/cropper.min.css', array('version' => 'auto', 'relative' => true));
}

JFactory::getDocument()->addScriptDeclaration("
jQuery(document).ready(function($){

	// Hide all the folder when the page loads
	$('.folder ul, .component-folder ul').hide();

	// Display the tree after loading
	$('.directory-tree').removeClass('directory-tree');

	// Show all the lists in the path of an open file
	$('.show > ul').show();

	// Stop the default action of anchor tag on a click event
	$('.folder-url, .component-folder-url').click(function(event){
		event.preventDefault();
	});

	// Prevent the click event from proliferating
	$('.file, .component-file-url').bind('click',function(e){
		e.stopPropagation();
	});

	// Toggle the child indented list on a click event
	$('.folder, .component-folder').bind('click',function(e){
		$(this).children('ul').toggle();
		e.stopPropagation();
	});

	// New file tree
	$('#fileModal .folder-url').bind('click',function(e){
		$('.folder-url').removeClass('selected');
		e.stopPropagation();
		$('#fileModal input.address').val($(this).attr('data-id'));
		$(this).addClass('selected');
	});

	// Folder manager tree
	$('#folderModal .folder-url').bind('click',function(e){
		$('.folder-url').removeClass('selected');
		e.stopPropagation();
		$('#folderModal input.address').val($(this).attr('data-id'));
		$(this).addClass('selected');
	});

	var containerDiv = document.querySelector('.span3.tree-holder'),
		treeContainer = containerDiv.querySelector('.nav.nav-list'),
		liEls = treeContainer.querySelectorAll('.folder.show'),
		filePathEl = document.querySelector('p.lead.hidden.path');

	if(filePathEl)
		var filePathTmp = document.querySelector('p.lead.hidden.path').innerText;

	 if(filePathTmp && filePathTmp.charAt( 0 ) === '/' ) {
			filePathTmp = filePathTmp.slice( 1 );
			filePathTmp = filePathTmp.split('/');
			filePathTmp = filePathTmp[filePathTmp.length - 1];
			var re = new RegExp( filePathTmp );

		for (var i = 0, l = liEls.length; i < l; i++) {
			liEls[i].querySelector('a').classList.add('active');
			if (i === liEls.length - 1) {
				var parentUl = liEls[i].querySelector('ul'),
					allLi = parentUl.querySelectorAll('li'); 
	
				for (var i = 0, l = allLi.length; i < l; i++) {
					aEl = allLi[i].querySelector('a'),
					spanEl = aEl.querySelector('span');
	
					if (spanEl && re.test(spanEl.innerText)) {
						aEl.classList.add('active');
					}
				}
			}
		}
	}
});");

if ($this->type == 'image')
{
	JFactory::getDocument()->addScriptDeclaration("
		document.addEventListener('DOMContentLoaded', function() {
			// Configuration for image cropping
			var image = document.getElementById('image-crop');
				var cropper = new Cropper(image, {
				viewMode: 0,
				scalable: true,
				zoomable: true,
				minCanvasWidth: " . $this->image['width'] . ",
				minCanvasHeight: " . $this->image['height'] . ",
			});

			image.addEventListener('crop', function (e) {
				document.getElementById('x').value = e.detail.x;
				document.getElementById('y').value = e.detail.y;
				document.getElementById('w').value = e.detail.width;
				document.getElementById('h').value = e.detail.height;
			});

			// Function for clearing the coordinates
			function clearCoords()
			{
				var inputs = querySelectorAll('#adminForm input');
				
				for(i=0, l=inputs.length; l>i; i++) {
					inputs[i].value = '';
				};
			}
		});");
}

JFactory::getDocument()->addStyleDeclaration('
	/* Styles for modals */
	.selected {
		background: #08c;
		color: #fff;
	}
	.selected:hover {
		background: #08c !important;
		color: #fff;
	}
	.modal-body .column-left {
		float: left; max-height: 70vh; overflow-y: auto;
	}
	.modal-body .column-right {
		float: right;
	}
	@media (max-width: 767px) {
		.modal-body .column-right {
			float: left;
		}
	}
	#deleteFolder {
		margin: 0;
	}

	#image-crop {
		max-width: 100% !important;
		width: auto;
		height: auto;
	}

	.directory-tree {
		display: none;
	}

	.tree-holder {
		overflow-x: auto;
	}
');

if ($this->type == 'font')
{
	JFactory::getDocument()->addStyleDeclaration(
		"/* Styles for font preview */
		@font-face
		{
			font-family: previewFont;
			src: url('" . $this->font['address'] . "')
		}

		.font-preview{
			font-family: previewFont !important;
		}"
	);
}
?>
<?php echo JHtml::_('bootstrap.startTabSet', 'myTab', array('active' => 'editor')); ?>
<?php echo JHtml::_('bootstrap.addTab', 'myTab', 'editor', JText::_('COM_TEMPLATES_TAB_EDITOR')); ?>
<div class="row">
	<div class="col-md-12">
		<?php if($this->type == 'file') : ?>
			<p class="lead"><?php echo JText::sprintf('COM_TEMPLATES_TEMPLATE_FILENAME', $this->source->filename, $this->template->element); ?></p>
			<p class="lead path hidden"><?php echo $this->source->filename; ?></p>
		<?php endif; ?>
		<?php if($this->type == 'image') : ?>
			<p class="lead"><?php echo JText::sprintf('COM_TEMPLATES_TEMPLATE_FILENAME', $this->image['path'], $this->template->element); ?></p>
			<p class="lead path hidden"><?php echo $this->image['path']; ?></p>
		<?php endif; ?>
		<?php if($this->type == 'font') : ?>
			<p class="lead"><?php echo JText::sprintf('COM_TEMPLATES_TEMPLATE_FILENAME', $this->font['rel_path'], $this->template->element); ?></p>
			<p class="lead path hidden"><?php echo $this->font['rel_path']; ?></p>
		<?php endif; ?>
	</div>
</div>
<div class="row">
	<div class="col-md-3 tree-holder">
		<?php echo $this->loadTemplate('tree'); ?>
	</div>
	<div class="col-md-9">
		<?php if ($this->type == 'home') : ?>
			<form action="<?php echo JRoute::_('index.php?option=com_templates&view=template&id=' . $input->getInt('id') . '&file=' . $this->file); ?>" method="post" name="adminForm" id="adminForm">
				<input type="hidden" name="task" value="">
				<?php echo JHtml::_('form.token'); ?>
				<h2><?php echo JText::_('COM_TEMPLATES_HOME_HEADING'); ?></h2>
				<p><?php echo JText::_('COM_TEMPLATES_HOME_TEXT'); ?></p>
				<p>
					<a href="https://docs.joomla.org/J3.x:How_to_use_the_Template_Manager" target="_blank" class="btn btn-primary btn-lg">
						<?php echo JText::_('COM_TEMPLATES_HOME_BUTTON'); ?>
					</a>
				</p>
			</form>
		<?php endif; ?>
		<?php if ($this->type == 'file') : ?>
			<form action="<?php echo JRoute::_('index.php?option=com_templates&view=template&id=' . $input->getInt('id') . '&file=' . $this->file); ?>" method="post" name="adminForm" id="adminForm">
				<div class="editor-border">
					<?php echo $this->form->getInput('source'); ?>
				</div>
				<input type="hidden" name="task" value="" />
				<?php echo JHtml::_('form.token'); ?>
				<?php echo $this->form->getInput('extension_id'); ?>
				<?php echo $this->form->getInput('filename'); ?>
			</form>
		<?php endif; ?>
		<?php if ($this->type == 'archive') : ?>
			<legend><?php echo JText::_('COM_TEMPLATES_FILE_CONTENT_PREVIEW'); ?></legend>
			<form action="<?php echo JRoute::_('index.php?option=com_templates&view=template&id=' . $input->getInt('id') . '&file=' . $this->file); ?>" method="post" name="adminForm" id="adminForm">
				<ul class="nav flex-column well">
					<?php foreach ($this->archive as $file) : ?>
						<li>
							<?php if (substr($file, -1) === DIRECTORY_SEPARATOR) : ?>
<<<<<<< HEAD
								<i class="fa-fw fa fa-folder"></i>&nbsp;<?php echo $file; ?>
							<?php endif; ?>
							<?php if (substr($file, -1) != DIRECTORY_SEPARATOR) : ?>
								<i class="fa-fw fa fa-file-o"></i>&nbsp;<?php echo $file; ?>
=======
								<span class="icon-folder" aria-hidden="true"></span>&nbsp;<?php echo $file; ?>
							<?php endif; ?>
							<?php if (substr($file, -1) != DIRECTORY_SEPARATOR) : ?>
								<span class="icon-file" aria-hidden="true"></span>&nbsp;<?php echo $file; ?>
>>>>>>> 61f8c855
							<?php endif; ?>
						</li>
					<?php endforeach; ?>
				</ul>
				<input type="hidden" name="task" value="">
				<?php echo JHtml::_('form.token'); ?>
			</form>
		<?php endif; ?>
		<?php if ($this->type == 'image') : ?>
			<img id="image-crop" src="<?php echo $this->image['address'] . '?' . time(); ?>">
			<form action="<?php echo JRoute::_('index.php?option=com_templates&view=template&id=' . $input->getInt('id') . '&file=' . $this->file); ?>" method="post" name="adminForm" id="adminForm">
				<fieldset class="adminform">
					<input type ="hidden" id="x" name="x">
					<input type ="hidden" id="y" name="y">
					<input type ="hidden" id="h" name="h">
					<input type ="hidden" id="w" name="w">
					<input type="hidden" name="task" value="">
					<?php echo JHtml::_('form.token'); ?>
				</fieldset>
			</form>
		<?php endif; ?>
		<?php if ($this->type == 'font') : ?>
			<div class="font-preview">
				<form action="<?php echo JRoute::_('index.php?option=com_templates&view=template&id=' . $input->getInt('id') . '&file=' . $this->file); ?>" method="post" name="adminForm" id="adminForm">
					<fieldset class="adminform">
						<h1>H1. Quickly gaze at Joomla! views from HTML, CSS, JavaScript and XML</h1>
						<h2>H2. Quickly gaze at Joomla! views from HTML, CSS, JavaScript and XML</h2>
						<h3>H3. Quickly gaze at Joomla! views from HTML, CSS, JavaScript and XML</h3>
						<h4>H4. Quickly gaze at Joomla! views from HTML, CSS, JavaScript and XML</h4>
						<h5>H5. Quickly gaze at Joomla! views from HTML, CSS, JavaScript and XML</h5>
						<h6>H6. Quickly gaze at Joomla! views from HTML, CSS, JavaScript and XML</h6>
						<p><b>Bold. Quickly gaze at Joomla! views from HTML, CSS, JavaScript and XML</b></p>
						<p><i>Italics. Quickly gaze at Joomla! views from HTML, CSS, JavaScript and XML</i></p>
						<p>Unordered List</p>
						<ul>
							<li>Item</li>
							<li>Item</li>
							<li>Item<br>
								<ul>
									<li>Item</li>
									<li>Item</li>
									<li>Item<br>
										<ul>
											<li>Item</li>
											<li>Item</li>
											<li>Item</li>
										</ul>
									</li>
								</ul>
							</li>
						</ul>
						<p class="lead">Ordered List</p>
						<ol>
							<li>Item</li>
							<li>Item</li>
							<li>Item<br>
								<ul>
									<li>Item</li>
									<li>Item</li>
									<li>Item<br>
										<ul>
											<li>Item</li>
											<li>Item</li>
											<li>Item</li>
										</ul>
									</li>
								</ul>
							</li>
						</ol>
						<input type="hidden" name="task" value="">
						<?php echo JHtml::_('form.token'); ?>
					</fieldset>
				</form>
			</div>
		<?php endif; ?>
	</div>
</div>
<?php echo JHtml::_('bootstrap.endTab'); ?>

<?php echo JHtml::_('bootstrap.addTab', 'myTab', 'overrides', JText::_('COM_TEMPLATES_TAB_OVERRIDES')); ?>
<div class="row">
	<div class="col-md-4">
		<legend><?php echo JText::_('COM_TEMPLATES_OVERRIDES_MODULES'); ?></legend>
		<ul class="list-unstyled">
			<?php $token = JSession::getFormToken() . '=' . 1; ?>
			<?php foreach ($this->overridesList['modules'] as $module) : ?>
				<li>
					<?php
					$overrideLinkUrl = 'index.php?option=com_templates&view=template&task=template.overrides&folder=' . $module->path
							. '&id=' . $input->getInt('id') . '&file=' . $this->file . '&' . $token;
					?>
					<a href="<?php echo JRoute::_($overrideLinkUrl); ?>">
						<i class="fa fa-files-o"></i>&nbsp;<?php echo $module->name; ?>
					</a>
				</li>
			<?php endforeach; ?>
		</ul>
	</div>
	<div class="col-md-4">
		<legend><?php echo JText::_('COM_TEMPLATES_OVERRIDES_COMPONENTS'); ?></legend>
		<ul class="list-unstyled">
			<?php $token = JSession::getFormToken() . '=' . 1; ?>
			<?php foreach ($this->overridesList['components'] as $key => $value) : ?>
				<li class="component-folder">
					<a href="#" class="component-folder-url">
						<i class="fa fa-folder"></i>&nbsp;<?php echo $key; ?>
					</a>
					<ul class="list-unstyled">
						<?php foreach ($value as $view) : ?>
							<li>
								<?php
								$overrideLinkUrl = 'index.php?option=com_templates&view=template&task=template.overrides&folder=' . $view->path
										. '&id=' . $input->getInt('id') . '&file=' . $this->file . '&' . $token;
								?>
								<a class="component-file-url" href="<?php echo JRoute::_($overrideLinkUrl); ?>">
									<i class="fa fa-files-o"></i>&nbsp;<?php echo $view->name; ?>
								</a>
							</li>
						<?php endforeach; ?>
					</ul>
				</li>
			<?php endforeach; ?>
		</ul>
	</div>
	<div class="col-md-4">
		<legend><?php echo JText::_('COM_TEMPLATES_OVERRIDES_LAYOUTS'); ?></legend>
		<ul class="nav flex-column">
			<?php $token = JSession::getFormToken() . '=' . 1; ?>
			<?php foreach ($this->overridesList['layouts'] as $layout) : ?>
				<li>
					<?php
					$overrideLinkUrl = 'index.php?option=com_templates&view=template&task=template.overrides&folder=' . $layout->path
							. '&id=' . $input->getInt('id') . '&file=' . $this->file . '&' . $token;
					?>
					<a href="<?php echo JRoute::_($overrideLinkUrl); ?>">
						<i class="fa fa-files-o"></i>&nbsp;<?php echo $layout->name; ?>
					</a>
				</li>
			<?php endforeach; ?>
		</ul>
	</div>
</div>
<?php echo JHtml::_('bootstrap.endTab'); ?>

<?php echo JHtml::_('bootstrap.addTab', 'myTab', 'description', JText::_('COM_TEMPLATES_TAB_DESCRIPTION')); ?>
<?php echo $this->loadTemplate('description'); ?>
<?php echo JHtml::_('bootstrap.endTab'); ?>
<?php echo JHtml::_('bootstrap.endTabSet'); ?>

<?php // Collapse Modal
$copyModalData = array(
	'selector' => 'copyModal',
	'params'   => array(
		'title'  => JText::_('COM_TEMPLATES_TEMPLATE_COPY'),
		'footer' => $this->loadTemplate('modal_copy_footer')
	),
	'body' => $this->loadTemplate('modal_copy_body')
);
?>
<form action="<?php echo JRoute::_('index.php?option=com_templates&task=template.copy&id=' . $input->getInt('id') . '&file=' . $this->file); ?>" method="post" name="adminForm" id="adminForm">
	<?php echo JLayoutHelper::render('joomla.modal.main', $copyModalData); ?>
	<?php echo JHtml::_('form.token'); ?>
</form>
<?php if ($this->type != 'home') : ?>
	<?php // Rename Modal
	$renameModalData = array(
		'selector' => 'renameModal',
		'params'   => array(
			'title'  => JText::sprintf('COM_TEMPLATES_RENAME_FILE', $this->fileName),
			'footer' => $this->loadTemplate('modal_rename_footer')
		),
		'body' => $this->loadTemplate('modal_rename_body')
	);
	?>
	<form action="<?php echo JRoute::_('index.php?option=com_templates&task=template.renameFile&id=' . $input->getInt('id') . '&file=' . $this->file); ?>" method="post">
		<?php echo JLayoutHelper::render('joomla.modal.main', $renameModalData); ?>
		<?php echo JHtml::_('form.token'); ?>
	</form>
<?php endif; ?>
<?php if ($this->type != 'home') : ?>
	<?php // Delete Modal
	$deleteModalData = array(
		'selector' => 'deleteModal',
		'params'   => array(
			'title'  => JText::_('COM_TEMPLATES_ARE_YOU_SURE'),
			'footer' => $this->loadTemplate('modal_delete_footer')
		),
		'body' => $this->loadTemplate('modal_delete_body')
	);
	?>
	<?php echo JLayoutHelper::render('joomla.modal.main', $deleteModalData); ?>
<?php endif; ?>
<?php // File Modal
$fileModalData = array(
	'selector' => 'fileModal',
	'params'   => array(
		'title' => JText::_('COM_TEMPLATES_NEW_FILE_HEADER'),
		'footer' => $this->loadTemplate('modal_file_footer')
	),
	'body' => $this->loadTemplate('modal_file_body')
);
?>
<?php echo JLayoutHelper::render('joomla.modal.main', $fileModalData); ?>
<?php // Folder Modal
$folderModalData = array(
	'selector' => 'folderModal',
	'params'   => array(
		'title'  => JText::_('COM_TEMPLATES_MANAGE_FOLDERS'),
		'footer' => $this->loadTemplate('modal_folder_footer')
	),
	'body' => $this->loadTemplate('modal_folder_body')
);
?>
<?php echo JLayoutHelper::render('joomla.modal.main', $folderModalData); ?>
<?php if ($this->type != 'home') : ?>
	<?php // Resize Modal
	$resizeModalData = array(
		'selector' => 'resizeModal',
		'params'   => array(
			'title'	 => JText::_('COM_TEMPLATES_RESIZE_IMAGE'),
			'footer' => $this->loadTemplate('modal_resize_footer')
		),
		'body' => $this->loadTemplate('modal_resize_body')
	);
	?>
	<form action="<?php echo JRoute::_('index.php?option=com_templates&task=template.resizeImage&id=' . $input->getInt('id') . '&file=' . $this->file); ?>" method="post">
		<?php echo JLayoutHelper::render('joomla.modal.main', $resizeModalData); ?>
		<?php echo JHtml::_('form.token'); ?>
	</form>
<?php endif; ?><|MERGE_RESOLUTION|>--- conflicted
+++ resolved
@@ -251,17 +251,10 @@
 					<?php foreach ($this->archive as $file) : ?>
 						<li>
 							<?php if (substr($file, -1) === DIRECTORY_SEPARATOR) : ?>
-<<<<<<< HEAD
-								<i class="fa-fw fa fa-folder"></i>&nbsp;<?php echo $file; ?>
+								<i class="fa-fw fa fa-folder" aria-hidden="true"></i>&nbsp;<?php echo $file; ?>
 							<?php endif; ?>
 							<?php if (substr($file, -1) != DIRECTORY_SEPARATOR) : ?>
-								<i class="fa-fw fa fa-file-o"></i>&nbsp;<?php echo $file; ?>
-=======
-								<span class="icon-folder" aria-hidden="true"></span>&nbsp;<?php echo $file; ?>
-							<?php endif; ?>
-							<?php if (substr($file, -1) != DIRECTORY_SEPARATOR) : ?>
-								<span class="icon-file" aria-hidden="true"></span>&nbsp;<?php echo $file; ?>
->>>>>>> 61f8c855
+								<i class="fa-fw fa fa-file-o" aria-hidden="true"></i>&nbsp;<?php echo $file; ?>
 							<?php endif; ?>
 						</li>
 					<?php endforeach; ?>
