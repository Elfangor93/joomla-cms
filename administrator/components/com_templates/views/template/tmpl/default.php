<?php
/**
 * @package     Joomla.Administrator
 * @subpackage  com_templates
 *
 * @copyright   Copyright (C) 2005 - 2017 Open Source Matters, Inc. All rights reserved.
 * @license     GNU General Public License version 2 or later; see LICENSE.txt
 */

defined('_JEXEC') or die;

// Include the component HTML helpers.
JHtml::addIncludePath(JPATH_COMPONENT . '/helpers/html');

JHtml::_('bootstrap.tooltip');
JHtml::_('behavior.formvalidator');
JHtml::_('behavior.keepalive');
JHtml::_('behavior.tabstate');

$input = JFactory::getApplication()->input;

// No access if not global SuperUser
if (!JFactory::getUser()->authorise('core.admin'))
{
	JFactory::getApplication()->enqueueMessage(JText::_('JERROR_ALERTNOAUTHOR'), 'danger');
}

if ($this->type == 'image')
{
	JHtml::_('script', 'vendor/cropperjs/cropper.min.js', array('version' => 'auto', 'relative' => true));
	JHtml::_('stylesheet', 'vendor/cropperjs/cropper.min.css', array('version' => 'auto', 'relative' => true));
}

JFactory::getDocument()->addScriptDeclaration("
jQuery(document).ready(function($){

	// Hide all the folder when the page loads
	$('.folder ul, .component-folder ul, .layout-folder ul').hide();

	// Display the tree after loading
	$('.directory-tree').removeClass('directory-tree');

	// Show all the lists in the path of an open file
	$('.show > ul').show();

	// Stop the default action of anchor tag on a click event
	$('.folder-url, .component-folder-url, .layout-folder-url').click(function(event){
		event.preventDefault();
	});

	// Prevent the click event from proliferating
	$('.file, .component-file-url').bind('click',function(e){
		e.stopPropagation();
	});

	// Toggle the child indented list on a click event
	$('.folder, .component-folder, .layout-folder').bind('click',function(e){
		$(this).children('ul').toggle();
		e.stopPropagation();
	});

	// New file tree
	$('#fileModal .folder-url').bind('click',function(e){
		$('.folder-url').removeClass('selected');
		e.stopPropagation();
		$('#fileModal input.address').val($(this).attr('data-id'));
		$(this).addClass('selected');
	});

	// Folder manager tree
	$('#folderModal .folder-url').bind('click',function(e){
		$('.folder-url').removeClass('selected');
		e.stopPropagation();
		$('#folderModal input.address').val($(this).attr('data-id'));
		$(this).addClass('selected');
	});

	var containerDiv = document.querySelector('.span3.tree-holder'),
		treeContainer = containerDiv.querySelector('.nav.nav-list'),
		liEls = treeContainer.querySelectorAll('.folder.show'),
		filePathEl = document.querySelector('p.lead.hidden.path');

	if(filePathEl)
		var filePathTmp = document.querySelector('p.lead.hidden.path').innerText;

	 if(filePathTmp && filePathTmp.charAt( 0 ) === '/' ) {
			filePathTmp = filePathTmp.slice( 1 );
			filePathTmp = filePathTmp.split('/');
			filePathTmp = filePathTmp[filePathTmp.length - 1];
			var re = new RegExp( filePathTmp );

		for (var i = 0, l = liEls.length; i < l; i++) {
			liEls[i].querySelector('a').classList.add('active');
			if (i === liEls.length - 1) {
				var parentUl = liEls[i].querySelector('ul'),
					allLi = parentUl.querySelectorAll('li'); 
	
				for (var i = 0, l = allLi.length; i < l; i++) {
					aEl = allLi[i].querySelector('a'),
					spanEl = aEl.querySelector('span');
	
					if (spanEl && re.test(spanEl.innerText)) {
						aEl.classList.add('active');
					}
				}
			}
		}
	}
});");

if ($this->type == 'image')
{
	JFactory::getDocument()->addScriptDeclaration("
		document.addEventListener('DOMContentLoaded', function() {
			// Configuration for image cropping
			var image = document.getElementById('image-crop');
				var cropper = new Cropper(image, {
				viewMode: 0,
				scalable: true,
				zoomable: true,
				minCanvasWidth: " . $this->image['width'] . ",
				minCanvasHeight: " . $this->image['height'] . ",
			});

			image.addEventListener('crop', function (e) {
				document.getElementById('x').value = e.detail.x;
				document.getElementById('y').value = e.detail.y;
				document.getElementById('w').value = e.detail.width;
				document.getElementById('h').value = e.detail.height;
			});

			// Function for clearing the coordinates
			function clearCoords()
			{
				var inputs = querySelectorAll('#adminForm input');
				
				for(i=0, l=inputs.length; l>i; i++) {
					inputs[i].value = '';
				};
			}
		});");
}

JFactory::getDocument()->addStyleDeclaration('
	/* Styles for modals */
	.selected {
		background: #08c;
		color: #fff;
	}
	.selected:hover {
		background: #08c !important;
		color: #fff;
	}
	.modal-body .column-left {
		float: left; max-height: 70vh; overflow-y: auto;
	}
	.modal-body .column-right {
		float: right;
	}
	@media (max-width: 767px) {
		.modal-body .column-right {
			float: left;
		}
	}
	#deleteFolder {
		margin: 0;
	}

	#image-crop {
		max-width: 100% !important;
		width: auto;
		height: auto;
	}

	.directory-tree {
		display: none;
	}

	.tree-holder {
		overflow-x: auto;
	}
');

if ($this->type == 'font')
{
	JFactory::getDocument()->addStyleDeclaration(
		"/* Styles for font preview */
		@font-face
		{
			font-family: previewFont;
			src: url('" . $this->font['address'] . "')
		}

		.font-preview{
			font-family: previewFont !important;
		}"
	);
}
?>
<?php echo JHtml::_('bootstrap.startTabSet', 'myTab', array('active' => 'editor')); ?>
<?php echo JHtml::_('bootstrap.addTab', 'myTab', 'editor', JText::_('COM_TEMPLATES_TAB_EDITOR')); ?>
<div class="row">
	<div class="col-md-12">
		<?php if($this->type == 'file') : ?>
			<p class="lead"><?php echo JText::sprintf('COM_TEMPLATES_TEMPLATE_FILENAME', $this->source->filename, $this->template->element); ?></p>
			<p class="lead path hidden"><?php echo $this->source->filename; ?></p>
		<?php endif; ?>
		<?php if($this->type == 'image') : ?>
			<p class="lead"><?php echo JText::sprintf('COM_TEMPLATES_TEMPLATE_FILENAME', $this->image['path'], $this->template->element); ?></p>
			<p class="lead path hidden"><?php echo $this->image['path']; ?></p>
		<?php endif; ?>
		<?php if($this->type == 'font') : ?>
			<p class="lead"><?php echo JText::sprintf('COM_TEMPLATES_TEMPLATE_FILENAME', $this->font['rel_path'], $this->template->element); ?></p>
			<p class="lead path hidden"><?php echo $this->font['rel_path']; ?></p>
		<?php endif; ?>
	</div>
</div>
<div class="row">
	<div class="col-md-3 tree-holder">
		<?php echo $this->loadTemplate('tree'); ?>
	</div>
	<div class="col-md-9">
		<?php if ($this->type == 'home') : ?>
			<form action="<?php echo JRoute::_('index.php?option=com_templates&view=template&id=' . $input->getInt('id') . '&file=' . $this->file); ?>" method="post" name="adminForm" id="adminForm">
				<input type="hidden" name="task" value="">
				<?php echo JHtml::_('form.token'); ?>
				<h2><?php echo JText::_('COM_TEMPLATES_HOME_HEADING'); ?></h2>
				<p><?php echo JText::_('COM_TEMPLATES_HOME_TEXT'); ?></p>
				<p>
					<a href="https://docs.joomla.org/J3.x:How_to_use_the_Template_Manager" target="_blank" class="btn btn-primary btn-lg">
						<?php echo JText::_('COM_TEMPLATES_HOME_BUTTON'); ?>
					</a>
				</p>
			</form>
		<?php endif; ?>
		<?php if ($this->type == 'file') : ?>
			<form action="<?php echo JRoute::_('index.php?option=com_templates&view=template&id=' . $input->getInt('id') . '&file=' . $this->file); ?>" method="post" name="adminForm" id="adminForm">
				<div class="editor-border">
					<?php echo $this->form->getInput('source'); ?>
				</div>
				<input type="hidden" name="task" value="" />
				<?php echo JHtml::_('form.token'); ?>
				<?php echo $this->form->getInput('extension_id'); ?>
				<?php echo $this->form->getInput('filename'); ?>
			</form>
		<?php endif; ?>
		<?php if ($this->type == 'archive') : ?>
			<legend><?php echo JText::_('COM_TEMPLATES_FILE_CONTENT_PREVIEW'); ?></legend>
			<form action="<?php echo JRoute::_('index.php?option=com_templates&view=template&id=' . $input->getInt('id') . '&file=' . $this->file); ?>" method="post" name="adminForm" id="adminForm">
				<ul class="nav flex-column well">
					<?php foreach ($this->archive as $file) : ?>
						<li>
							<?php if (substr($file, -1) === DIRECTORY_SEPARATOR) : ?>
								<i class="fa-fw fa fa-folder" aria-hidden="true"></i>&nbsp;<?php echo $file; ?>
							<?php endif; ?>
							<?php if (substr($file, -1) != DIRECTORY_SEPARATOR) : ?>
								<i class="fa-fw fa fa-file-o" aria-hidden="true"></i>&nbsp;<?php echo $file; ?>
							<?php endif; ?>
						</li>
					<?php endforeach; ?>
				</ul>
				<input type="hidden" name="task" value="">
				<?php echo JHtml::_('form.token'); ?>
			</form>
		<?php endif; ?>
		<?php if ($this->type == 'image') : ?>
			<img id="image-crop" src="<?php echo $this->image['address'] . '?' . time(); ?>">
			<form action="<?php echo JRoute::_('index.php?option=com_templates&view=template&id=' . $input->getInt('id') . '&file=' . $this->file); ?>" method="post" name="adminForm" id="adminForm">
				<fieldset class="adminform">
					<input type ="hidden" id="x" name="x">
					<input type ="hidden" id="y" name="y">
					<input type ="hidden" id="h" name="h">
					<input type ="hidden" id="w" name="w">
					<input type="hidden" name="task" value="">
					<?php echo JHtml::_('form.token'); ?>
				</fieldset>
			</form>
		<?php endif; ?>
		<?php if ($this->type == 'font') : ?>
			<div class="font-preview">
				<form action="<?php echo JRoute::_('index.php?option=com_templates&view=template&id=' . $input->getInt('id') . '&file=' . $this->file); ?>" method="post" name="adminForm" id="adminForm">
					<fieldset class="adminform">
						<h1>H1. Quickly gaze at Joomla! views from HTML, CSS, JavaScript and XML</h1>
						<h2>H2. Quickly gaze at Joomla! views from HTML, CSS, JavaScript and XML</h2>
						<h3>H3. Quickly gaze at Joomla! views from HTML, CSS, JavaScript and XML</h3>
						<h4>H4. Quickly gaze at Joomla! views from HTML, CSS, JavaScript and XML</h4>
						<h5>H5. Quickly gaze at Joomla! views from HTML, CSS, JavaScript and XML</h5>
						<h6>H6. Quickly gaze at Joomla! views from HTML, CSS, JavaScript and XML</h6>
						<p><b>Bold. Quickly gaze at Joomla! views from HTML, CSS, JavaScript and XML</b></p>
						<p><i>Italics. Quickly gaze at Joomla! views from HTML, CSS, JavaScript and XML</i></p>
						<p>Unordered List</p>
						<ul>
							<li>Item</li>
							<li>Item</li>
							<li>Item<br>
								<ul>
									<li>Item</li>
									<li>Item</li>
									<li>Item<br>
										<ul>
											<li>Item</li>
											<li>Item</li>
											<li>Item</li>
										</ul>
									</li>
								</ul>
							</li>
						</ul>
						<p class="lead">Ordered List</p>
						<ol>
							<li>Item</li>
							<li>Item</li>
							<li>Item<br>
								<ul>
									<li>Item</li>
									<li>Item</li>
									<li>Item<br>
										<ul>
											<li>Item</li>
											<li>Item</li>
											<li>Item</li>
										</ul>
									</li>
								</ul>
							</li>
						</ol>
						<input type="hidden" name="task" value="">
						<?php echo JHtml::_('form.token'); ?>
					</fieldset>
				</form>
			</div>
		<?php endif; ?>
	</div>
</div>
<?php echo JHtml::_('bootstrap.endTab'); ?>

<?php echo JHtml::_('bootstrap.addTab', 'myTab', 'overrides', JText::_('COM_TEMPLATES_TAB_OVERRIDES')); ?>
<div class="row">
	<div class="col-md-4">
		<legend><?php echo JText::_('COM_TEMPLATES_OVERRIDES_MODULES'); ?></legend>
		<ul class="list-unstyled">
			<?php $token = JSession::getFormToken() . '=' . 1; ?>
			<?php foreach ($this->overridesList['modules'] as $module) : ?>
				<li>
					<?php
					$overrideLinkUrl = 'index.php?option=com_templates&view=template&task=template.overrides&folder=' . $module->path
							. '&id=' . $input->getInt('id') . '&file=' . $this->file . '&' . $token;
					?>
					<a href="<?php echo JRoute::_($overrideLinkUrl); ?>">
						<i class="fa fa-files-o"></i>&nbsp;<?php echo $module->name; ?>
					</a>
				</li>
			<?php endforeach; ?>
		</ul>
	</div>
	<div class="col-md-4">
		<legend><?php echo JText::_('COM_TEMPLATES_OVERRIDES_COMPONENTS'); ?></legend>
		<ul class="list-unstyled">
			<?php $token = JSession::getFormToken() . '=' . 1; ?>
			<?php foreach ($this->overridesList['components'] as $key => $value) : ?>
				<li class="component-folder">
					<a href="#" class="component-folder-url">
						<i class="fa fa-folder"></i>&nbsp;<?php echo $key; ?>
					</a>
					<ul class="list-unstyled">
						<?php foreach ($value as $view) : ?>
							<li>
								<?php
								$overrideLinkUrl = 'index.php?option=com_templates&view=template&task=template.overrides&folder=' . $view->path
										. '&id=' . $input->getInt('id') . '&file=' . $this->file . '&' . $token;
								?>
								<a class="component-file-url" href="<?php echo JRoute::_($overrideLinkUrl); ?>">
									<i class="fa fa-files-o"></i>&nbsp;<?php echo $view->name; ?>
								</a>
							</li>
						<?php endforeach; ?>
					</ul>
				</li>
			<?php endforeach; ?>
		</ul>
	</div>
	<div class="col-md-4">
		<legend><?php echo JText::_('COM_TEMPLATES_OVERRIDES_LAYOUTS'); ?></legend>
		<ul class="nav flex-column">
			<?php $token = JSession::getFormToken() . '=' . 1; ?>
<<<<<<< HEAD
			<?php foreach ($this->overridesList['layouts'] as $layout) : ?>
				<li>
					<?php
					$overrideLinkUrl = 'index.php?option=com_templates&view=template&task=template.overrides&folder=' . $layout->path
							. '&id=' . $input->getInt('id') . '&file=' . $this->file . '&' . $token;
					?>
					<a href="<?php echo JRoute::_($overrideLinkUrl); ?>">
						<i class="fa fa-files-o"></i>&nbsp;<?php echo $layout->name; ?>
					</a>
				</li>
=======
			<?php foreach ($this->overridesList['layouts'] as $key => $value) : ?>
			<li class="layout-folder">
				<a href="#" class="layout-folder-url">
					<span class="icon-folder"></span>&nbsp;<?php echo $key; ?>
				</a>
				<ul class="nav nav-list">
					<?php foreach ($value as $layout) : ?>
						<li>
							<?php
							$overrideLinkUrl = 'index.php?option=com_templates&view=template&task=template.overrides&folder=' . $layout->path
									. '&id=' . $input->getInt('id') . '&file=' . $this->file . '&' . $token;
							?>
							<a href="<?php echo JRoute::_($overrideLinkUrl); ?>">
								<span class="icon-copy"></span>&nbsp;<?php echo $layout->name; ?>
							</a>
						</li>
					<?php endforeach; ?>
				</ul>
			</li>
>>>>>>> 0d704228
			<?php endforeach; ?>
		</ul>
	</div>
</div>
<?php echo JHtml::_('bootstrap.endTab'); ?>

<?php echo JHtml::_('bootstrap.addTab', 'myTab', 'description', JText::_('COM_TEMPLATES_TAB_DESCRIPTION')); ?>
<?php echo $this->loadTemplate('description'); ?>
<?php echo JHtml::_('bootstrap.endTab'); ?>
<?php echo JHtml::_('bootstrap.endTabSet'); ?>

<?php // Collapse Modal
$copyModalData = array(
	'selector' => 'copyModal',
	'params'   => array(
		'title'  => JText::_('COM_TEMPLATES_TEMPLATE_COPY'),
		'footer' => $this->loadTemplate('modal_copy_footer')
	),
	'body' => $this->loadTemplate('modal_copy_body')
);
?>
<form action="<?php echo JRoute::_('index.php?option=com_templates&task=template.copy&id=' . $input->getInt('id') . '&file=' . $this->file); ?>" method="post" name="adminForm" id="adminForm">
	<?php echo JLayoutHelper::render('joomla.modal.main', $copyModalData); ?>
	<?php echo JHtml::_('form.token'); ?>
</form>
<?php if ($this->type != 'home') : ?>
	<?php // Rename Modal
	$renameModalData = array(
		'selector' => 'renameModal',
		'params'   => array(
			'title'  => JText::sprintf('COM_TEMPLATES_RENAME_FILE', $this->fileName),
			'footer' => $this->loadTemplate('modal_rename_footer')
		),
		'body' => $this->loadTemplate('modal_rename_body')
	);
	?>
	<form action="<?php echo JRoute::_('index.php?option=com_templates&task=template.renameFile&id=' . $input->getInt('id') . '&file=' . $this->file); ?>" method="post">
		<?php echo JLayoutHelper::render('joomla.modal.main', $renameModalData); ?>
		<?php echo JHtml::_('form.token'); ?>
	</form>
<?php endif; ?>
<?php if ($this->type != 'home') : ?>
	<?php // Delete Modal
	$deleteModalData = array(
		'selector' => 'deleteModal',
		'params'   => array(
			'title'  => JText::_('COM_TEMPLATES_ARE_YOU_SURE'),
			'footer' => $this->loadTemplate('modal_delete_footer')
		),
		'body' => $this->loadTemplate('modal_delete_body')
	);
	?>
	<?php echo JLayoutHelper::render('joomla.modal.main', $deleteModalData); ?>
<?php endif; ?>
<?php // File Modal
$fileModalData = array(
	'selector' => 'fileModal',
	'params'   => array(
		'title' => JText::_('COM_TEMPLATES_NEW_FILE_HEADER'),
		'footer' => $this->loadTemplate('modal_file_footer')
	),
	'body' => $this->loadTemplate('modal_file_body')
);
?>
<?php echo JLayoutHelper::render('joomla.modal.main', $fileModalData); ?>
<?php // Folder Modal
$folderModalData = array(
	'selector' => 'folderModal',
	'params'   => array(
		'title'  => JText::_('COM_TEMPLATES_MANAGE_FOLDERS'),
		'footer' => $this->loadTemplate('modal_folder_footer')
	),
	'body' => $this->loadTemplate('modal_folder_body')
);
?>
<?php echo JLayoutHelper::render('joomla.modal.main', $folderModalData); ?>
<?php if ($this->type != 'home') : ?>
	<?php // Resize Modal
	$resizeModalData = array(
		'selector' => 'resizeModal',
		'params'   => array(
			'title'	 => JText::_('COM_TEMPLATES_RESIZE_IMAGE'),
			'footer' => $this->loadTemplate('modal_resize_footer')
		),
		'body' => $this->loadTemplate('modal_resize_body')
	);
	?>
	<form action="<?php echo JRoute::_('index.php?option=com_templates&task=template.resizeImage&id=' . $input->getInt('id') . '&file=' . $this->file); ?>" method="post">
		<?php echo JLayoutHelper::render('joomla.modal.main', $resizeModalData); ?>
		<?php echo JHtml::_('form.token'); ?>
	</form>
<?php endif; ?><|MERGE_RESOLUTION|>--- conflicted
+++ resolved
@@ -383,24 +383,12 @@
 		<legend><?php echo JText::_('COM_TEMPLATES_OVERRIDES_LAYOUTS'); ?></legend>
 		<ul class="nav flex-column">
 			<?php $token = JSession::getFormToken() . '=' . 1; ?>
-<<<<<<< HEAD
-			<?php foreach ($this->overridesList['layouts'] as $layout) : ?>
-				<li>
-					<?php
-					$overrideLinkUrl = 'index.php?option=com_templates&view=template&task=template.overrides&folder=' . $layout->path
-							. '&id=' . $input->getInt('id') . '&file=' . $this->file . '&' . $token;
-					?>
-					<a href="<?php echo JRoute::_($overrideLinkUrl); ?>">
-						<i class="fa fa-files-o"></i>&nbsp;<?php echo $layout->name; ?>
-					</a>
-				</li>
-=======
 			<?php foreach ($this->overridesList['layouts'] as $key => $value) : ?>
 			<li class="layout-folder">
 				<a href="#" class="layout-folder-url">
-					<span class="icon-folder"></span>&nbsp;<?php echo $key; ?>
+					<span class="icon-folder" aria-hidden="true"></span>&nbsp;<?php echo $key; ?>
 				</a>
-				<ul class="nav nav-list">
+				<ul class="nav flex-column">
 					<?php foreach ($value as $layout) : ?>
 						<li>
 							<?php
@@ -408,13 +396,12 @@
 									. '&id=' . $input->getInt('id') . '&file=' . $this->file . '&' . $token;
 							?>
 							<a href="<?php echo JRoute::_($overrideLinkUrl); ?>">
-								<span class="icon-copy"></span>&nbsp;<?php echo $layout->name; ?>
+								<span class="fa fa-files-o" aria-hidden="true"></span>&nbsp;<?php echo $layout->name; ?>
 							</a>
 						</li>
 					<?php endforeach; ?>
 				</ul>
 			</li>
->>>>>>> 0d704228
 			<?php endforeach; ?>
 		</ul>
 	</div>
