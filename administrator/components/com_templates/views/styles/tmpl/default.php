<?php
/**
 * @package     Joomla.Administrator
 * @subpackage  com_templates
 *
 * @copyright   Copyright (C) 2005 - 2016 Open Source Matters, Inc. All rights reserved.
 * @license     GNU General Public License version 2 or later; see LICENSE.txt
 */

defined('_JEXEC') or die;

// Include the component HTML helpers.
JHtml::addIncludePath(JPATH_COMPONENT . '/helpers/html');

JHtml::_('bootstrap.tooltip');
JHtml::_('behavior.multiselect');


$user      = JFactory::getUser();
$clientId = (int) $this->state->get('client_id', 0);
$listOrder = $this->escape($this->state->get('list.ordering'));
$listDirn  = $this->escape($this->state->get('list.direction'));
$colSpan = $clientId === 1 ? 5 : 6;
?>
<form action="<?php echo JRoute::_('index.php?option=com_templates&view=styles'); ?>" method="post" name="adminForm" id="adminForm">
<<<<<<< HEAD
	<div id="j-main-container" class="j-main-container">
		<?php echo JLayoutHelper::render('joomla.searchtools.default', array('view' => $this)); ?>
		<div class="clear"> </div>
		<?php if (empty($this->items)) : ?>
				<div class="alert alert-warning alert-no-items">
					<?php echo JText::_('COM_TEMPLATES_MSG_MANAGE_NO_STYLES'); ?>
				</div>
		<?php else : ?>
=======
<?php if (!empty($this->sidebar)) : ?>
	<div id="j-sidebar-container" class="span2">
		<?php echo $this->sidebar; ?>
	</div>
	<div id="j-main-container" class="span10">
<?php else : ?>
	<div id="j-main-container">
<?php endif; ?>
		<?php echo JLayoutHelper::render('joomla.searchtools.default', array('view' => $this, 'options' => array('selectorFieldName' => 'client_id'))); ?>
		<?php if ($this->total > 0) : ?>
>>>>>>> f8b41cdb
			<table class="table table-striped" id="styleList">
				<thead>
					<tr>
						<th width="1%" class="nowrap text-xs-center">
							&#160;
						</th>
						<th class="nowrap">
							<?php echo JHtml::_('searchtools.sort', 'COM_TEMPLATES_HEADING_STYLE', 'a.title', $listDirn, $listOrder); ?>
						</th>
						<th width="12%" class="nowrap text-xs-center">
							<?php echo JHtml::_('searchtools.sort', 'COM_TEMPLATES_HEADING_DEFAULT', 'a.home', $listDirn, $listOrder); ?>
						</th>
						<?php if ($clientId === 0) : ?>
						<th width="12%" class="nowrap hidden-sm-down text-xs-center">
							<?php echo JText::_('COM_TEMPLATES_HEADING_PAGES'); ?>
						</th>
						<?php endif; ?>
						<th width="12%" class="hidden-sm-down text-xs-center">
							<?php echo JHtml::_('searchtools.sort', 'COM_TEMPLATES_HEADING_TEMPLATE', 'a.template', $listDirn, $listOrder); ?>
						</th>
						<th width="5%" class="nowrap hidden-sm-down text-xs-center">
							<?php echo JHtml::_('searchtools.sort', 'JGRID_HEADING_ID', 'a.id', $listDirn, $listOrder); ?>
						</th>
					</tr>
				</thead>
				<tfoot>
					<tr>
						<td colspan="<?php echo $colSpan; ?>">
							<?php echo $this->pagination->getListFooter(); ?>
						</td>
					</tr>
				</tfoot>
				<tbody>
					<?php foreach ($this->items as $i => $item) :
						$canCreate = $user->authorise('core.create',     'com_templates');
						$canEdit   = $user->authorise('core.edit',       'com_templates');
						$canChange = $user->authorise('core.edit.state', 'com_templates');
					?>
					<tr class="row<?php echo $i % 2; ?>">
						<td width="1%" class="text-xs-center">
							<?php echo JHtml::_('grid.id', $i, $item->id); ?>
						</td>
						<td>
							<?php if ($this->preview && $item->client_id == '0') : ?>
								<a target="_blank" href="<?php echo JUri::root() . 'index.php?tp=1&templateStyle=' . (int) $item->id ?>" class="jgrid">
								<span class="icon-eye-open hasTooltip" title="<?php echo JHtml::tooltipText(JText::_('COM_TEMPLATES_TEMPLATE_PREVIEW'), $item->title, 0); ?>" ></span></a>
							<?php elseif ($item->client_id == '1') : ?>
								<span class="icon-eye-close disabled hasTooltip" title="<?php echo JHtml::tooltipText('COM_TEMPLATES_TEMPLATE_NO_PREVIEW_ADMIN'); ?>" ></span>
							<?php else : ?>
								<span class="icon-eye-close disabled hasTooltip" title="<?php echo JHtml::tooltipText('COM_TEMPLATES_TEMPLATE_NO_PREVIEW'); ?>" ></span>
							<?php endif; ?>
							<?php if ($canEdit) : ?>
							<a href="<?php echo JRoute::_('index.php?option=com_templates&task=style.edit&id=' . (int) $item->id); ?>">
								<?php echo $this->escape($item->title); ?></a>
							<?php else : ?>
								<?php echo $this->escape($item->title); ?>
							<?php endif; ?>
						</td>
						<td class="text-xs-center">
							<?php if ($item->home == '0' || $item->home == '1') : ?>
								<?php echo JHtml::_('jgrid.isdefault', $item->home != '0', $i, 'styles.', $canChange && $item->home != '1'); ?>
							<?php elseif ($canChange):?>
								<a href="<?php echo JRoute::_('index.php?option=com_templates&task=styles.unsetDefault&cid[]=' . $item->id . '&' . JSession::getFormToken() . '=1'); ?>">
									<?php if ($item->image) : ?>
										<?php echo JHtml::_('image', 'mod_languages/' . $item->image . '.gif', $item->language_title, array('title' => JText::sprintf('COM_TEMPLATES_GRID_UNSET_LANGUAGE', $item->language_title)), true); ?>
									<?php else : ?>
										<span class="label" title="<?php echo JText::sprintf('COM_TEMPLATES_GRID_UNSET_LANGUAGE', $item->language_title); ?>"><?php echo $item->language_sef; ?></span>
									<?php endif; ?>
								</a>
							<?php else : ?>
								<?php if ($item->image) : ?>
									<?php echo JHtml::_('image', 'mod_languages/' . $item->image . '.gif', $item->language_title, array('title' => $item->language_title), true); ?>
								<?php else : ?>
									<span class="label" title="<?php echo $item->language_title; ?>"><?php echo $item->language_sef; ?></span>
								<?php endif; ?>
							<?php endif; ?>
						</td>
						<?php if ($clientId === 0) : ?>
						<td class="small hidden-sm-down text-xs-center">
							<?php if ($item->home == '1') : ?>
								<?php echo JText::_('COM_TEMPLATES_STYLES_PAGES_ALL'); ?>
							<?php elseif ($item->home != '0' && $item->home != '1') : ?>
								<?php echo JText::sprintf('COM_TEMPLATES_STYLES_PAGES_ALL_LANGUAGE', $this->escape($item->language_title)); ?>
							<?php elseif ($item->assigned > 0) : ?>
								<?php echo JText::sprintf('COM_TEMPLATES_STYLES_PAGES_SELECTED', $this->escape($item->assigned)); ?>
							<?php else : ?>
								<?php echo JText::_('COM_TEMPLATES_STYLES_PAGES_NONE'); ?>
							<?php endif; ?>
						</td>
						<?php endif; ?>
						<td class="hidden-sm-down text-xs-center">
							<label for="cb<?php echo $i; ?>" class="small">
								<a href="<?php echo JRoute::_('index.php?option=com_templates&view=template&id=' . (int) $item->e_id); ?>  ">
									<?php echo ucfirst($this->escape($item->template)); ?>
								</a>
							</label>
						</td>
						<td class="hidden-sm-down text-xs-center">
							<?php echo (int) $item->id; ?>
						</td>
					</tr>
					<?php endforeach; ?>
				</tbody>
			</table>
		<?php endif; ?>

		<input type="hidden" name="task" value="" />
		<input type="hidden" name="boxchecked" value="0" />
		<?php echo JHtml::_('form.token'); ?>
	</div>
</form><|MERGE_RESOLUTION|>--- conflicted
+++ resolved
@@ -23,27 +23,9 @@
 $colSpan = $clientId === 1 ? 5 : 6;
 ?>
 <form action="<?php echo JRoute::_('index.php?option=com_templates&view=styles'); ?>" method="post" name="adminForm" id="adminForm">
-<<<<<<< HEAD
 	<div id="j-main-container" class="j-main-container">
-		<?php echo JLayoutHelper::render('joomla.searchtools.default', array('view' => $this)); ?>
-		<div class="clear"> </div>
-		<?php if (empty($this->items)) : ?>
-				<div class="alert alert-warning alert-no-items">
-					<?php echo JText::_('COM_TEMPLATES_MSG_MANAGE_NO_STYLES'); ?>
-				</div>
-		<?php else : ?>
-=======
-<?php if (!empty($this->sidebar)) : ?>
-	<div id="j-sidebar-container" class="span2">
-		<?php echo $this->sidebar; ?>
-	</div>
-	<div id="j-main-container" class="span10">
-<?php else : ?>
-	<div id="j-main-container">
-<?php endif; ?>
 		<?php echo JLayoutHelper::render('joomla.searchtools.default', array('view' => $this, 'options' => array('selectorFieldName' => 'client_id'))); ?>
 		<?php if ($this->total > 0) : ?>
->>>>>>> f8b41cdb
 			<table class="table table-striped" id="styleList">
 				<thead>
 					<tr>
