<?php
/**
 * @package     Joomla.Administrator
 * @subpackage  com_categories
 *
 * @copyright   Copyright (C) 2005 - 2016 Open Source Matters, Inc. All rights reserved.
 * @license     GNU General Public License version 2 or later; see LICENSE.txt
 */
defined('_JEXEC') or die;

$options = array(
	JHtml::_('select.option', 'c', JText::_('JLIB_HTML_BATCH_COPY')),
	JHtml::_('select.option', 'm', JText::_('JLIB_HTML_BATCH_MOVE'))
);
$published = $this->state->get('filter.published');
$extension = $this->escape($this->state->get('filter.extension'));

JHtml::_('formbehavior.chosen', '.chzn-custom-value');
?>

<<<<<<< HEAD
<div class="row">
	<div class="form-group col-md-6">
		<div class="controls">
			<?php echo JHtml::_('batch.language'); ?>
		</div>
	</div>
	<div class="form-group col-md-6">
		<div class="controls">
			<?php echo JHtml::_('batch.access'); ?>
		</div>
	</div>
</div>
<div class="row">
	<?php if ($published >= 0) : ?>
		<div class="col-md-6">
			<div class="control-group">
				<label id="batch-choose-action-lbl" for="batch-category-id" class="control-label">
					<?php echo JText::_('JLIB_HTML_BATCH_MENU_LABEL'); ?>
				</label>
				<div id="batch-choose-action" class="combo controls">
					<select class="chzn-custom-value" name="batch[category_id]" id="batch-category-id">
						<option value=""><?php echo JText::_('JLIB_HTML_BATCH_NO_CATEGORY'); ?></option>
						<?php echo JHtml::_('select.options', JHtml::_('category.categories', $extension, array('filter.published' => $published))); ?>
					</select>
=======
<div class="container-fluid">
	<div class="row-fluid">
		<div class="control-group span6">
			<div class="controls">
				<?php echo JHtml::_('batch.language'); ?>
			</div>
		</div>
		<div class="control-group span6">
			<div class="controls">
				<?php echo JHtml::_('batch.access'); ?>
			</div>
		</div>
	</div>
	<div class="row-fluid">
		<?php if ($published >= 0) : ?>
			<div class="span6">
				<div class="control-group">
					<label id="batch-choose-action-lbl" for="batch-category-id" class="control-label">
						<?php echo JText::_('JLIB_HTML_BATCH_MENU_LABEL'); ?>
					</label>
					<div id="batch-choose-action" class="combo controls">
						<select name="batch[category_id]" id="batch-category-id">
							<option value=""><?php echo JText::_('JLIB_HTML_BATCH_NO_CATEGORY'); ?></option>
							<?php echo JHtml::_('select.options', JHtml::_('category.categories', $extension, array('filter.published' => $published))); ?>
						</select>
					</div>
				</div>
				<div id="batch-copy-move" class="control-group radio">
					<?php echo JText::_('JLIB_HTML_BATCH_MOVE_QUESTION'); ?>
					<?php echo JHtml::_('select.radiolist', $options, 'batch[move_copy]', '', 'value', 'text', 'm'); ?>
>>>>>>> f8b41cdb
				</div>
			</div>
		<?php endif; ?>
		<div class="control-group span6">
			<div class="controls">
				<?php echo JHtml::_('batch.tag'); ?>
			</div>
		</div>
<<<<<<< HEAD
	<?php endif; ?>
	<div class="form-group col-md-6">
		<div class="controls">
			<?php echo JHtml::_('batch.tag'); ?>
		</div>
=======
>>>>>>> f8b41cdb
	</div>
</div><|MERGE_RESOLUTION|>--- conflicted
+++ resolved
@@ -18,78 +18,39 @@
 JHtml::_('formbehavior.chosen', '.chzn-custom-value');
 ?>
 
-<<<<<<< HEAD
-<div class="row">
-	<div class="form-group col-md-6">
-		<div class="controls">
-			<?php echo JHtml::_('batch.language'); ?>
-		</div>
-	</div>
-	<div class="form-group col-md-6">
-		<div class="controls">
-			<?php echo JHtml::_('batch.access'); ?>
-		</div>
-	</div>
-</div>
-<div class="row">
-	<?php if ($published >= 0) : ?>
-		<div class="col-md-6">
-			<div class="control-group">
-				<label id="batch-choose-action-lbl" for="batch-category-id" class="control-label">
-					<?php echo JText::_('JLIB_HTML_BATCH_MENU_LABEL'); ?>
-				</label>
-				<div id="batch-choose-action" class="combo controls">
-					<select class="chzn-custom-value" name="batch[category_id]" id="batch-category-id">
-						<option value=""><?php echo JText::_('JLIB_HTML_BATCH_NO_CATEGORY'); ?></option>
-						<?php echo JHtml::_('select.options', JHtml::_('category.categories', $extension, array('filter.published' => $published))); ?>
-					</select>
-=======
 <div class="container-fluid">
-	<div class="row-fluid">
-		<div class="control-group span6">
+	<div class="row">
+		<div class="form-group col-md-6">
 			<div class="controls">
 				<?php echo JHtml::_('batch.language'); ?>
 			</div>
 		</div>
-		<div class="control-group span6">
+		<div class="form-group col-md-6">
 			<div class="controls">
 				<?php echo JHtml::_('batch.access'); ?>
 			</div>
 		</div>
 	</div>
-	<div class="row-fluid">
+	<div class="row">
 		<?php if ($published >= 0) : ?>
-			<div class="span6">
+			<div class="col-md-6">
 				<div class="control-group">
 					<label id="batch-choose-action-lbl" for="batch-category-id" class="control-label">
 						<?php echo JText::_('JLIB_HTML_BATCH_MENU_LABEL'); ?>
 					</label>
 					<div id="batch-choose-action" class="combo controls">
-						<select name="batch[category_id]" id="batch-category-id">
+						<select class="chzn-custom-value" name="batch[category_id]" id="batch-category-id">
 							<option value=""><?php echo JText::_('JLIB_HTML_BATCH_NO_CATEGORY'); ?></option>
 							<?php echo JHtml::_('select.options', JHtml::_('category.categories', $extension, array('filter.published' => $published))); ?>
 						</select>
 					</div>
 				</div>
-				<div id="batch-copy-move" class="control-group radio">
-					<?php echo JText::_('JLIB_HTML_BATCH_MOVE_QUESTION'); ?>
-					<?php echo JHtml::_('select.radiolist', $options, 'batch[move_copy]', '', 'value', 'text', 'm'); ?>
->>>>>>> f8b41cdb
+			<?php endif; ?>
+			<div class="control-group span6">
+				<div class="controls">
+					<?php echo JHtml::_('batch.tag'); ?>
 				</div>
 			</div>
-		<?php endif; ?>
-		<div class="control-group span6">
-			<div class="controls">
-				<?php echo JHtml::_('batch.tag'); ?>
-			</div>
 		</div>
-<<<<<<< HEAD
-	<?php endif; ?>
-	<div class="form-group col-md-6">
-		<div class="controls">
-			<?php echo JHtml::_('batch.tag'); ?>
-		</div>
-=======
->>>>>>> f8b41cdb
 	</div>
 </div>