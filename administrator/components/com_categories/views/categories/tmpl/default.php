--- conflicted
+++ resolved
@@ -246,17 +246,8 @@
 									<?php endif; ?>
 								</td>
 							<?php endif; ?>
-<<<<<<< HEAD
 							<td class="small nowrap hidden-sm-down">
-								<?php if ($item->language == '*') : ?>
-									<?php echo JText::alt('JALL', 'language'); ?>
-								<?php else: ?>
-									<?php echo $item->language_title ? JHtml::_('image', 'mod_languages/' . $item->language_image . '.gif', $item->language_title, array('title' => $item->language_title), true) . '&nbsp;' . $this->escape($item->language_title) : JText::_('JUNDEFINED'); ?>
-								<?php endif; ?>
-=======
-							<td class="small nowrap hidden-phone">
 								<?php echo JLayoutHelper::render('joomla.content.language', $item); ?>
->>>>>>> 05d5fb34
 							</td>
 							<td class="hidden-sm-down">
 								<span title="<?php echo sprintf('%d-%d', $item->lft, $item->rgt); ?>">
