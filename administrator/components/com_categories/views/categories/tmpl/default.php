<?php
/**
 * @package     Joomla.Administrator
 * @subpackage  com_categories
 *
 * @copyright   Copyright (C) 2005 - 2016 Open Source Matters, Inc. All rights reserved.
 * @license     GNU General Public License version 2 or later; see LICENSE.txt
 */

defined('_JEXEC') or die;

use Joomla\String\Inflector;

// Include the component HTML helpers.
JHtml::addIncludePath(JPATH_COMPONENT . '/helpers/html');

JHtml::_('bootstrap.tooltip');
JHtml::_('behavior.multiselect');
JHtml::_('formbehavior.chosen', 'select');

$app		= JFactory::getApplication();
$user		= JFactory::getUser();
$userId		= $user->get('id');
$extension	= $this->escape($this->state->get('filter.extension'));
$listOrder	= $this->escape($this->state->get('list.ordering'));
$listDirn	= $this->escape($this->state->get('list.direction'));
$saveOrder 	= ($listOrder == 'a.lft' && strtolower($listDirn) == 'asc');
$parts		= explode('.', $extension);
$component	= $parts[0];
$section	= null;

if (count($parts) > 1)
{
	$section = $parts[1];

	$inflector = Inflector::getInstance();

	if (!$inflector->isPlural($section))
	{
		$section = $inflector->toPlural($section);
	}
}

$columns	= 7;

if ($saveOrder)
{
	$saveOrderingUrl = 'index.php?option=com_categories&task=categories.saveOrderAjax&tmpl=component';
	JHtml::_('sortablelist.sortable', 'categoryList', 'adminForm', strtolower($listDirn), $saveOrderingUrl, false, true);
}
?>
<form action="<?php echo JRoute::_('index.php?option=com_categories&view=categories'); ?>" method="post" name="adminForm" id="adminForm">
	<div id="j-sidebar-container" class="span2">
		<?php echo $this->sidebar; ?>
	</div>
	<div id="j-main-container" class="span10">
		<?php
		// Search tools bar
		echo JLayoutHelper::render('joomla.searchtools.default', array('view' => $this));
		?>
		<?php if (empty($this->items)) : ?>
			<div class="alert alert-no-items">
				<?php echo JText::_('JGLOBAL_NO_MATCHING_RESULTS'); ?>
			</div>
		<?php else : ?>
			<table class="table table-striped" id="categoryList">
				<thead>
					<tr>
						<th width="1%" class="nowrap center hidden-phone">
							<?php echo JHtml::_('searchtools.sort', '', 'a.lft', $listDirn, $listOrder, null, 'asc', 'JGRID_HEADING_ORDERING', 'icon-menu-2'); ?>
						</th>
						<th width="1%" class="center">
							<?php echo JHtml::_('grid.checkall'); ?>
						</th>
						<th width="1%" class="nowrap center">
							<?php echo JHtml::_('searchtools.sort', 'JSTATUS', 'a.published', $listDirn, $listOrder); ?>
						</th>
						<th class="nowrap">
							<?php echo JHtml::_('searchtools.sort', 'JGLOBAL_TITLE', 'a.title', $listDirn, $listOrder); ?>
						</th>
						<?php if (isset($this->items[0]) && property_exists($this->items[0], 'count_published')) :
							$columns++; ?>
							<th width="1%" class="nowrap center hidden-phone hidden-tablet">
								<i class="icon-publish hasTooltip" title="<?php echo JText::_('COM_CATEGORY_COUNT_PUBLISHED_ITEMS'); ?>"></i>
							</th>
						<?php endif;?>
						<?php if (isset($this->items[0]) && property_exists($this->items[0], 'count_unpublished')) :
							$columns++; ?>
							<th width="1%" class="nowrap center hidden-phone hidden-tablet">
								<i class="icon-unpublish hasTooltip" title="<?php echo JText::_('COM_CATEGORY_COUNT_UNPUBLISHED_ITEMS'); ?>"></i>
							</th>
						<?php endif;?>
						<?php if (isset($this->items[0]) && property_exists($this->items[0], 'count_archived')) :
							$columns++; ?>
							<th width="1%" class="nowrap center hidden-phone hidden-tablet">
								<i class="icon-archive hasTooltip" title="<?php echo JText::_('COM_CATEGORY_COUNT_ARCHIVED_ITEMS'); ?>"></i>
							</th>
						<?php endif;?>
						<?php if (isset($this->items[0]) && property_exists($this->items[0], 'count_trashed')) :
							$columns++; ?>
							<th width="1%" class="nowrap center hidden-phone hidden-tablet">
								<i class="icon-trash hasTooltip" title="<?php echo JText::_('COM_CATEGORY_COUNT_TRASHED_ITEMS'); ?>"></i>
							</th>
						<?php endif;?>
						<th width="10%" class="nowrap hidden-phone">
							<?php echo JHtml::_('searchtools.sort', 'JGRID_HEADING_ACCESS', 'access_level', $listDirn, $listOrder); ?>
						</th>
						<?php if ($this->assoc) :
							$columns++; ?>
							<th width="5%" class="nowrap hidden-phone hidden-tablet">
								<?php echo JHtml::_('searchtools.sort', 'COM_CATEGORY_HEADING_ASSOCIATION', 'association', $listDirn, $listOrder); ?>
							</th>
						<?php endif; ?>
						<th width="10%" class="nowrap hidden-phone">
							<?php echo JHtml::_('searchtools.sort', 'JGRID_HEADING_LANGUAGE', 'language_title', $listDirn, $listOrder); ?>
						</th>
						<th width="1%" class="nowrap hidden-phone">
							<?php echo JHtml::_('searchtools.sort', 'JGRID_HEADING_ID', 'a.id', $listDirn, $listOrder); ?>
						</th>
					</tr>
				</thead>
				<tfoot>
					<tr>
						<td colspan="<?php echo $columns; ?>">
							<?php echo $this->pagination->getListFooter(); ?>
						</td>
					</tr>
				</tfoot>
				<tbody>
					<?php foreach ($this->items as $i => $item) : ?>
						<?php
						$orderkey   = array_search($item->id, $this->ordering[$item->parent_id]);
						$canEdit    = $user->authorise('core.edit',       $extension . '.category.' . $item->id);
						$canCheckin = $user->authorise('core.admin',      'com_checkin') || $item->checked_out == $userId || $item->checked_out == 0;
						$canEditOwn = $user->authorise('core.edit.own',   $extension . '.category.' . $item->id) && $item->created_user_id == $userId;
						$canChange  = $user->authorise('core.edit.state', $extension . '.category.' . $item->id) && $canCheckin;

						// Get the parents of item for sorting
						if ($item->level > 1)
						{
							$parentsStr = "";
							$_currentParentId = $item->parent_id;
							$parentsStr = " " . $_currentParentId;
							for ($i2 = 0; $i2 < $item->level; $i2++)
							{
								foreach ($this->ordering as $k => $v)
								{
									$v = implode("-", $v);
									$v = "-" . $v . "-";
									if (strpos($v, "-" . $_currentParentId . "-") !== false)
									{
										$parentsStr .= " " . $k;
										$_currentParentId = $k;
										break;
									}
								}
							}
						}
						else
						{
							$parentsStr = "";
						}
						?>
						<tr class="row<?php echo $i % 2; ?>" sortable-group-id="<?php echo $item->parent_id; ?>" item-id="<?php echo $item->id ?>" parents="<?php echo $parentsStr ?>" level="<?php echo $item->level ?>">
							<td class="order nowrap center hidden-phone">
								<?php
								$iconClass = '';
								if (!$canChange)
								{
									$iconClass = ' inactive';
								}
								elseif (!$saveOrder)
								{
									$iconClass = ' inactive tip-top hasTooltip" title="' . JHtml::tooltipText('JORDERINGDISABLED');
								}
								?>
								<span class="sortable-handler<?php echo $iconClass ?>">
									<span class="icon-menu"></span>
								</span>
								<?php if ($canChange && $saveOrder) : ?>
									<input type="text" style="display:none" name="order[]" size="5" value="<?php echo $orderkey + 1; ?>" />
								<?php endif; ?>
							</td>
							<td class="center">
								<?php echo JHtml::_('grid.id', $i, $item->id); ?>
							</td>
							<td class="center">
								<?php echo JHtml::_('jgrid.published', $item->published, $i, 'categories.', $canChange); ?>
							</td>
							<td>
								<?php echo str_repeat('<span class="gi">&mdash;</span>', $item->level - 1) ?>
								<?php if ($item->checked_out) : ?>
									<?php echo JHtml::_('jgrid.checkedout', $i, $item->editor, $item->checked_out_time, 'categories.', $canCheckin); ?>
								<?php endif; ?>
								<?php if ($canEdit || $canEditOwn) : ?>
									<a class="hasTooltip" href="<?php echo JRoute::_('index.php?option=com_categories&task=category.edit&id=' . $item->id . '&extension=' . $extension); ?>" title="<?php echo JText::_('JACTION_EDIT'); ?>">
										<?php echo $this->escape($item->title); ?></a>
								<?php else : ?>
									<?php echo $this->escape($item->title); ?>
								<?php endif; ?>
								<span class="small" title="<?php echo $this->escape($item->path); ?>">
									<?php if (empty($item->note)) : ?>
										<?php echo JText::sprintf('JGLOBAL_LIST_ALIAS', $this->escape($item->alias)); ?>
									<?php else : ?>
										<?php echo JText::sprintf('JGLOBAL_LIST_ALIAS_NOTE', $this->escape($item->alias), $this->escape($item->note)); ?>
									<?php endif; ?>
								</span>
							</td>
							<?php if (isset($this->items[0]) && property_exists($this->items[0], 'count_published')) : ?>
<<<<<<< HEAD
								<td class="center btns hidden-phone hidden-tablet">
									<a class="badge <?php if ($item->count_published > 0) echo "badge-success"; ?>" title="<?php echo JText::_('COM_CATEGORY_COUNT_PUBLISHED_ITEMS');?>" href="<?php echo JRoute::_('index.php?option=' . $component . '&filter[category_id]=' . (int) $item->id . '&filter[published]=1' . '&filter[level]=' . (int) $item->level);?>">
=======
								<td class="center btns hidden-phone">
									<a class="badge <?php if ($item->count_published > 0) echo "badge-success"; ?>" title="<?php echo JText::_('COM_CATEGORY_COUNT_PUBLISHED_ITEMS');?>" href="<?php echo JRoute::_('index.php?option=' . $component . ($section ? '&view=' . $section : '') . '&filter[category_id]=' . (int) $item->id . '&filter[published]=1' . '&filter[level]=' . (int) $item->level);?>">
>>>>>>> 6043ab9e
										<?php echo $item->count_published; ?></a>
								</td>
							<?php endif;?>
							<?php if (isset($this->items[0]) && property_exists($this->items[0], 'count_unpublished')) : ?>
<<<<<<< HEAD
								<td class="center btns hidden-phone hidden-tablet">
									<a class="badge <?php if ($item->count_unpublished > 0) echo "badge-important"; ?>" title="<?php echo JText::_('COM_CATEGORY_COUNT_UNPUBLISHED_ITEMS');?>" href="<?php echo JRoute::_('index.php?option=' . $component . '&filter[category_id]=' . (int) $item->id . '&filter[published]=0' . '&filter[level]=' . (int) $item->level);?>">
=======
								<td class="center btns hidden-phone">
									<a class="badge <?php if ($item->count_unpublished > 0) echo "badge-important"; ?>" title="<?php echo JText::_('COM_CATEGORY_COUNT_UNPUBLISHED_ITEMS');?>" href="<?php echo JRoute::_('index.php?option=' . $component . ($section ? '&view=' . $section : '') . '&filter[category_id]=' . (int) $item->id . '&filter[published]=0' . '&filter[level]=' . (int) $item->level);?>">
>>>>>>> 6043ab9e
										<?php echo $item->count_unpublished; ?></a>
								</td>
							<?php endif;?>
							<?php if (isset($this->items[0]) && property_exists($this->items[0], 'count_archived')) : ?>
<<<<<<< HEAD
								<td class="center btns hidden-phone hidden-tablet">
									<a class="badge <?php if ($item->count_archived > 0) echo "badge-info"; ?>" title="<?php echo JText::_('COM_CATEGORY_COUNT_ARCHIVED_ITEMS');?>" href="<?php echo JRoute::_('index.php?option=' . $component . '&filter[category_id]=' . (int) $item->id . '&filter[published]=2' . '&filter[level]=' . (int) $item->level);?>">
=======
								<td class="center btns hidden-phone">
									<a class="badge <?php if ($item->count_archived > 0) echo "badge-info"; ?>" title="<?php echo JText::_('COM_CATEGORY_COUNT_ARCHIVED_ITEMS');?>" href="<?php echo JRoute::_('index.php?option=' . $component . ($section ? '&view=' . $section : '') . '&filter[category_id]=' . (int) $item->id . '&filter[published]=2' . '&filter[level]=' . (int) $item->level);?>">
>>>>>>> 6043ab9e
										<?php echo $item->count_archived; ?></a>
								</td>
							<?php endif;?>
							<?php if (isset($this->items[0]) && property_exists($this->items[0], 'count_trashed')) : ?>
<<<<<<< HEAD
								<td class="center btns hidden-phone hidden-tablet">
									<a class="badge <?php if ($item->count_trashed > 0) echo "badge-inverse"; ?>" title="<?php echo JText::_('COM_CATEGORY_COUNT_TRASHED_ITEMS');?>" href="<?php echo JRoute::_('index.php?option=' . $component . '&filter[category_id]=' . (int) $item->id . '&filter[published]=-2' . '&filter[level]=' . (int) $item->level);?>">
=======
								<td class="center btns hidden-phone">
									<a class="badge <?php if ($item->count_trashed > 0) echo "badge-inverse"; ?>" title="<?php echo JText::_('COM_CATEGORY_COUNT_TRASHED_ITEMS');?>" href="<?php echo JRoute::_('index.php?option=' . $component . ($section ? '&view=' . $section : '') . '&filter[category_id]=' . (int) $item->id . '&filter[published]=-2' . '&filter[level]=' . (int) $item->level);?>">
>>>>>>> 6043ab9e
										<?php echo $item->count_trashed; ?></a>
								</td>
							<?php endif;?>

							<td class="small hidden-phone">
								<?php echo $this->escape($item->access_level); ?>
							</td>
							<?php if ($this->assoc) : ?>
								<td class="hidden-phone hidden-tablet">
									<?php if ($item->association): ?>
										<?php echo JHtml::_('CategoriesAdministrator.association', $item->id, $extension); ?>
									<?php endif; ?>
								</td>
							<?php endif; ?>
							<td class="small nowrap hidden-phone">
								<?php if ($item->language == '*') : ?>
									<?php echo JText::alt('JALL', 'language'); ?>
								<?php else: ?>
									<?php echo $item->language_title ? JHtml::_('image', 'mod_languages/' . $item->language_image . '.gif', $item->language_title, array('title' => $item->language_title), true) . '&nbsp;' . $this->escape($item->language_title) : JText::_('JUNDEFINED'); ?>
								<?php endif; ?>
							</td>
							<td class="hidden-phone">
								<span title="<?php echo sprintf('%d-%d', $item->lft, $item->rgt); ?>">
									<?php echo (int) $item->id; ?></span>
							</td>
						</tr>
					<?php endforeach; ?>
				</tbody>
			</table>
			<?php // Load the batch processing form. ?>
			<?php if ($user->authorise('core.create', $extension)
				&& $user->authorise('core.edit', $extension)
				&& $user->authorise('core.edit.state', $extension)) : ?>
				<?php echo JHtml::_(
						'bootstrap.renderModal',
						'collapseModal',
						array(
							'title' => JText::_('COM_CATEGORIES_BATCH_OPTIONS'),
							'footer' => $this->loadTemplate('batch_footer')
						),
						$this->loadTemplate('batch_body')
					); ?>
			<?php endif; ?>
		<?php endif; ?>

		<input type="hidden" name="extension" value="<?php echo $extension; ?>" />
		<input type="hidden" name="task" value="" />
		<input type="hidden" name="boxchecked" value="0" />
		<?php echo JHtml::_('form.token'); ?>
	</div>
</form><|MERGE_RESOLUTION|>--- conflicted
+++ resolved
@@ -207,46 +207,26 @@
 								</span>
 							</td>
 							<?php if (isset($this->items[0]) && property_exists($this->items[0], 'count_published')) : ?>
-<<<<<<< HEAD
-								<td class="center btns hidden-phone hidden-tablet">
-									<a class="badge <?php if ($item->count_published > 0) echo "badge-success"; ?>" title="<?php echo JText::_('COM_CATEGORY_COUNT_PUBLISHED_ITEMS');?>" href="<?php echo JRoute::_('index.php?option=' . $component . '&filter[category_id]=' . (int) $item->id . '&filter[published]=1' . '&filter[level]=' . (int) $item->level);?>">
-=======
-								<td class="center btns hidden-phone">
+								<td class="center btns hidden-phone hidden-tablet">
 									<a class="badge <?php if ($item->count_published > 0) echo "badge-success"; ?>" title="<?php echo JText::_('COM_CATEGORY_COUNT_PUBLISHED_ITEMS');?>" href="<?php echo JRoute::_('index.php?option=' . $component . ($section ? '&view=' . $section : '') . '&filter[category_id]=' . (int) $item->id . '&filter[published]=1' . '&filter[level]=' . (int) $item->level);?>">
->>>>>>> 6043ab9e
 										<?php echo $item->count_published; ?></a>
 								</td>
 							<?php endif;?>
 							<?php if (isset($this->items[0]) && property_exists($this->items[0], 'count_unpublished')) : ?>
-<<<<<<< HEAD
-								<td class="center btns hidden-phone hidden-tablet">
-									<a class="badge <?php if ($item->count_unpublished > 0) echo "badge-important"; ?>" title="<?php echo JText::_('COM_CATEGORY_COUNT_UNPUBLISHED_ITEMS');?>" href="<?php echo JRoute::_('index.php?option=' . $component . '&filter[category_id]=' . (int) $item->id . '&filter[published]=0' . '&filter[level]=' . (int) $item->level);?>">
-=======
-								<td class="center btns hidden-phone">
+								<td class="center btns hidden-phone hidden-tablet">
 									<a class="badge <?php if ($item->count_unpublished > 0) echo "badge-important"; ?>" title="<?php echo JText::_('COM_CATEGORY_COUNT_UNPUBLISHED_ITEMS');?>" href="<?php echo JRoute::_('index.php?option=' . $component . ($section ? '&view=' . $section : '') . '&filter[category_id]=' . (int) $item->id . '&filter[published]=0' . '&filter[level]=' . (int) $item->level);?>">
->>>>>>> 6043ab9e
 										<?php echo $item->count_unpublished; ?></a>
 								</td>
 							<?php endif;?>
 							<?php if (isset($this->items[0]) && property_exists($this->items[0], 'count_archived')) : ?>
-<<<<<<< HEAD
-								<td class="center btns hidden-phone hidden-tablet">
-									<a class="badge <?php if ($item->count_archived > 0) echo "badge-info"; ?>" title="<?php echo JText::_('COM_CATEGORY_COUNT_ARCHIVED_ITEMS');?>" href="<?php echo JRoute::_('index.php?option=' . $component . '&filter[category_id]=' . (int) $item->id . '&filter[published]=2' . '&filter[level]=' . (int) $item->level);?>">
-=======
-								<td class="center btns hidden-phone">
+								<td class="center btns hidden-phone hidden-tablet">
 									<a class="badge <?php if ($item->count_archived > 0) echo "badge-info"; ?>" title="<?php echo JText::_('COM_CATEGORY_COUNT_ARCHIVED_ITEMS');?>" href="<?php echo JRoute::_('index.php?option=' . $component . ($section ? '&view=' . $section : '') . '&filter[category_id]=' . (int) $item->id . '&filter[published]=2' . '&filter[level]=' . (int) $item->level);?>">
->>>>>>> 6043ab9e
 										<?php echo $item->count_archived; ?></a>
 								</td>
 							<?php endif;?>
 							<?php if (isset($this->items[0]) && property_exists($this->items[0], 'count_trashed')) : ?>
-<<<<<<< HEAD
-								<td class="center btns hidden-phone hidden-tablet">
-									<a class="badge <?php if ($item->count_trashed > 0) echo "badge-inverse"; ?>" title="<?php echo JText::_('COM_CATEGORY_COUNT_TRASHED_ITEMS');?>" href="<?php echo JRoute::_('index.php?option=' . $component . '&filter[category_id]=' . (int) $item->id . '&filter[published]=-2' . '&filter[level]=' . (int) $item->level);?>">
-=======
-								<td class="center btns hidden-phone">
+								<td class="center btns hidden-phone hidden-tablet">
 									<a class="badge <?php if ($item->count_trashed > 0) echo "badge-inverse"; ?>" title="<?php echo JText::_('COM_CATEGORY_COUNT_TRASHED_ITEMS');?>" href="<?php echo JRoute::_('index.php?option=' . $component . ($section ? '&view=' . $section : '') . '&filter[category_id]=' . (int) $item->id . '&filter[published]=-2' . '&filter[level]=' . (int) $item->level);?>">
->>>>>>> 6043ab9e
 										<?php echo $item->count_trashed; ?></a>
 								</td>
 							<?php endif;?>
