<?php
/**
 * @package     Joomla.Administrator
 * @subpackage  com_categories
 *
 * @copyright   Copyright (C) 2005 - 2015 Open Source Matters, Inc. All rights reserved.
 * @license     GNU General Public License version 2 or later; see LICENSE.txt
 */

defined('_JEXEC') or die;

// Include the component HTML helpers.
JHtml::addIncludePath(JPATH_COMPONENT . '/helpers/html');

JHtml::_('bootstrap.tooltip');
JHtml::_('behavior.multiselect');
JHtml::_('formbehavior.chosen', 'select');

<<<<<<< HEAD
$app		= JFactory::getApplication();
$user		= JFactory::getUser();
$userId		= $user->get('id');
$extension	= $this->escape($this->state->get('filter.extension'));
$listOrder	= $this->escape($this->state->get('list.ordering'));
$listDirn	= $this->escape($this->state->get('list.direction'));
$ordering 	= ($listOrder == 'a.lft');
$saveOrder 	= ($listOrder == 'a.lft' && strtolower($listDirn) == 'asc');
$component	= $app->input->get('extension');
$columns	= 7;
=======
$app       = JFactory::getApplication();
$user      = JFactory::getUser();
$userId    = $user->get('id');
$extension = $this->escape($this->state->get('filter.extension'));
$listOrder = $this->escape($this->state->get('list.ordering'));
$listDirn  = $this->escape($this->state->get('list.direction'));
$ordering  = ($listOrder == 'a.lft');
$saveOrder = ($listOrder == 'a.lft' && strtolower($listDirn) == 'asc');
>>>>>>> dea7613d

if ($saveOrder)
{
	$saveOrderingUrl = 'index.php?option=com_categories&task=categories.saveOrderAjax&tmpl=component';
	JHtml::_('sortablelist.sortable', 'categoryList', 'adminForm', strtolower($listDirn), $saveOrderingUrl, false, true);
}
?>

<form action="<?php echo JRoute::_('index.php?option=com_categories&view=categories'); ?>" method="post" name="adminForm" id="adminForm">
	<div id="j-sidebar-container" class="span2">
		<?php echo $this->sidebar; ?>
	</div>
	<div id="j-main-container" class="span10">
		<?php
		// Search tools bar
		echo JLayoutHelper::render('joomla.searchtools.default', array('view' => $this));
		?>
		<?php if (empty($this->items)) : ?>
			<div class="alert alert-no-items">
				<?php echo JText::_('JGLOBAL_NO_MATCHING_RESULTS'); ?>
			</div>
		<?php else : ?>
			<table class="table table-striped" id="categoryList">
				<thead>
					<tr>
						<th width="1%" class="nowrap center hidden-phone">
							<?php echo JHtml::_('searchtools.sort', '', 'a.lft', $listDirn, $listOrder, null, 'asc', 'JGRID_HEADING_ORDERING', 'icon-menu-2'); ?>
						</th>
						<th width="1%" class="center">
							<?php echo JHtml::_('grid.checkall'); ?>
						</th>
						<th width="1%" class="nowrap center">
							<?php echo JHtml::_('searchtools.sort', 'JSTATUS', 'a.published', $listDirn, $listOrder); ?>
						</th>
						<th>
							<?php echo JHtml::_('searchtools.sort', 'JGLOBAL_TITLE', 'a.title', $listDirn, $listOrder); ?>
						</th>
						<?php if (isset($this->items[0]) && property_exists($this->items[0], 'count_published')) :
							$columns++; ?>
							<th width="1%" class="nowrap center hidden-phone">
								<i class="icon-publish"></i>
							</th>
						<?php endif;?>
						<?php if (isset($this->items[0]) && property_exists($this->items[0], 'count_unpublished')) :
							$columns++; ?>
							<th width="1%" class="nowrap center hidden-phone">
								<i class="icon-unpublish"></i>
							</th>
						<?php endif;?>
						<?php if (isset($this->items[0]) && property_exists($this->items[0], 'count_archived')) :
							$columns++; ?>
							<th width="1%" class="nowrap center hidden-phone">
								<i class="icon-archive"></i>
							</th>
						<?php endif;?>
						<?php if (isset($this->items[0]) && property_exists($this->items[0], 'count_trashed')) :
							$columns++; ?>
							<th width="1%" class="nowrap center hidden-phone">
								<i class="icon-trash"></i>
							</th>
						<?php endif;?>
						<th width="10%" class="nowrap hidden-phone">
							<?php echo JHtml::_('searchtools.sort', 'JGRID_HEADING_ACCESS', 'a.access', $listDirn, $listOrder); ?>
						</th>
						<?php if ($this->assoc) :
							$columns++; ?>
							<th width="5%" class="hidden-phone">
								<?php echo JHtml::_('searchtools.sort', 'COM_CATEGORY_HEADING_ASSOCIATION', 'association', $listDirn, $listOrder); ?>
							</th>
						<?php endif; ?>
						<th width="5%" class="nowrap hidden-phone">
							<?php echo JHtml::_('searchtools.sort', 'JGRID_HEADING_LANGUAGE', 'language', $this->state->get('list.direction'), $this->state->get('list.ordering')); ?>
						</th>
						<th width="1%" class="nowrap hidden-phone">
							<?php echo JHtml::_('searchtools.sort', 'JGRID_HEADING_ID', 'a.id', $listDirn, $listOrder); ?>
						</th>
					</tr>
				</thead>
				<tfoot>
					<tr>
						<td colspan="<?php echo $columns; ?>">
							<?php echo $this->pagination->getListFooter(); ?>
						</td>
					</tr>
				</tfoot>
				<tbody>
					<?php foreach ($this->items as $i => $item) : ?>
						<?php
						$orderkey   = array_search($item->id, $this->ordering[$item->parent_id]);
						$canEdit    = $user->authorise('core.edit',       $extension . '.category.' . $item->id);
						$canCheckin = $user->authorise('core.admin',      'com_checkin') || $item->checked_out == $userId || $item->checked_out == 0;
						$canEditOwn = $user->authorise('core.edit.own',   $extension . '.category.' . $item->id) && $item->created_user_id == $userId;
						$canChange  = $user->authorise('core.edit.state', $extension . '.category.' . $item->id) && $canCheckin;

						// Get the parents of item for sorting
						if ($item->level > 1)
						{
							$parentsStr = "";
							$_currentParentId = $item->parent_id;
							$parentsStr = " " . $_currentParentId;
							for ($i2 = 0; $i2 < $item->level; $i2++)
							{
								foreach ($this->ordering as $k => $v)
								{
									$v = implode("-", $v);
									$v = "-" . $v . "-";
									if (strpos($v, "-" . $_currentParentId . "-") !== false)
									{
										$parentsStr .= " " . $k;
										$_currentParentId = $k;
										break;
									}
								}
							}
						}
						else
						{
							$parentsStr = "";
						}
						?>
						<tr class="row<?php echo $i % 2; ?>" sortable-group-id="<?php echo $item->parent_id; ?>" item-id="<?php echo $item->id ?>" parents="<?php echo $parentsStr ?>" level="<?php echo $item->level ?>">
							<td class="order nowrap center hidden-phone">
								<?php
								$iconClass = '';
								if (!$canChange)
								{
									$iconClass = ' inactive';
								}
								elseif (!$saveOrder)
								{
									$iconClass = ' inactive tip-top hasTooltip" title="' . JHtml::tooltipText('JORDERINGDISABLED');
								}
								?>
								<span class="sortable-handler<?php echo $iconClass ?>">
									<span class="icon-menu"></span>
								</span>
								<?php if ($canChange && $saveOrder) : ?>
									<input type="text" style="display:none" name="order[]" size="5" value="<?php echo $orderkey + 1; ?>" />
								<?php endif; ?>
							</td>
							<td class="center">
								<?php echo JHtml::_('grid.id', $i, $item->id); ?>
							</td>
							<td class="center">
								<?php echo JHtml::_('jgrid.published', $item->published, $i, 'categories.', $canChange); ?>
							</td>
							<td>
								<?php echo str_repeat('<span class="gi">&mdash;</span>', $item->level - 1) ?>
								<?php if ($item->checked_out) : ?>
									<?php echo JHtml::_('jgrid.checkedout', $i, $item->editor, $item->checked_out_time, 'categories.', $canCheckin); ?>
								<?php endif; ?>
								<?php if ($canEdit || $canEditOwn) : ?>
									<a href="<?php echo JRoute::_('index.php?option=com_categories&task=category.edit&id=' . $item->id . '&extension=' . $extension); ?>">
										<?php echo $this->escape($item->title); ?></a>
								<?php else : ?>
									<?php echo $this->escape($item->title); ?>
								<?php endif; ?>
								<span class="small" title="<?php echo $this->escape($item->path); ?>">
									<?php if (empty($item->note)) : ?>
										<?php echo JText::sprintf('JGLOBAL_LIST_ALIAS', $this->escape($item->alias)); ?>
									<?php else : ?>
										<?php echo JText::sprintf('JGLOBAL_LIST_ALIAS_NOTE', $this->escape($item->alias), $this->escape($item->note)); ?>
									<?php endif; ?>
								</span>
							</td>
							<?php if (isset($this->items[0]) && property_exists($this->items[0], 'count_published')) : ?>
								<td class="center btns hidden-phone">
									<a class="badge <?php if ($item->count_published > 0) echo "badge-success"; ?>" title="<?php echo JText::_('COM_CATEGORY_COUNT_PUBLISHED_ITEMS');?>" href="<?php echo JRoute::_('index.php?option=' . $component . '&filter[category_id]=' . (int) $item->id . '&filter[published]=1' . '&filter[level]=' . (int) $item->level);?>">
										<?php echo $item->count_published; ?></a>
								</td>
							<?php endif;?>
							<?php if (isset($this->items[0]) && property_exists($this->items[0], 'count_unpublished')) : ?>
								<td class="center btns hidden-phone">
									<a class="badge <?php if ($item->count_unpublished > 0) echo "badge-important"; ?>" title="<?php echo JText::_('COM_CATEGORY_COUNT_UNPUBLISHED_ITEMS');?>" href="<?php echo JRoute::_('index.php?option=' . $component . '&filter[category_id]=' . (int) $item->id . '&filter[published]=0' . '&filter[level]=' . (int) $item->level);?>">
										<?php echo $item->count_unpublished; ?></a>
								</td>
							<?php endif;?>
							<?php if (isset($this->items[0]) && property_exists($this->items[0], 'count_archived')) : ?>
								<td class="center btns hidden-phone">
									<a class="badge <?php if ($item->count_archived > 0) echo "badge-info"; ?>" title="<?php echo JText::_('COM_CATEGORY_COUNT_ARCHIVED_ITEMS');?>" href="<?php echo JRoute::_('index.php?option=' . $component . '&filter[category_id]=' . (int) $item->id . '&filter[published]=2' . '&filter[level]=' . (int) $item->level);?>">
										<?php echo $item->count_archived; ?></a>
								</td>
							<?php endif;?>
							<?php if (isset($this->items[0]) && property_exists($this->items[0], 'count_trashed')) : ?>
								<td class="center btns hidden-phone">
									<a class="badge <?php if ($item->count_trashed > 0) echo "badge-inverse"; ?>" title="<?php echo JText::_('COM_CATEGORY_COUNT_TRASHED_ITEMS');?>" href="<?php echo JRoute::_('index.php?option=' . $component . '&filter[category_id]=' . (int) $item->id . '&filter[published]=-2' . '&filter[level]=' . (int) $item->level);?>">
										<?php echo $item->count_trashed; ?></a>
								</td>
							<?php endif;?>

							<td class="small hidden-phone">
								<?php echo $this->escape($item->access_level); ?>
							</td>
							<?php if ($this->assoc) : ?>
								<td class="hidden-phone">
									<?php if ($item->association): ?>
										<?php echo JHtml::_('CategoriesAdministrator.association', $item->id, $extension); ?>
									<?php endif; ?>
								</td>
							<?php endif; ?>
							<td class="small nowrap hidden-phone">
								<?php if ($item->language == '*') : ?>
									<?php echo JText::alt('JALL', 'language'); ?>
								<?php else: ?>
									<?php echo $item->language_title ? $this->escape($item->language_title) : JText::_('JUNDEFINED'); ?>
								<?php endif; ?>
							</td>
							<td class="hidden-phone">
								<span title="<?php echo sprintf('%d-%d', $item->lft, $item->rgt); ?>">
									<?php echo (int) $item->id; ?></span>
							</td>
						</tr>
					<?php endforeach; ?>
				</tbody>
			</table>
			<?php // Load the batch processing form. ?>
			<?php if ($user->authorise('core.create', $extension)
				&& $user->authorise('core.edit', $extension)
				&& $user->authorise('core.edit.state', $extension)) : ?>
				<?php echo JHtml::_(
						'bootstrap.renderModal',
						'collapseModal',
						array(
							'title' => JText::_('COM_CATEGORIES_BATCH_OPTIONS'),
							'footer' => $this->loadTemplate('batch_footer')
						),
						$this->loadTemplate('batch_body')
					); ?>
			<?php endif; ?>
		<?php endif; ?>

		<input type="hidden" name="extension" value="<?php echo $extension; ?>" />
		<input type="hidden" name="task" value="" />
		<input type="hidden" name="boxchecked" value="0" />
		<?php echo JHtml::_('form.token'); ?>
	</div>
</form><|MERGE_RESOLUTION|>--- conflicted
+++ resolved
@@ -16,7 +16,6 @@
 JHtml::_('behavior.multiselect');
 JHtml::_('formbehavior.chosen', 'select');
 
-<<<<<<< HEAD
 $app		= JFactory::getApplication();
 $user		= JFactory::getUser();
 $userId		= $user->get('id');
@@ -27,16 +26,6 @@
 $saveOrder 	= ($listOrder == 'a.lft' && strtolower($listDirn) == 'asc');
 $component	= $app->input->get('extension');
 $columns	= 7;
-=======
-$app       = JFactory::getApplication();
-$user      = JFactory::getUser();
-$userId    = $user->get('id');
-$extension = $this->escape($this->state->get('filter.extension'));
-$listOrder = $this->escape($this->state->get('list.ordering'));
-$listDirn  = $this->escape($this->state->get('list.direction'));
-$ordering  = ($listOrder == 'a.lft');
-$saveOrder = ($listOrder == 'a.lft' && strtolower($listDirn) == 'asc');
->>>>>>> dea7613d
 
 if ($saveOrder)
 {
