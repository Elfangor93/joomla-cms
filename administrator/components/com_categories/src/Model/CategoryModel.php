--- conflicted
+++ resolved
@@ -874,13 +874,8 @@
         $parentId = (int) ArrayHelper::getValue($parts, 0, 1);
 
         $db = $this->getDatabase();
-<<<<<<< HEAD
-        $extension = Factory::getApplication()->getInput()->get('extension', '', 'word');
-        $newIds = array();
-=======
         $extension = Factory::getApplication()->input->get('extension', '', 'word');
         $newIds = [];
->>>>>>> 4c918795
 
         // Check that the parent exists
         if ($parentId) {
