<?xml version="1.0" encoding="utf-8"?>
<form>
	<fields name="filter">
		<field
			name="search"
			type="text"
			hint="JSEARCH_FILTER"
			class="js-stools-search-string"
		/>
		<field
			name="published"
			type="status"
			onchange="this.form.submit();"
			>
			<option value="">JOPTION_SELECT_PUBLISHED</option>
		</field>
		<field
			name="access"
			type="accesslevel"
			onchange="this.form.submit();"
			>
			<option value="">JOPTION_SELECT_ACCESS</option>
		</field>
		<field
			name="language"
			type="contentlanguage"
			onchange="this.form.submit();"
			>
			<option value="">JOPTION_SELECT_LANGUAGE</option>
			<option value="*">JALL</option>
		</field>
		<field
			name="tag"
			type="tag"
<<<<<<< HEAD
			label="JOPTION_FILTER_TAG"
			description="JOPTION_FILTER_TAG_DESC"
=======
>>>>>>> 8d975664
			mode="nested"
			onchange="this.form.submit();"
			>
			<option value="">JOPTION_SELECT_TAG</option>
		</field>
<<<<<<< HEAD
		<field
			name="level"
			type="integer"
			label="JOPTION_FILTER_LEVEL"
			description="JOPTION_FILTER_LEVEL_DESC"
			first="1"
			last="10"
			step="1"
			languages="*"
			onchange="this.form.submit();"
			>
			<option value="">JOPTION_SELECT_MAX_LEVELS</option>
		</field>
=======
        <field
                name="level"
                type="integer"
                first="1"
                last="10"
                step="1"
                languages="*"
                onchange="this.form.submit();"
                >
            <option value="">JOPTION_SELECT_MAX_LEVELS</option>
        </field>
>>>>>>> 8d975664
	</fields>
	<fields name="list">
		<field
			name="fullordering"
			type="list"
<<<<<<< HEAD
			label="JGLOBAL_SORT_BY"
			description="JGLOBAL_SORT_BY"
=======
>>>>>>> 8d975664
			statuses="*,0,1,2,-2"
			onchange="this.form.submit();"
			default="a.lft ASC"
			>
			<option value="">JGLOBAL_SORT_BY</option>
			<option value="a.lft ASC">JGRID_HEADING_ORDERING_ASC</option>
			<option value="a.lft DESC">JGRID_HEADING_ORDERING_DESC</option>
			<option value="a.published ASC">JSTATUS_ASC</option>
			<option value="a.published DESC">JSTATUS_DESC</option>
			<option value="a.title ASC">JGLOBAL_TITLE_ASC</option>
			<option value="a.title DESC">JGLOBAL_TITLE_DESC</option>
			<option value="access_level ASC">JGRID_HEADING_ACCESS_ASC</option>
			<option value="access_level DESC">JGRID_HEADING_ACCESS_DESC</option>
			<option value="language_title ASC">JGRID_HEADING_LANGUAGE_ASC</option>
			<option value="language_title DESC">JGRID_HEADING_LANGUAGE_DESC</option>
			<option value="a.id ASC">JGRID_HEADING_ID_ASC</option>
			<option value="a.id DESC">JGRID_HEADING_ID_DESC</option>
		</field>
		<field
			name="limit"
			type="limitbox"
<<<<<<< HEAD
			label="COM_CATEGORIES_LIST_LIMIT"
			description="COM_CATEGORIES_LIST_LIMIT_DESC"
=======
>>>>>>> 8d975664
			class="input-mini"
			default="25"
			onchange="this.form.submit();"
		/>
	</fields>
</form><|MERGE_RESOLUTION|>--- conflicted
+++ resolved
@@ -32,31 +32,11 @@
 		<field
 			name="tag"
 			type="tag"
-<<<<<<< HEAD
-			label="JOPTION_FILTER_TAG"
-			description="JOPTION_FILTER_TAG_DESC"
-=======
->>>>>>> 8d975664
 			mode="nested"
 			onchange="this.form.submit();"
 			>
 			<option value="">JOPTION_SELECT_TAG</option>
 		</field>
-<<<<<<< HEAD
-		<field
-			name="level"
-			type="integer"
-			label="JOPTION_FILTER_LEVEL"
-			description="JOPTION_FILTER_LEVEL_DESC"
-			first="1"
-			last="10"
-			step="1"
-			languages="*"
-			onchange="this.form.submit();"
-			>
-			<option value="">JOPTION_SELECT_MAX_LEVELS</option>
-		</field>
-=======
         <field
                 name="level"
                 type="integer"
@@ -68,17 +48,11 @@
                 >
             <option value="">JOPTION_SELECT_MAX_LEVELS</option>
         </field>
->>>>>>> 8d975664
 	</fields>
 	<fields name="list">
 		<field
 			name="fullordering"
 			type="list"
-<<<<<<< HEAD
-			label="JGLOBAL_SORT_BY"
-			description="JGLOBAL_SORT_BY"
-=======
->>>>>>> 8d975664
 			statuses="*,0,1,2,-2"
 			onchange="this.form.submit();"
 			default="a.lft ASC"
@@ -100,11 +74,6 @@
 		<field
 			name="limit"
 			type="limitbox"
-<<<<<<< HEAD
-			label="COM_CATEGORIES_LIST_LIMIT"
-			description="COM_CATEGORIES_LIST_LIMIT_DESC"
-=======
->>>>>>> 8d975664
 			class="input-mini"
 			default="25"
 			onchange="this.form.submit();"
