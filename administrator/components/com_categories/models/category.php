<?php
/**
 * @package     Joomla.Administrator
 * @subpackage  com_categories
 *
 * @copyright   Copyright (C) 2005 - 2011 Open Source Matters, Inc. All rights reserved.
 * @license     GNU General Public License version 2 or later; see LICENSE.txt
 */

// No direct access.
defined('_JEXEC') or die;

jimport('joomla.application.component.modeladmin');

/**
 * Categories Component Category Model
 *
 * @package     Joomla.Administrator
 * @subpackage  com_categories
 * @since       1.6
 */
class CategoriesModelCategory extends JModelAdmin
{
	/**
	 * @var    string  The prefix to use with controller messages.
	 * @since  1.6
	 */
	protected $text_prefix = 'COM_CATEGORIES';

	/**
	 * Method to test whether a record can be deleted.
	 *
	 * @param   object  $record  A record object.
	 *
	 * @return  boolean  True if allowed to delete the record. Defaults to the permission set in the component.
	 *
	 * @since	1.6
	 */
	protected function canDelete($record)
	{
		if (!empty($record->id))
		{
			if ($record->published != -2)
			{
				return;
			}
			$user = JFactory::getUser();

			return $user->authorise('core.delete', $record->extension . '.category.' . (int) $record->id);
		}
	}

	/**
	 * Method to test whether a record can have its state changed.
	 *
	 * @param   object  $record  A record object.
	 *
	 * @return  boolean  True if allowed to change the state of the record. Defaults to the permission set in the component.
	 *
	 * @since   1.6
	 */
	protected function canEditState($record)
	{
		$user = JFactory::getUser();

		// Check for existing category.
		if (!empty($record->id))
		{
			return $user->authorise('core.edit.state', $record->extension . '.category.' . (int) $record->id);
		}
		// New category, so check against the parent.
		elseif (!empty($record->parent_id))
		{
			return $user->authorise('core.edit.state', $record->extension . '.category.' . (int) $record->parent_id);
		}
		// Default to component settings if neither category nor parent known.
		else
		{
			return $user->authorise('core.edit.state', $record->extension);
		}
	}

	/**
	 * Method to get a table object, load it if necessary.
	 *
	 * @param   string  $type    The table name. Optional.
	 * @param   string  $prefix  The class prefix. Optional.
	 * @param   array   $config  Configuration array for model. Optional.
	 *
	 * @return  JTable  A JTable object
	 *
	 * @since   1.6
	*/
	public function getTable($type = 'Category', $prefix = 'JTable', $config = array())
	{
		return JTable::getInstance($type, $prefix, $config);
	}

	/**
	 * Auto-populate the model state.
	 *
	 * Note. Calling getState in this method will result in recursion.
	 *
	 * @return  void
	 *
	 * @since   1.6
	 */
	protected function populateState()
	{
		$app = JFactory::getApplication('administrator');

		$parentId = JRequest::getInt('parent_id');
		$this->setState('category.parent_id', $parentId);

		// Load the User state.
		$pk = (int) JRequest::getInt('id');
		$this->setState($this->getName() . '.id', $pk);

		$extension = JRequest::getCmd('extension', 'com_content');
		$this->setState('category.extension', $extension);
		$parts = explode('.', $extension);

		// Extract the component name
		$this->setState('category.component', $parts[0]);

		// Extract the optional section name
		$this->setState('category.section', (count($parts) > 1) ? $parts[1] : null);

		// Load the parameters.
		$params = JComponentHelper::getParams('com_categories');
		$this->setState('params', $params);
	}

	/**
	 * Method to get a category.
	 *
	 * @param   integer  $pk  An optional id of the object to get, otherwise the id from the model state is used.
	 *
	 * @return  mixed  Category data object on success, false on failure.
	 *
	 * @since   1.6
	 */
	public function getItem($pk = null)
	{
		if ($result = parent::getItem($pk))
		{

			// Prime required properties.
			if (empty($result->id))
			{
				$result->parent_id = $this->getState('category.parent_id');
				$result->extension = $this->getState('category.extension');
			}

			// Convert the metadata field to an array.
			$registry = new JRegistry();
			$registry->loadString($result->metadata);
			$result->metadata = $registry->toArray();

			// Convert the created and modified dates to local user time for display in the form.
			jimport('joomla.utilities.date');
			$tz = new DateTimeZone(JFactory::getApplication()->getCfg('offset'));

			if (intval($result->created_time))
			{
				$date = new JDate($result->created_time);
				$date->setTimezone($tz);
				$result->created_time = $date->toMySQL(true);
			}
			else
			{
				$result->created_time = null;
			}

			if (intval($result->modified_time))
			{
				$date = new JDate($result->modified_time);
				$date->setTimezone($tz);
				$result->modified_time = $date->toMySQL(true);
			}
			else
			{
				$result->modified_time = null;
			}
		}

		return $result;
	}

	/**
	 * Method to get the row form.
	 *
	 * @param   array    $data      Data for the form.
	 * @param   boolean  $loadData  True if the form is to load its own data (default case), false if not.
	 *
	 * @return  mixed  A JForm object on success, false on failure
	 *
	 * @since   1.6
	 */
	public function getForm($data = array(), $loadData = true)
	{
		// Initialise variables.
		$extension = $this->getState('category.extension');

		// A workaround to get the extension into the model for save requests.
		if (empty($extension) && isset($data['extension']))
		{
			$extension = $data['extension'];
			$parts = explode('.', $extension);

			$this->setState('category.extension', $extension);
			$this->setState('category.component', $parts[0]);
			$this->setState('category.section', @$parts[1]);
		}

		// Get the form.
		$form = $this->loadForm('com_categories.category' . $extension, 'category', array('control' => 'jform', 'load_data' => $loadData));
		if (empty($form))
		{
			return false;
		}

		// Modify the form based on Edit State access controls.
		if (empty($data['extension']))
		{
			$data['extension'] = $extension;
		}

		if (!$this->canEditState((object) $data))
		{
			// Disable fields for display.
			$form->setFieldAttribute('ordering', 'disabled', 'true');
			$form->setFieldAttribute('published', 'disabled', 'true');

			// Disable fields while saving.
			// The controller has already verified this is a record you can edit.
			$form->setFieldAttribute('ordering', 'filter', 'unset');
			$form->setFieldAttribute('published', 'filter', 'unset');
		}

		return $form;
	}

	/**
	 * A protected method to get the where clause for the reorder
	 * This ensures that the row will be moved relative to a row with the same extension
	 *
	 * @param   JCategoryTable  $table  Current table instance
	 *
	 * @return  array  An array of conditions to add to add to ordering queries.
	 *
	 * @since   1.6
	 */
	protected function getReorderConditions($table)
	{
		return 'extension = ' . $this->_db->Quote($table->extension);
	}

	/**
	 * Method to get the data that should be injected in the form.
	 *
	 * @return  mixed  The data for the form.
	 *
	 * @since   1.6
	 */
	protected function loadFormData()
	{
		// Check the session for previously entered form data.
		$data = JFactory::getApplication()->getUserState('com_categories.edit.' . $this->getName() . '.data', array());

		if (empty($data))
		{
			$data = $this->getItem();
		}

		return $data;
	}

	/**
	 * Method to preprocess the form.
	 *
	 * @param   JForm   $form    A JForm object.
	 * @param   mixed   $data    The data expected for the form.
	 * @param   string  $groups  The name of the plugin group to import.
	 *
	 * @return  void
	 *
	 * @see     JFormField
	 * @since   1.6
	 * @throws  Exception if there is an error in the form event.
	 */
	protected function preprocessForm(JForm $form, $data, $groups = '')
	{
		jimport('joomla.filesystem.path');

		// Initialise variables.
		$lang = JFactory::getLanguage();
		$extension = $this->getState('category.extension');
		$component = $this->getState('category.component');
		$section = $this->getState('category.section');

		// Get the component form if it exists
		jimport('joomla.filesystem.path');
		$name = 'category' . ($section ? ('.' . $section) : '');

		// Looking first in the component models/forms folder
		$path = JPath::clean(JPATH_ADMINISTRATOR . "/components/$component/models/forms/$name.xml");

		// Old way: looking in the component folder
		if (!file_exists($path))
		{
			$path = JPath::clean(JPATH_ADMINISTRATOR . "/components/$component/$name.xml");
		}

		if (file_exists($path))
		{
			$lang->load($component, JPATH_BASE, null, false, false);
			$lang->load($component, JPATH_BASE, $lang->getDefault(), false, false);

			if (!$form->loadFile($path, false))
			{
				throw new Exception(JText::_('JERROR_LOADFILE_FAILED'));
			}
		}

		// Try to find the component helper.
		$eName = str_replace('com_', '', $component);
		$path = JPath::clean(JPATH_ADMINISTRATOR . "/components/$component/helpers/category.php");

		if (file_exists($path))
		{
			require_once $path;
			$cName = ucfirst($eName) . ucfirst($section) . 'HelperCategory';

			if (class_exists($cName) && is_callable(array($cName, 'onPrepareForm')))
			{
				$lang->load($component, JPATH_BASE, null, false, false) || $lang->load($component, JPATH_BASE . '/components/' . $component, null, false, false) || $lang->load($component, JPATH_BASE, $lang->getDefault(), false, false) || $lang->load($component, JPATH_BASE . '/components/' . $component, $lang->getDefault(), false, false);
				call_user_func_array(array($cName, 'onPrepareForm'), array(&$form));

				// Check for an error.
				if (JError::isError($form))
				{
					$this->setError($form->getMessage());
					return false;
				}
			}
		}

		// Set the access control rules field component value.
		$form->setFieldAttribute('rules', 'component', $component);
		$form->setFieldAttribute('rules', 'section', $name);

		// Trigger the default form events.
		parent::preprocessForm($form, $data);
	}

	/**
	 * Method to save the form data.
	 *
	 * @param   array  $data  The form data.
	 *
	 * @return  boolean  True on success.
	 *
	 * @since   1.6
	 */
	public function save($data)
	{
		// Initialise variables;
		$dispatcher = JDispatcher::getInstance();
		$table = $this->getTable();
		$pk = (!empty($data['id'])) ? $data['id'] : (int) $this->getState($this->getName() . '.id');
		$isNew = true;

		// Include the content and finder plugins for the on save events.
		JPluginHelper::importPlugin('content');
		JPluginHelper::importPlugin('finder');

		// Load the row if saving an existing category.
		if ($pk > 0)
		{
			$table->load($pk);
			$isNew = false;
		}

		// Set the new parent id if parent id not matched OR while New/Save as Copy .
		if ($table->parent_id != $data['parent_id'] || $data['id'] == 0)
		{
			$table->setLocation($data['parent_id'], 'last-child');
		}

		// Alter the title for save as copy
		if (JRequest::getVar('task') == 'save2copy')
		{
			list($title, $alias) = $this->generateNewTitle($data['parent_id'], $data['alias'], $data['title']);
			$data['title'] = $title;
			$data['alias'] = $alias;
		}

		// Bind the data.
		if (!$table->bind($data))
		{
			$this->setError($table->getError());
			return false;
		}

		// Bind the rules.
		if (isset($data['rules']))
		{
			$rules = new JRules($data['rules']);
			$table->setRules($rules);
		}

		// Check the data.
		if (!$table->check())
		{
			$this->setError($table->getError());
			return false;
		}

		// Trigger the onContentBeforeSave event.
		$result = $dispatcher->trigger($this->event_before_save, array($this->option . '.' . $this->name, &$table, $isNew));
		if (in_array(false, $result, true))
		{
			$this->setError($table->getError());
			return false;
		}

		// Store the data.
		if (!$table->store())
		{
			$this->setError($table->getError());
			return false;
		}

		// Trigger the onContentAfterSave event.
		$dispatcher->trigger($this->event_after_save, array($this->option . '.' . $this->name, &$table, $isNew));

		// Rebuild the path for the category:
		if (!$table->rebuildPath($table->id))
		{
			$this->setError($table->getError());
			return false;
		}

		// Rebuild the paths of the category's children:
		if (!$table->rebuild($table->id, $table->lft, $table->level, $table->path))
		{
			$this->setError($table->getError());
			return false;
		}

		$this->setState($this->getName() . '.id', $table->id);

		// Clear the cache
		$this->cleanCache();

		return true;
	}

	/**
	 * Method to change the published state of one or more records.
	 *
	 * @param   array    $pks    A list of the primary keys to change.
	 * @param   integer  $value  The value of the published state.
	 *
	 * @return  boolean  True on success.
	 *
	 * @since   2.5
	 */
	function publish(&$pks, $value = 1)
	{
		if (parent::publish($pks, $value)) {
			// Initialise variables.
			$dispatcher	= JDispatcher::getInstance();
			$extension	= JRequest::getCmd('extension');

			// Include the content and finder plugins for the change of category state event.
			JPluginHelper::importPlugin('content');
			JPluginHelper::importPlugin('finder');

			// Trigger the onCategoryChangeState event.
			$dispatcher->trigger('onCategoryChangeState', array($extension, $pks, $value));

			return true;
		}
	}

	/**
	 * Method rebuild the entire nested set tree.
	 *
	 * @return  boolean  False on failure or error, true otherwise.
	 *
	 * @since   1.6
	 */
	public function rebuild()
	{
		// Get an instance of the table object.
		$table = $this->getTable();

		if (!$table->rebuild())
		{
			$this->setError($table->getError());
			return false;
		}

		// Clear the cache
		$this->cleanCache();

		return true;
	}

	/**
	 * Method to save the reordered nested set tree.
	 * First we save the new order values in the lft values of the changed ids.
	 * Then we invoke the table rebuild to implement the new ordering.
	 *
	 * @param   array    $idArray    An array of primary key ids.
	 * @param   integer  $lft_array  The lft value
	 *
	 * @return  boolean  False on failure or error, True otherwise
	 *
	 * @since   1.6
	*/
	public function saveorder($idArray = null, $lft_array = null)
	{
		// Get an instance of the table object.
		$table = $this->getTable();

		if (!$table->saveorder($idArray, $lft_array))
		{
			$this->setError($table->getError());
			return false;
		}

		// Clear the cache
		$this->cleanCache();

		return true;
<<<<<<< HEAD

	}

	/**
	 * Batch access level changes for a group of rows.
	 *
	 * @param	int		The new value matching an Asset Group ID.
	 * @param	array	An array of row IDs.
	 * @return	booelan	True if successful, false otherwise and internal error is set.
	 * @since	1.6
	 */
	protected function batchAccess($value, $pks)
	{
		// Check that user has edit permission for every category being changed
		// Note that the entire batch operation fails if any category lacks edit permission
		$user	= JFactory::getUser();
		$extension = JRequest::getWord('extension');
		foreach ($pks as $pk) {
			if (!$user->authorise('core.edit', $extension.'.category.'.$pk)) {
				// Error since user cannot edit this category
				$this->setError(JText::_('COM_CATEGORIES_BATCH_CANNOT_EDIT'));
				return false;
			}
		}
		$table = $this->getTable();
		foreach ($pks as $pk) {
			$table->reset();
			$table->load($pk);
			$table->access = (int) $value;
			if (!$table->store()) {
				$this->setError($table->getError());
				return false;
			}
		}

		return true;
=======
>>>>>>> 689d4597
	}

	/**
	 * Batch copy categories to a new category.
	 *
	 * @param   integer  $value  The new category or sub-item.
	 * @param   array    $pks    An array of row IDs.
	 *
	 * @return  mixed  An array of new IDs on success, boolean false on failure.
	 *
	 * @since   1.6
	 */
	protected function batchCopy($value, $pks)
	{
		// $value comes as {parent_id}.{extension}
		$parts = explode('.', $value);
		$parentId = (int) JArrayHelper::getValue($parts, 0, 1);

		$table = $this->getTable();
		$db = $this->getDbo();
		$user = JFactory::getUser();
		$extension = JFactory::getApplication()->input->get('extension', '', 'word');
		$i = 0;

		// Check that the parent exists
		if ($parentId)
		{
			if (!$table->load($parentId))
			{
				if ($error = $table->getError())
				{
					// Fatal error
					$this->setError($error);
					return false;
				}
				else
				{
					// Non-fatal error
					$this->setError(JText::_('JGLOBAL_BATCH_MOVE_PARENT_NOT_FOUND'));
					$parentId = 0;
				}
			}
			// Check that user has create permission for parent category
			$canCreate = ($parentId == $table->getRootId()) ? $user->authorise('core.create', $extension) : $user->authorise('core.create', $extension . '.category.' . $parentId);
			if (!$canCreate)
			{
				// Error since user cannot create in parent category
				$this->setError(JText::_('COM_CATEGORIES_BATCH_CANNOT_CREATE'));
				return false;
			}
		}

		// If the parent is 0, set it to the ID of the root item in the tree
		if (empty($parentId))
		{
			if (!$parentId = $table->getRootId())
			{
				$this->setError($db->getErrorMsg());
				return false;
			}
			// Make sure we can create in root
			elseif (!$user->authorise('core.create', $extension))
			{
				$this->setError(JText::_('COM_CATEGORIES_BATCH_CANNOT_CREATE'));
				return false;
			}
		}

		// We need to log the parent ID
		$parents = array();

		// Calculate the emergency stop count as a precaution against a runaway loop bug
		$query = $db->getQuery(true);
		$query->select('COUNT(id)');
		$query->from($db->quoteName('#__categories'));
		$db->setQuery($query);
		$count = $db->loadResult();

		if ($error = $db->getErrorMsg())
		{
			$this->setError($error);
			return false;
		}

		// Parent exists so we let's proceed
		while (!empty($pks) && $count > 0)
		{
			// Pop the first id off the stack
			$pk = array_shift($pks);

			$table->reset();

			// Check that the row actually exists
			if (!$table->load($pk))
			{
				if ($error = $table->getError())
				{
					// Fatal error
					$this->setError($error);
					return false;
				}
				else
				{
					// Not fatal error
					$this->setError(JText::sprintf('JGLOBAL_BATCH_MOVE_ROW_NOT_FOUND', $pk));
					continue;
				}
			}

			// Copy is a bit tricky, because we also need to copy the children
			$query->clear();
			$query->select('id');
			$query->from($db->quoteName('#__categories'));
			$query->where('lft > ' . (int) $table->lft);
			$query->where('rgt < ' . (int) $table->rgt);
			$db->setQuery($query);
			$childIds = $db->loadColumn();

			// Add child ID's to the array only if they aren't already there.
			foreach ($childIds as $childId)
			{
				if (!in_array($childId, $pks))
				{
					array_push($pks, $childId);
				}
			}

			// Make a copy of the old ID and Parent ID
			$oldId = $table->id;
			$oldParentId = $table->parent_id;

			// Reset the id because we are making a copy.
			$table->id = 0;

			// If we a copying children, the Old ID will turn up in the parents list
			// otherwise it's a new top level item
			$table->parent_id = isset($parents[$oldParentId]) ? $parents[$oldParentId] : $parentId;

			// Set the new location in the tree for the node.
			$table->setLocation($table->parent_id, 'last-child');

			// TODO: Deal with ordering?
			//$table->ordering	= 1;
			$table->level = null;
			$table->asset_id = null;
			$table->lft = null;
			$table->rgt = null;

			// Alter the title & alias
			list($title, $alias) = $this->generateNewTitle($table->parent_id, $table->alias, $table->title);
			$table->title = $title;
			$table->alias = $alias;

			// Store the row.
			if (!$table->store())
			{
				$this->setError($table->getError());
				return false;
			}

			// Get the new item ID
			$newId = $table->get('id');

			// Add the new ID to the array
			$newIds[$i] = $newId;
			$i++;

			// Now we log the old 'parent' to the new 'parent'
			$parents[$oldId] = $table->id;
			$count--;
		}

		// Rebuild the hierarchy.
		if (!$table->rebuild())
		{
			$this->setError($table->getError());
			return false;
		}

		// Rebuild the tree path.
		if (!$table->rebuildPath($table->id))
		{
			$this->setError($table->getError());
			return false;
		}

		return $newIds;
	}

	/**
	 * Batch move categories to a new category.
	 *
	 * @param   integer  $value  The new category or sub-item.
	 * @param   array    $pks    An array of row IDs.
	 *
	 * @return  boolean  True on success.
	 *
	 * @since   1.6
	 */
	protected function batchMove($value, $pks)
	{
		$parentId = (int) $value;

		$table = $this->getTable();
		$db = $this->getDbo();
		$query = $db->getQuery(true);
		$user = JFactory::getUser();
		$extension = JFactory::getApplication()->input->get('extension', '', 'word');

		// Check that the parent exists.
		if ($parentId)
		{
			if (!$table->load($parentId))
			{
				if ($error = $table->getError())
				{
					// Fatal error
					$this->setError($error);

					return false;
				}
				else
				{
					// Non-fatal error
					$this->setError(JText::_('JGLOBAL_BATCH_MOVE_PARENT_NOT_FOUND'));
					$parentId = 0;
				}
			}
			// Check that user has create permission for parent category
			$canCreate = ($parentId == $table->getRootId()) ? $user->authorise('core.create', $extension) : $user->authorise('core.create', $extension . '.category.' . $parentId);
			if (!$canCreate)
			{
				// Error since user cannot create in parent category
				$this->setError(JText::_('COM_CATEGORIES_BATCH_CANNOT_CREATE'));
				return false;
			}

			// Check that user has edit permission for every category being moved
			// Note that the entire batch operation fails if any category lacks edit permission
			foreach ($pks as $pk)
			{
				if (!$user->authorise('core.edit', $extension . '.category.' . $pk))
				{
					// Error since user cannot edit this category
					$this->setError(JText::_('COM_CATEGORIES_BATCH_CANNOT_EDIT'));
					return false;
				}
			}
		}

		// We are going to store all the children and just move the category
		$children = array();

		// Parent exists so we let's proceed
		foreach ($pks as $pk)
		{
			// Check that the row actually exists
			if (!$table->load($pk))
			{
				if ($error = $table->getError())
				{
					// Fatal error
					$this->setError($error);
					return false;
				}
				else
				{
					// Not fatal error
					$this->setError(JText::sprintf('JGLOBAL_BATCH_MOVE_ROW_NOT_FOUND', $pk));
					continue;
				}
			}

			// Set the new location in the tree for the node.
			$table->setLocation($parentId, 'last-child');

			// Check if we are moving to a different parent
			if ($parentId != $table->parent_id)
			{
				// Add the child node ids to the children array.
<<<<<<< HEAD
				$db->setQuery(
					'SELECT `id`' .
					' FROM `#__categories`' .
					' WHERE `lft` BETWEEN '.(int) $table->lft.' AND '.(int) $table->rgt
				);
				$children = array_merge($children, (array) $db->loadResultArray());
=======
				$query->select('id');
				$query->from($db->quoteName('#__categories'));
				$query->where('lft > ' . (int) $table->lft);
				$query->where('rgt < ' . (int) $table->rgt);
				$db->setQuery($query);
				$children = array_merge($children, (array) $db->loadColumn());
>>>>>>> 689d4597
			}

			// Store the row.
			if (!$table->store())
			{
				$this->setError($table->getError());
				return false;
			}

			// Rebuild the tree path.
			if (!$table->rebuildPath())
			{
				$this->setError($table->getError());
				return false;
			}
		}

		// Process the child rows
		if (!empty($children))
		{
			// Remove any duplicates and sanitize ids.
			$children = array_unique($children);
			JArrayHelper::toInteger($children);

			// Check for a database error.
			if ($db->getErrorNum())
			{
				$this->setError($db->getErrorMsg());
				return false;
			}
		}

		return true;
	}

	/**
	 * Custom clean the cache of com_content and content modules
	 *
	 * @since	1.6
	 */
	protected function cleanCache()
	{
		$extension = JRequest::getCmd('extension');
		switch ($extension)
		{
			case 'com_content':
				parent::cleanCache('com_content');
				parent::cleanCache('mod_articles_archive');
				parent::cleanCache('mod_articles_categories');
				parent::cleanCache('mod_articles_category');
				parent::cleanCache('mod_articles_latest');
				parent::cleanCache('mod_articles_news');
				parent::cleanCache('mod_articles_popular');
				break;
			default:
				parent::cleanCache($extension);
				break;
		}
	}

	/**
	 * Method to change the title & alias.
	 *
	 * @param   integer  $parent_id  The id of the parent.
	 * @param   string   $alias      The alias.
	 * @param   string   $title      The title.
	 *
	 * @return  array  Contains the modified title and alias.
	 *
	 * @since	1.7
	 */
	function generateNewTitle($parent_id, $alias, $title)
	{
		// Alter the title & alias
		$table = $this->getTable();
		while ($table->load(array('alias' => $alias, 'parent_id' => $parent_id)))
		{
			$title = JString::increment($title);
			$alias = JString::increment($alias, 'dash');
		}

		return array($title, $alias);
	}
}<|MERGE_RESOLUTION|>--- conflicted
+++ resolved
@@ -536,45 +536,6 @@
 		$this->cleanCache();
 
 		return true;
-<<<<<<< HEAD
-
-	}
-
-	/**
-	 * Batch access level changes for a group of rows.
-	 *
-	 * @param	int		The new value matching an Asset Group ID.
-	 * @param	array	An array of row IDs.
-	 * @return	booelan	True if successful, false otherwise and internal error is set.
-	 * @since	1.6
-	 */
-	protected function batchAccess($value, $pks)
-	{
-		// Check that user has edit permission for every category being changed
-		// Note that the entire batch operation fails if any category lacks edit permission
-		$user	= JFactory::getUser();
-		$extension = JRequest::getWord('extension');
-		foreach ($pks as $pk) {
-			if (!$user->authorise('core.edit', $extension.'.category.'.$pk)) {
-				// Error since user cannot edit this category
-				$this->setError(JText::_('COM_CATEGORIES_BATCH_CANNOT_EDIT'));
-				return false;
-			}
-		}
-		$table = $this->getTable();
-		foreach ($pks as $pk) {
-			$table->reset();
-			$table->load($pk);
-			$table->access = (int) $value;
-			if (!$table->store()) {
-				$this->setError($table->getError());
-				return false;
-			}
-		}
-
-		return true;
-=======
->>>>>>> 689d4597
 	}
 
 	/**
@@ -855,21 +816,12 @@
 			if ($parentId != $table->parent_id)
 			{
 				// Add the child node ids to the children array.
-<<<<<<< HEAD
-				$db->setQuery(
-					'SELECT `id`' .
-					' FROM `#__categories`' .
-					' WHERE `lft` BETWEEN '.(int) $table->lft.' AND '.(int) $table->rgt
-				);
-				$children = array_merge($children, (array) $db->loadResultArray());
-=======
 				$query->select('id');
 				$query->from($db->quoteName('#__categories'));
 				$query->where('lft > ' . (int) $table->lft);
 				$query->where('rgt < ' . (int) $table->rgt);
 				$db->setQuery($query);
 				$children = array_merge($children, (array) $db->loadColumn());
->>>>>>> 689d4597
 			}
 
 			// Store the row.
