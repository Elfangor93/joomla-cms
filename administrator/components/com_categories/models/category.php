--- conflicted
+++ resolved
@@ -404,14 +404,9 @@
 		}
 
 		// Bind the rules.
-<<<<<<< HEAD
 		if (isset($data['rules']))
 		{
-			$rules = new JRules($data['rules']);
-=======
-		if (isset($data['rules'])) {
 			$rules = new JAccessRules($data['rules']);
->>>>>>> 7e4f6978
 			$table->setRules($rules);
 		}
 
