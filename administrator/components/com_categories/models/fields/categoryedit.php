--- conflicted
+++ resolved
@@ -80,11 +80,7 @@
 		// Filter language
 		if (!empty($this->element['language']))
 		{
-<<<<<<< HEAD
 			$subQuery->where('language = ' . $db->quote($this->element['language']));
-=======
-			$query->where('a.language = ' . $db->quote($this->element['language']));
->>>>>>> 96744b30
 		}
 
 		// Filter on the published state
