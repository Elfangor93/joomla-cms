<?php
/**
 * @package     Joomla.Administrator
 * @subpackage  com_categories
 *
 * @copyright   Copyright (C) 2005 - 2016 Open Source Matters, Inc. All rights reserved.
 * @license     GNU General Public License version 2 or later; see LICENSE.txt
 */

defined('JPATH_BASE') or die;

/**
 * Supports a modal article picker.
 *
 * @since  3.1
 */
class JFormFieldModal_Category extends JFormField
{
	/**
	 * The form field type.
	 *
	 * @var     string
	 * @since   1.6
	 */
	protected $type = 'Modal_Category';

	/**
	 * Method to get the field input markup.
	 *
	 * @return  string  The field input markup.
	 *
	 * @since   1.6
	 */
	protected function getInput()
	{
		if ($this->element['extension'])
		{
			$extension = (string) $this->element['extension'];
		}
		else
		{
			$extension = (string) JFactory::getApplication()->input->get('extension', 'com_content');
		}

		$allowNew    = ((string) $this->element['new'] == 'true');
		$allowEdit   = ((string) $this->element['edit'] == 'true');
		$allowClear  = ((string) $this->element['clear'] != 'false');
		$allowSelect = ((string) $this->element['select'] != 'false');

		// Load language.
		JFactory::getLanguage()->load('com_categories', JPATH_ADMINISTRATOR);

		// The active category id field.
		$value = (int) $this->value > 0 ? (int) $this->value : '';

		// Create the modal id.
		$modalId = 'Category_' . $this->id;

		// Add the modal field script to the document head.
		JHtml::_('jquery.framework');
<<<<<<< HEAD
		JHtml::_('script', 'system/fields/modal-fields.min.js', false, true);
=======
		JHtml::_('script', 'system/modal-fields.js', array('version' => 'auto', 'relative' => true));
>>>>>>> 05d5fb34

		// Script to proxy the select modal function to the modal-fields.js file.
		if ($allowSelect)
		{
			static $scriptSelect = null;

			if (is_null($scriptSelect))
			{
				$scriptSelect = array();
			}

			if (!isset($scriptSelect[$this->id]))
			{
				JFactory::getDocument()->addScriptDeclaration("
				function jSelectCategory_" . $this->id . "(id, title, object) {
					window.processModalSelect('Category', '" . $this->id . "', id, title, '', object);
				}
				");

				$scriptSelect[$this->id] = true;
			}
		}

		// Setup variables for display.
		$linkCategories = 'index.php?option=com_categories&amp;view=categories&amp;layout=modal&amp;tmpl=component&amp;' . JSession::getFormToken() . '=1'
			. '&amp;extension=' . $extension;
		$linkCategory  = 'index.php?option=com_categories&amp;view=category&amp;layout=modal&amp;tmpl=component&amp;' . JSession::getFormToken() . '=1'
			. '&amp;extension=' . $extension;
		$modalTitle    = JText::_('COM_CATEGORIES_CHANGE_CATEGORY');

		if (isset($this->element['language']))
		{
			$linkCategories .= '&amp;forcedLanguage=' . $this->element['language'];
			$linkCategory   .= '&amp;forcedLanguage=' . $this->element['language'];
			$modalTitle     .= ' &#8212; ' . $this->element['label'];
		}

		$urlSelect = $linkCategories . '&amp;function=jSelectCategory_' . $this->id;
		$urlEdit   = $linkCategory . '&amp;task=category.edit&amp;id=\' + document.getElementById("' . $this->id . '_id").value + \'';
		$urlNew    = $linkCategory . '&amp;task=category.add';

		if ($value)
		{
			$db    = JFactory::getDbo();
			$query = $db->getQuery(true)
				->select($db->quoteName('title'))
				->from($db->quoteName('#__categories'))
				->where($db->quoteName('id') . ' = ' . (int) $value);
			$db->setQuery($query);

			try
			{
				$title = $db->loadResult();
			}
			catch (RuntimeException $e)
			{
				JError::raiseWarning(500, $e->getMessage());
			}
		}

		$title = empty($title) ? JText::_('COM_CATEGORIES_SELECT_A_CATEGORY') : htmlspecialchars($title, ENT_QUOTES, 'UTF-8');

		// The current category display field.
		$html  = '';
		if ($allowSelect || $allowNew || $allowEdit || $allowClear)
		{
			$html .= '<span class="input-group">';
		}

		$html .= '<input class="form-control" id="' . $this->id . '_name" type="text" value="' . $title . '" disabled="disabled" size="35" />';

		if ($allowSelect || $allowNew || $allowEdit || $allowClear)
		{
			$html .= '<span class="input-group-btn">';
		}

		// Select category button.
		if ($allowSelect)
		{
			$html .= '<a'
				. ' class="btn btn-primary hasTooltip' . ($value ? ' hidden' : '') . '"'
				. ' id="' . $this->id . '_select"'
				. ' data-toggle="modal"'
				. ' role="button"'
				. ' href="#ModalSelect' . $modalId . '"'
				. ' title="' . JHtml::tooltipText('COM_CATEGORIES_CHANGE_CATEGORY') . '">'
				. '<span class="icon-file"></span> ' . JText::_('JSELECT')
				. '</a>';
		}

		// New category button.
		if ($allowNew)
		{
			$html .= '<a'
				. ' class="btn btn-secondary hasTooltip' . ($value ? ' hidden' : '') . '"'
				. ' id="' . $this->id . '_new"'
				. ' data-toggle="modal"'
				. ' role="button"'
				. ' href="#ModalNew' . $modalId . '"'
				. ' title="' . JHtml::tooltipText('COM_CATEGORIES_NEW_CATEGORY') . '">'
				. '<span class="icon-new"></span> ' . JText::_('JACTION_CREATE')
				. '</a>';
		}

		// Edit category button.
		if ($allowEdit)
		{
			$html .= '<a'
				. ' class="btn btn-secondary hasTooltip' . ($value ? '' : ' hidden') . '"'
				. ' id="' . $this->id . '_edit"'
				. ' data-toggle="modal"'
				. ' role="button"'
				. ' href="#ModalEdit' . $modalId . '"'
				. ' title="' . JHtml::tooltipText('COM_CATEGORIES_EDIT_CATEGORY') . '">'
				. '<span class="icon-edit"></span> ' . JText::_('JACTION_EDIT')
				. '</a>';
		}

		// Clear category button.
		if ($allowClear)
		{
			$html .= '<a'
				. ' class="btn btn-secondary' . ($value ? '' : ' hidden') . '"'
				. ' id="' . $this->id . '_clear"'
				. ' href="#"'
				. ' onclick="window.processModalParent(\'' . $this->id . '\'); return false;">'
				. '<span class="icon-remove"></span>' . JText::_('JCLEAR')
				. '</a>';
		}

		if ($allowSelect || $allowNew || $allowEdit || $allowClear)
		{
			$html .= '</span></span>';
		}

		// Select category modal.
		if ($allowSelect)
		{
			$html .= JHtml::_(
				'bootstrap.renderModal',
				'ModalSelect' . $modalId,
				array(
					'title'       => $modalTitle,
					'url'         => $urlSelect,
					'height'      => '400px',
					'width'       => '800px',
					'bodyHeight'  => '70',
					'modalWidth'  => '80',
					'footer'      => '<a role="button" class="btn btn-secondary" data-dismiss="modal" aria-hidden="true">' . JText::_("JLIB_HTML_BEHAVIOR_CLOSE") . '</a>',
				)
			);
		}

		// New category modal.
		if ($allowNew)
		{
			$html .= JHtml::_(
				'bootstrap.renderModal',
				'ModalNew' . $modalId,
				array(
					'title'       => JText::_('COM_CATEGORIES_NEW_CATEGORY'),
					'backdrop'    => 'static',
					'keyboard'    => false,
					'closeButton' => false,
					'url'         => $urlNew,
					'height'      => '400px',
					'width'       => '800px',
					'bodyHeight'  => '70',
					'modalWidth'  => '80',
					'footer'      => '<a role="button" class="btn btn-secondary" aria-hidden="true"'
							. ' onclick="window.processModalEdit(this, \'' . $this->id . '\', \'add\', \'category\', \'cancel\', \'item-form\'); return false;">'
							. JText::_("JLIB_HTML_BEHAVIOR_CLOSE") . '</a>'
							. '<a role="button" class="btn btn-primary" aria-hidden="true"'
							. ' onclick="window.processModalEdit(this, \'' . $this->id . '\', \'add\', \'category\', \'save\', \'item-form\'); return false;">'
							. JText::_("JSAVE") . '</a>'
							. '<a role="button" class="btn btn-success" aria-hidden="true"'
							. ' onclick="window.processModalEdit(this, \'' . $this->id . '\', \'add\', \'category\', \'apply\', \'item-form\'); return false;">'
							. JText::_("JAPPLY") . '</a>',
				)
			);
		}

		// Edit category modal.
		if ($allowEdit)
		{
			$html .= JHtml::_(
				'bootstrap.renderModal',
				'ModalEdit' . $modalId,
				array(
					'title'       => JText::_('COM_CATEGORIES_EDIT_CATEGORY'),
					'backdrop'    => 'static',
					'keyboard'    => false,
					'closeButton' => false,
					'url'         => $urlEdit,
					'height'      => '400px',
					'width'       => '800px',
					'bodyHeight'  => '70',
					'modalWidth'  => '80',
					'footer'      => '<a role="button" class="btn btn-secondary" aria-hidden="true"'
							. ' onclick="window.processModalEdit(this, \'' . $this->id . '\', \'edit\', \'category\', \'cancel\', \'item-form\'); return false;">'
							. JText::_("JLIB_HTML_BEHAVIOR_CLOSE") . '</a>'
							. '<a role="button" class="btn btn-primary" aria-hidden="true"'
							. ' onclick="window.processModalEdit(this, \'' . $this->id . '\', \'edit\', \'category\', \'save\', \'item-form\'); return false;">'
							. JText::_("JSAVE") . '</a>'
							. '<a role="button" class="btn btn-success" aria-hidden="true"'
							. ' onclick="window.processModalEdit(this, \'' . $this->id . '\', \'edit\', \'category\', \'apply\', \'item-form\'); return false;">'
							. JText::_("JAPPLY") . '</a>',
				)
			);
		}

		// Note: class='required' for client side validation
		$class = $this->required ? ' class="required modal-value"' : '';

		$html .= '<input type="hidden" id="' . $this->id . '_id"' . $class . ' data-required="' . (int) $this->required . '" name="' . $this->name . '"'
			. '" data-text="' . htmlspecialchars(JText::_('COM_CATEGORIES_SELECT_A_CATEGORY', true), ENT_COMPAT, 'UTF-8') . '" value="' . $value . '" />';

		return $html;
	}

	/**
	 * Method to get the field label markup.
	 *
	 * @return  string  The field label markup.
	 *
	 * @since   __DEPLOY_VERSION__
	 */
	protected function getLabel()
	{
		return str_replace($this->id, $this->id . '_id', parent::getLabel());
	}
}<|MERGE_RESOLUTION|>--- conflicted
+++ resolved
@@ -58,11 +58,7 @@
 
 		// Add the modal field script to the document head.
 		JHtml::_('jquery.framework');
-<<<<<<< HEAD
-		JHtml::_('script', 'system/fields/modal-fields.min.js', false, true);
-=======
-		JHtml::_('script', 'system/modal-fields.js', array('version' => 'auto', 'relative' => true));
->>>>>>> 05d5fb34
+		JHtml::_('script', 'system/fields/modal-fields.min.js', array('version' => 'auto', 'relative' => true));
 
 		// Script to proxy the select modal function to the modal-fields.js file.
 		if ($allowSelect)
@@ -209,8 +205,8 @@
 					'url'         => $urlSelect,
 					'height'      => '400px',
 					'width'       => '800px',
-					'bodyHeight'  => '70',
-					'modalWidth'  => '80',
+					'bodyHeight'  => 70,
+					'modalWidth'  => 80,
 					'footer'      => '<a role="button" class="btn btn-secondary" data-dismiss="modal" aria-hidden="true">' . JText::_("JLIB_HTML_BEHAVIOR_CLOSE") . '</a>',
 				)
 			);
@@ -230,8 +226,8 @@
 					'url'         => $urlNew,
 					'height'      => '400px',
 					'width'       => '800px',
-					'bodyHeight'  => '70',
-					'modalWidth'  => '80',
+					'bodyHeight'  => 70,
+					'modalWidth'  => 80,
 					'footer'      => '<a role="button" class="btn btn-secondary" aria-hidden="true"'
 							. ' onclick="window.processModalEdit(this, \'' . $this->id . '\', \'add\', \'category\', \'cancel\', \'item-form\'); return false;">'
 							. JText::_("JLIB_HTML_BEHAVIOR_CLOSE") . '</a>'
@@ -259,8 +255,8 @@
 					'url'         => $urlEdit,
 					'height'      => '400px',
 					'width'       => '800px',
-					'bodyHeight'  => '70',
-					'modalWidth'  => '80',
+					'bodyHeight'  => 70,
+					'modalWidth'  => 80,
 					'footer'      => '<a role="button" class="btn btn-secondary" aria-hidden="true"'
 							. ' onclick="window.processModalEdit(this, \'' . $this->id . '\', \'edit\', \'category\', \'cancel\', \'item-form\'); return false;">'
 							. JText::_("JLIB_HTML_BEHAVIOR_CLOSE") . '</a>'
