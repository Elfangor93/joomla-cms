<?php
/**
 * @package     Joomla.Administrator
 * @subpackage  com_admin
 *
 * @copyright   Copyright (C) 2005 - 2019 Open Source Matters, Inc. All rights reserved.
 * @license     GNU General Public License version 2 or later; see LICENSE.txt
 */

defined('_JEXEC') or die;

<<<<<<< HEAD
=======
/** @var \Joomla\Component\Admin\Administrator\View\Sysinfo\HtmlView $this */

>>>>>>> f52583bf
?>
<div class="sysinfo">
	<?php echo $this->phpInfo; ?>
</div><|MERGE_RESOLUTION|>--- conflicted
+++ resolved
@@ -9,11 +9,8 @@
 
 defined('_JEXEC') or die;
 
-<<<<<<< HEAD
-=======
 /** @var \Joomla\Component\Admin\Administrator\View\Sysinfo\HtmlView $this */
 
->>>>>>> f52583bf
 ?>
 <div class="sysinfo">
 	<?php echo $this->phpInfo; ?>
