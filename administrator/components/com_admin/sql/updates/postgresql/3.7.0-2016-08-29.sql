--
-- Table: #__fields
--
CREATE TABLE "#__fields" (
  "id" serial NOT NULL,
  "asset_id" bigint DEFAULT 0 NOT NULL,
  "context" varchar(255) DEFAULT '' NOT NULL,
  "group_id" bigint DEFAULT 0 NOT NULL,
  "title" varchar(255) DEFAULT '' NOT NULL,
  "alias" varchar(255) DEFAULT '' NOT NULL,
  "label" varchar(255) DEFAULT '' NOT NULL,
  "default_value" text DEFAULT '' NOT NULL,
  "type" varchar(255) DEFAULT 'text' NOT NULL,
  "note" varchar(255) DEFAULT '' NOT NULL,
  "description" text DEFAULT '' NOT NULL,
  "state" smallint DEFAULT 0 NOT NULL,
  "required" smallint DEFAULT 0 NOT NULL,
  "checked_out" integer DEFAULT 0 NOT NULL,
  "checked_out_time" timestamp without time zone DEFAULT '1970-01-01 00:00:00' NOT NULL,
  "ordering" bigint DEFAULT 0 NOT NULL,
  "params" text DEFAULT '' NOT NULL,
  "fieldparams" text DEFAULT '' NOT NULL,
  "language" varchar(7) DEFAULT '' NOT NULL,
  "created_time" timestamp without time zone DEFAULT '1970-01-01 00:00:00' NOT NULL,
  "created_user_id" bigint DEFAULT 0 NOT NULL,
  "modified_time" timestamp without time zone DEFAULT '1970-01-01 00:00:00' NOT NULL,
  "modified_by" bigint DEFAULT 0 NOT NULL,
  "access" bigint DEFAULT 0 NOT NULL,
  PRIMARY KEY ("id")
);
CREATE INDEX "#__fields_idx_checked_out" ON "#__fields" ("checked_out");
CREATE INDEX "#__fields_idx_state" ON "#__fields" ("state");
CREATE INDEX "#__fields_idx_created_user_id" ON "#__fields" ("created_user_id");
CREATE INDEX "#__fields_idx_access" ON "#__fields" ("access");
CREATE INDEX "#__fields_idx_context" ON "#__fields" ("context");
CREATE INDEX "#__fields_idx_language" ON "#__fields" ("language");

--
-- Table: #__fields_categories
--
CREATE TABLE "#__fields_categories" (
  "field_id" bigint DEFAULT 0 NOT NULL,
  "category_id" bigint DEFAULT 0 NOT NULL,
  PRIMARY KEY ("field_id", "category_id")
);

--
-- Table: #__fields_groups
--
CREATE TABLE "#__fields_groups" (
  "id" serial NOT NULL,
  "asset_id" bigint DEFAULT 0 NOT NULL,
  "context" varchar(255) DEFAULT '' NOT NULL,
  "title" varchar(255) DEFAULT '' NOT NULL,
  "note" varchar(255) DEFAULT '' NOT NULL,
  "description" text DEFAULT '' NOT NULL,
  "state" smallint DEFAULT 0 NOT NULL,
  "checked_out" integer DEFAULT 0 NOT NULL,
  "checked_out_time" timestamp without time zone DEFAULT '1970-01-01 00:00:00' NOT NULL,
  "ordering" bigint DEFAULT 0 NOT NULL,
  "language" varchar(7) DEFAULT '' NOT NULL,
  "created" timestamp without time zone DEFAULT '1970-01-01 00:00:00' NOT NULL,
  "created_by" bigint DEFAULT 0 NOT NULL,
  "modified" timestamp without time zone DEFAULT '1970-01-01 00:00:00' NOT NULL,
  "modified_by" bigint DEFAULT 0 NOT NULL,
  "access" bigint DEFAULT 0 NOT NULL,
  PRIMARY KEY ("id")
);
CREATE INDEX "#__fields_idx_checked_out" ON "#__fields_groups" ("checked_out");
CREATE INDEX "#__fields_idx_state" ON "#__fields_groups" ("state");
CREATE INDEX "#__fields_idx_created_by" ON "#__fields_groups" ("created_by");
CREATE INDEX "#__fields_idx_access" ON "#__fields_groups" ("access");
CREATE INDEX "#__fields_idx_context" ON "#__fields_groups" ("context");
CREATE INDEX "#__fields_idx_language" ON "#__fields_groups" ("language");

--
-- Table: #__fields_values
--
CREATE TABLE "#__fields_values" (
"field_id" bigint DEFAULT 0 NOT NULL,
"item_id" varchar(255) DEFAULT '' NOT NULL,
<<<<<<< HEAD
"context" varchar(255) DEFAULT '' NOT NULL,
=======
>>>>>>> 61f8c855
"value" text DEFAULT '' NOT NULL
);
CREATE INDEX "#__fields_values_idx_field_id" ON "#__fields_values" ("field_id");
CREATE INDEX "#__fields_values_idx_item_id" ON "#__fields_values" ("item_id");

INSERT INTO "#__extensions" ("extension_id", "name", "type", "element", "folder", "client_id", "enabled", "access", "protected", "manifest_cache", "params", "custom_data", "system_data", "checked_out", "checked_out_time", "ordering", "state") VALUES
(33, 'com_fields', 'component', 'com_fields', '', 1, 1, 1, 1, '', '', '', '', 0, '1970-01-01 00:00:00', 0, 0),
(461, 'plg_system_fields', 'plugin', 'fields', 'system', 0, 1, 1, 0, '', '', '', '', 0, '1970-01-01 00:00:00', 0, 0),
(462, 'plg_fields_calendar', 'plugin', 'calendar', 'fields', 0, 1, 1, 0, '', '', '', '', 0, '1970-01-01 00:00:00', 0, 0),
(463, 'plg_fields_checkboxes', 'plugin', 'checkboxes', 'fields', 0, 1, 1, 0, '', '', '', '', 0, '1970-01-01 00:00:00', 0, 0),
(464, 'plg_fields_color', 'plugin', 'color', 'fields', 0, 1, 1, 0, '', '', '', '', 0, '1970-01-01 00:00:00', 0, 0),
(465, 'plg_fields_editor', 'plugin', 'editor', 'fields', 0, 1, 1, 0, '', '', '', '', 0, '1970-01-01 00:00:00', 0, 0),
(466, 'plg_fields_imagelist', 'plugin', 'imagelist', 'fields', 0, 1, 1, 0, '', '', '', '', 0, '1970-01-01 00:00:00', 0, 0),
(467, 'plg_fields_integer', 'plugin', 'integer', 'fields', 0, 1, 1, 0, '', '', '', '', 0, '1970-01-01 00:00:00', 0, 0),
(468, 'plg_fields_list', 'plugin', 'list', 'fields', 0, 1, 1, 0, '', '', '', '', 0, '1970-01-01 00:00:00', 0, 0),
(469, 'plg_fields_media', 'plugin', 'media', 'fields', 0, 1, 1, 0, '', '', '', '', 0, '1970-01-01 00:00:00', 0, 0),
(470, 'plg_fields_radio', 'plugin', 'radio', 'fields', 0, 1, 1, 0, '', '', '', '', 0, '1970-01-01 00:00:00', 0, 0),
(471, 'plg_fields_sql', 'plugin', 'sql', 'fields', 0, 1, 1, 0, '', '', '', '', 0, '1970-01-01 00:00:00', 0, 0),
(472, 'plg_fields_text', 'plugin', 'text', 'fields', 0, 1, 1, 0, '', '', '', '', 0, '1970-01-01 00:00:00', 0, 0),
(473, 'plg_fields_textarea', 'plugin', 'textarea', 'fields', 0, 1, 1, 0, '', '', '', '', 0, '1970-01-01 00:00:00', 0, 0),
(474, 'plg_fields_url', 'plugin', 'url', 'fields', 0, 1, 1, 0, '', '', '', '', 0, '1970-01-01 00:00:00', 0, 0),
(475, 'plg_fields_user', 'plugin', 'user', 'fields', 0, 1, 1, 0, '', '', '', '', 0, '1970-01-01 00:00:00', 0, 0),
(476, 'plg_fields_usergrouplist', 'plugin', 'usergrouplist', 'fields', 0, 1, 1, 0, '', '', '', '', 0, '1970-01-01 00:00:00', 0, 0);
<|MERGE_RESOLUTION|>--- conflicted
+++ resolved
@@ -79,10 +79,6 @@
 CREATE TABLE "#__fields_values" (
 "field_id" bigint DEFAULT 0 NOT NULL,
 "item_id" varchar(255) DEFAULT '' NOT NULL,
-<<<<<<< HEAD
-"context" varchar(255) DEFAULT '' NOT NULL,
-=======
->>>>>>> 61f8c855
 "value" text DEFAULT '' NOT NULL
 );
 CREATE INDEX "#__fields_values_idx_field_id" ON "#__fields_values" ("field_id");
