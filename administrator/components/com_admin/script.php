<?php
/**
 * @package     Joomla.Administrator
 * @subpackage  com_admin
 *
 * @copyright   (C) 2011 Open Source Matters, Inc. <https://www.joomla.org>
 * @license     GNU General Public License version 2 or later; see LICENSE.txt
 */

defined('_JEXEC') or die;

/**
 * Script file of Joomla CMS
 *
 * @since  1.6.4
 */
class JoomlaInstallerScript
{
	/**
	 * The Joomla Version we are updating from
	 *
	 * @var    string
	 * @since  3.7
	 */
	protected $fromVersion = null;

	/**
	 * Function to act prior to installation process begins
	 *
	 * @param   string      $action     Which action is happening (install|uninstall|discover_install|update)
	 * @param   JInstaller  $installer  The class calling this method
	 *
	 * @return  boolean  True on success
	 *
	 * @since   3.7.0
	 */
	public function preflight($action, $installer)
	{
		if ($action === 'update')
		{
			// Get the version we are updating from
			if (!empty($installer->extension->manifest_cache))
			{
				$manifestValues = json_decode($installer->extension->manifest_cache, true);

				if ((array_key_exists('version', $manifestValues)))
				{
					$this->fromVersion = $manifestValues['version'];

					return true;
				}
			}

			return false;
		}

		return true;
	}

	/**
	 * Method to update Joomla!
	 *
	 * @param   JInstaller  $installer  The class calling this method
	 *
	 * @return  void
	 */
	public function update($installer)
	{
		$options['format']    = '{DATE}\t{TIME}\t{LEVEL}\t{CODE}\t{MESSAGE}';
		$options['text_file'] = 'joomla_update.php';

		JLog::addLogger($options, JLog::INFO, array('Update', 'databasequery', 'jerror'));

		try
		{
			JLog::add(JText::_('COM_JOOMLAUPDATE_UPDATE_LOG_DELETE_FILES'), JLog::INFO, 'Update');
		}
		catch (RuntimeException $exception)
		{
			// Informational log only
		}

		// This needs to stay for 2.5 update compatibility
		$this->deleteUnexistingFiles();
		$this->updateManifestCaches();
		$this->updateDatabase();
		$this->clearRadCache();
		$this->updateAssets($installer);
		$this->clearStatsCache();
		$this->convertTablesToUtf8mb4(true);
		$this->cleanJoomlaCache();

		// VERY IMPORTANT! THIS METHOD SHOULD BE CALLED LAST, SINCE IT COULD
		// LOGOUT ALL THE USERS
		$this->flushSessions();
	}

	/**
	 * Called after any type of action
	 *
	 * @param   string      $action     Which action is happening (install|uninstall|discover_install|update)
	 * @param   JInstaller  $installer  The class calling this method
	 *
	 * @return  boolean  True on success
	 *
	 * @since   3.7.0
	 */
	public function postflight($action, $installer)
	{
		if ($action === 'update')
		{
			if (!empty($this->fromVersion) && version_compare($this->fromVersion, '3.7.0', 'lt'))
			{
				/*
				 * Do a check if the menu item exists, skip if it does. Only needed when we are in pre stable state.
				 */
				$db = JFactory::getDbo();

				$query = $db->getQuery(true)
					->select('id')
					->from($db->quoteName('#__menu'))
					->where($db->quoteName('menutype') . ' = ' . $db->quote('main'))
					->where($db->quoteName('title') . ' = ' . $db->quote('com_associations'))
					->where($db->quoteName('client_id') . ' = 1')
					->where($db->quoteName('component_id') . ' = 34');

				$result = $db->setQuery($query)->loadResult();

				if (!empty($result))
				{
					return true;
				}

				/*
				 * Add a menu item for com_associations, we need to do that here because with a plain sql statement we
				 * damage the nested set structure for the menu table
				 */
				$newMenuItem = JTable::getInstance('Menu');

				$data              = array();
				$data['menutype']  = 'main';
				$data['title']     = 'com_associations';
				$data['alias']     = 'Multilingual Associations';
				$data['path']      = 'Multilingual Associations';
				$data['link']      = 'index.php?option=com_associations';
				$data['type']      = 'component';
				$data['published'] = 1;
				$data['parent_id'] = 1;

				// We have used a SQL Statement to add the extension so using 34 is safe (fingers crossed)
				$data['component_id'] = 34;
				$data['img']          = 'class:associations';
				$data['language']     = '*';
				$data['client_id']    = 1;

				$newMenuItem->setLocation($data['parent_id'], 'last-child');

				if (!$newMenuItem->save($data))
				{
					// Install failed, roll back changes
					$installer->abort(JText::sprintf('JLIB_INSTALLER_ABORT_COMP_INSTALL_ROLLBACK', $newMenuItem->getError()));

					return false;
				}
			}
		}

		return true;
	}

	/**
	 * Method to clear our stats plugin cache to ensure we get fresh data on Joomla Update
	 *
	 * @return  void
	 *
	 * @since   3.5
	 */
	protected function clearStatsCache()
	{
		$db = JFactory::getDbo();

		try
		{
			// Get the params for the stats plugin
			$params = $db->setQuery(
				$db->getQuery(true)
					->select($db->quoteName('params'))
					->from($db->quoteName('#__extensions'))
					->where($db->quoteName('type') . ' = ' . $db->quote('plugin'))
					->where($db->quoteName('folder') . ' = ' . $db->quote('system'))
					->where($db->quoteName('element') . ' = ' . $db->quote('stats'))
			)->loadResult();
		}
		catch (Exception $e)
		{
			echo JText::sprintf('JLIB_DATABASE_ERROR_FUNCTION_FAILED', $e->getCode(), $e->getMessage()) . '<br />';

			return;
		}

		$params = json_decode($params, true);

		// Reset the last run parameter
		if (isset($params['lastrun']))
		{
			$params['lastrun'] = '';
		}

		$params = json_encode($params);

		$query = $db->getQuery(true)
			->update($db->quoteName('#__extensions'))
			->set($db->quoteName('params') . ' = ' . $db->quote($params))
			->where($db->quoteName('type') . ' = ' . $db->quote('plugin'))
			->where($db->quoteName('folder') . ' = ' . $db->quote('system'))
			->where($db->quoteName('element') . ' = ' . $db->quote('stats'));

		try
		{
			$db->setQuery($query)->execute();
		}
		catch (Exception $e)
		{
			echo JText::sprintf('JLIB_DATABASE_ERROR_FUNCTION_FAILED', $e->getCode(), $e->getMessage()) . '<br />';

			return;
		}
	}

	/**
	 * Method to update Database
	 *
	 * @return  void
	 */
	protected function updateDatabase()
	{
		if (JFactory::getDbo()->getServerType() === 'mysql')
		{
			$this->updateDatabaseMysql();
		}

		$this->uninstallEosPlugin();
		$this->removeJedUpdateserver();
	}

	/**
	 * Method to update MySQL Database
	 *
	 * @return  void
	 */
	protected function updateDatabaseMysql()
	{
		$db = JFactory::getDbo();

		$db->setQuery('SHOW ENGINES');

		try
		{
			$results = $db->loadObjectList();
		}
		catch (Exception $e)
		{
			echo JText::sprintf('JLIB_DATABASE_ERROR_FUNCTION_FAILED', $e->getCode(), $e->getMessage()) . '<br />';

			return;
		}

		foreach ($results as $result)
		{
			if ($result->Support != 'DEFAULT')
			{
				continue;
			}

			$db->setQuery('ALTER TABLE #__update_sites_extensions ENGINE = ' . $result->Engine);

			try
			{
				$db->execute();
			}
			catch (Exception $e)
			{
				echo JText::sprintf('JLIB_DATABASE_ERROR_FUNCTION_FAILED', $e->getCode(), $e->getMessage()) . '<br />';

				return;
			}

			break;
		}
	}

	/**
	 * Uninstall the 2.5 EOS plugin
	 *
	 * @return  void
	 */
	protected function uninstallEosPlugin()
	{
		$db = JFactory::getDbo();

		// Check if the 2.5 EOS plugin is present and uninstall it if so
		$id = $db->setQuery(
			$db->getQuery(true)
				->select('extension_id')
				->from('#__extensions')
				->where('name = ' . $db->quote('PLG_EOSNOTIFY'))
		)->loadResult();

		// Skip update when id doesn’t exists
		if (!$id)
		{
			return;
		}

		// We need to unprotect the plugin so we can uninstall it
		$db->setQuery(
			$db->getQuery(true)
				->update('#__extensions')
				->set('protected = 0')
				->where($db->quoteName('extension_id') . ' = ' . $id)
		)->execute();

		$installer = new JInstaller;
		$installer->uninstall('plugin', $id);
	}

	/**
	 * Remove the never used JED Updateserver
	 *
	 * @return  void
	 *
	 * @since   3.7.0
	 */
	protected function removeJedUpdateserver()
	{
		$db = JFactory::getDbo();

		try
		{
			// Get the update site ID of the JED Update server
			$id = $db->setQuery(
				$db->getQuery(true)
					->select('update_site_id')
					->from($db->quoteName('#__update_sites'))
					->where($db->quoteName('location') . ' = ' . $db->quote('https://update.joomla.org/jed/list.xml'))
			)->loadResult();

			// Skip delete when id doesn’t exists
			if (!$id)
			{
				return;
			}

			// Delete from update sites
			$db->setQuery(
				$db->getQuery(true)
					->delete($db->quoteName('#__update_sites'))
					->where($db->quoteName('update_site_id') . ' = ' . $id)
			)->execute();

			// Delete from update sites extensions
			$db->setQuery(
				$db->getQuery(true)
					->delete($db->quoteName('#__update_sites_extensions'))
					->where($db->quoteName('update_site_id') . ' = ' . $id)
			)->execute();
		}
		catch (Exception $e)
		{
			echo JText::sprintf('JLIB_DATABASE_ERROR_FUNCTION_FAILED', $e->getCode(), $e->getMessage()) . '<br />';

			return;
		}
	}

	/**
	 * Update the manifest caches
	 *
	 * @return  void
	 */
	protected function updateManifestCaches()
	{
		$extensions = JExtensionHelper::getCoreExtensions();

		// Attempt to refresh manifest caches
		$db    = JFactory::getDbo();
		$query = $db->getQuery(true)
			->select('*')
			->from('#__extensions');

		foreach ($extensions as $extension)
		{
			$query->where(
				'type=' . $db->quote($extension[0])
				. ' AND element=' . $db->quote($extension[1])
				. ' AND folder=' . $db->quote($extension[2])
				. ' AND client_id=' . $extension[3], 'OR'
			);
		}

		$db->setQuery($query);

		try
		{
			$extensions = $db->loadObjectList();
		}
		catch (Exception $e)
		{
			echo JText::sprintf('JLIB_DATABASE_ERROR_FUNCTION_FAILED', $e->getCode(), $e->getMessage()) . '<br />';

			return;
		}

		$installer = new JInstaller;

		foreach ($extensions as $extension)
		{
			if (!$installer->refreshManifestCache($extension->extension_id))
			{
				echo JText::sprintf('FILES_JOOMLA_ERROR_MANIFEST', $extension->type, $extension->element, $extension->name, $extension->client_id) . '<br />';
			}
		}
	}

	/**
	 * Delete files that should not exist
	 *
	 * @return  void
	 */
	public function deleteUnexistingFiles()
	{
		$files = array(
			/*
			 * Joomla 1.5
			 *
			 * Because of the way some sites were upgraded forward from 1.5, they may still have some files from the
			 * core libraries that need to be explicitly checked for and removed because of the migration of the
			 * core libraries to using PHP namespaces.  For example, the JVersion file is in an autoloaded path in 2.5+
			 * and due to the autoloader priorities the JVersion class will be used before the namespaced
			 * Joomla\CMS\Version.  This is a failsafe to ensure those files which MAY conflict with the current API
			 * are removed.
			 */
			'/libraries/joomla/version.php',

			/*
			 * Joomla 1.6 - 1.7 - 2.5
			 */
			'/administrator/components/com_content/models/fields/filters.php',
			'/administrator/components/com_users/helpers/levels.php',
			'/administrator/modules/mod_quickicon/tmpl/default_button.php',
			'/administrator/templates/bluestork/params.ini',
			'/administrator/templates/hathor/params.ini',
			'/includes/version.php',
			'/libraries/joomla/application/applicationexception.php',
			'/libraries/joomla/client/http.php',
			'/libraries/joomla/database/databaseexception.php',
			'/libraries/joomla/database/databasequery.php',
			'/libraries/joomla/filter/filterinput.php',
			'/libraries/joomla/filter/filteroutput.php',
			'/libraries/joomla/form/formfield.php',
			'/libraries/joomla/form/formrule.php',
			'/libraries/joomla/log/logentry.php',
			'/libraries/joomla/utilities/garbagecron.txt',
			'/libraries/joomlacms/index.html',
			'/libraries/phpmailer/language/phpmailer.lang-en.php',
			'/media/editors/tinymce/jscripts/tiny_mce/plugins/media/img/flash.gif',
			'/media/editors/tinymce/jscripts/tiny_mce/plugins/media/img/flv_player.swf',
			'/media/editors/tinymce/jscripts/tiny_mce/plugins/media/img/index.html',
			'/media/editors/tinymce/jscripts/tiny_mce/plugins/media/img/quicktime.gif',
			'/media/editors/tinymce/jscripts/tiny_mce/plugins/media/img/realmedia.gif',
			'/media/editors/tinymce/jscripts/tiny_mce/plugins/media/img/shockwave.gif',
			'/media/editors/tinymce/jscripts/tiny_mce/plugins/media/img/trans.gif',
			'/media/editors/tinymce/jscripts/tiny_mce/plugins/media/img/windowsmedia.gif',
			'/media/system/css/modal_msie.css',
			'/media/system/images/modal/closebox.gif',

			/*
			 * Joomla 2.5.0 thru 3.0.0
			 */
			'/administrator/components/com_admin/sql/updates/mysql/1.7.0-2011-06-06-2.sql',
			'/administrator/components/com_admin/sql/updates/mysql/1.7.0-2011-06-06.sql',
			'/administrator/components/com_admin/sql/updates/mysql/1.7.0.sql',
			'/administrator/components/com_admin/sql/updates/mysql/1.7.1-2011-09-15-2.sql',
			'/administrator/components/com_admin/sql/updates/mysql/1.7.1-2011-09-15-3.sql',
			'/administrator/components/com_admin/sql/updates/mysql/1.7.1-2011-09-15-4.sql',
			'/administrator/components/com_admin/sql/updates/mysql/1.7.1-2011-09-15.sql',
			'/administrator/components/com_admin/sql/updates/mysql/1.7.1-2011-09-17.sql',
			'/administrator/components/com_admin/sql/updates/mysql/1.7.1-2011-09-20.sql',
			'/administrator/components/com_admin/sql/updates/mysql/1.7.3-2011-10-15.sql',
			'/administrator/components/com_admin/sql/updates/mysql/1.7.3-2011-10-19.sql',
			'/administrator/components/com_admin/sql/updates/mysql/1.7.3-2011-11-10.sql',
			'/administrator/components/com_admin/sql/updates/mysql/1.7.4-2011-11-19.sql',
			'/administrator/components/com_admin/sql/updates/mysql/1.7.4-2011-11-23.sql',
			'/administrator/components/com_admin/sql/updates/mysql/1.7.4-2011-12-12.sql',
			'/administrator/components/com_admin/sql/updates/sqlsrv/2.5.2-2012-03-05.sql',
			'/administrator/components/com_admin/sql/updates/sqlsrv/2.5.3-2012-03-13.sql',
			'/administrator/components/com_admin/sql/updates/sqlsrv/index.html',
			'/administrator/components/com_admin/views/sysinfo/tmpl/default_navigation.php',
			'/administrator/components/com_categories/config.xml',
			'/administrator/components/com_categories/helpers/categoriesadministrator.php',
			'/administrator/components/com_contact/elements/contact.php',
			'/administrator/components/com_contact/elements/index.html',
			'/administrator/components/com_content/elements/article.php',
			'/administrator/components/com_content/elements/author.php',
			'/administrator/components/com_content/elements/index.html',
			'/administrator/components/com_installer/models/fields/client.php',
			'/administrator/components/com_installer/models/fields/group.php',
			'/administrator/components/com_installer/models/fields/index.html',
			'/administrator/components/com_installer/models/fields/search.php',
			'/administrator/components/com_installer/models/forms/index.html',
			'/administrator/components/com_installer/models/forms/manage.xml',
			'/administrator/components/com_installer/views/install/tmpl/default_form.php',
			'/administrator/components/com_installer/views/manage/tmpl/default_filter.php',
			'/administrator/components/com_languages/views/installed/tmpl/default_ftp.php',
			'/administrator/components/com_languages/views/installed/tmpl/default_navigation.php',
			'/administrator/components/com_modules/models/fields/index.html',
			'/administrator/components/com_modules/models/fields/moduleorder.php',
			'/administrator/components/com_modules/models/fields/moduleposition.php',
			'/administrator/components/com_newsfeeds/elements/index.html',
			'/administrator/components/com_newsfeeds/elements/newsfeed.php',
			'/administrator/components/com_templates/views/prevuuw/index.html',
			'/administrator/components/com_templates/views/prevuuw/tmpl/default.php',
			'/administrator/components/com_templates/views/prevuuw/tmpl/index.html',
			'/administrator/components/com_templates/views/prevuuw/view.html.php',
			'/administrator/components/com_users/controllers/config.php',
			'/administrator/includes/menu.php',
			'/administrator/includes/router.php',
			'/administrator/language/en-GB/en-GB.plg_system_finder.ini',
			'/administrator/language/en-GB/en-GB.plg_system_finder.sys.ini',
			'/administrator/manifests/packages/pkg_joomla.xml',
			'/administrator/modules/mod_submenu/helper.php',
			'/administrator/templates/hathor/css/ie6.css',
			'/administrator/templates/hathor/html/mod_submenu/index.html',
			'/administrator/templates/hathor/html/mod_submenu/default.php',
			'/components/com_media/controller.php',
			'/components/com_media/helpers/index.html',
			'/components/com_media/helpers/media.php',
			'/includes/menu.php',
			'/includes/pathway.php',
			'/includes/router.php',
			'/language/en-GB/en-GB.pkg_joomla.sys.ini',
			'/libraries/cms/cmsloader.php',
			'/libraries/cms/controller/index.html',
			'/libraries/cms/controller/legacy.php',
			'/libraries/cms/model/index.html',
			'/libraries/cms/model/legacy.php',
			'/libraries/cms/schema/changeitemmysql.php',
			'/libraries/cms/schema/changeitemsqlazure.php',
			'/libraries/cms/schema/changeitemsqlsrv.php',
			'/libraries/cms/view/index.html',
			'/libraries/cms/view/legacy.php',
			'/libraries/joomla/application/application.php',
			'/libraries/joomla/application/categories.php',
			'/libraries/joomla/application/cli/daemon.php',
			'/libraries/joomla/application/cli/index.html',
			'/libraries/joomla/application/component/controller.php',
			'/libraries/joomla/application/component/controlleradmin.php',
			'/libraries/joomla/application/component/controllerform.php',
			'/libraries/joomla/application/component/helper.php',
			'/libraries/joomla/application/component/index.html',
			'/libraries/joomla/application/component/model.php',
			'/libraries/joomla/application/component/modeladmin.php',
			'/libraries/joomla/application/component/modelform.php',
			'/libraries/joomla/application/component/modelitem.php',
			'/libraries/joomla/application/component/modellist.php',
			'/libraries/joomla/application/component/view.php',
			'/libraries/joomla/application/helper.php',
			'/libraries/joomla/application/input.php',
			'/libraries/joomla/application/input/cli.php',
			'/libraries/joomla/application/input/cookie.php',
			'/libraries/joomla/application/input/files.php',
			'/libraries/joomla/application/input/index.html',
			'/libraries/joomla/application/menu.php',
			'/libraries/joomla/application/module/helper.php',
			'/libraries/joomla/application/module/index.html',
			'/libraries/joomla/application/pathway.php',
			'/libraries/joomla/application/web/webclient.php',
			'/libraries/joomla/base/node.php',
			'/libraries/joomla/base/object.php',
			'/libraries/joomla/base/observable.php',
			'/libraries/joomla/base/observer.php',
			'/libraries/joomla/base/tree.php',
			'/libraries/joomla/cache/storage/eaccelerator.php',
			'/libraries/joomla/cache/storage/helpers/helper.php',
			'/libraries/joomla/cache/storage/helpers/index.html',
			'/libraries/joomla/database/database/index.html',
			'/libraries/joomla/database/database/mysql.php',
			'/libraries/joomla/database/database/mysqlexporter.php',
			'/libraries/joomla/database/database/mysqli.php',
			'/libraries/joomla/database/database/mysqliexporter.php',
			'/libraries/joomla/database/database/mysqliimporter.php',
			'/libraries/joomla/database/database/mysqlimporter.php',
			'/libraries/joomla/database/database/mysqliquery.php',
			'/libraries/joomla/database/database/mysqlquery.php',
			'/libraries/joomla/database/database/sqlazure.php',
			'/libraries/joomla/database/database/sqlazurequery.php',
			'/libraries/joomla/database/database/sqlsrv.php',
			'/libraries/joomla/database/database/sqlsrvquery.php',
			'/libraries/joomla/database/exception.php',
			'/libraries/joomla/database/table.php',
			'/libraries/joomla/database/table/asset.php',
			'/libraries/joomla/database/table/category.php',
			'/libraries/joomla/database/table/content.php',
			'/libraries/joomla/database/table/extension.php',
			'/libraries/joomla/database/table/index.html',
			'/libraries/joomla/database/table/language.php',
			'/libraries/joomla/database/table/menu.php',
			'/libraries/joomla/database/table/menutype.php',
			'/libraries/joomla/database/table/module.php',
			'/libraries/joomla/database/table/session.php',
			'/libraries/joomla/database/table/update.php',
			'/libraries/joomla/database/table/user.php',
			'/libraries/joomla/database/table/usergroup.php',
			'/libraries/joomla/database/table/viewlevel.php',
			'/libraries/joomla/database/tablenested.php',
			'/libraries/joomla/environment/request.php',
			'/libraries/joomla/environment/uri.php',
			'/libraries/joomla/error/error.php',
			'/libraries/joomla/error/exception.php',
			'/libraries/joomla/error/index.html',
			'/libraries/joomla/error/log.php',
			'/libraries/joomla/error/profiler.php',
			'/libraries/joomla/filesystem/archive.php',
			'/libraries/joomla/filesystem/archive/bzip2.php',
			'/libraries/joomla/filesystem/archive/gzip.php',
			'/libraries/joomla/filesystem/archive/index.html',
			'/libraries/joomla/filesystem/archive/tar.php',
			'/libraries/joomla/filesystem/archive/zip.php',
			'/libraries/joomla/form/fields/category.php',
			'/libraries/joomla/form/fields/componentlayout.php',
			'/libraries/joomla/form/fields/contentlanguage.php',
			'/libraries/joomla/form/fields/editor.php',
			'/libraries/joomla/form/fields/editors.php',
			'/libraries/joomla/form/fields/helpsite.php',
			'/libraries/joomla/form/fields/media.php',
			'/libraries/joomla/form/fields/menu.php',
			'/libraries/joomla/form/fields/menuitem.php',
			'/libraries/joomla/form/fields/modulelayout.php',
			'/libraries/joomla/form/fields/templatestyle.php',
			'/libraries/joomla/form/fields/user.php',
			'/libraries/joomla/html/editor.php',
			'/libraries/joomla/html/html/access.php',
			'/libraries/joomla/html/html/batch.php',
			'/libraries/joomla/html/html/behavior.php',
			'/libraries/joomla/html/html/category.php',
			'/libraries/joomla/html/html/content.php',
			'/libraries/joomla/html/html/contentlanguage.php',
			'/libraries/joomla/html/html/date.php',
			'/libraries/joomla/html/html/email.php',
			'/libraries/joomla/html/html/form.php',
			'/libraries/joomla/html/html/grid.php',
			'/libraries/joomla/html/html/image.php',
			'/libraries/joomla/html/html/index.html',
			'/libraries/joomla/html/html/jgrid.php',
			'/libraries/joomla/html/html/list.php',
			'/libraries/joomla/html/html/menu.php',
			'/libraries/joomla/html/html/number.php',
			'/libraries/joomla/html/html/rules.php',
			'/libraries/joomla/html/html/select.php',
			'/libraries/joomla/html/html/sliders.php',
			'/libraries/joomla/html/html/string.php',
			'/libraries/joomla/html/html/tabs.php',
			'/libraries/joomla/html/html/tel.php',
			'/libraries/joomla/html/html/user.php',
			'/libraries/joomla/html/pagination.php',
			'/libraries/joomla/html/pane.php',
			'/libraries/joomla/html/parameter.php',
			'/libraries/joomla/html/parameter/element.php',
			'/libraries/joomla/html/parameter/element/calendar.php',
			'/libraries/joomla/html/parameter/element/category.php',
			'/libraries/joomla/html/parameter/element/componentlayouts.php',
			'/libraries/joomla/html/parameter/element/contentlanguages.php',
			'/libraries/joomla/html/parameter/element/editors.php',
			'/libraries/joomla/html/parameter/element/filelist.php',
			'/libraries/joomla/html/parameter/element/folderlist.php',
			'/libraries/joomla/html/parameter/element/helpsites.php',
			'/libraries/joomla/html/parameter/element/hidden.php',
			'/libraries/joomla/html/parameter/element/imagelist.php',
			'/libraries/joomla/html/parameter/element/index.html',
			'/libraries/joomla/html/parameter/element/languages.php',
			'/libraries/joomla/html/parameter/element/list.php',
			'/libraries/joomla/html/parameter/element/menu.php',
			'/libraries/joomla/html/parameter/element/menuitem.php',
			'/libraries/joomla/html/parameter/element/modulelayouts.php',
			'/libraries/joomla/html/parameter/element/password.php',
			'/libraries/joomla/html/parameter/element/radio.php',
			'/libraries/joomla/html/parameter/element/spacer.php',
			'/libraries/joomla/html/parameter/element/sql.php',
			'/libraries/joomla/html/parameter/element/templatestyle.php',
			'/libraries/joomla/html/parameter/element/text.php',
			'/libraries/joomla/html/parameter/element/textarea.php',
			'/libraries/joomla/html/parameter/element/timezones.php',
			'/libraries/joomla/html/parameter/element/usergroup.php',
			'/libraries/joomla/html/parameter/index.html',
			'/libraries/joomla/html/toolbar.php',
			'/libraries/joomla/html/toolbar/button.php',
			'/libraries/joomla/html/toolbar/button/confirm.php',
			'/libraries/joomla/html/toolbar/button/custom.php',
			'/libraries/joomla/html/toolbar/button/help.php',
			'/libraries/joomla/html/toolbar/button/index.html',
			'/libraries/joomla/html/toolbar/button/link.php',
			'/libraries/joomla/html/toolbar/button/popup.php',
			'/libraries/joomla/html/toolbar/button/separator.php',
			'/libraries/joomla/html/toolbar/button/standard.php',
			'/libraries/joomla/html/toolbar/index.html',
			'/libraries/joomla/image/filters/brightness.php',
			'/libraries/joomla/image/filters/contrast.php',
			'/libraries/joomla/image/filters/edgedetect.php',
			'/libraries/joomla/image/filters/emboss.php',
			'/libraries/joomla/image/filters/grayscale.php',
			'/libraries/joomla/image/filters/index.html',
			'/libraries/joomla/image/filters/negate.php',
			'/libraries/joomla/image/filters/sketchy.php',
			'/libraries/joomla/image/filters/smooth.php',
			'/libraries/joomla/language/help.php',
			'/libraries/joomla/language/latin_transliterate.php',
			'/libraries/joomla/log/logexception.php',
			'/libraries/joomla/log/loggers/database.php',
			'/libraries/joomla/log/loggers/echo.php',
			'/libraries/joomla/log/loggers/formattedtext.php',
			'/libraries/joomla/log/loggers/index.html',
			'/libraries/joomla/log/loggers/messagequeue.php',
			'/libraries/joomla/log/loggers/syslog.php',
			'/libraries/joomla/log/loggers/w3c.php',
			'/libraries/joomla/methods.php',
			'/libraries/joomla/session/storage/eaccelerator.php',
			'/libraries/joomla/string/stringnormalize.php',
			'/libraries/joomla/utilities/date.php',
			'/libraries/joomla/utilities/simplecrypt.php',
			'/libraries/joomla/utilities/simplexml.php',
			'/libraries/joomla/utilities/string.php',
			'/libraries/joomla/utilities/xmlelement.php',
			'/media/com_finder/images/calendar.png',
			'/media/com_finder/images/index.html',
			'/media/com_finder/images/mime/index.html',
			'/media/com_finder/images/mime/pdf.png',
			'/media/editors/tinymce/jscripts/tiny_mce/plugins/advhr/editor_plugin_src.js',
			'/media/editors/tinymce/jscripts/tiny_mce/plugins/advimage/editor_plugin_src.js',
			'/media/editors/tinymce/jscripts/tiny_mce/plugins/advlink/editor_plugin_src.js',
			'/media/editors/tinymce/jscripts/tiny_mce/plugins/advlist/editor_plugin_src.js',
			'/media/editors/tinymce/jscripts/tiny_mce/plugins/autolink/editor_plugin_src.js',
			'/media/editors/tinymce/jscripts/tiny_mce/plugins/autoresize/editor_plugin_src.js',
			'/media/editors/tinymce/jscripts/tiny_mce/plugins/autosave/editor_plugin_src.js',
			'/media/editors/tinymce/jscripts/tiny_mce/plugins/bbcode/editor_plugin_src.js',
			'/media/editors/tinymce/jscripts/tiny_mce/plugins/contextmenu/editor_plugin_src.js',
			'/media/editors/tinymce/jscripts/tiny_mce/plugins/directionality/editor_plugin_src.js',
			'/media/editors/tinymce/jscripts/tiny_mce/plugins/emotions/editor_plugin_src.js',
			'/media/editors/tinymce/jscripts/tiny_mce/plugins/fullpage/editor_plugin_src.js',
			'/media/editors/tinymce/jscripts/tiny_mce/plugins/fullscreen/editor_plugin_src.js',
			'/media/editors/tinymce/jscripts/tiny_mce/plugins/iespell/editor_plugin_src.js',
			'/media/editors/tinymce/jscripts/tiny_mce/plugins/inlinepopups/editor_plugin_src.js',
			'/media/editors/tinymce/jscripts/tiny_mce/plugins/insertdatetime/editor_plugin_src.js',
			'/media/editors/tinymce/jscripts/tiny_mce/plugins/layer/editor_plugin_src.js',
			'/media/editors/tinymce/jscripts/tiny_mce/plugins/lists/editor_plugin_src.js',
			'/media/editors/tinymce/jscripts/tiny_mce/plugins/media/editor_plugin_src.js',
			'/media/editors/tinymce/jscripts/tiny_mce/plugins/nonbreaking/editor_plugin_src.js',
			'/media/editors/tinymce/jscripts/tiny_mce/plugins/noneditable/editor_plugin_src.js',
			'/media/editors/tinymce/jscripts/tiny_mce/plugins/pagebreak/editor_plugin_src.js',
			'/media/editors/tinymce/jscripts/tiny_mce/plugins/paste/editor_plugin_src.js',
			'/media/editors/tinymce/jscripts/tiny_mce/plugins/preview/editor_plugin_src.js',
			'/media/editors/tinymce/jscripts/tiny_mce/plugins/print/editor_plugin_src.js',
			'/media/editors/tinymce/jscripts/tiny_mce/plugins/save/editor_plugin_src.js',
			'/media/editors/tinymce/jscripts/tiny_mce/plugins/searchreplace/editor_plugin_src.js',
			'/media/editors/tinymce/jscripts/tiny_mce/plugins/spellchecker/editor_plugin_src.js',
			'/media/editors/tinymce/jscripts/tiny_mce/plugins/style/editor_plugin_src.js',
			'/media/editors/tinymce/jscripts/tiny_mce/plugins/tabfocus/editor_plugin_src.js',
			'/media/editors/tinymce/jscripts/tiny_mce/plugins/table/editor_plugin_src.js',
			'/media/editors/tinymce/jscripts/tiny_mce/plugins/template/editor_plugin_src.js',
			'/media/editors/tinymce/jscripts/tiny_mce/plugins/visualchars/editor_plugin_src.js',
			'/media/editors/tinymce/jscripts/tiny_mce/plugins/wordcount/editor_plugin_src.js',
			'/media/editors/tinymce/jscripts/tiny_mce/plugins/xhtmlxtras/editor_plugin_src.js',
			'/media/editors/tinymce/jscripts/tiny_mce/themes/advanced/editor_template_src.js',
			'/media/editors/tinymce/jscripts/tiny_mce/themes/simple/editor_template_src.js',
			'/media/editors/tinymce/jscripts/tiny_mce/tiny_mce_src.js',
			'/media/plg_quickicon_extensionupdate/extensionupdatecheck.js',
			'/media/plg_quickicon_joomlaupdate/jupdatecheck.js',

			/*
			 * Joomla! 3.0.0 thru 3.1.0
			 */
			'/administrator/components/com_languages/views/installed/tmpl/default_ftp.php',
			'/administrator/language/en-GB/en-GB.plg_content_geshi.ini',
			'/administrator/language/en-GB/en-GB.plg_content_geshi.sys.ini',
			'/administrator/templates/hathor/html/com_contact/contact/edit_metadata.php',
			'/administrator/templates/hathor/html/com_newsfeeds/newsfeed/edit_metadata.php',
			'/administrator/templates/hathor/html/com_weblinks/weblink/edit_metadata.php',
			'/administrator/templates/hathor/html/mod_submenu/default.php',
			'/administrator/templates/hathor/html/mod_submenu/index.html',
			'/libraries/cms/feed/entry.php',
			'/libraries/cms/feed/factory.php',
			'/libraries/cms/feed/feed.php',
			'/libraries/cms/feed/index.html',
			'/libraries/cms/feed/link.php',
			'/libraries/cms/feed/parser.php',
			'/libraries/cms/feed/parser/atom.php',
			'/libraries/cms/feed/parser/index.html',
			'/libraries/cms/feed/parser/namespace.php',
			'/libraries/cms/feed/parser/rss.php',
			'/libraries/cms/feed/person.php',
			'/libraries/joomla/form/rules/boolean.php',
			'/libraries/joomla/form/rules/color.php',
			'/libraries/joomla/form/rules/email.php',
			'/libraries/joomla/form/rules/equals.php',
			'/libraries/joomla/form/rules/index.html',
			'/libraries/joomla/form/rules/options.php',
			'/libraries/joomla/form/rules/rules.php',
			'/libraries/joomla/form/rules/tel.php',
			'/libraries/joomla/form/rules/url.php',
			'/libraries/joomla/form/rules/username.php',
			'/libraries/joomla/installer/adapters/component.php',
			'/libraries/joomla/installer/adapters/file.php',
			'/libraries/joomla/installer/adapters/index.html',
			'/libraries/joomla/installer/adapters/language.php',
			'/libraries/joomla/installer/adapters/library.php',
			'/libraries/joomla/installer/adapters/module.php',
			'/libraries/joomla/installer/adapters/package.php',
			'/libraries/joomla/installer/adapters/plugin.php',
			'/libraries/joomla/installer/adapters/template.php',
			'/libraries/joomla/installer/extension.php',
			'/libraries/joomla/installer/helper.php',
			'/libraries/joomla/installer/index.html',
			'/libraries/joomla/installer/installer.php',
			'/libraries/joomla/installer/librarymanifest.php',
			'/libraries/joomla/installer/packagemanifest.php',
			'/media/system/css/mooRainbow.css',
			'/media/system/js/mooRainbow-uncompressed.js',
			'/media/system/js/mooRainbow.js',
			'/media/system/js/swf-uncompressed.js',
			'/media/system/js/swf.js',
			'/media/system/js/uploader-uncompressed.js',
			'/media/system/js/uploader.js',
			'/media/system/swf/index.html',
			'/media/system/swf/uploader.swf',

			/*
			 * Joomla! 3.1.0 thru 3.2.0
			 */
			'/administrator/components/com_banners/models/fields/ordering.php',
			'/administrator/components/com_config/helper/component.php',
			'/administrator/components/com_config/models/fields/filters.php',
			'/administrator/components/com_config/models/fields/index.html',
			'/administrator/components/com_config/models/forms/application.xml',
			'/administrator/components/com_config/models/forms/index.html',
			'/administrator/components/com_config/views/application/index.html',
			'/administrator/components/com_config/views/application/tmpl/default.php',
			'/administrator/components/com_config/views/application/tmpl/default_cache.php',
			'/administrator/components/com_config/views/application/tmpl/default_cookie.php',
			'/administrator/components/com_config/views/application/tmpl/default_database.php',
			'/administrator/components/com_config/views/application/tmpl/default_debug.php',
			'/administrator/components/com_config/views/application/tmpl/default_filters.php',
			'/administrator/components/com_config/views/application/tmpl/default_ftp.php',
			'/administrator/components/com_config/views/application/tmpl/default_ftplogin.php',
			'/administrator/components/com_config/views/application/tmpl/default_locale.php',
			'/administrator/components/com_config/views/application/tmpl/default_mail.php',
			'/administrator/components/com_config/views/application/tmpl/default_metadata.php',
			'/administrator/components/com_config/views/application/tmpl/default_navigation.php',
			'/administrator/components/com_config/views/application/tmpl/default_permissions.php',
			'/administrator/components/com_config/views/application/tmpl/default_seo.php',
			'/administrator/components/com_config/views/application/tmpl/default_server.php',
			'/administrator/components/com_config/views/application/tmpl/default_session.php',
			'/administrator/components/com_config/views/application/tmpl/default_site.php',
			'/administrator/components/com_config/views/application/tmpl/default_system.php',
			'/administrator/components/com_config/views/application/tmpl/index.html',
			'/administrator/components/com_config/views/application/view.html.php',
			'/administrator/components/com_config/views/close/index.html',
			'/administrator/components/com_config/views/close/view.html.php',
			'/administrator/components/com_config/views/component/index.html',
			'/administrator/components/com_config/views/component/tmpl/default.php',
			'/administrator/components/com_config/views/component/tmpl/default_navigation.php',
			'/administrator/components/com_config/views/component/tmpl/index.html',
			'/administrator/components/com_config/views/component/view.html.php',
			'/administrator/components/com_config/views/index.html',
			'/administrator/components/com_contact/models/fields/modal/contacts.php',
			'/administrator/components/com_contact/models/fields/ordering.php',
			'/administrator/components/com_newsfeeds/models/fields/modal/newsfeeds.php',
			'/administrator/components/com_newsfeeds/models/fields/ordering.php',
			'/administrator/components/com_plugins/models/fields/ordering.php',
			'/administrator/components/com_templates/controllers/source.php',
			'/administrator/components/com_templates/models/source.php',
			'/administrator/components/com_templates/views/source/index.html',
			'/administrator/components/com_templates/views/source/tmpl/edit.php',
			'/administrator/components/com_templates/views/source/tmpl/edit_ftp.php',
			'/administrator/components/com_templates/views/source/tmpl/index.html',
			'/administrator/components/com_templates/views/source/view.html.php',
			'/administrator/components/com_weblinks/models/fields/index.html',
			'/administrator/components/com_weblinks/models/fields/ordering.php',
			'/administrator/help/en-GB/Components_Banners_Banners.html',
			'/administrator/help/en-GB/Components_Banners_Banners_Edit.html',
			'/administrator/help/en-GB/Components_Banners_Categories.html',
			'/administrator/help/en-GB/Components_Banners_Category_Edit.html',
			'/administrator/help/en-GB/Components_Banners_Clients.html',
			'/administrator/help/en-GB/Components_Banners_Clients_Edit.html',
			'/administrator/help/en-GB/Components_Banners_Tracks.html',
			'/administrator/help/en-GB/Components_Contact_Categories.html',
			'/administrator/help/en-GB/Components_Contact_Category_Edit.html',
			'/administrator/help/en-GB/Components_Contacts_Contacts.html',
			'/administrator/help/en-GB/Components_Contacts_Contacts_Edit.html',
			'/administrator/help/en-GB/Components_Content_Categories.html',
			'/administrator/help/en-GB/Components_Content_Category_Edit.html',
			'/administrator/help/en-GB/Components_Messaging_Inbox.html',
			'/administrator/help/en-GB/Components_Messaging_Read.html',
			'/administrator/help/en-GB/Components_Messaging_Write.html',
			'/administrator/help/en-GB/Components_Newsfeeds_Categories.html',
			'/administrator/help/en-GB/Components_Newsfeeds_Category_Edit.html',
			'/administrator/help/en-GB/Components_Newsfeeds_Feeds.html',
			'/administrator/help/en-GB/Components_Newsfeeds_Feeds_Edit.html',
			'/administrator/help/en-GB/Components_Redirect_Manager.html',
			'/administrator/help/en-GB/Components_Redirect_Manager_Edit.html',
			'/administrator/help/en-GB/Components_Search.html',
			'/administrator/help/en-GB/Components_Weblinks_Categories.html',
			'/administrator/help/en-GB/Components_Weblinks_Category_Edit.html',
			'/administrator/help/en-GB/Components_Weblinks_Links.html',
			'/administrator/help/en-GB/Components_Weblinks_Links_Edit.html',
			'/administrator/help/en-GB/Content_Article_Manager.html',
			'/administrator/help/en-GB/Content_Article_Manager_Edit.html',
			'/administrator/help/en-GB/Content_Featured_Articles.html',
			'/administrator/help/en-GB/Content_Media_Manager.html',
			'/administrator/help/en-GB/Extensions_Extension_Manager_Discover.html',
			'/administrator/help/en-GB/Extensions_Extension_Manager_Install.html',
			'/administrator/help/en-GB/Extensions_Extension_Manager_Manage.html',
			'/administrator/help/en-GB/Extensions_Extension_Manager_Update.html',
			'/administrator/help/en-GB/Extensions_Extension_Manager_Warnings.html',
			'/administrator/help/en-GB/Extensions_Language_Manager_Content.html',
			'/administrator/help/en-GB/Extensions_Language_Manager_Edit.html',
			'/administrator/help/en-GB/Extensions_Language_Manager_Installed.html',
			'/administrator/help/en-GB/Extensions_Module_Manager.html',
			'/administrator/help/en-GB/Extensions_Module_Manager_Edit.html',
			'/administrator/help/en-GB/Extensions_Plugin_Manager.html',
			'/administrator/help/en-GB/Extensions_Plugin_Manager_Edit.html',
			'/administrator/help/en-GB/Extensions_Template_Manager_Styles.html',
			'/administrator/help/en-GB/Extensions_Template_Manager_Styles_Edit.html',
			'/administrator/help/en-GB/Extensions_Template_Manager_Templates.html',
			'/administrator/help/en-GB/Extensions_Template_Manager_Templates_Edit.html',
			'/administrator/help/en-GB/Extensions_Template_Manager_Templates_Edit_Source.html',
			'/administrator/help/en-GB/Glossary.html',
			'/administrator/help/en-GB/Menus_Menu_Item_Manager.html',
			'/administrator/help/en-GB/Menus_Menu_Item_Manager_Edit.html',
			'/administrator/help/en-GB/Menus_Menu_Manager.html',
			'/administrator/help/en-GB/Menus_Menu_Manager_Edit.html',
			'/administrator/help/en-GB/Site_Global_Configuration.html',
			'/administrator/help/en-GB/Site_Maintenance_Clear_Cache.html',
			'/administrator/help/en-GB/Site_Maintenance_Global_Check-in.html',
			'/administrator/help/en-GB/Site_Maintenance_Purge_Expired_Cache.html',
			'/administrator/help/en-GB/Site_System_Information.html',
			'/administrator/help/en-GB/Start_Here.html',
			'/administrator/help/en-GB/Users_Access_Levels.html',
			'/administrator/help/en-GB/Users_Access_Levels_Edit.html',
			'/administrator/help/en-GB/Users_Debug_Users.html',
			'/administrator/help/en-GB/Users_Groups.html',
			'/administrator/help/en-GB/Users_Groups_Edit.html',
			'/administrator/help/en-GB/Users_Mass_Mail_Users.html',
			'/administrator/help/en-GB/Users_User_Manager.html',
			'/administrator/help/en-GB/Users_User_Manager_Edit.html',
			'/administrator/help/en-GB/css/docbook.css',
			'/administrator/help/en-GB/css/help.css',
			'/administrator/includes/application.php',
			'/includes/application.php',
			'/libraries/joomla/application/router.php',
			'/libraries/joomla/environment/response.php',
			'/libraries/joomla/html/access.php',
			'/libraries/joomla/html/behavior.php',
			'/libraries/joomla/html/content.php',
			'/libraries/joomla/html/date.php',
			'/libraries/joomla/html/email.php',
			'/libraries/joomla/html/form.php',
			'/libraries/joomla/html/grid.php',
			'/libraries/joomla/html/html.php',
			'/libraries/joomla/html/index.html',
			'/libraries/joomla/html/jgrid.php',
			'/libraries/joomla/html/language/en-GB/en-GB.jhtmldate.ini',
			'/libraries/joomla/html/language/en-GB/index.html',
			'/libraries/joomla/html/language/index.html',
			'/libraries/joomla/html/list.php',
			'/libraries/joomla/html/number.php',
			'/libraries/joomla/html/rules.php',
			'/libraries/joomla/html/select.php',
			'/libraries/joomla/html/sliders.php',
			'/libraries/joomla/html/string.php',
			'/libraries/joomla/html/tabs.php',
			'/libraries/joomla/html/tel.php',
			'/libraries/joomla/html/user.php',
			'/libraries/joomla/pagination/index.html',
			'/libraries/joomla/pagination/object.php',
			'/libraries/joomla/pagination/pagination.php',
			'/libraries/joomla/plugin/helper.php',
			'/libraries/joomla/plugin/index.html',
			'/libraries/joomla/plugin/plugin.php',
			'/libraries/legacy/application/helper.php',
			'/libraries/legacy/component/helper.php',
			'/libraries/legacy/component/index.html',
			'/libraries/legacy/html/contentlanguage.php',
			'/libraries/legacy/html/index.html',
			'/libraries/legacy/html/menu.php',
			'/libraries/legacy/menu/index.html',
			'/libraries/legacy/menu/menu.php',
			'/libraries/legacy/module/helper.php',
			'/libraries/legacy/module/index.html',
			'/libraries/legacy/pathway/index.html',
			'/libraries/legacy/pathway/pathway.php',
			'/media/editors/codemirror/css/csscolors.css',
			'/media/editors/codemirror/css/jscolors.css',
			'/media/editors/codemirror/css/phpcolors.css',
			'/media/editors/codemirror/css/sparqlcolors.css',
			'/media/editors/codemirror/css/xmlcolors.css',
			'/media/editors/codemirror/js/basefiles-uncompressed.js',
			'/media/editors/codemirror/js/basefiles.js',
			'/media/editors/codemirror/js/codemirror-uncompressed.js',
			'/media/editors/codemirror/js/editor.js',
			'/media/editors/codemirror/js/highlight.js',
			'/media/editors/codemirror/js/mirrorframe.js',
			'/media/editors/codemirror/js/parsecss.js',
			'/media/editors/codemirror/js/parsedummy.js',
			'/media/editors/codemirror/js/parsehtmlmixed.js',
			'/media/editors/codemirror/js/parsejavascript.js',
			'/media/editors/codemirror/js/parsephp.js',
			'/media/editors/codemirror/js/parsephphtmlmixed.js',
			'/media/editors/codemirror/js/parsesparql.js',
			'/media/editors/codemirror/js/parsexml.js',
			'/media/editors/codemirror/js/select.js',
			'/media/editors/codemirror/js/stringstream.js',
			'/media/editors/codemirror/js/tokenize.js',
			'/media/editors/codemirror/js/tokenizejavascript.js',
			'/media/editors/codemirror/js/tokenizephp.js',
			'/media/editors/codemirror/js/undo.js',
			'/media/editors/codemirror/js/util.js',
			'/media/editors/tinymce/jscripts/index.html',
			'/media/editors/tinymce/jscripts/tiny_mce/index.html',
			'/media/editors/tinymce/jscripts/tiny_mce/langs/en.js',
			'/media/editors/tinymce/jscripts/tiny_mce/langs/index.html',
			'/media/editors/tinymce/jscripts/tiny_mce/license.txt',
			'/media/editors/tinymce/jscripts/tiny_mce/plugins/advhr/css/advhr.css',
			'/media/editors/tinymce/jscripts/tiny_mce/plugins/advhr/css/index.html',
			'/media/editors/tinymce/jscripts/tiny_mce/plugins/advhr/editor_plugin.js',
			'/media/editors/tinymce/jscripts/tiny_mce/plugins/advhr/index.html',
			'/media/editors/tinymce/jscripts/tiny_mce/plugins/advhr/js/index.html',
			'/media/editors/tinymce/jscripts/tiny_mce/plugins/advhr/js/rule.js',
			'/media/editors/tinymce/jscripts/tiny_mce/plugins/advhr/langs/en_dlg.js',
			'/media/editors/tinymce/jscripts/tiny_mce/plugins/advhr/langs/index.html',
			'/media/editors/tinymce/jscripts/tiny_mce/plugins/advhr/rule.htm',
			'/media/editors/tinymce/jscripts/tiny_mce/plugins/advimage/css/advimage.css',
			'/media/editors/tinymce/jscripts/tiny_mce/plugins/advimage/css/index.html',
			'/media/editors/tinymce/jscripts/tiny_mce/plugins/advimage/editor_plugin.js',
			'/media/editors/tinymce/jscripts/tiny_mce/plugins/advimage/image.htm',
			'/media/editors/tinymce/jscripts/tiny_mce/plugins/advimage/img/index.html',
			'/media/editors/tinymce/jscripts/tiny_mce/plugins/advimage/img/sample.gif',
			'/media/editors/tinymce/jscripts/tiny_mce/plugins/advimage/index.html',
			'/media/editors/tinymce/jscripts/tiny_mce/plugins/advimage/js/image.js',
			'/media/editors/tinymce/jscripts/tiny_mce/plugins/advimage/js/index.html',
			'/media/editors/tinymce/jscripts/tiny_mce/plugins/advimage/langs/en_dlg.js',
			'/media/editors/tinymce/jscripts/tiny_mce/plugins/advimage/langs/index.html',
			'/media/editors/tinymce/jscripts/tiny_mce/plugins/advlink/css/advlink.css',
			'/media/editors/tinymce/jscripts/tiny_mce/plugins/advlink/css/index.html',
			'/media/editors/tinymce/jscripts/tiny_mce/plugins/advlink/editor_plugin.js',
			'/media/editors/tinymce/jscripts/tiny_mce/plugins/advlink/index.html',
			'/media/editors/tinymce/jscripts/tiny_mce/plugins/advlink/js/advlink.js',
			'/media/editors/tinymce/jscripts/tiny_mce/plugins/advlink/js/index.html',
			'/media/editors/tinymce/jscripts/tiny_mce/plugins/advlink/langs/en_dlg.js',
			'/media/editors/tinymce/jscripts/tiny_mce/plugins/advlink/langs/index.html',
			'/media/editors/tinymce/jscripts/tiny_mce/plugins/advlink/link.htm',
			'/media/editors/tinymce/jscripts/tiny_mce/plugins/advlist/editor_plugin.js',
			'/media/editors/tinymce/jscripts/tiny_mce/plugins/advlist/index.html',
			'/media/editors/tinymce/jscripts/tiny_mce/plugins/autolink/editor_plugin.js',
			'/media/editors/tinymce/jscripts/tiny_mce/plugins/autolink/index.html',
			'/media/editors/tinymce/jscripts/tiny_mce/plugins/autoresize/editor_plugin.js',
			'/media/editors/tinymce/jscripts/tiny_mce/plugins/autoresize/index.html',
			'/media/editors/tinymce/jscripts/tiny_mce/plugins/autosave/editor_plugin.js',
			'/media/editors/tinymce/jscripts/tiny_mce/plugins/autosave/index.html',
			'/media/editors/tinymce/jscripts/tiny_mce/plugins/autosave/langs/en.js',
			'/media/editors/tinymce/jscripts/tiny_mce/plugins/autosave/langs/index.html',
			'/media/editors/tinymce/jscripts/tiny_mce/plugins/bbcode/editor_plugin.js',
			'/media/editors/tinymce/jscripts/tiny_mce/plugins/bbcode/index.html',
			'/media/editors/tinymce/jscripts/tiny_mce/plugins/contextmenu/editor_plugin.js',
			'/media/editors/tinymce/jscripts/tiny_mce/plugins/contextmenu/index.html',
			'/media/editors/tinymce/jscripts/tiny_mce/plugins/directionality/editor_plugin.js',
			'/media/editors/tinymce/jscripts/tiny_mce/plugins/directionality/index.html',
			'/media/editors/tinymce/jscripts/tiny_mce/plugins/emotions/editor_plugin.js',
			'/media/editors/tinymce/jscripts/tiny_mce/plugins/emotions/emotions.htm',
			'/media/editors/tinymce/jscripts/tiny_mce/plugins/emotions/img/index.html',
			'/media/editors/tinymce/jscripts/tiny_mce/plugins/emotions/img/smiley-cool.gif',
			'/media/editors/tinymce/jscripts/tiny_mce/plugins/emotions/img/smiley-cry.gif',
			'/media/editors/tinymce/jscripts/tiny_mce/plugins/emotions/img/smiley-embarassed.gif',
			'/media/editors/tinymce/jscripts/tiny_mce/plugins/emotions/img/smiley-foot-in-mouth.gif',
			'/media/editors/tinymce/jscripts/tiny_mce/plugins/emotions/img/smiley-frown.gif',
			'/media/editors/tinymce/jscripts/tiny_mce/plugins/emotions/img/smiley-innocent.gif',
			'/media/editors/tinymce/jscripts/tiny_mce/plugins/emotions/img/smiley-kiss.gif',
			'/media/editors/tinymce/jscripts/tiny_mce/plugins/emotions/img/smiley-laughing.gif',
			'/media/editors/tinymce/jscripts/tiny_mce/plugins/emotions/img/smiley-money-mouth.gif',
			'/media/editors/tinymce/jscripts/tiny_mce/plugins/emotions/img/smiley-sealed.gif',
			'/media/editors/tinymce/jscripts/tiny_mce/plugins/emotions/img/smiley-smile.gif',
			'/media/editors/tinymce/jscripts/tiny_mce/plugins/emotions/img/smiley-surprised.gif',
			'/media/editors/tinymce/jscripts/tiny_mce/plugins/emotions/img/smiley-tongue-out.gif',
			'/media/editors/tinymce/jscripts/tiny_mce/plugins/emotions/img/smiley-undecided.gif',
			'/media/editors/tinymce/jscripts/tiny_mce/plugins/emotions/img/smiley-wink.gif',
			'/media/editors/tinymce/jscripts/tiny_mce/plugins/emotions/img/smiley-yell.gif',
			'/media/editors/tinymce/jscripts/tiny_mce/plugins/emotions/index.html',
			'/media/editors/tinymce/jscripts/tiny_mce/plugins/emotions/js/emotions.js',
			'/media/editors/tinymce/jscripts/tiny_mce/plugins/emotions/js/index.html',
			'/media/editors/tinymce/jscripts/tiny_mce/plugins/emotions/langs/en_dlg.js',
			'/media/editors/tinymce/jscripts/tiny_mce/plugins/emotions/langs/index.html',
			'/media/editors/tinymce/jscripts/tiny_mce/plugins/fullpage/css/fullpage.css',
			'/media/editors/tinymce/jscripts/tiny_mce/plugins/fullpage/css/index.html',
			'/media/editors/tinymce/jscripts/tiny_mce/plugins/fullpage/editor_plugin.js',
			'/media/editors/tinymce/jscripts/tiny_mce/plugins/fullpage/fullpage.htm',
			'/media/editors/tinymce/jscripts/tiny_mce/plugins/fullpage/index.html',
			'/media/editors/tinymce/jscripts/tiny_mce/plugins/fullpage/js/fullpage.js',
			'/media/editors/tinymce/jscripts/tiny_mce/plugins/fullpage/js/index.html',
			'/media/editors/tinymce/jscripts/tiny_mce/plugins/fullpage/langs/en_dlg.js',
			'/media/editors/tinymce/jscripts/tiny_mce/plugins/fullpage/langs/index.html',
			'/media/editors/tinymce/jscripts/tiny_mce/plugins/fullscreen/editor_plugin.js',
			'/media/editors/tinymce/jscripts/tiny_mce/plugins/fullscreen/fullscreen.htm',
			'/media/editors/tinymce/jscripts/tiny_mce/plugins/fullscreen/index.html',
			'/media/editors/tinymce/jscripts/tiny_mce/plugins/iespell/editor_plugin.js',
			'/media/editors/tinymce/jscripts/tiny_mce/plugins/iespell/index.html',
			'/media/editors/tinymce/jscripts/tiny_mce/plugins/index.html',
			'/media/editors/tinymce/jscripts/tiny_mce/plugins/inlinepopups/editor_plugin.js',
			'/media/editors/tinymce/jscripts/tiny_mce/plugins/inlinepopups/index.html',
			'/media/editors/tinymce/jscripts/tiny_mce/plugins/inlinepopups/skins/clearlooks2/img/alert.gif',
			'/media/editors/tinymce/jscripts/tiny_mce/plugins/inlinepopups/skins/clearlooks2/img/button.gif',
			'/media/editors/tinymce/jscripts/tiny_mce/plugins/inlinepopups/skins/clearlooks2/img/buttons.gif',
			'/media/editors/tinymce/jscripts/tiny_mce/plugins/inlinepopups/skins/clearlooks2/img/confirm.gif',
			'/media/editors/tinymce/jscripts/tiny_mce/plugins/inlinepopups/skins/clearlooks2/img/corners.gif',
			'/media/editors/tinymce/jscripts/tiny_mce/plugins/inlinepopups/skins/clearlooks2/img/horizontal.gif',
			'/media/editors/tinymce/jscripts/tiny_mce/plugins/inlinepopups/skins/clearlooks2/img/index.html',
			'/media/editors/tinymce/jscripts/tiny_mce/plugins/inlinepopups/skins/clearlooks2/img/vertical.gif',
			'/media/editors/tinymce/jscripts/tiny_mce/plugins/inlinepopups/skins/clearlooks2/index.html',
			'/media/editors/tinymce/jscripts/tiny_mce/plugins/inlinepopups/skins/clearlooks2/window.css',
			'/media/editors/tinymce/jscripts/tiny_mce/plugins/inlinepopups/skins/index.html',
			'/media/editors/tinymce/jscripts/tiny_mce/plugins/inlinepopups/template.htm',
			'/media/editors/tinymce/jscripts/tiny_mce/plugins/insertdatetime/editor_plugin.js',
			'/media/editors/tinymce/jscripts/tiny_mce/plugins/insertdatetime/index.html',
			'/media/editors/tinymce/jscripts/tiny_mce/plugins/layer/editor_plugin.js',
			'/media/editors/tinymce/jscripts/tiny_mce/plugins/layer/index.html',
			'/media/editors/tinymce/jscripts/tiny_mce/plugins/lists/editor_plugin.js',
			'/media/editors/tinymce/jscripts/tiny_mce/plugins/lists/index.html',
			'/media/editors/tinymce/jscripts/tiny_mce/plugins/media/css/index.html',
			'/media/editors/tinymce/jscripts/tiny_mce/plugins/media/css/media.css',
			'/media/editors/tinymce/jscripts/tiny_mce/plugins/media/editor_plugin.js',
			'/media/editors/tinymce/jscripts/tiny_mce/plugins/media/index.html',
			'/media/editors/tinymce/jscripts/tiny_mce/plugins/media/js/embed.js',
			'/media/editors/tinymce/jscripts/tiny_mce/plugins/media/js/index.html',
			'/media/editors/tinymce/jscripts/tiny_mce/plugins/media/js/media.js',
			'/media/editors/tinymce/jscripts/tiny_mce/plugins/media/langs/en_dlg.js',
			'/media/editors/tinymce/jscripts/tiny_mce/plugins/media/langs/index.html',
			'/media/editors/tinymce/jscripts/tiny_mce/plugins/media/media.htm',
			'/media/editors/tinymce/jscripts/tiny_mce/plugins/media/moxieplayer.swf',
			'/media/editors/tinymce/jscripts/tiny_mce/plugins/nonbreaking/editor_plugin.js',
			'/media/editors/tinymce/jscripts/tiny_mce/plugins/nonbreaking/index.html',
			'/media/editors/tinymce/jscripts/tiny_mce/plugins/noneditable/editor_plugin.js',
			'/media/editors/tinymce/jscripts/tiny_mce/plugins/noneditable/index.html',
			'/media/editors/tinymce/jscripts/tiny_mce/plugins/pagebreak/editor_plugin.js',
			'/media/editors/tinymce/jscripts/tiny_mce/plugins/pagebreak/index.html',
			'/media/editors/tinymce/jscripts/tiny_mce/plugins/paste/editor_plugin.js',
			'/media/editors/tinymce/jscripts/tiny_mce/plugins/paste/index.html',
			'/media/editors/tinymce/jscripts/tiny_mce/plugins/paste/js/index.html',
			'/media/editors/tinymce/jscripts/tiny_mce/plugins/paste/js/pastetext.js',
			'/media/editors/tinymce/jscripts/tiny_mce/plugins/paste/js/pasteword.js',
			'/media/editors/tinymce/jscripts/tiny_mce/plugins/paste/langs/en_dlg.js',
			'/media/editors/tinymce/jscripts/tiny_mce/plugins/paste/langs/index.html',
			'/media/editors/tinymce/jscripts/tiny_mce/plugins/paste/pastetext.htm',
			'/media/editors/tinymce/jscripts/tiny_mce/plugins/paste/pasteword.htm',
			'/media/editors/tinymce/jscripts/tiny_mce/plugins/preview/editor_plugin.js',
			'/media/editors/tinymce/jscripts/tiny_mce/plugins/preview/example.html',
			'/media/editors/tinymce/jscripts/tiny_mce/plugins/preview/index.html',
			'/media/editors/tinymce/jscripts/tiny_mce/plugins/preview/jscripts/embed.js',
			'/media/editors/tinymce/jscripts/tiny_mce/plugins/preview/jscripts/index.html',
			'/media/editors/tinymce/jscripts/tiny_mce/plugins/preview/preview.html',
			'/media/editors/tinymce/jscripts/tiny_mce/plugins/print/editor_plugin.js',
			'/media/editors/tinymce/jscripts/tiny_mce/plugins/print/index.html',
			'/media/editors/tinymce/jscripts/tiny_mce/plugins/save/editor_plugin.js',
			'/media/editors/tinymce/jscripts/tiny_mce/plugins/save/index.html',
			'/media/editors/tinymce/jscripts/tiny_mce/plugins/searchreplace/css/index.html',
			'/media/editors/tinymce/jscripts/tiny_mce/plugins/searchreplace/css/searchreplace.css',
			'/media/editors/tinymce/jscripts/tiny_mce/plugins/searchreplace/editor_plugin.js',
			'/media/editors/tinymce/jscripts/tiny_mce/plugins/searchreplace/index.html',
			'/media/editors/tinymce/jscripts/tiny_mce/plugins/searchreplace/js/index.html',
			'/media/editors/tinymce/jscripts/tiny_mce/plugins/searchreplace/js/searchreplace.js',
			'/media/editors/tinymce/jscripts/tiny_mce/plugins/searchreplace/langs/en_dlg.js',
			'/media/editors/tinymce/jscripts/tiny_mce/plugins/searchreplace/langs/index.html',
			'/media/editors/tinymce/jscripts/tiny_mce/plugins/searchreplace/searchreplace.htm',
			'/media/editors/tinymce/jscripts/tiny_mce/plugins/spellchecker/css/content.css',
			'/media/editors/tinymce/jscripts/tiny_mce/plugins/spellchecker/css/index.html',
			'/media/editors/tinymce/jscripts/tiny_mce/plugins/spellchecker/editor_plugin.js',
			'/media/editors/tinymce/jscripts/tiny_mce/plugins/spellchecker/img/index.html',
			'/media/editors/tinymce/jscripts/tiny_mce/plugins/spellchecker/img/wline.gif',
			'/media/editors/tinymce/jscripts/tiny_mce/plugins/spellchecker/index.html',
			'/media/editors/tinymce/jscripts/tiny_mce/plugins/style/css/index.html',
			'/media/editors/tinymce/jscripts/tiny_mce/plugins/style/css/props.css',
			'/media/editors/tinymce/jscripts/tiny_mce/plugins/style/editor_plugin.js',
			'/media/editors/tinymce/jscripts/tiny_mce/plugins/style/index.html',
			'/media/editors/tinymce/jscripts/tiny_mce/plugins/style/js/index.html',
			'/media/editors/tinymce/jscripts/tiny_mce/plugins/style/js/props.js',
			'/media/editors/tinymce/jscripts/tiny_mce/plugins/style/langs/en_dlg.js',
			'/media/editors/tinymce/jscripts/tiny_mce/plugins/style/langs/index.html',
			'/media/editors/tinymce/jscripts/tiny_mce/plugins/style/props.htm',
			'/media/editors/tinymce/jscripts/tiny_mce/plugins/style/readme.txt',
			'/media/editors/tinymce/jscripts/tiny_mce/plugins/tabfocus/editor_plugin.js',
			'/media/editors/tinymce/jscripts/tiny_mce/plugins/tabfocus/index.html',
			'/media/editors/tinymce/jscripts/tiny_mce/plugins/table/cell.htm',
			'/media/editors/tinymce/jscripts/tiny_mce/plugins/table/css/cell.css',
			'/media/editors/tinymce/jscripts/tiny_mce/plugins/table/css/index.html',
			'/media/editors/tinymce/jscripts/tiny_mce/plugins/table/css/row.css',
			'/media/editors/tinymce/jscripts/tiny_mce/plugins/table/css/table.css',
			'/media/editors/tinymce/jscripts/tiny_mce/plugins/table/editor_plugin.js',
			'/media/editors/tinymce/jscripts/tiny_mce/plugins/table/index.html',
			'/media/editors/tinymce/jscripts/tiny_mce/plugins/table/js/cell.js',
			'/media/editors/tinymce/jscripts/tiny_mce/plugins/table/js/index.html',
			'/media/editors/tinymce/jscripts/tiny_mce/plugins/table/js/merge_cells.js',
			'/media/editors/tinymce/jscripts/tiny_mce/plugins/table/js/row.js',
			'/media/editors/tinymce/jscripts/tiny_mce/plugins/table/js/table.js',
			'/media/editors/tinymce/jscripts/tiny_mce/plugins/table/langs/en_dlg.js',
			'/media/editors/tinymce/jscripts/tiny_mce/plugins/table/langs/index.html',
			'/media/editors/tinymce/jscripts/tiny_mce/plugins/table/merge_cells.htm',
			'/media/editors/tinymce/jscripts/tiny_mce/plugins/table/row.htm',
			'/media/editors/tinymce/jscripts/tiny_mce/plugins/table/table.htm',
			'/media/editors/tinymce/jscripts/tiny_mce/plugins/template/blank.htm',
			'/media/editors/tinymce/jscripts/tiny_mce/plugins/template/css/index.html',
			'/media/editors/tinymce/jscripts/tiny_mce/plugins/template/css/template.css',
			'/media/editors/tinymce/jscripts/tiny_mce/plugins/template/editor_plugin.js',
			'/media/editors/tinymce/jscripts/tiny_mce/plugins/template/index.html',
			'/media/editors/tinymce/jscripts/tiny_mce/plugins/template/js/index.html',
			'/media/editors/tinymce/jscripts/tiny_mce/plugins/template/js/template.js',
			'/media/editors/tinymce/jscripts/tiny_mce/plugins/template/langs/en_dlg.js',
			'/media/editors/tinymce/jscripts/tiny_mce/plugins/template/langs/index.html',
			'/media/editors/tinymce/jscripts/tiny_mce/plugins/template/template.htm',
			'/media/editors/tinymce/jscripts/tiny_mce/plugins/visualblocks/css/index.html',
			'/media/editors/tinymce/jscripts/tiny_mce/plugins/visualblocks/css/visualblocks.css',
			'/media/editors/tinymce/jscripts/tiny_mce/plugins/visualblocks/editor_plugin.js',
			'/media/editors/tinymce/jscripts/tiny_mce/plugins/visualblocks/index.html',
			'/media/editors/tinymce/jscripts/tiny_mce/plugins/visualchars/editor_plugin.js',
			'/media/editors/tinymce/jscripts/tiny_mce/plugins/visualchars/index.html',
			'/media/editors/tinymce/jscripts/tiny_mce/plugins/wordcount/editor_plugin.js',
			'/media/editors/tinymce/jscripts/tiny_mce/plugins/wordcount/index.html',
			'/media/editors/tinymce/jscripts/tiny_mce/plugins/xhtmlxtras/abbr.htm',
			'/media/editors/tinymce/jscripts/tiny_mce/plugins/xhtmlxtras/acronym.htm',
			'/media/editors/tinymce/jscripts/tiny_mce/plugins/xhtmlxtras/attributes.htm',
			'/media/editors/tinymce/jscripts/tiny_mce/plugins/xhtmlxtras/cite.htm',
			'/media/editors/tinymce/jscripts/tiny_mce/plugins/xhtmlxtras/css/attributes.css',
			'/media/editors/tinymce/jscripts/tiny_mce/plugins/xhtmlxtras/css/index.html',
			'/media/editors/tinymce/jscripts/tiny_mce/plugins/xhtmlxtras/css/popup.css',
			'/media/editors/tinymce/jscripts/tiny_mce/plugins/xhtmlxtras/del.htm',
			'/media/editors/tinymce/jscripts/tiny_mce/plugins/xhtmlxtras/editor_plugin.js',
			'/media/editors/tinymce/jscripts/tiny_mce/plugins/xhtmlxtras/index.html',
			'/media/editors/tinymce/jscripts/tiny_mce/plugins/xhtmlxtras/ins.htm',
			'/media/editors/tinymce/jscripts/tiny_mce/plugins/xhtmlxtras/js/abbr.js',
			'/media/editors/tinymce/jscripts/tiny_mce/plugins/xhtmlxtras/js/acronym.js',
			'/media/editors/tinymce/jscripts/tiny_mce/plugins/xhtmlxtras/js/attributes.js',
			'/media/editors/tinymce/jscripts/tiny_mce/plugins/xhtmlxtras/js/cite.js',
			'/media/editors/tinymce/jscripts/tiny_mce/plugins/xhtmlxtras/js/del.js',
			'/media/editors/tinymce/jscripts/tiny_mce/plugins/xhtmlxtras/js/element_common.js',
			'/media/editors/tinymce/jscripts/tiny_mce/plugins/xhtmlxtras/js/index.html',
			'/media/editors/tinymce/jscripts/tiny_mce/plugins/xhtmlxtras/js/ins.js',
			'/media/editors/tinymce/jscripts/tiny_mce/plugins/xhtmlxtras/langs/en_dlg.js',
			'/media/editors/tinymce/jscripts/tiny_mce/plugins/xhtmlxtras/langs/index.html',
			'/media/editors/tinymce/jscripts/tiny_mce/themes/advanced/about.htm',
			'/media/editors/tinymce/jscripts/tiny_mce/themes/advanced/anchor.htm',
			'/media/editors/tinymce/jscripts/tiny_mce/themes/advanced/charmap.htm',
			'/media/editors/tinymce/jscripts/tiny_mce/themes/advanced/color_picker.htm',
			'/media/editors/tinymce/jscripts/tiny_mce/themes/advanced/editor_template.js',
			'/media/editors/tinymce/jscripts/tiny_mce/themes/advanced/image.htm',
			'/media/editors/tinymce/jscripts/tiny_mce/themes/advanced/img/colorpicker.jpg',
			'/media/editors/tinymce/jscripts/tiny_mce/themes/advanced/img/flash.gif',
			'/media/editors/tinymce/jscripts/tiny_mce/themes/advanced/img/icons.gif',
			'/media/editors/tinymce/jscripts/tiny_mce/themes/advanced/img/iframe.gif',
			'/media/editors/tinymce/jscripts/tiny_mce/themes/advanced/img/index.html',
			'/media/editors/tinymce/jscripts/tiny_mce/themes/advanced/img/pagebreak.gif',
			'/media/editors/tinymce/jscripts/tiny_mce/themes/advanced/img/quicktime.gif',
			'/media/editors/tinymce/jscripts/tiny_mce/themes/advanced/img/realmedia.gif',
			'/media/editors/tinymce/jscripts/tiny_mce/themes/advanced/img/shockwave.gif',
			'/media/editors/tinymce/jscripts/tiny_mce/themes/advanced/img/trans.gif',
			'/media/editors/tinymce/jscripts/tiny_mce/themes/advanced/img/video.gif',
			'/media/editors/tinymce/jscripts/tiny_mce/themes/advanced/img/windowsmedia.gif',
			'/media/editors/tinymce/jscripts/tiny_mce/themes/advanced/index.html',
			'/media/editors/tinymce/jscripts/tiny_mce/themes/advanced/js/about.js',
			'/media/editors/tinymce/jscripts/tiny_mce/themes/advanced/js/anchor.js',
			'/media/editors/tinymce/jscripts/tiny_mce/themes/advanced/js/charmap.js',
			'/media/editors/tinymce/jscripts/tiny_mce/themes/advanced/js/color_picker.js',
			'/media/editors/tinymce/jscripts/tiny_mce/themes/advanced/js/image.js',
			'/media/editors/tinymce/jscripts/tiny_mce/themes/advanced/js/index.html',
			'/media/editors/tinymce/jscripts/tiny_mce/themes/advanced/js/link.js',
			'/media/editors/tinymce/jscripts/tiny_mce/themes/advanced/js/source_editor.js',
			'/media/editors/tinymce/jscripts/tiny_mce/themes/advanced/langs/en.js',
			'/media/editors/tinymce/jscripts/tiny_mce/themes/advanced/langs/en_dlg.js',
			'/media/editors/tinymce/jscripts/tiny_mce/themes/advanced/langs/index.html',
			'/media/editors/tinymce/jscripts/tiny_mce/themes/advanced/link.htm',
			'/media/editors/tinymce/jscripts/tiny_mce/themes/advanced/shortcuts.htm',
			'/media/editors/tinymce/jscripts/tiny_mce/themes/advanced/skins/default/content.css',
			'/media/editors/tinymce/jscripts/tiny_mce/themes/advanced/skins/default/dialog.css',
			'/media/editors/tinymce/jscripts/tiny_mce/themes/advanced/skins/default/img/buttons.png',
			'/media/editors/tinymce/jscripts/tiny_mce/themes/advanced/skins/default/img/index.html',
			'/media/editors/tinymce/jscripts/tiny_mce/themes/advanced/skins/default/img/items.gif',
			'/media/editors/tinymce/jscripts/tiny_mce/themes/advanced/skins/default/img/menu_arrow.gif',
			'/media/editors/tinymce/jscripts/tiny_mce/themes/advanced/skins/default/img/menu_check.gif',
			'/media/editors/tinymce/jscripts/tiny_mce/themes/advanced/skins/default/img/progress.gif',
			'/media/editors/tinymce/jscripts/tiny_mce/themes/advanced/skins/default/img/tabs.gif',
			'/media/editors/tinymce/jscripts/tiny_mce/themes/advanced/skins/default/index.html',
			'/media/editors/tinymce/jscripts/tiny_mce/themes/advanced/skins/default/ui.css',
			'/media/editors/tinymce/jscripts/tiny_mce/themes/advanced/skins/highcontrast/content.css',
			'/media/editors/tinymce/jscripts/tiny_mce/themes/advanced/skins/highcontrast/dialog.css',
			'/media/editors/tinymce/jscripts/tiny_mce/themes/advanced/skins/highcontrast/index.html',
			'/media/editors/tinymce/jscripts/tiny_mce/themes/advanced/skins/highcontrast/ui.css',
			'/media/editors/tinymce/jscripts/tiny_mce/themes/advanced/skins/index.html',
			'/media/editors/tinymce/jscripts/tiny_mce/themes/advanced/skins/o2k7/content.css',
			'/media/editors/tinymce/jscripts/tiny_mce/themes/advanced/skins/o2k7/dialog.css',
			'/media/editors/tinymce/jscripts/tiny_mce/themes/advanced/skins/o2k7/img/button_bg.png',
			'/media/editors/tinymce/jscripts/tiny_mce/themes/advanced/skins/o2k7/img/button_bg_black.png',
			'/media/editors/tinymce/jscripts/tiny_mce/themes/advanced/skins/o2k7/img/button_bg_silver.png',
			'/media/editors/tinymce/jscripts/tiny_mce/themes/advanced/skins/o2k7/img/index.html',
			'/media/editors/tinymce/jscripts/tiny_mce/themes/advanced/skins/o2k7/index.html',
			'/media/editors/tinymce/jscripts/tiny_mce/themes/advanced/skins/o2k7/ui.css',
			'/media/editors/tinymce/jscripts/tiny_mce/themes/advanced/skins/o2k7/ui_black.css',
			'/media/editors/tinymce/jscripts/tiny_mce/themes/advanced/skins/o2k7/ui_silver.css',
			'/media/editors/tinymce/jscripts/tiny_mce/themes/advanced/source_editor.htm',
			'/media/editors/tinymce/jscripts/tiny_mce/themes/index.html',
			'/media/editors/tinymce/jscripts/tiny_mce/themes/simple/editor_template.js',
			'/media/editors/tinymce/jscripts/tiny_mce/themes/simple/img/icons.gif',
			'/media/editors/tinymce/jscripts/tiny_mce/themes/simple/img/index.html',
			'/media/editors/tinymce/jscripts/tiny_mce/themes/simple/index.html',
			'/media/editors/tinymce/jscripts/tiny_mce/themes/simple/langs/en.js',
			'/media/editors/tinymce/jscripts/tiny_mce/themes/simple/langs/index.html',
			'/media/editors/tinymce/jscripts/tiny_mce/themes/simple/skins/default/content.css',
			'/media/editors/tinymce/jscripts/tiny_mce/themes/simple/skins/default/index.html',
			'/media/editors/tinymce/jscripts/tiny_mce/themes/simple/skins/default/ui.css',
			'/media/editors/tinymce/jscripts/tiny_mce/themes/simple/skins/index.html',
			'/media/editors/tinymce/jscripts/tiny_mce/themes/simple/skins/o2k7/content.css',
			'/media/editors/tinymce/jscripts/tiny_mce/themes/simple/skins/o2k7/img/button_bg.png',
			'/media/editors/tinymce/jscripts/tiny_mce/themes/simple/skins/o2k7/img/index.html',
			'/media/editors/tinymce/jscripts/tiny_mce/themes/simple/skins/o2k7/index.html',
			'/media/editors/tinymce/jscripts/tiny_mce/themes/simple/skins/o2k7/ui.css',
			'/media/editors/tinymce/jscripts/tiny_mce/tiny_mce.js',
			'/media/editors/tinymce/jscripts/tiny_mce/tiny_mce_popup.js',
			'/media/editors/tinymce/jscripts/tiny_mce/utils/editable_selects.js',
			'/media/editors/tinymce/jscripts/tiny_mce/utils/form_utils.js',
			'/media/editors/tinymce/jscripts/tiny_mce/utils/index.html',
			'/media/editors/tinymce/jscripts/tiny_mce/utils/mctabs.js',
			'/media/editors/tinymce/jscripts/tiny_mce/utils/validate.js',
			'/media/editors/tinymce/templates/template_list.js',
			'/media/system/swf/uploader.swf',
			'/templates/protostar/html/editor_content.css',

			/*
			 * Joomla! 3.2.0 thru 3.3.0
			 */
			'/libraries/fof/platform/joomla.php',
			'/libraries/fof/readme.txt',
			'/libraries/joomla/github/gists.php',
			'/libraries/joomla/github/issues.php',
			'/libraries/joomla/github/pulls.php',
			'/libraries/joomla/github/users.php',
			'/libraries/joomla/registry/format.php',
			'/libraries/joomla/registry/format/index.html',
			'/libraries/joomla/registry/format/ini.php',
			'/libraries/joomla/registry/format/json.php',
			'/libraries/joomla/registry/format/php.php',
			'/libraries/joomla/registry/format/xml.php',
			'/libraries/joomla/registry/index.html',
			'/libraries/joomla/registry/registry.php',
			'/media/com_finder/js/finder.js',
			'/media/com_finder/js/highlighter.js',
			'/plugins/user/joomla/postinstall/actions.php',
			'/plugins/user/joomla/postinstall/index.html',

			/*
			 * Joomla! 3.3.0 thru 3.4.0
			 */
			'/administrator/components/com_tags/helpers/html/index.html',
			'/administrator/components/com_tags/models/fields/index.html',
			'/administrator/manifests/libraries/phpmailer.xml',
			'/administrator/templates/hathor/html/com_finder/filter/index.html',
			'/administrator/templates/hathor/html/com_finder/statistics/index.html',
			'/administrator/templates/isis/html/message.php',
			'/components/com_contact/helpers/icon.php',
			'/language/en-GB/en-GB.lib_phpmailer.sys.ini',
			'/libraries/compat/jsonserializable.php',
			'/libraries/compat/password/LICENSE.md',
			'/libraries/compat/password/lib/password.php',
			'/libraries/compat/password/lib/version_test.php',
			'/libraries/framework/Joomla/Application/Cli/CliOutput.php',
			'/libraries/framework/Joomla/Application/Cli/ColorProcessor.php',
			'/libraries/framework/Joomla/Application/Cli/ColorStyle.php',
			'/libraries/framework/Joomla/Application/Cli/Output/Processor/ColorProcessor.php',
			'/libraries/framework/Joomla/Application/Cli/Output/Processor/ProcessorInterface.php',
			'/libraries/framework/Joomla/Application/Cli/Output/Stdout.php',
			'/libraries/framework/Joomla/Application/Cli/Output/Xml.php',
			'/libraries/framework/Joomla/DI/Container.php',
			'/libraries/framework/Joomla/DI/ContainerAwareInterface.php',
			'/libraries/framework/Joomla/DI/Exception/DependencyResolutionException.php',
			'/libraries/framework/Joomla/DI/ServiceProviderInterface.php',
			'/libraries/framework/Joomla/Registry/AbstractRegistryFormat.php',
			'/libraries/framework/Joomla/Registry/Format/Ini.php',
			'/libraries/framework/Joomla/Registry/Format/Json.php',
			'/libraries/framework/Joomla/Registry/Format/Php.php',
			'/libraries/framework/Joomla/Registry/Format/Xml.php',
			'/libraries/framework/Joomla/Registry/Format/Yaml.php',
			'/libraries/framework/Joomla/Registry/Registry.php',
			'/libraries/framework/Symfony/Component/Yaml/Dumper.php',
			'/libraries/framework/Symfony/Component/Yaml/Escaper.php',
			'/libraries/framework/Symfony/Component/Yaml/Exception/DumpException.php',
			'/libraries/framework/Symfony/Component/Yaml/Exception/ExceptionInterface.php',
			'/libraries/framework/Symfony/Component/Yaml/Exception/ParseException.php',
			'/libraries/framework/Symfony/Component/Yaml/Exception/RuntimeException.php',
			'/libraries/framework/Symfony/Component/Yaml/Inline.php',
			'/libraries/framework/Symfony/Component/Yaml/LICENSE',
			'/libraries/framework/Symfony/Component/Yaml/Parser.php',
			'/libraries/framework/Symfony/Component/Yaml/Unescaper.php',
			'/libraries/framework/Symfony/Component/Yaml/Yaml.php',
			'/libraries/joomla/string/inflector.php',
			'/libraries/joomla/string/normalise.php',
			'/libraries/phpmailer/LICENSE',
			'/libraries/phpmailer/language/phpmailer.lang-joomla.php',
			'/libraries/phpmailer/phpmailer.php',
			'/libraries/phpmailer/pop3.php',
			'/libraries/phpmailer/smtp.php',
			'/media/editors/codemirror/css/ambiance.css',
			'/media/editors/codemirror/css/codemirror.css',
			'/media/editors/codemirror/css/configuration.css',
			'/media/editors/codemirror/js/brace-fold.js',
			'/media/editors/codemirror/js/clike.js',
			'/media/editors/codemirror/js/closebrackets.js',
			'/media/editors/codemirror/js/closetag.js',
			'/media/editors/codemirror/js/codemirror.js',
			'/media/editors/codemirror/js/css.js',
			'/media/editors/codemirror/js/foldcode.js',
			'/media/editors/codemirror/js/foldgutter.js',
			'/media/editors/codemirror/js/fullscreen.js',
			'/media/editors/codemirror/js/htmlmixed.js',
			'/media/editors/codemirror/js/indent-fold.js',
			'/media/editors/codemirror/js/javascript.js',
			'/media/editors/codemirror/js/less.js',
			'/media/editors/codemirror/js/matchbrackets.js',
			'/media/editors/codemirror/js/matchtags.js',
			'/media/editors/codemirror/js/php.js',
			'/media/editors/codemirror/js/xml-fold.js',
			'/media/editors/codemirror/js/xml.js',
			'/media/system/js/validate-jquery-uncompressed.js',
			'/templates/beez3/html/message.php',

			/*
			 * Joomla! 3.4.0 thru 3.5.0
			 */
			'/administrator/components/com_config/controller/application/refreshhelp.php',
			'/administrator/components/com_media/models/forms/index.html',
			'/administrator/templates/hathor/html/com_categories/categories/default_batch.php',
			'/administrator/templates/hathor/html/com_tags/tags/default_batch.php',
			'/components/com_wrapper/views/wrapper/metadata.xml',
			'/libraries/classloader.php',
			'/libraries/ClassLoader.php',
			'/libraries/composer_autoload.php',
			'/libraries/joomla/document/error/error.php',
			'/libraries/joomla/document/feed/feed.php',
			'/libraries/joomla/document/html/html.php',
			'/libraries/joomla/document/image/image.php',
			'/libraries/joomla/document/json/json.php',
			'/libraries/joomla/document/opensearch/opensearch.php',
			'/libraries/joomla/document/raw/raw.php',
			'/libraries/joomla/document/xml/xml.php',
			'/libraries/vendor/phpmailer/phpmailer/extras/class.html2text.php',
			'/libraries/vendor/symfony/yaml/Symfony/Component/Yaml/Dumper.php',
			'/libraries/vendor/symfony/yaml/Symfony/Component/Yaml/Escaper.php',
			'/libraries/vendor/symfony/yaml/Symfony/Component/Yaml/Exception/DumpException.php',
			'/libraries/vendor/symfony/yaml/Symfony/Component/Yaml/Exception/ExceptionInterface.php',
			'/libraries/vendor/symfony/yaml/Symfony/Component/Yaml/Exception/ParseException.php',
			'/libraries/vendor/symfony/yaml/Symfony/Component/Yaml/Exception/RuntimeException.php',
			'/libraries/vendor/symfony/yaml/Symfony/Component/Yaml/Inline.php',
			'/libraries/vendor/symfony/yaml/Symfony/Component/Yaml/LICENSE',
			'/libraries/vendor/symfony/yaml/Symfony/Component/Yaml/Parser.php',
			'/libraries/vendor/symfony/yaml/Symfony/Component/Yaml/Unescaper.php',
			'/libraries/vendor/symfony/yaml/Symfony/Component/Yaml/Yaml.php',
			'/media/com_banners/banner.js',
			'/media/com_finder/css/finder-rtl.css',
			'/media/com_finder/css/selectfilter.css',
			'/media/com_finder/css/sliderfilter.css',
			'/media/com_finder/js/sliderfilter.js',
			'/media/com_joomlaupdate/default.js',
			'/media/com_joomlaupdate/encryption.js',
			'/media/com_joomlaupdate/json2.js',
			'/media/com_joomlaupdate/update.js',
			'/media/editors/codemirror/lib/addons-uncompressed.js',
			'/media/editors/codemirror/lib/codemirror-uncompressed.css',
			'/media/editors/codemirror/lib/codemirror-uncompressed.js',
			'/media/editors/codemirror/mode/clike/scala.html',
			'/media/editors/codemirror/mode/css/less.html',
			'/media/editors/codemirror/mode/css/less_test.js',
			'/media/editors/codemirror/mode/css/scss.html',
			'/media/editors/codemirror/mode/css/scss_test.js',
			'/media/editors/codemirror/mode/css/test.js',
			'/media/editors/codemirror/mode/gfm/test.js',
			'/media/editors/codemirror/mode/haml/test.js',
			'/media/editors/codemirror/mode/javascript/json-ld.html',
			'/media/editors/codemirror/mode/javascript/test.js',
			'/media/editors/codemirror/mode/javascript/typescript.html',
			'/media/editors/codemirror/mode/kotlin/kotlin.js',
			'/media/editors/codemirror/mode/kotlin/kotlin.min.js',
			'/media/editors/codemirror/mode/markdown/test.js',
			'/media/editors/codemirror/mode/php/test.js',
			'/media/editors/codemirror/mode/ruby/test.js',
			'/media/editors/codemirror/mode/shell/test.js',
			'/media/editors/codemirror/mode/slim/test.js',
			'/media/editors/codemirror/mode/smartymixed/smartymixed.js',
			'/media/editors/codemirror/mode/stex/test.js',
			'/media/editors/codemirror/mode/textile/test.js',
			'/media/editors/codemirror/mode/verilog/test.js',
			'/media/editors/codemirror/mode/xml/test.js',
			'/media/editors/codemirror/mode/xquery/test.js',
			'/media/editors/tinymce/plugins/compat3x/editable_selects.js',
			'/media/editors/tinymce/plugins/compat3x/form_utils.js',
			'/media/editors/tinymce/plugins/compat3x/mctabs.js',
			'/media/editors/tinymce/plugins/compat3x/tiny_mce_popup.js',
			'/media/editors/tinymce/plugins/compat3x/validate.js',
			'/media/editors/tinymce/skins/lightgray/fonts/icomoon-small.eot',
			'/media/editors/tinymce/skins/lightgray/fonts/icomoon-small.svg',
			'/media/editors/tinymce/skins/lightgray/fonts/icomoon-small.ttf',
			'/media/editors/tinymce/skins/lightgray/fonts/icomoon-small.woff',
			'/media/editors/tinymce/skins/lightgray/fonts/icomoon.eot',
			'/media/editors/tinymce/skins/lightgray/fonts/icomoon.svg',
			'/media/editors/tinymce/skins/lightgray/fonts/icomoon.ttf',
			'/media/editors/tinymce/skins/lightgray/fonts/icomoon.woff',
			'/media/editors/tinymce/skins/lightgray/fonts/readme.md',
			'/media/editors/tinymce/skins/lightgray/fonts/tinymce-small.dev.svg',
			'/media/editors/tinymce/skins/lightgray/fonts/tinymce.dev.svg',
			'/media/editors/tinymce/skins/lightgray/img/wline.gif',
			'/media/mod_languages/images/km_kr.gif',
			'/media/mod_languages/images/si_LK.gif',
			'/plugins/editors/codemirror/styles.css',
			'/plugins/editors/codemirror/styles.min.css',

			/*
			 * Joomla! 3.5.0 thru 3.6.0
			 */
			'/administrator/components/com_installer/views/languages/tmpl/default_filter.php',
			'/administrator/components/com_joomlaupdate/helpers/download.php',
			'/administrator/manifests/libraries/simplepie.xml',
			'/administrator/templates/isis/js/bootstrap.min.js',
			'/administrator/templates/isis/js/jquery.js',
			'/libraries/joomla/application/web/client.php',
			'/libraries/simplepie/LICENSE.txt',
			'/libraries/simplepie/README.txt',
			'/libraries/simplepie/idn/LICENCE',
			'/libraries/simplepie/idn/ReadMe.txt',
			'/libraries/simplepie/idn/idna_convert.class.php',
			'/libraries/simplepie/idn/npdata.ser',
			'/libraries/simplepie/simplepie.php',
			'/media/mod_languages/images/si_lk.gif',
			'/media/system/js/permissions.min.js',
			'/plugins/editors/tinymce/fields/skins.php',
			'/plugins/user/profile/fields/dob.php',
			'/plugins/user/profile/fields/tos.php',

			/*
			 * Joomla! 3.6.0 thru 3.7.0
			 */
			'/administrator/components/com_banners/views/banners/tmpl/default_batch.php',
			'/administrator/components/com_cache/layouts/joomla/searchtools/default.php',
			'/administrator/components/com_cache/layouts/joomla/searchtools/default/bar.php',
			'/administrator/components/com_categories/views/categories/tmpl/default_batch.php',
			'/administrator/components/com_categories/views/category/tmpl/edit_extrafields.php',
			'/administrator/components/com_categories/views/category/tmpl/edit_options.php',
			'/administrator/components/com_content/views/articles/tmpl/default_batch.php',
			'/administrator/components/com_installer/controllers/languages.php',
			'/administrator/components/com_languages/layouts/joomla/searchtools/default.php',
			'/administrator/components/com_media/views/medialist/tmpl/thumbs_doc.php',
			'/administrator/components/com_media/views/medialist/tmpl/thumbs_folder.php',
			'/administrator/components/com_media/views/medialist/tmpl/thumbs_img.php',
			'/administrator/components/com_media/views/medialist/tmpl/thumbs_video.php',
			'/administrator/components/com_menus/views/items/tmpl/default_batch.php',
			'/administrator/components/com_messages/layouts/toolbar/mysettings.php',
			'/administrator/components/com_modules/layouts/joomla/searchtools/default.php',
			'/administrator/components/com_modules/layouts/joomla/searchtools/default/bar.php',
			'/administrator/components/com_modules/views/modules/tmpl/default_batch.php',
			'/administrator/components/com_newsfeeds/views/newsfeeds/tmpl/default_batch.php',
			'/administrator/components/com_redirect/views/links/tmpl/default_batch.php',
			'/administrator/components/com_tags/views/tags/tmpl/default_batch.php',
			'/administrator/components/com_templates/layouts/joomla/searchtools/default.php',
			'/administrator/components/com_templates/layouts/joomla/searchtools/default/bar.php',
			'/administrator/components/com_users/models/fields/components.php',
			'/administrator/components/com_users/views/users/tmpl/default_batch.php',
			'/administrator/modules/mod_menu/tmpl/default_disabled.php',
			'/administrator/modules/mod_menu/tmpl/default_enabled.php',
			'/administrator/templates/hathor/html/mod_menu/default_enabled.php',
			'/components/com_contact/metadata.xml',
			'/components/com_contact/views/category/metadata.xml',
			'/components/com_contact/views/contact/metadata.xml',
			'/components/com_contact/views/featured/metadata.xml',
			'/components/com_content/metadata.xml',
			'/components/com_content/views/archive/metadata.xml',
			'/components/com_content/views/article/metadata.xml',
			'/components/com_content/views/categories/metadata.xml',
			'/components/com_content/views/category/metadata.xml',
			'/components/com_content/views/featured/metadata.xml',
			'/components/com_content/views/form/metadata.xml',
			'/components/com_finder/views/search/metadata.xml',
			'/components/com_mailto/views/mailto/metadata.xml',
			'/components/com_mailto/views/sent/metadata.xml',
			'/components/com_newsfeeds/metadata.xml',
			'/components/com_newsfeeds/views/category/metadata.xml',
			'/components/com_newsfeeds/views/newsfeed/metadata.xml',
			'/components/com_search/views/search/metadata.xml',
			'/components/com_tags/metadata.xml',
			'/components/com_tags/views/tag/metadata.xml',
			'/components/com_users/metadata.xml',
			'/components/com_users/views/login/metadata.xml',
			'/components/com_users/views/profile/metadata.xml',
			'/components/com_users/views/registration/metadata.xml',
			'/components/com_users/views/remind/metadata.xml',
			'/components/com_users/views/reset/metadata.xml',
			'/components/com_wrapper/metadata.xml',
			'/libraries/joomla/data/data.php',
			'/libraries/joomla/data/dumpable.php',
			'/libraries/joomla/data/set.php',
			'/libraries/joomla/database/iterator/azure.php',
			'/libraries/joomla/user/authentication.php',
			'/libraries/platform.php',
			'/media/editors/codemirror/mode/jade/jade.js',
			'/media/editors/codemirror/mode/jade/jade.min.js',
			'/media/editors/none/none.js',
			'/media/editors/none/none.min.js',
			'/media/editors/tinymce/plugins/jdragdrop/plugin.js',
			'/media/editors/tinymce/plugins/jdragdrop/plugin.min.js',
			'/media/editors/tinymce/plugins/media/moxieplayer.swf',
			'/media/system/js/tiny-close.js',
			'/media/system/js/tiny-close.min.js',

			/*
			 * Joomla! 3.7.0 thru 3.8.0
			 */
			'/administrator/components/com_admin/postinstall/phpversion.php',
			'/administrator/components/com_content/models/fields/votelist.php',
			'/administrator/modules/mod_menu/preset/disabled.php',
			'/administrator/modules/mod_menu/preset/enabled.php',
			'/components/com_content/layouts/field/prepare/modal_article.php',
			'/components/com_fields/controllers/field.php',
			'/libraries/cms/application/administrator.php',
			'/libraries/cms/application/cms.php',
			'/libraries/cms/application/helper.php',
			'/libraries/cms/application/site.php',
			'/libraries/cms/authentication/helper.php',
			'/libraries/cms/captcha/captcha.php',
			'/libraries/cms/component/exception/missing.php',
			'/libraries/cms/component/helper.php',
			'/libraries/cms/component/record.php',
			'/libraries/cms/component/router/base.php',
			'/libraries/cms/component/router/interface.php',
			'/libraries/cms/component/router/legacy.php',
			'/libraries/cms/component/router/rules/interface.php',
			'/libraries/cms/component/router/rules/menu.php',
			'/libraries/cms/component/router/rules/nomenu.php',
			'/libraries/cms/component/router/rules/standard.php',
			'/libraries/cms/component/router/view.php',
			'/libraries/cms/component/router/viewconfiguration.php',
			'/libraries/cms/editor/editor.php',
			'/libraries/cms/error/page.php',
			'/libraries/cms/form/field/author.php',
			'/libraries/cms/form/field/captcha.php',
			'/libraries/cms/form/field/chromestyle.php',
			'/libraries/cms/form/field/contenthistory.php',
			'/libraries/cms/form/field/contentlanguage.php',
			'/libraries/cms/form/field/contenttype.php',
			'/libraries/cms/form/field/editor.php',
			'/libraries/cms/form/field/frontend_language.php',
			'/libraries/cms/form/field/headertag.php',
			'/libraries/cms/form/field/helpsite.php',
			'/libraries/cms/form/field/lastvisitdaterange.php',
			'/libraries/cms/form/field/limitbox.php',
			'/libraries/cms/form/field/media.php',
			'/libraries/cms/form/field/menu.php',
			'/libraries/cms/form/field/menuitem.php',
			'/libraries/cms/form/field/moduleorder.php',
			'/libraries/cms/form/field/moduleposition.php',
			'/libraries/cms/form/field/moduletag.php',
			'/libraries/cms/form/field/ordering.php',
			'/libraries/cms/form/field/plugin_status.php',
			'/libraries/cms/form/field/registrationdaterange.php',
			'/libraries/cms/form/field/status.php',
			'/libraries/cms/form/field/tag.php',
			'/libraries/cms/form/field/templatestyle.php',
			'/libraries/cms/form/field/user.php',
			'/libraries/cms/form/field/useractive.php',
			'/libraries/cms/form/field/usergrouplist.php',
			'/libraries/cms/form/field/userstate.php',
			'/libraries/cms/form/rule/captcha.php',
			'/libraries/cms/form/rule/notequals.php',
			'/libraries/cms/form/rule/password.php',
			'/libraries/cms/help/help.php',
			'/libraries/cms/helper/content.php',
			'/libraries/cms/helper/contenthistory.php',
			'/libraries/cms/helper/helper.php',
			'/libraries/cms/helper/media.php',
			'/libraries/cms/helper/route.php',
			'/libraries/cms/helper/tags.php',
			'/libraries/cms/helper/usergroups.php',
			'/libraries/cms/html/html.php',
			'/libraries/cms/installer/adapter.php',
			'/libraries/cms/installer/adapter/component.php',
			'/libraries/cms/installer/adapter/file.php',
			'/libraries/cms/installer/adapter/language.php',
			'/libraries/cms/installer/adapter/library.php',
			'/libraries/cms/installer/adapter/module.php',
			'/libraries/cms/installer/adapter/package.php',
			'/libraries/cms/installer/adapter/plugin.php',
			'/libraries/cms/installer/adapter/template.php',
			'/libraries/cms/installer/extension.php',
			'/libraries/cms/installer/helper.php',
			'/libraries/cms/installer/installer.php',
			'/libraries/cms/installer/manifest.php',
			'/libraries/cms/installer/manifest/library.php',
			'/libraries/cms/installer/manifest/package.php',
			'/libraries/cms/installer/script.php',
			'/libraries/cms/language/associations.php',
			'/libraries/cms/language/multilang.php',
			'/libraries/cms/layout/base.php',
			'/libraries/cms/layout/file.php',
			'/libraries/cms/layout/helper.php',
			'/libraries/cms/layout/layout.php',
			'/libraries/cms/library/helper.php',
			'/libraries/cms/menu/administrator.php',
			'/libraries/cms/menu/item.php',
			'/libraries/cms/menu/menu.php',
			'/libraries/cms/menu/site.php',
			'/libraries/cms/module/helper.php',
			'/libraries/cms/pagination/object.php',
			'/libraries/cms/pagination/pagination.php',
			'/libraries/cms/pathway/pathway.php',
			'/libraries/cms/pathway/site.php',
			'/libraries/cms/plugin/helper.php',
			'/libraries/cms/plugin/plugin.php',
			'/libraries/cms/response/json.php',
			'/libraries/cms/router/administrator.php',
			'/libraries/cms/router/router.php',
			'/libraries/cms/router/site.php',
			'/libraries/cms/schema/changeitem.php',
			'/libraries/cms/schema/changeitem/mysql.php',
			'/libraries/cms/schema/changeitem/postgresql.php',
			'/libraries/cms/schema/changeitem/sqlsrv.php',
			'/libraries/cms/schema/changeset.php',
			'/libraries/cms/search/helper.php',
			'/libraries/cms/table/contenthistory.php',
			'/libraries/cms/table/contenttype.php',
			'/libraries/cms/table/corecontent.php',
			'/libraries/cms/table/ucm.php',
			'/libraries/cms/toolbar/button.php',
			'/libraries/cms/toolbar/button/confirm.php',
			'/libraries/cms/toolbar/button/custom.php',
			'/libraries/cms/toolbar/button/help.php',
			'/libraries/cms/toolbar/button/link.php',
			'/libraries/cms/toolbar/button/popup.php',
			'/libraries/cms/toolbar/button/separator.php',
			'/libraries/cms/toolbar/button/slider.php',
			'/libraries/cms/toolbar/button/standard.php',
			'/libraries/cms/toolbar/toolbar.php',
			'/libraries/cms/ucm/base.php',
			'/libraries/cms/ucm/content.php',
			'/libraries/cms/ucm/type.php',
			'/libraries/cms/ucm/ucm.php',
			'/libraries/cms/version/version.php',
			'/libraries/joomla/access/access.php',
			'/libraries/joomla/access/exception/notallowed.php',
			'/libraries/joomla/access/rule.php',
			'/libraries/joomla/access/rules.php',
			'/libraries/joomla/access/wrapper/access.php',
			'/libraries/joomla/application/base.php',
			'/libraries/joomla/application/cli.php',
			'/libraries/joomla/application/daemon.php',
			'/libraries/joomla/application/route.php',
			'/libraries/joomla/application/web.php',
			'/libraries/joomla/association/extension/helper.php',
			'/libraries/joomla/association/extension/interface.php',
			'/libraries/joomla/authentication/authentication.php',
			'/libraries/joomla/authentication/response.php',
			'/libraries/joomla/cache/cache.php',
			'/libraries/joomla/cache/controller.php',
			'/libraries/joomla/cache/controller/callback.php',
			'/libraries/joomla/cache/controller/output.php',
			'/libraries/joomla/cache/controller/page.php',
			'/libraries/joomla/cache/controller/view.php',
			'/libraries/joomla/cache/exception.php',
			'/libraries/joomla/cache/exception/connecting.php',
			'/libraries/joomla/cache/exception/unsupported.php',
			'/libraries/joomla/cache/storage.php',
			'/libraries/joomla/cache/storage/apc.php',
			'/libraries/joomla/cache/storage/apcu.php',
			'/libraries/joomla/cache/storage/cachelite.php',
			'/libraries/joomla/cache/storage/file.php',
			'/libraries/joomla/cache/storage/helper.php',
			'/libraries/joomla/cache/storage/memcache.php',
			'/libraries/joomla/cache/storage/memcached.php',
			'/libraries/joomla/cache/storage/redis.php',
			'/libraries/joomla/cache/storage/wincache.php',
			'/libraries/joomla/cache/storage/xcache.php',
			'/libraries/joomla/client/ftp.php',
			'/libraries/joomla/client/helper.php',
			'/libraries/joomla/client/ldap.php',
			'/libraries/joomla/client/wrapper/helper.php',
			'/libraries/joomla/crypt/README.md',
			'/libraries/joomla/crypt/cipher.php',
			'/libraries/joomla/crypt/cipher/3des.php',
			'/libraries/joomla/crypt/cipher/blowfish.php',
			'/libraries/joomla/crypt/cipher/crypto.php',
			'/libraries/joomla/crypt/cipher/mcrypt.php',
			'/libraries/joomla/crypt/cipher/rijndael256.php',
			'/libraries/joomla/crypt/cipher/simple.php',
			'/libraries/joomla/crypt/crypt.php',
			'/libraries/joomla/crypt/key.php',
			'/libraries/joomla/crypt/password.php',
			'/libraries/joomla/crypt/password/simple.php',
			'/libraries/joomla/date/date.php',
			'/libraries/joomla/document/document.php',
			'/libraries/joomla/document/error.php',
			'/libraries/joomla/document/feed.php',
			'/libraries/joomla/document/feed/renderer/atom.php',
			'/libraries/joomla/document/feed/renderer/rss.php',
			'/libraries/joomla/document/html.php',
			'/libraries/joomla/document/html/renderer/component.php',
			'/libraries/joomla/document/html/renderer/head.php',
			'/libraries/joomla/document/html/renderer/message.php',
			'/libraries/joomla/document/html/renderer/module.php',
			'/libraries/joomla/document/html/renderer/modules.php',
			'/libraries/joomla/document/image.php',
			'/libraries/joomla/document/json.php',
			'/libraries/joomla/document/opensearch.php',
			'/libraries/joomla/document/raw.php',
			'/libraries/joomla/document/renderer.php',
			'/libraries/joomla/document/renderer/feed/atom.php',
			'/libraries/joomla/document/renderer/feed/rss.php',
			'/libraries/joomla/document/renderer/html/component.php',
			'/libraries/joomla/document/renderer/html/head.php',
			'/libraries/joomla/document/renderer/html/message.php',
			'/libraries/joomla/document/renderer/html/module.php',
			'/libraries/joomla/document/renderer/html/modules.php',
			'/libraries/joomla/document/xml.php',
			'/libraries/joomla/environment/browser.php',
			'/libraries/joomla/factory.php',
			'/libraries/joomla/feed/entry.php',
			'/libraries/joomla/feed/factory.php',
			'/libraries/joomla/feed/feed.php',
			'/libraries/joomla/feed/link.php',
			'/libraries/joomla/feed/parser.php',
			'/libraries/joomla/feed/parser/atom.php',
			'/libraries/joomla/feed/parser/namespace.php',
			'/libraries/joomla/feed/parser/rss.php',
			'/libraries/joomla/feed/parser/rss/itunes.php',
			'/libraries/joomla/feed/parser/rss/media.php',
			'/libraries/joomla/feed/person.php',
			'/libraries/joomla/filter/input.php',
			'/libraries/joomla/filter/output.php',
			'/libraries/joomla/filter/wrapper/output.php',
			'/libraries/joomla/form/field.php',
			'/libraries/joomla/form/form.php',
			'/libraries/joomla/form/helper.php',
			'/libraries/joomla/form/rule.php',
			'/libraries/joomla/form/rule/boolean.php',
			'/libraries/joomla/form/rule/calendar.php',
			'/libraries/joomla/form/rule/color.php',
			'/libraries/joomla/form/rule/email.php',
			'/libraries/joomla/form/rule/equals.php',
			'/libraries/joomla/form/rule/number.php',
			'/libraries/joomla/form/rule/options.php',
			'/libraries/joomla/form/rule/rules.php',
			'/libraries/joomla/form/rule/tel.php',
			'/libraries/joomla/form/rule/url.php',
			'/libraries/joomla/form/rule/username.php',
			'/libraries/joomla/form/wrapper/helper.php',
			'/libraries/joomla/http/factory.php',
			'/libraries/joomla/http/http.php',
			'/libraries/joomla/http/response.php',
			'/libraries/joomla/http/transport.php',
			'/libraries/joomla/http/transport/cacert.pem',
			'/libraries/joomla/http/transport/curl.php',
			'/libraries/joomla/http/transport/socket.php',
			'/libraries/joomla/http/transport/stream.php',
			'/libraries/joomla/http/wrapper/factory.php',
			'/libraries/joomla/image/filter.php',
			'/libraries/joomla/image/filter/backgroundfill.php',
			'/libraries/joomla/image/filter/brightness.php',
			'/libraries/joomla/image/filter/contrast.php',
			'/libraries/joomla/image/filter/edgedetect.php',
			'/libraries/joomla/image/filter/emboss.php',
			'/libraries/joomla/image/filter/grayscale.php',
			'/libraries/joomla/image/filter/negate.php',
			'/libraries/joomla/image/filter/sketchy.php',
			'/libraries/joomla/image/filter/smooth.php',
			'/libraries/joomla/image/image.php',
			'/libraries/joomla/input/cli.php',
			'/libraries/joomla/input/cookie.php',
			'/libraries/joomla/input/files.php',
			'/libraries/joomla/input/input.php',
			'/libraries/joomla/input/json.php',
			'/libraries/joomla/language/helper.php',
			'/libraries/joomla/language/language.php',
			'/libraries/joomla/language/stemmer.php',
			'/libraries/joomla/language/stemmer/porteren.php',
			'/libraries/joomla/language/text.php',
			'/libraries/joomla/language/transliterate.php',
			'/libraries/joomla/language/wrapper/helper.php',
			'/libraries/joomla/language/wrapper/text.php',
			'/libraries/joomla/language/wrapper/transliterate.php',
			'/libraries/joomla/log/entry.php',
			'/libraries/joomla/log/log.php',
			'/libraries/joomla/log/logger.php',
			'/libraries/joomla/log/logger/callback.php',
			'/libraries/joomla/log/logger/database.php',
			'/libraries/joomla/log/logger/echo.php',
			'/libraries/joomla/log/logger/formattedtext.php',
			'/libraries/joomla/log/logger/messagequeue.php',
			'/libraries/joomla/log/logger/syslog.php',
			'/libraries/joomla/log/logger/w3c.php',
			'/libraries/joomla/mail/helper.php',
			'/libraries/joomla/mail/language/phpmailer.lang-joomla.php',
			'/libraries/joomla/mail/mail.php',
			'/libraries/joomla/mail/wrapper/helper.php',
			'/libraries/joomla/microdata/microdata.php',
			'/libraries/joomla/microdata/types.json',
			'/libraries/joomla/object/object.php',
			'/libraries/joomla/profiler/profiler.php',
			'/libraries/joomla/session/exception/unsupported.php',
			'/libraries/joomla/session/session.php',
			'/libraries/joomla/string/punycode.php',
			'/libraries/joomla/table/asset.php',
			'/libraries/joomla/table/extension.php',
			'/libraries/joomla/table/interface.php',
			'/libraries/joomla/table/language.php',
			'/libraries/joomla/table/nested.php',
			'/libraries/joomla/table/observer.php',
			'/libraries/joomla/table/observer/contenthistory.php',
			'/libraries/joomla/table/observer/tags.php',
			'/libraries/joomla/table/table.php',
			'/libraries/joomla/table/update.php',
			'/libraries/joomla/table/updatesite.php',
			'/libraries/joomla/table/user.php',
			'/libraries/joomla/table/usergroup.php',
			'/libraries/joomla/table/viewlevel.php',
			'/libraries/joomla/updater/adapters/collection.php',
			'/libraries/joomla/updater/adapters/extension.php',
			'/libraries/joomla/updater/update.php',
			'/libraries/joomla/updater/updateadapter.php',
			'/libraries/joomla/updater/updater.php',
			'/libraries/joomla/uri/uri.php',
			'/libraries/joomla/user/helper.php',
			'/libraries/joomla/user/user.php',
			'/libraries/joomla/user/wrapper/helper.php',
			'/libraries/joomla/utilities/buffer.php',
			'/libraries/joomla/utilities/utility.php',
			'/libraries/legacy/access/rule.php',
			'/libraries/legacy/access/rules.php',
			'/libraries/legacy/application/cli.php',
			'/libraries/legacy/application/daemon.php',
			'/libraries/legacy/categories/categories.php',
			'/libraries/legacy/controller/admin.php',
			'/libraries/legacy/controller/form.php',
			'/libraries/legacy/controller/legacy.php',
			'/libraries/legacy/model/admin.php',
			'/libraries/legacy/model/form.php',
			'/libraries/legacy/model/item.php',
			'/libraries/legacy/model/legacy.php',
			'/libraries/legacy/model/list.php',
			'/libraries/legacy/table/category.php',
			'/libraries/legacy/table/content.php',
			'/libraries/legacy/table/menu.php',
			'/libraries/legacy/table/menu/type.php',
			'/libraries/legacy/table/module.php',
			'/libraries/legacy/view/categories.php',
			'/libraries/legacy/view/category.php',
			'/libraries/legacy/view/categoryfeed.php',
			'/libraries/legacy/view/legacy.php',
			'/libraries/legacy/web/client.php',
			'/libraries/legacy/web/web.php',
			'/media/editors/tinymce/langs/uk-UA.js',
			'/media/system/js/fields/calendar-locales/zh.js',

			/*
			 * Joomla! 3.8.0 thru 3.9.0
			 */
			'/administrator/components/com_users/controllers/profile.json.php',
			'/administrator/includes/toolbar.php',
			'/components/com_users/controllers/profile_base_json.php',
			'/components/com_users/controllers/profile.json.php',
			'/libraries/joomla/filesystem/file.php',
			'/libraries/joomla/filesystem/folder.php',
			'/libraries/joomla/filesystem/helper.php',
			'/libraries/joomla/filesystem/meta/language/en-GB/en-GB.lib_joomla_filesystem_patcher.ini',
			'/libraries/joomla/filesystem/patcher.php',
			'/libraries/joomla/filesystem/path.php',
			'/libraries/joomla/filesystem/stream.php',
			'/libraries/joomla/filesystem/streams/string.php',
			'/libraries/joomla/filesystem/support/stringcontroller.php',
			'/libraries/joomla/filesystem/wrapper/file.php',
			'/libraries/joomla/filesystem/wrapper/folder.php',
			'/libraries/joomla/filesystem/wrapper/path.php',
			'/libraries/src/Mail/language/phpmailer.lang-joomla.php',
			'/plugins/captcha/recaptcha/recaptchalib.php',

			/*
			 * Joomla! 3.9.0 thru 3.10.0
			 */
			'/SECURITY.md',
			'/administrator/components/com_users/controllers/profile.json.php',
			'/components/com_users/controllers/profile.json.php',
			'/components/com_users/controllers/profile_base_json.php',
			'/tests/unit/suites/libraries/cms/form/field/JFormFieldHelpsiteTest.php',

			/*
			 * Legacy FOF
			 */
			'/libraries/fof/controller.php',
			'/libraries/fof/dispatcher.php',
			'/libraries/fof/inflector.php',
			'/libraries/fof/input.php',
			'/libraries/fof/model.php',
			'/libraries/fof/query.abstract.php',
			'/libraries/fof/query.element.php',
			'/libraries/fof/query.mysql.php',
			'/libraries/fof/query.mysqli.php',
			'/libraries/fof/query.sqlazure.php',
			'/libraries/fof/query.sqlsrv.php',
			'/libraries/fof/render.abstract.php',
			'/libraries/fof/render.joomla.php',
			'/libraries/fof/render.joomla3.php',
			'/libraries/fof/render.strapper.php',
			'/libraries/fof/string.utils.php',
			'/libraries/fof/table.php',
			'/libraries/fof/template.utils.php',
			'/libraries/fof/toolbar.php',
			'/libraries/fof/view.csv.php',
			'/libraries/fof/view.html.php',
			'/libraries/fof/view.json.php',
			'/libraries/fof/view.php',

			/*
			 * Joomla! 3.9.7
			 */
			'/administrator/components/com_joomlaupdate/access.xml',

			// Joomla! 3.9.13
			'/libraries/vendor/phpmailer/phpmailer/composer.lock',

			// Joomla! 3.9.17
			'/administrator/components/com_templates/controllers/template.php.orig',

			// Joomla! 3.9.21
			'/.github/SECURITY.md',

			// Joomla! 3.9.23
			'/.drone.jsonnet',

<<<<<<< HEAD
			// Joomla 3.10.0
			'/libraries/joomla/base/adapter.php',
			'/libraries/joomla/base/adapterinstance.php',
=======
			// Joomla! added by the 3.9.23-rc1
			'/libraries/vendor/bin/lessify',
			'/libraries/vendor/bin/lessify.bat',
			'/libraries/vendor/bin/plessc',
			'/libraries/vendor/bin/plessc.bat',
			'/libraries/vendor/joomla/archive/.drone.jsonnet',
			'/libraries/vendor/joomla/archive/.drone.yml',
			'/libraries/vendor/joomla/string/.drone.jsonnet',
			'/libraries/vendor/joomla/string/.drone.yml',
			'/libraries/vendor/leafo/lessphp/.drone.yml',
			'/libraries/vendor/leafo/lessphp/phpunit.xml.dist',
			'/libraries/vendor/leafo/lessphp/ruleset.xml',

>>>>>>> 1a08c818
		);

		// TODO There is an issue while deleting folders using the ftp mode
		$folders = array(
			'/administrator/components/com_admin/sql/updates/sqlsrv',
			'/media/com_finder/images/mime',
			'/media/com_finder/images',
			'/components/com_media/helpers',
			// Joomla 3.0
			'/administrator/components/com_contact/elements',
			'/administrator/components/com_content/elements',
			'/administrator/components/com_newsfeeds/elements',
			'/administrator/components/com_templates/views/prevuuw/tmpl',
			'/administrator/components/com_templates/views/prevuuw',
			'/libraries/cms/controller',
			'/libraries/cms/model',
			'/libraries/cms/view',
			'/libraries/joomla/application/cli',
			'/libraries/joomla/application/component',
			'/libraries/joomla/application/input',
			'/libraries/joomla/application/module',
			'/libraries/joomla/cache/storage/helpers',
			'/libraries/joomla/database/table',
			'/libraries/joomla/database/database',
			'/libraries/joomla/error',
			'/libraries/joomla/filesystem/archive',
			'/libraries/joomla/html/html',
			'/libraries/joomla/html/toolbar',
			'/libraries/joomla/html/toolbar/button',
			'/libraries/joomla/html/parameter',
			'/libraries/joomla/html/parameter/element',
			'/libraries/joomla/image/filters',
			'/libraries/joomla/log/loggers',
			// Joomla! 3.1
			'/libraries/cms/feed/parser/rss',
			'/libraries/cms/feed/parser',
			'/libraries/cms/feed',
			'/libraries/joomla/form/rules',
			'/libraries/joomla/html/language/en-GB',
			'/libraries/joomla/html/language',
			'/libraries/joomla/html',
			'/libraries/joomla/installer/adapters',
			'/libraries/joomla/installer',
			'/libraries/joomla/pagination',
			'/libraries/legacy/html',
			'/libraries/legacy/menu',
			'/libraries/legacy/pathway',
			'/media/system/swf/',
			'/media/editors/tinymce/jscripts',
			// Joomla! 3.2
			'/libraries/joomla/plugin',
			'/libraries/legacy/component',
			'/libraries/legacy/module',
			'/administrator/components/com_weblinks/models/fields',
			'/plugins/user/joomla/postinstall',
			'/libraries/joomla/registry/format',
			'/libraries/joomla/registry',
			// Joomla! 3.3
			'/plugins/user/profile/fields',
			'/media/editors/tinymce/plugins/compat3x',
			// Joomla! 3.4
			'/administrator/components/com_tags/helpers/html',
			'/administrator/components/com_tags/models/fields',
			'/administrator/templates/hathor/html/com_finder/filter',
			'/administrator/templates/hathor/html/com_finder/statistics',
			'/libraries/compat/password/lib',
			'/libraries/compat/password',
			'/libraries/compat',
			'/libraries/framework/Joomla/Application/Cli/Output/Processor',
			'/libraries/framework/Joomla/Application/Cli/Output',
			'/libraries/framework/Joomla/Application/Cli',
			'/libraries/framework/Joomla/Application',
			'/libraries/framework/Joomla/DI/Exception',
			'/libraries/framework/Joomla/DI',
			'/libraries/framework/Joomla/Registry/Format',
			'/libraries/framework/Joomla/Registry',
			'/libraries/framework/Joomla',
			'/libraries/framework/Symfony/Component/Yaml/Exception',
			'/libraries/framework/Symfony/Component/Yaml',
			'/libraries/framework',
			'/libraries/phpmailer/language',
			'/libraries/phpmailer',
			'/media/editors/codemirror/css',
			'/media/editors/codemirror/js',
			'/media/com_banners',
			// Joomla! 3.4.1
			'/administrator/components/com_config/views',
			'/administrator/components/com_config/models/fields',
			'/administrator/components/com_config/models/forms',
			// Joomla! 3.4.2
			'/media/editors/codemirror/mode/smartymixed',
			// Joomla! 3.5
			'/libraries/vendor/symfony/yaml/Symfony/Component/Yaml/Exception',
			'/libraries/vendor/symfony/yaml/Symfony/Component/Yaml',
			'/libraries/vendor/symfony/yaml/Symfony/Component',
			'/libraries/vendor/symfony/yaml/Symfony',
			'/libraries/joomla/document/error',
			'/libraries/joomla/document/image',
			'/libraries/joomla/document/json',
			'/libraries/joomla/document/opensearch',
			'/libraries/joomla/document/raw',
			'/libraries/joomla/document/xml',
			'/administrator/components/com_media/models/forms',
			'/media/editors/codemirror/mode/kotlin',
			'/media/editors/tinymce/plugins/compat3x',
			'/plugins/editors/tinymce/fields',
			'/plugins/user/profile/fields',
			// Joomla 3.6
			'/libraries/simplepie/idn',
			'/libraries/simplepie',
			// Joomla! 3.6.3
			'/media/editors/codemirror/mode/jade',
			// Joomla! 3.7.0
			'/libraries/joomla/data',
			'/administrator/components/com_cache/layouts/joomla/searchtools/default',
			'/administrator/components/com_cache/layouts/joomla/searchtools',
			'/administrator/components/com_cache/layouts/joomla',
			'/administrator/components/com_cache/layouts',
			'/administrator/components/com_modules/layouts/joomla/searchtools/default',
			'/administrator/components/com_modules/layouts/joomla/searchtools',
			'/administrator/components/com_modules/layouts/joomla',
			'/administrator/components/com_templates/layouts/joomla/searchtools/default',
			'/administrator/components/com_templates/layouts/joomla/searchtools',
			'/administrator/components/com_templates/layouts/joomla',
			'/administrator/components/com_templates/layouts',
			'/administrator/templates/hathor/html/mod_menu',
			'/administrator/components/com_messages/layouts/toolbar',
			'/administrator/components/com_messages/layouts',
			// Joomla! 3.7.4
			'/components/com_fields/controllers',
			// Joomla! 3.8.0
			'/administrator/modules/mod_menu/preset',
			'/libraries/cms/application',
			'/libraries/cms/authentication',
			'/libraries/cms/captcha',
			'/libraries/cms/component/exception',
			'/libraries/cms/component/router/rules',
			'/libraries/cms/component/router',
			'/libraries/cms/component',
			'/libraries/cms/editor',
			'/libraries/cms/error',
			'/libraries/cms/extension',
			'/libraries/cms/form/field',
			'/libraries/cms/form/rule',
			'/libraries/cms/form',
			'/libraries/cms/help',
			'/libraries/cms/helper',
			'/libraries/cms/installer/adapter',
			'/libraries/cms/installer/manifest',
			'/libraries/cms/installer',
			'/libraries/cms/language',
			'/libraries/cms/layout',
			'/libraries/cms/library',
			'/libraries/cms/menu',
			'/libraries/cms/module',
			'/libraries/cms/pagination',
			'/libraries/cms/pathway',
			'/libraries/cms/plugin',
			'/libraries/cms/response',
			'/libraries/cms/router',
			'/libraries/cms/schema/changeitem',
			'/libraries/cms/schema',
			'/libraries/cms/search',
			'/libraries/cms/table',
			'/libraries/cms/toolbar/button',
			'/libraries/cms/toolbar',
			'/libraries/cms/ucm',
			'/libraries/cms/version',
			'/libraries/joomla/access/exception',
			'/libraries/joomla/access/wrapper',
			'/libraries/joomla/access',
			'/libraries/joomla/association/extension',
			'/libraries/joomla/association',
			'/libraries/joomla/authentication',
			'/libraries/joomla/cache/controller',
			'/libraries/joomla/cache/exception',
			'/libraries/joomla/cache/storage',
			'/libraries/joomla/cache',
			'/libraries/joomla/client/wrapper',
			'/libraries/joomla/client',
			'/libraries/joomla/crypt/cipher',
			'/libraries/joomla/crypt/password',
			'/libraries/joomla/crypt',
			'/libraries/joomla/date',
			'/libraries/joomla/document/feed/renderer',
			'/libraries/joomla/document/feed',
			'/libraries/joomla/document/html/renderer',
			'/libraries/joomla/document/html',
			'/libraries/joomla/document/renderer/feed',
			'/libraries/joomla/document/renderer/html',
			'/libraries/joomla/document/renderer',
			'/libraries/joomla/document',
			'/libraries/joomla/environment',
			'/libraries/joomla/feed/parser/rss',
			'/libraries/joomla/feed/parser',
			'/libraries/joomla/feed',
			'/libraries/joomla/filter/wrapper',
			'/libraries/joomla/filter',
			'/libraries/joomla/form/rule',
			'/libraries/joomla/form/wrapper',
			'/libraries/joomla/http/transport',
			'/libraries/joomla/http/wrapper',
			'/libraries/joomla/http',
			'/libraries/joomla/image/filter',
			'/libraries/joomla/image',
			'/libraries/joomla/input',
			'/libraries/joomla/language/stemmer',
			'/libraries/joomla/language/wrapper',
			'/libraries/joomla/language',
			'/libraries/joomla/log/logger',
			'/libraries/joomla/log',
			'/libraries/joomla/mail/language',
			'/libraries/joomla/mail/wrapper',
			'/libraries/joomla/mail',
			'/libraries/joomla/microdata',
			'/libraries/joomla/object',
			'/libraries/joomla/profiler',
			'/libraries/joomla/session/exception',
			'/libraries/joomla/table',
			'/libraries/joomla/updater/adapters',
			'/libraries/joomla/updater',
			'/libraries/joomla/uri',
			'/libraries/joomla/user/wrapper',
			'/libraries/joomla/user',
			'/libraries/legacy/access',
			'/libraries/legacy/categories',
			'/libraries/legacy/controller',
			'/libraries/legacy/model',
			'/libraries/legacy/table/menu',
			'/libraries/legacy/view',
			'/libraries/legacy/web',
			'/media/editors/tinymce/plugins/jdragdrop',
			// Joomla! 3.9.0
			'/libraries/joomla/filesystem/meta/language/en-GB',
			'/libraries/joomla/filesystem/meta/language',
			'/libraries/joomla/filesystem/meta',
			'/libraries/joomla/filesystem/streams',
			'/libraries/joomla/filesystem/support',
			'/libraries/joomla/filesystem/wrapper',
			'/libraries/joomla/filesystem',
		);

		jimport('joomla.filesystem.file');

		foreach ($files as $file)
		{
			if (JFile::exists(JPATH_ROOT . $file) && !JFile::delete(JPATH_ROOT . $file))
			{
				echo JText::sprintf('FILES_JOOMLA_ERROR_FILE_FOLDER', $file) . '<br />';
			}
		}

		jimport('joomla.filesystem.folder');

		foreach ($folders as $folder)
		{
			if (JFolder::exists(JPATH_ROOT . $folder) && !JFolder::delete(JPATH_ROOT . $folder))
			{
				echo JText::sprintf('FILES_JOOMLA_ERROR_FILE_FOLDER', $folder) . '<br />';
			}
		}

		/*
		 * Needed for updates post-3.4
		 * If com_weblinks doesn't exist then assume we can delete the weblinks package manifest (included in the update packages)
		 */
		if (!JFile::exists(JPATH_ROOT . '/administrator/components/com_weblinks/weblinks.php')
			&& JFile::exists(JPATH_ROOT . '/administrator/manifests/packages/pkg_weblinks.xml'))
		{
			JFile::delete(JPATH_ROOT . '/administrator/manifests/packages/pkg_weblinks.xml');
		}
	}

	/**
	 * Clears the RAD layer's table cache.
	 *
	 * The cache vastly improves performance but needs to be cleared every time you update the database schema.
	 *
	 * @return  void
	 *
	 * @since   3.2
	 */
	protected function clearRadCache()
	{
		jimport('joomla.filesystem.file');

		if (JFile::exists(JPATH_ROOT . '/cache/fof/cache.php'))
		{
			JFile::delete(JPATH_ROOT . '/cache/fof/cache.php');
		}
	}

	/**
	 * Method to create assets for newly installed components
	 *
	 * @param   JInstaller  $installer  The class calling this method
	 *
	 * @return  boolean
	 *
	 * @since   3.2
	 */
	public function updateAssets($installer)
	{
		// List all components added since 1.6
		$newComponents = array(
			'com_finder',
			'com_joomlaupdate',
			'com_tags',
			'com_contenthistory',
			'com_ajax',
			'com_postinstall',
			'com_fields',
			'com_associations',
			'com_privacy',
			'com_actionlogs',
		);

		foreach ($newComponents as $component)
		{
			/** @var JTableAsset $asset */
			$asset = JTable::getInstance('Asset');

			if ($asset->loadByName($component))
			{
				continue;
			}

			$asset->name      = $component;
			$asset->parent_id = 1;
			$asset->rules     = '{}';
			$asset->title     = $component;
			$asset->setLocation(1, 'last-child');

			if (!$asset->store())
			{
				// Install failed, roll back changes
				$installer->abort(JText::sprintf('JLIB_INSTALLER_ABORT_COMP_INSTALL_ROLLBACK', $asset->stderr(true)));

				return false;
			}
		}

		return true;
	}

	/**
	 * If we migrated the session from the previous system, flush all the active sessions.
	 * Otherwise users will be logged in, but not able to do anything since they don't have
	 * a valid session
	 *
	 * @return  boolean
	 */
	public function flushSessions()
	{
		/**
		 * The session may have not been started yet (e.g. CLI-based Joomla! update scripts). Let's make sure we do
		 * have a valid session.
		 */
		$session = JFactory::getSession();

		/**
		 * Restarting the Session require a new login for the current user so lets check if we have an active session
		 * and only restart it if not.
		 * For B/C reasons we need to use getState as isActive is not available in 2.5
		 */
		if ($session->getState() !== 'active')
		{
			$session->restart();
		}

		// If $_SESSION['__default'] is no longer set we do not have a migrated session, therefore we can quit.
		if (!isset($_SESSION['__default']))
		{
			return true;
		}

		$db = JFactory::getDbo();

		try
		{
			switch ($db->getServerType())
			{
				// MySQL database, use TRUNCATE (faster, more resilient)
				case 'mysql':
					$db->truncateTable('#__session');
					break;

				// Non-MySQL databases, use a simple DELETE FROM query
				default:
					$query = $db->getQuery(true)
						->delete($db->qn('#__session'));
					$db->setQuery($query)->execute();
					break;
			}
		}
		catch (Exception $e)
		{
			echo JText::sprintf('JLIB_DATABASE_ERROR_FUNCTION_FAILED', $e->getCode(), $e->getMessage()) . '<br />';

			return false;
		}

		return true;
	}

	/**
	 * Converts the site's database tables to support UTF-8 Multibyte.
	 *
	 * @param   boolean  $doDbFixMsg  Flag if message to be shown to check db fix
	 *
	 * @return  void
	 *
	 * @since   3.5
	 */
	public function convertTablesToUtf8mb4($doDbFixMsg = false)
	{
		$db = JFactory::getDbo();

		// This is only required for MySQL databases
		$serverType = $db->getServerType();

		if ($serverType != 'mysql')
		{
			return;
		}

		// Set required conversion status
		if ($db->hasUTF8mb4Support())
		{
			$convertedStep1 = 2;
			$convertedStep2 = 4;

			// The first step has to be repeated if it has not been run (converted = 4 in database)
			$convertedRequired = 5;
		}
		else
		{
			$convertedStep1 = 1;
			$convertedStep2 = 3;

			// All done after step 2
			$convertedRequired = 3;
		}

		// Check conversion status in database
		$db->setQuery('SELECT ' . $db->quoteName('converted')
			. ' FROM ' . $db->quoteName('#__utf8_conversion')
		);

		try
		{
			$convertedDB = $db->loadResult();
		}
		catch (Exception $e)
		{
			// Render the error message from the Exception object
			JFactory::getApplication()->enqueueMessage($e->getMessage(), 'error');

			if ($doDbFixMsg)
			{
				// Show an error message telling to check database problems
				JFactory::getApplication()->enqueueMessage(JText::_('JLIB_DATABASE_ERROR_DATABASE_UPGRADE_FAILED'), 'error');
			}

			return;
		}

		// Nothing to do, saved conversion status from DB is equal to required final status
		if ($convertedDB == $convertedRequired)
		{
			return;
		}

		$converted = $convertedDB;
		$hasErrors = false;

		// Steps 1 and 2: Convert core tables if necessary and not to be done at later steps
		if ($convertedDB < $convertedStep1 || ($convertedRequired == 5 && ($convertedDB == 3 || $convertedDB == 4)))
		{
			// Step 1: Drop indexes later to be added again with column lengths limitations at step 2
			$fileName1 = JPATH_ROOT . '/administrator/components/com_admin/sql/others/mysql/utf8mb4-conversion-01.sql';

			if (is_file($fileName1))
			{
				$fileContents1 = @file_get_contents($fileName1);
				$queries1      = $db->splitSql($fileContents1);

				if (!empty($queries1))
				{
					foreach ($queries1 as $query1)
					{
						try
						{
							$db->setQuery($query1)->execute();
						}
						catch (Exception $e)
						{
							// If the query fails we will go on. It just means the index to be dropped does not exist.
						}
					}
				}
			}

			// Step 2: Perform the index modifications and conversions
			$fileName2 = JPATH_ROOT . '/administrator/components/com_admin/sql/others/mysql/utf8mb4-conversion-02.sql';

			if (is_file($fileName2))
			{
				$fileContents2 = @file_get_contents($fileName2);
				$queries2      = $db->splitSql($fileContents2);

				if (!empty($queries2))
				{
					foreach ($queries2 as $query2)
					{
						try
						{
							$db->setQuery($db->convertUtf8mb4QueryToUtf8($query2))->execute();
						}
						catch (Exception $e)
						{
							$hasErrors = true;

							// Still render the error message from the Exception object
							JFactory::getApplication()->enqueueMessage($e->getMessage(), 'error');
						}
					}
				}
			}

			if (!$hasErrors)
			{
				$converted = $convertedStep1;
			}
		}

		// Step 3: Convert action logs and privacy suite tables if necessary and conversion hasn't failed before
		if (!$hasErrors && $convertedDB < $convertedStep2)
		{
			$fileName3 = JPATH_ROOT . '/administrator/components/com_admin/sql/others/mysql/utf8mb4-conversion-03.sql';

			if (is_file($fileName3))
			{
				$fileContents3 = @file_get_contents($fileName3);
				$queries3      = $db->splitSql($fileContents3);

				if (!empty($queries3))
				{
					foreach ($queries3 as $query3)
					{
						try
						{
							$db->setQuery($db->convertUtf8mb4QueryToUtf8($query3))->execute();
						}
						catch (Exception $e)
						{
							$hasErrors = true;

							// Still render the error message from the Exception object
							JFactory::getApplication()->enqueueMessage($e->getMessage(), 'error');
						}
					}
				}
			}
		}

		if (!$hasErrors)
		{
			$converted = $convertedRequired;
		}

		if ($doDbFixMsg && $hasErrors)
		{
			// Show an error message telling to check database problems
			JFactory::getApplication()->enqueueMessage(JText::_('JLIB_DATABASE_ERROR_DATABASE_UPGRADE_FAILED'), 'error');
		}

		// Set flag in database if the conversion status has changed.
		if ($converted != $convertedDB)
		{
			$db->setQuery('UPDATE ' . $db->quoteName('#__utf8_conversion')
				. ' SET ' . $db->quoteName('converted') . ' = ' . $converted . ';')->execute();
		}
	}

	/**
	 * This method clean the Joomla Cache using the method `clean` from the com_cache model
	 *
	 * @return  void
	 *
	 * @since   3.5.1
	 */
	private function cleanJoomlaCache()
	{
		JModelLegacy::addIncludePath(JPATH_ROOT . '/administrator/components/com_cache/models');
		$model = JModelLegacy::getInstance('cache', 'CacheModel');

		// Clean frontend cache
		$model->clean();

		// Clean admin cache
		$model->setState('client_id', 1);
		$model->clean();
	}
}<|MERGE_RESOLUTION|>--- conflicted
+++ resolved
@@ -2040,11 +2040,6 @@
 			// Joomla! 3.9.23
 			'/.drone.jsonnet',
 
-<<<<<<< HEAD
-			// Joomla 3.10.0
-			'/libraries/joomla/base/adapter.php',
-			'/libraries/joomla/base/adapterinstance.php',
-=======
 			// Joomla! added by the 3.9.23-rc1
 			'/libraries/vendor/bin/lessify',
 			'/libraries/vendor/bin/lessify.bat',
@@ -2058,7 +2053,9 @@
 			'/libraries/vendor/leafo/lessphp/phpunit.xml.dist',
 			'/libraries/vendor/leafo/lessphp/ruleset.xml',
 
->>>>>>> 1a08c818
+			// Joomla 3.10.0
+			'/libraries/joomla/base/adapter.php',
+			'/libraries/joomla/base/adapterinstance.php',
 		);
 
 		// TODO There is an issue while deleting folders using the ftp mode
