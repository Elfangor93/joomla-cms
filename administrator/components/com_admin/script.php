<?php
/**
 * @package     Joomla.Administrator
 * @subpackage  com_admin
 *
 * @copyright   Copyright (C) 2005 - 2017 Open Source Matters, Inc. All rights reserved.
 * @license     GNU General Public License version 2 or later; see LICENSE.txt
 */

defined('_JEXEC') or die;

/**
 * Script file of Joomla CMS
 *
 * @since  1.6.4
 */
class JoomlaInstallerScript
{
	/**
	 * The Joomla Version we are updating from
	 *
	 * @var    string
	 * @since  3.7
	 */
	protected $fromVersion = null;

	/**
	 * Function to act prior to installation process begins
	 *
	 * @param   string      $action     Which action is happening (install|uninstall|discover_install|update)
	 * @param   JInstaller  $installer  The class calling this method
	 *
	 * @return  boolean  True on success
	 *
	 * @since   3.7.0
	 */
	public function preflight($action, $installer)
	{
		if ($action === 'update')
		{
			// Get the version we are updating from
			if (!empty($installer->extension->manifest_cache))
			{
				$manifestValues = json_decode($installer->extension->manifest_cache, true);

				if ((array_key_exists('version', $manifestValues)))
				{
					$this->fromVersion = $manifestValues['version'];

					return true;
				}
			}

			return false;
		}

		return true;
	}

	/**
	 * Method to update Joomla!
	 *
	 * @param   JInstaller  $installer  The class calling this method
	 *
	 * @return  void
	 */
	public function update($installer)
	{
		$options['format']    = '{DATE}\t{TIME}\t{LEVEL}\t{CODE}\t{MESSAGE}';
		$options['text_file'] = 'joomla_update.php';

		JLog::addLogger($options, JLog::INFO, array('Update', 'databasequery', 'jerror'));
		JLog::add(JText::_('COM_JOOMLAUPDATE_UPDATE_LOG_DELETE_FILES'), JLog::INFO, 'Update');

		// This needs to stay for 2.5 update compatibility
		$this->deleteUnexistingFiles();
		$this->updateManifestCaches();
		$this->updateDatabase();
		$this->clearRadCache();
		$this->updateAssets($installer);
		$this->clearStatsCache();
		$this->convertTablesToUtf8mb4(true);
		$this->cleanJoomlaCache();

		// VERY IMPORTANT! THIS METHOD SHOULD BE CALLED LAST, SINCE IT COULD
		// LOGOUT ALL THE USERS
		$this->flushSessions();
	}

	/**
	 * Called after any type of action
	 *
	 * @param   string      $action     Which action is happening (install|uninstall|discover_install|update)
	 * @param   JInstaller  $installer  The class calling this method
	 *
	 * @return  boolean  True on success
	 *
	 * @since   3.7.0
	 */
	public function postflight($action, $installer)
	{
		if ($action === 'update')
		{
			if (!empty($this->fromVersion) && version_compare($this->fromVersion, '3.7.0', 'lt'))
			{
				/*
				 * Add a menu item for com_associations, we need to do that here because with a plain sql statement we
				 * damage the nested set structure for the menu table
				 */
				$newMenuItem = JTable::getInstance('Menu');

				$data              = array();
				$data['menutype']  = 'main';
				$data['title']     = 'com_associations';
				$data['alias']     = 'Multilingual Associations';
				$data['path']      = 'Multilingual Associations';
				$data['link']      = 'index.php?option=com_associations';
				$data['type']      = 'component';
				$data['published'] = 1;
				$data['parent_id'] = 1;

				// We have used a SQL Statement to add the extension so using 34 is safe (fingers crossed)
				$data['component_id'] = 34;
				$data['img']          = 'class:associations';
				$data['language']     = '*';
				$data['client_id']    = 1;

				$newMenuItem->setLocation($data['parent_id'], 'last-child');

				if (!$newMenuItem->save($data))
				{
					// Install failed, roll back changes
					$installer->abort(JText::sprintf('JLIB_INSTALLER_ABORT_COMP_INSTALL_ROLLBACK', $newMenuItem->getError()));

					return false;
				}
			}
		}

		return true;
	}

	/**
	 * Method to clear our stats plugin cache to ensure we get fresh data on Joomla Update
	 *
	 * @return  void
	 *
	 * @since   3.5
	 */
	protected function clearStatsCache()
	{
		$db = JFactory::getDbo();

		try
		{
			// Get the params for the stats plugin
			$params = $db->setQuery(
				$db->getQuery(true)
					->select($db->quoteName('params'))
					->from($db->quoteName('#__extensions'))
					->where($db->quoteName('type') . ' = ' . $db->quote('plugin'))
					->where($db->quoteName('folder') . ' = ' . $db->quote('system'))
					->where($db->quoteName('element') . ' = ' . $db->quote('stats'))
			)->loadResult();
		}
		catch (Exception $e)
		{
			echo JText::sprintf('JLIB_DATABASE_ERROR_FUNCTION_FAILED', $e->getCode(), $e->getMessage()) . '<br />';

			return;
		}

		$params = json_decode($params, true);

		// Reset the last run parameter
		if (isset($params['lastrun']))
		{
			$params['lastrun'] = '';
		}

		$params = json_encode($params);

		$query = $db->getQuery(true)
			->update($db->quoteName('#__extensions'))
			->set($db->quoteName('params') . ' = ' . $db->quote($params))
			->where($db->quoteName('type') . ' = ' . $db->quote('plugin'))
			->where($db->quoteName('folder') . ' = ' . $db->quote('system'))
			->where($db->quoteName('element') . ' = ' . $db->quote('stats'));

		try
		{
			$db->setQuery($query)->execute();
		}
		catch (Exception $e)
		{
			echo JText::sprintf('JLIB_DATABASE_ERROR_FUNCTION_FAILED', $e->getCode(), $e->getMessage()) . '<br />';

			return;
		}
	}

	/**
	 * Method to update Database
	 *
	 * @return  void
	 */
	protected function updateDatabase()
	{
		if (JFactory::getDbo()->getServerType() === 'mysql')
		{
			$this->updateDatabaseMysql();
		}

		$this->uninstallEosPlugin();
		$this->removeJedUpdateserver();
	}

	/**
	 * Method to update MySQL Database
	 *
	 * @return  void
	 */
	protected function updateDatabaseMysql()
	{
		$db = JFactory::getDbo();

		$db->setQuery('SHOW ENGINES');

		try
		{
			$results = $db->loadObjectList();
		}
		catch (Exception $e)
		{
			echo JText::sprintf('JLIB_DATABASE_ERROR_FUNCTION_FAILED', $e->getCode(), $e->getMessage()) . '<br />';

			return;
		}

		foreach ($results as $result)
		{
			if ($result->Support != 'DEFAULT')
			{
				continue;
			}

			$db->setQuery('ALTER TABLE #__update_sites_extensions ENGINE = ' . $result->Engine);

			try
			{
				$db->execute();
			}
			catch (Exception $e)
			{
				echo JText::sprintf('JLIB_DATABASE_ERROR_FUNCTION_FAILED', $e->getCode(), $e->getMessage()) . '<br />';

				return;
			}

			break;
		}
	}

	/**
	 * Uninstall the 2.5 EOS plugin
	 *
	 * @return  void
	 */
	protected function uninstallEosPlugin()
	{
		$db = JFactory::getDbo();

		// Check if the 2.5 EOS plugin is present and uninstall it if so
		$id = $db->setQuery(
			$db->getQuery(true)
				->select('extension_id')
				->from('#__extensions')
				->where('name = ' . $db->quote('PLG_EOSNOTIFY'))
		)->loadResult();

		if (!$id)
		{
			return;
		}

		// We need to unprotect the plugin so we can uninstall it
		$db->setQuery(
			$db->getQuery(true)
				->update('#__extensions')
				->set('protected = 0')
				->where($db->quoteName('extension_id') . ' = ' . $id)
		)->execute();

		$installer = new JInstaller;
		$installer->uninstall('plugin', $id);
	}

	/**
	 * Remove the never used JED Updateserver
	 *
	 * @return  void
	 *
	 * @since   3.7.0
	 */
	protected function removeJedUpdateserver()
	{
		$db = JFactory::getDbo();

		try
		{
			// Get the update site ID of the JED Update server
			$id = $db->setQuery(
				$db->getQuery(true)
					->select('update_site_id')
					->from($db->quoteName('#__update_sites'))
					->where($db->quoteName('location') . ' = ' . $db->quote('https://update.joomla.org/jed/list.xml'))
			)->loadResult();

			// Delete from update sites
			$db->setQuery(
				$db->getQuery(true)
					->delete($db->quoteName('#__update_sites'))
					->where($db->quoteName('update_site_id') . ' = ' . $id)
			)->execute();

			// Delete from update sites extensions
			$db->setQuery(
				$db->getQuery(true)
					->delete($db->quoteName('#__update_sites_extensions'))
					->where($db->quoteName('update_site_id') . ' = ' . $id)
			)->execute();
		}
		catch (Exception $e)
		{
			echo JText::sprintf('JLIB_DATABASE_ERROR_FUNCTION_FAILED', $e->getCode(), $e->getMessage()) . '<br />';

			return;
		}
	}

	/**
	 * Update the manifest caches
	 *
	 * @return  void
	 */
	protected function updateManifestCaches()
	{
		$extensions = array(
			// Components
			// `type`, `element`, `folder`, `client_id`
			array('component', 'com_mailto', '', 0),
			array('component', 'com_wrapper', '', 0),
			array('component', 'com_admin', '', 1),
			array('component', 'com_ajax', '', 1),
			array('component', 'com_banners', '', 1),
			array('component', 'com_cache', '', 1),
			array('component', 'com_categories', '', 1),
			array('component', 'com_checkin', '', 1),
			array('component', 'com_contact', '', 1),
			array('component', 'com_cpanel', '', 1),
			array('component', 'com_installer', '', 1),
			array('component', 'com_languages', '', 1),
			array('component', 'com_login', '', 1),
			array('component', 'com_media', '', 1),
			array('component', 'com_menus', '', 1),
			array('component', 'com_messages', '', 1),
			array('component', 'com_modules', '', 1),
			array('component', 'com_newsfeeds', '', 1),
			array('component', 'com_plugins', '', 1),
			array('component', 'com_search', '', 1),
			array('component', 'com_templates', '', 1),
			array('component', 'com_content', '', 1),
			array('component', 'com_config', '', 1),
			array('component', 'com_redirect', '', 1),
			array('component', 'com_users', '', 1),
			array('component', 'com_finder', '', 1),
			array('component', 'com_tags', '', 1),
			array('component', 'com_contenthistory', '', 1),
			array('component', 'com_postinstall', '', 1),
			array('component', 'com_joomlaupdate', '', 1),
			array('component', 'com_fields', '', 1),
			array('component', 'com_associations', '', 1),

			// Libraries
			array('library', 'joomla', '', 0),
			array('library', 'idna_convert', '', 0),
			array('library', 'fof', '', 0),
			array('library', 'phpass', '', 0),

			// Modules
			// - Site
			array('module', 'mod_articles_archive', '', 0),
			array('module', 'mod_articles_latest', '', 0),
			array('module', 'mod_articles_popular', '', 0),
			array('module', 'mod_banners', '', 0),
			array('module', 'mod_breadcrumbs', '', 0),
			array('module', 'mod_custom', '', 0),
			array('module', 'mod_feed', '', 0),
			array('module', 'mod_footer', '', 0),
			array('module', 'mod_login', '', 0),
			array('module', 'mod_menu', '', 0),
			array('module', 'mod_articles_news', '', 0),
			array('module', 'mod_random_image', '', 0),
			array('module', 'mod_related_items', '', 0),
			array('module', 'mod_search', '', 0),
			array('module', 'mod_stats', '', 0),
			array('module', 'mod_syndicate', '', 0),
			array('module', 'mod_users_latest', '', 0),
			array('module', 'mod_whosonline', '', 0),
			array('module', 'mod_wrapper', '', 0),
			array('module', 'mod_articles_category', '', 0),
			array('module', 'mod_articles_categories', '', 0),
			array('module', 'mod_languages', '', 0),
			array('module', 'mod_tags_popular', '', 0),
			array('module', 'mod_tags_similar', '', 0),

			// - Administrator
			array('module', 'mod_custom', '', 1),
			array('module', 'mod_feed', '', 1),
			array('module', 'mod_latest', '', 1),
			array('module', 'mod_logged', '', 1),
			array('module', 'mod_login', '', 1),
			array('module', 'mod_menu', '', 1),
			array('module', 'mod_popular', '', 1),
			array('module', 'mod_quickicon', '', 1),
			array('module', 'mod_stats_admin', '', 1),
			array('module', 'mod_status', '', 1),
			array('module', 'mod_title', '', 1),
			array('module', 'mod_toolbar', '', 1),
			array('module', 'mod_multilangstatus', '', 1),

			// Plugins
			array('plugin', 'gmail', 'authentication', 0),
			array('plugin', 'joomla', 'authentication', 0),
			array('plugin', 'ldap', 'authentication', 0),
			array('plugin', 'contact', 'content', 0),
			array('plugin', 'emailcloak', 'content', 0),
			array('plugin', 'loadmodule', 'content', 0),
			array('plugin', 'pagebreak', 'content', 0),
			array('plugin', 'pagenavigation', 'content', 0),
			array('plugin', 'vote', 'content', 0),
			array('plugin', 'codemirror', 'editors', 0),
			array('plugin', 'none', 'editors', 0),
			array('plugin', 'tinymce', 'editors', 0),
			array('plugin', 'article', 'editors-xtd', 0),
			array('plugin', 'image', 'editors-xtd', 0),
			array('plugin', 'pagebreak', 'editors-xtd', 0),
			array('plugin', 'readmore', 'editors-xtd', 0),
			array('plugin', 'categories', 'search', 0),
			array('plugin', 'contacts', 'search', 0),
			array('plugin', 'content', 'search', 0),
			array('plugin', 'newsfeeds', 'search', 0),
			array('plugin', 'tags', 'search', 0),
			array('plugin', 'languagefilter', 'system', 0),
			array('plugin', 'cache', 'system', 0),
			array('plugin', 'debug', 'system', 0),
			array('plugin', 'log', 'system', 0),
			array('plugin', 'redirect', 'system', 0),
			array('plugin', 'remember', 'system', 0),
			array('plugin', 'sef', 'system', 0),
			array('plugin', 'logout', 'system', 0),
			array('plugin', 'contactcreator', 'user', 0),
			array('plugin', 'joomla', 'user', 0),
			array('plugin', 'profile', 'user', 0),
			array('plugin', 'joomla', 'extension', 0),
			array('plugin', 'joomla', 'content', 0),
			array('plugin', 'languagecode', 'system', 0),
			array('plugin', 'joomlaupdate', 'quickicon', 0),
			array('plugin', 'extensionupdate', 'quickicon', 0),
			array('plugin', 'recaptcha', 'captcha', 0),
			array('plugin', 'categories', 'finder', 0),
			array('plugin', 'contacts', 'finder', 0),
			array('plugin', 'content', 'finder', 0),
			array('plugin', 'newsfeeds', 'finder', 0),
			array('plugin', 'tags', 'finder', 0),
			array('plugin', 'totp', 'twofactorauth', 0),
			array('plugin', 'yubikey', 'twofactorauth', 0),
			array('plugin', 'updatenotification', 'system', 0),
			array('plugin', 'module', 'editors-xtd', 0),
			array('plugin', 'stats', 'system', 0),
			array('plugin', 'packageinstaller', 'installer', 0),
			array('plugin', 'folderinstaller', 'installer', 0),
			array('plugin', 'urlinstaller', 'installer', 0),
			array('plugin', 'phpversioncheck', 'quickicon', 0),
			array('plugin', 'menu', 'editors-xtd', 0),
			array('plugin', 'contact', 'editors-xtd', 0),
			array('plugin', 'fields', 'system', 0),
			array('plugin', 'calendar', 'fields', 0),
			array('plugin', 'checkboxes', 'fields', 0),
			array('plugin', 'color', 'fields', 0),
			array('plugin', 'editor', 'fields', 0),
			array('plugin', 'gallery', 'fields', 0),
			array('plugin', 'imagelist', 'fields', 0),
			array('plugin', 'integer', 'fields', 0),
			array('plugin', 'list', 'fields', 0),
			array('plugin', 'media', 'fields', 0),
			array('plugin', 'radio', 'fields', 0),
			array('plugin', 'sql', 'fields', 0),
			array('plugin', 'text', 'fields', 0),
			array('plugin', 'textarea', 'fields', 0),
			array('plugin', 'url', 'fields', 0),
			array('plugin', 'user', 'fields', 0),
			array('plugin', 'usergrouplist', 'fields', 0),

			// Templates
<<<<<<< HEAD
=======
			array('template', 'beez3', '', 0),
>>>>>>> 7210596f
			array('template', 'protostar', '', 0),
			array('template', 'atum', '', 1),

			// Languages
			array('language', 'en-GB', '', 0),
			array('language', 'en-GB', '', 1),

			// Files
			array('file', 'joomla', '', 0),

			// Packages
			array('package', 'pkg_en-GB', '', 0),
		);

		// Attempt to refresh manifest caches
		$db    = JFactory::getDbo();
		$query = $db->getQuery(true)
			->select('*')
			->from('#__extensions');

		foreach ($extensions as $extension)
		{
			$query->where(
				'type=' . $db->quote($extension[0])
				. ' AND element=' . $db->quote($extension[1])
				. ' AND folder=' . $db->quote($extension[2])
				. ' AND client_id=' . $extension[3], 'OR'
			);
		}

		$db->setQuery($query);

		try
		{
			$extensions = $db->loadObjectList();
		}
		catch (Exception $e)
		{
			echo JText::sprintf('JLIB_DATABASE_ERROR_FUNCTION_FAILED', $e->getCode(), $e->getMessage()) . '<br />';

			return;
		}

		$installer = new JInstaller;

		foreach ($extensions as $extension)
		{
			if (!$installer->refreshManifestCache($extension->extension_id))
			{
				echo JText::sprintf('FILES_JOOMLA_ERROR_MANIFEST', $extension->type, $extension->element, $extension->name, $extension->client_id) . '<br />';
			}
		}
	}

	/**
	 * Delete files that should not exist
	 *
	 * @return  void
	 */
	public function deleteUnexistingFiles()
	{
		$files = array(
			// Joomla 1.6 - 1.7 - 2.5
			'/libraries/cms/cmsloader.php',
			'/libraries/joomla/database/databaseexception.php',
			'/libraries/joomla/database/databasequery.php',
			'/libraries/joomla/environment/response.php',
			'/libraries/joomla/form/fields/templatestyle.php',
			'/libraries/joomla/form/fields/user.php',
			'/libraries/joomla/form/fields/menu.php',
			'/libraries/joomla/form/fields/helpsite.php',
			'/libraries/joomla/github/gists.php',
			'/libraries/joomla/github/issues.php',
			'/libraries/joomla/github/pulls.php',
			'/libraries/joomla/log/logentry.php',
			'/administrator/components/com_admin/sql/updates/mysql/1.7.0.sql',
			'/administrator/components/com_admin/sql/updates/sqlsrv/2.5.2-2012-03-05.sql',
			'/administrator/components/com_admin/sql/updates/sqlsrv/2.5.3-2012-03-13.sql',
			'/administrator/components/com_admin/sql/updates/sqlsrv/index.html',
			'/administrator/components/com_content/models/fields/filters.php',
			'/administrator/components/com_users/controllers/config.php',
			'/administrator/components/com_users/helpers/levels.php',
			'/administrator/language/en-GB/en-GB.plg_system_finder.ini',
			'/administrator/language/en-GB/en-GB.plg_system_finder.sys.ini',
			'/administrator/modules/mod_quickicon/tmpl/default_button.php',
			'/media/editors/tinymce/jscripts/tiny_mce/plugins/advhr/editor_plugin_src.js',
			'/media/editors/tinymce/jscripts/tiny_mce/plugins/advimage/editor_plugin_src.js',
			'/media/editors/tinymce/jscripts/tiny_mce/plugins/advlink/editor_plugin_src.js',
			'/media/editors/tinymce/jscripts/tiny_mce/plugins/advlist/editor_plugin_src.js',
			'/media/editors/tinymce/jscripts/tiny_mce/plugins/autolink/editor_plugin_src.js',
			'/media/editors/tinymce/jscripts/tiny_mce/plugins/autoresize/editor_plugin_src.js',
			'/media/editors/tinymce/jscripts/tiny_mce/plugins/autosave/editor_plugin_src.js',
			'/media/editors/tinymce/jscripts/tiny_mce/plugins/bbcode/editor_plugin_src.js',
			'/media/editors/tinymce/jscripts/tiny_mce/plugins/contextmenu/editor_plugin_src.js',
			'/media/editors/tinymce/jscripts/tiny_mce/plugins/directionality/editor_plugin_src.js',
			'/media/editors/tinymce/jscripts/tiny_mce/plugins/emotions/editor_plugin_src.js',
			'/media/editors/tinymce/jscripts/tiny_mce/plugins/fullpage/editor_plugin_src.js',
			'/media/editors/tinymce/jscripts/tiny_mce/plugins/fullscreen/editor_plugin_src.js',
			'/media/editors/tinymce/jscripts/tiny_mce/plugins/iespell/editor_plugin_src.js',
			'/media/editors/tinymce/jscripts/tiny_mce/plugins/inlinepopups/editor_plugin_src.js',
			'/media/editors/tinymce/jscripts/tiny_mce/plugins/insertdatetime/editor_plugin_src.js',
			'/media/editors/tinymce/jscripts/tiny_mce/plugins/layer/editor_plugin_src.js',
			'/media/editors/tinymce/jscripts/tiny_mce/plugins/lists/editor_plugin_src.js',
			'/media/editors/tinymce/jscripts/tiny_mce/plugins/media/editor_plugin_src.js',
			'/media/editors/tinymce/jscripts/tiny_mce/plugins/nonbreaking/editor_plugin_src.js',
			'/media/editors/tinymce/jscripts/tiny_mce/plugins/noneditable/editor_plugin_src.js',
			'/media/editors/tinymce/jscripts/tiny_mce/plugins/pagebreak/editor_plugin_src.js',
			'/media/editors/tinymce/jscripts/tiny_mce/plugins/paste/editor_plugin_src.js',
			'/media/editors/tinymce/jscripts/tiny_mce/plugins/preview/editor_plugin_src.js',
			'/media/editors/tinymce/jscripts/tiny_mce/plugins/print/editor_plugin_src.js',
			'/media/editors/tinymce/jscripts/tiny_mce/plugins/save/editor_plugin_src.js',
			'/media/editors/tinymce/jscripts/tiny_mce/plugins/searchreplace/editor_plugin_src.js',
			'/media/editors/tinymce/jscripts/tiny_mce/plugins/spellchecker/editor_plugin_src.js',
			'/media/editors/tinymce/jscripts/tiny_mce/plugins/style/editor_plugin_src.js',
			'/media/editors/tinymce/jscripts/tiny_mce/plugins/tabfocus/editor_plugin_src.js',
			'/media/editors/tinymce/jscripts/tiny_mce/plugins/table/editor_plugin_src.js',
			'/media/editors/tinymce/jscripts/tiny_mce/plugins/template/editor_plugin_src.js',
			'/media/editors/tinymce/jscripts/tiny_mce/plugins/visualchars/editor_plugin_src.js',
			'/media/editors/tinymce/jscripts/tiny_mce/plugins/wordcount/editor_plugin_src.js',
			'/media/editors/tinymce/jscripts/tiny_mce/plugins/xhtmlxtras/editor_plugin_src.js',
			'/media/editors/tinymce/jscripts/tiny_mce/themes/advanced/editor_template_src.js',
			'/media/editors/tinymce/jscripts/tiny_mce/themes/simple/editor_template_src.js',
			'/media/editors/tinymce/jscripts/tiny_mce/tiny_mce_src.js',
			'/media/com_finder/images/calendar.png',
			'/media/com_finder/images/mime/index.html',
			'/media/com_finder/images/mime/pdf.png',
			'/components/com_media/controller.php',
			'/components/com_media/helpers/index.html',
			'/components/com_media/helpers/media.php',
			// Joomla 3.0
			'/administrator/components/com_admin/sql/updates/mysql/1.7.0-2011-06-06-2.sql',
			'/administrator/components/com_admin/sql/updates/mysql/1.7.0-2011-06-06.sql',
			'/administrator/components/com_admin/sql/updates/mysql/1.7.0.sql',
			'/administrator/components/com_admin/sql/updates/mysql/1.7.1-2011-09-15-2.sql',
			'/administrator/components/com_admin/sql/updates/mysql/1.7.1-2011-09-15-3.sql',
			'/administrator/components/com_admin/sql/updates/mysql/1.7.1-2011-09-15-4.sql',
			'/administrator/components/com_admin/sql/updates/mysql/1.7.1-2011-09-15.sql',
			'/administrator/components/com_admin/sql/updates/mysql/1.7.1-2011-09-17.sql',
			'/administrator/components/com_admin/sql/updates/mysql/1.7.1-2011-09-20.sql',
			'/administrator/components/com_admin/sql/updates/mysql/1.7.3-2011-10-15.sql',
			'/administrator/components/com_admin/sql/updates/mysql/1.7.3-2011-10-19.sql',
			'/administrator/components/com_admin/sql/updates/mysql/1.7.3-2011-11-10.sql',
			'/administrator/components/com_admin/sql/updates/mysql/1.7.4-2011-11-19.sql',
			'/administrator/components/com_admin/sql/updates/mysql/1.7.4-2011-11-23.sql',
			'/administrator/components/com_admin/sql/updates/mysql/1.7.4-2011-12-12.sql',
			'/administrator/components/com_admin/views/sysinfo/tmpl/default_navigation.php',
			'/administrator/components/com_categories/config.xml',
			'/administrator/components/com_categories/helpers/categoriesadministrator.php',
			'/administrator/components/com_contact/elements/contact.php',
			'/administrator/components/com_contact/elements/index.html',
			'/administrator/components/com_content/elements/article.php',
			'/administrator/components/com_content/elements/author.php',
			'/administrator/components/com_content/elements/index.html',
			'/administrator/components/com_installer/models/fields/client.php',
			'/administrator/components/com_installer/models/fields/group.php',
			'/administrator/components/com_installer/models/fields/index.html',
			'/administrator/components/com_installer/models/fields/search.php',
			'/administrator/components/com_installer/models/forms/index.html',
			'/administrator/components/com_installer/models/forms/manage.xml',
			'/administrator/components/com_installer/views/install/tmpl/default_form.php',
			'/administrator/components/com_installer/views/manage/tmpl/default_filter.php',
			'/administrator/components/com_languages/views/installed/tmpl/default_ftp.php',
			'/administrator/components/com_languages/views/installed/tmpl/default_navigation.php',
			'/administrator/components/com_modules/models/fields/index.html',
			'/administrator/components/com_modules/models/fields/moduleorder.php',
			'/administrator/components/com_modules/models/fields/moduleposition.php',
			'/administrator/components/com_newsfeeds/elements/index.html',
			'/administrator/components/com_newsfeeds/elements/newsfeed.php',
			'/administrator/components/com_templates/views/prevuuw/index.html',
			'/administrator/components/com_templates/views/prevuuw/tmpl/default.php',
			'/administrator/components/com_templates/views/prevuuw/tmpl/index.html',
			'/administrator/components/com_templates/views/prevuuw/view.html.php',
			'/administrator/includes/menu.php',
			'/administrator/includes/router.php',
			'/administrator/manifests/packages/pkg_joomla.xml',
			'/administrator/modules/mod_submenu/helper.php',
			'/administrator/templates/hathor/css/ie6.css',
			'/administrator/templates/hathor/html/mod_submenu/index.html',
			'/administrator/templates/hathor/html/mod_submenu/default.php',
			'/components/com_media/controller.php',
			'/components/com_media/helpers/index.html',
			'/components/com_media/helpers/media.php',
			'/includes/menu.php',
			'/includes/pathway.php',
			'/includes/router.php',
			'/language/en-GB/en-GB.pkg_joomla.sys.ini',
			'/libraries/cms/schema/changeitemmysql.php',
			'/libraries/cms/schema/changeitemsqlazure.php',
			'/libraries/cms/schema/changeitemsqlsrv.php',
			'/libraries/joomla/application/application.php',
			'/libraries/joomla/application/categories.php',
			'/libraries/joomla/application/cli/daemon.php',
			'/libraries/joomla/application/cli/index.html',
			'/libraries/joomla/application/component/controller.php',
			'/libraries/joomla/application/component/controlleradmin.php',
			'/libraries/joomla/application/component/controllerform.php',
			'/libraries/joomla/application/component/helper.php',
			'/libraries/joomla/application/component/index.html',
			'/libraries/joomla/application/component/model.php',
			'/libraries/joomla/application/component/modeladmin.php',
			'/libraries/joomla/application/component/modelform.php',
			'/libraries/joomla/application/component/modelitem.php',
			'/libraries/joomla/application/component/modellist.php',
			'/libraries/joomla/application/component/view.php',
			'/libraries/joomla/application/helper.php',
			'/libraries/joomla/application/input.php',
			'/libraries/joomla/application/input/cli.php',
			'/libraries/joomla/application/input/cookie.php',
			'/libraries/joomla/application/input/files.php',
			'/libraries/joomla/application/input/index.html',
			'/libraries/joomla/application/menu.php',
			'/libraries/joomla/application/module/helper.php',
			'/libraries/joomla/application/module/index.html',
			'/libraries/joomla/application/pathway.php',
			'/libraries/joomla/application/web/webclient.php',
			'/libraries/joomla/base/node.php',
			'/libraries/joomla/base/object.php',
			'/libraries/joomla/base/observable.php',
			'/libraries/joomla/base/observer.php',
			'/libraries/joomla/base/tree.php',
			'/libraries/joomla/cache/storage/eaccelerator.php',
			'/libraries/joomla/cache/storage/helpers/helper.php',
			'/libraries/joomla/cache/storage/helpers/index.html',
			'/libraries/joomla/database/database/index.html',
			'/libraries/joomla/database/database/mysql.php',
			'/libraries/joomla/database/database/mysqlexporter.php',
			'/libraries/joomla/database/database/mysqli.php',
			'/libraries/joomla/database/database/mysqliexporter.php',
			'/libraries/joomla/database/database/mysqliimporter.php',
			'/libraries/joomla/database/database/mysqlimporter.php',
			'/libraries/joomla/database/database/mysqliquery.php',
			'/libraries/joomla/database/database/mysqlquery.php',
			'/libraries/joomla/database/database/sqlazure.php',
			'/libraries/joomla/database/database/sqlazurequery.php',
			'/libraries/joomla/database/database/sqlsrv.php',
			'/libraries/joomla/database/database/sqlsrvquery.php',
			'/libraries/joomla/database/exception.php',
			'/libraries/joomla/database/table.php',
			'/libraries/joomla/database/table/asset.php',
			'/libraries/joomla/database/table/category.php',
			'/libraries/joomla/database/table/content.php',
			'/libraries/joomla/database/table/extension.php',
			'/libraries/joomla/database/table/index.html',
			'/libraries/joomla/database/table/language.php',
			'/libraries/joomla/database/table/menu.php',
			'/libraries/joomla/database/table/menutype.php',
			'/libraries/joomla/database/table/module.php',
			'/libraries/joomla/database/table/session.php',
			'/libraries/joomla/database/table/update.php',
			'/libraries/joomla/database/table/user.php',
			'/libraries/joomla/database/table/usergroup.php',
			'/libraries/joomla/database/table/viewlevel.php',
			'/libraries/joomla/database/tablenested.php',
			'/libraries/joomla/environment/request.php',
			'/libraries/joomla/environment/uri.php',
			'/libraries/joomla/error/error.php',
			'/libraries/joomla/error/exception.php',
			'/libraries/joomla/error/index.html',
			'/libraries/joomla/error/log.php',
			'/libraries/joomla/error/profiler.php',
			'/libraries/joomla/filesystem/archive.php',
			'/libraries/joomla/filesystem/archive/bzip2.php',
			'/libraries/joomla/filesystem/archive/gzip.php',
			'/libraries/joomla/filesystem/archive/index.html',
			'/libraries/joomla/filesystem/archive/tar.php',
			'/libraries/joomla/filesystem/archive/zip.php',
			'/libraries/joomla/form/fields/category.php',
			'/libraries/joomla/form/fields/componentlayout.php',
			'/libraries/joomla/form/fields/contentlanguage.php',
			'/libraries/joomla/form/fields/editor.php',
			'/libraries/joomla/form/fields/editors.php',
			'/libraries/joomla/form/fields/media.php',
			'/libraries/joomla/form/fields/menuitem.php',
			'/libraries/joomla/form/fields/modulelayout.php',
			'/libraries/joomla/html/editor.php',
			'/libraries/joomla/html/html/access.php',
			'/libraries/joomla/html/html/batch.php',
			'/libraries/joomla/html/html/behavior.php',
			'/libraries/joomla/html/html/category.php',
			'/libraries/joomla/html/html/content.php',
			'/libraries/joomla/html/html/contentlanguage.php',
			'/libraries/joomla/html/html/date.php',
			'/libraries/joomla/html/html/email.php',
			'/libraries/joomla/html/html/form.php',
			'/libraries/joomla/html/html/grid.php',
			'/libraries/joomla/html/html/image.php',
			'/libraries/joomla/html/html/index.html',
			'/libraries/joomla/html/html/jgrid.php',
			'/libraries/joomla/html/html/list.php',
			'/libraries/joomla/html/html/menu.php',
			'/libraries/joomla/html/html/number.php',
			'/libraries/joomla/html/html/rules.php',
			'/libraries/joomla/html/html/select.php',
			'/libraries/joomla/html/html/sliders.php',
			'/libraries/joomla/html/html/string.php',
			'/libraries/joomla/html/html/tabs.php',
			'/libraries/joomla/html/html/tel.php',
			'/libraries/joomla/html/html/user.php',
			'/libraries/joomla/html/pagination.php',
			'/libraries/joomla/html/pane.php',
			'/libraries/joomla/html/parameter.php',
			'/libraries/joomla/html/parameter/element.php',
			'/libraries/joomla/html/parameter/element/calendar.php',
			'/libraries/joomla/html/parameter/element/category.php',
			'/libraries/joomla/html/parameter/element/componentlayouts.php',
			'/libraries/joomla/html/parameter/element/contentlanguages.php',
			'/libraries/joomla/html/parameter/element/editors.php',
			'/libraries/joomla/html/parameter/element/filelist.php',
			'/libraries/joomla/html/parameter/element/folderlist.php',
			'/libraries/joomla/html/parameter/element/helpsites.php',
			'/libraries/joomla/html/parameter/element/hidden.php',
			'/libraries/joomla/html/parameter/element/imagelist.php',
			'/libraries/joomla/html/parameter/element/index.html',
			'/libraries/joomla/html/parameter/element/languages.php',
			'/libraries/joomla/html/parameter/element/list.php',
			'/libraries/joomla/html/parameter/element/menu.php',
			'/libraries/joomla/html/parameter/element/menuitem.php',
			'/libraries/joomla/html/parameter/element/modulelayouts.php',
			'/libraries/joomla/html/parameter/element/password.php',
			'/libraries/joomla/html/parameter/element/radio.php',
			'/libraries/joomla/html/parameter/element/spacer.php',
			'/libraries/joomla/html/parameter/element/sql.php',
			'/libraries/joomla/html/parameter/element/templatestyle.php',
			'/libraries/joomla/html/parameter/element/text.php',
			'/libraries/joomla/html/parameter/element/textarea.php',
			'/libraries/joomla/html/parameter/element/timezones.php',
			'/libraries/joomla/html/parameter/element/usergroup.php',
			'/libraries/joomla/html/parameter/index.html',
			'/libraries/joomla/html/toolbar.php',
			'/libraries/joomla/html/toolbar/button.php',
			'/libraries/joomla/html/toolbar/button/confirm.php',
			'/libraries/joomla/html/toolbar/button/custom.php',
			'/libraries/joomla/html/toolbar/button/help.php',
			'/libraries/joomla/html/toolbar/button/index.html',
			'/libraries/joomla/html/toolbar/button/link.php',
			'/libraries/joomla/html/toolbar/button/popup.php',
			'/libraries/joomla/html/toolbar/button/separator.php',
			'/libraries/joomla/html/toolbar/button/standard.php',
			'/libraries/joomla/html/toolbar/index.html',
			'/libraries/joomla/image/filters/brightness.php',
			'/libraries/joomla/image/filters/contrast.php',
			'/libraries/joomla/image/filters/edgedetect.php',
			'/libraries/joomla/image/filters/emboss.php',
			'/libraries/joomla/image/filters/grayscale.php',
			'/libraries/joomla/image/filters/index.html',
			'/libraries/joomla/image/filters/negate.php',
			'/libraries/joomla/image/filters/sketchy.php',
			'/libraries/joomla/image/filters/smooth.php',
			'/libraries/joomla/language/help.php',
			'/libraries/joomla/language/latin_transliterate.php',
			'/libraries/joomla/log/logexception.php',
			'/libraries/joomla/log/loggers/database.php',
			'/libraries/joomla/log/loggers/echo.php',
			'/libraries/joomla/log/loggers/formattedtext.php',
			'/libraries/joomla/log/loggers/index.html',
			'/libraries/joomla/log/loggers/messagequeue.php',
			'/libraries/joomla/log/loggers/syslog.php',
			'/libraries/joomla/log/loggers/w3c.php',
			'/libraries/joomla/methods.php',
			'/libraries/joomla/session/storage/eaccelerator.php',
			'/libraries/joomla/string/stringnormalize.php',
			'/libraries/joomla/utilities/date.php',
			'/libraries/joomla/utilities/simplecrypt.php',
			'/libraries/joomla/utilities/simplexml.php',
			'/libraries/joomla/utilities/string.php',
			'/libraries/joomla/utilities/xmlelement.php',
			'/media/plg_quickicon_extensionupdate/extensionupdatecheck.js',
			'/media/plg_quickicon_joomlaupdate/jupdatecheck.js',
			// Joomla! 3.1
			'/libraries/joomla/application/router.php',
			'/libraries/joomla/form/rules/boolean.php',
			'/libraries/joomla/form/rules/color.php',
			'/libraries/joomla/form/rules/email.php',
			'/libraries/joomla/form/rules/equals.php',
			'/libraries/joomla/form/rules/index.html',
			'/libraries/joomla/form/rules/options.php',
			'/libraries/joomla/form/rules/rules.php',
			'/libraries/joomla/form/rules/tel.php',
			'/libraries/joomla/form/rules/url.php',
			'/libraries/joomla/form/rules/username.php',
			'/libraries/joomla/html/access.php',
			'/libraries/joomla/html/behavior.php',
			'/libraries/joomla/html/content.php',
			'/libraries/joomla/html/date.php',
			'/libraries/joomla/html/email.php',
			'/libraries/joomla/html/form.php',
			'/libraries/joomla/html/grid.php',
			'/libraries/joomla/html/html.php',
			'/libraries/joomla/html/index.html',
			'/libraries/joomla/html/jgrid.php',
			'/libraries/joomla/html/list.php',
			'/libraries/joomla/html/number.php',
			'/libraries/joomla/html/rules.php',
			'/libraries/joomla/html/select.php',
			'/libraries/joomla/html/sliders.php',
			'/libraries/joomla/html/string.php',
			'/libraries/joomla/html/tabs.php',
			'/libraries/joomla/html/tel.php',
			'/libraries/joomla/html/user.php',
			'/libraries/joomla/html/language/index.html',
			'/libraries/joomla/html/language/en-GB/en-GB.jhtmldate.ini',
			'/libraries/joomla/html/language/en-GB/index.html',
			'/libraries/joomla/installer/adapters/component.php',
			'/libraries/joomla/installer/adapters/file.php',
			'/libraries/joomla/installer/adapters/index.html',
			'/libraries/joomla/installer/adapters/language.php',
			'/libraries/joomla/installer/adapters/library.php',
			'/libraries/joomla/installer/adapters/module.php',
			'/libraries/joomla/installer/adapters/package.php',
			'/libraries/joomla/installer/adapters/plugin.php',
			'/libraries/joomla/installer/adapters/template.php',
			'/libraries/joomla/installer/extension.php',
			'/libraries/joomla/installer/helper.php',
			'/libraries/joomla/installer/index.html',
			'/libraries/joomla/installer/librarymanifest.php',
			'/libraries/joomla/installer/packagemanifest.php',
			'/libraries/joomla/pagination/index.html',
			'/libraries/joomla/pagination/object.php',
			'/libraries/joomla/pagination/pagination.php',
			'/libraries/legacy/html/contentlanguage.php',
			'/libraries/legacy/html/index.html',
			'/libraries/legacy/html/menu.php',
			'/libraries/legacy/menu/index.html',
			'/libraries/legacy/menu/menu.php',
			'/libraries/legacy/pathway/index.html',
			'/libraries/legacy/pathway/pathway.php',
			'/media/system/css/mooRainbow.css',
			'/media/system/js/mooRainbow-uncompressed.js',
			'/media/system/js/mooRainbow.js',
			'/media/system/js/swf-uncompressed.js',
			'/media/system/js/swf.js',
			'/media/system/js/uploader-uncompressed.js',
			'/media/system/js/uploader.js',
			'/media/system/swf/index.html',
			'/media/system/swf/uploader.swf',
			// Joomla! 3.2
			'/administrator/components/com_contact/models/fields/modal/contacts.php',
			'/administrator/components/com_newsfeeds/models/fields/modal/newsfeeds.php',
			'/libraries/idna_convert/example.php',
			'/media/editors/tinymce/jscripts/tiny_mce/index.html',
			'/media/editors/tinymce/jscripts/tiny_mce/license.txt',
			'/media/editors/tinymce/jscripts/tiny_mce/tiny_mce.js',
			'/media/editors/tinymce/jscripts/tiny_mce/tiny_mce_popup.js',
			'/media/editors/tinymce/jscripts/tiny_mce/langs/index.html',
			'/media/editors/tinymce/jscripts/tiny_mce/langs/en.js',
			'/media/editors/tinymce/jscripts/tiny_mce/plugins/index.html',
			'/media/editors/tinymce/jscripts/tiny_mce/plugins/advhr/index.html',
			'/media/editors/tinymce/jscripts/tiny_mce/plugins/advhr/editor_plugin.js',
			'/media/editors/tinymce/jscripts/tiny_mce/plugins/advhr/rule.htm',
			'/media/editors/tinymce/jscripts/tiny_mce/plugins/advhr/css/index.html',
			'/media/editors/tinymce/jscripts/tiny_mce/plugins/advhr/css/advhr.css',
			'/media/editors/tinymce/jscripts/tiny_mce/plugins/advhr/js/index.html',
			'/media/editors/tinymce/jscripts/tiny_mce/plugins/advhr/js/rule.js',
			'/media/editors/tinymce/jscripts/tiny_mce/plugins/advhr/langs/index.html',
			'/media/editors/tinymce/jscripts/tiny_mce/plugins/advhr/langs/en_dlg.js',
			'/media/editors/tinymce/jscripts/tiny_mce/plugins/advimage/index.html',
			'/media/editors/tinymce/jscripts/tiny_mce/plugins/advimage/editor_plugin.js',
			'/media/editors/tinymce/jscripts/tiny_mce/plugins/advimage/image.htm',
			'/media/editors/tinymce/jscripts/tiny_mce/plugins/advimage/css/index.html',
			'/media/editors/tinymce/jscripts/tiny_mce/plugins/advimage/css/advimage.css',
			'/media/editors/tinymce/jscripts/tiny_mce/plugins/advimage/img/index.html',
			'/media/editors/tinymce/jscripts/tiny_mce/plugins/advimage/img/sample.gif',
			'/media/editors/tinymce/jscripts/tiny_mce/plugins/advimage/js/index.html',
			'/media/editors/tinymce/jscripts/tiny_mce/plugins/advimage/js/image.js',
			'/media/editors/tinymce/jscripts/tiny_mce/plugins/advimage/langs/index.html',
			'/media/editors/tinymce/jscripts/tiny_mce/plugins/advimage/langs/en_dlg.js',
			'/media/editors/tinymce/jscripts/tiny_mce/plugins/advlink/index.html',
			'/media/editors/tinymce/jscripts/tiny_mce/plugins/advlink/editor_plugin.js',
			'/media/editors/tinymce/jscripts/tiny_mce/plugins/advlink/link.htm',
			'/media/editors/tinymce/jscripts/tiny_mce/plugins/advlink/css/index.html',
			'/media/editors/tinymce/jscripts/tiny_mce/plugins/advlink/css/advlink.css',
			'/media/editors/tinymce/jscripts/tiny_mce/plugins/advlink/js/index.html',
			'/media/editors/tinymce/jscripts/tiny_mce/plugins/advlink/js/advlink.js',
			'/media/editors/tinymce/jscripts/tiny_mce/plugins/advlink/langs/index.html',
			'/media/editors/tinymce/jscripts/tiny_mce/plugins/advlink/langs/en_dlg.js',
			'/media/editors/tinymce/jscripts/tiny_mce/plugins/advlist/index.html',
			'/media/editors/tinymce/jscripts/tiny_mce/plugins/advlist/editor_plugin.js',
			'/media/editors/tinymce/jscripts/tiny_mce/plugins/autolink/index.html',
			'/media/editors/tinymce/jscripts/tiny_mce/plugins/autolink/editor_plugin.js',
			'/media/editors/tinymce/jscripts/tiny_mce/plugins/autoresize/index.html',
			'/media/editors/tinymce/jscripts/tiny_mce/plugins/autoresize/editor_plugin.js',
			'/media/editors/tinymce/jscripts/tiny_mce/plugins/autosave/index.html',
			'/media/editors/tinymce/jscripts/tiny_mce/plugins/autosave/editor_plugin.js',
			'/media/editors/tinymce/jscripts/tiny_mce/plugins/autosave/langs/index.html',
			'/media/editors/tinymce/jscripts/tiny_mce/plugins/autosave/langs/en.js',
			'/media/editors/tinymce/jscripts/tiny_mce/plugins/bbcode/index.html',
			'/media/editors/tinymce/jscripts/tiny_mce/plugins/bbcode/editor_plugin.js',
			'/media/editors/tinymce/jscripts/tiny_mce/plugins/compat3x/editable_selects.js',
			'/media/editors/tinymce/jscripts/tiny_mce/plugins/compat3x/form_utils.js',
			'/media/editors/tinymce/jscripts/tiny_mce/plugins/compat3x/mctabs.js',
			'/media/editors/tinymce/jscripts/tiny_mce/plugins/compat3x/tiny_mce_popup.js',
			'/media/editors/tinymce/jscripts/tiny_mce/plugins/compat3x/validate.js',
			'/media/editors/tinymce/jscripts/tiny_mce/plugins/contextmenu/index.html',
			'/media/editors/tinymce/jscripts/tiny_mce/plugins/contextmenu/editor_plugin.js',
			'/media/editors/tinymce/jscripts/tiny_mce/plugins/directionality/index.html',
			'/media/editors/tinymce/jscripts/tiny_mce/plugins/directionality/editor_plugin.js',
			'/media/editors/tinymce/jscripts/tiny_mce/plugins/emotions/index.html',
			'/media/editors/tinymce/jscripts/tiny_mce/plugins/emotions/editor_plugin.js',
			'/media/editors/tinymce/jscripts/tiny_mce/plugins/emotions/emotions.htm',
			'/media/editors/tinymce/jscripts/tiny_mce/plugins/emotions/img/index.html',
			'/media/editors/tinymce/jscripts/tiny_mce/plugins/emotions/img/smiley-cool.gif',
			'/media/editors/tinymce/jscripts/tiny_mce/plugins/emotions/img/smiley-cry.gif',
			'/media/editors/tinymce/jscripts/tiny_mce/plugins/emotions/img/smiley-embarassed.gif',
			'/media/editors/tinymce/jscripts/tiny_mce/plugins/emotions/img/smiley-foot-in-mouth.gif',
			'/media/editors/tinymce/jscripts/tiny_mce/plugins/emotions/img/smiley-frown.gif',
			'/media/editors/tinymce/jscripts/tiny_mce/plugins/emotions/img/smiley-innocent.gif',
			'/media/editors/tinymce/jscripts/tiny_mce/plugins/emotions/img/smiley-kiss.gif',
			'/media/editors/tinymce/jscripts/tiny_mce/plugins/emotions/img/smiley-laughing.gif',
			'/media/editors/tinymce/jscripts/tiny_mce/plugins/emotions/img/smiley-money-mouth.gif',
			'/media/editors/tinymce/jscripts/tiny_mce/plugins/emotions/img/smiley-sealed.gif',
			'/media/editors/tinymce/jscripts/tiny_mce/plugins/emotions/img/smiley-smile.gif',
			'/media/editors/tinymce/jscripts/tiny_mce/plugins/emotions/img/smiley-surprised.gif',
			'/media/editors/tinymce/jscripts/tiny_mce/plugins/emotions/img/smiley-tongue-out.gif',
			'/media/editors/tinymce/jscripts/tiny_mce/plugins/emotions/img/smiley-undecided.gif',
			'/media/editors/tinymce/jscripts/tiny_mce/plugins/emotions/img/smiley-wink.gif',
			'/media/editors/tinymce/jscripts/tiny_mce/plugins/emotions/img/smiley-yell.gif',
			'/media/editors/tinymce/jscripts/tiny_mce/plugins/emotions/js/index.html',
			'/media/editors/tinymce/jscripts/tiny_mce/plugins/emotions/js/emotions.js',
			'/media/editors/tinymce/jscripts/tiny_mce/plugins/emotions/langs/index.html',
			'/media/editors/tinymce/jscripts/tiny_mce/plugins/emotions/langs/en_dlg.js',
			'/media/editors/tinymce/jscripts/tiny_mce/plugins/fullpage/index.html',
			'/media/editors/tinymce/jscripts/tiny_mce/plugins/fullpage/editor_plugin.js',
			'/media/editors/tinymce/jscripts/tiny_mce/plugins/fullpage/fullpage.htm',
			'/media/editors/tinymce/jscripts/tiny_mce/plugins/fullpage/css/index.html',
			'/media/editors/tinymce/jscripts/tiny_mce/plugins/fullpage/css/fullpage.css',
			'/media/editors/tinymce/jscripts/tiny_mce/plugins/fullpage/js/index.html',
			'/media/editors/tinymce/jscripts/tiny_mce/plugins/fullpage/js/fullpage.js',
			'/media/editors/tinymce/jscripts/tiny_mce/plugins/fullpage/langs/index.html',
			'/media/editors/tinymce/jscripts/tiny_mce/plugins/fullpage/langs/en_dlg.js',
			'/media/editors/tinymce/jscripts/tiny_mce/plugins/fullscreen/index.html',
			'/media/editors/tinymce/jscripts/tiny_mce/plugins/fullscreen/editor_plugin.js',
			'/media/editors/tinymce/jscripts/tiny_mce/plugins/fullscreen/fullscreen.htm',
			'/media/editors/tinymce/jscripts/tiny_mce/plugins/iespell/index.html',
			'/media/editors/tinymce/jscripts/tiny_mce/plugins/iespell/editor_plugin.js',
			'/media/editors/tinymce/jscripts/tiny_mce/plugins/inlinepopups/index.html',
			'/media/editors/tinymce/jscripts/tiny_mce/plugins/inlinepopups/editor_plugin.js',
			'/media/editors/tinymce/jscripts/tiny_mce/plugins/inlinepopups/template.htm',
			'/media/editors/tinymce/jscripts/tiny_mce/plugins/inlinepopups/skins/index.html',
			'/media/editors/tinymce/jscripts/tiny_mce/plugins/inlinepopups/skins/clearlooks2/index.html',
			'/media/editors/tinymce/jscripts/tiny_mce/plugins/inlinepopups/skins/clearlooks2/window.css',
			'/media/editors/tinymce/jscripts/tiny_mce/plugins/inlinepopups/skins/clearlooks2/img/index.html',
			'/media/editors/tinymce/jscripts/tiny_mce/plugins/inlinepopups/skins/clearlooks2/img/alert.gif',
			'/media/editors/tinymce/jscripts/tiny_mce/plugins/inlinepopups/skins/clearlooks2/img/button.gif',
			'/media/editors/tinymce/jscripts/tiny_mce/plugins/inlinepopups/skins/clearlooks2/img/buttons.gif',
			'/media/editors/tinymce/jscripts/tiny_mce/plugins/inlinepopups/skins/clearlooks2/img/confirm.gif',
			'/media/editors/tinymce/jscripts/tiny_mce/plugins/inlinepopups/skins/clearlooks2/img/corners.gif',
			'/media/editors/tinymce/jscripts/tiny_mce/plugins/inlinepopups/skins/clearlooks2/img/horizontal.gif',
			'/media/editors/tinymce/jscripts/tiny_mce/plugins/inlinepopups/skins/clearlooks2/img/vertical.gif',
			'/media/editors/tinymce/jscripts/tiny_mce/plugins/insertdatetime/index.html',
			'/media/editors/tinymce/jscripts/tiny_mce/plugins/insertdatetime/editor_plugin.js',
			'/media/editors/tinymce/jscripts/tiny_mce/plugins/layer/index.html',
			'/media/editors/tinymce/jscripts/tiny_mce/plugins/layer/editor_plugin.js',
			'/media/editors/tinymce/jscripts/tiny_mce/plugins/lists/index.html',
			'/media/editors/tinymce/jscripts/tiny_mce/plugins/lists/editor_plugin.js',
			'/media/editors/tinymce/jscripts/tiny_mce/plugins/media/index.html',
			'/media/editors/tinymce/jscripts/tiny_mce/plugins/media/editor_plugin.js',
			'/media/editors/tinymce/jscripts/tiny_mce/plugins/media/media.htm',
			'/media/editors/tinymce/jscripts/tiny_mce/plugins/media/moxieplayer.swf',
			'/media/editors/tinymce/jscripts/tiny_mce/plugins/media/css/index.html',
			'/media/editors/tinymce/jscripts/tiny_mce/plugins/media/css/media.css',
			'/media/editors/tinymce/jscripts/tiny_mce/plugins/media/js/index.html',
			'/media/editors/tinymce/jscripts/tiny_mce/plugins/media/js/embed.js',
			'/media/editors/tinymce/jscripts/tiny_mce/plugins/media/js/media.js',
			'/media/editors/tinymce/jscripts/tiny_mce/plugins/media/langs/index.html',
			'/media/editors/tinymce/jscripts/tiny_mce/plugins/media/langs/en_dlg.js',
			'/media/editors/tinymce/jscripts/tiny_mce/plugins/nonbreaking/index.html',
			'/media/editors/tinymce/jscripts/tiny_mce/plugins/nonbreaking/editor_plugin.js',
			'/media/editors/tinymce/jscripts/tiny_mce/plugins/noneditable/index.html',
			'/media/editors/tinymce/jscripts/tiny_mce/plugins/noneditable/editor_plugin.js',
			'/media/editors/tinymce/jscripts/tiny_mce/plugins/pagebreak/index.html',
			'/media/editors/tinymce/jscripts/tiny_mce/plugins/pagebreak/editor_plugin.js',
			'/media/editors/tinymce/jscripts/tiny_mce/plugins/paste/index.html',
			'/media/editors/tinymce/jscripts/tiny_mce/plugins/paste/editor_plugin.js',
			'/media/editors/tinymce/jscripts/tiny_mce/plugins/paste/pastetext.htm',
			'/media/editors/tinymce/jscripts/tiny_mce/plugins/paste/pastetext.htm',
			'/media/editors/tinymce/jscripts/tiny_mce/plugins/paste/js/index.html',
			'/media/editors/tinymce/jscripts/tiny_mce/plugins/paste/js/pastetext.js',
			'/media/editors/tinymce/jscripts/tiny_mce/plugins/paste/js/pasteword.js',
			'/media/editors/tinymce/jscripts/tiny_mce/plugins/paste/langs/index.html',
			'/media/editors/tinymce/jscripts/tiny_mce/plugins/paste/langs/en_dlg.js',
			'/media/editors/tinymce/jscripts/tiny_mce/plugins/preview/index.html',
			'/media/editors/tinymce/jscripts/tiny_mce/plugins/preview/editor_plugin.js',
			'/media/editors/tinymce/jscripts/tiny_mce/plugins/preview/example.html',
			'/media/editors/tinymce/jscripts/tiny_mce/plugins/preview/preview.html',
			'/media/editors/tinymce/jscripts/tiny_mce/plugins/preview/jscripts/index.html',
			'/media/editors/tinymce/jscripts/tiny_mce/plugins/preview/jscripts/embed.js',
			'/media/editors/tinymce/jscripts/tiny_mce/plugins/print/index.html',
			'/media/editors/tinymce/jscripts/tiny_mce/plugins/print/editor_plugin.js',
			'/media/editors/tinymce/jscripts/tiny_mce/plugins/save/index.html',
			'/media/editors/tinymce/jscripts/tiny_mce/plugins/save/editor_plugin.js',
			'/media/editors/tinymce/jscripts/tiny_mce/plugins/searchreplace/index.html',
			'/media/editors/tinymce/jscripts/tiny_mce/plugins/searchreplace/editor_plugin.js',
			'/media/editors/tinymce/jscripts/tiny_mce/plugins/searchreplace/searchreplace.htm',
			'/media/editors/tinymce/jscripts/tiny_mce/plugins/searchreplace/css/index.html',
			'/media/editors/tinymce/jscripts/tiny_mce/plugins/searchreplace/css/searchreplace.css',
			'/media/editors/tinymce/jscripts/tiny_mce/plugins/searchreplace/js/index.html',
			'/media/editors/tinymce/jscripts/tiny_mce/plugins/searchreplace/js/searchreplace.js',
			'/media/editors/tinymce/jscripts/tiny_mce/plugins/searchreplace/langs/index.html',
			'/media/editors/tinymce/jscripts/tiny_mce/plugins/searchreplace/langs/en_dlg.js',
			'/media/editors/tinymce/jscripts/tiny_mce/plugins/spellchecker/index.html',
			'/media/editors/tinymce/jscripts/tiny_mce/plugins/spellchecker/editor_plugin.js',
			'/media/editors/tinymce/jscripts/tiny_mce/plugins/spellchecker/css/index.html',
			'/media/editors/tinymce/jscripts/tiny_mce/plugins/spellchecker/css/content.css',
			'/media/editors/tinymce/jscripts/tiny_mce/plugins/spellchecker/img/index.html',
			'/media/editors/tinymce/jscripts/tiny_mce/plugins/spellchecker/img/wline.gif',
			'/media/editors/tinymce/jscripts/tiny_mce/plugins/style/index.html',
			'/media/editors/tinymce/jscripts/tiny_mce/plugins/style/editor_plugin.js',
			'/media/editors/tinymce/jscripts/tiny_mce/plugins/style/props.htm',
			'/media/editors/tinymce/jscripts/tiny_mce/plugins/style/readme.txt',
			'/media/editors/tinymce/jscripts/tiny_mce/plugins/style/css/index.html',
			'/media/editors/tinymce/jscripts/tiny_mce/plugins/style/css/props.css',
			'/media/editors/tinymce/jscripts/tiny_mce/plugins/style/js/index.html',
			'/media/editors/tinymce/jscripts/tiny_mce/plugins/style/js/props.js',
			'/media/editors/tinymce/jscripts/tiny_mce/plugins/style/langs/index.html',
			'/media/editors/tinymce/jscripts/tiny_mce/plugins/style/langs/en_dlg.js',
			'/media/editors/tinymce/jscripts/tiny_mce/plugins/tabfocus/index.html',
			'/media/editors/tinymce/jscripts/tiny_mce/plugins/tabfocus/editor_plugin.js',
			'/media/editors/tinymce/jscripts/tiny_mce/plugins/table/index.html',
			'/media/editors/tinymce/jscripts/tiny_mce/plugins/table/cell.htm',
			'/media/editors/tinymce/jscripts/tiny_mce/plugins/table/editor_plugin.js',
			'/media/editors/tinymce/jscripts/tiny_mce/plugins/table/merge_cells.htm',
			'/media/editors/tinymce/jscripts/tiny_mce/plugins/table/row.htm',
			'/media/editors/tinymce/jscripts/tiny_mce/plugins/table/table.htm',
			'/media/editors/tinymce/jscripts/tiny_mce/plugins/table/css/index.html',
			'/media/editors/tinymce/jscripts/tiny_mce/plugins/table/css/cell.css',
			'/media/editors/tinymce/jscripts/tiny_mce/plugins/table/css/row.css',
			'/media/editors/tinymce/jscripts/tiny_mce/plugins/table/css/table.css',
			'/media/editors/tinymce/jscripts/tiny_mce/plugins/table/js/index.html',
			'/media/editors/tinymce/jscripts/tiny_mce/plugins/table/js/cell.js',
			'/media/editors/tinymce/jscripts/tiny_mce/plugins/table/js/merge_cells.js',
			'/media/editors/tinymce/jscripts/tiny_mce/plugins/table/js/row.js',
			'/media/editors/tinymce/jscripts/tiny_mce/plugins/table/js/table.js',
			'/media/editors/tinymce/jscripts/tiny_mce/plugins/table/langs/index.html',
			'/media/editors/tinymce/jscripts/tiny_mce/plugins/table/langs/en_dlg.js',
			'/media/editors/tinymce/jscripts/tiny_mce/plugins/template/index.html',
			'/media/editors/tinymce/jscripts/tiny_mce/plugins/template/blank.htm',
			'/media/editors/tinymce/jscripts/tiny_mce/plugins/template/editor_plugin.js',
			'/media/editors/tinymce/jscripts/tiny_mce/plugins/template/template.htm',
			'/media/editors/tinymce/jscripts/tiny_mce/plugins/template/css/index.html',
			'/media/editors/tinymce/jscripts/tiny_mce/plugins/template/css/template.css',
			'/media/editors/tinymce/jscripts/tiny_mce/plugins/template/js/index.html',
			'/media/editors/tinymce/jscripts/tiny_mce/plugins/template/js/template.js',
			'/media/editors/tinymce/jscripts/tiny_mce/plugins/template/langs/index.html',
			'/media/editors/tinymce/jscripts/tiny_mce/plugins/template/langs/en_dlg.js',
			'/media/editors/tinymce/jscripts/tiny_mce/plugins/visualblocks/index.html',
			'/media/editors/tinymce/jscripts/tiny_mce/plugins/visualblocks/editor_plugin.js',
			'/media/editors/tinymce/jscripts/tiny_mce/plugins/visualblocks/css/index.html',
			'/media/editors/tinymce/jscripts/tiny_mce/plugins/visualblocks/css/visualblocks.css',
			'/media/editors/tinymce/jscripts/tiny_mce/plugins/visualchars/index.html',
			'/media/editors/tinymce/jscripts/tiny_mce/plugins/visualchars/editor_plugin.js',
			'/media/editors/tinymce/jscripts/tiny_mce/plugins/wordcount/index.html',
			'/media/editors/tinymce/jscripts/tiny_mce/plugins/wordcount/editor_plugin.js',
			'/media/editors/tinymce/jscripts/tiny_mce/plugins/xhtmlxtras/index.html',
			'/media/editors/tinymce/jscripts/tiny_mce/plugins/xhtmlxtras/abbr.htm',
			'/media/editors/tinymce/jscripts/tiny_mce/plugins/xhtmlxtras/acronym.htm',
			'/media/editors/tinymce/jscripts/tiny_mce/plugins/xhtmlxtras/attributes.htm',
			'/media/editors/tinymce/jscripts/tiny_mce/plugins/xhtmlxtras/cite.htm',
			'/media/editors/tinymce/jscripts/tiny_mce/plugins/xhtmlxtras/del.htm',
			'/media/editors/tinymce/jscripts/tiny_mce/plugins/xhtmlxtras/editor_plugin.js',
			'/media/editors/tinymce/jscripts/tiny_mce/plugins/xhtmlxtras/ins.htm',
			'/media/editors/tinymce/jscripts/tiny_mce/plugins/xhtmlxtras/css/index.html',
			'/media/editors/tinymce/jscripts/tiny_mce/plugins/xhtmlxtras/css/attributes.css',
			'/media/editors/tinymce/jscripts/tiny_mce/plugins/xhtmlxtras/css/popup.css',
			'/media/editors/tinymce/jscripts/tiny_mce/plugins/xhtmlxtras/js/index.html',
			'/media/editors/tinymce/jscripts/tiny_mce/plugins/xhtmlxtras/js/abbr.js',
			'/media/editors/tinymce/jscripts/tiny_mce/plugins/xhtmlxtras/js/acronym.js',
			'/media/editors/tinymce/jscripts/tiny_mce/plugins/xhtmlxtras/js/attributes.js',
			'/media/editors/tinymce/jscripts/tiny_mce/plugins/xhtmlxtras/js/cite.js',
			'/media/editors/tinymce/jscripts/tiny_mce/plugins/xhtmlxtras/js/del.js',
			'/media/editors/tinymce/jscripts/tiny_mce/plugins/xhtmlxtras/js/element_common.js',
			'/media/editors/tinymce/jscripts/tiny_mce/plugins/xhtmlxtras/js/ins.js',
			'/media/editors/tinymce/jscripts/tiny_mce/plugins/xhtmlxtras/langs/index.html',
			'/media/editors/tinymce/jscripts/tiny_mce/plugins/xhtmlxtras/langs/en_dlg.js',
			'/media/editors/tinymce/jscripts/tiny_mce/themes/index.html',
			'/media/editors/tinymce/jscripts/tiny_mce/themes/advanced/index.html',
			'/media/editors/tinymce/jscripts/tiny_mce/themes/advanced/about.htm',
			'/media/editors/tinymce/jscripts/tiny_mce/themes/advanced/anchor.htm',
			'/media/editors/tinymce/jscripts/tiny_mce/themes/advanced/charmap.htm',
			'/media/editors/tinymce/jscripts/tiny_mce/themes/advanced/color_picker.htm',
			'/media/editors/tinymce/jscripts/tiny_mce/themes/advanced/editor_template.js',
			'/media/editors/tinymce/jscripts/tiny_mce/themes/advanced/image.htm',
			'/media/editors/tinymce/jscripts/tiny_mce/themes/advanced/link.htm',
			'/media/editors/tinymce/jscripts/tiny_mce/themes/advanced/shortcuts.htm',
			'/media/editors/tinymce/jscripts/tiny_mce/themes/advanced/source_editor.htm',
			'/media/editors/tinymce/jscripts/tiny_mce/themes/advanced/img/index.html',
			'/media/editors/tinymce/jscripts/tiny_mce/themes/advanced/img/colorpicker.jpg',
			'/media/editors/tinymce/jscripts/tiny_mce/themes/advanced/img/flash.gif',
			'/media/editors/tinymce/jscripts/tiny_mce/themes/advanced/img/icons.gif',
			'/media/editors/tinymce/jscripts/tiny_mce/themes/advanced/img/iframe.gif',
			'/media/editors/tinymce/jscripts/tiny_mce/themes/advanced/img/pagebreak.gif',
			'/media/editors/tinymce/jscripts/tiny_mce/themes/advanced/img/quicktime.gif',
			'/media/editors/tinymce/jscripts/tiny_mce/themes/advanced/img/realmedia.gif',
			'/media/editors/tinymce/jscripts/tiny_mce/themes/advanced/img/shockwave.gif',
			'/media/editors/tinymce/jscripts/tiny_mce/themes/advanced/img/trans.gif',
			'/media/editors/tinymce/jscripts/tiny_mce/themes/advanced/img/video.gif',
			'/media/editors/tinymce/jscripts/tiny_mce/themes/advanced/img/windowsmedia.gif',
			'/media/editors/tinymce/jscripts/tiny_mce/themes/advanced/js/index.html',
			'/media/editors/tinymce/jscripts/tiny_mce/themes/advanced/js/about.js',
			'/media/editors/tinymce/jscripts/tiny_mce/themes/advanced/js/anchor.js',
			'/media/editors/tinymce/jscripts/tiny_mce/themes/advanced/js/charmap.js',
			'/media/editors/tinymce/jscripts/tiny_mce/themes/advanced/js/color_picker.js',
			'/media/editors/tinymce/jscripts/tiny_mce/themes/advanced/js/image.js',
			'/media/editors/tinymce/jscripts/tiny_mce/themes/advanced/js/link.js',
			'/media/editors/tinymce/jscripts/tiny_mce/themes/advanced/js/source_editor.js',
			'/media/editors/tinymce/jscripts/tiny_mce/themes/advanced/langs/index.html',
			'/media/editors/tinymce/jscripts/tiny_mce/themes/advanced/langs/en.js',
			'/media/editors/tinymce/jscripts/tiny_mce/themes/advanced/langs/en_dlg.js',
			'/media/editors/tinymce/jscripts/tiny_mce/themes/advanced/skins/index.html',
			'/media/editors/tinymce/jscripts/tiny_mce/themes/advanced/skins/default/index.html',
			'/media/editors/tinymce/jscripts/tiny_mce/themes/advanced/skins/default/content.css',
			'/media/editors/tinymce/jscripts/tiny_mce/themes/advanced/skins/default/dialog.css',
			'/media/editors/tinymce/jscripts/tiny_mce/themes/advanced/skins/default/ui.css',
			'/media/editors/tinymce/jscripts/tiny_mce/themes/advanced/skins/default/img/index.html',
			'/media/editors/tinymce/jscripts/tiny_mce/themes/advanced/skins/default/img/buttons.png',
			'/media/editors/tinymce/jscripts/tiny_mce/themes/advanced/skins/default/img/items.gif',
			'/media/editors/tinymce/jscripts/tiny_mce/themes/advanced/skins/default/img/menu_arrow.gif',
			'/media/editors/tinymce/jscripts/tiny_mce/themes/advanced/skins/default/img/menu_check.gif',
			'/media/editors/tinymce/jscripts/tiny_mce/themes/advanced/skins/default/img/progress.gif',
			'/media/editors/tinymce/jscripts/tiny_mce/themes/advanced/skins/default/img/tabs.gif',
			'/media/editors/tinymce/jscripts/tiny_mce/themes/advanced/skins/highcontrast/index.html',
			'/media/editors/tinymce/jscripts/tiny_mce/themes/advanced/skins/highcontrast/content.css',
			'/media/editors/tinymce/jscripts/tiny_mce/themes/advanced/skins/highcontrast/dialog.css',
			'/media/editors/tinymce/jscripts/tiny_mce/themes/advanced/skins/highcontrast/ui.css',
			'/media/editors/tinymce/jscripts/tiny_mce/themes/advanced/skins/o2k7/index.html',
			'/media/editors/tinymce/jscripts/tiny_mce/themes/advanced/skins/o2k7/content.css',
			'/media/editors/tinymce/jscripts/tiny_mce/themes/advanced/skins/o2k7/dialog.css',
			'/media/editors/tinymce/jscripts/tiny_mce/themes/advanced/skins/o2k7/ui.css',
			'/media/editors/tinymce/jscripts/tiny_mce/themes/advanced/skins/o2k7/ui_black.css',
			'/media/editors/tinymce/jscripts/tiny_mce/themes/advanced/skins/o2k7/ui_silver.css',
			'/media/editors/tinymce/jscripts/tiny_mce/themes/advanced/skins/o2k7/img/index.html',
			'/media/editors/tinymce/jscripts/tiny_mce/themes/advanced/skins/o2k7/img/button_bg.png',
			'/media/editors/tinymce/jscripts/tiny_mce/themes/advanced/skins/o2k7/img/button_bg_black.png',
			'/media/editors/tinymce/jscripts/tiny_mce/themes/advanced/skins/o2k7/img/button_bg_silver.png',
			'/media/editors/tinymce/jscripts/tiny_mce/themes/simple/index.html',
			'/media/editors/tinymce/jscripts/tiny_mce/themes/simple/editor_template.js',
			'/media/editors/tinymce/jscripts/tiny_mce/themes/simple/img/index.html',
			'/media/editors/tinymce/jscripts/tiny_mce/themes/simple/img/icons.gif',
			'/media/editors/tinymce/jscripts/tiny_mce/themes/simple/langs/index.html',
			'/media/editors/tinymce/jscripts/tiny_mce/themes/simple/langs/en.js',
			'/media/editors/tinymce/jscripts/tiny_mce/themes/simple/skins/index.html',
			'/media/editors/tinymce/jscripts/tiny_mce/themes/simple/skins/default/index.html',
			'/media/editors/tinymce/jscripts/tiny_mce/themes/simple/skins/default/content.css',
			'/media/editors/tinymce/jscripts/tiny_mce/themes/simple/skins/default/ui.css',
			'/media/editors/tinymce/jscripts/tiny_mce/themes/simple/skins/o2k7/index.html',
			'/media/editors/tinymce/jscripts/tiny_mce/themes/simple/skins/o2k7/content.css',
			'/media/editors/tinymce/jscripts/tiny_mce/themes/simple/skins/o2k7/ui.css',
			'/media/editors/tinymce/jscripts/tiny_mce/themes/simple/skins/o2k7/img/index.html',
			'/media/editors/tinymce/jscripts/tiny_mce/themes/simple/skins/o2k7/img/button_bg.png',
			'/media/editors/tinymce/jscripts/tiny_mce/utils/index.html',
			'/media/editors/tinymce/jscripts/tiny_mce/utils/editable_selects.js',
			'/media/editors/tinymce/jscripts/tiny_mce/utils/form_utils.js',
			'/media/editors/tinymce/jscripts/tiny_mce/utils/mctabs.js',
			'/media/editors/tinymce/jscripts/tiny_mce/utils/validate.js',
			'/administrator/components/com_banners/models/fields/ordering.php',
			'/administrator/components/com_contact/models/fields/ordering.php',
			'/administrator/components/com_newsfeeds/models/fields/ordering.php',
			'/administrator/components/com_plugins/models/fields/ordering.php',
			'/administrator/components/com_weblinks/models/fields/ordering.php',
			'/administrator/includes/application.php',
			'/includes/application.php',
			'/libraries/legacy/application/helper.php',
			'/libraries/joomla/plugin/helper.php',
			'/libraries/joomla/plugin/index.html',
			'/libraries/joomla/plugin/plugin.php',
			'/libraries/legacy/component/helper.php',
			'/libraries/legacy/component/index.html',
			'/libraries/legacy/module/helper.php',
			'/libraries/legacy/module/index.html',
			'/administrator/components/com_templates/controllers/source.php',
			'/administrator/components/com_templates/models/source.php',
			'/administrator/components/com_templates/views/source/index.html',
			'/administrator/components/com_templates/views/source/tmpl/edit.php',
			'/administrator/components/com_templates/views/source/tmpl/edit_ftp.php',
			'/administrator/components/com_templates/views/source/tmpl/index.html',
			'/administrator/components/com_templates/views/source/view.html.php',
			'/media/editors/codemirror/css/csscolors.css',
			'/media/editors/codemirror/css/jscolors.css',
			'/media/editors/codemirror/css/phpcolors.css',
			'/media/editors/codemirror/css/sparqlcolors.css',
			'/media/editors/codemirror/css/xmlcolors.css',
			'/media/editors/codemirror/js/basefiles-uncompressed.js',
			'/media/editors/codemirror/js/basefiles.js',
			'/media/editors/codemirror/js/codemirror-uncompressed.js',
			'/media/editors/codemirror/js/editor.js',
			'/media/editors/codemirror/js/highlight.js',
			'/media/editors/codemirror/js/mirrorframe.js',
			'/media/editors/codemirror/js/parsecss.js',
			'/media/editors/codemirror/js/parsedummy.js',
			'/media/editors/codemirror/js/parsehtmlmixed.js',
			'/media/editors/codemirror/js/parsejavascript.js',
			'/media/editors/codemirror/js/parsephp.js',
			'/media/editors/codemirror/js/parsephphtmlmixed.js',
			'/media/editors/codemirror/js/parsesparql.js',
			'/media/editors/codemirror/js/parsexml.js',
			'/media/editors/codemirror/js/select.js',
			'/media/editors/codemirror/js/stringstream.js',
			'/media/editors/codemirror/js/tokenize.js',
			'/media/editors/codemirror/js/tokenizejavascript.js',
			'/media/editors/codemirror/js/tokenizephp.js',
			'/media/editors/codemirror/js/undo.js',
			'/media/editors/codemirror/js/util.js',
			'/administrator/components/com_weblinks/models/fields/index.html',
			'/plugins/user/joomla/postinstall/actions.php',
			'/plugins/user/joomla/postinstall/index.html',
			'/media/com_finder/js/finder.js',
			'/media/com_finder/js/highlighter.js',
			'/libraries/joomla/registry/format.php',
			'/libraries/joomla/registry/index.html',
			'/libraries/joomla/registry/registry.php',
			'/libraries/joomla/registry/format/index.html',
			'/libraries/joomla/registry/format/ini.php',
			'/libraries/joomla/registry/format/json.php',
			'/libraries/joomla/registry/format/php.php',
			'/libraries/joomla/registry/format/xml.php',
			'/libraries/joomla/github/users.php',
			'/media/system/js/validate-jquery-uncompressed.js',
			'/templates/beez3/html/message.php',
			'/libraries/fof/platform/joomla.php',
			'/libraries/fof/readme.txt',
			// Joomla 3.3.1
			'/administrator/templates/isis/html/message.php',
			// Joomla 3.3.6
			'/media/editors/tinymce/plugins/compat3x/editable_selects.js',
			'/media/editors/tinymce/plugins/compat3x/form_utils.js',
			'/media/editors/tinymce/plugins/compat3x/mctabs.js',
			'/media/editors/tinymce/plugins/compat3x/tiny_mce_popup.js',
			'/media/editors/tinymce/plugins/compat3x/validate.js',
			// Joomla! 3.4
			'/administrator/components/com_tags/helpers/html/index.html',
			'/administrator/components/com_tags/models/fields/index.html',
			'/administrator/manifests/libraries/phpmailer.xml',
			'/administrator/templates/hathor/html/com_finder/filter/index.html',
			'/administrator/templates/hathor/html/com_finder/statistics/index.html',
			'/components/com_contact/helpers/icon.php',
			'/language/en-GB/en-GB.lib_phpmailer.sys.ini',
			'/libraries/compat/jsonserializable.php',
			'/libraries/compat/password/lib/index.html',
			'/libraries/compat/password/lib/password.php',
			'/libraries/compat/password/lib/version_test.php',
			'/libraries/compat/password/index.html',
			'/libraries/compat/password/LICENSE.md',
			'/libraries/compat/index.html',
			'/libraries/fof/controller.php',
			'/libraries/fof/dispatcher.php',
			'/libraries/fof/inflector.php',
			'/libraries/fof/input.php',
			'/libraries/fof/model.php',
			'/libraries/fof/query.abstract.php',
			'/libraries/fof/query.element.php',
			'/libraries/fof/query.mysql.php',
			'/libraries/fof/query.mysqli.php',
			'/libraries/fof/query.sqlazure.php',
			'/libraries/fof/query.sqlsrv.php',
			'/libraries/fof/render.abstract.php',
			'/libraries/fof/render.joomla.php',
			'/libraries/fof/render.joomla3.php',
			'/libraries/fof/render.strapper.php',
			'/libraries/fof/string.utils.php',
			'/libraries/fof/table.php',
			'/libraries/fof/template.utils.php',
			'/libraries/fof/toolbar.php',
			'/libraries/fof/view.csv.php',
			'/libraries/fof/view.html.php',
			'/libraries/fof/view.json.php',
			'/libraries/fof/view.php',
			'/libraries/framework/Joomla/Application/Cli/Output/Processor/ColorProcessor.php',
			'/libraries/framework/Joomla/Application/Cli/Output/Processor/ProcessorInterface.php',
			'/libraries/framework/Joomla/Application/Cli/Output/Stdout.php',
			'/libraries/framework/Joomla/Application/Cli/Output/Xml.php',
			'/libraries/framework/Joomla/Application/Cli/CliOutput.php',
			'/libraries/framework/Joomla/Application/Cli/ColorProcessor.php',
			'/libraries/framework/Joomla/Application/Cli/ColorStyle.php',
			'/libraries/framework/index.html',
			'/libraries/framework/Joomla/DI/Exception/DependencyResolutionException.php',
			'/libraries/framework/Joomla/DI/Exception/index.html',
			'/libraries/framework/Joomla/DI/Container.php',
			'/libraries/framework/Joomla/DI/ContainerAwareInterface.php',
			'/libraries/framework/Joomla/DI/index.html',
			'/libraries/framework/Joomla/DI/ServiceProviderInterface.php',
			'/libraries/framework/Joomla/Registry/Format/index.html',
			'/libraries/framework/Joomla/Registry/Format/Ini.php',
			'/libraries/framework/Joomla/Registry/Format/Json.php',
			'/libraries/framework/Joomla/Registry/Format/Php.php',
			'/libraries/framework/Joomla/Registry/Format/Xml.php',
			'/libraries/framework/Joomla/Registry/Format/Yaml.php',
			'/libraries/framework/Joomla/Registry/AbstractRegistryFormat.php',
			'/libraries/framework/Joomla/Registry/index.html',
			'/libraries/framework/Joomla/Registry/Registry.php',
			'/libraries/framework/Symfony/Component/Yaml/Exception/DumpException.php',
			'/libraries/framework/Symfony/Component/Yaml/Exception/ExceptionInterface.php',
			'/libraries/framework/Symfony/Component/Yaml/Exception/index.html',
			'/libraries/framework/Symfony/Component/Yaml/Exception/ParseException.php',
			'/libraries/framework/Symfony/Component/Yaml/Exception/RuntimeException.php',
			'/libraries/framework/Symfony/Component/Yaml/Dumper.php',
			'/libraries/framework/Symfony/Component/Yaml/Escaper.php',
			'/libraries/framework/Symfony/Component/Yaml/index.html',
			'/libraries/framework/Symfony/Component/Yaml/Inline.php',
			'/libraries/framework/Symfony/Component/Yaml/LICENSE',
			'/libraries/framework/Symfony/Component/Yaml/Parser.php',
			'/libraries/framework/Symfony/Component/Yaml/Unescaper.php',
			'/libraries/framework/Symfony/Component/Yaml/Yaml.php',
			'/libraries/joomla/string/inflector.php',
			'/libraries/joomla/string/normalise.php',
			'/libraries/phpmailer/language/index.html',
			'/libraries/phpmailer/language/phpmailer.lang-joomla.php',
			'/libraries/phpmailer/index.html',
			'/libraries/phpmailer/LICENSE',
			'/libraries/phpmailer/phpmailer.php',
			'/libraries/phpmailer/pop.php',
			'/libraries/phpmailer/smtp.php',
			'/media/editors/codemirror/css/ambiance.css',
			'/media/editors/codemirror/css/codemirror.css',
			'/media/editors/codemirror/css/configuration.css',
			'/media/editors/codemirror/css/index.html',
			'/media/editors/codemirror/js/brace-fold.js',
			'/media/editors/codemirror/js/clike.js',
			'/media/editors/codemirror/js/closebrackets.js',
			'/media/editors/codemirror/js/closetag.js',
			'/media/editors/codemirror/js/codemirror.js',
			'/media/editors/codemirror/js/css.js',
			'/media/editors/codemirror/js/foldcode.js',
			'/media/editors/codemirror/js/foldgutter.js',
			'/media/editors/codemirror/js/fullscreen.js',
			'/media/editors/codemirror/js/htmlmixed.js',
			'/media/editors/codemirror/js/indent-fold.js',
			'/media/editors/codemirror/js/index.html',
			'/media/editors/codemirror/js/javascript.js',
			'/media/editors/codemirror/js/less.js',
			'/media/editors/codemirror/js/matchbrackets.js',
			'/media/editors/codemirror/js/matchtags.js',
			'/media/editors/codemirror/js/php.js',
			'/media/editors/codemirror/js/xml-fold.js',
			'/media/editors/codemirror/js/xml.js',
			'/media/editors/tinymce/skins/lightgray/fonts/icomoon.svg',
			'/media/editors/tinymce/skins/lightgray/fonts/icomoon.ttf',
			'/media/editors/tinymce/skins/lightgray/fonts/icomoon.woff',
			'/media/editors/tinymce/skins/lightgray/fonts/icomoon-small.eot',
			'/media/editors/tinymce/skins/lightgray/fonts/icomoon-small.svg',
			'/media/editors/tinymce/skins/lightgray/fonts/icomoon-small.ttf',
			'/media/editors/tinymce/skins/lightgray/fonts/icomoon-small.woff',
			'/media/editors/tinymce/skins/lightgray/fonts/readme.md',
			'/media/editors/tinymce/skins/lightgray/fonts/tinymce.dev.svg',
			'/media/editors/tinymce/skins/lightgray/fonts/tinymce-small.dev.svg',
			'/media/editors/tinymce/skins/lightgray/img/wline.gif',
			'/plugins/editors/codemirror/styles.css',
			'/plugins/editors/codemirror/styles.min.css',
			// Joomla! 3.4.1
			'/libraries/joomla/environment/request.php',
			'/media/editors/tinymce/templates/template_list.js',
			'/media/editors/codemirror/lib/addons-uncompressed.js',
			'/media/editors/codemirror/lib/codemirror-uncompressed.css',
			'/media/editors/codemirror/lib/codemirror-uncompressed.js',
			'/administrator/help/en-GB/Components_Banners_Banners.html',
			'/administrator/help/en-GB/Components_Banners_Banners_Edit.html',
			'/administrator/help/en-GB/Components_Banners_Categories.html',
			'/administrator/help/en-GB/Components_Banners_Category_Edit.html',
			'/administrator/help/en-GB/Components_Banners_Clients.html',
			'/administrator/help/en-GB/Components_Banners_Clients_Edit.html',
			'/administrator/help/en-GB/Components_Banners_Tracks.html',
			'/administrator/help/en-GB/Components_Contact_Categories.html',
			'/administrator/help/en-GB/Components_Contact_Category_Edit.html',
			'/administrator/help/en-GB/Components_Contacts_Contacts.html',
			'/administrator/help/en-GB/Components_Contacts_Contacts_Edit.html',
			'/administrator/help/en-GB/Components_Content_Categories.html',
			'/administrator/help/en-GB/Components_Content_Category_Edit.html',
			'/administrator/help/en-GB/Components_Messaging_Inbox.html',
			'/administrator/help/en-GB/Components_Messaging_Read.html',
			'/administrator/help/en-GB/Components_Messaging_Write.html',
			'/administrator/help/en-GB/Components_Newsfeeds_Categories.html',
			'/administrator/help/en-GB/Components_Newsfeeds_Category_Edit.html',
			'/administrator/help/en-GB/Components_Newsfeeds_Feeds.html',
			'/administrator/help/en-GB/Components_Newsfeeds_Feeds_Edit.html',
			'/administrator/help/en-GB/Components_Redirect_Manager.html',
			'/administrator/help/en-GB/Components_Redirect_Manager_Edit.html',
			'/administrator/help/en-GB/Components_Search.html',
			'/administrator/help/en-GB/Components_Weblinks_Categories.html',
			'/administrator/help/en-GB/Components_Weblinks_Category_Edit.html',
			'/administrator/help/en-GB/Components_Weblinks_Links.html',
			'/administrator/help/en-GB/Components_Weblinks_Links_Edit.html',
			'/administrator/help/en-GB/Content_Article_Manager.html',
			'/administrator/help/en-GB/Content_Article_Manager_Edit.html',
			'/administrator/help/en-GB/Content_Featured_Articles.html',
			'/administrator/help/en-GB/Content_Media_Manager.html',
			'/administrator/help/en-GB/Extensions_Extension_Manager_Discover.html',
			'/administrator/help/en-GB/Extensions_Extension_Manager_Install.html',
			'/administrator/help/en-GB/Extensions_Extension_Manager_Manage.html',
			'/administrator/help/en-GB/Extensions_Extension_Manager_Update.html',
			'/administrator/help/en-GB/Extensions_Extension_Manager_Warnings.html',
			'/administrator/help/en-GB/Extensions_Language_Manager_Content.html',
			'/administrator/help/en-GB/Extensions_Language_Manager_Edit.html',
			'/administrator/help/en-GB/Extensions_Language_Manager_Installed.html',
			'/administrator/help/en-GB/Extensions_Module_Manager.html',
			'/administrator/help/en-GB/Extensions_Module_Manager_Edit.html',
			'/administrator/help/en-GB/Extensions_Plugin_Manager.html',
			'/administrator/help/en-GB/Extensions_Plugin_Manager_Edit.html',
			'/administrator/help/en-GB/Extensions_Template_Manager_Styles.html',
			'/administrator/help/en-GB/Extensions_Template_Manager_Styles_Edit.html',
			'/administrator/help/en-GB/Extensions_Template_Manager_Templates.html',
			'/administrator/help/en-GB/Extensions_Template_Manager_Templates_Edit.html',
			'/administrator/help/en-GB/Extensions_Template_Manager_Templates_Edit_Source.html',
			'/administrator/help/en-GB/Glossary.html',
			'/administrator/help/en-GB/Menus_Menu_Item_Manager.html',
			'/administrator/help/en-GB/Menus_Menu_Item_Manager_Edit.html',
			'/administrator/help/en-GB/Menus_Menu_Manager.html',
			'/administrator/help/en-GB/Menus_Menu_Manager_Edit.html',
			'/administrator/help/en-GB/Site_Global_Configuration.html',
			'/administrator/help/en-GB/Site_Maintenance_Clear_Cache.html',
			'/administrator/help/en-GB/Site_Maintenance_Global_Check-in.html',
			'/administrator/help/en-GB/Site_Maintenance_Purge_Expired_Cache.html',
			'/administrator/help/en-GB/Site_System_Information.html',
			'/administrator/help/en-GB/Start_Here.html',
			'/administrator/help/en-GB/Users_Access_Levels.html',
			'/administrator/help/en-GB/Users_Access_Levels_Edit.html',
			'/administrator/help/en-GB/Users_Debug_Users.html',
			'/administrator/help/en-GB/Users_Groups.html',
			'/administrator/help/en-GB/Users_Groups_Edit.html',
			'/administrator/help/en-GB/Users_Mass_Mail_Users.html',
			'/administrator/help/en-GB/Users_User_Manager.html',
			'/administrator/help/en-GB/Users_User_Manager_Edit.html',
			'/administrator/components/com_config/views/index.html',
			'/administrator/components/com_config/views/application/index.html',
			'/administrator/components/com_config/views/application/view.html.php',
			'/administrator/components/com_config/views/application/tmpl/default.php',
			'/administrator/components/com_config/views/application/tmpl/default_cache.php',
			'/administrator/components/com_config/views/application/tmpl/default_cookie.php',
			'/administrator/components/com_config/views/application/tmpl/default_database.php',
			'/administrator/components/com_config/views/application/tmpl/default_debug.php',
			'/administrator/components/com_config/views/application/tmpl/default_filters.php',
			'/administrator/components/com_config/views/application/tmpl/default_ftp.php',
			'/administrator/components/com_config/views/application/tmpl/default_ftplogin.php',
			'/administrator/components/com_config/views/application/tmpl/default_locale.php',
			'/administrator/components/com_config/views/application/tmpl/default_mail.php',
			'/administrator/components/com_config/views/application/tmpl/default_metadata.php',
			'/administrator/components/com_config/views/application/tmpl/default_navigation.php',
			'/administrator/components/com_config/views/application/tmpl/default_permissions.php',
			'/administrator/components/com_config/views/application/tmpl/default_seo.php',
			'/administrator/components/com_config/views/application/tmpl/default_server.php',
			'/administrator/components/com_config/views/application/tmpl/default_session.php',
			'/administrator/components/com_config/views/application/tmpl/default_site.php',
			'/administrator/components/com_config/views/application/tmpl/default_system.php',
			'/administrator/components/com_config/views/application/tmpl/index.html',
			'/administrator/components/com_config/views/close/index.html',
			'/administrator/components/com_config/views/close/view.html.php',
			'/administrator/components/com_config/views/component/index.html',
			'/administrator/components/com_config/views/component/view.html.php',
			'/administrator/components/com_config/views/component/tmpl/default.php',
			'/administrator/components/com_config/views/component/tmpl/index.html',
			'/administrator/components/com_config/models/fields/filters.php',
			'/administrator/components/com_config/models/fields/index.html',
			'/administrator/components/com_config/models/forms/application.xml',
			'/administrator/components/com_config/models/forms/index.html',
			// Joomla 3.4.2
			'/libraries/composer_autoload.php',
			'/administrator/templates/hathor/html/com_categories/categories/default_batch.php',
			'/administrator/templates/hathor/html/com_tags/tags/default_batch.php',
			'/media/editors/codemirror/mode/clike/scala.html',
			'/media/editors/codemirror/mode/css/less.html',
			'/media/editors/codemirror/mode/css/less_test.js',
			'/media/editors/codemirror/mode/css/scss.html',
			'/media/editors/codemirror/mode/css/scss_test.js',
			'/media/editors/codemirror/mode/css/test.js',
			'/media/editors/codemirror/mode/gfm/test.js',
			'/media/editors/codemirror/mode/haml/test.js',
			'/media/editors/codemirror/mode/javascript/json-ld.html',
			'/media/editors/codemirror/mode/javascript/test.js',
			'/media/editors/codemirror/mode/javascript/typescript.html',
			'/media/editors/codemirror/mode/markdown/test.js',
			'/media/editors/codemirror/mode/php/test.js',
			'/media/editors/codemirror/mode/ruby/test.js',
			'/media/editors/codemirror/mode/shell/test.js',
			'/media/editors/codemirror/mode/slim/test.js',
			'/media/editors/codemirror/mode/stex/test.js',
			'/media/editors/codemirror/mode/textile/test.js',
			'/media/editors/codemirror/mode/verilog/test.js',
			'/media/editors/codemirror/mode/xml/test.js',
			'/media/editors/codemirror/mode/xquery/test.js',
			// Joomla 3.4.3
			'/libraries/classloader.php',
			'/libraries/ClassLoader.php',
			// Joomla 3.4.6
			'/components/com_wrapper/views/wrapper/metadata.xml',
			// Joomla 3.5.0
			'/media/com_joomlaupdate/default.js',
			'/media/com_joomlaupdate/encryption.js',
			'/media/com_joomlaupdate/json2.js',
			'/media/com_joomlaupdate/update.js',
			'/media/com_finder/css/finder-rtl.css',
			'/media/com_finder/css/selectfilter.css',
			'/media/com_finder/css/sliderfilter.css',
			'/media/com_finder/js/sliderfilter.js',
			'/media/editors/codemirror/mode/kotlin/kotlin.js',
			'/media/editors/codemirror/mode/kotlin/kotlin.min.js',
			'/media/editors/tinymce/plugins/compat3x/editable_selects.js',
			'/media/editors/tinymce/plugins/compat3x/form_utils.js',
			'/media/editors/tinymce/plugins/compat3x/mctabs.js',
			'/media/editors/tinymce/plugins/compat3x/tiny_mce_popup.js',
			'/media/editors/tinymce/plugins/compat3x/validate.js',
			'/libraries/vendor/symfony/yaml/Symfony/Component/Yaml/Dumper.php',
			'/libraries/vendor/symfony/yaml/Symfony/Component/Yaml/Escaper.php',
			'/libraries/vendor/symfony/yaml/Symfony/Component/Yaml/Inline.php',
			'/libraries/vendor/symfony/yaml/Symfony/Component/Yaml/LICENSE',
			'/libraries/vendor/symfony/yaml/Symfony/Component/Yaml/Parser.php',
			'/libraries/vendor/symfony/yaml/Symfony/Component/Yaml/Unescaper.php',
			'/libraries/vendor/symfony/yaml/Symfony/Component/Yaml/Yaml.php',
			'/libraries/vendor/symfony/yaml/Symfony/Component/Yaml/Exception/DumpException.php',
			'/libraries/vendor/symfony/yaml/Symfony/Component/Yaml/Exception/ExceptionInterface.php',
			'/libraries/vendor/symfony/yaml/Symfony/Component/Yaml/Exception/ParseException.php',
			'/libraries/vendor/symfony/yaml/Symfony/Component/Yaml/Exception/RuntimeException.php',
			'/libraries/vendor/phpmailer/phpmailer/extras/class.html2text.php',
			'/libraries/joomla/document/error/error.php',
			'/libraries/joomla/document/feed/feed.php',
			'/libraries/joomla/document/html/html.php',
			'/libraries/joomla/document/image/image.php',
			'/libraries/joomla/document/json/json.php',
			'/libraries/joomla/document/opensearch/opensearch.php',
			'/libraries/joomla/document/raw/raw.php',
			'/libraries/joomla/document/xml/xml.php',
			'/plugins/editors/tinymce/fields/skins.php',
			'/plugins/user/profile/fields/dob.php',
			'/plugins/user/profile/fields/tos.php',
			'/administrator/components/com_installer/views/languages/tmpl/default_filter.php',
			'/administrator/components/com_joomlaupdate/helpers/download.php',
			'/administrator/components/com_config/controller/application/refreshhelp.php',
			'/administrator/components/com_media/models/forms/index.html',
			// Joomla 3.6.0
			'/libraries/simplepie/README.txt',
			'/libraries/simplepie/simplepie.php',
			'/libraries/simplepie/LICENSE.txt',
			'/libraries/simplepie/idn/LICENCE',
			'/libraries/simplepie/idn/ReadMe.txt',
			'/libraries/simplepie/idn/idna_convert.class.php',
			'/libraries/simplepie/idn/npdata.ser',
			'/administrator/manifests/libraries/simplepie.xml',
			'/administrator/templates/isis/js/jquery.js',
			'/administrator/templates/isis/js/bootstrap.min.js',
			'/media/system/js/permissions.min.js',
			'/libraries/platform.php',
			'/plugins/user/profile/fields/tos.php',
			'/libraries/joomla/application/web/client.php',
			// Joomla! 3.6.1
			'/libraries/joomla/database/iterator/azure.php',
			'/media/editors/tinymce/skins/lightgray/fonts/icomoon.eot',
			// Joomla! 3.6.3
			'/media/editors/codemirror/mode/jade/jade.js',
			'/media/editors/codemirror/mode/jade/jade.min.js',
			// Joomla 3.7.0
			'/libraries/joomla/user/authentication.php',
			'/libraries/platform.php',
			'/libraries/joomla/data/data.php',
			'/libraries/joomla/data/dumpable.php',
			'/libraries/joomla/data/set.php',
			'/administrator/components/com_banners/views/banners/tmpl/default_batch.php',
			'/administrator/components/com_categories/views/category/tmpl/edit_extrafields.php',
			'/administrator/components/com_categories/views/category/tmpl/edit_options.php',
			'/administrator/components/com_categories/views/categories/tmpl/default_batch.php',
			'/administrator/components/com_content/views/articles/tmpl/default_batch.php',
			'/administrator/components/com_menus/views/items/tmpl/default_batch.php',
			'/administrator/components/com_modules/views/modules/tmpl/default_batch.php',
			'/administrator/components/com_newsfeeds/views/newsfeeds/tmpl/default_batch.php',
			'/administrator/components/com_redirect/views/links/tmpl/default_batch.php',
			'/administrator/components/com_tags/views/tags/tmpl/default_batch.php',
			'/administrator/components/com_users/views/users/tmpl/default_batch.php',
			'/components/com_contact/metadata.xml',
			'/components/com_contact/views/category/metadata.xml',
			'/components/com_contact/views/contact/metadata.xml',
			'/components/com_contact/views/featured/metadata.xml',
			'/components/com_content/metadata.xml',
			'/components/com_content/views/archive/metadata.xml',
			'/components/com_content/views/article/metadata.xml',
			'/components/com_content/views/categories/metadata.xml',
			'/components/com_content/views/category/metadata.xml',
			'/components/com_content/views/featured/metadata.xml',
			'/components/com_content/views/form/metadata.xml',
			'/components/com_finder/views/search/metadata.xml',
			'/components/com_mailto/views/mailto/metadata.xml',
			'/components/com_mailto/views/sent/metadata.xml',
			'/components/com_newsfeeds/metadata.xml',
			'/components/com_newsfeeds/views/category/metadata.xml',
			'/components/com_newsfeeds/views/newsfeed/metadata.xml',
			'/components/com_search/views/search/metadata.xml',
			'/components/com_tags/metadata.xml',
			'/components/com_tags/views/tag/metadata.xml',
			'/components/com_users/metadata.xml',
			'/components/com_users/views/login/metadata.xml',
			'/components/com_users/views/profile/metadata.xml',
			'/components/com_users/views/registration/metadata.xml',
			'/components/com_users/views/remind/metadata.xml',
			'/components/com_users/views/reset/metadata.xml',
			'/components/com_wrapper/metadata.xml',
			'/media/jui/js/bootstrap-tooltip-extended.js',
			'/media/jui/js/bootstrap-tooltip-extended.min.js',
			'/media/jui/js/icomoon-lte-ie7.js',
			'/media/jui/css/bootstrap-extended.css',
			'/media/jui/css/bootstrap-tooltip-extended.css',
			'/media/jui/css/bootstrap-responsive.css',
			'/media/jui/css/bootstrap-responsive.min.css',
			'/administrator/components/com_cache/layouts/joomla/searchtools/default/bar.php',
			'/administrator/components/com_cache/layouts/joomla/searchtools/default.php',
			'/administrator/components/com_languages/layouts/joomla/searchtools/default/bar.php',
			'/administrator/components/com_languages/layouts/joomla/searchtools/default.php',
			'/administrator/components/com_menus/layouts/joomla/searchtools/default/bar.php',
			'/administrator/components/com_menus/layouts/joomla/searchtools/default.php',
			'/administrator/components/com_modules/layouts/joomla/searchtools/default/bar.php',
			'/administrator/components/com_modules/layouts/joomla/searchtools/default.php',
			'/administrator/components/com_templates/layouts/joomla/searchtools/default/bar.php',
			'/administrator/components/com_templates/layouts/joomla/searchtools/default.php',
			// Joomla 3.7.0
			'/administrator/modules/mod_menu/tmpl/default_enabled.php',
			'/administrator/modules/mod_menu/tmpl/default_disabled.php',
			'/administrator/templates/hathor/html/mod_menu/default_enabled.php',
		);

		// TODO There is an issue while deleting folders using the ftp mode
		$folders = array(
			'/administrator/components/com_admin/sql/updates/sqlsrv',
			'/media/com_finder/images/mime',
			'/media/com_finder/images',
			'/components/com_media/helpers',
			// Joomla 3.0
			'/administrator/components/com_contact/elements',
			'/administrator/components/com_content/elements',
			'/administrator/components/com_newsfeeds/elements',
			'/administrator/components/com_templates/views/prevuuw/tmpl',
			'/administrator/components/com_templates/views/prevuuw',
			'/libraries/joomla/application/cli',
			'/libraries/joomla/application/component',
			'/libraries/joomla/application/input',
			'/libraries/joomla/application/module',
			'/libraries/joomla/cache/storage/helpers',
			'/libraries/joomla/database/table',
			'/libraries/joomla/database/database',
			'/libraries/joomla/error',
			'/libraries/joomla/filesystem/archive',
			'/libraries/joomla/html/html',
			'/libraries/joomla/html/toolbar',
			'/libraries/joomla/html/toolbar/button',
			'/libraries/joomla/html/parameter',
			'/libraries/joomla/html/parameter/element',
			'/libraries/joomla/image/filters',
			'/libraries/joomla/log/loggers',
			// Joomla! 3.1
			'/libraries/joomla/form/rules',
			'/libraries/joomla/html/language/en-GB',
			'/libraries/joomla/html/language',
			'/libraries/joomla/html',
			'/libraries/joomla/installer/adapters',
			'/libraries/joomla/installer',
			'/libraries/joomla/pagination',
			'/libraries/legacy/html',
			'/libraries/legacy/menu',
			'/libraries/legacy/pathway',
			'/media/system/swf/',
			'/media/editors/tinymce/jscripts',
			// Joomla! 3.2
			'/libraries/joomla/plugin',
			'/libraries/legacy/component',
			'/libraries/legacy/module',
			'/administrator/components/com_weblinks/models/fields',
			'/plugins/user/joomla/postinstall',
			'/libraries/joomla/registry/format',
			'/libraries/joomla/registry',
			// Joomla! 3.3
			'/plugins/user/profile/fields',
			'/media/editors/tinymce/plugins/compat3x',
			// Joomla! 3.4
			'/administrator/components/com_tags/helpers/html',
			'/administrator/components/com_tags/models/fields',
			'/administrator/templates/hathor/html/com_finder/filter',
			'/administrator/templates/hathor/html/com_finder/statistics',
			'/libraries/compat/password/lib',
			'/libraries/compat/password',
			'/libraries/compat',
			'/libraries/framework/Joomla/Application/Cli/Output/Processor',
			'/libraries/framework/Joomla/Application/Cli/Output',
			'/libraries/framework/Joomla/Application/Cli',
			'/libraries/framework/Joomla/Application',
			'/libraries/framework/Joomla/DI/Exception',
			'/libraries/framework/Joomla/DI',
			'/libraries/framework/Joomla/Registry/Format',
			'/libraries/framework/Joomla/Registry',
			'/libraries/framework/Joomla',
			'/libraries/framework/Symfony/Component/Yaml/Exception',
			'/libraries/framework/Symfony/Component/Yaml',
			'/libraries/framework',
			'/libraries/phpmailer/language',
			'/libraries/phpmailer',
			'/media/editors/codemirror/css',
			'/media/editors/codemirror/js',
			'/media/com_banners',
			// Joomla! 3.4.1
			'/administrator/components/com_config/views',
			'/administrator/components/com_config/models/fields',
			'/administrator/components/com_config/models/forms',
			// Joomla! 3.4.2
			'/media/editors/codemirror/mode/smartymixed',
			// Joomla! 3.5
			'/libraries/vendor/symfony/yaml/Symfony/Component/Yaml/Exception',
			'/libraries/vendor/symfony/yaml/Symfony/Component/Yaml',
			'/libraries/vendor/symfony/yaml/Symfony/Component',
			'/libraries/vendor/symfony/yaml/Symfony',
			'/libraries/joomla/document/error',
			'/libraries/joomla/document/image',
			'/libraries/joomla/document/json',
			'/libraries/joomla/document/opensearch',
			'/libraries/joomla/document/raw',
			'/libraries/joomla/document/xml',
			'/administrator/components/com_media/models/forms',
			'/media/editors/codemirror/mode/kotlin',
			'/media/editors/tinymce/plugins/compat3x',
			'/plugins/editors/tinymce/fields',
			'/plugins/user/profile/fields',
			// Joomla 3.6
			'/libraries/simplepie/idn',
			'/libraries/simplepie',
			// Joomla! 3.6.3
			'/media/editors/codemirror/mode/jade',
			// Joomla! 3.7.0
			'/libraries/joomla/data',
			'/templates/beez3',
			'/administrator/templates/isis',
			'/administrator/templates/hathor',
			'/media/jui/less',
			'/administrator/components/com_cache/layouts/joomla/searchtools/default',
			'/administrator/components/com_cache/layouts/joomla/searchtools',
			'/administrator/components/com_cache/layouts/joomla',
			'/administrator/components/com_cache/layouts',
			'/administrator/components/com_languages/layouts/joomla/searchtools/default',
			'/administrator/components/com_languages/layouts/joomla/searchtools',
			'/administrator/components/com_languages/layouts/joomla',
			'/administrator/components/com_languages/layouts',
			'/administrator/components/com_menus/layouts/joomla/searchtools/default',
			'/administrator/components/com_menus/layouts/joomla/searchtools',
			'/administrator/components/com_modules/layouts/joomla/searchtools/default',
			'/administrator/components/com_modules/layouts/joomla/searchtools',
			'/administrator/components/com_modules/layouts/joomla',
			'/administrator/components/com_templates/layouts/joomla/searchtools/default',
			'/administrator/components/com_templates/layouts/joomla/searchtools',
			'/administrator/components/com_templates/layouts/joomla',
			'/administrator/components/com_templates/layouts',
			// Joomla! 3.7.0
			'/administrator/templates/hathor/html/mod_menu',
		);

		jimport('joomla.filesystem.file');

		foreach ($files as $file)
		{
			if (JFile::exists(JPATH_ROOT . $file) && !JFile::delete(JPATH_ROOT . $file))
			{
				echo JText::sprintf('FILES_JOOMLA_ERROR_FILE_FOLDER', $file) . '<br />';
			}
		}

		jimport('joomla.filesystem.folder');

		foreach ($folders as $folder)
		{
			if (JFolder::exists(JPATH_ROOT . $folder) && !JFolder::delete(JPATH_ROOT . $folder))
			{
				echo JText::sprintf('FILES_JOOMLA_ERROR_FILE_FOLDER', $folder) . '<br />';
			}
		}

		/*
		 * Needed for updates post-3.4
		 * If com_weblinks doesn't exist then assume we can delete the weblinks package manifest (included in the update packages)
		 */
		if (!JFile::exists(JPATH_ROOT . '/administrator/components/com_weblinks/weblinks.php')
			&& JFile::exists(JPATH_ROOT . '/administrator/manifests/packages/pkg_weblinks.xml'))
		{
			JFile::delete(JPATH_ROOT . '/administrator/manifests/packages/pkg_weblinks.xml');
		}
	}

	/**
	 * Clears the RAD layer's table cache.
	 *
	 * The cache vastly improves performance but needs to be cleared every time you update the database schema.
	 *
	 * @return  void
	 *
	 * @since   3.2
	 */
	protected function clearRadCache()
	{
		jimport('joomla.filesystem.file');

		if (JFile::exists(JPATH_ROOT . '/cache/fof/cache.php'))
		{
			JFile::delete(JPATH_ROOT . '/cache/fof/cache.php');
		}
	}

	/**
	 * Method to create assets for newly installed components
	 *
	 * @param   JInstaller  $installer  The class calling this method
	 *
	 * @return  boolean
	 *
	 * @since   3.2
	 */
	public function updateAssets($installer)
	{
		// List all components added since 1.6
		$newComponents = array(
			'com_finder',
			'com_joomlaupdate',
			'com_tags',
			'com_contenthistory',
			'com_ajax',
			'com_postinstall',
			'com_fields',
			'com_associations',
		);

		foreach ($newComponents as $component)
		{
			/** @var JTableAsset $asset */
			$asset = JTable::getInstance('Asset');

			if ($asset->loadByName($component))
			{
				continue;
			}

			$asset->name      = $component;
			$asset->parent_id = 1;
			$asset->rules     = '{}';
			$asset->title     = $component;
			$asset->setLocation(1, 'last-child');

			if (!$asset->store())
			{
				// Install failed, roll back changes
				$installer->abort(JText::sprintf('JLIB_INSTALLER_ABORT_COMP_INSTALL_ROLLBACK', $asset->stderr(true)));

				return false;
			}
		}

		return true;
	}

	/**
	 * If we migrated the session from the previous system, flush all the active sessions.
	 * Otherwise users will be logged in, but not able to do anything since they don't have
	 * a valid session
	 *
	 * @return  boolean
	 */
	public function flushSessions()
	{
		/**
		 * The session may have not been started yet (e.g. CLI-based Joomla! update scripts). Let's make sure we do
		 * have a valid session.
		 */
		$session = JFactory::getSession();

		/**
		 * Restarting the Session require a new login for the current user so lets check if we have an active session
		 * and only restart it if not.
		 * For B/C reasons we need to use getState as isActive is not available in 2.5
		 */
		if ($session->getState() !== 'active')
		{
			$session->restart();
		}

		// If $_SESSION['__default'] is no longer set we do not have a migrated session, therefore we can quit.
		if (!isset($_SESSION['__default']))
		{
			return true;
		}

		$db = JFactory::getDbo();

		try
		{
			switch ($db->getServerType())
			{
				// MySQL database, use TRUNCATE (faster, more resilient)
				case 'mysql':
					$db->truncateTable('#__session');
					break;

				// Non-MySQL databases, use a simple DELETE FROM query
				default:
					$query = $db->getQuery(true)
						->delete($db->qn('#__session'));
					$db->setQuery($query)->execute();
					break;
			}
		}
		catch (Exception $e)
		{
			echo JText::sprintf('JLIB_DATABASE_ERROR_FUNCTION_FAILED', $e->getCode(), $e->getMessage()) . '<br />';

			return false;
		}

		return true;
	}

	/**
	 * Converts the site's database tables to support UTF-8 Multibyte.
	 *
	 * @param   boolean  $doDbFixMsg  Flag if message to be shown to check db fix
	 *
	 * @return  void
	 *
	 * @since   3.5
	 */
	public function convertTablesToUtf8mb4($doDbFixMsg = false)
	{
		$db = JFactory::getDbo();

		// This is only required for MySQL databases
		$serverType = $db->getServerType();

		if ($serverType != 'mysql')
		{
			return;
		}

		// Set required conversion status
		if ($db->hasUTF8mb4Support())
		{
			$converted = 2;
		}
		else
		{
			$converted = 1;
		}

		// Check conversion status in database
		$db->setQuery('SELECT ' . $db->quoteName('converted')
			. ' FROM ' . $db->quoteName('#__utf8_conversion')
		);

		try
		{
			$convertedDB = $db->loadResult();
		}
		catch (Exception $e)
		{
			// Render the error message from the Exception object
			JFactory::getApplication()->enqueueMessage($e->getMessage(), 'error');

			if ($doDbFixMsg)
			{
				// Show an error message telling to check database problems
				JFactory::getApplication()->enqueueMessage(JText::_('JLIB_DATABASE_ERROR_DATABASE_UPGRADE_FAILED'), 'error');
			}

			return;
		}

		// Nothing to do, saved conversion status from DB is equal to required
		if ($convertedDB == $converted)
		{
			return;
		}

		// Step 1: Drop indexes later to be added again with column lengths limitations at step 2
		$fileName1 = JPATH_ROOT . '/administrator/components/com_admin/sql/others/mysql/utf8mb4-conversion-01.sql';

		if (is_file($fileName1))
		{
			$fileContents1 = @file_get_contents($fileName1);
			$queries1      = $db->splitSql($fileContents1);

			if (!empty($queries1))
			{
				foreach ($queries1 as $query1)
				{
					try
					{
						$db->setQuery($query1)->execute();
					}
					catch (Exception $e)
					{
						// If the query fails we will go on. It just means the index to be dropped does not exist.
					}
				}
			}
		}

		// Step 2: Perform the index modifications and conversions
		$fileName2 = JPATH_ROOT . '/administrator/components/com_admin/sql/others/mysql/utf8mb4-conversion-02.sql';

		if (is_file($fileName2))
		{
			$fileContents2 = @file_get_contents($fileName2);
			$queries2      = $db->splitSql($fileContents2);

			if (!empty($queries2))
			{
				foreach ($queries2 as $query2)
				{
					try
					{
						$db->setQuery($db->convertUtf8mb4QueryToUtf8($query2))->execute();
					}
					catch (Exception $e)
					{
						$converted = 0;

						// Still render the error message from the Exception object
						JFactory::getApplication()->enqueueMessage($e->getMessage(), 'error');
					}
				}
			}
		}

		if ($doDbFixMsg && $converted == 0)
		{
			// Show an error message telling to check database problems
			JFactory::getApplication()->enqueueMessage(JText::_('JLIB_DATABASE_ERROR_DATABASE_UPGRADE_FAILED'), 'error');
		}

		// Set flag in database if the update is done.
		$db->setQuery('UPDATE ' . $db->quoteName('#__utf8_conversion')
			. ' SET ' . $db->quoteName('converted') . ' = ' . $converted . ';')->execute();
	}

	/**
	 * This method clean the Joomla Cache using the method `clean` from the com_cache model
	 *
	 * @return  void
	 *
	 * @since   3.5.1
	 */
	private function cleanJoomlaCache()
	{
		JModelLegacy::addIncludePath(JPATH_ROOT . '/administrator/components/com_cache/models');
		$model = JModelLegacy::getInstance('cache', 'CacheModel');

		// Clean frontend cache
		$model->clean();

		// Clean admin cache
		$model->setState('client_id', 1);
		$model->clean();
	}
}<|MERGE_RESOLUTION|>--- conflicted
+++ resolved
@@ -503,10 +503,6 @@
 			array('plugin', 'usergrouplist', 'fields', 0),
 
 			// Templates
-<<<<<<< HEAD
-=======
-			array('template', 'beez3', '', 0),
->>>>>>> 7210596f
 			array('template', 'protostar', '', 0),
 			array('template', 'atum', '', 1),
 
