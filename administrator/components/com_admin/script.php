--- conflicted
+++ resolved
@@ -36,8 +36,11 @@
 		$this->updateDatabase();
 		$this->clearRadCache();
 		$this->updateAssets();
-<<<<<<< HEAD
 		$this->clearStatsCache();
+
+		// VERY IMPORTANT! THIS METHOD SHOULD BE CALLED LAST, SINCE IT COULD
+		// LOGOUT ALL THE USERS
+		$this->flushSessions();
 	}
 
 	/**
@@ -97,12 +100,6 @@
 
 			return;
 		}
-=======
-
-		// VERY IMPORTANT! THIS METHOD SHOULD BE CALLED LAST, SINCE IT COULD
-		// LOGOUT ALL THE USERS
-		$this->flushSessions();
->>>>>>> e33857bb
 	}
 
 	/**
