<?php
/**
 * @package     Joomla.Administrator
 * @subpackage  com_admin
 *
 * @copyright   (C) 2011 Open Source Matters, Inc. <https://www.joomla.org>
 * @license     GNU General Public License version 2 or later; see LICENSE.txt
 */

defined('_JEXEC') or die;

/**
 * Script file of Joomla CMS
 *
 * @since  1.6.4
 */
class JoomlaInstallerScript
{
	/**
	 * The Joomla Version we are updating from
	 *
	 * @var    string
	 * @since  3.7
	 */
	protected $fromVersion = null;

	/**
	 * Function to act prior to installation process begins
	 *
	 * @param   string      $action     Which action is happening (install|uninstall|discover_install|update)
	 * @param   JInstaller  $installer  The class calling this method
	 *
	 * @return  boolean  True on success
	 *
	 * @since   3.7.0
	 */
	public function preflight($action, $installer)
	{
		if ($action === 'update')
		{
			// Get the version we are updating from
			if (!empty($installer->extension->manifest_cache))
			{
				$manifestValues = json_decode($installer->extension->manifest_cache, true);

				if ((array_key_exists('version', $manifestValues)))
				{
					$this->fromVersion = $manifestValues['version'];

					return true;
				}
			}

			return false;
		}

		return true;
	}

	/**
	 * Method to update Joomla!
	 *
	 * @param   JInstaller  $installer  The class calling this method
	 *
	 * @return  void
	 */
	public function update($installer)
	{
		$options['format']    = '{DATE}\t{TIME}\t{LEVEL}\t{CODE}\t{MESSAGE}';
		$options['text_file'] = 'joomla_update.php';

		JLog::addLogger($options, JLog::INFO, array('Update', 'databasequery', 'jerror'));

		try
		{
			JLog::add(JText::_('COM_JOOMLAUPDATE_UPDATE_LOG_DELETE_FILES'), JLog::INFO, 'Update');
		}
		catch (RuntimeException $exception)
		{
			// Informational log only
		}

		// This needs to stay for 2.5 update compatibility
		$this->deleteUnexistingFiles();
		$this->updateManifestCaches();
		$this->updateDatabase();
		$this->clearRadCache();
		$this->updateAssets($installer);
		$this->clearStatsCache();
		$this->convertTablesToUtf8mb4(true);
		$this->cleanJoomlaCache();

		// VERY IMPORTANT! THIS METHOD SHOULD BE CALLED LAST, SINCE IT COULD
		// LOGOUT ALL THE USERS
		$this->flushSessions();
	}

	/**
	 * Called after any type of action
	 *
	 * @param   string      $action     Which action is happening (install|uninstall|discover_install|update)
	 * @param   JInstaller  $installer  The class calling this method
	 *
	 * @return  boolean  True on success
	 *
	 * @since   3.7.0
	 */
	public function postflight($action, $installer)
	{
		if ($action === 'update')
		{
			if (!empty($this->fromVersion) && version_compare($this->fromVersion, '3.7.0', 'lt'))
			{
				/*
				 * Do a check if the menu item exists, skip if it does. Only needed when we are in pre stable state.
				 */
				$db = JFactory::getDbo();

				$query = $db->getQuery(true)
					->select('id')
					->from($db->quoteName('#__menu'))
					->where($db->quoteName('menutype') . ' = ' . $db->quote('main'))
					->where($db->quoteName('title') . ' = ' . $db->quote('com_associations'))
					->where($db->quoteName('client_id') . ' = 1')
					->where($db->quoteName('component_id') . ' = 34');

				$result = $db->setQuery($query)->loadResult();

				if (!empty($result))
				{
					return true;
				}

				/*
				 * Add a menu item for com_associations, we need to do that here because with a plain sql statement we
				 * damage the nested set structure for the menu table
				 */
				$newMenuItem = JTable::getInstance('Menu');

				$data              = array();
				$data['menutype']  = 'main';
				$data['title']     = 'com_associations';
				$data['alias']     = 'Multilingual Associations';
				$data['path']      = 'Multilingual Associations';
				$data['link']      = 'index.php?option=com_associations';
				$data['type']      = 'component';
				$data['published'] = 1;
				$data['parent_id'] = 1;

				// We have used a SQL Statement to add the extension so using 34 is safe (fingers crossed)
				$data['component_id'] = 34;
				$data['img']          = 'class:associations';
				$data['language']     = '*';
				$data['client_id']    = 1;

				$newMenuItem->setLocation($data['parent_id'], 'last-child');

				if (!$newMenuItem->save($data))
				{
					// Install failed, roll back changes
					$installer->abort(JText::sprintf('JLIB_INSTALLER_ABORT_COMP_INSTALL_ROLLBACK', $newMenuItem->getError()));

					return false;
				}
			}
		}

		return true;
	}

	/**
	 * Method to clear our stats plugin cache to ensure we get fresh data on Joomla Update
	 *
	 * @return  void
	 *
	 * @since   3.5
	 */
	protected function clearStatsCache()
	{
		$db = JFactory::getDbo();

		try
		{
			// Get the params for the stats plugin
			$params = $db->setQuery(
				$db->getQuery(true)
					->select($db->quoteName('params'))
					->from($db->quoteName('#__extensions'))
					->where($db->quoteName('type') . ' = ' . $db->quote('plugin'))
					->where($db->quoteName('folder') . ' = ' . $db->quote('system'))
					->where($db->quoteName('element') . ' = ' . $db->quote('stats'))
			)->loadResult();
		}
		catch (Exception $e)
		{
			echo JText::sprintf('JLIB_DATABASE_ERROR_FUNCTION_FAILED', $e->getCode(), $e->getMessage()) . '<br />';

			return;
		}

		$params = json_decode($params, true);

		// Reset the last run parameter
		if (isset($params['lastrun']))
		{
			$params['lastrun'] = '';
		}

		$params = json_encode($params);

		$query = $db->getQuery(true)
			->update($db->quoteName('#__extensions'))
			->set($db->quoteName('params') . ' = ' . $db->quote($params))
			->where($db->quoteName('type') . ' = ' . $db->quote('plugin'))
			->where($db->quoteName('folder') . ' = ' . $db->quote('system'))
			->where($db->quoteName('element') . ' = ' . $db->quote('stats'));

		try
		{
			$db->setQuery($query)->execute();
		}
		catch (Exception $e)
		{
			echo JText::sprintf('JLIB_DATABASE_ERROR_FUNCTION_FAILED', $e->getCode(), $e->getMessage()) . '<br />';

			return;
		}
	}

	/**
	 * Method to update Database
	 *
	 * @return  void
	 */
	protected function updateDatabase()
	{
		if (JFactory::getDbo()->getServerType() === 'mysql')
		{
			$this->updateDatabaseMysql();
		}

		$this->uninstallEosPlugin();
		$this->removeJedUpdateserver();
	}

	/**
	 * Method to update MySQL Database
	 *
	 * @return  void
	 */
	protected function updateDatabaseMysql()
	{
		$db = JFactory::getDbo();

		$db->setQuery('SHOW ENGINES');

		try
		{
			$results = $db->loadObjectList();
		}
		catch (Exception $e)
		{
			echo JText::sprintf('JLIB_DATABASE_ERROR_FUNCTION_FAILED', $e->getCode(), $e->getMessage()) . '<br />';

			return;
		}

		foreach ($results as $result)
		{
			if ($result->Support != 'DEFAULT')
			{
				continue;
			}

			$db->setQuery('ALTER TABLE #__update_sites_extensions ENGINE = ' . $result->Engine);

			try
			{
				$db->execute();
			}
			catch (Exception $e)
			{
				echo JText::sprintf('JLIB_DATABASE_ERROR_FUNCTION_FAILED', $e->getCode(), $e->getMessage()) . '<br />';

				return;
			}

			break;
		}
	}

	/**
	 * Uninstall the 2.5 EOS plugin
	 *
	 * @return  void
	 */
	protected function uninstallEosPlugin()
	{
		$db = JFactory::getDbo();

		// Check if the 2.5 EOS plugin is present and uninstall it if so
		$id = $db->setQuery(
			$db->getQuery(true)
				->select('extension_id')
				->from('#__extensions')
				->where('name = ' . $db->quote('PLG_EOSNOTIFY'))
		)->loadResult();

		// Skip update when id doesn’t exists
		if (!$id)
		{
			return;
		}

		// We need to unprotect the plugin so we can uninstall it
		$db->setQuery(
			$db->getQuery(true)
				->update('#__extensions')
				->set('protected = 0')
				->where($db->quoteName('extension_id') . ' = ' . $id)
		)->execute();

		$installer = new JInstaller;
		$installer->uninstall('plugin', $id);
	}

	/**
	 * Remove the never used JED Updateserver
	 *
	 * @return  void
	 *
	 * @since   3.7.0
	 */
	protected function removeJedUpdateserver()
	{
		$db = JFactory::getDbo();

		try
		{
			// Get the update site ID of the JED Update server
			$id = $db->setQuery(
				$db->getQuery(true)
					->select('update_site_id')
					->from($db->quoteName('#__update_sites'))
					->where($db->quoteName('location') . ' = ' . $db->quote('https://update.joomla.org/jed/list.xml'))
			)->loadResult();

			// Skip delete when id doesn’t exists
			if (!$id)
			{
				return;
			}

			// Delete from update sites
			$db->setQuery(
				$db->getQuery(true)
					->delete($db->quoteName('#__update_sites'))
					->where($db->quoteName('update_site_id') . ' = ' . $id)
			)->execute();

			// Delete from update sites extensions
			$db->setQuery(
				$db->getQuery(true)
					->delete($db->quoteName('#__update_sites_extensions'))
					->where($db->quoteName('update_site_id') . ' = ' . $id)
			)->execute();
		}
		catch (Exception $e)
		{
			echo JText::sprintf('JLIB_DATABASE_ERROR_FUNCTION_FAILED', $e->getCode(), $e->getMessage()) . '<br />';

			return;
		}
	}

	/**
	 * Update the manifest caches
	 *
	 * @return  void
	 */
	protected function updateManifestCaches()
	{
		$extensions = JExtensionHelper::getCoreExtensions();

		// Attempt to refresh manifest caches
		$db    = JFactory::getDbo();
		$query = $db->getQuery(true)
			->select('*')
			->from('#__extensions');

		foreach ($extensions as $extension)
		{
			$query->where(
				'type=' . $db->quote($extension[0])
				. ' AND element=' . $db->quote($extension[1])
				. ' AND folder=' . $db->quote($extension[2])
				. ' AND client_id=' . $extension[3], 'OR'
			);
		}

		$db->setQuery($query);

		try
		{
			$extensions = $db->loadObjectList();
		}
		catch (Exception $e)
		{
			echo JText::sprintf('JLIB_DATABASE_ERROR_FUNCTION_FAILED', $e->getCode(), $e->getMessage()) . '<br />';

			return;
		}

		$installer = new JInstaller;

		foreach ($extensions as $extension)
		{
			if (!$installer->refreshManifestCache($extension->extension_id))
			{
				echo JText::sprintf('FILES_JOOMLA_ERROR_MANIFEST', $extension->type, $extension->element, $extension->name, $extension->client_id) . '<br />';
			}
		}
	}

	/**
	 * Delete files that should not exist
	 *
	 * @return  void
	 */
	public function deleteUnexistingFiles()
	{
		$files = array(
			/*
			 * Joomla 1.5
			 *
			 * Because of the way some sites were upgraded forward from 1.5, they may still have some files from the
			 * core libraries that need to be explicitly checked for and removed because of the migration of the
			 * core libraries to using PHP namespaces.  For example, the JVersion file is in an autoloaded path in 2.5+
			 * and due to the autoloader priorities the JVersion class will be used before the namespaced
			 * Joomla\CMS\Version.  This is a failsafe to ensure those files which MAY conflict with the current API
			 * are removed.
			 */
			'/libraries/joomla/version.php',

			/*
			 * Joomla 1.6 - 1.7 - 2.5
			 */
			'/administrator/components/com_content/models/fields/filters.php',
			'/administrator/components/com_users/helpers/levels.php',
			'/administrator/modules/mod_quickicon/tmpl/default_button.php',
			'/administrator/templates/bluestork/params.ini',
			'/administrator/templates/hathor/params.ini',
			'/includes/version.php',
			'/libraries/joomla/application/applicationexception.php',
			'/libraries/joomla/client/http.php',
			'/libraries/joomla/database/databaseexception.php',
			'/libraries/joomla/database/databasequery.php',
			'/libraries/joomla/filter/filterinput.php',
			'/libraries/joomla/filter/filteroutput.php',
			'/libraries/joomla/form/formfield.php',
			'/libraries/joomla/form/formrule.php',
			'/libraries/joomla/log/logentry.php',
			'/libraries/joomla/utilities/garbagecron.txt',
			'/libraries/joomlacms/index.html',
			'/libraries/phpmailer/language/phpmailer.lang-en.php',
			'/media/editors/tinymce/jscripts/tiny_mce/plugins/media/img/flash.gif',
			'/media/editors/tinymce/jscripts/tiny_mce/plugins/media/img/flv_player.swf',
			'/media/editors/tinymce/jscripts/tiny_mce/plugins/media/img/index.html',
			'/media/editors/tinymce/jscripts/tiny_mce/plugins/media/img/quicktime.gif',
			'/media/editors/tinymce/jscripts/tiny_mce/plugins/media/img/realmedia.gif',
			'/media/editors/tinymce/jscripts/tiny_mce/plugins/media/img/shockwave.gif',
			'/media/editors/tinymce/jscripts/tiny_mce/plugins/media/img/trans.gif',
			'/media/editors/tinymce/jscripts/tiny_mce/plugins/media/img/windowsmedia.gif',
			'/media/system/css/modal_msie.css',
			'/media/system/images/modal/closebox.gif',

			/*
			 * Joomla 2.5.0 thru 3.0.0
			 */
			'/administrator/components/com_admin/sql/updates/mysql/1.7.0-2011-06-06-2.sql',
			'/administrator/components/com_admin/sql/updates/mysql/1.7.0-2011-06-06.sql',
			'/administrator/components/com_admin/sql/updates/mysql/1.7.0.sql',
			'/administrator/components/com_admin/sql/updates/mysql/1.7.1-2011-09-15-2.sql',
			'/administrator/components/com_admin/sql/updates/mysql/1.7.1-2011-09-15-3.sql',
			'/administrator/components/com_admin/sql/updates/mysql/1.7.1-2011-09-15-4.sql',
			'/administrator/components/com_admin/sql/updates/mysql/1.7.1-2011-09-15.sql',
			'/administrator/components/com_admin/sql/updates/mysql/1.7.1-2011-09-17.sql',
			'/administrator/components/com_admin/sql/updates/mysql/1.7.1-2011-09-20.sql',
			'/administrator/components/com_admin/sql/updates/mysql/1.7.3-2011-10-15.sql',
			'/administrator/components/com_admin/sql/updates/mysql/1.7.3-2011-10-19.sql',
			'/administrator/components/com_admin/sql/updates/mysql/1.7.3-2011-11-10.sql',
			'/administrator/components/com_admin/sql/updates/mysql/1.7.4-2011-11-19.sql',
			'/administrator/components/com_admin/sql/updates/mysql/1.7.4-2011-11-23.sql',
			'/administrator/components/com_admin/sql/updates/mysql/1.7.4-2011-12-12.sql',
			'/administrator/components/com_admin/sql/updates/sqlsrv/2.5.2-2012-03-05.sql',
			'/administrator/components/com_admin/sql/updates/sqlsrv/2.5.3-2012-03-13.sql',
			'/administrator/components/com_admin/sql/updates/sqlsrv/index.html',
			'/administrator/components/com_admin/views/sysinfo/tmpl/default_navigation.php',
			'/administrator/components/com_categories/config.xml',
			'/administrator/components/com_categories/helpers/categoriesadministrator.php',
			'/administrator/components/com_contact/elements/contact.php',
			'/administrator/components/com_contact/elements/index.html',
			'/administrator/components/com_content/elements/article.php',
			'/administrator/components/com_content/elements/author.php',
			'/administrator/components/com_content/elements/index.html',
			'/administrator/components/com_installer/models/fields/client.php',
			'/administrator/components/com_installer/models/fields/group.php',
			'/administrator/components/com_installer/models/fields/index.html',
			'/administrator/components/com_installer/models/fields/search.php',
			'/administrator/components/com_installer/models/forms/index.html',
			'/administrator/components/com_installer/models/forms/manage.xml',
			'/administrator/components/com_installer/views/install/tmpl/default_form.php',
			'/administrator/components/com_installer/views/manage/tmpl/default_filter.php',
			'/administrator/components/com_languages/views/installed/tmpl/default_ftp.php',
			'/administrator/components/com_languages/views/installed/tmpl/default_navigation.php',
			'/administrator/components/com_modules/models/fields/index.html',
			'/administrator/components/com_modules/models/fields/moduleorder.php',
			'/administrator/components/com_modules/models/fields/moduleposition.php',
			'/administrator/components/com_newsfeeds/elements/index.html',
			'/administrator/components/com_newsfeeds/elements/newsfeed.php',
			'/administrator/components/com_templates/views/prevuuw/index.html',
			'/administrator/components/com_templates/views/prevuuw/tmpl/default.php',
			'/administrator/components/com_templates/views/prevuuw/tmpl/index.html',
			'/administrator/components/com_templates/views/prevuuw/view.html.php',
			'/administrator/components/com_users/controllers/config.php',
			'/administrator/includes/menu.php',
			'/administrator/includes/router.php',
			'/administrator/language/en-GB/en-GB.plg_system_finder.ini',
			'/administrator/language/en-GB/en-GB.plg_system_finder.sys.ini',
			'/administrator/manifests/packages/pkg_joomla.xml',
			'/administrator/modules/mod_submenu/helper.php',
			'/administrator/templates/hathor/css/ie6.css',
			'/administrator/templates/hathor/html/mod_submenu/index.html',
			'/administrator/templates/hathor/html/mod_submenu/default.php',
			'/components/com_media/controller.php',
			'/components/com_media/helpers/index.html',
			'/components/com_media/helpers/media.php',
			'/includes/menu.php',
			'/includes/pathway.php',
			'/includes/router.php',
			'/language/en-GB/en-GB.pkg_joomla.sys.ini',
			'/libraries/cms/cmsloader.php',
			'/libraries/cms/controller/index.html',
			'/libraries/cms/controller/legacy.php',
			'/libraries/cms/model/index.html',
			'/libraries/cms/model/legacy.php',
			'/libraries/cms/schema/changeitemmysql.php',
			'/libraries/cms/schema/changeitemsqlazure.php',
			'/libraries/cms/schema/changeitemsqlsrv.php',
			'/libraries/cms/view/index.html',
			'/libraries/cms/view/legacy.php',
			'/libraries/joomla/application/application.php',
			'/libraries/joomla/application/categories.php',
			'/libraries/joomla/application/cli/daemon.php',
			'/libraries/joomla/application/cli/index.html',
			'/libraries/joomla/application/component/controller.php',
			'/libraries/joomla/application/component/controlleradmin.php',
			'/libraries/joomla/application/component/controllerform.php',
			'/libraries/joomla/application/component/helper.php',
			'/libraries/joomla/application/component/index.html',
			'/libraries/joomla/application/component/model.php',
			'/libraries/joomla/application/component/modeladmin.php',
			'/libraries/joomla/application/component/modelform.php',
			'/libraries/joomla/application/component/modelitem.php',
			'/libraries/joomla/application/component/modellist.php',
			'/libraries/joomla/application/component/view.php',
			'/libraries/joomla/application/helper.php',
			'/libraries/joomla/application/input.php',
			'/libraries/joomla/application/input/cli.php',
			'/libraries/joomla/application/input/cookie.php',
			'/libraries/joomla/application/input/files.php',
			'/libraries/joomla/application/input/index.html',
			'/libraries/joomla/application/menu.php',
			'/libraries/joomla/application/module/helper.php',
			'/libraries/joomla/application/module/index.html',
			'/libraries/joomla/application/pathway.php',
			'/libraries/joomla/application/web/webclient.php',
			'/libraries/joomla/base/node.php',
			'/libraries/joomla/base/object.php',
			'/libraries/joomla/base/observable.php',
			'/libraries/joomla/base/observer.php',
			'/libraries/joomla/base/tree.php',
			'/libraries/joomla/cache/storage/eaccelerator.php',
			'/libraries/joomla/cache/storage/helpers/helper.php',
			'/libraries/joomla/cache/storage/helpers/index.html',
			'/libraries/joomla/database/database/index.html',
			'/libraries/joomla/database/database/mysql.php',
			'/libraries/joomla/database/database/mysqlexporter.php',
			'/libraries/joomla/database/database/mysqli.php',
			'/libraries/joomla/database/database/mysqliexporter.php',
			'/libraries/joomla/database/database/mysqliimporter.php',
			'/libraries/joomla/database/database/mysqlimporter.php',
			'/libraries/joomla/database/database/mysqliquery.php',
			'/libraries/joomla/database/database/mysqlquery.php',
			'/libraries/joomla/database/database/sqlazure.php',
			'/libraries/joomla/database/database/sqlazurequery.php',
			'/libraries/joomla/database/database/sqlsrv.php',
			'/libraries/joomla/database/database/sqlsrvquery.php',
			'/libraries/joomla/database/exception.php',
			'/libraries/joomla/database/table.php',
			'/libraries/joomla/database/table/asset.php',
			'/libraries/joomla/database/table/category.php',
			'/libraries/joomla/database/table/content.php',
			'/libraries/joomla/database/table/extension.php',
			'/libraries/joomla/database/table/index.html',
			'/libraries/joomla/database/table/language.php',
			'/libraries/joomla/database/table/menu.php',
			'/libraries/joomla/database/table/menutype.php',
			'/libraries/joomla/database/table/module.php',
			'/libraries/joomla/database/table/session.php',
			'/libraries/joomla/database/table/update.php',
			'/libraries/joomla/database/table/user.php',
			'/libraries/joomla/database/table/usergroup.php',
			'/libraries/joomla/database/table/viewlevel.php',
			'/libraries/joomla/database/tablenested.php',
			'/libraries/joomla/environment/request.php',
			'/libraries/joomla/environment/uri.php',
			'/libraries/joomla/error/error.php',
			'/libraries/joomla/error/exception.php',
			'/libraries/joomla/error/index.html',
			'/libraries/joomla/error/log.php',
			'/libraries/joomla/error/profiler.php',
			'/libraries/joomla/filesystem/archive.php',
			'/libraries/joomla/filesystem/archive/bzip2.php',
			'/libraries/joomla/filesystem/archive/gzip.php',
			'/libraries/joomla/filesystem/archive/index.html',
			'/libraries/joomla/filesystem/archive/tar.php',
			'/libraries/joomla/filesystem/archive/zip.php',
			'/libraries/joomla/form/fields/category.php',
			'/libraries/joomla/form/fields/componentlayout.php',
			'/libraries/joomla/form/fields/contentlanguage.php',
			'/libraries/joomla/form/fields/editor.php',
			'/libraries/joomla/form/fields/editors.php',
			'/libraries/joomla/form/fields/helpsite.php',
			'/libraries/joomla/form/fields/media.php',
			'/libraries/joomla/form/fields/menu.php',
			'/libraries/joomla/form/fields/menuitem.php',
			'/libraries/joomla/form/fields/modulelayout.php',
			'/libraries/joomla/form/fields/templatestyle.php',
			'/libraries/joomla/form/fields/user.php',
			'/libraries/joomla/html/editor.php',
			'/libraries/joomla/html/html/access.php',
			'/libraries/joomla/html/html/batch.php',
			'/libraries/joomla/html/html/behavior.php',
			'/libraries/joomla/html/html/category.php',
			'/libraries/joomla/html/html/content.php',
			'/libraries/joomla/html/html/contentlanguage.php',
			'/libraries/joomla/html/html/date.php',
			'/libraries/joomla/html/html/email.php',
			'/libraries/joomla/html/html/form.php',
			'/libraries/joomla/html/html/grid.php',
			'/libraries/joomla/html/html/image.php',
			'/libraries/joomla/html/html/index.html',
			'/libraries/joomla/html/html/jgrid.php',
			'/libraries/joomla/html/html/list.php',
			'/libraries/joomla/html/html/menu.php',
			'/libraries/joomla/html/html/number.php',
			'/libraries/joomla/html/html/rules.php',
			'/libraries/joomla/html/html/select.php',
			'/libraries/joomla/html/html/sliders.php',
			'/libraries/joomla/html/html/string.php',
			'/libraries/joomla/html/html/tabs.php',
			'/libraries/joomla/html/html/tel.php',
			'/libraries/joomla/html/html/user.php',
			'/libraries/joomla/html/pagination.php',
			'/libraries/joomla/html/pane.php',
			'/libraries/joomla/html/parameter.php',
			'/libraries/joomla/html/parameter/element.php',
			'/libraries/joomla/html/parameter/element/calendar.php',
			'/libraries/joomla/html/parameter/element/category.php',
			'/libraries/joomla/html/parameter/element/componentlayouts.php',
			'/libraries/joomla/html/parameter/element/contentlanguages.php',
			'/libraries/joomla/html/parameter/element/editors.php',
			'/libraries/joomla/html/parameter/element/filelist.php',
			'/libraries/joomla/html/parameter/element/folderlist.php',
			'/libraries/joomla/html/parameter/element/helpsites.php',
			'/libraries/joomla/html/parameter/element/hidden.php',
			'/libraries/joomla/html/parameter/element/imagelist.php',
			'/libraries/joomla/html/parameter/element/index.html',
			'/libraries/joomla/html/parameter/element/languages.php',
			'/libraries/joomla/html/parameter/element/list.php',
			'/libraries/joomla/html/parameter/element/menu.php',
			'/libraries/joomla/html/parameter/element/menuitem.php',
			'/libraries/joomla/html/parameter/element/modulelayouts.php',
			'/libraries/joomla/html/parameter/element/password.php',
			'/libraries/joomla/html/parameter/element/radio.php',
			'/libraries/joomla/html/parameter/element/spacer.php',
			'/libraries/joomla/html/parameter/element/sql.php',
			'/libraries/joomla/html/parameter/element/templatestyle.php',
			'/libraries/joomla/html/parameter/element/text.php',
			'/libraries/joomla/html/parameter/element/textarea.php',
			'/libraries/joomla/html/parameter/element/timezones.php',
			'/libraries/joomla/html/parameter/element/usergroup.php',
			'/libraries/joomla/html/parameter/index.html',
			'/libraries/joomla/html/toolbar.php',
			'/libraries/joomla/html/toolbar/button.php',
			'/libraries/joomla/html/toolbar/button/confirm.php',
			'/libraries/joomla/html/toolbar/button/custom.php',
			'/libraries/joomla/html/toolbar/button/help.php',
			'/libraries/joomla/html/toolbar/button/index.html',
			'/libraries/joomla/html/toolbar/button/link.php',
			'/libraries/joomla/html/toolbar/button/popup.php',
			'/libraries/joomla/html/toolbar/button/separator.php',
			'/libraries/joomla/html/toolbar/button/standard.php',
			'/libraries/joomla/html/toolbar/index.html',
			'/libraries/joomla/image/filters/brightness.php',
			'/libraries/joomla/image/filters/contrast.php',
			'/libraries/joomla/image/filters/edgedetect.php',
			'/libraries/joomla/image/filters/emboss.php',
			'/libraries/joomla/image/filters/grayscale.php',
			'/libraries/joomla/image/filters/index.html',
			'/libraries/joomla/image/filters/negate.php',
			'/libraries/joomla/image/filters/sketchy.php',
			'/libraries/joomla/image/filters/smooth.php',
			'/libraries/joomla/language/help.php',
			'/libraries/joomla/language/latin_transliterate.php',
			'/libraries/joomla/log/logexception.php',
			'/libraries/joomla/log/loggers/database.php',
			'/libraries/joomla/log/loggers/echo.php',
			'/libraries/joomla/log/loggers/formattedtext.php',
			'/libraries/joomla/log/loggers/index.html',
			'/libraries/joomla/log/loggers/messagequeue.php',
			'/libraries/joomla/log/loggers/syslog.php',
			'/libraries/joomla/log/loggers/w3c.php',
			'/libraries/joomla/methods.php',
			'/libraries/joomla/session/storage/eaccelerator.php',
			'/libraries/joomla/string/stringnormalize.php',
			'/libraries/joomla/utilities/date.php',
			'/libraries/joomla/utilities/simplecrypt.php',
			'/libraries/joomla/utilities/simplexml.php',
			'/libraries/joomla/utilities/string.php',
			'/libraries/joomla/utilities/xmlelement.php',
			'/media/com_finder/images/calendar.png',
			'/media/com_finder/images/index.html',
			'/media/com_finder/images/mime/index.html',
			'/media/com_finder/images/mime/pdf.png',
			'/media/editors/tinymce/jscripts/tiny_mce/plugins/advhr/editor_plugin_src.js',
			'/media/editors/tinymce/jscripts/tiny_mce/plugins/advimage/editor_plugin_src.js',
			'/media/editors/tinymce/jscripts/tiny_mce/plugins/advlink/editor_plugin_src.js',
			'/media/editors/tinymce/jscripts/tiny_mce/plugins/advlist/editor_plugin_src.js',
			'/media/editors/tinymce/jscripts/tiny_mce/plugins/autolink/editor_plugin_src.js',
			'/media/editors/tinymce/jscripts/tiny_mce/plugins/autoresize/editor_plugin_src.js',
			'/media/editors/tinymce/jscripts/tiny_mce/plugins/autosave/editor_plugin_src.js',
			'/media/editors/tinymce/jscripts/tiny_mce/plugins/bbcode/editor_plugin_src.js',
			'/media/editors/tinymce/jscripts/tiny_mce/plugins/contextmenu/editor_plugin_src.js',
			'/media/editors/tinymce/jscripts/tiny_mce/plugins/directionality/editor_plugin_src.js',
			'/media/editors/tinymce/jscripts/tiny_mce/plugins/emotions/editor_plugin_src.js',
			'/media/editors/tinymce/jscripts/tiny_mce/plugins/fullpage/editor_plugin_src.js',
			'/media/editors/tinymce/jscripts/tiny_mce/plugins/fullscreen/editor_plugin_src.js',
			'/media/editors/tinymce/jscripts/tiny_mce/plugins/iespell/editor_plugin_src.js',
			'/media/editors/tinymce/jscripts/tiny_mce/plugins/inlinepopups/editor_plugin_src.js',
			'/media/editors/tinymce/jscripts/tiny_mce/plugins/insertdatetime/editor_plugin_src.js',
			'/media/editors/tinymce/jscripts/tiny_mce/plugins/layer/editor_plugin_src.js',
			'/media/editors/tinymce/jscripts/tiny_mce/plugins/lists/editor_plugin_src.js',
			'/media/editors/tinymce/jscripts/tiny_mce/plugins/media/editor_plugin_src.js',
			'/media/editors/tinymce/jscripts/tiny_mce/plugins/nonbreaking/editor_plugin_src.js',
			'/media/editors/tinymce/jscripts/tiny_mce/plugins/noneditable/editor_plugin_src.js',
			'/media/editors/tinymce/jscripts/tiny_mce/plugins/pagebreak/editor_plugin_src.js',
			'/media/editors/tinymce/jscripts/tiny_mce/plugins/paste/editor_plugin_src.js',
			'/media/editors/tinymce/jscripts/tiny_mce/plugins/preview/editor_plugin_src.js',
			'/media/editors/tinymce/jscripts/tiny_mce/plugins/print/editor_plugin_src.js',
			'/media/editors/tinymce/jscripts/tiny_mce/plugins/save/editor_plugin_src.js',
			'/media/editors/tinymce/jscripts/tiny_mce/plugins/searchreplace/editor_plugin_src.js',
			'/media/editors/tinymce/jscripts/tiny_mce/plugins/spellchecker/editor_plugin_src.js',
			'/media/editors/tinymce/jscripts/tiny_mce/plugins/style/editor_plugin_src.js',
			'/media/editors/tinymce/jscripts/tiny_mce/plugins/tabfocus/editor_plugin_src.js',
			'/media/editors/tinymce/jscripts/tiny_mce/plugins/table/editor_plugin_src.js',
			'/media/editors/tinymce/jscripts/tiny_mce/plugins/template/editor_plugin_src.js',
			'/media/editors/tinymce/jscripts/tiny_mce/plugins/visualchars/editor_plugin_src.js',
			'/media/editors/tinymce/jscripts/tiny_mce/plugins/wordcount/editor_plugin_src.js',
			'/media/editors/tinymce/jscripts/tiny_mce/plugins/xhtmlxtras/editor_plugin_src.js',
			'/media/editors/tinymce/jscripts/tiny_mce/themes/advanced/editor_template_src.js',
			'/media/editors/tinymce/jscripts/tiny_mce/themes/simple/editor_template_src.js',
			'/media/editors/tinymce/jscripts/tiny_mce/tiny_mce_src.js',
			'/media/plg_quickicon_extensionupdate/extensionupdatecheck.js',
			'/media/plg_quickicon_joomlaupdate/jupdatecheck.js',

			/*
			 * Joomla! 3.0.0 thru 3.1.0
			 */
			'/administrator/components/com_languages/views/installed/tmpl/default_ftp.php',
			'/administrator/language/en-GB/en-GB.plg_content_geshi.ini',
			'/administrator/language/en-GB/en-GB.plg_content_geshi.sys.ini',
			'/administrator/templates/hathor/html/com_contact/contact/edit_metadata.php',
			'/administrator/templates/hathor/html/com_newsfeeds/newsfeed/edit_metadata.php',
			'/administrator/templates/hathor/html/com_weblinks/weblink/edit_metadata.php',
			'/administrator/templates/hathor/html/mod_submenu/default.php',
			'/administrator/templates/hathor/html/mod_submenu/index.html',
			'/libraries/cms/feed/entry.php',
			'/libraries/cms/feed/factory.php',
			'/libraries/cms/feed/feed.php',
			'/libraries/cms/feed/index.html',
			'/libraries/cms/feed/link.php',
			'/libraries/cms/feed/parser.php',
			'/libraries/cms/feed/parser/atom.php',
			'/libraries/cms/feed/parser/index.html',
			'/libraries/cms/feed/parser/namespace.php',
			'/libraries/cms/feed/parser/rss.php',
			'/libraries/cms/feed/person.php',
			'/libraries/joomla/form/rules/boolean.php',
			'/libraries/joomla/form/rules/color.php',
			'/libraries/joomla/form/rules/email.php',
			'/libraries/joomla/form/rules/equals.php',
			'/libraries/joomla/form/rules/index.html',
			'/libraries/joomla/form/rules/options.php',
			'/libraries/joomla/form/rules/rules.php',
			'/libraries/joomla/form/rules/tel.php',
			'/libraries/joomla/form/rules/url.php',
			'/libraries/joomla/form/rules/username.php',
			'/libraries/joomla/installer/adapters/component.php',
			'/libraries/joomla/installer/adapters/file.php',
			'/libraries/joomla/installer/adapters/index.html',
			'/libraries/joomla/installer/adapters/language.php',
			'/libraries/joomla/installer/adapters/library.php',
			'/libraries/joomla/installer/adapters/module.php',
			'/libraries/joomla/installer/adapters/package.php',
			'/libraries/joomla/installer/adapters/plugin.php',
			'/libraries/joomla/installer/adapters/template.php',
			'/libraries/joomla/installer/extension.php',
			'/libraries/joomla/installer/helper.php',
			'/libraries/joomla/installer/index.html',
			'/libraries/joomla/installer/installer.php',
			'/libraries/joomla/installer/librarymanifest.php',
			'/libraries/joomla/installer/packagemanifest.php',
			'/media/system/css/mooRainbow.css',
			'/media/system/js/mooRainbow-uncompressed.js',
			'/media/system/js/mooRainbow.js',
			'/media/system/js/swf-uncompressed.js',
			'/media/system/js/swf.js',
			'/media/system/js/uploader-uncompressed.js',
			'/media/system/js/uploader.js',
			'/media/system/swf/index.html',
			'/media/system/swf/uploader.swf',

			/*
			 * Joomla! 3.1.0 thru 3.2.0
			 */
			'/administrator/components/com_banners/models/fields/ordering.php',
			'/administrator/components/com_config/helper/component.php',
			'/administrator/components/com_config/models/fields/filters.php',
			'/administrator/components/com_config/models/fields/index.html',
			'/administrator/components/com_config/models/forms/application.xml',
			'/administrator/components/com_config/models/forms/index.html',
			'/administrator/components/com_config/views/application/index.html',
			'/administrator/components/com_config/views/application/tmpl/default.php',
			'/administrator/components/com_config/views/application/tmpl/default_cache.php',
			'/administrator/components/com_config/views/application/tmpl/default_cookie.php',
			'/administrator/components/com_config/views/application/tmpl/default_database.php',
			'/administrator/components/com_config/views/application/tmpl/default_debug.php',
			'/administrator/components/com_config/views/application/tmpl/default_filters.php',
			'/administrator/components/com_config/views/application/tmpl/default_ftp.php',
			'/administrator/components/com_config/views/application/tmpl/default_ftplogin.php',
			'/administrator/components/com_config/views/application/tmpl/default_locale.php',
			'/administrator/components/com_config/views/application/tmpl/default_mail.php',
			'/administrator/components/com_config/views/application/tmpl/default_metadata.php',
			'/administrator/components/com_config/views/application/tmpl/default_navigation.php',
			'/administrator/components/com_config/views/application/tmpl/default_permissions.php',
			'/administrator/components/com_config/views/application/tmpl/default_seo.php',
			'/administrator/components/com_config/views/application/tmpl/default_server.php',
			'/administrator/components/com_config/views/application/tmpl/default_session.php',
			'/administrator/components/com_config/views/application/tmpl/default_site.php',
			'/administrator/components/com_config/views/application/tmpl/default_system.php',
			'/administrator/components/com_config/views/application/tmpl/index.html',
			'/administrator/components/com_config/views/application/view.html.php',
			'/administrator/components/com_config/views/close/index.html',
			'/administrator/components/com_config/views/close/view.html.php',
			'/administrator/components/com_config/views/component/index.html',
			'/administrator/components/com_config/views/component/tmpl/default.php',
			'/administrator/components/com_config/views/component/tmpl/default_navigation.php',
			'/administrator/components/com_config/views/component/tmpl/index.html',
			'/administrator/components/com_config/views/component/view.html.php',
			'/administrator/components/com_config/views/index.html',
			'/administrator/components/com_contact/models/fields/modal/contacts.php',
			'/administrator/components/com_contact/models/fields/ordering.php',
			'/administrator/components/com_newsfeeds/models/fields/modal/newsfeeds.php',
			'/administrator/components/com_newsfeeds/models/fields/ordering.php',
			'/administrator/components/com_plugins/models/fields/ordering.php',
			'/administrator/components/com_templates/controllers/source.php',
			'/administrator/components/com_templates/models/source.php',
			'/administrator/components/com_templates/views/source/index.html',
			'/administrator/components/com_templates/views/source/tmpl/edit.php',
			'/administrator/components/com_templates/views/source/tmpl/edit_ftp.php',
			'/administrator/components/com_templates/views/source/tmpl/index.html',
			'/administrator/components/com_templates/views/source/view.html.php',
			'/administrator/components/com_weblinks/models/fields/index.html',
			'/administrator/components/com_weblinks/models/fields/ordering.php',
			'/administrator/help/en-GB/Components_Banners_Banners.html',
			'/administrator/help/en-GB/Components_Banners_Banners_Edit.html',
			'/administrator/help/en-GB/Components_Banners_Categories.html',
			'/administrator/help/en-GB/Components_Banners_Category_Edit.html',
			'/administrator/help/en-GB/Components_Banners_Clients.html',
			'/administrator/help/en-GB/Components_Banners_Clients_Edit.html',
			'/administrator/help/en-GB/Components_Banners_Tracks.html',
			'/administrator/help/en-GB/Components_Contact_Categories.html',
			'/administrator/help/en-GB/Components_Contact_Category_Edit.html',
			'/administrator/help/en-GB/Components_Contacts_Contacts.html',
			'/administrator/help/en-GB/Components_Contacts_Contacts_Edit.html',
			'/administrator/help/en-GB/Components_Content_Categories.html',
			'/administrator/help/en-GB/Components_Content_Category_Edit.html',
			'/administrator/help/en-GB/Components_Messaging_Inbox.html',
			'/administrator/help/en-GB/Components_Messaging_Read.html',
			'/administrator/help/en-GB/Components_Messaging_Write.html',
			'/administrator/help/en-GB/Components_Newsfeeds_Categories.html',
			'/administrator/help/en-GB/Components_Newsfeeds_Category_Edit.html',
			'/administrator/help/en-GB/Components_Newsfeeds_Feeds.html',
			'/administrator/help/en-GB/Components_Newsfeeds_Feeds_Edit.html',
			'/administrator/help/en-GB/Components_Redirect_Manager.html',
			'/administrator/help/en-GB/Components_Redirect_Manager_Edit.html',
			'/administrator/help/en-GB/Components_Search.html',
			'/administrator/help/en-GB/Components_Weblinks_Categories.html',
			'/administrator/help/en-GB/Components_Weblinks_Category_Edit.html',
			'/administrator/help/en-GB/Components_Weblinks_Links.html',
			'/administrator/help/en-GB/Components_Weblinks_Links_Edit.html',
			'/administrator/help/en-GB/Content_Article_Manager.html',
			'/administrator/help/en-GB/Content_Article_Manager_Edit.html',
			'/administrator/help/en-GB/Content_Featured_Articles.html',
			'/administrator/help/en-GB/Content_Media_Manager.html',
			'/administrator/help/en-GB/Extensions_Extension_Manager_Discover.html',
			'/administrator/help/en-GB/Extensions_Extension_Manager_Install.html',
			'/administrator/help/en-GB/Extensions_Extension_Manager_Manage.html',
			'/administrator/help/en-GB/Extensions_Extension_Manager_Update.html',
			'/administrator/help/en-GB/Extensions_Extension_Manager_Warnings.html',
			'/administrator/help/en-GB/Extensions_Language_Manager_Content.html',
			'/administrator/help/en-GB/Extensions_Language_Manager_Edit.html',
			'/administrator/help/en-GB/Extensions_Language_Manager_Installed.html',
			'/administrator/help/en-GB/Extensions_Module_Manager.html',
			'/administrator/help/en-GB/Extensions_Module_Manager_Edit.html',
			'/administrator/help/en-GB/Extensions_Plugin_Manager.html',
			'/administrator/help/en-GB/Extensions_Plugin_Manager_Edit.html',
			'/administrator/help/en-GB/Extensions_Template_Manager_Styles.html',
			'/administrator/help/en-GB/Extensions_Template_Manager_Styles_Edit.html',
			'/administrator/help/en-GB/Extensions_Template_Manager_Templates.html',
			'/administrator/help/en-GB/Extensions_Template_Manager_Templates_Edit.html',
			'/administrator/help/en-GB/Extensions_Template_Manager_Templates_Edit_Source.html',
			'/administrator/help/en-GB/Glossary.html',
			'/administrator/help/en-GB/Menus_Menu_Item_Manager.html',
			'/administrator/help/en-GB/Menus_Menu_Item_Manager_Edit.html',
			'/administrator/help/en-GB/Menus_Menu_Manager.html',
			'/administrator/help/en-GB/Menus_Menu_Manager_Edit.html',
			'/administrator/help/en-GB/Site_Global_Configuration.html',
			'/administrator/help/en-GB/Site_Maintenance_Clear_Cache.html',
			'/administrator/help/en-GB/Site_Maintenance_Global_Check-in.html',
			'/administrator/help/en-GB/Site_Maintenance_Purge_Expired_Cache.html',
			'/administrator/help/en-GB/Site_System_Information.html',
			'/administrator/help/en-GB/Start_Here.html',
			'/administrator/help/en-GB/Users_Access_Levels.html',
			'/administrator/help/en-GB/Users_Access_Levels_Edit.html',
			'/administrator/help/en-GB/Users_Debug_Users.html',
			'/administrator/help/en-GB/Users_Groups.html',
			'/administrator/help/en-GB/Users_Groups_Edit.html',
			'/administrator/help/en-GB/Users_Mass_Mail_Users.html',
			'/administrator/help/en-GB/Users_User_Manager.html',
			'/administrator/help/en-GB/Users_User_Manager_Edit.html',
			'/administrator/help/en-GB/css/docbook.css',
			'/administrator/help/en-GB/css/help.css',
			'/administrator/includes/application.php',
			'/includes/application.php',
			'/libraries/joomla/application/router.php',
			'/libraries/joomla/environment/response.php',
			'/libraries/joomla/html/access.php',
			'/libraries/joomla/html/behavior.php',
			'/libraries/joomla/html/content.php',
			'/libraries/joomla/html/date.php',
			'/libraries/joomla/html/email.php',
			'/libraries/joomla/html/form.php',
			'/libraries/joomla/html/grid.php',
			'/libraries/joomla/html/html.php',
			'/libraries/joomla/html/index.html',
			'/libraries/joomla/html/jgrid.php',
			'/libraries/joomla/html/language/en-GB/en-GB.jhtmldate.ini',
			'/libraries/joomla/html/language/en-GB/index.html',
			'/libraries/joomla/html/language/index.html',
			'/libraries/joomla/html/list.php',
			'/libraries/joomla/html/number.php',
			'/libraries/joomla/html/rules.php',
			'/libraries/joomla/html/select.php',
			'/libraries/joomla/html/sliders.php',
			'/libraries/joomla/html/string.php',
			'/libraries/joomla/html/tabs.php',
			'/libraries/joomla/html/tel.php',
			'/libraries/joomla/html/user.php',
			'/libraries/joomla/pagination/index.html',
			'/libraries/joomla/pagination/object.php',
			'/libraries/joomla/pagination/pagination.php',
			'/libraries/joomla/plugin/helper.php',
			'/libraries/joomla/plugin/index.html',
			'/libraries/joomla/plugin/plugin.php',
			'/libraries/legacy/application/helper.php',
			'/libraries/legacy/component/helper.php',
			'/libraries/legacy/component/index.html',
			'/libraries/legacy/html/contentlanguage.php',
			'/libraries/legacy/html/index.html',
			'/libraries/legacy/html/menu.php',
			'/libraries/legacy/menu/index.html',
			'/libraries/legacy/menu/menu.php',
			'/libraries/legacy/module/helper.php',
			'/libraries/legacy/module/index.html',
			'/libraries/legacy/pathway/index.html',
			'/libraries/legacy/pathway/pathway.php',
			'/media/editors/codemirror/css/csscolors.css',
			'/media/editors/codemirror/css/jscolors.css',
			'/media/editors/codemirror/css/phpcolors.css',
			'/media/editors/codemirror/css/sparqlcolors.css',
			'/media/editors/codemirror/css/xmlcolors.css',
			'/media/editors/codemirror/js/basefiles-uncompressed.js',
			'/media/editors/codemirror/js/basefiles.js',
			'/media/editors/codemirror/js/codemirror-uncompressed.js',
			'/media/editors/codemirror/js/editor.js',
			'/media/editors/codemirror/js/highlight.js',
			'/media/editors/codemirror/js/mirrorframe.js',
			'/media/editors/codemirror/js/parsecss.js',
			'/media/editors/codemirror/js/parsedummy.js',
			'/media/editors/codemirror/js/parsehtmlmixed.js',
			'/media/editors/codemirror/js/parsejavascript.js',
			'/media/editors/codemirror/js/parsephp.js',
			'/media/editors/codemirror/js/parsephphtmlmixed.js',
			'/media/editors/codemirror/js/parsesparql.js',
			'/media/editors/codemirror/js/parsexml.js',
			'/media/editors/codemirror/js/select.js',
			'/media/editors/codemirror/js/stringstream.js',
			'/media/editors/codemirror/js/tokenize.js',
			'/media/editors/codemirror/js/tokenizejavascript.js',
			'/media/editors/codemirror/js/tokenizephp.js',
			'/media/editors/codemirror/js/undo.js',
			'/media/editors/codemirror/js/util.js',
			'/media/editors/tinymce/jscripts/index.html',
			'/media/editors/tinymce/jscripts/tiny_mce/index.html',
			'/media/editors/tinymce/jscripts/tiny_mce/langs/en.js',
			'/media/editors/tinymce/jscripts/tiny_mce/langs/index.html',
			'/media/editors/tinymce/jscripts/tiny_mce/license.txt',
			'/media/editors/tinymce/jscripts/tiny_mce/plugins/advhr/css/advhr.css',
			'/media/editors/tinymce/jscripts/tiny_mce/plugins/advhr/css/index.html',
			'/media/editors/tinymce/jscripts/tiny_mce/plugins/advhr/editor_plugin.js',
			'/media/editors/tinymce/jscripts/tiny_mce/plugins/advhr/index.html',
			'/media/editors/tinymce/jscripts/tiny_mce/plugins/advhr/js/index.html',
			'/media/editors/tinymce/jscripts/tiny_mce/plugins/advhr/js/rule.js',
			'/media/editors/tinymce/jscripts/tiny_mce/plugins/advhr/langs/en_dlg.js',
			'/media/editors/tinymce/jscripts/tiny_mce/plugins/advhr/langs/index.html',
			'/media/editors/tinymce/jscripts/tiny_mce/plugins/advhr/rule.htm',
			'/media/editors/tinymce/jscripts/tiny_mce/plugins/advimage/css/advimage.css',
			'/media/editors/tinymce/jscripts/tiny_mce/plugins/advimage/css/index.html',
			'/media/editors/tinymce/jscripts/tiny_mce/plugins/advimage/editor_plugin.js',
			'/media/editors/tinymce/jscripts/tiny_mce/plugins/advimage/image.htm',
			'/media/editors/tinymce/jscripts/tiny_mce/plugins/advimage/img/index.html',
			'/media/editors/tinymce/jscripts/tiny_mce/plugins/advimage/img/sample.gif',
			'/media/editors/tinymce/jscripts/tiny_mce/plugins/advimage/index.html',
			'/media/editors/tinymce/jscripts/tiny_mce/plugins/advimage/js/image.js',
			'/media/editors/tinymce/jscripts/tiny_mce/plugins/advimage/js/index.html',
			'/media/editors/tinymce/jscripts/tiny_mce/plugins/advimage/langs/en_dlg.js',
			'/media/editors/tinymce/jscripts/tiny_mce/plugins/advimage/langs/index.html',
			'/media/editors/tinymce/jscripts/tiny_mce/plugins/advlink/css/advlink.css',
			'/media/editors/tinymce/jscripts/tiny_mce/plugins/advlink/css/index.html',
			'/media/editors/tinymce/jscripts/tiny_mce/plugins/advlink/editor_plugin.js',
			'/media/editors/tinymce/jscripts/tiny_mce/plugins/advlink/index.html',
			'/media/editors/tinymce/jscripts/tiny_mce/plugins/advlink/js/advlink.js',
			'/media/editors/tinymce/jscripts/tiny_mce/plugins/advlink/js/index.html',
			'/media/editors/tinymce/jscripts/tiny_mce/plugins/advlink/langs/en_dlg.js',
			'/media/editors/tinymce/jscripts/tiny_mce/plugins/advlink/langs/index.html',
			'/media/editors/tinymce/jscripts/tiny_mce/plugins/advlink/link.htm',
			'/media/editors/tinymce/jscripts/tiny_mce/plugins/advlist/editor_plugin.js',
			'/media/editors/tinymce/jscripts/tiny_mce/plugins/advlist/index.html',
			'/media/editors/tinymce/jscripts/tiny_mce/plugins/autolink/editor_plugin.js',
			'/media/editors/tinymce/jscripts/tiny_mce/plugins/autolink/index.html',
			'/media/editors/tinymce/jscripts/tiny_mce/plugins/autoresize/editor_plugin.js',
			'/media/editors/tinymce/jscripts/tiny_mce/plugins/autoresize/index.html',
			'/media/editors/tinymce/jscripts/tiny_mce/plugins/autosave/editor_plugin.js',
			'/media/editors/tinymce/jscripts/tiny_mce/plugins/autosave/index.html',
			'/media/editors/tinymce/jscripts/tiny_mce/plugins/autosave/langs/en.js',
			'/media/editors/tinymce/jscripts/tiny_mce/plugins/autosave/langs/index.html',
			'/media/editors/tinymce/jscripts/tiny_mce/plugins/bbcode/editor_plugin.js',
			'/media/editors/tinymce/jscripts/tiny_mce/plugins/bbcode/index.html',
			'/media/editors/tinymce/jscripts/tiny_mce/plugins/contextmenu/editor_plugin.js',
			'/media/editors/tinymce/jscripts/tiny_mce/plugins/contextmenu/index.html',
			'/media/editors/tinymce/jscripts/tiny_mce/plugins/directionality/editor_plugin.js',
			'/media/editors/tinymce/jscripts/tiny_mce/plugins/directionality/index.html',
			'/media/editors/tinymce/jscripts/tiny_mce/plugins/emotions/editor_plugin.js',
			'/media/editors/tinymce/jscripts/tiny_mce/plugins/emotions/emotions.htm',
			'/media/editors/tinymce/jscripts/tiny_mce/plugins/emotions/img/index.html',
			'/media/editors/tinymce/jscripts/tiny_mce/plugins/emotions/img/smiley-cool.gif',
			'/media/editors/tinymce/jscripts/tiny_mce/plugins/emotions/img/smiley-cry.gif',
			'/media/editors/tinymce/jscripts/tiny_mce/plugins/emotions/img/smiley-embarassed.gif',
			'/media/editors/tinymce/jscripts/tiny_mce/plugins/emotions/img/smiley-foot-in-mouth.gif',
			'/media/editors/tinymce/jscripts/tiny_mce/plugins/emotions/img/smiley-frown.gif',
			'/media/editors/tinymce/jscripts/tiny_mce/plugins/emotions/img/smiley-innocent.gif',
			'/media/editors/tinymce/jscripts/tiny_mce/plugins/emotions/img/smiley-kiss.gif',
			'/media/editors/tinymce/jscripts/tiny_mce/plugins/emotions/img/smiley-laughing.gif',
			'/media/editors/tinymce/jscripts/tiny_mce/plugins/emotions/img/smiley-money-mouth.gif',
			'/media/editors/tinymce/jscripts/tiny_mce/plugins/emotions/img/smiley-sealed.gif',
			'/media/editors/tinymce/jscripts/tiny_mce/plugins/emotions/img/smiley-smile.gif',
			'/media/editors/tinymce/jscripts/tiny_mce/plugins/emotions/img/smiley-surprised.gif',
			'/media/editors/tinymce/jscripts/tiny_mce/plugins/emotions/img/smiley-tongue-out.gif',
			'/media/editors/tinymce/jscripts/tiny_mce/plugins/emotions/img/smiley-undecided.gif',
			'/media/editors/tinymce/jscripts/tiny_mce/plugins/emotions/img/smiley-wink.gif',
			'/media/editors/tinymce/jscripts/tiny_mce/plugins/emotions/img/smiley-yell.gif',
			'/media/editors/tinymce/jscripts/tiny_mce/plugins/emotions/index.html',
			'/media/editors/tinymce/jscripts/tiny_mce/plugins/emotions/js/emotions.js',
			'/media/editors/tinymce/jscripts/tiny_mce/plugins/emotions/js/index.html',
			'/media/editors/tinymce/jscripts/tiny_mce/plugins/emotions/langs/en_dlg.js',
			'/media/editors/tinymce/jscripts/tiny_mce/plugins/emotions/langs/index.html',
			'/media/editors/tinymce/jscripts/tiny_mce/plugins/fullpage/css/fullpage.css',
			'/media/editors/tinymce/jscripts/tiny_mce/plugins/fullpage/css/index.html',
			'/media/editors/tinymce/jscripts/tiny_mce/plugins/fullpage/editor_plugin.js',
			'/media/editors/tinymce/jscripts/tiny_mce/plugins/fullpage/fullpage.htm',
			'/media/editors/tinymce/jscripts/tiny_mce/plugins/fullpage/index.html',
			'/media/editors/tinymce/jscripts/tiny_mce/plugins/fullpage/js/fullpage.js',
			'/media/editors/tinymce/jscripts/tiny_mce/plugins/fullpage/js/index.html',
			'/media/editors/tinymce/jscripts/tiny_mce/plugins/fullpage/langs/en_dlg.js',
			'/media/editors/tinymce/jscripts/tiny_mce/plugins/fullpage/langs/index.html',
			'/media/editors/tinymce/jscripts/tiny_mce/plugins/fullscreen/editor_plugin.js',
			'/media/editors/tinymce/jscripts/tiny_mce/plugins/fullscreen/fullscreen.htm',
			'/media/editors/tinymce/jscripts/tiny_mce/plugins/fullscreen/index.html',
			'/media/editors/tinymce/jscripts/tiny_mce/plugins/iespell/editor_plugin.js',
			'/media/editors/tinymce/jscripts/tiny_mce/plugins/iespell/index.html',
			'/media/editors/tinymce/jscripts/tiny_mce/plugins/index.html',
			'/media/editors/tinymce/jscripts/tiny_mce/plugins/inlinepopups/editor_plugin.js',
			'/media/editors/tinymce/jscripts/tiny_mce/plugins/inlinepopups/index.html',
			'/media/editors/tinymce/jscripts/tiny_mce/plugins/inlinepopups/skins/clearlooks2/img/alert.gif',
			'/media/editors/tinymce/jscripts/tiny_mce/plugins/inlinepopups/skins/clearlooks2/img/button.gif',
			'/media/editors/tinymce/jscripts/tiny_mce/plugins/inlinepopups/skins/clearlooks2/img/buttons.gif',
			'/media/editors/tinymce/jscripts/tiny_mce/plugins/inlinepopups/skins/clearlooks2/img/confirm.gif',
			'/media/editors/tinymce/jscripts/tiny_mce/plugins/inlinepopups/skins/clearlooks2/img/corners.gif',
			'/media/editors/tinymce/jscripts/tiny_mce/plugins/inlinepopups/skins/clearlooks2/img/horizontal.gif',
			'/media/editors/tinymce/jscripts/tiny_mce/plugins/inlinepopups/skins/clearlooks2/img/index.html',
			'/media/editors/tinymce/jscripts/tiny_mce/plugins/inlinepopups/skins/clearlooks2/img/vertical.gif',
			'/media/editors/tinymce/jscripts/tiny_mce/plugins/inlinepopups/skins/clearlooks2/index.html',
			'/media/editors/tinymce/jscripts/tiny_mce/plugins/inlinepopups/skins/clearlooks2/window.css',
			'/media/editors/tinymce/jscripts/tiny_mce/plugins/inlinepopups/skins/index.html',
			'/media/editors/tinymce/jscripts/tiny_mce/plugins/inlinepopups/template.htm',
			'/media/editors/tinymce/jscripts/tiny_mce/plugins/insertdatetime/editor_plugin.js',
			'/media/editors/tinymce/jscripts/tiny_mce/plugins/insertdatetime/index.html',
			'/media/editors/tinymce/jscripts/tiny_mce/plugins/layer/editor_plugin.js',
			'/media/editors/tinymce/jscripts/tiny_mce/plugins/layer/index.html',
			'/media/editors/tinymce/jscripts/tiny_mce/plugins/lists/editor_plugin.js',
			'/media/editors/tinymce/jscripts/tiny_mce/plugins/lists/index.html',
			'/media/editors/tinymce/jscripts/tiny_mce/plugins/media/css/index.html',
			'/media/editors/tinymce/jscripts/tiny_mce/plugins/media/css/media.css',
			'/media/editors/tinymce/jscripts/tiny_mce/plugins/media/editor_plugin.js',
			'/media/editors/tinymce/jscripts/tiny_mce/plugins/media/index.html',
			'/media/editors/tinymce/jscripts/tiny_mce/plugins/media/js/embed.js',
			'/media/editors/tinymce/jscripts/tiny_mce/plugins/media/js/index.html',
			'/media/editors/tinymce/jscripts/tiny_mce/plugins/media/js/media.js',
			'/media/editors/tinymce/jscripts/tiny_mce/plugins/media/langs/en_dlg.js',
			'/media/editors/tinymce/jscripts/tiny_mce/plugins/media/langs/index.html',
			'/media/editors/tinymce/jscripts/tiny_mce/plugins/media/media.htm',
			'/media/editors/tinymce/jscripts/tiny_mce/plugins/media/moxieplayer.swf',
			'/media/editors/tinymce/jscripts/tiny_mce/plugins/nonbreaking/editor_plugin.js',
			'/media/editors/tinymce/jscripts/tiny_mce/plugins/nonbreaking/index.html',
			'/media/editors/tinymce/jscripts/tiny_mce/plugins/noneditable/editor_plugin.js',
			'/media/editors/tinymce/jscripts/tiny_mce/plugins/noneditable/index.html',
			'/media/editors/tinymce/jscripts/tiny_mce/plugins/pagebreak/editor_plugin.js',
			'/media/editors/tinymce/jscripts/tiny_mce/plugins/pagebreak/index.html',
			'/media/editors/tinymce/jscripts/tiny_mce/plugins/paste/editor_plugin.js',
			'/media/editors/tinymce/jscripts/tiny_mce/plugins/paste/index.html',
			'/media/editors/tinymce/jscripts/tiny_mce/plugins/paste/js/index.html',
			'/media/editors/tinymce/jscripts/tiny_mce/plugins/paste/js/pastetext.js',
			'/media/editors/tinymce/jscripts/tiny_mce/plugins/paste/js/pasteword.js',
			'/media/editors/tinymce/jscripts/tiny_mce/plugins/paste/langs/en_dlg.js',
			'/media/editors/tinymce/jscripts/tiny_mce/plugins/paste/langs/index.html',
			'/media/editors/tinymce/jscripts/tiny_mce/plugins/paste/pastetext.htm',
			'/media/editors/tinymce/jscripts/tiny_mce/plugins/paste/pasteword.htm',
			'/media/editors/tinymce/jscripts/tiny_mce/plugins/preview/editor_plugin.js',
			'/media/editors/tinymce/jscripts/tiny_mce/plugins/preview/example.html',
			'/media/editors/tinymce/jscripts/tiny_mce/plugins/preview/index.html',
			'/media/editors/tinymce/jscripts/tiny_mce/plugins/preview/jscripts/embed.js',
			'/media/editors/tinymce/jscripts/tiny_mce/plugins/preview/jscripts/index.html',
			'/media/editors/tinymce/jscripts/tiny_mce/plugins/preview/preview.html',
			'/media/editors/tinymce/jscripts/tiny_mce/plugins/print/editor_plugin.js',
			'/media/editors/tinymce/jscripts/tiny_mce/plugins/print/index.html',
			'/media/editors/tinymce/jscripts/tiny_mce/plugins/save/editor_plugin.js',
			'/media/editors/tinymce/jscripts/tiny_mce/plugins/save/index.html',
			'/media/editors/tinymce/jscripts/tiny_mce/plugins/searchreplace/css/index.html',
			'/media/editors/tinymce/jscripts/tiny_mce/plugins/searchreplace/css/searchreplace.css',
			'/media/editors/tinymce/jscripts/tiny_mce/plugins/searchreplace/editor_plugin.js',
			'/media/editors/tinymce/jscripts/tiny_mce/plugins/searchreplace/index.html',
			'/media/editors/tinymce/jscripts/tiny_mce/plugins/searchreplace/js/index.html',
			'/media/editors/tinymce/jscripts/tiny_mce/plugins/searchreplace/js/searchreplace.js',
			'/media/editors/tinymce/jscripts/tiny_mce/plugins/searchreplace/langs/en_dlg.js',
			'/media/editors/tinymce/jscripts/tiny_mce/plugins/searchreplace/langs/index.html',
			'/media/editors/tinymce/jscripts/tiny_mce/plugins/searchreplace/searchreplace.htm',
			'/media/editors/tinymce/jscripts/tiny_mce/plugins/spellchecker/css/content.css',
			'/media/editors/tinymce/jscripts/tiny_mce/plugins/spellchecker/css/index.html',
			'/media/editors/tinymce/jscripts/tiny_mce/plugins/spellchecker/editor_plugin.js',
			'/media/editors/tinymce/jscripts/tiny_mce/plugins/spellchecker/img/index.html',
			'/media/editors/tinymce/jscripts/tiny_mce/plugins/spellchecker/img/wline.gif',
			'/media/editors/tinymce/jscripts/tiny_mce/plugins/spellchecker/index.html',
			'/media/editors/tinymce/jscripts/tiny_mce/plugins/style/css/index.html',
			'/media/editors/tinymce/jscripts/tiny_mce/plugins/style/css/props.css',
			'/media/editors/tinymce/jscripts/tiny_mce/plugins/style/editor_plugin.js',
			'/media/editors/tinymce/jscripts/tiny_mce/plugins/style/index.html',
			'/media/editors/tinymce/jscripts/tiny_mce/plugins/style/js/index.html',
			'/media/editors/tinymce/jscripts/tiny_mce/plugins/style/js/props.js',
			'/media/editors/tinymce/jscripts/tiny_mce/plugins/style/langs/en_dlg.js',
			'/media/editors/tinymce/jscripts/tiny_mce/plugins/style/langs/index.html',
			'/media/editors/tinymce/jscripts/tiny_mce/plugins/style/props.htm',
			'/media/editors/tinymce/jscripts/tiny_mce/plugins/style/readme.txt',
			'/media/editors/tinymce/jscripts/tiny_mce/plugins/tabfocus/editor_plugin.js',
			'/media/editors/tinymce/jscripts/tiny_mce/plugins/tabfocus/index.html',
			'/media/editors/tinymce/jscripts/tiny_mce/plugins/table/cell.htm',
			'/media/editors/tinymce/jscripts/tiny_mce/plugins/table/css/cell.css',
			'/media/editors/tinymce/jscripts/tiny_mce/plugins/table/css/index.html',
			'/media/editors/tinymce/jscripts/tiny_mce/plugins/table/css/row.css',
			'/media/editors/tinymce/jscripts/tiny_mce/plugins/table/css/table.css',
			'/media/editors/tinymce/jscripts/tiny_mce/plugins/table/editor_plugin.js',
			'/media/editors/tinymce/jscripts/tiny_mce/plugins/table/index.html',
			'/media/editors/tinymce/jscripts/tiny_mce/plugins/table/js/cell.js',
			'/media/editors/tinymce/jscripts/tiny_mce/plugins/table/js/index.html',
			'/media/editors/tinymce/jscripts/tiny_mce/plugins/table/js/merge_cells.js',
			'/media/editors/tinymce/jscripts/tiny_mce/plugins/table/js/row.js',
			'/media/editors/tinymce/jscripts/tiny_mce/plugins/table/js/table.js',
			'/media/editors/tinymce/jscripts/tiny_mce/plugins/table/langs/en_dlg.js',
			'/media/editors/tinymce/jscripts/tiny_mce/plugins/table/langs/index.html',
			'/media/editors/tinymce/jscripts/tiny_mce/plugins/table/merge_cells.htm',
			'/media/editors/tinymce/jscripts/tiny_mce/plugins/table/row.htm',
			'/media/editors/tinymce/jscripts/tiny_mce/plugins/table/table.htm',
			'/media/editors/tinymce/jscripts/tiny_mce/plugins/template/blank.htm',
			'/media/editors/tinymce/jscripts/tiny_mce/plugins/template/css/index.html',
			'/media/editors/tinymce/jscripts/tiny_mce/plugins/template/css/template.css',
			'/media/editors/tinymce/jscripts/tiny_mce/plugins/template/editor_plugin.js',
			'/media/editors/tinymce/jscripts/tiny_mce/plugins/template/index.html',
			'/media/editors/tinymce/jscripts/tiny_mce/plugins/template/js/index.html',
			'/media/editors/tinymce/jscripts/tiny_mce/plugins/template/js/template.js',
			'/media/editors/tinymce/jscripts/tiny_mce/plugins/template/langs/en_dlg.js',
			'/media/editors/tinymce/jscripts/tiny_mce/plugins/template/langs/index.html',
			'/media/editors/tinymce/jscripts/tiny_mce/plugins/template/template.htm',
			'/media/editors/tinymce/jscripts/tiny_mce/plugins/visualblocks/css/index.html',
			'/media/editors/tinymce/jscripts/tiny_mce/plugins/visualblocks/css/visualblocks.css',
			'/media/editors/tinymce/jscripts/tiny_mce/plugins/visualblocks/editor_plugin.js',
			'/media/editors/tinymce/jscripts/tiny_mce/plugins/visualblocks/index.html',
			'/media/editors/tinymce/jscripts/tiny_mce/plugins/visualchars/editor_plugin.js',
			'/media/editors/tinymce/jscripts/tiny_mce/plugins/visualchars/index.html',
			'/media/editors/tinymce/jscripts/tiny_mce/plugins/wordcount/editor_plugin.js',
			'/media/editors/tinymce/jscripts/tiny_mce/plugins/wordcount/index.html',
			'/media/editors/tinymce/jscripts/tiny_mce/plugins/xhtmlxtras/abbr.htm',
			'/media/editors/tinymce/jscripts/tiny_mce/plugins/xhtmlxtras/acronym.htm',
			'/media/editors/tinymce/jscripts/tiny_mce/plugins/xhtmlxtras/attributes.htm',
			'/media/editors/tinymce/jscripts/tiny_mce/plugins/xhtmlxtras/cite.htm',
			'/media/editors/tinymce/jscripts/tiny_mce/plugins/xhtmlxtras/css/attributes.css',
			'/media/editors/tinymce/jscripts/tiny_mce/plugins/xhtmlxtras/css/index.html',
			'/media/editors/tinymce/jscripts/tiny_mce/plugins/xhtmlxtras/css/popup.css',
			'/media/editors/tinymce/jscripts/tiny_mce/plugins/xhtmlxtras/del.htm',
			'/media/editors/tinymce/jscripts/tiny_mce/plugins/xhtmlxtras/editor_plugin.js',
			'/media/editors/tinymce/jscripts/tiny_mce/plugins/xhtmlxtras/index.html',
			'/media/editors/tinymce/jscripts/tiny_mce/plugins/xhtmlxtras/ins.htm',
			'/media/editors/tinymce/jscripts/tiny_mce/plugins/xhtmlxtras/js/abbr.js',
			'/media/editors/tinymce/jscripts/tiny_mce/plugins/xhtmlxtras/js/acronym.js',
			'/media/editors/tinymce/jscripts/tiny_mce/plugins/xhtmlxtras/js/attributes.js',
			'/media/editors/tinymce/jscripts/tiny_mce/plugins/xhtmlxtras/js/cite.js',
			'/media/editors/tinymce/jscripts/tiny_mce/plugins/xhtmlxtras/js/del.js',
			'/media/editors/tinymce/jscripts/tiny_mce/plugins/xhtmlxtras/js/element_common.js',
			'/media/editors/tinymce/jscripts/tiny_mce/plugins/xhtmlxtras/js/index.html',
			'/media/editors/tinymce/jscripts/tiny_mce/plugins/xhtmlxtras/js/ins.js',
			'/media/editors/tinymce/jscripts/tiny_mce/plugins/xhtmlxtras/langs/en_dlg.js',
			'/media/editors/tinymce/jscripts/tiny_mce/plugins/xhtmlxtras/langs/index.html',
			'/media/editors/tinymce/jscripts/tiny_mce/themes/advanced/about.htm',
			'/media/editors/tinymce/jscripts/tiny_mce/themes/advanced/anchor.htm',
			'/media/editors/tinymce/jscripts/tiny_mce/themes/advanced/charmap.htm',
			'/media/editors/tinymce/jscripts/tiny_mce/themes/advanced/color_picker.htm',
			'/media/editors/tinymce/jscripts/tiny_mce/themes/advanced/editor_template.js',
			'/media/editors/tinymce/jscripts/tiny_mce/themes/advanced/image.htm',
			'/media/editors/tinymce/jscripts/tiny_mce/themes/advanced/img/colorpicker.jpg',
			'/media/editors/tinymce/jscripts/tiny_mce/themes/advanced/img/flash.gif',
			'/media/editors/tinymce/jscripts/tiny_mce/themes/advanced/img/icons.gif',
			'/media/editors/tinymce/jscripts/tiny_mce/themes/advanced/img/iframe.gif',
			'/media/editors/tinymce/jscripts/tiny_mce/themes/advanced/img/index.html',
			'/media/editors/tinymce/jscripts/tiny_mce/themes/advanced/img/pagebreak.gif',
			'/media/editors/tinymce/jscripts/tiny_mce/themes/advanced/img/quicktime.gif',
			'/media/editors/tinymce/jscripts/tiny_mce/themes/advanced/img/realmedia.gif',
			'/media/editors/tinymce/jscripts/tiny_mce/themes/advanced/img/shockwave.gif',
			'/media/editors/tinymce/jscripts/tiny_mce/themes/advanced/img/trans.gif',
			'/media/editors/tinymce/jscripts/tiny_mce/themes/advanced/img/video.gif',
			'/media/editors/tinymce/jscripts/tiny_mce/themes/advanced/img/windowsmedia.gif',
			'/media/editors/tinymce/jscripts/tiny_mce/themes/advanced/index.html',
			'/media/editors/tinymce/jscripts/tiny_mce/themes/advanced/js/about.js',
			'/media/editors/tinymce/jscripts/tiny_mce/themes/advanced/js/anchor.js',
			'/media/editors/tinymce/jscripts/tiny_mce/themes/advanced/js/charmap.js',
			'/media/editors/tinymce/jscripts/tiny_mce/themes/advanced/js/color_picker.js',
			'/media/editors/tinymce/jscripts/tiny_mce/themes/advanced/js/image.js',
			'/media/editors/tinymce/jscripts/tiny_mce/themes/advanced/js/index.html',
			'/media/editors/tinymce/jscripts/tiny_mce/themes/advanced/js/link.js',
			'/media/editors/tinymce/jscripts/tiny_mce/themes/advanced/js/source_editor.js',
			'/media/editors/tinymce/jscripts/tiny_mce/themes/advanced/langs/en.js',
			'/media/editors/tinymce/jscripts/tiny_mce/themes/advanced/langs/en_dlg.js',
			'/media/editors/tinymce/jscripts/tiny_mce/themes/advanced/langs/index.html',
			'/media/editors/tinymce/jscripts/tiny_mce/themes/advanced/link.htm',
			'/media/editors/tinymce/jscripts/tiny_mce/themes/advanced/shortcuts.htm',
			'/media/editors/tinymce/jscripts/tiny_mce/themes/advanced/skins/default/content.css',
			'/media/editors/tinymce/jscripts/tiny_mce/themes/advanced/skins/default/dialog.css',
			'/media/editors/tinymce/jscripts/tiny_mce/themes/advanced/skins/default/img/buttons.png',
			'/media/editors/tinymce/jscripts/tiny_mce/themes/advanced/skins/default/img/index.html',
			'/media/editors/tinymce/jscripts/tiny_mce/themes/advanced/skins/default/img/items.gif',
			'/media/editors/tinymce/jscripts/tiny_mce/themes/advanced/skins/default/img/menu_arrow.gif',
			'/media/editors/tinymce/jscripts/tiny_mce/themes/advanced/skins/default/img/menu_check.gif',
			'/media/editors/tinymce/jscripts/tiny_mce/themes/advanced/skins/default/img/progress.gif',
			'/media/editors/tinymce/jscripts/tiny_mce/themes/advanced/skins/default/img/tabs.gif',
			'/media/editors/tinymce/jscripts/tiny_mce/themes/advanced/skins/default/index.html',
			'/media/editors/tinymce/jscripts/tiny_mce/themes/advanced/skins/default/ui.css',
			'/media/editors/tinymce/jscripts/tiny_mce/themes/advanced/skins/highcontrast/content.css',
			'/media/editors/tinymce/jscripts/tiny_mce/themes/advanced/skins/highcontrast/dialog.css',
			'/media/editors/tinymce/jscripts/tiny_mce/themes/advanced/skins/highcontrast/index.html',
			'/media/editors/tinymce/jscripts/tiny_mce/themes/advanced/skins/highcontrast/ui.css',
			'/media/editors/tinymce/jscripts/tiny_mce/themes/advanced/skins/index.html',
			'/media/editors/tinymce/jscripts/tiny_mce/themes/advanced/skins/o2k7/content.css',
			'/media/editors/tinymce/jscripts/tiny_mce/themes/advanced/skins/o2k7/dialog.css',
			'/media/editors/tinymce/jscripts/tiny_mce/themes/advanced/skins/o2k7/img/button_bg.png',
			'/media/editors/tinymce/jscripts/tiny_mce/themes/advanced/skins/o2k7/img/button_bg_black.png',
			'/media/editors/tinymce/jscripts/tiny_mce/themes/advanced/skins/o2k7/img/button_bg_silver.png',
			'/media/editors/tinymce/jscripts/tiny_mce/themes/advanced/skins/o2k7/img/index.html',
			'/media/editors/tinymce/jscripts/tiny_mce/themes/advanced/skins/o2k7/index.html',
			'/media/editors/tinymce/jscripts/tiny_mce/themes/advanced/skins/o2k7/ui.css',
			'/media/editors/tinymce/jscripts/tiny_mce/themes/advanced/skins/o2k7/ui_black.css',
			'/media/editors/tinymce/jscripts/tiny_mce/themes/advanced/skins/o2k7/ui_silver.css',
			'/media/editors/tinymce/jscripts/tiny_mce/themes/advanced/source_editor.htm',
			'/media/editors/tinymce/jscripts/tiny_mce/themes/index.html',
			'/media/editors/tinymce/jscripts/tiny_mce/themes/simple/editor_template.js',
			'/media/editors/tinymce/jscripts/tiny_mce/themes/simple/img/icons.gif',
			'/media/editors/tinymce/jscripts/tiny_mce/themes/simple/img/index.html',
			'/media/editors/tinymce/jscripts/tiny_mce/themes/simple/index.html',
			'/media/editors/tinymce/jscripts/tiny_mce/themes/simple/langs/en.js',
			'/media/editors/tinymce/jscripts/tiny_mce/themes/simple/langs/index.html',
			'/media/editors/tinymce/jscripts/tiny_mce/themes/simple/skins/default/content.css',
			'/media/editors/tinymce/jscripts/tiny_mce/themes/simple/skins/default/index.html',
			'/media/editors/tinymce/jscripts/tiny_mce/themes/simple/skins/default/ui.css',
			'/media/editors/tinymce/jscripts/tiny_mce/themes/simple/skins/index.html',
			'/media/editors/tinymce/jscripts/tiny_mce/themes/simple/skins/o2k7/content.css',
			'/media/editors/tinymce/jscripts/tiny_mce/themes/simple/skins/o2k7/img/button_bg.png',
			'/media/editors/tinymce/jscripts/tiny_mce/themes/simple/skins/o2k7/img/index.html',
			'/media/editors/tinymce/jscripts/tiny_mce/themes/simple/skins/o2k7/index.html',
			'/media/editors/tinymce/jscripts/tiny_mce/themes/simple/skins/o2k7/ui.css',
			'/media/editors/tinymce/jscripts/tiny_mce/tiny_mce.js',
			'/media/editors/tinymce/jscripts/tiny_mce/tiny_mce_popup.js',
			'/media/editors/tinymce/jscripts/tiny_mce/utils/editable_selects.js',
			'/media/editors/tinymce/jscripts/tiny_mce/utils/form_utils.js',
			'/media/editors/tinymce/jscripts/tiny_mce/utils/index.html',
			'/media/editors/tinymce/jscripts/tiny_mce/utils/mctabs.js',
			'/media/editors/tinymce/jscripts/tiny_mce/utils/validate.js',
			'/media/editors/tinymce/templates/template_list.js',
			'/media/system/swf/uploader.swf',
			'/templates/protostar/html/editor_content.css',

			/*
			 * Joomla! 3.2.0 thru 3.3.0
			 */
			'/libraries/fof/platform/joomla.php',
			'/libraries/fof/readme.txt',
			'/libraries/joomla/github/gists.php',
			'/libraries/joomla/github/issues.php',
			'/libraries/joomla/github/pulls.php',
			'/libraries/joomla/github/users.php',
			'/libraries/joomla/registry/format.php',
			'/libraries/joomla/registry/format/index.html',
			'/libraries/joomla/registry/format/ini.php',
			'/libraries/joomla/registry/format/json.php',
			'/libraries/joomla/registry/format/php.php',
			'/libraries/joomla/registry/format/xml.php',
			'/libraries/joomla/registry/index.html',
			'/libraries/joomla/registry/registry.php',
			'/media/com_finder/js/finder.js',
			'/media/com_finder/js/highlighter.js',
			'/plugins/user/joomla/postinstall/actions.php',
			'/plugins/user/joomla/postinstall/index.html',

			/*
			 * Joomla! 3.3.0 thru 3.4.0
			 */
			'/administrator/components/com_tags/helpers/html/index.html',
			'/administrator/components/com_tags/models/fields/index.html',
			'/administrator/manifests/libraries/phpmailer.xml',
			'/administrator/templates/hathor/html/com_finder/filter/index.html',
			'/administrator/templates/hathor/html/com_finder/statistics/index.html',
			'/administrator/templates/isis/html/message.php',
			'/components/com_contact/helpers/icon.php',
			'/language/en-GB/en-GB.lib_phpmailer.sys.ini',
			'/libraries/compat/jsonserializable.php',
			'/libraries/compat/password/LICENSE.md',
			'/libraries/compat/password/lib/password.php',
			'/libraries/compat/password/lib/version_test.php',
			'/libraries/framework/Joomla/Application/Cli/CliOutput.php',
			'/libraries/framework/Joomla/Application/Cli/ColorProcessor.php',
			'/libraries/framework/Joomla/Application/Cli/ColorStyle.php',
			'/libraries/framework/Joomla/Application/Cli/Output/Processor/ColorProcessor.php',
			'/libraries/framework/Joomla/Application/Cli/Output/Processor/ProcessorInterface.php',
			'/libraries/framework/Joomla/Application/Cli/Output/Stdout.php',
			'/libraries/framework/Joomla/Application/Cli/Output/Xml.php',
			'/libraries/framework/Joomla/DI/Container.php',
			'/libraries/framework/Joomla/DI/ContainerAwareInterface.php',
			'/libraries/framework/Joomla/DI/Exception/DependencyResolutionException.php',
			'/libraries/framework/Joomla/DI/ServiceProviderInterface.php',
			'/libraries/framework/Joomla/Registry/AbstractRegistryFormat.php',
			'/libraries/framework/Joomla/Registry/Format/Ini.php',
			'/libraries/framework/Joomla/Registry/Format/Json.php',
			'/libraries/framework/Joomla/Registry/Format/Php.php',
			'/libraries/framework/Joomla/Registry/Format/Xml.php',
			'/libraries/framework/Joomla/Registry/Format/Yaml.php',
			'/libraries/framework/Joomla/Registry/Registry.php',
			'/libraries/framework/Symfony/Component/Yaml/Dumper.php',
			'/libraries/framework/Symfony/Component/Yaml/Escaper.php',
			'/libraries/framework/Symfony/Component/Yaml/Exception/DumpException.php',
			'/libraries/framework/Symfony/Component/Yaml/Exception/ExceptionInterface.php',
			'/libraries/framework/Symfony/Component/Yaml/Exception/ParseException.php',
			'/libraries/framework/Symfony/Component/Yaml/Exception/RuntimeException.php',
			'/libraries/framework/Symfony/Component/Yaml/Inline.php',
			'/libraries/framework/Symfony/Component/Yaml/LICENSE',
			'/libraries/framework/Symfony/Component/Yaml/Parser.php',
			'/libraries/framework/Symfony/Component/Yaml/Unescaper.php',
			'/libraries/framework/Symfony/Component/Yaml/Yaml.php',
			'/libraries/joomla/string/inflector.php',
			'/libraries/joomla/string/normalise.php',
			'/libraries/phpmailer/LICENSE',
			'/libraries/phpmailer/language/phpmailer.lang-joomla.php',
			'/libraries/phpmailer/phpmailer.php',
			'/libraries/phpmailer/pop3.php',
			'/libraries/phpmailer/smtp.php',
			'/media/editors/codemirror/css/ambiance.css',
			'/media/editors/codemirror/css/codemirror.css',
			'/media/editors/codemirror/css/configuration.css',
			'/media/editors/codemirror/js/brace-fold.js',
			'/media/editors/codemirror/js/clike.js',
			'/media/editors/codemirror/js/closebrackets.js',
			'/media/editors/codemirror/js/closetag.js',
			'/media/editors/codemirror/js/codemirror.js',
			'/media/editors/codemirror/js/css.js',
			'/media/editors/codemirror/js/foldcode.js',
			'/media/editors/codemirror/js/foldgutter.js',
			'/media/editors/codemirror/js/fullscreen.js',
			'/media/editors/codemirror/js/htmlmixed.js',
			'/media/editors/codemirror/js/indent-fold.js',
			'/media/editors/codemirror/js/javascript.js',
			'/media/editors/codemirror/js/less.js',
			'/media/editors/codemirror/js/matchbrackets.js',
			'/media/editors/codemirror/js/matchtags.js',
			'/media/editors/codemirror/js/php.js',
			'/media/editors/codemirror/js/xml-fold.js',
			'/media/editors/codemirror/js/xml.js',
			'/media/system/js/validate-jquery-uncompressed.js',
			'/templates/beez3/html/message.php',

			/*
			 * Joomla! 3.4.0 thru 3.5.0
			 */
			'/administrator/components/com_config/controller/application/refreshhelp.php',
			'/administrator/components/com_media/models/forms/index.html',
			'/administrator/templates/hathor/html/com_categories/categories/default_batch.php',
			'/administrator/templates/hathor/html/com_tags/tags/default_batch.php',
			'/components/com_wrapper/views/wrapper/metadata.xml',
			'/libraries/classloader.php',
			'/libraries/ClassLoader.php',
			'/libraries/composer_autoload.php',
			'/libraries/joomla/document/error/error.php',
			'/libraries/joomla/document/feed/feed.php',
			'/libraries/joomla/document/html/html.php',
			'/libraries/joomla/document/image/image.php',
			'/libraries/joomla/document/json/json.php',
			'/libraries/joomla/document/opensearch/opensearch.php',
			'/libraries/joomla/document/raw/raw.php',
			'/libraries/joomla/document/xml/xml.php',
			'/libraries/vendor/phpmailer/phpmailer/extras/class.html2text.php',
			'/libraries/vendor/symfony/yaml/Symfony/Component/Yaml/Dumper.php',
			'/libraries/vendor/symfony/yaml/Symfony/Component/Yaml/Escaper.php',
			'/libraries/vendor/symfony/yaml/Symfony/Component/Yaml/Exception/DumpException.php',
			'/libraries/vendor/symfony/yaml/Symfony/Component/Yaml/Exception/ExceptionInterface.php',
			'/libraries/vendor/symfony/yaml/Symfony/Component/Yaml/Exception/ParseException.php',
			'/libraries/vendor/symfony/yaml/Symfony/Component/Yaml/Exception/RuntimeException.php',
			'/libraries/vendor/symfony/yaml/Symfony/Component/Yaml/Inline.php',
			'/libraries/vendor/symfony/yaml/Symfony/Component/Yaml/LICENSE',
			'/libraries/vendor/symfony/yaml/Symfony/Component/Yaml/Parser.php',
			'/libraries/vendor/symfony/yaml/Symfony/Component/Yaml/Unescaper.php',
			'/libraries/vendor/symfony/yaml/Symfony/Component/Yaml/Yaml.php',
			'/media/com_banners/banner.js',
			'/media/com_finder/css/finder-rtl.css',
			'/media/com_finder/css/selectfilter.css',
			'/media/com_finder/css/sliderfilter.css',
			'/media/com_finder/js/sliderfilter.js',
			'/media/com_joomlaupdate/default.js',
			'/media/com_joomlaupdate/encryption.js',
			'/media/com_joomlaupdate/json2.js',
			'/media/com_joomlaupdate/update.js',
			'/media/editors/codemirror/lib/addons-uncompressed.js',
			'/media/editors/codemirror/lib/codemirror-uncompressed.css',
			'/media/editors/codemirror/lib/codemirror-uncompressed.js',
			'/media/editors/codemirror/mode/clike/scala.html',
			'/media/editors/codemirror/mode/css/less.html',
			'/media/editors/codemirror/mode/css/less_test.js',
			'/media/editors/codemirror/mode/css/scss.html',
			'/media/editors/codemirror/mode/css/scss_test.js',
			'/media/editors/codemirror/mode/css/test.js',
			'/media/editors/codemirror/mode/gfm/test.js',
			'/media/editors/codemirror/mode/haml/test.js',
			'/media/editors/codemirror/mode/javascript/json-ld.html',
			'/media/editors/codemirror/mode/javascript/test.js',
			'/media/editors/codemirror/mode/javascript/typescript.html',
			'/media/editors/codemirror/mode/kotlin/kotlin.js',
			'/media/editors/codemirror/mode/kotlin/kotlin.min.js',
			'/media/editors/codemirror/mode/markdown/test.js',
			'/media/editors/codemirror/mode/php/test.js',
			'/media/editors/codemirror/mode/ruby/test.js',
			'/media/editors/codemirror/mode/shell/test.js',
			'/media/editors/codemirror/mode/slim/test.js',
			'/media/editors/codemirror/mode/smartymixed/smartymixed.js',
			'/media/editors/codemirror/mode/stex/test.js',
			'/media/editors/codemirror/mode/textile/test.js',
			'/media/editors/codemirror/mode/verilog/test.js',
			'/media/editors/codemirror/mode/xml/test.js',
			'/media/editors/codemirror/mode/xquery/test.js',
			'/media/editors/tinymce/plugins/compat3x/editable_selects.js',
			'/media/editors/tinymce/plugins/compat3x/form_utils.js',
			'/media/editors/tinymce/plugins/compat3x/mctabs.js',
			'/media/editors/tinymce/plugins/compat3x/tiny_mce_popup.js',
			'/media/editors/tinymce/plugins/compat3x/validate.js',
			'/media/editors/tinymce/skins/lightgray/fonts/icomoon-small.eot',
			'/media/editors/tinymce/skins/lightgray/fonts/icomoon-small.svg',
			'/media/editors/tinymce/skins/lightgray/fonts/icomoon-small.ttf',
			'/media/editors/tinymce/skins/lightgray/fonts/icomoon-small.woff',
			'/media/editors/tinymce/skins/lightgray/fonts/icomoon.eot',
			'/media/editors/tinymce/skins/lightgray/fonts/icomoon.svg',
			'/media/editors/tinymce/skins/lightgray/fonts/icomoon.ttf',
			'/media/editors/tinymce/skins/lightgray/fonts/icomoon.woff',
			'/media/editors/tinymce/skins/lightgray/fonts/readme.md',
			'/media/editors/tinymce/skins/lightgray/fonts/tinymce-small.dev.svg',
			'/media/editors/tinymce/skins/lightgray/fonts/tinymce.dev.svg',
			'/media/editors/tinymce/skins/lightgray/img/wline.gif',
			'/media/mod_languages/images/km_kr.gif',
			'/media/mod_languages/images/si_LK.gif',
			'/plugins/editors/codemirror/styles.css',
			'/plugins/editors/codemirror/styles.min.css',

			/*
			 * Joomla! 3.5.0 thru 3.6.0
			 */
			'/administrator/components/com_installer/views/languages/tmpl/default_filter.php',
			'/administrator/components/com_joomlaupdate/helpers/download.php',
			'/administrator/manifests/libraries/simplepie.xml',
			'/administrator/templates/isis/js/bootstrap.min.js',
			'/administrator/templates/isis/js/jquery.js',
			'/libraries/joomla/application/web/client.php',
			'/libraries/simplepie/LICENSE.txt',
			'/libraries/simplepie/README.txt',
			'/libraries/simplepie/idn/LICENCE',
			'/libraries/simplepie/idn/ReadMe.txt',
			'/libraries/simplepie/idn/idna_convert.class.php',
			'/libraries/simplepie/idn/npdata.ser',
			'/libraries/simplepie/simplepie.php',
			'/media/mod_languages/images/si_lk.gif',
			'/media/system/js/permissions.min.js',
			'/plugins/editors/tinymce/fields/skins.php',
			'/plugins/user/profile/fields/dob.php',
			'/plugins/user/profile/fields/tos.php',

			/*
			 * Joomla! 3.6.0 thru 3.7.0
			 */
			'/administrator/components/com_banners/views/banners/tmpl/default_batch.php',
			'/administrator/components/com_cache/layouts/joomla/searchtools/default.php',
			'/administrator/components/com_cache/layouts/joomla/searchtools/default/bar.php',
			'/administrator/components/com_categories/views/categories/tmpl/default_batch.php',
			'/administrator/components/com_categories/views/category/tmpl/edit_extrafields.php',
			'/administrator/components/com_categories/views/category/tmpl/edit_options.php',
			'/administrator/components/com_content/views/articles/tmpl/default_batch.php',
			'/administrator/components/com_installer/controllers/languages.php',
			'/administrator/components/com_languages/layouts/joomla/searchtools/default.php',
			'/administrator/components/com_media/views/medialist/tmpl/thumbs_doc.php',
			'/administrator/components/com_media/views/medialist/tmpl/thumbs_folder.php',
			'/administrator/components/com_media/views/medialist/tmpl/thumbs_img.php',
			'/administrator/components/com_media/views/medialist/tmpl/thumbs_video.php',
			'/administrator/components/com_menus/views/items/tmpl/default_batch.php',
			'/administrator/components/com_messages/layouts/toolbar/mysettings.php',
			'/administrator/components/com_modules/layouts/joomla/searchtools/default.php',
			'/administrator/components/com_modules/layouts/joomla/searchtools/default/bar.php',
			'/administrator/components/com_modules/views/modules/tmpl/default_batch.php',
			'/administrator/components/com_newsfeeds/views/newsfeeds/tmpl/default_batch.php',
			'/administrator/components/com_redirect/views/links/tmpl/default_batch.php',
			'/administrator/components/com_tags/views/tags/tmpl/default_batch.php',
			'/administrator/components/com_templates/layouts/joomla/searchtools/default.php',
			'/administrator/components/com_templates/layouts/joomla/searchtools/default/bar.php',
			'/administrator/components/com_users/models/fields/components.php',
			'/administrator/components/com_users/views/users/tmpl/default_batch.php',
			'/administrator/modules/mod_menu/tmpl/default_disabled.php',
			'/administrator/modules/mod_menu/tmpl/default_enabled.php',
			'/administrator/templates/hathor/html/mod_menu/default_enabled.php',
			'/components/com_contact/metadata.xml',
			'/components/com_contact/views/category/metadata.xml',
			'/components/com_contact/views/contact/metadata.xml',
			'/components/com_contact/views/featured/metadata.xml',
			'/components/com_content/metadata.xml',
			'/components/com_content/views/archive/metadata.xml',
			'/components/com_content/views/article/metadata.xml',
			'/components/com_content/views/categories/metadata.xml',
			'/components/com_content/views/category/metadata.xml',
			'/components/com_content/views/featured/metadata.xml',
			'/components/com_content/views/form/metadata.xml',
			'/components/com_finder/views/search/metadata.xml',
			'/components/com_mailto/views/mailto/metadata.xml',
			'/components/com_mailto/views/sent/metadata.xml',
			'/components/com_newsfeeds/metadata.xml',
			'/components/com_newsfeeds/views/category/metadata.xml',
			'/components/com_newsfeeds/views/newsfeed/metadata.xml',
			'/components/com_search/views/search/metadata.xml',
			'/components/com_tags/metadata.xml',
			'/components/com_tags/views/tag/metadata.xml',
			'/components/com_users/metadata.xml',
			'/components/com_users/views/login/metadata.xml',
			'/components/com_users/views/profile/metadata.xml',
			'/components/com_users/views/registration/metadata.xml',
			'/components/com_users/views/remind/metadata.xml',
			'/components/com_users/views/reset/metadata.xml',
			'/components/com_wrapper/metadata.xml',
			'/libraries/joomla/data/data.php',
			'/libraries/joomla/data/dumpable.php',
			'/libraries/joomla/data/set.php',
			'/libraries/joomla/database/iterator/azure.php',
			'/libraries/joomla/user/authentication.php',
			'/libraries/platform.php',
			'/media/editors/codemirror/mode/jade/jade.js',
			'/media/editors/codemirror/mode/jade/jade.min.js',
			'/media/editors/none/none.js',
			'/media/editors/none/none.min.js',
			'/media/editors/tinymce/plugins/jdragdrop/plugin.js',
			'/media/editors/tinymce/plugins/jdragdrop/plugin.min.js',
			'/media/editors/tinymce/plugins/media/moxieplayer.swf',
			'/media/system/js/tiny-close.js',
			'/media/system/js/tiny-close.min.js',

			/*
			 * Joomla! 3.7.0 thru 3.8.0
			 */
			'/administrator/components/com_admin/postinstall/phpversion.php',
			'/administrator/components/com_content/models/fields/votelist.php',
			'/administrator/modules/mod_menu/preset/disabled.php',
			'/administrator/modules/mod_menu/preset/enabled.php',
			'/components/com_content/layouts/field/prepare/modal_article.php',
			'/components/com_fields/controllers/field.php',
			'/libraries/cms/application/administrator.php',
			'/libraries/cms/application/cms.php',
			'/libraries/cms/application/helper.php',
			'/libraries/cms/application/site.php',
			'/libraries/cms/authentication/helper.php',
			'/libraries/cms/captcha/captcha.php',
			'/libraries/cms/component/exception/missing.php',
			'/libraries/cms/component/helper.php',
			'/libraries/cms/component/record.php',
			'/libraries/cms/component/router/base.php',
			'/libraries/cms/component/router/interface.php',
			'/libraries/cms/component/router/legacy.php',
			'/libraries/cms/component/router/rules/interface.php',
			'/libraries/cms/component/router/rules/menu.php',
			'/libraries/cms/component/router/rules/nomenu.php',
			'/libraries/cms/component/router/rules/standard.php',
			'/libraries/cms/component/router/view.php',
			'/libraries/cms/component/router/viewconfiguration.php',
			'/libraries/cms/editor/editor.php',
			'/libraries/cms/error/page.php',
			'/libraries/cms/form/field/author.php',
			'/libraries/cms/form/field/captcha.php',
			'/libraries/cms/form/field/chromestyle.php',
			'/libraries/cms/form/field/contenthistory.php',
			'/libraries/cms/form/field/contentlanguage.php',
			'/libraries/cms/form/field/contenttype.php',
			'/libraries/cms/form/field/editor.php',
			'/libraries/cms/form/field/frontend_language.php',
			'/libraries/cms/form/field/headertag.php',
			'/libraries/cms/form/field/helpsite.php',
			'/libraries/cms/form/field/lastvisitdaterange.php',
			'/libraries/cms/form/field/limitbox.php',
			'/libraries/cms/form/field/media.php',
			'/libraries/cms/form/field/menu.php',
			'/libraries/cms/form/field/menuitem.php',
			'/libraries/cms/form/field/moduleorder.php',
			'/libraries/cms/form/field/moduleposition.php',
			'/libraries/cms/form/field/moduletag.php',
			'/libraries/cms/form/field/ordering.php',
			'/libraries/cms/form/field/plugin_status.php',
			'/libraries/cms/form/field/registrationdaterange.php',
			'/libraries/cms/form/field/status.php',
			'/libraries/cms/form/field/tag.php',
			'/libraries/cms/form/field/templatestyle.php',
			'/libraries/cms/form/field/user.php',
			'/libraries/cms/form/field/useractive.php',
			'/libraries/cms/form/field/usergrouplist.php',
			'/libraries/cms/form/field/userstate.php',
			'/libraries/cms/form/rule/captcha.php',
			'/libraries/cms/form/rule/notequals.php',
			'/libraries/cms/form/rule/password.php',
			'/libraries/cms/help/help.php',
			'/libraries/cms/helper/content.php',
			'/libraries/cms/helper/contenthistory.php',
			'/libraries/cms/helper/helper.php',
			'/libraries/cms/helper/media.php',
			'/libraries/cms/helper/route.php',
			'/libraries/cms/helper/tags.php',
			'/libraries/cms/helper/usergroups.php',
			'/libraries/cms/html/html.php',
			'/libraries/cms/installer/adapter.php',
			'/libraries/cms/installer/adapter/component.php',
			'/libraries/cms/installer/adapter/file.php',
			'/libraries/cms/installer/adapter/language.php',
			'/libraries/cms/installer/adapter/library.php',
			'/libraries/cms/installer/adapter/module.php',
			'/libraries/cms/installer/adapter/package.php',
			'/libraries/cms/installer/adapter/plugin.php',
			'/libraries/cms/installer/adapter/template.php',
			'/libraries/cms/installer/extension.php',
			'/libraries/cms/installer/helper.php',
			'/libraries/cms/installer/installer.php',
			'/libraries/cms/installer/manifest.php',
			'/libraries/cms/installer/manifest/library.php',
			'/libraries/cms/installer/manifest/package.php',
			'/libraries/cms/installer/script.php',
			'/libraries/cms/language/associations.php',
			'/libraries/cms/language/multilang.php',
			'/libraries/cms/layout/base.php',
			'/libraries/cms/layout/file.php',
			'/libraries/cms/layout/helper.php',
			'/libraries/cms/layout/layout.php',
			'/libraries/cms/library/helper.php',
			'/libraries/cms/menu/administrator.php',
			'/libraries/cms/menu/item.php',
			'/libraries/cms/menu/menu.php',
			'/libraries/cms/menu/site.php',
			'/libraries/cms/module/helper.php',
			'/libraries/cms/pagination/object.php',
			'/libraries/cms/pagination/pagination.php',
			'/libraries/cms/pathway/pathway.php',
			'/libraries/cms/pathway/site.php',
			'/libraries/cms/plugin/helper.php',
			'/libraries/cms/plugin/plugin.php',
			'/libraries/cms/response/json.php',
			'/libraries/cms/router/administrator.php',
			'/libraries/cms/router/router.php',
			'/libraries/cms/router/site.php',
			'/libraries/cms/schema/changeitem.php',
			'/libraries/cms/schema/changeitem/mysql.php',
			'/libraries/cms/schema/changeitem/postgresql.php',
			'/libraries/cms/schema/changeitem/sqlsrv.php',
			'/libraries/cms/schema/changeset.php',
			'/libraries/cms/search/helper.php',
			'/libraries/cms/table/contenthistory.php',
			'/libraries/cms/table/contenttype.php',
			'/libraries/cms/table/corecontent.php',
			'/libraries/cms/table/ucm.php',
			'/libraries/cms/toolbar/button.php',
			'/libraries/cms/toolbar/button/confirm.php',
			'/libraries/cms/toolbar/button/custom.php',
			'/libraries/cms/toolbar/button/help.php',
			'/libraries/cms/toolbar/button/link.php',
			'/libraries/cms/toolbar/button/popup.php',
			'/libraries/cms/toolbar/button/separator.php',
			'/libraries/cms/toolbar/button/slider.php',
			'/libraries/cms/toolbar/button/standard.php',
			'/libraries/cms/toolbar/toolbar.php',
			'/libraries/cms/ucm/base.php',
			'/libraries/cms/ucm/content.php',
			'/libraries/cms/ucm/type.php',
			'/libraries/cms/ucm/ucm.php',
			'/libraries/cms/version/version.php',
			'/libraries/joomla/access/access.php',
			'/libraries/joomla/access/exception/notallowed.php',
			'/libraries/joomla/access/rule.php',
			'/libraries/joomla/access/rules.php',
			'/libraries/joomla/access/wrapper/access.php',
			'/libraries/joomla/application/base.php',
			'/libraries/joomla/application/cli.php',
			'/libraries/joomla/application/daemon.php',
			'/libraries/joomla/application/route.php',
			'/libraries/joomla/application/web.php',
			'/libraries/joomla/association/extension/helper.php',
			'/libraries/joomla/association/extension/interface.php',
			'/libraries/joomla/authentication/authentication.php',
			'/libraries/joomla/authentication/response.php',
			'/libraries/joomla/cache/cache.php',
			'/libraries/joomla/cache/controller.php',
			'/libraries/joomla/cache/controller/callback.php',
			'/libraries/joomla/cache/controller/output.php',
			'/libraries/joomla/cache/controller/page.php',
			'/libraries/joomla/cache/controller/view.php',
			'/libraries/joomla/cache/exception.php',
			'/libraries/joomla/cache/exception/connecting.php',
			'/libraries/joomla/cache/exception/unsupported.php',
			'/libraries/joomla/cache/storage.php',
			'/libraries/joomla/cache/storage/apc.php',
			'/libraries/joomla/cache/storage/apcu.php',
			'/libraries/joomla/cache/storage/cachelite.php',
			'/libraries/joomla/cache/storage/file.php',
			'/libraries/joomla/cache/storage/helper.php',
			'/libraries/joomla/cache/storage/memcache.php',
			'/libraries/joomla/cache/storage/memcached.php',
			'/libraries/joomla/cache/storage/redis.php',
			'/libraries/joomla/cache/storage/wincache.php',
			'/libraries/joomla/cache/storage/xcache.php',
			'/libraries/joomla/client/ftp.php',
			'/libraries/joomla/client/helper.php',
			'/libraries/joomla/client/ldap.php',
			'/libraries/joomla/client/wrapper/helper.php',
			'/libraries/joomla/crypt/README.md',
			'/libraries/joomla/crypt/cipher.php',
			'/libraries/joomla/crypt/cipher/3des.php',
			'/libraries/joomla/crypt/cipher/blowfish.php',
			'/libraries/joomla/crypt/cipher/crypto.php',
			'/libraries/joomla/crypt/cipher/mcrypt.php',
			'/libraries/joomla/crypt/cipher/rijndael256.php',
			'/libraries/joomla/crypt/cipher/simple.php',
			'/libraries/joomla/crypt/crypt.php',
			'/libraries/joomla/crypt/key.php',
			'/libraries/joomla/crypt/password.php',
			'/libraries/joomla/crypt/password/simple.php',
			'/libraries/joomla/date/date.php',
			'/libraries/joomla/document/document.php',
			'/libraries/joomla/document/error.php',
			'/libraries/joomla/document/feed.php',
			'/libraries/joomla/document/feed/renderer/atom.php',
			'/libraries/joomla/document/feed/renderer/rss.php',
			'/libraries/joomla/document/html.php',
			'/libraries/joomla/document/html/renderer/component.php',
			'/libraries/joomla/document/html/renderer/head.php',
			'/libraries/joomla/document/html/renderer/message.php',
			'/libraries/joomla/document/html/renderer/module.php',
			'/libraries/joomla/document/html/renderer/modules.php',
			'/libraries/joomla/document/image.php',
			'/libraries/joomla/document/json.php',
			'/libraries/joomla/document/opensearch.php',
			'/libraries/joomla/document/raw.php',
			'/libraries/joomla/document/renderer.php',
			'/libraries/joomla/document/renderer/feed/atom.php',
			'/libraries/joomla/document/renderer/feed/rss.php',
			'/libraries/joomla/document/renderer/html/component.php',
			'/libraries/joomla/document/renderer/html/head.php',
			'/libraries/joomla/document/renderer/html/message.php',
			'/libraries/joomla/document/renderer/html/module.php',
			'/libraries/joomla/document/renderer/html/modules.php',
			'/libraries/joomla/document/xml.php',
			'/libraries/joomla/environment/browser.php',
			'/libraries/joomla/factory.php',
			'/libraries/joomla/feed/entry.php',
			'/libraries/joomla/feed/factory.php',
			'/libraries/joomla/feed/feed.php',
			'/libraries/joomla/feed/link.php',
			'/libraries/joomla/feed/parser.php',
			'/libraries/joomla/feed/parser/atom.php',
			'/libraries/joomla/feed/parser/namespace.php',
			'/libraries/joomla/feed/parser/rss.php',
			'/libraries/joomla/feed/parser/rss/itunes.php',
			'/libraries/joomla/feed/parser/rss/media.php',
			'/libraries/joomla/feed/person.php',
			'/libraries/joomla/filter/input.php',
			'/libraries/joomla/filter/output.php',
			'/libraries/joomla/filter/wrapper/output.php',
			'/libraries/joomla/form/field.php',
			'/libraries/joomla/form/form.php',
			'/libraries/joomla/form/helper.php',
			'/libraries/joomla/form/rule.php',
			'/libraries/joomla/form/rule/boolean.php',
			'/libraries/joomla/form/rule/calendar.php',
			'/libraries/joomla/form/rule/color.php',
			'/libraries/joomla/form/rule/email.php',
			'/libraries/joomla/form/rule/equals.php',
			'/libraries/joomla/form/rule/number.php',
			'/libraries/joomla/form/rule/options.php',
			'/libraries/joomla/form/rule/rules.php',
			'/libraries/joomla/form/rule/tel.php',
			'/libraries/joomla/form/rule/url.php',
			'/libraries/joomla/form/rule/username.php',
			'/libraries/joomla/form/wrapper/helper.php',
			'/libraries/joomla/http/factory.php',
			'/libraries/joomla/http/http.php',
			'/libraries/joomla/http/response.php',
			'/libraries/joomla/http/transport.php',
			'/libraries/joomla/http/transport/cacert.pem',
			'/libraries/joomla/http/transport/curl.php',
			'/libraries/joomla/http/transport/socket.php',
			'/libraries/joomla/http/transport/stream.php',
			'/libraries/joomla/http/wrapper/factory.php',
			'/libraries/joomla/image/filter.php',
			'/libraries/joomla/image/filter/backgroundfill.php',
			'/libraries/joomla/image/filter/brightness.php',
			'/libraries/joomla/image/filter/contrast.php',
			'/libraries/joomla/image/filter/edgedetect.php',
			'/libraries/joomla/image/filter/emboss.php',
			'/libraries/joomla/image/filter/grayscale.php',
			'/libraries/joomla/image/filter/negate.php',
			'/libraries/joomla/image/filter/sketchy.php',
			'/libraries/joomla/image/filter/smooth.php',
			'/libraries/joomla/image/image.php',
			'/libraries/joomla/input/cli.php',
			'/libraries/joomla/input/cookie.php',
			'/libraries/joomla/input/files.php',
			'/libraries/joomla/input/input.php',
			'/libraries/joomla/input/json.php',
			'/libraries/joomla/language/helper.php',
			'/libraries/joomla/language/language.php',
			'/libraries/joomla/language/stemmer.php',
			'/libraries/joomla/language/stemmer/porteren.php',
			'/libraries/joomla/language/text.php',
			'/libraries/joomla/language/transliterate.php',
			'/libraries/joomla/language/wrapper/helper.php',
			'/libraries/joomla/language/wrapper/text.php',
			'/libraries/joomla/language/wrapper/transliterate.php',
			'/libraries/joomla/log/entry.php',
			'/libraries/joomla/log/log.php',
			'/libraries/joomla/log/logger.php',
			'/libraries/joomla/log/logger/callback.php',
			'/libraries/joomla/log/logger/database.php',
			'/libraries/joomla/log/logger/echo.php',
			'/libraries/joomla/log/logger/formattedtext.php',
			'/libraries/joomla/log/logger/messagequeue.php',
			'/libraries/joomla/log/logger/syslog.php',
			'/libraries/joomla/log/logger/w3c.php',
			'/libraries/joomla/mail/helper.php',
			'/libraries/joomla/mail/language/phpmailer.lang-joomla.php',
			'/libraries/joomla/mail/mail.php',
			'/libraries/joomla/mail/wrapper/helper.php',
			'/libraries/joomla/microdata/microdata.php',
			'/libraries/joomla/microdata/types.json',
			'/libraries/joomla/object/object.php',
			'/libraries/joomla/profiler/profiler.php',
			'/libraries/joomla/session/exception/unsupported.php',
			'/libraries/joomla/session/session.php',
			'/libraries/joomla/string/punycode.php',
			'/libraries/joomla/table/asset.php',
			'/libraries/joomla/table/extension.php',
			'/libraries/joomla/table/interface.php',
			'/libraries/joomla/table/language.php',
			'/libraries/joomla/table/nested.php',
			'/libraries/joomla/table/observer.php',
			'/libraries/joomla/table/observer/contenthistory.php',
			'/libraries/joomla/table/observer/tags.php',
			'/libraries/joomla/table/table.php',
			'/libraries/joomla/table/update.php',
			'/libraries/joomla/table/updatesite.php',
			'/libraries/joomla/table/user.php',
			'/libraries/joomla/table/usergroup.php',
			'/libraries/joomla/table/viewlevel.php',
			'/libraries/joomla/updater/adapters/collection.php',
			'/libraries/joomla/updater/adapters/extension.php',
			'/libraries/joomla/updater/update.php',
			'/libraries/joomla/updater/updateadapter.php',
			'/libraries/joomla/updater/updater.php',
			'/libraries/joomla/uri/uri.php',
			'/libraries/joomla/user/helper.php',
			'/libraries/joomla/user/user.php',
			'/libraries/joomla/user/wrapper/helper.php',
			'/libraries/joomla/utilities/buffer.php',
			'/libraries/joomla/utilities/utility.php',
			'/libraries/legacy/access/rule.php',
			'/libraries/legacy/access/rules.php',
			'/libraries/legacy/application/cli.php',
			'/libraries/legacy/application/daemon.php',
			'/libraries/legacy/categories/categories.php',
			'/libraries/legacy/controller/admin.php',
			'/libraries/legacy/controller/form.php',
			'/libraries/legacy/controller/legacy.php',
			'/libraries/legacy/model/admin.php',
			'/libraries/legacy/model/form.php',
			'/libraries/legacy/model/item.php',
			'/libraries/legacy/model/legacy.php',
			'/libraries/legacy/model/list.php',
			'/libraries/legacy/table/category.php',
			'/libraries/legacy/table/content.php',
			'/libraries/legacy/table/menu.php',
			'/libraries/legacy/table/menu/type.php',
			'/libraries/legacy/table/module.php',
			'/libraries/legacy/view/categories.php',
			'/libraries/legacy/view/category.php',
			'/libraries/legacy/view/categoryfeed.php',
			'/libraries/legacy/view/legacy.php',
			'/libraries/legacy/web/client.php',
			'/libraries/legacy/web/web.php',
			'/media/editors/tinymce/langs/uk-UA.js',
			'/media/system/js/fields/calendar-locales/zh.js',

			/*
			 * Joomla! 3.8.0 thru 3.9.0
			 */
			'/administrator/components/com_users/controllers/profile.json.php',
			'/administrator/includes/toolbar.php',
			'/components/com_users/controllers/profile_base_json.php',
			'/components/com_users/controllers/profile.json.php',
			'/libraries/joomla/filesystem/file.php',
			'/libraries/joomla/filesystem/folder.php',
			'/libraries/joomla/filesystem/helper.php',
			'/libraries/joomla/filesystem/meta/language/en-GB/en-GB.lib_joomla_filesystem_patcher.ini',
			'/libraries/joomla/filesystem/patcher.php',
			'/libraries/joomla/filesystem/path.php',
			'/libraries/joomla/filesystem/stream.php',
			'/libraries/joomla/filesystem/streams/string.php',
			'/libraries/joomla/filesystem/support/stringcontroller.php',
			'/libraries/joomla/filesystem/wrapper/file.php',
			'/libraries/joomla/filesystem/wrapper/folder.php',
			'/libraries/joomla/filesystem/wrapper/path.php',
			'/libraries/src/Mail/language/phpmailer.lang-joomla.php',
			'/plugins/captcha/recaptcha/recaptchalib.php',

			/*
			 * Joomla! 3.9.0 thru 3.10.0
			 */
			'/SECURITY.md',
			'/administrator/components/com_users/controllers/profile.json.php',
			'/components/com_users/controllers/profile.json.php',
			'/components/com_users/controllers/profile_base_json.php',
			'/tests/unit/suites/libraries/cms/form/field/JFormFieldHelpsiteTest.php',

			/*
			 * Legacy FOF
			 */
			'/libraries/fof/controller.php',
			'/libraries/fof/dispatcher.php',
			'/libraries/fof/inflector.php',
			'/libraries/fof/input.php',
			'/libraries/fof/model.php',
			'/libraries/fof/query.abstract.php',
			'/libraries/fof/query.element.php',
			'/libraries/fof/query.mysql.php',
			'/libraries/fof/query.mysqli.php',
			'/libraries/fof/query.sqlazure.php',
			'/libraries/fof/query.sqlsrv.php',
			'/libraries/fof/render.abstract.php',
			'/libraries/fof/render.joomla.php',
			'/libraries/fof/render.joomla3.php',
			'/libraries/fof/render.strapper.php',
			'/libraries/fof/string.utils.php',
			'/libraries/fof/table.php',
			'/libraries/fof/template.utils.php',
			'/libraries/fof/toolbar.php',
			'/libraries/fof/view.csv.php',
			'/libraries/fof/view.html.php',
			'/libraries/fof/view.json.php',
			'/libraries/fof/view.php',

			/*
			 * Joomla! 3.9.7
			 */
			'/administrator/components/com_joomlaupdate/access.xml',

			// Joomla! 3.9.13
			'/libraries/vendor/phpmailer/phpmailer/composer.lock',

			// Joomla! 3.9.17
			'/administrator/components/com_templates/controllers/template.php.orig',

			// Joomla! 3.9.21
			'/.github/SECURITY.md',

<<<<<<< HEAD
			// Joomla 3.10.0
			'/libraries/joomla/base/adapter.php',
			'/libraries/joomla/base/adapterinstance.php',
=======
			// Joomla! 3.9.23
			'/.drone.jsonnet',
>>>>>>> a907b4cf
		);

		// TODO There is an issue while deleting folders using the ftp mode
		$folders = array(
			'/administrator/components/com_admin/sql/updates/sqlsrv',
			'/media/com_finder/images/mime',
			'/media/com_finder/images',
			'/components/com_media/helpers',
			// Joomla 3.0
			'/administrator/components/com_contact/elements',
			'/administrator/components/com_content/elements',
			'/administrator/components/com_newsfeeds/elements',
			'/administrator/components/com_templates/views/prevuuw/tmpl',
			'/administrator/components/com_templates/views/prevuuw',
			'/libraries/cms/controller',
			'/libraries/cms/model',
			'/libraries/cms/view',
			'/libraries/joomla/application/cli',
			'/libraries/joomla/application/component',
			'/libraries/joomla/application/input',
			'/libraries/joomla/application/module',
			'/libraries/joomla/cache/storage/helpers',
			'/libraries/joomla/database/table',
			'/libraries/joomla/database/database',
			'/libraries/joomla/error',
			'/libraries/joomla/filesystem/archive',
			'/libraries/joomla/html/html',
			'/libraries/joomla/html/toolbar',
			'/libraries/joomla/html/toolbar/button',
			'/libraries/joomla/html/parameter',
			'/libraries/joomla/html/parameter/element',
			'/libraries/joomla/image/filters',
			'/libraries/joomla/log/loggers',
			// Joomla! 3.1
			'/libraries/cms/feed/parser/rss',
			'/libraries/cms/feed/parser',
			'/libraries/cms/feed',
			'/libraries/joomla/form/rules',
			'/libraries/joomla/html/language/en-GB',
			'/libraries/joomla/html/language',
			'/libraries/joomla/html',
			'/libraries/joomla/installer/adapters',
			'/libraries/joomla/installer',
			'/libraries/joomla/pagination',
			'/libraries/legacy/html',
			'/libraries/legacy/menu',
			'/libraries/legacy/pathway',
			'/media/system/swf/',
			'/media/editors/tinymce/jscripts',
			// Joomla! 3.2
			'/libraries/joomla/plugin',
			'/libraries/legacy/component',
			'/libraries/legacy/module',
			'/administrator/components/com_weblinks/models/fields',
			'/plugins/user/joomla/postinstall',
			'/libraries/joomla/registry/format',
			'/libraries/joomla/registry',
			// Joomla! 3.3
			'/plugins/user/profile/fields',
			'/media/editors/tinymce/plugins/compat3x',
			// Joomla! 3.4
			'/administrator/components/com_tags/helpers/html',
			'/administrator/components/com_tags/models/fields',
			'/administrator/templates/hathor/html/com_finder/filter',
			'/administrator/templates/hathor/html/com_finder/statistics',
			'/libraries/compat/password/lib',
			'/libraries/compat/password',
			'/libraries/compat',
			'/libraries/framework/Joomla/Application/Cli/Output/Processor',
			'/libraries/framework/Joomla/Application/Cli/Output',
			'/libraries/framework/Joomla/Application/Cli',
			'/libraries/framework/Joomla/Application',
			'/libraries/framework/Joomla/DI/Exception',
			'/libraries/framework/Joomla/DI',
			'/libraries/framework/Joomla/Registry/Format',
			'/libraries/framework/Joomla/Registry',
			'/libraries/framework/Joomla',
			'/libraries/framework/Symfony/Component/Yaml/Exception',
			'/libraries/framework/Symfony/Component/Yaml',
			'/libraries/framework',
			'/libraries/phpmailer/language',
			'/libraries/phpmailer',
			'/media/editors/codemirror/css',
			'/media/editors/codemirror/js',
			'/media/com_banners',
			// Joomla! 3.4.1
			'/administrator/components/com_config/views',
			'/administrator/components/com_config/models/fields',
			'/administrator/components/com_config/models/forms',
			// Joomla! 3.4.2
			'/media/editors/codemirror/mode/smartymixed',
			// Joomla! 3.5
			'/libraries/vendor/symfony/yaml/Symfony/Component/Yaml/Exception',
			'/libraries/vendor/symfony/yaml/Symfony/Component/Yaml',
			'/libraries/vendor/symfony/yaml/Symfony/Component',
			'/libraries/vendor/symfony/yaml/Symfony',
			'/libraries/joomla/document/error',
			'/libraries/joomla/document/image',
			'/libraries/joomla/document/json',
			'/libraries/joomla/document/opensearch',
			'/libraries/joomla/document/raw',
			'/libraries/joomla/document/xml',
			'/administrator/components/com_media/models/forms',
			'/media/editors/codemirror/mode/kotlin',
			'/media/editors/tinymce/plugins/compat3x',
			'/plugins/editors/tinymce/fields',
			'/plugins/user/profile/fields',
			// Joomla 3.6
			'/libraries/simplepie/idn',
			'/libraries/simplepie',
			// Joomla! 3.6.3
			'/media/editors/codemirror/mode/jade',
			// Joomla! 3.7.0
			'/libraries/joomla/data',
			'/administrator/components/com_cache/layouts/joomla/searchtools/default',
			'/administrator/components/com_cache/layouts/joomla/searchtools',
			'/administrator/components/com_cache/layouts/joomla',
			'/administrator/components/com_cache/layouts',
			'/administrator/components/com_modules/layouts/joomla/searchtools/default',
			'/administrator/components/com_modules/layouts/joomla/searchtools',
			'/administrator/components/com_modules/layouts/joomla',
			'/administrator/components/com_templates/layouts/joomla/searchtools/default',
			'/administrator/components/com_templates/layouts/joomla/searchtools',
			'/administrator/components/com_templates/layouts/joomla',
			'/administrator/components/com_templates/layouts',
			'/administrator/templates/hathor/html/mod_menu',
			'/administrator/components/com_messages/layouts/toolbar',
			'/administrator/components/com_messages/layouts',
			// Joomla! 3.7.4
			'/components/com_fields/controllers',
			// Joomla! 3.8.0
			'/administrator/modules/mod_menu/preset',
			'/libraries/cms/application',
			'/libraries/cms/authentication',
			'/libraries/cms/captcha',
			'/libraries/cms/component/exception',
			'/libraries/cms/component/router/rules',
			'/libraries/cms/component/router',
			'/libraries/cms/component',
			'/libraries/cms/editor',
			'/libraries/cms/error',
			'/libraries/cms/extension',
			'/libraries/cms/form/field',
			'/libraries/cms/form/rule',
			'/libraries/cms/form',
			'/libraries/cms/help',
			'/libraries/cms/helper',
			'/libraries/cms/installer/adapter',
			'/libraries/cms/installer/manifest',
			'/libraries/cms/installer',
			'/libraries/cms/language',
			'/libraries/cms/layout',
			'/libraries/cms/library',
			'/libraries/cms/menu',
			'/libraries/cms/module',
			'/libraries/cms/pagination',
			'/libraries/cms/pathway',
			'/libraries/cms/plugin',
			'/libraries/cms/response',
			'/libraries/cms/router',
			'/libraries/cms/schema/changeitem',
			'/libraries/cms/schema',
			'/libraries/cms/search',
			'/libraries/cms/table',
			'/libraries/cms/toolbar/button',
			'/libraries/cms/toolbar',
			'/libraries/cms/ucm',
			'/libraries/cms/version',
			'/libraries/joomla/access/exception',
			'/libraries/joomla/access/wrapper',
			'/libraries/joomla/access',
			'/libraries/joomla/association/extension',
			'/libraries/joomla/association',
			'/libraries/joomla/authentication',
			'/libraries/joomla/cache/controller',
			'/libraries/joomla/cache/exception',
			'/libraries/joomla/cache/storage',
			'/libraries/joomla/cache',
			'/libraries/joomla/client/wrapper',
			'/libraries/joomla/client',
			'/libraries/joomla/crypt/cipher',
			'/libraries/joomla/crypt/password',
			'/libraries/joomla/crypt',
			'/libraries/joomla/date',
			'/libraries/joomla/document/feed/renderer',
			'/libraries/joomla/document/feed',
			'/libraries/joomla/document/html/renderer',
			'/libraries/joomla/document/html',
			'/libraries/joomla/document/renderer/feed',
			'/libraries/joomla/document/renderer/html',
			'/libraries/joomla/document/renderer',
			'/libraries/joomla/document',
			'/libraries/joomla/environment',
			'/libraries/joomla/feed/parser/rss',
			'/libraries/joomla/feed/parser',
			'/libraries/joomla/feed',
			'/libraries/joomla/filter/wrapper',
			'/libraries/joomla/filter',
			'/libraries/joomla/form/rule',
			'/libraries/joomla/form/wrapper',
			'/libraries/joomla/http/transport',
			'/libraries/joomla/http/wrapper',
			'/libraries/joomla/http',
			'/libraries/joomla/image/filter',
			'/libraries/joomla/image',
			'/libraries/joomla/input',
			'/libraries/joomla/language/stemmer',
			'/libraries/joomla/language/wrapper',
			'/libraries/joomla/language',
			'/libraries/joomla/log/logger',
			'/libraries/joomla/log',
			'/libraries/joomla/mail/language',
			'/libraries/joomla/mail/wrapper',
			'/libraries/joomla/mail',
			'/libraries/joomla/microdata',
			'/libraries/joomla/object',
			'/libraries/joomla/profiler',
			'/libraries/joomla/session/exception',
			'/libraries/joomla/table',
			'/libraries/joomla/updater/adapters',
			'/libraries/joomla/updater',
			'/libraries/joomla/uri',
			'/libraries/joomla/user/wrapper',
			'/libraries/joomla/user',
			'/libraries/legacy/access',
			'/libraries/legacy/categories',
			'/libraries/legacy/controller',
			'/libraries/legacy/model',
			'/libraries/legacy/table/menu',
			'/libraries/legacy/view',
			'/libraries/legacy/web',
			'/media/editors/tinymce/plugins/jdragdrop',
			// Joomla! 3.9.0
			'/libraries/joomla/filesystem/meta/language/en-GB',
			'/libraries/joomla/filesystem/meta/language',
			'/libraries/joomla/filesystem/meta',
			'/libraries/joomla/filesystem/streams',
			'/libraries/joomla/filesystem/support',
			'/libraries/joomla/filesystem/wrapper',
			'/libraries/joomla/filesystem',
		);

		jimport('joomla.filesystem.file');

		foreach ($files as $file)
		{
			if (JFile::exists(JPATH_ROOT . $file) && !JFile::delete(JPATH_ROOT . $file))
			{
				echo JText::sprintf('FILES_JOOMLA_ERROR_FILE_FOLDER', $file) . '<br />';
			}
		}

		jimport('joomla.filesystem.folder');

		foreach ($folders as $folder)
		{
			if (JFolder::exists(JPATH_ROOT . $folder) && !JFolder::delete(JPATH_ROOT . $folder))
			{
				echo JText::sprintf('FILES_JOOMLA_ERROR_FILE_FOLDER', $folder) . '<br />';
			}
		}

		/*
		 * Needed for updates post-3.4
		 * If com_weblinks doesn't exist then assume we can delete the weblinks package manifest (included in the update packages)
		 */
		if (!JFile::exists(JPATH_ROOT . '/administrator/components/com_weblinks/weblinks.php')
			&& JFile::exists(JPATH_ROOT . '/administrator/manifests/packages/pkg_weblinks.xml'))
		{
			JFile::delete(JPATH_ROOT . '/administrator/manifests/packages/pkg_weblinks.xml');
		}
	}

	/**
	 * Clears the RAD layer's table cache.
	 *
	 * The cache vastly improves performance but needs to be cleared every time you update the database schema.
	 *
	 * @return  void
	 *
	 * @since   3.2
	 */
	protected function clearRadCache()
	{
		jimport('joomla.filesystem.file');

		if (JFile::exists(JPATH_ROOT . '/cache/fof/cache.php'))
		{
			JFile::delete(JPATH_ROOT . '/cache/fof/cache.php');
		}
	}

	/**
	 * Method to create assets for newly installed components
	 *
	 * @param   JInstaller  $installer  The class calling this method
	 *
	 * @return  boolean
	 *
	 * @since   3.2
	 */
	public function updateAssets($installer)
	{
		// List all components added since 1.6
		$newComponents = array(
			'com_finder',
			'com_joomlaupdate',
			'com_tags',
			'com_contenthistory',
			'com_ajax',
			'com_postinstall',
			'com_fields',
			'com_associations',
			'com_privacy',
			'com_actionlogs',
		);

		foreach ($newComponents as $component)
		{
			/** @var JTableAsset $asset */
			$asset = JTable::getInstance('Asset');

			if ($asset->loadByName($component))
			{
				continue;
			}

			$asset->name      = $component;
			$asset->parent_id = 1;
			$asset->rules     = '{}';
			$asset->title     = $component;
			$asset->setLocation(1, 'last-child');

			if (!$asset->store())
			{
				// Install failed, roll back changes
				$installer->abort(JText::sprintf('JLIB_INSTALLER_ABORT_COMP_INSTALL_ROLLBACK', $asset->stderr(true)));

				return false;
			}
		}

		return true;
	}

	/**
	 * If we migrated the session from the previous system, flush all the active sessions.
	 * Otherwise users will be logged in, but not able to do anything since they don't have
	 * a valid session
	 *
	 * @return  boolean
	 */
	public function flushSessions()
	{
		/**
		 * The session may have not been started yet (e.g. CLI-based Joomla! update scripts). Let's make sure we do
		 * have a valid session.
		 */
		$session = JFactory::getSession();

		/**
		 * Restarting the Session require a new login for the current user so lets check if we have an active session
		 * and only restart it if not.
		 * For B/C reasons we need to use getState as isActive is not available in 2.5
		 */
		if ($session->getState() !== 'active')
		{
			$session->restart();
		}

		// If $_SESSION['__default'] is no longer set we do not have a migrated session, therefore we can quit.
		if (!isset($_SESSION['__default']))
		{
			return true;
		}

		$db = JFactory::getDbo();

		try
		{
			switch ($db->getServerType())
			{
				// MySQL database, use TRUNCATE (faster, more resilient)
				case 'mysql':
					$db->truncateTable('#__session');
					break;

				// Non-MySQL databases, use a simple DELETE FROM query
				default:
					$query = $db->getQuery(true)
						->delete($db->qn('#__session'));
					$db->setQuery($query)->execute();
					break;
			}
		}
		catch (Exception $e)
		{
			echo JText::sprintf('JLIB_DATABASE_ERROR_FUNCTION_FAILED', $e->getCode(), $e->getMessage()) . '<br />';

			return false;
		}

		return true;
	}

	/**
	 * Converts the site's database tables to support UTF-8 Multibyte.
	 *
	 * @param   boolean  $doDbFixMsg  Flag if message to be shown to check db fix
	 *
	 * @return  void
	 *
	 * @since   3.5
	 */
	public function convertTablesToUtf8mb4($doDbFixMsg = false)
	{
		$db = JFactory::getDbo();

		// This is only required for MySQL databases
		$serverType = $db->getServerType();

		if ($serverType != 'mysql')
		{
			return;
		}

		// Set required conversion status
		if ($db->hasUTF8mb4Support())
		{
			$convertedStep1 = 2;
			$convertedStep2 = 4;

			// The first step has to be repeated if it has not been run (converted = 4 in database)
			$convertedRequired = 5;
		}
		else
		{
			$convertedStep1 = 1;
			$convertedStep2 = 3;

			// All done after step 2
			$convertedRequired = 3;
		}

		// Check conversion status in database
		$db->setQuery('SELECT ' . $db->quoteName('converted')
			. ' FROM ' . $db->quoteName('#__utf8_conversion')
		);

		try
		{
			$convertedDB = $db->loadResult();
		}
		catch (Exception $e)
		{
			// Render the error message from the Exception object
			JFactory::getApplication()->enqueueMessage($e->getMessage(), 'error');

			if ($doDbFixMsg)
			{
				// Show an error message telling to check database problems
				JFactory::getApplication()->enqueueMessage(JText::_('JLIB_DATABASE_ERROR_DATABASE_UPGRADE_FAILED'), 'error');
			}

			return;
		}

		// Nothing to do, saved conversion status from DB is equal to required final status
		if ($convertedDB == $convertedRequired)
		{
			return;
		}

		$converted = $convertedDB;
		$hasErrors = false;

		// Steps 1 and 2: Convert core tables if necessary and not to be done at later steps
		if ($convertedDB < $convertedStep1 || ($convertedRequired == 5 && ($convertedDB == 3 || $convertedDB == 4)))
		{
			// Step 1: Drop indexes later to be added again with column lengths limitations at step 2
			$fileName1 = JPATH_ROOT . '/administrator/components/com_admin/sql/others/mysql/utf8mb4-conversion-01.sql';

			if (is_file($fileName1))
			{
				$fileContents1 = @file_get_contents($fileName1);
				$queries1      = $db->splitSql($fileContents1);

				if (!empty($queries1))
				{
					foreach ($queries1 as $query1)
					{
						try
						{
							$db->setQuery($query1)->execute();
						}
						catch (Exception $e)
						{
							// If the query fails we will go on. It just means the index to be dropped does not exist.
						}
					}
				}
			}

			// Step 2: Perform the index modifications and conversions
			$fileName2 = JPATH_ROOT . '/administrator/components/com_admin/sql/others/mysql/utf8mb4-conversion-02.sql';

			if (is_file($fileName2))
			{
				$fileContents2 = @file_get_contents($fileName2);
				$queries2      = $db->splitSql($fileContents2);

				if (!empty($queries2))
				{
					foreach ($queries2 as $query2)
					{
						try
						{
							$db->setQuery($db->convertUtf8mb4QueryToUtf8($query2))->execute();
						}
						catch (Exception $e)
						{
							$hasErrors = true;

							// Still render the error message from the Exception object
							JFactory::getApplication()->enqueueMessage($e->getMessage(), 'error');
						}
					}
				}
			}

			if (!$hasErrors)
			{
				$converted = $convertedStep1;
			}
		}

		// Step 3: Convert action logs and privacy suite tables if necessary and conversion hasn't failed before
		if (!$hasErrors && $convertedDB < $convertedStep2)
		{
			$fileName3 = JPATH_ROOT . '/administrator/components/com_admin/sql/others/mysql/utf8mb4-conversion-03.sql';

			if (is_file($fileName3))
			{
				$fileContents3 = @file_get_contents($fileName3);
				$queries3      = $db->splitSql($fileContents3);

				if (!empty($queries3))
				{
					foreach ($queries3 as $query3)
					{
						try
						{
							$db->setQuery($db->convertUtf8mb4QueryToUtf8($query3))->execute();
						}
						catch (Exception $e)
						{
							$hasErrors = true;

							// Still render the error message from the Exception object
							JFactory::getApplication()->enqueueMessage($e->getMessage(), 'error');
						}
					}
				}
			}
		}

		if (!$hasErrors)
		{
			$converted = $convertedRequired;
		}

		if ($doDbFixMsg && $hasErrors)
		{
			// Show an error message telling to check database problems
			JFactory::getApplication()->enqueueMessage(JText::_('JLIB_DATABASE_ERROR_DATABASE_UPGRADE_FAILED'), 'error');
		}

		// Set flag in database if the conversion status has changed.
		if ($converted != $convertedDB)
		{
			$db->setQuery('UPDATE ' . $db->quoteName('#__utf8_conversion')
				. ' SET ' . $db->quoteName('converted') . ' = ' . $converted . ';')->execute();
		}
	}

	/**
	 * This method clean the Joomla Cache using the method `clean` from the com_cache model
	 *
	 * @return  void
	 *
	 * @since   3.5.1
	 */
	private function cleanJoomlaCache()
	{
		JModelLegacy::addIncludePath(JPATH_ROOT . '/administrator/components/com_cache/models');
		$model = JModelLegacy::getInstance('cache', 'CacheModel');

		// Clean frontend cache
		$model->clean();

		// Clean admin cache
		$model->setState('client_id', 1);
		$model->clean();
	}
}<|MERGE_RESOLUTION|>--- conflicted
+++ resolved
@@ -2037,14 +2037,12 @@
 			// Joomla! 3.9.21
 			'/.github/SECURITY.md',
 
-<<<<<<< HEAD
+			// Joomla! 3.9.23
+			'/.drone.jsonnet',
+
 			// Joomla 3.10.0
 			'/libraries/joomla/base/adapter.php',
 			'/libraries/joomla/base/adapterinstance.php',
-=======
-			// Joomla! 3.9.23
-			'/.drone.jsonnet',
->>>>>>> a907b4cf
 		);
 
 		// TODO There is an issue while deleting folders using the ftp mode
