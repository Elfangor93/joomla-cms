--- conflicted
+++ resolved
@@ -2004,13 +2004,6 @@
 			'/administrator/templates/hathor/html/mod_menu',
 			'/administrator/components/com_messages/layouts/toolbar',
 			'/administrator/components/com_messages/layouts',
-<<<<<<< HEAD
-			// Joomla! 4.0
-			'/templates/beez3',
-			'/administrator/templates/isis',
-			'/administrator/templates/hathor',
-			'/media/jui/less',
-=======
 			// Joomla! 3.8.0
 			'/libraries/cms/application',
 			'/libraries/cms/authentication',
@@ -2054,7 +2047,11 @@
 			'/libraries/legacy/controller',
 			'/libraries/legacy/model',
 			'/libraries/legacy/view',
->>>>>>> 21a9df81
+			// Joomla! 4.0
+			'/templates/beez3',
+			'/administrator/templates/isis',
+			'/administrator/templates/hathor',
+			'/media/jui/less',
 		);
 
 		jimport('joomla.filesystem.file');
