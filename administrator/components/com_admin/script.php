--- conflicted
+++ resolved
@@ -2333,15 +2333,6 @@
             '/libraries/vendor/cweagans/composer-patches/src/Patches.php',
             '/libraries/vendor/cweagans/composer-patches/tests/PatchEventTest.php',
             '/libraries/vendor/laminas/laminas-diactoros/PATCHES.txt',
-<<<<<<< HEAD
-            // From 5.2.0-alpha2 to 5.2.0-alpha3
-            '/libraries/vendor/maximebf/debugbar/src/DebugBar/Resources/vendor/font-awesome/fonts/FontAwesome.otf',
-            '/libraries/vendor/maximebf/debugbar/src/DebugBar/Resources/vendor/font-awesome/fonts/fontawesome-webfont.eot',
-            '/libraries/vendor/maximebf/debugbar/src/DebugBar/Resources/vendor/font-awesome/fonts/fontawesome-webfont.svg',
-            '/libraries/vendor/maximebf/debugbar/src/DebugBar/Resources/vendor/font-awesome/fonts/fontawesome-webfont.ttf',
-            '/libraries/vendor/maximebf/debugbar/src/DebugBar/Resources/vendor/font-awesome/fonts/fontawesome-webfont.woff',
-            '/libraries/vendor/maximebf/debugbar/src/DebugBar/Resources/vendor/font-awesome/fonts/fontawesome-webfont.woff2',
-=======
             // From 5.1.2 to 5.1.3
             '/libraries/vendor/joomla/application/rector.php',
             '/libraries/vendor/joomla/console/.drone.jsonnet',
@@ -2359,7 +2350,13 @@
             '/libraries/vendor/joomla/database/phpunit.sqlsrv.xml.dist',
             '/libraries/vendor/joomla/session/.drone.jsonnet',
             '/libraries/vendor/joomla/session/.drone.yml',
->>>>>>> b9b237ab
+            // From 5.2.0-alpha2 to 5.2.0-alpha3
+            '/libraries/vendor/maximebf/debugbar/src/DebugBar/Resources/vendor/font-awesome/fonts/FontAwesome.otf',
+            '/libraries/vendor/maximebf/debugbar/src/DebugBar/Resources/vendor/font-awesome/fonts/fontawesome-webfont.eot',
+            '/libraries/vendor/maximebf/debugbar/src/DebugBar/Resources/vendor/font-awesome/fonts/fontawesome-webfont.svg',
+            '/libraries/vendor/maximebf/debugbar/src/DebugBar/Resources/vendor/font-awesome/fonts/fontawesome-webfont.ttf',
+            '/libraries/vendor/maximebf/debugbar/src/DebugBar/Resources/vendor/font-awesome/fonts/fontawesome-webfont.woff',
+            '/libraries/vendor/maximebf/debugbar/src/DebugBar/Resources/vendor/font-awesome/fonts/fontawesome-webfont.woff2',
         ];
 
         $folders = [
