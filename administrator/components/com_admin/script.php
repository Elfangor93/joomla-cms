--- conflicted
+++ resolved
@@ -2033,15 +2033,13 @@
 
 			// Joomla! 3.9.17
 			'/administrator/components/com_templates/controllers/template.php.orig',
-<<<<<<< HEAD
+
+			// Joomla! 3.9.21
+			'/.github/SECURITY.md',
+
 			// Joomla 3.10.0
 			'/libraries/joomla/base/adapter.php',
 			'/libraries/joomla/base/adapterinstance.php',
-=======
-
-			// Joomla! 3.9.21
-			'/.github/SECURITY.md',
->>>>>>> 35441456
 		);
 
 		// TODO There is an issue while deleting folders using the ftp mode
