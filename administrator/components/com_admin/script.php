--- conflicted
+++ resolved
@@ -1767,7 +1767,9 @@
 			// Joomla 3.7.1
 			'/media/editors/tinymce/langs/uk-UA.js',
 			'/media/system/js/fields/calendar-locales/zh.js',
-<<<<<<< HEAD
+			// Joomla 3.7.3
+			'/administrator/components/com_admin/postinstall/phpversion.php',
+			'/components/com_content/layouts/field/prepare/modal_article.php',
 			// Joomla 3.8.0
 			'/libraries/cms/application/administrator.php',
 			'/libraries/cms/application/cms.php',
@@ -1890,11 +1892,6 @@
 			'/libraries/legacy/view/category.php',
 			'/libraries/legacy/view/categoryfeed.php',
 			'/libraries/legacy/view/legacy.php',
-=======
-			// Joomla 3.7.3
-			'/administrator/components/com_admin/postinstall/phpversion.php',
-			'/components/com_content/layouts/field/prepare/modal_article.php',
->>>>>>> 0e80ef3e
 		);
 
 		// TODO There is an issue while deleting folders using the ftp mode
