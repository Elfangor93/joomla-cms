<?php
/**
 * @package     Joomla.Administrator
 * @subpackage  com_admin
 *
 * @copyright   Copyright (C) 2005 - 2017 Open Source Matters, Inc. All rights reserved.
 * @license     GNU General Public License version 2 or later; see LICENSE.txt
 */

defined('_JEXEC') or die;

/**
 * Script file of Joomla CMS
 *
 * @since  1.6.4
 */
class JoomlaInstallerScript
{
	/**
	 * The Joomla Version we are updating from
	 *
	 * @var    string
	 * @since  3.7
	 */
	protected $fromVersion = null;

	/**
	 * Function to act prior to installation process begins
	 *
	 * @param   string      $action     Which action is happening (install|uninstall|discover_install|update)
	 * @param   JInstaller  $installer  The class calling this method
	 *
	 * @return  boolean  True on success
	 *
	 * @since   3.7.0
	 */
	public function preflight($action, $installer)
	{
		if ($action === 'update')
		{
			// Get the version we are updating from
			if (!empty($installer->extension->manifest_cache))
			{
				$manifestValues = json_decode($installer->extension->manifest_cache, true);

				if ((array_key_exists('version', $manifestValues)))
				{
					$this->fromVersion = $manifestValues['version'];

					return true;
				}
			}

			return false;
		}

		return true;
	}

	/**
	 * Method to update Joomla!
	 *
	 * @param   JInstaller  $installer  The class calling this method
	 *
	 * @return  void
	 */
	public function update($installer)
	{
		$options['format']    = '{DATE}\t{TIME}\t{LEVEL}\t{CODE}\t{MESSAGE}';
		$options['text_file'] = 'joomla_update.php';

		JLog::addLogger($options, JLog::INFO, array('Update', 'databasequery', 'jerror'));

		try
		{
			JLog::add(JText::_('COM_JOOMLAUPDATE_UPDATE_LOG_DELETE_FILES'), JLog::INFO, 'Update');
		}
		catch (RuntimeException $exception)
		{
			// Informational log only
		}

		// This needs to stay for 2.5 update compatibility
		$this->deleteUnexistingFiles();
		$this->updateManifestCaches();
		$this->updateDatabase();
		$this->clearRadCache();
		$this->updateAssets($installer);
		$this->clearStatsCache();
		$this->convertTablesToUtf8mb4(true);
		$this->cleanJoomlaCache();

		// VERY IMPORTANT! THIS METHOD SHOULD BE CALLED LAST, SINCE IT COULD
		// LOGOUT ALL THE USERS
		$this->flushSessions();
	}

	/**
	 * Called after any type of action
	 *
	 * @param   string      $action     Which action is happening (install|uninstall|discover_install|update)
	 * @param   JInstaller  $installer  The class calling this method
	 *
	 * @return  boolean  True on success
	 *
	 * @since   3.7.0
	 */
	public function postflight($action, $installer)
	{
		if ($action === 'update')
		{
			if (!empty($this->fromVersion) && version_compare($this->fromVersion, '3.7.0', 'lt'))
			{
				/*
				 * Do a check if the menu item exists, skip if it does. Only needed when we are in pre stable state.
				 */
				$db = JFactory::getDbo();

				$query = $db->getQuery(true)
					->select('id')
					->from($db->quoteName('#__menu'))
					->where($db->quoteName('menutype') . ' = ' . $db->quote('main'))
					->where($db->quoteName('title') . ' = ' . $db->quote('com_associations'))
					->where($db->quoteName('client_id') . ' = 1')
					->where($db->quoteName('component_id') . ' = 34');

				$result = $db->setQuery($query)->loadResult();

				if (!empty($result))
				{
					return true;
				}

				/*
				 * Add a menu item for com_associations, we need to do that here because with a plain sql statement we
				 * damage the nested set structure for the menu table
				 */
				$newMenuItem = JTable::getInstance('Menu');

				$data              = array();
				$data['menutype']  = 'main';
				$data['title']     = 'com_associations';
				$data['alias']     = 'Multilingual Associations';
				$data['path']      = 'Multilingual Associations';
				$data['link']      = 'index.php?option=com_associations';
				$data['type']      = 'component';
				$data['published'] = 1;
				$data['parent_id'] = 1;

				// We have used a SQL Statement to add the extension so using 34 is safe (fingers crossed)
				$data['component_id'] = 34;
				$data['img']          = 'class:associations';
				$data['language']     = '*';
				$data['client_id']    = 1;

				$newMenuItem->setLocation($data['parent_id'], 'last-child');

				if (!$newMenuItem->save($data))
				{
					// Install failed, roll back changes
					$installer->abort(JText::sprintf('JLIB_INSTALLER_ABORT_COMP_INSTALL_ROLLBACK', $newMenuItem->getError()));

					return false;
				}
			}
		}

		return true;
	}

	/**
	 * Method to clear our stats plugin cache to ensure we get fresh data on Joomla Update
	 *
	 * @return  void
	 *
	 * @since   3.5
	 */
	protected function clearStatsCache()
	{
		$db = JFactory::getDbo();

		try
		{
			// Get the params for the stats plugin
			$params = $db->setQuery(
				$db->getQuery(true)
					->select($db->quoteName('params'))
					->from($db->quoteName('#__extensions'))
					->where($db->quoteName('type') . ' = ' . $db->quote('plugin'))
					->where($db->quoteName('folder') . ' = ' . $db->quote('system'))
					->where($db->quoteName('element') . ' = ' . $db->quote('stats'))
			)->loadResult();
		}
		catch (Exception $e)
		{
			echo JText::sprintf('JLIB_DATABASE_ERROR_FUNCTION_FAILED', $e->getCode(), $e->getMessage()) . '<br />';

			return;
		}

		$params = json_decode($params, true);

		// Reset the last run parameter
		if (isset($params['lastrun']))
		{
			$params['lastrun'] = '';
		}

		$params = json_encode($params);

		$query = $db->getQuery(true)
			->update($db->quoteName('#__extensions'))
			->set($db->quoteName('params') . ' = ' . $db->quote($params))
			->where($db->quoteName('type') . ' = ' . $db->quote('plugin'))
			->where($db->quoteName('folder') . ' = ' . $db->quote('system'))
			->where($db->quoteName('element') . ' = ' . $db->quote('stats'));

		try
		{
			$db->setQuery($query)->execute();
		}
		catch (Exception $e)
		{
			echo JText::sprintf('JLIB_DATABASE_ERROR_FUNCTION_FAILED', $e->getCode(), $e->getMessage()) . '<br />';

			return;
		}
	}

	/**
	 * Method to update Database
	 *
	 * @return  void
	 */
	protected function updateDatabase()
	{
		if (JFactory::getDbo()->getServerType() === 'mysql')
		{
			$this->updateDatabaseMysql();
		}

		$this->uninstallEosPlugin();
		$this->removeJedUpdateserver();
	}

	/**
	 * Method to update MySQL Database
	 *
	 * @return  void
	 */
	protected function updateDatabaseMysql()
	{
		$db = JFactory::getDbo();

		$db->setQuery('SHOW ENGINES');

		try
		{
			$results = $db->loadObjectList();
		}
		catch (Exception $e)
		{
			echo JText::sprintf('JLIB_DATABASE_ERROR_FUNCTION_FAILED', $e->getCode(), $e->getMessage()) . '<br />';

			return;
		}

		foreach ($results as $result)
		{
			if ($result->Support != 'DEFAULT')
			{
				continue;
			}

			$db->setQuery('ALTER TABLE #__update_sites_extensions ENGINE = ' . $result->Engine);

			try
			{
				$db->execute();
			}
			catch (Exception $e)
			{
				echo JText::sprintf('JLIB_DATABASE_ERROR_FUNCTION_FAILED', $e->getCode(), $e->getMessage()) . '<br />';

				return;
			}

			break;
		}
	}

	/**
	 * Uninstall the 2.5 EOS plugin
	 *
	 * @return  void
	 */
	protected function uninstallEosPlugin()
	{
		$db = JFactory::getDbo();

		// Check if the 2.5 EOS plugin is present and uninstall it if so
		$id = $db->setQuery(
			$db->getQuery(true)
				->select('extension_id')
				->from('#__extensions')
				->where('name = ' . $db->quote('PLG_EOSNOTIFY'))
		)->loadResult();

		// Skip update when id doesn’t exists
		if (!$id)
		{
			return;
		}

		// We need to unprotect the plugin so we can uninstall it
		$db->setQuery(
			$db->getQuery(true)
				->update('#__extensions')
				->set('protected = 0')
				->where($db->quoteName('extension_id') . ' = ' . $id)
		)->execute();

		$installer = new JInstaller;
		$installer->uninstall('plugin', $id);
	}

	/**
	 * Remove the never used JED Updateserver
	 *
	 * @return  void
	 *
	 * @since   3.7.0
	 */
	protected function removeJedUpdateserver()
	{
		$db = JFactory::getDbo();

		try
		{
			// Get the update site ID of the JED Update server
			$id = $db->setQuery(
				$db->getQuery(true)
					->select('update_site_id')
					->from($db->quoteName('#__update_sites'))
					->where($db->quoteName('location') . ' = ' . $db->quote('https://update.joomla.org/jed/list.xml'))
			)->loadResult();

			// Skip delete when id doesn’t exists
			if (!$id)
			{
				return;
			}

			// Delete from update sites
			$db->setQuery(
				$db->getQuery(true)
					->delete($db->quoteName('#__update_sites'))
					->where($db->quoteName('update_site_id') . ' = ' . $id)
			)->execute();

			// Delete from update sites extensions
			$db->setQuery(
				$db->getQuery(true)
					->delete($db->quoteName('#__update_sites_extensions'))
					->where($db->quoteName('update_site_id') . ' = ' . $id)
			)->execute();
		}
		catch (Exception $e)
		{
			echo JText::sprintf('JLIB_DATABASE_ERROR_FUNCTION_FAILED', $e->getCode(), $e->getMessage()) . '<br />';

			return;
		}
	}

	/**
	 * Update the manifest caches
	 *
	 * @return  void
	 */
	protected function updateManifestCaches()
	{
		$extensions = JExtensionHelper::getCoreExtensions();

		// Attempt to refresh manifest caches
		$db    = JFactory::getDbo();
		$query = $db->getQuery(true)
			->select('*')
			->from('#__extensions');

		foreach ($extensions as $extension)
		{
			$query->where(
				'type=' . $db->quote($extension[0])
				. ' AND element=' . $db->quote($extension[1])
				. ' AND folder=' . $db->quote($extension[2])
				. ' AND client_id=' . $extension[3], 'OR'
			);
		}

		$db->setQuery($query);

		try
		{
			$extensions = $db->loadObjectList();
		}
		catch (Exception $e)
		{
			echo JText::sprintf('JLIB_DATABASE_ERROR_FUNCTION_FAILED', $e->getCode(), $e->getMessage()) . '<br />';

			return;
		}

		$installer = new JInstaller;

		foreach ($extensions as $extension)
		{
			if (!$installer->refreshManifestCache($extension->extension_id))
			{
				echo JText::sprintf('FILES_JOOMLA_ERROR_MANIFEST', $extension->type, $extension->element, $extension->name, $extension->client_id) . '<br />';
			}
		}
	}

	/**
	 * Delete files that should not exist
	 *
	 * @return  void
	 */
	public function deleteUnexistingFiles()
	{
		$files = array(
			// Joomla 1.6 - 1.7 - 2.5
			'/libraries/cms/cmsloader.php',
			'/libraries/joomla/database/databaseexception.php',
			'/libraries/joomla/database/databasequery.php',
			'/libraries/joomla/environment/response.php',
			'/libraries/joomla/form/fields/templatestyle.php',
			'/libraries/joomla/form/fields/user.php',
			'/libraries/joomla/form/fields/menu.php',
			'/libraries/joomla/form/fields/helpsite.php',
			'/libraries/joomla/github/gists.php',
			'/libraries/joomla/github/issues.php',
			'/libraries/joomla/github/pulls.php',
			'/libraries/joomla/log/logentry.php',
			'/administrator/components/com_admin/sql/updates/mysql/1.7.0.sql',
			'/administrator/components/com_admin/sql/updates/sqlsrv/2.5.2-2012-03-05.sql',
			'/administrator/components/com_admin/sql/updates/sqlsrv/2.5.3-2012-03-13.sql',
			'/administrator/components/com_admin/sql/updates/sqlsrv/index.html',
			'/administrator/components/com_content/models/fields/filters.php',
			'/administrator/components/com_users/controllers/config.php',
			'/administrator/components/com_users/helpers/levels.php',
			'/administrator/language/en-GB/en-GB.plg_system_finder.ini',
			'/administrator/language/en-GB/en-GB.plg_system_finder.sys.ini',
			'/administrator/modules/mod_quickicon/tmpl/default_button.php',
			'/media/editors/tinymce/jscripts/tiny_mce/plugins/advhr/editor_plugin_src.js',
			'/media/editors/tinymce/jscripts/tiny_mce/plugins/advimage/editor_plugin_src.js',
			'/media/editors/tinymce/jscripts/tiny_mce/plugins/advlink/editor_plugin_src.js',
			'/media/editors/tinymce/jscripts/tiny_mce/plugins/advlist/editor_plugin_src.js',
			'/media/editors/tinymce/jscripts/tiny_mce/plugins/autolink/editor_plugin_src.js',
			'/media/editors/tinymce/jscripts/tiny_mce/plugins/autoresize/editor_plugin_src.js',
			'/media/editors/tinymce/jscripts/tiny_mce/plugins/autosave/editor_plugin_src.js',
			'/media/editors/tinymce/jscripts/tiny_mce/plugins/bbcode/editor_plugin_src.js',
			'/media/editors/tinymce/jscripts/tiny_mce/plugins/contextmenu/editor_plugin_src.js',
			'/media/editors/tinymce/jscripts/tiny_mce/plugins/directionality/editor_plugin_src.js',
			'/media/editors/tinymce/jscripts/tiny_mce/plugins/emotions/editor_plugin_src.js',
			'/media/editors/tinymce/jscripts/tiny_mce/plugins/fullpage/editor_plugin_src.js',
			'/media/editors/tinymce/jscripts/tiny_mce/plugins/fullscreen/editor_plugin_src.js',
			'/media/editors/tinymce/jscripts/tiny_mce/plugins/iespell/editor_plugin_src.js',
			'/media/editors/tinymce/jscripts/tiny_mce/plugins/inlinepopups/editor_plugin_src.js',
			'/media/editors/tinymce/jscripts/tiny_mce/plugins/insertdatetime/editor_plugin_src.js',
			'/media/editors/tinymce/jscripts/tiny_mce/plugins/layer/editor_plugin_src.js',
			'/media/editors/tinymce/jscripts/tiny_mce/plugins/lists/editor_plugin_src.js',
			'/media/editors/tinymce/jscripts/tiny_mce/plugins/media/editor_plugin_src.js',
			'/media/editors/tinymce/jscripts/tiny_mce/plugins/nonbreaking/editor_plugin_src.js',
			'/media/editors/tinymce/jscripts/tiny_mce/plugins/noneditable/editor_plugin_src.js',
			'/media/editors/tinymce/jscripts/tiny_mce/plugins/pagebreak/editor_plugin_src.js',
			'/media/editors/tinymce/jscripts/tiny_mce/plugins/paste/editor_plugin_src.js',
			'/media/editors/tinymce/jscripts/tiny_mce/plugins/preview/editor_plugin_src.js',
			'/media/editors/tinymce/jscripts/tiny_mce/plugins/print/editor_plugin_src.js',
			'/media/editors/tinymce/jscripts/tiny_mce/plugins/save/editor_plugin_src.js',
			'/media/editors/tinymce/jscripts/tiny_mce/plugins/searchreplace/editor_plugin_src.js',
			'/media/editors/tinymce/jscripts/tiny_mce/plugins/spellchecker/editor_plugin_src.js',
			'/media/editors/tinymce/jscripts/tiny_mce/plugins/style/editor_plugin_src.js',
			'/media/editors/tinymce/jscripts/tiny_mce/plugins/tabfocus/editor_plugin_src.js',
			'/media/editors/tinymce/jscripts/tiny_mce/plugins/table/editor_plugin_src.js',
			'/media/editors/tinymce/jscripts/tiny_mce/plugins/template/editor_plugin_src.js',
			'/media/editors/tinymce/jscripts/tiny_mce/plugins/visualchars/editor_plugin_src.js',
			'/media/editors/tinymce/jscripts/tiny_mce/plugins/wordcount/editor_plugin_src.js',
			'/media/editors/tinymce/jscripts/tiny_mce/plugins/xhtmlxtras/editor_plugin_src.js',
			'/media/editors/tinymce/jscripts/tiny_mce/themes/advanced/editor_template_src.js',
			'/media/editors/tinymce/jscripts/tiny_mce/themes/simple/editor_template_src.js',
			'/media/editors/tinymce/jscripts/tiny_mce/tiny_mce_src.js',
			'/media/com_finder/images/calendar.png',
			'/media/com_finder/images/mime/index.html',
			'/media/com_finder/images/mime/pdf.png',
			'/components/com_media/controller.php',
			'/components/com_media/helpers/index.html',
			'/components/com_media/helpers/media.php',
			'/components/com_fields/controllers/field.php',
			// Joomla 3.0
			'/administrator/components/com_admin/sql/updates/mysql/1.7.0-2011-06-06-2.sql',
			'/administrator/components/com_admin/sql/updates/mysql/1.7.0-2011-06-06.sql',
			'/administrator/components/com_admin/sql/updates/mysql/1.7.0.sql',
			'/administrator/components/com_admin/sql/updates/mysql/1.7.1-2011-09-15-2.sql',
			'/administrator/components/com_admin/sql/updates/mysql/1.7.1-2011-09-15-3.sql',
			'/administrator/components/com_admin/sql/updates/mysql/1.7.1-2011-09-15-4.sql',
			'/administrator/components/com_admin/sql/updates/mysql/1.7.1-2011-09-15.sql',
			'/administrator/components/com_admin/sql/updates/mysql/1.7.1-2011-09-17.sql',
			'/administrator/components/com_admin/sql/updates/mysql/1.7.1-2011-09-20.sql',
			'/administrator/components/com_admin/sql/updates/mysql/1.7.3-2011-10-15.sql',
			'/administrator/components/com_admin/sql/updates/mysql/1.7.3-2011-10-19.sql',
			'/administrator/components/com_admin/sql/updates/mysql/1.7.3-2011-11-10.sql',
			'/administrator/components/com_admin/sql/updates/mysql/1.7.4-2011-11-19.sql',
			'/administrator/components/com_admin/sql/updates/mysql/1.7.4-2011-11-23.sql',
			'/administrator/components/com_admin/sql/updates/mysql/1.7.4-2011-12-12.sql',
			'/administrator/components/com_admin/views/sysinfo/tmpl/default_navigation.php',
			'/administrator/components/com_categories/config.xml',
			'/administrator/components/com_categories/helpers/categoriesadministrator.php',
			'/administrator/components/com_contact/elements/contact.php',
			'/administrator/components/com_contact/elements/index.html',
			'/administrator/components/com_content/elements/article.php',
			'/administrator/components/com_content/elements/author.php',
			'/administrator/components/com_content/elements/index.html',
			'/administrator/components/com_installer/models/fields/client.php',
			'/administrator/components/com_installer/models/fields/group.php',
			'/administrator/components/com_installer/models/fields/index.html',
			'/administrator/components/com_installer/models/fields/search.php',
			'/administrator/components/com_installer/models/forms/index.html',
			'/administrator/components/com_installer/models/forms/manage.xml',
			'/administrator/components/com_installer/views/install/tmpl/default_form.php',
			'/administrator/components/com_installer/views/manage/tmpl/default_filter.php',
			'/administrator/components/com_languages/views/installed/tmpl/default_ftp.php',
			'/administrator/components/com_languages/views/installed/tmpl/default_navigation.php',
			'/administrator/components/com_modules/models/fields/index.html',
			'/administrator/components/com_modules/models/fields/moduleorder.php',
			'/administrator/components/com_modules/models/fields/moduleposition.php',
			'/administrator/components/com_newsfeeds/elements/index.html',
			'/administrator/components/com_newsfeeds/elements/newsfeed.php',
			'/administrator/components/com_templates/views/prevuuw/index.html',
			'/administrator/components/com_templates/views/prevuuw/tmpl/default.php',
			'/administrator/components/com_templates/views/prevuuw/tmpl/index.html',
			'/administrator/components/com_templates/views/prevuuw/view.html.php',
			'/administrator/includes/menu.php',
			'/administrator/includes/router.php',
			'/administrator/manifests/packages/pkg_joomla.xml',
			'/administrator/modules/mod_submenu/helper.php',
			'/administrator/templates/hathor/css/ie6.css',
			'/administrator/templates/hathor/html/mod_submenu/index.html',
			'/administrator/templates/hathor/html/mod_submenu/default.php',
			'/components/com_media/controller.php',
			'/components/com_media/helpers/index.html',
			'/components/com_media/helpers/media.php',
			'/includes/menu.php',
			'/includes/pathway.php',
			'/includes/router.php',
			'/language/en-GB/en-GB.pkg_joomla.sys.ini',
			'/libraries/cms/controller/index.html',
			'/libraries/cms/controller/legacy.php',
			'/libraries/cms/model/index.html',
			'/libraries/cms/model/legacy.php',
			'/libraries/cms/schema/changeitemmysql.php',
			'/libraries/cms/schema/changeitemsqlazure.php',
			'/libraries/cms/schema/changeitemsqlsrv.php',
			'/libraries/cms/view/index.html',
			'/libraries/cms/view/legacy.php',
			'/libraries/joomla/application/application.php',
			'/libraries/joomla/application/categories.php',
			'/libraries/joomla/application/cli/daemon.php',
			'/libraries/joomla/application/cli/index.html',
			'/libraries/joomla/application/component/controller.php',
			'/libraries/joomla/application/component/controlleradmin.php',
			'/libraries/joomla/application/component/controllerform.php',
			'/libraries/joomla/application/component/helper.php',
			'/libraries/joomla/application/component/index.html',
			'/libraries/joomla/application/component/model.php',
			'/libraries/joomla/application/component/modeladmin.php',
			'/libraries/joomla/application/component/modelform.php',
			'/libraries/joomla/application/component/modelitem.php',
			'/libraries/joomla/application/component/modellist.php',
			'/libraries/joomla/application/component/view.php',
			'/libraries/joomla/application/helper.php',
			'/libraries/joomla/application/input.php',
			'/libraries/joomla/application/input/cli.php',
			'/libraries/joomla/application/input/cookie.php',
			'/libraries/joomla/application/input/files.php',
			'/libraries/joomla/application/input/index.html',
			'/libraries/joomla/application/menu.php',
			'/libraries/joomla/application/module/helper.php',
			'/libraries/joomla/application/module/index.html',
			'/libraries/joomla/application/pathway.php',
			'/libraries/joomla/application/web/webclient.php',
			'/libraries/joomla/base/node.php',
			'/libraries/joomla/base/object.php',
			'/libraries/joomla/base/observable.php',
			'/libraries/joomla/base/observer.php',
			'/libraries/joomla/base/tree.php',
			'/libraries/joomla/cache/storage/eaccelerator.php',
			'/libraries/joomla/cache/storage/helpers/helper.php',
			'/libraries/joomla/cache/storage/helpers/index.html',
			'/libraries/joomla/database/database/index.html',
			'/libraries/joomla/database/database/mysql.php',
			'/libraries/joomla/database/database/mysqlexporter.php',
			'/libraries/joomla/database/database/mysqli.php',
			'/libraries/joomla/database/database/mysqliexporter.php',
			'/libraries/joomla/database/database/mysqliimporter.php',
			'/libraries/joomla/database/database/mysqlimporter.php',
			'/libraries/joomla/database/database/mysqliquery.php',
			'/libraries/joomla/database/database/mysqlquery.php',
			'/libraries/joomla/database/database/sqlazure.php',
			'/libraries/joomla/database/database/sqlazurequery.php',
			'/libraries/joomla/database/database/sqlsrv.php',
			'/libraries/joomla/database/database/sqlsrvquery.php',
			'/libraries/joomla/database/exception.php',
			'/libraries/joomla/database/table.php',
			'/libraries/joomla/database/table/asset.php',
			'/libraries/joomla/database/table/category.php',
			'/libraries/joomla/database/table/content.php',
			'/libraries/joomla/database/table/extension.php',
			'/libraries/joomla/database/table/index.html',
			'/libraries/joomla/database/table/language.php',
			'/libraries/joomla/database/table/menu.php',
			'/libraries/joomla/database/table/menutype.php',
			'/libraries/joomla/database/table/module.php',
			'/libraries/joomla/database/table/session.php',
			'/libraries/joomla/database/table/update.php',
			'/libraries/joomla/database/table/user.php',
			'/libraries/joomla/database/table/usergroup.php',
			'/libraries/joomla/database/table/viewlevel.php',
			'/libraries/joomla/database/tablenested.php',
			'/libraries/joomla/environment/request.php',
			'/libraries/joomla/environment/uri.php',
			'/libraries/joomla/error/error.php',
			'/libraries/joomla/error/exception.php',
			'/libraries/joomla/error/index.html',
			'/libraries/joomla/error/log.php',
			'/libraries/joomla/error/profiler.php',
			'/libraries/joomla/filesystem/archive.php',
			'/libraries/joomla/filesystem/archive/bzip2.php',
			'/libraries/joomla/filesystem/archive/gzip.php',
			'/libraries/joomla/filesystem/archive/index.html',
			'/libraries/joomla/filesystem/archive/tar.php',
			'/libraries/joomla/filesystem/archive/zip.php',
			'/libraries/joomla/form/fields/category.php',
			'/libraries/joomla/form/fields/componentlayout.php',
			'/libraries/joomla/form/fields/contentlanguage.php',
			'/libraries/joomla/form/fields/editor.php',
			'/libraries/joomla/form/fields/editors.php',
			'/libraries/joomla/form/fields/media.php',
			'/libraries/joomla/form/fields/menuitem.php',
			'/libraries/joomla/form/fields/modulelayout.php',
			'/libraries/joomla/html/editor.php',
			'/libraries/joomla/html/html/access.php',
			'/libraries/joomla/html/html/batch.php',
			'/libraries/joomla/html/html/behavior.php',
			'/libraries/joomla/html/html/category.php',
			'/libraries/joomla/html/html/content.php',
			'/libraries/joomla/html/html/contentlanguage.php',
			'/libraries/joomla/html/html/date.php',
			'/libraries/joomla/html/html/email.php',
			'/libraries/joomla/html/html/form.php',
			'/libraries/joomla/html/html/grid.php',
			'/libraries/joomla/html/html/image.php',
			'/libraries/joomla/html/html/index.html',
			'/libraries/joomla/html/html/jgrid.php',
			'/libraries/joomla/html/html/list.php',
			'/libraries/joomla/html/html/menu.php',
			'/libraries/joomla/html/html/number.php',
			'/libraries/joomla/html/html/rules.php',
			'/libraries/joomla/html/html/select.php',
			'/libraries/joomla/html/html/sliders.php',
			'/libraries/joomla/html/html/string.php',
			'/libraries/joomla/html/html/tabs.php',
			'/libraries/joomla/html/html/tel.php',
			'/libraries/joomla/html/html/user.php',
			'/libraries/joomla/html/pagination.php',
			'/libraries/joomla/html/pane.php',
			'/libraries/joomla/html/parameter.php',
			'/libraries/joomla/html/parameter/element.php',
			'/libraries/joomla/html/parameter/element/calendar.php',
			'/libraries/joomla/html/parameter/element/category.php',
			'/libraries/joomla/html/parameter/element/componentlayouts.php',
			'/libraries/joomla/html/parameter/element/contentlanguages.php',
			'/libraries/joomla/html/parameter/element/editors.php',
			'/libraries/joomla/html/parameter/element/filelist.php',
			'/libraries/joomla/html/parameter/element/folderlist.php',
			'/libraries/joomla/html/parameter/element/helpsites.php',
			'/libraries/joomla/html/parameter/element/hidden.php',
			'/libraries/joomla/html/parameter/element/imagelist.php',
			'/libraries/joomla/html/parameter/element/index.html',
			'/libraries/joomla/html/parameter/element/languages.php',
			'/libraries/joomla/html/parameter/element/list.php',
			'/libraries/joomla/html/parameter/element/menu.php',
			'/libraries/joomla/html/parameter/element/menuitem.php',
			'/libraries/joomla/html/parameter/element/modulelayouts.php',
			'/libraries/joomla/html/parameter/element/password.php',
			'/libraries/joomla/html/parameter/element/radio.php',
			'/libraries/joomla/html/parameter/element/spacer.php',
			'/libraries/joomla/html/parameter/element/sql.php',
			'/libraries/joomla/html/parameter/element/templatestyle.php',
			'/libraries/joomla/html/parameter/element/text.php',
			'/libraries/joomla/html/parameter/element/textarea.php',
			'/libraries/joomla/html/parameter/element/timezones.php',
			'/libraries/joomla/html/parameter/element/usergroup.php',
			'/libraries/joomla/html/parameter/index.html',
			'/libraries/joomla/html/toolbar.php',
			'/libraries/joomla/html/toolbar/button.php',
			'/libraries/joomla/html/toolbar/button/confirm.php',
			'/libraries/joomla/html/toolbar/button/custom.php',
			'/libraries/joomla/html/toolbar/button/help.php',
			'/libraries/joomla/html/toolbar/button/index.html',
			'/libraries/joomla/html/toolbar/button/link.php',
			'/libraries/joomla/html/toolbar/button/popup.php',
			'/libraries/joomla/html/toolbar/button/separator.php',
			'/libraries/joomla/html/toolbar/button/standard.php',
			'/libraries/joomla/html/toolbar/index.html',
			'/libraries/joomla/image/filters/brightness.php',
			'/libraries/joomla/image/filters/contrast.php',
			'/libraries/joomla/image/filters/edgedetect.php',
			'/libraries/joomla/image/filters/emboss.php',
			'/libraries/joomla/image/filters/grayscale.php',
			'/libraries/joomla/image/filters/index.html',
			'/libraries/joomla/image/filters/negate.php',
			'/libraries/joomla/image/filters/sketchy.php',
			'/libraries/joomla/image/filters/smooth.php',
			'/libraries/joomla/language/help.php',
			'/libraries/joomla/language/latin_transliterate.php',
			'/libraries/joomla/log/logexception.php',
			'/libraries/joomla/log/loggers/database.php',
			'/libraries/joomla/log/loggers/echo.php',
			'/libraries/joomla/log/loggers/formattedtext.php',
			'/libraries/joomla/log/loggers/index.html',
			'/libraries/joomla/log/loggers/messagequeue.php',
			'/libraries/joomla/log/loggers/syslog.php',
			'/libraries/joomla/log/loggers/w3c.php',
			'/libraries/joomla/methods.php',
			'/libraries/joomla/session/storage/eaccelerator.php',
			'/libraries/joomla/string/stringnormalize.php',
			'/libraries/joomla/utilities/date.php',
			'/libraries/joomla/utilities/simplecrypt.php',
			'/libraries/joomla/utilities/simplexml.php',
			'/libraries/joomla/utilities/string.php',
			'/libraries/joomla/utilities/xmlelement.php',
			'/media/plg_quickicon_extensionupdate/extensionupdatecheck.js',
			'/media/plg_quickicon_joomlaupdate/jupdatecheck.js',
			// Joomla! 3.1
			'/libraries/joomla/application/router.php',
			'/libraries/joomla/form/rules/boolean.php',
			'/libraries/joomla/form/rules/color.php',
			'/libraries/joomla/form/rules/email.php',
			'/libraries/joomla/form/rules/equals.php',
			'/libraries/joomla/form/rules/index.html',
			'/libraries/joomla/form/rules/options.php',
			'/libraries/joomla/form/rules/rules.php',
			'/libraries/joomla/form/rules/tel.php',
			'/libraries/joomla/form/rules/url.php',
			'/libraries/joomla/form/rules/username.php',
			'/libraries/joomla/html/access.php',
			'/libraries/joomla/html/behavior.php',
			'/libraries/joomla/html/content.php',
			'/libraries/joomla/html/date.php',
			'/libraries/joomla/html/email.php',
			'/libraries/joomla/html/form.php',
			'/libraries/joomla/html/grid.php',
			'/libraries/joomla/html/html.php',
			'/libraries/joomla/html/index.html',
			'/libraries/joomla/html/jgrid.php',
			'/libraries/joomla/html/list.php',
			'/libraries/joomla/html/number.php',
			'/libraries/joomla/html/rules.php',
			'/libraries/joomla/html/select.php',
			'/libraries/joomla/html/sliders.php',
			'/libraries/joomla/html/string.php',
			'/libraries/joomla/html/tabs.php',
			'/libraries/joomla/html/tel.php',
			'/libraries/joomla/html/user.php',
			'/libraries/joomla/html/language/index.html',
			'/libraries/joomla/html/language/en-GB/en-GB.jhtmldate.ini',
			'/libraries/joomla/html/language/en-GB/index.html',
			'/libraries/joomla/installer/adapters/component.php',
			'/libraries/joomla/installer/adapters/file.php',
			'/libraries/joomla/installer/adapters/index.html',
			'/libraries/joomla/installer/adapters/language.php',
			'/libraries/joomla/installer/adapters/library.php',
			'/libraries/joomla/installer/adapters/module.php',
			'/libraries/joomla/installer/adapters/package.php',
			'/libraries/joomla/installer/adapters/plugin.php',
			'/libraries/joomla/installer/adapters/template.php',
			'/libraries/joomla/installer/extension.php',
			'/libraries/joomla/installer/helper.php',
			'/libraries/joomla/installer/index.html',
			'/libraries/joomla/installer/librarymanifest.php',
			'/libraries/joomla/installer/packagemanifest.php',
			'/libraries/joomla/pagination/index.html',
			'/libraries/joomla/pagination/object.php',
			'/libraries/joomla/pagination/pagination.php',
			'/libraries/legacy/html/contentlanguage.php',
			'/libraries/legacy/html/index.html',
			'/libraries/legacy/html/menu.php',
			'/libraries/legacy/menu/index.html',
			'/libraries/legacy/menu/menu.php',
			'/libraries/legacy/pathway/index.html',
			'/libraries/legacy/pathway/pathway.php',
			'/media/system/css/mooRainbow.css',
			'/media/system/js/mooRainbow-uncompressed.js',
			'/media/system/js/mooRainbow.js',
			'/media/system/js/swf-uncompressed.js',
			'/media/system/js/swf.js',
			'/media/system/js/uploader-uncompressed.js',
			'/media/system/js/uploader.js',
			'/media/system/swf/index.html',
			'/media/system/swf/uploader.swf',
			// Joomla! 3.2
			'/administrator/components/com_contact/models/fields/modal/contacts.php',
			'/administrator/components/com_newsfeeds/models/fields/modal/newsfeeds.php',
			'/libraries/idna_convert/example.php',
			'/media/editors/tinymce/jscripts/tiny_mce/index.html',
			'/media/editors/tinymce/jscripts/tiny_mce/license.txt',
			'/media/editors/tinymce/jscripts/tiny_mce/tiny_mce.js',
			'/media/editors/tinymce/jscripts/tiny_mce/tiny_mce_popup.js',
			'/media/editors/tinymce/jscripts/tiny_mce/langs/index.html',
			'/media/editors/tinymce/jscripts/tiny_mce/langs/en.js',
			'/media/editors/tinymce/jscripts/tiny_mce/plugins/index.html',
			'/media/editors/tinymce/jscripts/tiny_mce/plugins/advhr/index.html',
			'/media/editors/tinymce/jscripts/tiny_mce/plugins/advhr/editor_plugin.js',
			'/media/editors/tinymce/jscripts/tiny_mce/plugins/advhr/rule.htm',
			'/media/editors/tinymce/jscripts/tiny_mce/plugins/advhr/css/index.html',
			'/media/editors/tinymce/jscripts/tiny_mce/plugins/advhr/css/advhr.css',
			'/media/editors/tinymce/jscripts/tiny_mce/plugins/advhr/js/index.html',
			'/media/editors/tinymce/jscripts/tiny_mce/plugins/advhr/js/rule.js',
			'/media/editors/tinymce/jscripts/tiny_mce/plugins/advhr/langs/index.html',
			'/media/editors/tinymce/jscripts/tiny_mce/plugins/advhr/langs/en_dlg.js',
			'/media/editors/tinymce/jscripts/tiny_mce/plugins/advimage/index.html',
			'/media/editors/tinymce/jscripts/tiny_mce/plugins/advimage/editor_plugin.js',
			'/media/editors/tinymce/jscripts/tiny_mce/plugins/advimage/image.htm',
			'/media/editors/tinymce/jscripts/tiny_mce/plugins/advimage/css/index.html',
			'/media/editors/tinymce/jscripts/tiny_mce/plugins/advimage/css/advimage.css',
			'/media/editors/tinymce/jscripts/tiny_mce/plugins/advimage/img/index.html',
			'/media/editors/tinymce/jscripts/tiny_mce/plugins/advimage/img/sample.gif',
			'/media/editors/tinymce/jscripts/tiny_mce/plugins/advimage/js/index.html',
			'/media/editors/tinymce/jscripts/tiny_mce/plugins/advimage/js/image.js',
			'/media/editors/tinymce/jscripts/tiny_mce/plugins/advimage/langs/index.html',
			'/media/editors/tinymce/jscripts/tiny_mce/plugins/advimage/langs/en_dlg.js',
			'/media/editors/tinymce/jscripts/tiny_mce/plugins/advlink/index.html',
			'/media/editors/tinymce/jscripts/tiny_mce/plugins/advlink/editor_plugin.js',
			'/media/editors/tinymce/jscripts/tiny_mce/plugins/advlink/link.htm',
			'/media/editors/tinymce/jscripts/tiny_mce/plugins/advlink/css/index.html',
			'/media/editors/tinymce/jscripts/tiny_mce/plugins/advlink/css/advlink.css',
			'/media/editors/tinymce/jscripts/tiny_mce/plugins/advlink/js/index.html',
			'/media/editors/tinymce/jscripts/tiny_mce/plugins/advlink/js/advlink.js',
			'/media/editors/tinymce/jscripts/tiny_mce/plugins/advlink/langs/index.html',
			'/media/editors/tinymce/jscripts/tiny_mce/plugins/advlink/langs/en_dlg.js',
			'/media/editors/tinymce/jscripts/tiny_mce/plugins/advlist/index.html',
			'/media/editors/tinymce/jscripts/tiny_mce/plugins/advlist/editor_plugin.js',
			'/media/editors/tinymce/jscripts/tiny_mce/plugins/autolink/index.html',
			'/media/editors/tinymce/jscripts/tiny_mce/plugins/autolink/editor_plugin.js',
			'/media/editors/tinymce/jscripts/tiny_mce/plugins/autoresize/index.html',
			'/media/editors/tinymce/jscripts/tiny_mce/plugins/autoresize/editor_plugin.js',
			'/media/editors/tinymce/jscripts/tiny_mce/plugins/autosave/index.html',
			'/media/editors/tinymce/jscripts/tiny_mce/plugins/autosave/editor_plugin.js',
			'/media/editors/tinymce/jscripts/tiny_mce/plugins/autosave/langs/index.html',
			'/media/editors/tinymce/jscripts/tiny_mce/plugins/autosave/langs/en.js',
			'/media/editors/tinymce/jscripts/tiny_mce/plugins/bbcode/index.html',
			'/media/editors/tinymce/jscripts/tiny_mce/plugins/bbcode/editor_plugin.js',
			'/media/editors/tinymce/jscripts/tiny_mce/plugins/compat3x/editable_selects.js',
			'/media/editors/tinymce/jscripts/tiny_mce/plugins/compat3x/form_utils.js',
			'/media/editors/tinymce/jscripts/tiny_mce/plugins/compat3x/mctabs.js',
			'/media/editors/tinymce/jscripts/tiny_mce/plugins/compat3x/tiny_mce_popup.js',
			'/media/editors/tinymce/jscripts/tiny_mce/plugins/compat3x/validate.js',
			'/media/editors/tinymce/jscripts/tiny_mce/plugins/contextmenu/index.html',
			'/media/editors/tinymce/jscripts/tiny_mce/plugins/contextmenu/editor_plugin.js',
			'/media/editors/tinymce/jscripts/tiny_mce/plugins/directionality/index.html',
			'/media/editors/tinymce/jscripts/tiny_mce/plugins/directionality/editor_plugin.js',
			'/media/editors/tinymce/jscripts/tiny_mce/plugins/emotions/index.html',
			'/media/editors/tinymce/jscripts/tiny_mce/plugins/emotions/editor_plugin.js',
			'/media/editors/tinymce/jscripts/tiny_mce/plugins/emotions/emotions.htm',
			'/media/editors/tinymce/jscripts/tiny_mce/plugins/emotions/img/index.html',
			'/media/editors/tinymce/jscripts/tiny_mce/plugins/emotions/img/smiley-cool.gif',
			'/media/editors/tinymce/jscripts/tiny_mce/plugins/emotions/img/smiley-cry.gif',
			'/media/editors/tinymce/jscripts/tiny_mce/plugins/emotions/img/smiley-embarassed.gif',
			'/media/editors/tinymce/jscripts/tiny_mce/plugins/emotions/img/smiley-foot-in-mouth.gif',
			'/media/editors/tinymce/jscripts/tiny_mce/plugins/emotions/img/smiley-frown.gif',
			'/media/editors/tinymce/jscripts/tiny_mce/plugins/emotions/img/smiley-innocent.gif',
			'/media/editors/tinymce/jscripts/tiny_mce/plugins/emotions/img/smiley-kiss.gif',
			'/media/editors/tinymce/jscripts/tiny_mce/plugins/emotions/img/smiley-laughing.gif',
			'/media/editors/tinymce/jscripts/tiny_mce/plugins/emotions/img/smiley-money-mouth.gif',
			'/media/editors/tinymce/jscripts/tiny_mce/plugins/emotions/img/smiley-sealed.gif',
			'/media/editors/tinymce/jscripts/tiny_mce/plugins/emotions/img/smiley-smile.gif',
			'/media/editors/tinymce/jscripts/tiny_mce/plugins/emotions/img/smiley-surprised.gif',
			'/media/editors/tinymce/jscripts/tiny_mce/plugins/emotions/img/smiley-tongue-out.gif',
			'/media/editors/tinymce/jscripts/tiny_mce/plugins/emotions/img/smiley-undecided.gif',
			'/media/editors/tinymce/jscripts/tiny_mce/plugins/emotions/img/smiley-wink.gif',
			'/media/editors/tinymce/jscripts/tiny_mce/plugins/emotions/img/smiley-yell.gif',
			'/media/editors/tinymce/jscripts/tiny_mce/plugins/emotions/js/index.html',
			'/media/editors/tinymce/jscripts/tiny_mce/plugins/emotions/js/emotions.js',
			'/media/editors/tinymce/jscripts/tiny_mce/plugins/emotions/langs/index.html',
			'/media/editors/tinymce/jscripts/tiny_mce/plugins/emotions/langs/en_dlg.js',
			'/media/editors/tinymce/jscripts/tiny_mce/plugins/fullpage/index.html',
			'/media/editors/tinymce/jscripts/tiny_mce/plugins/fullpage/editor_plugin.js',
			'/media/editors/tinymce/jscripts/tiny_mce/plugins/fullpage/fullpage.htm',
			'/media/editors/tinymce/jscripts/tiny_mce/plugins/fullpage/css/index.html',
			'/media/editors/tinymce/jscripts/tiny_mce/plugins/fullpage/css/fullpage.css',
			'/media/editors/tinymce/jscripts/tiny_mce/plugins/fullpage/js/index.html',
			'/media/editors/tinymce/jscripts/tiny_mce/plugins/fullpage/js/fullpage.js',
			'/media/editors/tinymce/jscripts/tiny_mce/plugins/fullpage/langs/index.html',
			'/media/editors/tinymce/jscripts/tiny_mce/plugins/fullpage/langs/en_dlg.js',
			'/media/editors/tinymce/jscripts/tiny_mce/plugins/fullscreen/index.html',
			'/media/editors/tinymce/jscripts/tiny_mce/plugins/fullscreen/editor_plugin.js',
			'/media/editors/tinymce/jscripts/tiny_mce/plugins/fullscreen/fullscreen.htm',
			'/media/editors/tinymce/jscripts/tiny_mce/plugins/iespell/index.html',
			'/media/editors/tinymce/jscripts/tiny_mce/plugins/iespell/editor_plugin.js',
			'/media/editors/tinymce/jscripts/tiny_mce/plugins/inlinepopups/index.html',
			'/media/editors/tinymce/jscripts/tiny_mce/plugins/inlinepopups/editor_plugin.js',
			'/media/editors/tinymce/jscripts/tiny_mce/plugins/inlinepopups/template.htm',
			'/media/editors/tinymce/jscripts/tiny_mce/plugins/inlinepopups/skins/index.html',
			'/media/editors/tinymce/jscripts/tiny_mce/plugins/inlinepopups/skins/clearlooks2/index.html',
			'/media/editors/tinymce/jscripts/tiny_mce/plugins/inlinepopups/skins/clearlooks2/window.css',
			'/media/editors/tinymce/jscripts/tiny_mce/plugins/inlinepopups/skins/clearlooks2/img/index.html',
			'/media/editors/tinymce/jscripts/tiny_mce/plugins/inlinepopups/skins/clearlooks2/img/alert.gif',
			'/media/editors/tinymce/jscripts/tiny_mce/plugins/inlinepopups/skins/clearlooks2/img/button.gif',
			'/media/editors/tinymce/jscripts/tiny_mce/plugins/inlinepopups/skins/clearlooks2/img/buttons.gif',
			'/media/editors/tinymce/jscripts/tiny_mce/plugins/inlinepopups/skins/clearlooks2/img/confirm.gif',
			'/media/editors/tinymce/jscripts/tiny_mce/plugins/inlinepopups/skins/clearlooks2/img/corners.gif',
			'/media/editors/tinymce/jscripts/tiny_mce/plugins/inlinepopups/skins/clearlooks2/img/horizontal.gif',
			'/media/editors/tinymce/jscripts/tiny_mce/plugins/inlinepopups/skins/clearlooks2/img/vertical.gif',
			'/media/editors/tinymce/jscripts/tiny_mce/plugins/insertdatetime/index.html',
			'/media/editors/tinymce/jscripts/tiny_mce/plugins/insertdatetime/editor_plugin.js',
			'/media/editors/tinymce/jscripts/tiny_mce/plugins/layer/index.html',
			'/media/editors/tinymce/jscripts/tiny_mce/plugins/layer/editor_plugin.js',
			'/media/editors/tinymce/jscripts/tiny_mce/plugins/lists/index.html',
			'/media/editors/tinymce/jscripts/tiny_mce/plugins/lists/editor_plugin.js',
			'/media/editors/tinymce/jscripts/tiny_mce/plugins/media/index.html',
			'/media/editors/tinymce/jscripts/tiny_mce/plugins/media/editor_plugin.js',
			'/media/editors/tinymce/jscripts/tiny_mce/plugins/media/media.htm',
			'/media/editors/tinymce/jscripts/tiny_mce/plugins/media/moxieplayer.swf',
			'/media/editors/tinymce/jscripts/tiny_mce/plugins/media/css/index.html',
			'/media/editors/tinymce/jscripts/tiny_mce/plugins/media/css/media.css',
			'/media/editors/tinymce/jscripts/tiny_mce/plugins/media/js/index.html',
			'/media/editors/tinymce/jscripts/tiny_mce/plugins/media/js/embed.js',
			'/media/editors/tinymce/jscripts/tiny_mce/plugins/media/js/media.js',
			'/media/editors/tinymce/jscripts/tiny_mce/plugins/media/langs/index.html',
			'/media/editors/tinymce/jscripts/tiny_mce/plugins/media/langs/en_dlg.js',
			'/media/editors/tinymce/jscripts/tiny_mce/plugins/nonbreaking/index.html',
			'/media/editors/tinymce/jscripts/tiny_mce/plugins/nonbreaking/editor_plugin.js',
			'/media/editors/tinymce/jscripts/tiny_mce/plugins/noneditable/index.html',
			'/media/editors/tinymce/jscripts/tiny_mce/plugins/noneditable/editor_plugin.js',
			'/media/editors/tinymce/jscripts/tiny_mce/plugins/pagebreak/index.html',
			'/media/editors/tinymce/jscripts/tiny_mce/plugins/pagebreak/editor_plugin.js',
			'/media/editors/tinymce/jscripts/tiny_mce/plugins/paste/index.html',
			'/media/editors/tinymce/jscripts/tiny_mce/plugins/paste/editor_plugin.js',
			'/media/editors/tinymce/jscripts/tiny_mce/plugins/paste/pastetext.htm',
			'/media/editors/tinymce/jscripts/tiny_mce/plugins/paste/pastetext.htm',
			'/media/editors/tinymce/jscripts/tiny_mce/plugins/paste/js/index.html',
			'/media/editors/tinymce/jscripts/tiny_mce/plugins/paste/js/pastetext.js',
			'/media/editors/tinymce/jscripts/tiny_mce/plugins/paste/js/pasteword.js',
			'/media/editors/tinymce/jscripts/tiny_mce/plugins/paste/langs/index.html',
			'/media/editors/tinymce/jscripts/tiny_mce/plugins/paste/langs/en_dlg.js',
			'/media/editors/tinymce/jscripts/tiny_mce/plugins/preview/index.html',
			'/media/editors/tinymce/jscripts/tiny_mce/plugins/preview/editor_plugin.js',
			'/media/editors/tinymce/jscripts/tiny_mce/plugins/preview/example.html',
			'/media/editors/tinymce/jscripts/tiny_mce/plugins/preview/preview.html',
			'/media/editors/tinymce/jscripts/tiny_mce/plugins/preview/jscripts/index.html',
			'/media/editors/tinymce/jscripts/tiny_mce/plugins/preview/jscripts/embed.js',
			'/media/editors/tinymce/jscripts/tiny_mce/plugins/print/index.html',
			'/media/editors/tinymce/jscripts/tiny_mce/plugins/print/editor_plugin.js',
			'/media/editors/tinymce/jscripts/tiny_mce/plugins/save/index.html',
			'/media/editors/tinymce/jscripts/tiny_mce/plugins/save/editor_plugin.js',
			'/media/editors/tinymce/jscripts/tiny_mce/plugins/searchreplace/index.html',
			'/media/editors/tinymce/jscripts/tiny_mce/plugins/searchreplace/editor_plugin.js',
			'/media/editors/tinymce/jscripts/tiny_mce/plugins/searchreplace/searchreplace.htm',
			'/media/editors/tinymce/jscripts/tiny_mce/plugins/searchreplace/css/index.html',
			'/media/editors/tinymce/jscripts/tiny_mce/plugins/searchreplace/css/searchreplace.css',
			'/media/editors/tinymce/jscripts/tiny_mce/plugins/searchreplace/js/index.html',
			'/media/editors/tinymce/jscripts/tiny_mce/plugins/searchreplace/js/searchreplace.js',
			'/media/editors/tinymce/jscripts/tiny_mce/plugins/searchreplace/langs/index.html',
			'/media/editors/tinymce/jscripts/tiny_mce/plugins/searchreplace/langs/en_dlg.js',
			'/media/editors/tinymce/jscripts/tiny_mce/plugins/spellchecker/index.html',
			'/media/editors/tinymce/jscripts/tiny_mce/plugins/spellchecker/editor_plugin.js',
			'/media/editors/tinymce/jscripts/tiny_mce/plugins/spellchecker/css/index.html',
			'/media/editors/tinymce/jscripts/tiny_mce/plugins/spellchecker/css/content.css',
			'/media/editors/tinymce/jscripts/tiny_mce/plugins/spellchecker/img/index.html',
			'/media/editors/tinymce/jscripts/tiny_mce/plugins/spellchecker/img/wline.gif',
			'/media/editors/tinymce/jscripts/tiny_mce/plugins/style/index.html',
			'/media/editors/tinymce/jscripts/tiny_mce/plugins/style/editor_plugin.js',
			'/media/editors/tinymce/jscripts/tiny_mce/plugins/style/props.htm',
			'/media/editors/tinymce/jscripts/tiny_mce/plugins/style/readme.txt',
			'/media/editors/tinymce/jscripts/tiny_mce/plugins/style/css/index.html',
			'/media/editors/tinymce/jscripts/tiny_mce/plugins/style/css/props.css',
			'/media/editors/tinymce/jscripts/tiny_mce/plugins/style/js/index.html',
			'/media/editors/tinymce/jscripts/tiny_mce/plugins/style/js/props.js',
			'/media/editors/tinymce/jscripts/tiny_mce/plugins/style/langs/index.html',
			'/media/editors/tinymce/jscripts/tiny_mce/plugins/style/langs/en_dlg.js',
			'/media/editors/tinymce/jscripts/tiny_mce/plugins/tabfocus/index.html',
			'/media/editors/tinymce/jscripts/tiny_mce/plugins/tabfocus/editor_plugin.js',
			'/media/editors/tinymce/jscripts/tiny_mce/plugins/table/index.html',
			'/media/editors/tinymce/jscripts/tiny_mce/plugins/table/cell.htm',
			'/media/editors/tinymce/jscripts/tiny_mce/plugins/table/editor_plugin.js',
			'/media/editors/tinymce/jscripts/tiny_mce/plugins/table/merge_cells.htm',
			'/media/editors/tinymce/jscripts/tiny_mce/plugins/table/row.htm',
			'/media/editors/tinymce/jscripts/tiny_mce/plugins/table/table.htm',
			'/media/editors/tinymce/jscripts/tiny_mce/plugins/table/css/index.html',
			'/media/editors/tinymce/jscripts/tiny_mce/plugins/table/css/cell.css',
			'/media/editors/tinymce/jscripts/tiny_mce/plugins/table/css/row.css',
			'/media/editors/tinymce/jscripts/tiny_mce/plugins/table/css/table.css',
			'/media/editors/tinymce/jscripts/tiny_mce/plugins/table/js/index.html',
			'/media/editors/tinymce/jscripts/tiny_mce/plugins/table/js/cell.js',
			'/media/editors/tinymce/jscripts/tiny_mce/plugins/table/js/merge_cells.js',
			'/media/editors/tinymce/jscripts/tiny_mce/plugins/table/js/row.js',
			'/media/editors/tinymce/jscripts/tiny_mce/plugins/table/js/table.js',
			'/media/editors/tinymce/jscripts/tiny_mce/plugins/table/langs/index.html',
			'/media/editors/tinymce/jscripts/tiny_mce/plugins/table/langs/en_dlg.js',
			'/media/editors/tinymce/jscripts/tiny_mce/plugins/template/index.html',
			'/media/editors/tinymce/jscripts/tiny_mce/plugins/template/blank.htm',
			'/media/editors/tinymce/jscripts/tiny_mce/plugins/template/editor_plugin.js',
			'/media/editors/tinymce/jscripts/tiny_mce/plugins/template/template.htm',
			'/media/editors/tinymce/jscripts/tiny_mce/plugins/template/css/index.html',
			'/media/editors/tinymce/jscripts/tiny_mce/plugins/template/css/template.css',
			'/media/editors/tinymce/jscripts/tiny_mce/plugins/template/js/index.html',
			'/media/editors/tinymce/jscripts/tiny_mce/plugins/template/js/template.js',
			'/media/editors/tinymce/jscripts/tiny_mce/plugins/template/langs/index.html',
			'/media/editors/tinymce/jscripts/tiny_mce/plugins/template/langs/en_dlg.js',
			'/media/editors/tinymce/jscripts/tiny_mce/plugins/visualblocks/index.html',
			'/media/editors/tinymce/jscripts/tiny_mce/plugins/visualblocks/editor_plugin.js',
			'/media/editors/tinymce/jscripts/tiny_mce/plugins/visualblocks/css/index.html',
			'/media/editors/tinymce/jscripts/tiny_mce/plugins/visualblocks/css/visualblocks.css',
			'/media/editors/tinymce/jscripts/tiny_mce/plugins/visualchars/index.html',
			'/media/editors/tinymce/jscripts/tiny_mce/plugins/visualchars/editor_plugin.js',
			'/media/editors/tinymce/jscripts/tiny_mce/plugins/wordcount/index.html',
			'/media/editors/tinymce/jscripts/tiny_mce/plugins/wordcount/editor_plugin.js',
			'/media/editors/tinymce/jscripts/tiny_mce/plugins/xhtmlxtras/index.html',
			'/media/editors/tinymce/jscripts/tiny_mce/plugins/xhtmlxtras/abbr.htm',
			'/media/editors/tinymce/jscripts/tiny_mce/plugins/xhtmlxtras/acronym.htm',
			'/media/editors/tinymce/jscripts/tiny_mce/plugins/xhtmlxtras/attributes.htm',
			'/media/editors/tinymce/jscripts/tiny_mce/plugins/xhtmlxtras/cite.htm',
			'/media/editors/tinymce/jscripts/tiny_mce/plugins/xhtmlxtras/del.htm',
			'/media/editors/tinymce/jscripts/tiny_mce/plugins/xhtmlxtras/editor_plugin.js',
			'/media/editors/tinymce/jscripts/tiny_mce/plugins/xhtmlxtras/ins.htm',
			'/media/editors/tinymce/jscripts/tiny_mce/plugins/xhtmlxtras/css/index.html',
			'/media/editors/tinymce/jscripts/tiny_mce/plugins/xhtmlxtras/css/attributes.css',
			'/media/editors/tinymce/jscripts/tiny_mce/plugins/xhtmlxtras/css/popup.css',
			'/media/editors/tinymce/jscripts/tiny_mce/plugins/xhtmlxtras/js/index.html',
			'/media/editors/tinymce/jscripts/tiny_mce/plugins/xhtmlxtras/js/abbr.js',
			'/media/editors/tinymce/jscripts/tiny_mce/plugins/xhtmlxtras/js/acronym.js',
			'/media/editors/tinymce/jscripts/tiny_mce/plugins/xhtmlxtras/js/attributes.js',
			'/media/editors/tinymce/jscripts/tiny_mce/plugins/xhtmlxtras/js/cite.js',
			'/media/editors/tinymce/jscripts/tiny_mce/plugins/xhtmlxtras/js/del.js',
			'/media/editors/tinymce/jscripts/tiny_mce/plugins/xhtmlxtras/js/element_common.js',
			'/media/editors/tinymce/jscripts/tiny_mce/plugins/xhtmlxtras/js/ins.js',
			'/media/editors/tinymce/jscripts/tiny_mce/plugins/xhtmlxtras/langs/index.html',
			'/media/editors/tinymce/jscripts/tiny_mce/plugins/xhtmlxtras/langs/en_dlg.js',
			'/media/editors/tinymce/jscripts/tiny_mce/themes/index.html',
			'/media/editors/tinymce/jscripts/tiny_mce/themes/advanced/index.html',
			'/media/editors/tinymce/jscripts/tiny_mce/themes/advanced/about.htm',
			'/media/editors/tinymce/jscripts/tiny_mce/themes/advanced/anchor.htm',
			'/media/editors/tinymce/jscripts/tiny_mce/themes/advanced/charmap.htm',
			'/media/editors/tinymce/jscripts/tiny_mce/themes/advanced/color_picker.htm',
			'/media/editors/tinymce/jscripts/tiny_mce/themes/advanced/editor_template.js',
			'/media/editors/tinymce/jscripts/tiny_mce/themes/advanced/image.htm',
			'/media/editors/tinymce/jscripts/tiny_mce/themes/advanced/link.htm',
			'/media/editors/tinymce/jscripts/tiny_mce/themes/advanced/shortcuts.htm',
			'/media/editors/tinymce/jscripts/tiny_mce/themes/advanced/source_editor.htm',
			'/media/editors/tinymce/jscripts/tiny_mce/themes/advanced/img/index.html',
			'/media/editors/tinymce/jscripts/tiny_mce/themes/advanced/img/colorpicker.jpg',
			'/media/editors/tinymce/jscripts/tiny_mce/themes/advanced/img/flash.gif',
			'/media/editors/tinymce/jscripts/tiny_mce/themes/advanced/img/icons.gif',
			'/media/editors/tinymce/jscripts/tiny_mce/themes/advanced/img/iframe.gif',
			'/media/editors/tinymce/jscripts/tiny_mce/themes/advanced/img/pagebreak.gif',
			'/media/editors/tinymce/jscripts/tiny_mce/themes/advanced/img/quicktime.gif',
			'/media/editors/tinymce/jscripts/tiny_mce/themes/advanced/img/realmedia.gif',
			'/media/editors/tinymce/jscripts/tiny_mce/themes/advanced/img/shockwave.gif',
			'/media/editors/tinymce/jscripts/tiny_mce/themes/advanced/img/trans.gif',
			'/media/editors/tinymce/jscripts/tiny_mce/themes/advanced/img/video.gif',
			'/media/editors/tinymce/jscripts/tiny_mce/themes/advanced/img/windowsmedia.gif',
			'/media/editors/tinymce/jscripts/tiny_mce/themes/advanced/js/index.html',
			'/media/editors/tinymce/jscripts/tiny_mce/themes/advanced/js/about.js',
			'/media/editors/tinymce/jscripts/tiny_mce/themes/advanced/js/anchor.js',
			'/media/editors/tinymce/jscripts/tiny_mce/themes/advanced/js/charmap.js',
			'/media/editors/tinymce/jscripts/tiny_mce/themes/advanced/js/color_picker.js',
			'/media/editors/tinymce/jscripts/tiny_mce/themes/advanced/js/image.js',
			'/media/editors/tinymce/jscripts/tiny_mce/themes/advanced/js/link.js',
			'/media/editors/tinymce/jscripts/tiny_mce/themes/advanced/js/source_editor.js',
			'/media/editors/tinymce/jscripts/tiny_mce/themes/advanced/langs/index.html',
			'/media/editors/tinymce/jscripts/tiny_mce/themes/advanced/langs/en.js',
			'/media/editors/tinymce/jscripts/tiny_mce/themes/advanced/langs/en_dlg.js',
			'/media/editors/tinymce/jscripts/tiny_mce/themes/advanced/skins/index.html',
			'/media/editors/tinymce/jscripts/tiny_mce/themes/advanced/skins/default/index.html',
			'/media/editors/tinymce/jscripts/tiny_mce/themes/advanced/skins/default/content.css',
			'/media/editors/tinymce/jscripts/tiny_mce/themes/advanced/skins/default/dialog.css',
			'/media/editors/tinymce/jscripts/tiny_mce/themes/advanced/skins/default/ui.css',
			'/media/editors/tinymce/jscripts/tiny_mce/themes/advanced/skins/default/img/index.html',
			'/media/editors/tinymce/jscripts/tiny_mce/themes/advanced/skins/default/img/buttons.png',
			'/media/editors/tinymce/jscripts/tiny_mce/themes/advanced/skins/default/img/items.gif',
			'/media/editors/tinymce/jscripts/tiny_mce/themes/advanced/skins/default/img/menu_arrow.gif',
			'/media/editors/tinymce/jscripts/tiny_mce/themes/advanced/skins/default/img/menu_check.gif',
			'/media/editors/tinymce/jscripts/tiny_mce/themes/advanced/skins/default/img/progress.gif',
			'/media/editors/tinymce/jscripts/tiny_mce/themes/advanced/skins/default/img/tabs.gif',
			'/media/editors/tinymce/jscripts/tiny_mce/themes/advanced/skins/highcontrast/index.html',
			'/media/editors/tinymce/jscripts/tiny_mce/themes/advanced/skins/highcontrast/content.css',
			'/media/editors/tinymce/jscripts/tiny_mce/themes/advanced/skins/highcontrast/dialog.css',
			'/media/editors/tinymce/jscripts/tiny_mce/themes/advanced/skins/highcontrast/ui.css',
			'/media/editors/tinymce/jscripts/tiny_mce/themes/advanced/skins/o2k7/index.html',
			'/media/editors/tinymce/jscripts/tiny_mce/themes/advanced/skins/o2k7/content.css',
			'/media/editors/tinymce/jscripts/tiny_mce/themes/advanced/skins/o2k7/dialog.css',
			'/media/editors/tinymce/jscripts/tiny_mce/themes/advanced/skins/o2k7/ui.css',
			'/media/editors/tinymce/jscripts/tiny_mce/themes/advanced/skins/o2k7/ui_black.css',
			'/media/editors/tinymce/jscripts/tiny_mce/themes/advanced/skins/o2k7/ui_silver.css',
			'/media/editors/tinymce/jscripts/tiny_mce/themes/advanced/skins/o2k7/img/index.html',
			'/media/editors/tinymce/jscripts/tiny_mce/themes/advanced/skins/o2k7/img/button_bg.png',
			'/media/editors/tinymce/jscripts/tiny_mce/themes/advanced/skins/o2k7/img/button_bg_black.png',
			'/media/editors/tinymce/jscripts/tiny_mce/themes/advanced/skins/o2k7/img/button_bg_silver.png',
			'/media/editors/tinymce/jscripts/tiny_mce/themes/simple/index.html',
			'/media/editors/tinymce/jscripts/tiny_mce/themes/simple/editor_template.js',
			'/media/editors/tinymce/jscripts/tiny_mce/themes/simple/img/index.html',
			'/media/editors/tinymce/jscripts/tiny_mce/themes/simple/img/icons.gif',
			'/media/editors/tinymce/jscripts/tiny_mce/themes/simple/langs/index.html',
			'/media/editors/tinymce/jscripts/tiny_mce/themes/simple/langs/en.js',
			'/media/editors/tinymce/jscripts/tiny_mce/themes/simple/skins/index.html',
			'/media/editors/tinymce/jscripts/tiny_mce/themes/simple/skins/default/index.html',
			'/media/editors/tinymce/jscripts/tiny_mce/themes/simple/skins/default/content.css',
			'/media/editors/tinymce/jscripts/tiny_mce/themes/simple/skins/default/ui.css',
			'/media/editors/tinymce/jscripts/tiny_mce/themes/simple/skins/o2k7/index.html',
			'/media/editors/tinymce/jscripts/tiny_mce/themes/simple/skins/o2k7/content.css',
			'/media/editors/tinymce/jscripts/tiny_mce/themes/simple/skins/o2k7/ui.css',
			'/media/editors/tinymce/jscripts/tiny_mce/themes/simple/skins/o2k7/img/index.html',
			'/media/editors/tinymce/jscripts/tiny_mce/themes/simple/skins/o2k7/img/button_bg.png',
			'/media/editors/tinymce/jscripts/tiny_mce/utils/index.html',
			'/media/editors/tinymce/jscripts/tiny_mce/utils/editable_selects.js',
			'/media/editors/tinymce/jscripts/tiny_mce/utils/form_utils.js',
			'/media/editors/tinymce/jscripts/tiny_mce/utils/mctabs.js',
			'/media/editors/tinymce/jscripts/tiny_mce/utils/validate.js',
			'/administrator/components/com_banners/models/fields/ordering.php',
			'/administrator/components/com_contact/models/fields/ordering.php',
			'/administrator/components/com_newsfeeds/models/fields/ordering.php',
			'/administrator/components/com_plugins/models/fields/ordering.php',
			'/administrator/components/com_weblinks/models/fields/ordering.php',
			'/administrator/includes/application.php',
			'/includes/application.php',
			'/libraries/legacy/application/helper.php',
			'/libraries/joomla/plugin/helper.php',
			'/libraries/joomla/plugin/index.html',
			'/libraries/joomla/plugin/plugin.php',
			'/libraries/legacy/component/helper.php',
			'/libraries/legacy/component/index.html',
			'/libraries/legacy/module/helper.php',
			'/libraries/legacy/module/index.html',
			'/administrator/components/com_templates/controllers/source.php',
			'/administrator/components/com_templates/models/source.php',
			'/administrator/components/com_templates/views/source/index.html',
			'/administrator/components/com_templates/views/source/tmpl/edit.php',
			'/administrator/components/com_templates/views/source/tmpl/edit_ftp.php',
			'/administrator/components/com_templates/views/source/tmpl/index.html',
			'/administrator/components/com_templates/views/source/view.html.php',
			'/media/editors/codemirror/css/csscolors.css',
			'/media/editors/codemirror/css/jscolors.css',
			'/media/editors/codemirror/css/phpcolors.css',
			'/media/editors/codemirror/css/sparqlcolors.css',
			'/media/editors/codemirror/css/xmlcolors.css',
			'/media/editors/codemirror/js/basefiles-uncompressed.js',
			'/media/editors/codemirror/js/basefiles.js',
			'/media/editors/codemirror/js/codemirror-uncompressed.js',
			'/media/editors/codemirror/js/editor.js',
			'/media/editors/codemirror/js/highlight.js',
			'/media/editors/codemirror/js/mirrorframe.js',
			'/media/editors/codemirror/js/parsecss.js',
			'/media/editors/codemirror/js/parsedummy.js',
			'/media/editors/codemirror/js/parsehtmlmixed.js',
			'/media/editors/codemirror/js/parsejavascript.js',
			'/media/editors/codemirror/js/parsephp.js',
			'/media/editors/codemirror/js/parsephphtmlmixed.js',
			'/media/editors/codemirror/js/parsesparql.js',
			'/media/editors/codemirror/js/parsexml.js',
			'/media/editors/codemirror/js/select.js',
			'/media/editors/codemirror/js/stringstream.js',
			'/media/editors/codemirror/js/tokenize.js',
			'/media/editors/codemirror/js/tokenizejavascript.js',
			'/media/editors/codemirror/js/tokenizephp.js',
			'/media/editors/codemirror/js/undo.js',
			'/media/editors/codemirror/js/util.js',
			'/administrator/components/com_weblinks/models/fields/index.html',
			'/plugins/user/joomla/postinstall/actions.php',
			'/plugins/user/joomla/postinstall/index.html',
			'/media/com_finder/js/finder.js',
			'/media/com_finder/js/highlighter.js',
			'/libraries/joomla/registry/format.php',
			'/libraries/joomla/registry/index.html',
			'/libraries/joomla/registry/registry.php',
			'/libraries/joomla/registry/format/index.html',
			'/libraries/joomla/registry/format/ini.php',
			'/libraries/joomla/registry/format/json.php',
			'/libraries/joomla/registry/format/php.php',
			'/libraries/joomla/registry/format/xml.php',
			'/libraries/joomla/github/users.php',
			'/media/system/js/validate-jquery-uncompressed.js',
			'/templates/beez3/html/message.php',
			'/libraries/fof/platform/joomla.php',
			'/libraries/fof/readme.txt',
			// Joomla 3.3.1
			'/administrator/templates/isis/html/message.php',
			// Joomla 3.3.6
			'/media/editors/tinymce/plugins/compat3x/editable_selects.js',
			'/media/editors/tinymce/plugins/compat3x/form_utils.js',
			'/media/editors/tinymce/plugins/compat3x/mctabs.js',
			'/media/editors/tinymce/plugins/compat3x/tiny_mce_popup.js',
			'/media/editors/tinymce/plugins/compat3x/validate.js',
			// Joomla! 3.4
			'/administrator/components/com_tags/helpers/html/index.html',
			'/administrator/components/com_tags/models/fields/index.html',
			'/administrator/manifests/libraries/phpmailer.xml',
			'/administrator/templates/hathor/html/com_finder/filter/index.html',
			'/administrator/templates/hathor/html/com_finder/statistics/index.html',
			'/components/com_contact/helpers/icon.php',
			'/language/en-GB/en-GB.lib_phpmailer.sys.ini',
			'/libraries/compat/jsonserializable.php',
			'/libraries/compat/password/lib/index.html',
			'/libraries/compat/password/lib/password.php',
			'/libraries/compat/password/lib/version_test.php',
			'/libraries/compat/password/index.html',
			'/libraries/compat/password/LICENSE.md',
			'/libraries/compat/index.html',
			'/libraries/fof/controller.php',
			'/libraries/fof/dispatcher.php',
			'/libraries/fof/inflector.php',
			'/libraries/fof/input.php',
			'/libraries/fof/model.php',
			'/libraries/fof/query.abstract.php',
			'/libraries/fof/query.element.php',
			'/libraries/fof/query.mysql.php',
			'/libraries/fof/query.mysqli.php',
			'/libraries/fof/query.sqlazure.php',
			'/libraries/fof/query.sqlsrv.php',
			'/libraries/fof/render.abstract.php',
			'/libraries/fof/render.joomla.php',
			'/libraries/fof/render.joomla3.php',
			'/libraries/fof/render.strapper.php',
			'/libraries/fof/string.utils.php',
			'/libraries/fof/table.php',
			'/libraries/fof/template.utils.php',
			'/libraries/fof/toolbar.php',
			'/libraries/fof/view.csv.php',
			'/libraries/fof/view.html.php',
			'/libraries/fof/view.json.php',
			'/libraries/fof/view.php',
			'/libraries/framework/Joomla/Application/Cli/Output/Processor/ColorProcessor.php',
			'/libraries/framework/Joomla/Application/Cli/Output/Processor/ProcessorInterface.php',
			'/libraries/framework/Joomla/Application/Cli/Output/Stdout.php',
			'/libraries/framework/Joomla/Application/Cli/Output/Xml.php',
			'/libraries/framework/Joomla/Application/Cli/CliOutput.php',
			'/libraries/framework/Joomla/Application/Cli/ColorProcessor.php',
			'/libraries/framework/Joomla/Application/Cli/ColorStyle.php',
			'/libraries/framework/index.html',
			'/libraries/framework/Joomla/DI/Exception/DependencyResolutionException.php',
			'/libraries/framework/Joomla/DI/Exception/index.html',
			'/libraries/framework/Joomla/DI/Container.php',
			'/libraries/framework/Joomla/DI/ContainerAwareInterface.php',
			'/libraries/framework/Joomla/DI/index.html',
			'/libraries/framework/Joomla/DI/ServiceProviderInterface.php',
			'/libraries/framework/Joomla/Registry/Format/index.html',
			'/libraries/framework/Joomla/Registry/Format/Ini.php',
			'/libraries/framework/Joomla/Registry/Format/Json.php',
			'/libraries/framework/Joomla/Registry/Format/Php.php',
			'/libraries/framework/Joomla/Registry/Format/Xml.php',
			'/libraries/framework/Joomla/Registry/Format/Yaml.php',
			'/libraries/framework/Joomla/Registry/AbstractRegistryFormat.php',
			'/libraries/framework/Joomla/Registry/index.html',
			'/libraries/framework/Joomla/Registry/Registry.php',
			'/libraries/framework/Symfony/Component/Yaml/Exception/DumpException.php',
			'/libraries/framework/Symfony/Component/Yaml/Exception/ExceptionInterface.php',
			'/libraries/framework/Symfony/Component/Yaml/Exception/index.html',
			'/libraries/framework/Symfony/Component/Yaml/Exception/ParseException.php',
			'/libraries/framework/Symfony/Component/Yaml/Exception/RuntimeException.php',
			'/libraries/framework/Symfony/Component/Yaml/Dumper.php',
			'/libraries/framework/Symfony/Component/Yaml/Escaper.php',
			'/libraries/framework/Symfony/Component/Yaml/index.html',
			'/libraries/framework/Symfony/Component/Yaml/Inline.php',
			'/libraries/framework/Symfony/Component/Yaml/LICENSE',
			'/libraries/framework/Symfony/Component/Yaml/Parser.php',
			'/libraries/framework/Symfony/Component/Yaml/Unescaper.php',
			'/libraries/framework/Symfony/Component/Yaml/Yaml.php',
			'/libraries/joomla/string/inflector.php',
			'/libraries/joomla/string/normalise.php',
			'/libraries/phpmailer/language/index.html',
			'/libraries/phpmailer/language/phpmailer.lang-joomla.php',
			'/libraries/phpmailer/index.html',
			'/libraries/phpmailer/LICENSE',
			'/libraries/phpmailer/phpmailer.php',
			'/libraries/phpmailer/pop.php',
			'/libraries/phpmailer/smtp.php',
			'/media/editors/codemirror/css/ambiance.css',
			'/media/editors/codemirror/css/codemirror.css',
			'/media/editors/codemirror/css/configuration.css',
			'/media/editors/codemirror/css/index.html',
			'/media/editors/codemirror/js/brace-fold.js',
			'/media/editors/codemirror/js/clike.js',
			'/media/editors/codemirror/js/closebrackets.js',
			'/media/editors/codemirror/js/closetag.js',
			'/media/editors/codemirror/js/codemirror.js',
			'/media/editors/codemirror/js/css.js',
			'/media/editors/codemirror/js/foldcode.js',
			'/media/editors/codemirror/js/foldgutter.js',
			'/media/editors/codemirror/js/fullscreen.js',
			'/media/editors/codemirror/js/htmlmixed.js',
			'/media/editors/codemirror/js/indent-fold.js',
			'/media/editors/codemirror/js/index.html',
			'/media/editors/codemirror/js/javascript.js',
			'/media/editors/codemirror/js/less.js',
			'/media/editors/codemirror/js/matchbrackets.js',
			'/media/editors/codemirror/js/matchtags.js',
			'/media/editors/codemirror/js/php.js',
			'/media/editors/codemirror/js/xml-fold.js',
			'/media/editors/codemirror/js/xml.js',
			'/media/editors/tinymce/skins/lightgray/fonts/icomoon.svg',
			'/media/editors/tinymce/skins/lightgray/fonts/icomoon.ttf',
			'/media/editors/tinymce/skins/lightgray/fonts/icomoon.woff',
			'/media/editors/tinymce/skins/lightgray/fonts/icomoon-small.eot',
			'/media/editors/tinymce/skins/lightgray/fonts/icomoon-small.svg',
			'/media/editors/tinymce/skins/lightgray/fonts/icomoon-small.ttf',
			'/media/editors/tinymce/skins/lightgray/fonts/icomoon-small.woff',
			'/media/editors/tinymce/skins/lightgray/fonts/readme.md',
			'/media/editors/tinymce/skins/lightgray/fonts/tinymce.dev.svg',
			'/media/editors/tinymce/skins/lightgray/fonts/tinymce-small.dev.svg',
			'/media/editors/tinymce/skins/lightgray/img/wline.gif',
			'/plugins/editors/codemirror/styles.css',
			'/plugins/editors/codemirror/styles.min.css',
			// Joomla! 3.4.1
			'/libraries/joomla/environment/request.php',
			'/media/editors/tinymce/templates/template_list.js',
			'/media/editors/codemirror/lib/addons-uncompressed.js',
			'/media/editors/codemirror/lib/codemirror-uncompressed.css',
			'/media/editors/codemirror/lib/codemirror-uncompressed.js',
			'/administrator/help/en-GB/Components_Banners_Banners.html',
			'/administrator/help/en-GB/Components_Banners_Banners_Edit.html',
			'/administrator/help/en-GB/Components_Banners_Categories.html',
			'/administrator/help/en-GB/Components_Banners_Category_Edit.html',
			'/administrator/help/en-GB/Components_Banners_Clients.html',
			'/administrator/help/en-GB/Components_Banners_Clients_Edit.html',
			'/administrator/help/en-GB/Components_Banners_Tracks.html',
			'/administrator/help/en-GB/Components_Contact_Categories.html',
			'/administrator/help/en-GB/Components_Contact_Category_Edit.html',
			'/administrator/help/en-GB/Components_Contacts_Contacts.html',
			'/administrator/help/en-GB/Components_Contacts_Contacts_Edit.html',
			'/administrator/help/en-GB/Components_Content_Categories.html',
			'/administrator/help/en-GB/Components_Content_Category_Edit.html',
			'/administrator/help/en-GB/Components_Messaging_Inbox.html',
			'/administrator/help/en-GB/Components_Messaging_Read.html',
			'/administrator/help/en-GB/Components_Messaging_Write.html',
			'/administrator/help/en-GB/Components_Newsfeeds_Categories.html',
			'/administrator/help/en-GB/Components_Newsfeeds_Category_Edit.html',
			'/administrator/help/en-GB/Components_Newsfeeds_Feeds.html',
			'/administrator/help/en-GB/Components_Newsfeeds_Feeds_Edit.html',
			'/administrator/help/en-GB/Components_Redirect_Manager.html',
			'/administrator/help/en-GB/Components_Redirect_Manager_Edit.html',
			'/administrator/help/en-GB/Components_Search.html',
			'/administrator/help/en-GB/Components_Weblinks_Categories.html',
			'/administrator/help/en-GB/Components_Weblinks_Category_Edit.html',
			'/administrator/help/en-GB/Components_Weblinks_Links.html',
			'/administrator/help/en-GB/Components_Weblinks_Links_Edit.html',
			'/administrator/help/en-GB/Content_Article_Manager.html',
			'/administrator/help/en-GB/Content_Article_Manager_Edit.html',
			'/administrator/help/en-GB/Content_Featured_Articles.html',
			'/administrator/help/en-GB/Content_Media_Manager.html',
			'/administrator/help/en-GB/Extensions_Extension_Manager_Discover.html',
			'/administrator/help/en-GB/Extensions_Extension_Manager_Install.html',
			'/administrator/help/en-GB/Extensions_Extension_Manager_Manage.html',
			'/administrator/help/en-GB/Extensions_Extension_Manager_Update.html',
			'/administrator/help/en-GB/Extensions_Extension_Manager_Warnings.html',
			'/administrator/help/en-GB/Extensions_Language_Manager_Content.html',
			'/administrator/help/en-GB/Extensions_Language_Manager_Edit.html',
			'/administrator/help/en-GB/Extensions_Language_Manager_Installed.html',
			'/administrator/help/en-GB/Extensions_Module_Manager.html',
			'/administrator/help/en-GB/Extensions_Module_Manager_Edit.html',
			'/administrator/help/en-GB/Extensions_Plugin_Manager.html',
			'/administrator/help/en-GB/Extensions_Plugin_Manager_Edit.html',
			'/administrator/help/en-GB/Extensions_Template_Manager_Styles.html',
			'/administrator/help/en-GB/Extensions_Template_Manager_Styles_Edit.html',
			'/administrator/help/en-GB/Extensions_Template_Manager_Templates.html',
			'/administrator/help/en-GB/Extensions_Template_Manager_Templates_Edit.html',
			'/administrator/help/en-GB/Extensions_Template_Manager_Templates_Edit_Source.html',
			'/administrator/help/en-GB/Glossary.html',
			'/administrator/help/en-GB/Menus_Menu_Item_Manager.html',
			'/administrator/help/en-GB/Menus_Menu_Item_Manager_Edit.html',
			'/administrator/help/en-GB/Menus_Menu_Manager.html',
			'/administrator/help/en-GB/Menus_Menu_Manager_Edit.html',
			'/administrator/help/en-GB/Site_Global_Configuration.html',
			'/administrator/help/en-GB/Site_Maintenance_Clear_Cache.html',
			'/administrator/help/en-GB/Site_Maintenance_Global_Check-in.html',
			'/administrator/help/en-GB/Site_Maintenance_Purge_Expired_Cache.html',
			'/administrator/help/en-GB/Site_System_Information.html',
			'/administrator/help/en-GB/Start_Here.html',
			'/administrator/help/en-GB/Users_Access_Levels.html',
			'/administrator/help/en-GB/Users_Access_Levels_Edit.html',
			'/administrator/help/en-GB/Users_Debug_Users.html',
			'/administrator/help/en-GB/Users_Groups.html',
			'/administrator/help/en-GB/Users_Groups_Edit.html',
			'/administrator/help/en-GB/Users_Mass_Mail_Users.html',
			'/administrator/help/en-GB/Users_User_Manager.html',
			'/administrator/help/en-GB/Users_User_Manager_Edit.html',
			'/administrator/components/com_config/views/index.html',
			'/administrator/components/com_config/views/application/index.html',
			'/administrator/components/com_config/views/application/view.html.php',
			'/administrator/components/com_config/views/application/tmpl/default.php',
			'/administrator/components/com_config/views/application/tmpl/default_cache.php',
			'/administrator/components/com_config/views/application/tmpl/default_cookie.php',
			'/administrator/components/com_config/views/application/tmpl/default_database.php',
			'/administrator/components/com_config/views/application/tmpl/default_debug.php',
			'/administrator/components/com_config/views/application/tmpl/default_filters.php',
			'/administrator/components/com_config/views/application/tmpl/default_ftp.php',
			'/administrator/components/com_config/views/application/tmpl/default_ftplogin.php',
			'/administrator/components/com_config/views/application/tmpl/default_locale.php',
			'/administrator/components/com_config/views/application/tmpl/default_mail.php',
			'/administrator/components/com_config/views/application/tmpl/default_metadata.php',
			'/administrator/components/com_config/views/application/tmpl/default_navigation.php',
			'/administrator/components/com_config/views/application/tmpl/default_permissions.php',
			'/administrator/components/com_config/views/application/tmpl/default_seo.php',
			'/administrator/components/com_config/views/application/tmpl/default_server.php',
			'/administrator/components/com_config/views/application/tmpl/default_session.php',
			'/administrator/components/com_config/views/application/tmpl/default_site.php',
			'/administrator/components/com_config/views/application/tmpl/default_system.php',
			'/administrator/components/com_config/views/application/tmpl/index.html',
			'/administrator/components/com_config/views/close/index.html',
			'/administrator/components/com_config/views/close/view.html.php',
			'/administrator/components/com_config/views/component/index.html',
			'/administrator/components/com_config/views/component/view.html.php',
			'/administrator/components/com_config/views/component/tmpl/default.php',
			'/administrator/components/com_config/views/component/tmpl/index.html',
			'/administrator/components/com_config/models/fields/filters.php',
			'/administrator/components/com_config/models/fields/index.html',
			'/administrator/components/com_config/models/forms/application.xml',
			'/administrator/components/com_config/models/forms/index.html',
			// Joomla 3.4.2
			'/libraries/composer_autoload.php',
			'/administrator/templates/hathor/html/com_categories/categories/default_batch.php',
			'/administrator/templates/hathor/html/com_tags/tags/default_batch.php',
			'/media/editors/codemirror/mode/clike/scala.html',
			'/media/editors/codemirror/mode/css/less.html',
			'/media/editors/codemirror/mode/css/less_test.js',
			'/media/editors/codemirror/mode/css/scss.html',
			'/media/editors/codemirror/mode/css/scss_test.js',
			'/media/editors/codemirror/mode/css/test.js',
			'/media/editors/codemirror/mode/gfm/test.js',
			'/media/editors/codemirror/mode/haml/test.js',
			'/media/editors/codemirror/mode/javascript/json-ld.html',
			'/media/editors/codemirror/mode/javascript/test.js',
			'/media/editors/codemirror/mode/javascript/typescript.html',
			'/media/editors/codemirror/mode/markdown/test.js',
			'/media/editors/codemirror/mode/php/test.js',
			'/media/editors/codemirror/mode/ruby/test.js',
			'/media/editors/codemirror/mode/shell/test.js',
			'/media/editors/codemirror/mode/slim/test.js',
			'/media/editors/codemirror/mode/stex/test.js',
			'/media/editors/codemirror/mode/textile/test.js',
			'/media/editors/codemirror/mode/verilog/test.js',
			'/media/editors/codemirror/mode/xml/test.js',
			'/media/editors/codemirror/mode/xquery/test.js',
			// Joomla 3.4.3
			'/libraries/classloader.php',
			'/libraries/ClassLoader.php',
			// Joomla 3.4.6
			'/components/com_wrapper/views/wrapper/metadata.xml',
			// Joomla 3.5.0
			'/media/com_joomlaupdate/default.js',
			'/media/com_joomlaupdate/encryption.js',
			'/media/com_joomlaupdate/json2.js',
			'/media/com_joomlaupdate/update.js',
			'/media/com_finder/css/finder-rtl.css',
			'/media/com_finder/css/selectfilter.css',
			'/media/com_finder/css/sliderfilter.css',
			'/media/com_finder/js/sliderfilter.js',
			'/media/editors/codemirror/mode/kotlin/kotlin.js',
			'/media/editors/codemirror/mode/kotlin/kotlin.min.js',
			'/media/editors/tinymce/plugins/compat3x/editable_selects.js',
			'/media/editors/tinymce/plugins/compat3x/form_utils.js',
			'/media/editors/tinymce/plugins/compat3x/mctabs.js',
			'/media/editors/tinymce/plugins/compat3x/tiny_mce_popup.js',
			'/media/editors/tinymce/plugins/compat3x/validate.js',
			'/libraries/vendor/symfony/yaml/Symfony/Component/Yaml/Dumper.php',
			'/libraries/vendor/symfony/yaml/Symfony/Component/Yaml/Escaper.php',
			'/libraries/vendor/symfony/yaml/Symfony/Component/Yaml/Inline.php',
			'/libraries/vendor/symfony/yaml/Symfony/Component/Yaml/LICENSE',
			'/libraries/vendor/symfony/yaml/Symfony/Component/Yaml/Parser.php',
			'/libraries/vendor/symfony/yaml/Symfony/Component/Yaml/Unescaper.php',
			'/libraries/vendor/symfony/yaml/Symfony/Component/Yaml/Yaml.php',
			'/libraries/vendor/symfony/yaml/Symfony/Component/Yaml/Exception/DumpException.php',
			'/libraries/vendor/symfony/yaml/Symfony/Component/Yaml/Exception/ExceptionInterface.php',
			'/libraries/vendor/symfony/yaml/Symfony/Component/Yaml/Exception/ParseException.php',
			'/libraries/vendor/symfony/yaml/Symfony/Component/Yaml/Exception/RuntimeException.php',
			'/libraries/vendor/phpmailer/phpmailer/extras/class.html2text.php',
			'/libraries/joomla/document/error/error.php',
			'/libraries/joomla/document/feed/feed.php',
			'/libraries/joomla/document/html/html.php',
			'/libraries/joomla/document/image/image.php',
			'/libraries/joomla/document/json/json.php',
			'/libraries/joomla/document/opensearch/opensearch.php',
			'/libraries/joomla/document/raw/raw.php',
			'/libraries/joomla/document/xml/xml.php',
			'/plugins/editors/tinymce/fields/skins.php',
			'/plugins/user/profile/fields/dob.php',
			'/plugins/user/profile/fields/tos.php',
			'/administrator/components/com_installer/views/languages/tmpl/default_filter.php',
			'/administrator/components/com_joomlaupdate/helpers/download.php',
			'/administrator/components/com_config/controller/application/refreshhelp.php',
			'/administrator/components/com_media/models/forms/index.html',
			// Joomla 3.6.0
			'/libraries/simplepie/README.txt',
			'/libraries/simplepie/simplepie.php',
			'/libraries/simplepie/LICENSE.txt',
			'/libraries/simplepie/idn/LICENCE',
			'/libraries/simplepie/idn/ReadMe.txt',
			'/libraries/simplepie/idn/idna_convert.class.php',
			'/libraries/simplepie/idn/npdata.ser',
			'/administrator/manifests/libraries/simplepie.xml',
			'/administrator/templates/isis/js/jquery.js',
			'/administrator/templates/isis/js/bootstrap.min.js',
			'/media/system/js/permissions.min.js',
			'/libraries/platform.php',
			'/plugins/user/profile/fields/tos.php',
			'/libraries/joomla/application/web/client.php',
			// Joomla! 3.6.1
			'/libraries/joomla/database/iterator/azure.php',
			'/media/editors/tinymce/skins/lightgray/fonts/icomoon.eot',
			// Joomla! 3.6.3
			'/media/editors/codemirror/mode/jade/jade.js',
			'/media/editors/codemirror/mode/jade/jade.min.js',
			// Joomla 3.7.0
			'/libraries/joomla/user/authentication.php',
			'/libraries/platform.php',
			'/libraries/joomla/data/data.php',
			'/libraries/joomla/data/dumpable.php',
			'/libraries/joomla/data/set.php',
			'/administrator/components/com_banners/views/banners/tmpl/default_batch.php',
			'/administrator/components/com_categories/views/category/tmpl/edit_extrafields.php',
			'/administrator/components/com_categories/views/category/tmpl/edit_options.php',
			'/administrator/components/com_categories/views/categories/tmpl/default_batch.php',
			'/administrator/components/com_content/views/articles/tmpl/default_batch.php',
			'/administrator/components/com_menus/views/items/tmpl/default_batch.php',
			'/administrator/components/com_modules/views/modules/tmpl/default_batch.php',
			'/administrator/components/com_newsfeeds/views/newsfeeds/tmpl/default_batch.php',
			'/administrator/components/com_redirect/views/links/tmpl/default_batch.php',
			'/administrator/components/com_tags/views/tags/tmpl/default_batch.php',
			'/administrator/components/com_users/views/users/tmpl/default_batch.php',
			'/components/com_contact/metadata.xml',
			'/components/com_contact/views/category/metadata.xml',
			'/components/com_contact/views/contact/metadata.xml',
			'/components/com_contact/views/featured/metadata.xml',
			'/components/com_content/metadata.xml',
			'/components/com_content/views/archive/metadata.xml',
			'/components/com_content/views/article/metadata.xml',
			'/components/com_content/views/categories/metadata.xml',
			'/components/com_content/views/category/metadata.xml',
			'/components/com_content/views/featured/metadata.xml',
			'/components/com_content/views/form/metadata.xml',
			'/components/com_finder/views/search/metadata.xml',
			'/components/com_mailto/views/mailto/metadata.xml',
			'/components/com_mailto/views/sent/metadata.xml',
			'/components/com_newsfeeds/metadata.xml',
			'/components/com_newsfeeds/views/category/metadata.xml',
			'/components/com_newsfeeds/views/newsfeed/metadata.xml',
			'/components/com_search/views/search/metadata.xml',
			'/components/com_tags/metadata.xml',
			'/components/com_tags/views/tag/metadata.xml',
			'/components/com_users/metadata.xml',
			'/components/com_users/views/login/metadata.xml',
			'/components/com_users/views/profile/metadata.xml',
			'/components/com_users/views/registration/metadata.xml',
			'/components/com_users/views/remind/metadata.xml',
			'/components/com_users/views/reset/metadata.xml',
			'/components/com_wrapper/metadata.xml',
			'/administrator/components/com_cache/layouts/joomla/searchtools/default/bar.php',
			'/administrator/components/com_cache/layouts/joomla/searchtools/default.php',
			'/administrator/components/com_languages/layouts/joomla/searchtools/default/bar.php',
			'/administrator/components/com_languages/layouts/joomla/searchtools/default.php',
			'/administrator/components/com_modules/layouts/joomla/searchtools/default/bar.php',
			'/administrator/components/com_modules/layouts/joomla/searchtools/default.php',
			'/administrator/components/com_templates/layouts/joomla/searchtools/default/bar.php',
			'/administrator/components/com_templates/layouts/joomla/searchtools/default.php',
			'/administrator/modules/mod_menu/tmpl/default_enabled.php',
			'/administrator/modules/mod_menu/tmpl/default_disabled.php',
			'/administrator/templates/hathor/html/mod_menu/default_enabled.php',
			'/administrator/components/com_users/models/fields/components.php',
			'/administrator/components/com_installer/controllers/languages.php',
			'/administrator/components/com_media/views/medialist/tmpl/thumbs_doc.php',
			'/administrator/components/com_media/views/medialist/tmpl/thumbs_folder.php',
			'/administrator/components/com_media/views/medialist/tmpl/thumbs_img.php',
			'/administrator/components/com_media/views/medialist/tmpl/thumbs_video.php',
			'/media/editors/none/none.js',
			'/media/editors/none/none.min.js',
			'/media/editors/tinymce/plugins/media/moxieplayer.swf',
			'/media/system/js/tiny-close.js',
			'/media/system/js/tiny-close.min.js',
			'/administrator/components/com_messages/layouts/toolbar/mysettings.php',
			'/media/editors/tinymce/plugins/jdragdrop/plugin.js',
			'/media/editors/tinymce/plugins/jdragdrop/plugin.min.js',
			// Joomla 3.7.1
			'/media/editors/tinymce/langs/uk-UA.js',
			'/media/system/js/fields/calendar-locales/zh.js',
			// Joomla 3.7.3
			'/administrator/components/com_admin/postinstall/phpversion.php',
			'/components/com_content/layouts/field/prepare/modal_article.php',
			// Joomla 3.8.0
			'/libraries/cms/application/administrator.php',
			'/libraries/cms/application/cms.php',
			'/libraries/cms/application/helper.php',
			'/libraries/cms/application/site.php',
			'/libraries/cms/authentication/helper.php',
			'/libraries/cms/captcha/captcha.php',
			'/libraries/cms/component/helper.php',
			'/libraries/cms/component/record.php',
			'/libraries/cms/component/exception/missing.php',
			'/libraries/cms/component/router/rules/interface.php',
			'/libraries/cms/component/router/rules/menu.php',
			'/libraries/cms/component/router/rules/nomenu.php',
			'/libraries/cms/component/router/rules/standard.php',
			'/libraries/cms/component/router/base.php',
			'/libraries/cms/component/router/interface.php',
			'/libraries/cms/component/router/legacy.php',
			'/libraries/cms/component/router/view.php',
			'/libraries/cms/component/router/viewconfiguration.php',
			'/libraries/cms/editor/editor.php',
			'/libraries/cms/error/page.php',
			'/libraries/cms/filter/input.php',
			'/libraries/cms/filter/output.php',
			'/libraries/cms/filter/wrapper/output.php',
			'/libraries/cms/form/field/author.php',
			'/libraries/cms/form/field/captcha.php',
			'/libraries/cms/form/field/chromestyle.php',
			'/libraries/cms/form/field/contenthistory.php',
			'/libraries/cms/form/field/contentlanguage.php',
			'/libraries/cms/form/field/contenttype.php',
			'/libraries/cms/form/field/editor.php',
			'/libraries/cms/form/field/frontend_language.php',
			'/libraries/cms/form/field/headertab.php',
			'/libraries/cms/form/field/helpsite.php',
			'/libraries/cms/form/field/lastvisitdaterange.php',
			'/libraries/cms/form/field/limitbox.php',
			'/libraries/cms/form/field/media.php',
			'/libraries/cms/form/field/menu.php',
			'/libraries/cms/form/field/menuitem.php',
			'/libraries/cms/form/field/moduleorder.php',
			'/libraries/cms/form/field/moduleposition.php',
			'/libraries/cms/form/field/moduletag.php',
			'/libraries/cms/form/field/ordering.php',
			'/libraries/cms/form/field/plugin_status.php',
			'/libraries/cms/form/field/registrationdaterange.php',
			'/libraries/cms/form/field/status.php',
			'/libraries/cms/form/field/tag.php',
			'/libraries/cms/form/field/templatestyle.php',
			'/libraries/cms/form/field/useractive.php',
			'/libraries/cms/form/field/user.php',
			'/libraries/cms/form/field/usergrouplist.php',
			'/libraries/cms/form/field/userstate.php',
			'/libraries/cms/form/rule/captcha.php',
			'/libraries/cms/form/rule/notequals.php',
			'/libraries/cms/form/rule/password.php',
			'/libraries/cms/help/help.php',
			'/libraries/cms/helper/content.php',
			'/libraries/cms/helper/contenthistory.php',
			'/libraries/cms/helper/helper.php',
			'/libraries/cms/helper/media.php',
			'/libraries/cms/helper/route.php',
			'/libraries/cms/helper/tags.php',
			'/libraries/cms/helper/usergroups.php',
			'/libraries/cms/installer/adapter.php',
			'/libraries/cms/installer/extension.php',
			'/libraries/cms/installer/helper.php',
			'/libraries/cms/installer/installer.php',
			'/libraries/cms/installer/manifest.php',
			'/libraries/cms/installer/script.php',
			'/libraries/cms/installer/adapter/component.php',
			'/libraries/cms/installer/adapter/file.php',
			'/libraries/cms/installer/adapter/language.php',
			'/libraries/cms/installer/adapter/library.php',
			'/libraries/cms/installer/adapter/module.php',
			'/libraries/cms/installer/adapter/package.php',
			'/libraries/cms/installer/adapter/plugin.php',
			'/libraries/cms/installer/adapter/template.php',
			'/libraries/cms/installer/manifest/library.php',
			'/libraries/cms/installer/manifest/package.php',
			'/libraries/cms/language/multilang.php',
			'/libraries/cms/layout/base.php',
			'/libraries/cms/layout/file.php',
			'/libraries/cms/layout/helper.php',
			'/libraries/cms/layout/layout.php',
			'/libraries/cms/library/helper.php',
			'/libraries/cms/menu/administrator.php',
			'/libraries/cms/menu/item.php',
			'/libraries/cms/menu/menu.php',
			'/libraries/cms/menu/site.php',
			'/libraries/cms/module/helper.php',
			'/libraries/cms/pagination/object.php',
			'/libraries/cms/pagination/pagination.php',
			'/libraries/cms/pathway/pathway.php',
			'/libraries/cms/pathway/site.php',
			'/libraries/cms/plugin/helper.php',
			'/libraries/cms/plugin/plugin.php',
			'/libraries/cms/response/json.php',
			'/libraries/cms/router/administrator.php',
			'/libraries/cms/router/router.php',
			'/libraries/cms/router/site.php',
			'/libraries/cms/schema/changeitem.php',
			'/libraries/cms/schema/changeitem/mysql.php',
			'/libraries/cms/schema/changeitem/postgresql.php',
			'/libraries/cms/schema/changeitem/sqlsrv.php',
			'/libraries/cms/schema/changeset.php',
			'/libraries/cms/search/helper.php',
			'/libraries/cms/table/contenthistory.php',
			'/libraries/cms/table/contenttype.php',
			'/libraries/cms/table/corecontent.php',
			'/libraries/cms/table/ucm.php',
			'/libraries/cms/toolbar/button.php',
			'/libraries/cms/toolbar/button/confirm.php',
			'/libraries/cms/toolbar/button/custom.php',
			'/libraries/cms/toolbar/button/help.php',
			'/libraries/cms/toolbar/button/link.php',
			'/libraries/cms/toolbar/button/popup.php',
			'/libraries/cms/toolbar/button/separator.php',
			'/libraries/cms/toolbar/button/slider.php',
			'/libraries/cms/toolbar/button/standard.php',
			'/libraries/cms/toolbar/toolbar.php',
			'/libraries/cms/ucm/base.php',
			'/libraries/cms/ucm/content.php',
			'/libraries/cms/ucm/type.php',
			'/libraries/cms/version/version.php',
			'/libraries/joomla/access/access.php',
			'/libraries/joomla/access/exception/notallowed.php',
			'/libraries/joomla/access/rule.php',
			'/libraries/joomla/access/rules.php',
			'/libraries/joomla/access/wrapper/access.php',
			'/libraries/joomla/application/base.php',
			'/libraries/joomla/application/cli.php',
			'/libraries/joomla/application/daemon.php',
			'/libraries/joomla/application/web.php',
			'/libraries/joomla/association/extension/helper.php',
			'/libraries/joomla/association/extension/interface.php',
			'/libraries/joomla/authentication/authentication.php',
			'/libraries/joomla/authentication/response.php',
			'/libraries/joomla/cache/cache.php',
			'/libraries/joomla/cache/controller.php',
			'/libraries/joomla/cache/controller/callback.php',
			'/libraries/joomla/cache/controller/output.php',
			'/libraries/joomla/cache/controller/page.php',
			'/libraries/joomla/cache/controller/view.php',
			'/libraries/joomla/cache/exception.php',
			'/libraries/joomla/cache/exception/connecting.php',
			'/libraries/joomla/cache/exception/unsupported.php',
			'/libraries/joomla/cache/storage.php',
			'/libraries/joomla/cache/storage/apc.php',
			'/libraries/joomla/cache/storage/apcu.php',
			'/libraries/joomla/cache/storage/cachelite.php',
			'/libraries/joomla/cache/storage/file.php',
			'/libraries/joomla/cache/storage/helper.php',
			'/libraries/joomla/cache/storage/memcache.php',
			'/libraries/joomla/cache/storage/memcached.php',
			'/libraries/joomla/cache/storage/redis.php',
			'/libraries/joomla/cache/storage/wincache.php',
			'/libraries/joomla/cache/storage/xcache.php',
			'/libraries/joomla/client/ftp.php',
			'/libraries/joomla/client/helper.php',
			'/libraries/joomla/client/ldap.php',
			'/libraries/joomla/client/wrapper/helper.php',
			'/libraries/joomla/crypt/README.md',
			'/libraries/joomla/crypt/cipher.php',
			'/libraries/joomla/crypt/cipher/3des.php',
			'/libraries/joomla/crypt/cipher/blowfish.php',
			'/libraries/joomla/crypt/cipher/crypto.php',
			'/libraries/joomla/crypt/cipher/mcrypt.php',
			'/libraries/joomla/crypt/cipher/rijndael256.php',
			'/libraries/joomla/crypt/cipher/simple.php',
			'/libraries/joomla/crypt/crypt.php',
			'/libraries/joomla/crypt/key.php',
			'/libraries/joomla/crypt/password.php',
			'/libraries/joomla/crypt/password/simple.php',
			'/libraries/joomla/date/date.php',
			'/libraries/joomla/environment/browser.php',
			'/libraries/joomla/factory.php',
			'/libraries/joomla/filter/input.php',
			'/libraries/joomla/filter/output.php',
			'/libraries/joomla/filter/wrapper/output.php',
			'/libraries/joomla/form/field.php',
			'/libraries/joomla/form/form.php',
			'/libraries/joomla/form/helper.php',
			'/libraries/joomla/form/rule.php',
			'/libraries/joomla/form/rule/boolean.php',
			'/libraries/joomla/form/rule/calendar.php',
			'/libraries/joomla/form/rule/color.php',
			'/libraries/joomla/form/rule/email.php',
			'/libraries/joomla/form/rule/equals.php',
			'/libraries/joomla/form/rule/number.php',
			'/libraries/joomla/form/rule/options.php',
			'/libraries/joomla/form/rule/rules.php',
			'/libraries/joomla/form/rule/tel.php',
			'/libraries/joomla/form/rule/url.php',
			'/libraries/joomla/form/rule/username.php',
			'/libraries/joomla/form/wrapper/helper.php',
			'/libraries/joomla/input/cli.php',
			'/libraries/joomla/input/cookie.php',
			'/libraries/joomla/input/files.php',
			'/libraries/joomla/input/input.php',
			'/libraries/joomla/input/json.php',
			'/libraries/joomla/language/helper.php',
			'/libraries/joomla/language/language.php',
			'/libraries/joomla/language/stemmer.php',
			'/libraries/joomla/language/stemmer/porteren.php',
			'/libraries/joomla/language/transliterate.php',
			'/libraries/joomla/language/wrapper/helper.php',
			'/libraries/joomla/language/wrapper/text.php',
			'/libraries/joomla/language/wrapper/transliterate.php',
			'/libraries/joomla/log/entry.php',
			'/libraries/joomla/log/log.php',
			'/libraries/joomla/log/logger.php',
			'/libraries/joomla/log/logger/callback.php',
			'/libraries/joomla/log/logger/database.php',
			'/libraries/joomla/log/logger/echo.php',
			'/libraries/joomla/log/logger/formattedtext.php',
			'/libraries/joomla/log/logger/messagequeue.php',
			'/libraries/joomla/log/logger/syslog.php',
			'/libraries/joomla/log/logger/w3c.php',
			'/libraries/joomla/mail/helper.php',
			'/libraries/joomla/mail/language/phpmailer.lang-joomla.php',
			'/libraries/joomla/mail/mail.php',
			'/libraries/joomla/mail/wrapper/helper.php',
			'/libraries/joomla/microdata/microdata.php',
			'/libraries/joomla/microdata/types.json',
			'/libraries/joomla/profiler/profiler.php',
			'/libraries/joomla/session/exception/unsupported.php',
			'/libraries/joomla/session/session.php',
			'/libraries/joomla/string/punycode.php',
			'/libraries/joomla/table/asset.php',
			'/libraries/joomla/table/extension.php',
			'/libraries/joomla/table/interface.php',
			'/libraries/joomla/table/language.php',
			'/libraries/joomla/table/nested.php',
			'/libraries/joomla/table/observer.php',
			'/libraries/joomla/table/observer/contenthistory.php',
			'/libraries/joomla/table/observer/tags.php',
			'/libraries/joomla/table/table.php',
			'/libraries/joomla/table/update.php',
			'/libraries/joomla/table/updatesite.php',
			'/libraries/joomla/table/user.php',
			'/libraries/joomla/table/usergroup.php',
			'/libraries/joomla/table/viewlevel.php',
			'/libraries/joomla/updater/adapters/collection.php',
			'/libraries/joomla/updater/adapters/extension.php',
			'/libraries/joomla/updater/update.php',
			'/libraries/joomla/updater/updateadapter.php',
			'/libraries/joomla/updater/updater.php',
			'/libraries/joomla/uri/uri.php',
			'/libraries/joomla/user/helper.php',
			'/libraries/joomla/user/user.php',
			'/libraries/joomla/user/wrapper/helper.php',
			'/libraries/joomla/utilities/buffer.php',
			'/libraries/joomla/utilities/utility.php',
			'/libraries/legacy/access/rule.php',
			'/libraries/legacy/access/rules.php',
			'/libraries/legacy/application/cli.php',
			'/libraries/legacy/application/daemon.php',
			'/libraries/legacy/categories/categories.php',
			'/libraries/legacy/controller/admin.php',
			'/libraries/legacy/controller/form.php',
			'/libraries/legacy/controller/legacy.php',
			'/libraries/legacy/model/admin.php',
			'/libraries/legacy/model/form.php',
			'/libraries/legacy/model/item.php',
			'/libraries/legacy/model/legacy.php',
			'/libraries/legacy/model/list.php',
			'/libraries/legacy/table/category.php',
			'/libraries/legacy/table/content.php',
			'/libraries/legacy/table/menu.php',
			'/libraries/legacy/table/menu/type.php',
			'/libraries/legacy/table/module.php',
			'/libraries/legacy/view/categories.php',
			'/libraries/legacy/view/category.php',
			'/libraries/legacy/view/categoryfeed.php',
			'/libraries/legacy/view/legacy.php',
			'/libraries/legacy/web/client.php',
			'/libraries/legacy/web/web.php',
		);

		// TODO There is an issue while deleting folders using the ftp mode
		$folders = array(
			'/administrator/components/com_admin/sql/updates/sqlsrv',
			'/media/com_finder/images/mime',
			'/media/com_finder/images',
			'/components/com_media/helpers',
			// Joomla 3.0
			'/administrator/components/com_contact/elements',
			'/administrator/components/com_content/elements',
			'/administrator/components/com_newsfeeds/elements',
			'/administrator/components/com_templates/views/prevuuw/tmpl',
			'/administrator/components/com_templates/views/prevuuw',
			'/libraries/cms/controller',
			'/libraries/cms/model',
			'/libraries/cms/view',
			'/libraries/joomla/application/cli',
			'/libraries/joomla/application/component',
			'/libraries/joomla/application/input',
			'/libraries/joomla/application/module',
			'/libraries/joomla/cache/storage/helpers',
			'/libraries/joomla/database/table',
			'/libraries/joomla/database/database',
			'/libraries/joomla/error',
			'/libraries/joomla/filesystem/archive',
			'/libraries/joomla/html/html',
			'/libraries/joomla/html/toolbar',
			'/libraries/joomla/html/toolbar/button',
			'/libraries/joomla/html/parameter',
			'/libraries/joomla/html/parameter/element',
			'/libraries/joomla/image/filters',
			'/libraries/joomla/log/loggers',
			// Joomla! 3.1
			'/libraries/joomla/form/rules',
			'/libraries/joomla/html/language/en-GB',
			'/libraries/joomla/html/language',
			'/libraries/joomla/html',
			'/libraries/joomla/installer/adapters',
			'/libraries/joomla/installer',
			'/libraries/joomla/pagination',
			'/libraries/legacy/html',
			'/libraries/legacy/menu',
			'/libraries/legacy/pathway',
			'/media/system/swf/',
			'/media/editors/tinymce/jscripts',
			// Joomla! 3.2
			'/libraries/joomla/plugin',
			'/libraries/legacy/component',
			'/libraries/legacy/module',
			'/administrator/components/com_weblinks/models/fields',
			'/plugins/user/joomla/postinstall',
			'/libraries/joomla/registry/format',
			'/libraries/joomla/registry',
			// Joomla! 3.3
			'/plugins/user/profile/fields',
			'/media/editors/tinymce/plugins/compat3x',
			// Joomla! 3.4
			'/administrator/components/com_tags/helpers/html',
			'/administrator/components/com_tags/models/fields',
			'/administrator/templates/hathor/html/com_finder/filter',
			'/administrator/templates/hathor/html/com_finder/statistics',
			'/libraries/compat/password/lib',
			'/libraries/compat/password',
			'/libraries/compat',
			'/libraries/framework/Joomla/Application/Cli/Output/Processor',
			'/libraries/framework/Joomla/Application/Cli/Output',
			'/libraries/framework/Joomla/Application/Cli',
			'/libraries/framework/Joomla/Application',
			'/libraries/framework/Joomla/DI/Exception',
			'/libraries/framework/Joomla/DI',
			'/libraries/framework/Joomla/Registry/Format',
			'/libraries/framework/Joomla/Registry',
			'/libraries/framework/Joomla',
			'/libraries/framework/Symfony/Component/Yaml/Exception',
			'/libraries/framework/Symfony/Component/Yaml',
			'/libraries/framework',
			'/libraries/phpmailer/language',
			'/libraries/phpmailer',
			'/media/editors/codemirror/css',
			'/media/editors/codemirror/js',
			'/media/com_banners',
			// Joomla! 3.4.1
			'/administrator/components/com_config/views',
			'/administrator/components/com_config/models/fields',
			'/administrator/components/com_config/models/forms',
			// Joomla! 3.4.2
			'/media/editors/codemirror/mode/smartymixed',
			// Joomla! 3.5
			'/libraries/vendor/symfony/yaml/Symfony/Component/Yaml/Exception',
			'/libraries/vendor/symfony/yaml/Symfony/Component/Yaml',
			'/libraries/vendor/symfony/yaml/Symfony/Component',
			'/libraries/vendor/symfony/yaml/Symfony',
			'/libraries/joomla/document/error',
			'/libraries/joomla/document/image',
			'/libraries/joomla/document/json',
			'/libraries/joomla/document/opensearch',
			'/libraries/joomla/document/raw',
			'/libraries/joomla/document/xml',
			'/administrator/components/com_media/models/forms',
			'/media/editors/codemirror/mode/kotlin',
			'/media/editors/tinymce/plugins/compat3x',
			'/plugins/editors/tinymce/fields',
			'/plugins/user/profile/fields',
			// Joomla 3.6
			'/libraries/simplepie/idn',
			'/libraries/simplepie',
			// Joomla! 3.6.3
			'/media/editors/codemirror/mode/jade',
			// Joomla! 3.7.0
			'/libraries/joomla/data',
			'/administrator/components/com_cache/layouts/joomla/searchtools/default',
			'/administrator/components/com_cache/layouts/joomla/searchtools',
			'/administrator/components/com_cache/layouts/joomla',
			'/administrator/components/com_cache/layouts',
			'/administrator/components/com_languages/layouts/joomla/searchtools/default',
			'/administrator/components/com_languages/layouts/joomla/searchtools',
			'/administrator/components/com_languages/layouts/joomla',
			'/administrator/components/com_languages/layouts',
			'/administrator/components/com_modules/layouts/joomla/searchtools/default',
			'/administrator/components/com_modules/layouts/joomla/searchtools',
			'/administrator/components/com_modules/layouts/joomla',
			'/administrator/components/com_templates/layouts/joomla/searchtools/default',
			'/administrator/components/com_templates/layouts/joomla/searchtools',
			'/administrator/components/com_templates/layouts/joomla',
			'/administrator/components/com_templates/layouts',
			'/administrator/templates/hathor/html/mod_menu',
			'/administrator/components/com_messages/layouts/toolbar',
			'/administrator/components/com_messages/layouts',
<<<<<<< HEAD
			// Joomla! 3.8.0
			'/libraries/cms/application',
			'/libraries/cms/authentication',
			'/libraries/cms/captcha',
			'/libraries/cms/component/exception',
			'/libraries/cms/component/router/rules',
			'/libraries/cms/component/router',
			'/libraries/cms/component',
			'/libraries/cms/editor',
			'/libraries/cms/error',
			'/libraries/cms/form/field',
			'/libraries/cms/form/rule',
			'/libraries/cms/form',
			'/libraries/cms/help',
			'/libraries/cms/helper',
			'/libraries/cms/installer/adapter',
			'/libraries/cms/installer/manifest',
			'/libraries/cms/installer',
			'/libraries/cms/language',
			'/libraries/cms/layout',
			'/libraries/cms/library',
			'/libraries/cms/menu',
			'/libraries/cms/module',
			'/libraries/cms/pagination',
			'/libraries/cms/pathway',
			'/libraries/cms/plugin',
			'/libraries/cms/response',
			'/libraries/cms/router',
			'/libraries/cms/schema/changeitem',
			'/libraries/cms/schema',
			'/libraries/cms/search',
			'/libraries/cms/table',
			'/libraries/cms/toolbar/button',
			'/libraries/cms/toolbar',
			'/libraries/cms/ucm',
			'/libraries/cms/version',
			'/libraries/joomla/access/exception',
			'/libraries/joomla/access/wrapper',
			'/libraries/joomla/access',
			'/libraries/joomla/association/extension',
			'/libraries/joomla/association',
			'/libraries/joomla/authentication',
			'/libraries/joomla/cache/controller',
			'/libraries/joomla/cache/exception',
			'/libraries/joomla/cache/storage',
			'/libraries/joomla/cache',
			'/libraries/joomla/client/wrapper',
			'/libraries/joomla/client',
			'/libraries/joomla/crypt/cipher',
			'/libraries/joomla/crypt/password',
			'/libraries/joomla/crypt',
			'/libraries/joomla/date',
			'/libraries/joomla/environment',
			'/libraries/joomla/filter/wrapper',
			'/libraries/joomla/filter',
			'/libraries/joomla/form/rule',
			'/libraries/joomla/form/wrapper',
			'/libraries/joomla/input',
			'/libraries/joomla/language/stemmer',
			'/libraries/joomla/language/wrapper',
			'/libraries/joomla/log/logger',
			'/libraries/joomla/log',
			'/libraries/joomla/mail/language',
			'/libraries/joomla/mail/wrapper',
			'/libraries/joomla/mail',
			'/libraries/joomla/microdata',
			'/libraries/joomla/profiler',
			'/libraries/joomla/session/exception',
			'/libraries/joomla/table',
			'/libraries/joomla/updater/adapters',
			'/libraries/joomla/updater',
			'/libraries/joomla/uri',
			'/libraries/joomla/user/wrapper',
			'/libraries/joomla/user',
			'/libraries/legacy/access',
			'/libraries/legacy/categories',
			'/libraries/legacy/controller',
			'/libraries/legacy/model',
			'/libraries/legacy/view',
			'/libraries/legacy/web',
=======
			// Joomla! 3.7.4
			'/components/com_fields/controllers',
>>>>>>> 2d1bd152
		);

		jimport('joomla.filesystem.file');

		foreach ($files as $file)
		{
			if (JFile::exists(JPATH_ROOT . $file) && !JFile::delete(JPATH_ROOT . $file))
			{
				echo JText::sprintf('FILES_JOOMLA_ERROR_FILE_FOLDER', $file) . '<br />';
			}
		}

		jimport('joomla.filesystem.folder');

		foreach ($folders as $folder)
		{
			if (JFolder::exists(JPATH_ROOT . $folder) && !JFolder::delete(JPATH_ROOT . $folder))
			{
				echo JText::sprintf('FILES_JOOMLA_ERROR_FILE_FOLDER', $folder) . '<br />';
			}
		}

		/*
		 * Needed for updates post-3.4
		 * If com_weblinks doesn't exist then assume we can delete the weblinks package manifest (included in the update packages)
		 */
		if (!JFile::exists(JPATH_ROOT . '/administrator/components/com_weblinks/weblinks.php')
			&& JFile::exists(JPATH_ROOT . '/administrator/manifests/packages/pkg_weblinks.xml'))
		{
			JFile::delete(JPATH_ROOT . '/administrator/manifests/packages/pkg_weblinks.xml');
		}
	}

	/**
	 * Clears the RAD layer's table cache.
	 *
	 * The cache vastly improves performance but needs to be cleared every time you update the database schema.
	 *
	 * @return  void
	 *
	 * @since   3.2
	 */
	protected function clearRadCache()
	{
		jimport('joomla.filesystem.file');

		if (JFile::exists(JPATH_ROOT . '/cache/fof/cache.php'))
		{
			JFile::delete(JPATH_ROOT . '/cache/fof/cache.php');
		}
	}

	/**
	 * Method to create assets for newly installed components
	 *
	 * @param   JInstaller  $installer  The class calling this method
	 *
	 * @return  boolean
	 *
	 * @since   3.2
	 */
	public function updateAssets($installer)
	{
		// List all components added since 1.6
		$newComponents = array(
			'com_finder',
			'com_joomlaupdate',
			'com_tags',
			'com_contenthistory',
			'com_ajax',
			'com_postinstall',
			'com_fields',
			'com_associations',
		);

		foreach ($newComponents as $component)
		{
			/** @var JTableAsset $asset */
			$asset = JTable::getInstance('Asset');

			if ($asset->loadByName($component))
			{
				continue;
			}

			$asset->name      = $component;
			$asset->parent_id = 1;
			$asset->rules     = '{}';
			$asset->title     = $component;
			$asset->setLocation(1, 'last-child');

			if (!$asset->store())
			{
				// Install failed, roll back changes
				$installer->abort(JText::sprintf('JLIB_INSTALLER_ABORT_COMP_INSTALL_ROLLBACK', $asset->stderr(true)));

				return false;
			}
		}

		return true;
	}

	/**
	 * If we migrated the session from the previous system, flush all the active sessions.
	 * Otherwise users will be logged in, but not able to do anything since they don't have
	 * a valid session
	 *
	 * @return  boolean
	 */
	public function flushSessions()
	{
		/**
		 * The session may have not been started yet (e.g. CLI-based Joomla! update scripts). Let's make sure we do
		 * have a valid session.
		 */
		$session = JFactory::getSession();

		/**
		 * Restarting the Session require a new login for the current user so lets check if we have an active session
		 * and only restart it if not.
		 * For B/C reasons we need to use getState as isActive is not available in 2.5
		 */
		if ($session->getState() !== 'active')
		{
			$session->restart();
		}

		// If $_SESSION['__default'] is no longer set we do not have a migrated session, therefore we can quit.
		if (!isset($_SESSION['__default']))
		{
			return true;
		}

		$db = JFactory::getDbo();

		try
		{
			switch ($db->getServerType())
			{
				// MySQL database, use TRUNCATE (faster, more resilient)
				case 'mysql':
					$db->truncateTable('#__session');
					break;

				// Non-MySQL databases, use a simple DELETE FROM query
				default:
					$query = $db->getQuery(true)
						->delete($db->qn('#__session'));
					$db->setQuery($query)->execute();
					break;
			}
		}
		catch (Exception $e)
		{
			echo JText::sprintf('JLIB_DATABASE_ERROR_FUNCTION_FAILED', $e->getCode(), $e->getMessage()) . '<br />';

			return false;
		}

		return true;
	}

	/**
	 * Converts the site's database tables to support UTF-8 Multibyte.
	 *
	 * @param   boolean  $doDbFixMsg  Flag if message to be shown to check db fix
	 *
	 * @return  void
	 *
	 * @since   3.5
	 */
	public function convertTablesToUtf8mb4($doDbFixMsg = false)
	{
		$db = JFactory::getDbo();

		// This is only required for MySQL databases
		$serverType = $db->getServerType();

		if ($serverType != 'mysql')
		{
			return;
		}

		// Set required conversion status
		if ($db->hasUTF8mb4Support())
		{
			$converted = 2;
		}
		else
		{
			$converted = 1;
		}

		// Check conversion status in database
		$db->setQuery('SELECT ' . $db->quoteName('converted')
			. ' FROM ' . $db->quoteName('#__utf8_conversion')
		);

		try
		{
			$convertedDB = $db->loadResult();
		}
		catch (Exception $e)
		{
			// Render the error message from the Exception object
			JFactory::getApplication()->enqueueMessage($e->getMessage(), 'error');

			if ($doDbFixMsg)
			{
				// Show an error message telling to check database problems
				JFactory::getApplication()->enqueueMessage(JText::_('JLIB_DATABASE_ERROR_DATABASE_UPGRADE_FAILED'), 'error');
			}

			return;
		}

		// Nothing to do, saved conversion status from DB is equal to required
		if ($convertedDB == $converted)
		{
			return;
		}

		// Step 1: Drop indexes later to be added again with column lengths limitations at step 2
		$fileName1 = JPATH_ROOT . '/administrator/components/com_admin/sql/others/mysql/utf8mb4-conversion-01.sql';

		if (is_file($fileName1))
		{
			$fileContents1 = @file_get_contents($fileName1);
			$queries1      = $db->splitSql($fileContents1);

			if (!empty($queries1))
			{
				foreach ($queries1 as $query1)
				{
					try
					{
						$db->setQuery($query1)->execute();
					}
					catch (Exception $e)
					{
						// If the query fails we will go on. It just means the index to be dropped does not exist.
					}
				}
			}
		}

		// Step 2: Perform the index modifications and conversions
		$fileName2 = JPATH_ROOT . '/administrator/components/com_admin/sql/others/mysql/utf8mb4-conversion-02.sql';

		if (is_file($fileName2))
		{
			$fileContents2 = @file_get_contents($fileName2);
			$queries2      = $db->splitSql($fileContents2);

			if (!empty($queries2))
			{
				foreach ($queries2 as $query2)
				{
					try
					{
						$db->setQuery($db->convertUtf8mb4QueryToUtf8($query2))->execute();
					}
					catch (Exception $e)
					{
						$converted = 0;

						// Still render the error message from the Exception object
						JFactory::getApplication()->enqueueMessage($e->getMessage(), 'error');
					}
				}
			}
		}

		if ($doDbFixMsg && $converted == 0)
		{
			// Show an error message telling to check database problems
			JFactory::getApplication()->enqueueMessage(JText::_('JLIB_DATABASE_ERROR_DATABASE_UPGRADE_FAILED'), 'error');
		}

		// Set flag in database if the update is done.
		$db->setQuery('UPDATE ' . $db->quoteName('#__utf8_conversion')
			. ' SET ' . $db->quoteName('converted') . ' = ' . $converted . ';')->execute();
	}

	/**
	 * This method clean the Joomla Cache using the method `clean` from the com_cache model
	 *
	 * @return  void
	 *
	 * @since   3.5.1
	 */
	private function cleanJoomlaCache()
	{
		JModelLegacy::addIncludePath(JPATH_ROOT . '/administrator/components/com_cache/models');
		$model = JModelLegacy::getInstance('cache', 'CacheModel');

		// Clean frontend cache
		$model->clean();

		// Clean admin cache
		$model->setState('client_id', 1);
		$model->clean();
	}
}<|MERGE_RESOLUTION|>--- conflicted
+++ resolved
@@ -2001,7 +2001,8 @@
 			'/administrator/templates/hathor/html/mod_menu',
 			'/administrator/components/com_messages/layouts/toolbar',
 			'/administrator/components/com_messages/layouts',
-<<<<<<< HEAD
+			// Joomla! 3.7.4
+			'/components/com_fields/controllers',
 			// Joomla! 3.8.0
 			'/libraries/cms/application',
 			'/libraries/cms/authentication',
@@ -2082,10 +2083,6 @@
 			'/libraries/legacy/model',
 			'/libraries/legacy/view',
 			'/libraries/legacy/web',
-=======
-			// Joomla! 3.7.4
-			'/components/com_fields/controllers',
->>>>>>> 2d1bd152
 		);
 
 		jimport('joomla.filesystem.file');
