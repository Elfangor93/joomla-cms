--- conflicted
+++ resolved
@@ -130,13 +130,8 @@
      */
     public function search()
     {
-<<<<<<< HEAD
-        $results = array();
+        $results = [];
         $input   = Factory::getApplication()->getInput();
-=======
-        $results = [];
-        $input   = Factory::getApplication()->input;
->>>>>>> 4c918795
         $filter  = InputFilter::getInstance();
         $db      = $this->getDatabase();
         $searchTerm = $input->getString('searchstring');
