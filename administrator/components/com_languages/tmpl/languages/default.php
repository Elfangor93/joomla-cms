<?php
/**
 * @package     Joomla.Administrator
 * @subpackage  com_languages
 *
 * @copyright   Copyright (C) 2005 - 2019 Open Source Matters, Inc. All rights reserved.
 * @license     GNU General Public License version 2 or later; see LICENSE.txt
 */

defined('_JEXEC') or die;

use Joomla\CMS\Factory;
use Joomla\CMS\HTML\HTMLHelper;
use Joomla\CMS\Language\Text;
use Joomla\CMS\Layout\LayoutHelper;
use Joomla\CMS\Router\Route;
use Joomla\CMS\Session\Session;

HTMLHelper::_('behavior.multiselect');

$user      = Factory::getUser();
$listOrder = $this->escape($this->state->get('list.ordering'));
$listDirn  = $this->escape($this->state->get('list.direction'));
$saveOrder = $listOrder == 'a.ordering';

if ($saveOrder && !empty($this->items))
{
	$saveOrderingUrl = 'index.php?option=com_languages&task=languages.saveOrderAjax&tmpl=component&' . Session::getFormToken() . '=1';
	HTMLHelper::_('draggablelist.draggable');
}

?>
<form action="<?php echo Route::_('index.php?option=com_languages&view=languages'); ?>" method="post" name="adminForm" id="adminForm">
	<div class="row">
		<div class="col-md-12">
			<div id="j-main-container" class="j-main-container">
				<?php echo LayoutHelper::render('joomla.searchtools.default', array('view' => $this)); ?>
				<?php if (empty($this->items)) : ?>
					<div class="alert alert-info">
						<span class="fa fa-info-circle" aria-hidden="true"></span><span class="sr-only"><?php echo Text::_('INFO'); ?></span>
						<?php echo Text::_('JGLOBAL_NO_MATCHING_RESULTS'); ?>
					</div>
				<?php else : ?>
					<table class="table" id="contentList">
						<caption id="captionTable" class="sr-only">
							<?php echo Text::_('COM_LANGUAGES_CONTENT_TABLE_CAPTION'); ?>, <?php echo Text::_('JGLOBAL_SORTED_BY'); ?>
						</caption>
						<thead>
							<tr>
								<td style="width:1%"  class="text-center">
									<?php echo HTMLHelper::_('grid.checkall'); ?>
								</td>
								<th scope="col" style="width:1%" class="text-center d-none d-md-table-cell">
									<?php echo HTMLHelper::_('searchtools.sort', '', 'a.ordering', $listDirn, $listOrder, null, 'asc', 'JGRID_HEADING_ORDERING', 'icon-menu-2'); ?>
								</th>
								<th scope="col" style="width:1%" class="text-center">
									<?php echo HTMLHelper::_('searchtools.sort', 'JSTATUS', 'a.published', $listDirn, $listOrder); ?>
								</th>
								<th scope="col" class="title">
									<?php echo HTMLHelper::_('searchtools.sort', 'JGLOBAL_TITLE', 'a.title', $listDirn, $listOrder); ?>
								</th>
								<th scope="col" class="title d-none d-md-table-cell">
									<?php echo HTMLHelper::_('searchtools.sort', 'COM_LANGUAGES_HEADING_TITLE_NATIVE', 'a.title_native', $listDirn, $listOrder); ?>
								</th>
								<th scope="col" style="width:10%" class="text-center">
									<?php echo HTMLHelper::_('searchtools.sort', 'COM_LANGUAGES_HEADING_LANG_TAG', 'a.lang_code', $listDirn, $listOrder); ?>
								</th>
								<th scope="col" style="width:10%" class="text-center">
									<?php echo HTMLHelper::_('searchtools.sort', 'COM_LANGUAGES_HEADING_LANG_CODE', 'a.sef', $listDirn, $listOrder); ?>
								</th>
								<th scope="col" style="width:10%" class="d-none d-md-table-cell text-center">
									<?php echo HTMLHelper::_('searchtools.sort', 'COM_LANGUAGES_HEADING_LANG_IMAGE', 'a.image', $listDirn, $listOrder); ?>
								</th>
								<th scope="col" style="width:10%" class="d-none d-md-table-cell text-center">
									<?php echo HTMLHelper::_('searchtools.sort', 'JGRID_HEADING_ACCESS', 'a.access', $listDirn, $listOrder); ?>
								</th>
								<th scope="col" style="width:10%" class="d-none d-md-table-cell text-center">
									<?php echo HTMLHelper::_('searchtools.sort', 'COM_LANGUAGES_HEADING_HOMEPAGE', 'l.home', $listDirn, $listOrder); ?>
								</th>
								<th scope="col" style="width:5%" class="d-none d-md-table-cell text-center">
									<?php echo HTMLHelper::_('searchtools.sort', 'JGRID_HEADING_ID', 'a.lang_id', $listDirn, $listOrder); ?>
								</th>
							</tr>
						</thead>
						<tbody<?php if ($saveOrder) : ?> class="js-draggable" data-url="<?php echo $saveOrderingUrl; ?>" data-direction="<?php echo strtolower($listDirn); ?>"<?php endif; ?>>
						<?php
						foreach ($this->items as $i => $item) :
							$canCreate = $user->authorise('core.create',     'com_languages');
							$canEdit   = $user->authorise('core.edit',       'com_languages');
							$canChange = $user->authorise('core.edit.state', 'com_languages');
						?>
							<tr class="row<?php echo $i % 2; ?>">
								<td>
									<?php echo HTMLHelper::_('grid.id', $i, $item->lang_id); ?>
								</td>
								<td class="order text-center d-none d-md-table-cell">
									<?php if ($canChange) :
										$disableClassName = '';
										$disabledLabel	  = '';

										if (!$saveOrder) :
											$disabledLabel    = Text::_('JORDERINGDISABLED');
											$disableClassName = 'inactive tip-top';
										endif; ?>
<<<<<<< HEAD
										<span class="sortable-handler hasTooltip <?php echo $disableClassName; ?>" title="<?php echo $disabledLabel; ?>">
											<span class="fa fa-ellipsis-v" aria-hidden="true"></span>
=======
										<span class="sortable-handler <?php echo $disableClassName; ?>" title="<?php echo $disabledLabel; ?>">
											<span class="icon-menu" aria-hidden="true"></span>
>>>>>>> 0737953a
										</span>
										<input type="text" style="display:none" name="order[]" size="5" value="<?php echo $item->ordering; ?>" class="width-20 text-area-order">
									<?php else : ?>
										<span class="sortable-handler inactive">
											<span class="icon-menu" aria-hidden="true"></span>
										</span>
									<?php endif; ?>
								</td>
								<td class="text-center">
									<?php echo HTMLHelper::_('jgrid.published', $item->published, $i, 'languages.', $canChange); ?>
								</td>
								<th scope="row">
									<span class="editlinktip hasTooltip" title="<?php echo HTMLHelper::_('tooltipText', Text::_('JGLOBAL_EDIT_ITEM'), $item->title, 0); ?>">
									<?php if ($canEdit) : ?>
										<a href="<?php echo Route::_('index.php?option=com_languages&task=language.edit&lang_id=' . (int) $item->lang_id); ?>" title="<?php echo Text::_('JACTION_EDIT'); ?> <?php echo $this->escape(addslashes($item->title)); ?>">
											<?php echo $this->escape($item->title); ?></a>
									<?php else : ?>
										<?php echo $this->escape($item->title); ?>
									<?php endif; ?>
									</span>
								</th>
								<td class="d-none d-md-table-cell">
									<?php echo $this->escape($item->title_native); ?>
								</td>
								<td class="text-center">
									<?php echo $this->escape($item->lang_code); ?>
								</td>
								<td class="text-center">
									<?php echo $this->escape($item->sef); ?>
								</td>
								<td class="d-none d-md-table-cell text-center">
									<?php if ($item->image) : ?>
										<?php echo HTMLHelper::_('image', 'mod_languages/' . $item->image . '.gif', $item->image, null, true); ?>&nbsp;<?php echo $this->escape($item->image); ?>
									<?php else : ?>
										<?php echo Text::_('JNONE'); ?>
									<?php endif; ?>
								</td>
								<td class="d-none d-md-table-cell text-center">
									<?php echo $this->escape($item->access_level); ?>
								</td>
								<td class="d-none d-md-table-cell text-center">
									<?php echo ($item->home == '1') ? Text::_('JYES') : Text::_('JNO'); ?>
								</td>
								<td class="d-none d-md-table-cell text-center">
									<?php echo $this->escape($item->lang_id); ?>
								</td>
							</tr>
							<?php endforeach; ?>
						</tbody>
					</table>

					<?php // load the pagination. ?>
					<?php echo $this->pagination->getListFooter(); ?>

				<?php endif; ?>
				<input type="hidden" name="task" value="">
				<input type="hidden" name="boxchecked" value="0">
				<?php echo HTMLHelper::_('form.token'); ?>
			</div>
		</div>
	</div>
</form><|MERGE_RESOLUTION|>--- conflicted
+++ resolved
@@ -102,13 +102,8 @@
 											$disabledLabel    = Text::_('JORDERINGDISABLED');
 											$disableClassName = 'inactive tip-top';
 										endif; ?>
-<<<<<<< HEAD
-										<span class="sortable-handler hasTooltip <?php echo $disableClassName; ?>" title="<?php echo $disabledLabel; ?>">
+										<span class="sortable-handler <?php echo $disableClassName; ?>" title="<?php echo $disabledLabel; ?>">
 											<span class="fa fa-ellipsis-v" aria-hidden="true"></span>
-=======
-										<span class="sortable-handler <?php echo $disableClassName; ?>" title="<?php echo $disabledLabel; ?>">
-											<span class="icon-menu" aria-hidden="true"></span>
->>>>>>> 0737953a
 										</span>
 										<input type="text" style="display:none" name="order[]" size="5" value="<?php echo $item->ordering; ?>" class="width-20 text-area-order">
 									<?php else : ?>
