<?php
/**
 * @package     Joomla.Administrator
 * @subpackage  com_languages
 *
 * @copyright   Copyright (C) 2005 - 2019 Open Source Matters, Inc. All rights reserved.
 * @license     GNU General Public License version 2 or later; see LICENSE.txt
 */

defined('_JEXEC') or die;

use Joomla\CMS\HTML\HTMLHelper;
use Joomla\CMS\Language\Text;
use Joomla\CMS\Router\Route;

HTMLHelper::_('behavior.formvalidator');
HTMLHelper::_('behavior.tabstate');
HTMLHelper::_('behavior.keepalive');

HTMLHelper::_('script', 'com_languages/admin-language-edit-change-flag.js', ['version' => 'auto', 'relative' => true]);
?>

<form action="<?php echo Route::_('index.php?option=com_languages&view=language&layout=edit&lang_id=' . (int) $this->item->lang_id); ?>" method="post" name="adminForm" id="language-form" class="form-validate">

	<h2 class="my-4 text-primary"><?php echo $this->form->getValue('title'); ?></h2>

	<?php echo HTMLHelper::_('uitab.startTabSet', 'myTab', array('active' => 'details')); ?>

		<?php echo HTMLHelper::_('uitab.addTab', 'myTab', 'details', Text::_('JDETAILS')); ?>
<<<<<<< HEAD
			<fieldset  id="fieldset-details" class="options-grid-form">
=======
			<fieldset id="fieldset-details" class="options-fieldset">
>>>>>>> ddc2ba46
				<legend><?php echo Text::_('JDETAILS'); ?></legend>
				<div>
				<?php echo $this->form->renderField('title'); ?>
				<?php echo $this->form->renderField('title_native'); ?>
				<?php echo $this->form->renderField('lang_code'); ?>
				<?php echo $this->form->renderField('sef'); ?>
				<div class="control-group">
					<div class="control-label">
						<?php echo $this->form->getLabel('image'); ?>
					</div>
					<div class="controls">
						<?php echo $this->form->getInput('image'); ?>
						<span id="flag">
							<?php echo HTMLHelper::_('image', 'mod_languages/' . $this->form->getValue('image') . '.gif', $this->form->getValue('image'), null, true); ?>
						</span>
					</div>
				</div>
				<?php if ($this->canDo->get('core.edit.state')) : ?>
					<?php echo $this->form->renderField('published'); ?>
				<?php endif; ?>

				<?php echo $this->form->renderField('access'); ?>
				<?php echo $this->form->renderField('description'); ?>
				<?php echo $this->form->renderField('lang_id'); ?>
				</div>
			</fieldset>
		<?php echo HTMLHelper::_('uitab.endTab'); ?>

		<?php echo HTMLHelper::_('uitab.addTab', 'myTab', 'metadata', Text::_('JGLOBAL_FIELDSET_OPTIONS')); ?>
			<div class="row">
				<div class="col-md-6 mb-3">
					<fieldset id="fieldset-sitename" class="options-grid-form options-grid-form-full">
						<legend><?php echo Text::_('COM_LANGUAGES_FIELDSET_SITE_NAME_LABEL'); ?></legend>
						<div>
						<?php echo $this->form->renderFieldset('site_name'); ?>
						</div>
					</fieldset>
				</div>
				<div class="col-md-6 mb-3">
					<fieldset id="fieldset-metadata" class="options-grid-form options-grid-form-full">
						<legend><?php echo Text::_('JGLOBAL_FIELDSET_METADATA_OPTIONS'); ?></legend>
						<div>
						<?php echo $this->form->renderFieldset('metadata'); ?>
						</div>
					</fieldset>
				</div>
			</div>
		<?php echo HTMLHelper::_('uitab.endTab'); ?>

	<?php echo HTMLHelper::_('uitab.endTabSet'); ?>

	<input type="hidden" name="task" value="">
	<?php echo HTMLHelper::_('form.token'); ?>
</form><|MERGE_RESOLUTION|>--- conflicted
+++ resolved
@@ -27,11 +27,7 @@
 	<?php echo HTMLHelper::_('uitab.startTabSet', 'myTab', array('active' => 'details')); ?>
 
 		<?php echo HTMLHelper::_('uitab.addTab', 'myTab', 'details', Text::_('JDETAILS')); ?>
-<<<<<<< HEAD
-			<fieldset  id="fieldset-details" class="options-grid-form">
-=======
-			<fieldset id="fieldset-details" class="options-fieldset">
->>>>>>> ddc2ba46
+			<fieldset id="fieldset-details" class="options-grid-form">
 				<legend><?php echo Text::_('JDETAILS'); ?></legend>
 				<div>
 				<?php echo $this->form->renderField('title'); ?>
