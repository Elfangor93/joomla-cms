<?php
/**
 * @package     Joomla.Administrator
 * @subpackage  com_languages
 *
 * @copyright   Copyright (C) 2005 - 2016 Open Source Matters, Inc. All rights reserved.
 * @license     GNU General Public License version 2 or later; see LICENSE.txt
 */

defined('_JEXEC') or die;

JHtml::addIncludePath(JPATH_COMPONENT . '/helpers/html');

JHtml::_('behavior.multiselect');

JHtml::_('bootstrap.tooltip');

$user      = JFactory::getUser();
$listOrder = $this->escape($this->state->get('list.ordering'));
$listDirn  = $this->escape($this->state->get('list.direction'));
$saveOrder = $listOrder == 'a.ordering';

if ($saveOrder)
{
	$saveOrderingUrl = 'index.php?option=com_languages&task=languages.saveOrderAjax&tmpl=component';
	JHtml::_('sortablelist.sortable', 'contentList', 'adminForm', strtolower($listDirn), $saveOrderingUrl);
}
?>
<form action="<?php echo JRoute::_('index.php?option=com_languages&view=languages'); ?>" method="post" name="adminForm" id="adminForm">
<<<<<<< HEAD
	<div id="j-main-container" class="j-main-container">
=======
<?php if (!empty( $this->sidebar)) : ?>
	<div id="j-sidebar-container" class="span2">
		<?php echo $this->sidebar; ?>
	</div>
	<div id="j-main-container" class="span10">
<?php else : ?>
	<div id="j-main-container">
<?php endif; ?>
>>>>>>> ce7de218
		<?php echo JLayoutHelper::render('joomla.searchtools.default', array('view' => $this)); ?>
		<div class="clearfix"></div>
		<?php if (empty($this->items)) : ?>
			<div class="alert alert-warning alert-no-items">
				<?php echo JText::_('JGLOBAL_NO_MATCHING_RESULTS'); ?>
			</div>
		<?php else : ?>
			<table class="table table-striped" id="contentList">
				<thead>
					<tr>
						<th width="1%" class="nowrap text-xs-center hidden-sm-down">
							<?php echo JHtml::_('searchtools.sort', '', 'a.ordering', $listDirn, $listOrder, null, 'asc', 'JGRID_HEADING_ORDERING', 'icon-menu-2'); ?>
						</th>
						<th width="1%"  class="nowrap text-xs-center">
							<?php echo JHtml::_('grid.checkall'); ?>
						</th>
						<th width="1%" class="nowrap text-xs-center">
							<?php echo JHtml::_('searchtools.sort', 'JSTATUS', 'a.published', $listDirn, $listOrder); ?>
						</th>
						<th class="title nowrap">
							<?php echo JHtml::_('searchtools.sort', 'JGLOBAL_TITLE', 'a.title', $listDirn, $listOrder); ?>
						</th>
						<th class="title nowrap hidden-sm-down">
							<?php echo JHtml::_('searchtools.sort', 'COM_LANGUAGES_HEADING_TITLE_NATIVE', 'a.title_native', $listDirn, $listOrder); ?>
						</th>
						<th width="10%" class="nowrap text-xs-center">
							<?php echo JHtml::_('searchtools.sort', 'COM_LANGUAGES_HEADING_LANG_TAG', 'a.lang_code', $listDirn, $listOrder); ?>
						</th>
						<th width="10%" class="nowrap text-xs-center">
							<?php echo JHtml::_('searchtools.sort', 'COM_LANGUAGES_HEADING_LANG_CODE', 'a.sef', $listDirn, $listOrder); ?>
						</th>
						<th width="10%" class="nowrap hidden-sm-down text-xs-center">
							<?php echo JHtml::_('searchtools.sort', 'COM_LANGUAGES_HEADING_LANG_IMAGE', 'a.image', $listDirn, $listOrder); ?>
						</th>
						<th width="10%" class="nowrap hidden-sm-down text-xs-center">
							<?php echo JHtml::_('searchtools.sort', 'JGRID_HEADING_ACCESS', 'a.access', $listDirn, $listOrder); ?>
						</th>
						<th width="10%" class="nowrap hidden-sm-down text-xs-center">
							<?php echo JHtml::_('searchtools.sort', 'COM_LANGUAGES_HEADING_HOMEPAGE', 'l.home', $listDirn, $listOrder); ?>
						</th>
						<th width="5%" class="nowrap hidden-sm-down text-xs-center">
							<?php echo JHtml::_('searchtools.sort', 'JGRID_HEADING_ID', 'a.lang_id', $listDirn, $listOrder); ?>
						</th>
					</tr>
				</thead>
				<tfoot>
					<tr>
						<td colspan="11">
							<?php echo $this->pagination->getListFooter(); ?>
						</td>
					</tr>
				</tfoot>
				<tbody>
				<?php
				foreach ($this->items as $i => $item) :
					$canCreate = $user->authorise('core.create',     'com_languages');
					$canEdit   = $user->authorise('core.edit',       'com_languages');
					$canChange = $user->authorise('core.edit.state', 'com_languages');
				?>
					<tr class="row<?php echo $i % 2; ?>">
						<td class="order nowrap text-xs-center hidden-sm-down">
							<?php if ($canChange) :
								$disableClassName = '';
								$disabledLabel	  = '';

								if (!$saveOrder) :
									$disabledLabel    = JText::_('JORDERINGDISABLED');
									$disableClassName = 'inactive tip-top';
								endif; ?>
								<span class="sortable-handler hasTooltip <?php echo $disableClassName; ?>" title="<?php echo $disabledLabel; ?>">
									<span class="icon-menu"></span>
								</span>
								<input type="text" style="display:none" name="order[]" size="5" value="<?php echo $item->ordering; ?>" class="width-20 text-area-order" />
							<?php else : ?>
								<span class="sortable-handler inactive">
									<span class="icon-menu"></span>
								</span>
							<?php endif; ?>
						</td>
						<td>
							<?php echo JHtml::_('grid.id', $i, $item->lang_id); ?>
						</td>
						<td class="text-xs-center">
							<?php echo JHtml::_('jgrid.published', $item->published, $i, 'languages.', $canChange); ?>
						</td>
						<td>
							<span class="editlinktip hasTooltip" title="<?php echo JHtml::tooltipText(JText::_('JGLOBAL_EDIT_ITEM'), $item->title, 0); ?>">
							<?php if ($canEdit) : ?>
								<a href="<?php echo JRoute::_('index.php?option=com_languages&task=language.edit&lang_id=' . (int) $item->lang_id); ?>"><?php echo $this->escape($item->title); ?></a>
							<?php else : ?>
								<?php echo $this->escape($item->title); ?>
							<?php endif; ?>
							</span>
						</td>
						<td class="hidden-sm-down">
							<?php echo $this->escape($item->title_native); ?>
						</td>
						<td class="text-xs-center">
							<?php echo $this->escape($item->lang_code); ?>
						</td>
						<td class="text-xs-center">
							<?php echo $this->escape($item->sef); ?>
						</td>
						<td class="hidden-sm-down text-xs-center">
							<?php if ($item->image) : ?>
								<?php echo JHtml::_('image', 'mod_languages/' . $item->image . '.gif', $item->image, null, true); ?>&nbsp;<?php echo $this->escape($item->image); ?>
							<?php else : ?>
								<?php echo JText::_('JNONE'); ?>
							<?php endif; ?>
						</td>
						<td class="hidden-sm-down text-xs-center">
							<?php echo $this->escape($item->access_level); ?>
						</td>
						<td class="hidden-sm-down text-xs-center">
							<?php echo ($item->home == '1') ? JText::_('JYES') : JText::_('JNO'); ?>
						</td>
						<td class="hidden-sm-down text-xs-center">
							<?php echo $this->escape($item->lang_id); ?>
						</td>
					</tr>
					<?php endforeach; ?>
				</tbody>
			</table>
		<?php endif; ?>
		<input type="hidden" name="task" value="" />
		<input type="hidden" name="boxchecked" value="0" />
		<?php echo JHtml::_('form.token'); ?>
	</div>
</form><|MERGE_RESOLUTION|>--- conflicted
+++ resolved
@@ -27,18 +27,7 @@
 }
 ?>
 <form action="<?php echo JRoute::_('index.php?option=com_languages&view=languages'); ?>" method="post" name="adminForm" id="adminForm">
-<<<<<<< HEAD
 	<div id="j-main-container" class="j-main-container">
-=======
-<?php if (!empty( $this->sidebar)) : ?>
-	<div id="j-sidebar-container" class="span2">
-		<?php echo $this->sidebar; ?>
-	</div>
-	<div id="j-main-container" class="span10">
-<?php else : ?>
-	<div id="j-main-container">
-<?php endif; ?>
->>>>>>> ce7de218
 		<?php echo JLayoutHelper::render('joomla.searchtools.default', array('view' => $this)); ?>
 		<div class="clearfix"></div>
 		<?php if (empty($this->items)) : ?>
