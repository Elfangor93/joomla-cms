--- conflicted
+++ resolved
@@ -59,11 +59,7 @@
 						<th width="1%" class="nowrap">
 							<?php echo JHtml::_('searchtools.sort', 'COM_LANGUAGES_HEADING_LANG_CODE', 'a.sef', $listDirn, $listOrder); ?>
 						</th>
-<<<<<<< HEAD
-						<th width="5%" class="nowrap hidden-sm-down">
-=======
-						<th width="8%" class="nowrap hidden-phone">
->>>>>>> 05d5fb34
+						<th width="8" class="nowrap hidden-sm-down">
 							<?php echo JHtml::_('searchtools.sort', 'COM_LANGUAGES_HEADING_LANG_IMAGE', 'a.image', $listDirn, $listOrder); ?>
 						</th>
 						<th width="5%" class="nowrap hidden-sm-down">
@@ -135,17 +131,12 @@
 						<td>
 							<?php echo $this->escape($item->sef); ?>
 						</td>
-<<<<<<< HEAD
 						<td class="hidden-sm-down">
-							<?php echo JHtml::_('image', 'mod_languages/' . $item->image . '.gif', $item->image, array('title' => $item->image), true); ?>&nbsp;<?php echo $this->escape($item->image); ?>
-=======
-						<td class="hidden-phone">
 							<?php if ($item->image) : ?>
 								<?php echo JHtml::_('image', 'mod_languages/' . $item->image . '.gif', $item->image, null, true); ?>&nbsp;<?php echo $this->escape($item->image); ?>
 							<?php else : ?>
 								<?php echo JText::_('JNONE'); ?>
 							<?php endif; ?>
->>>>>>> 05d5fb34
 						</td>
 						<td class="hidden-sm-down">
 							<?php echo $this->escape($item->access_level); ?>
