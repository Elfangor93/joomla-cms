<?php
/**
 * @package     Joomla.Administrator
 * @subpackage  com_languages
 *
 * @copyright   Copyright (C) 2005 - 2016 Open Source Matters, Inc. All rights reserved.
 * @license     GNU General Public License version 2 or later; see LICENSE.txt
 */

defined('_JEXEC') or die;


JHtml::_('bootstrap.tooltip');

JHtml::addIncludePath(JPATH_COMPONENT . '/helpers/html');
$client    = $this->state->get('filter.client') == '0' ? JText::_('JSITE') : JText::_('JADMINISTRATOR');
$language  = $this->state->get('filter.language');
$listOrder = $this->escape($this->state->get('list.ordering'));
$listDirn  = $this->escape($this->state->get('list.direction'));

$opposite_client   = $this->state->get('filter.client') == '1' ? JText::_('JSITE') : JText::_('JADMINISTRATOR');
$opposite_filename = constant('JPATH_' . strtoupper(1 - $this->state->get('filter.client')? 'administrator' : 'site')) 
	. '/language/overrides/' . $this->state->get('filter.language', 'en-GB') . '.override.ini';
$opposite_strings  = LanguagesHelper::parseFile($opposite_filename);
?>

<form action="<?php echo JRoute::_('index.php?option=com_languages&view=overrides'); ?>" method="post" name="adminForm" id="adminForm">
	<div id="j-main-container" class="js-main-container">
		<div id="filter-bar" class="btn-toolbar clearfix">
			<div class="filter-search btn-group float-xs-left">
				<div class="input-group">
					<input type="text" name="filter_search" id="filter_search" placeholder="<?php echo JText::_('JSEARCH_FILTER'); ?>" value="<?php echo $this->escape($this->state->get('filter.search')); ?>" class="form-control hasTooltip" title="<?php echo JHtml::tooltipText('COM_LANGUAGES_VIEW_OVERRIDES_FILTER_SEARCH_DESC'); ?>" />
					<div class="input-group-btn">
						<button type="submit" class="btn btn-secondary hasTooltip" title="<?php echo JHtml::tooltipText('JSEARCH_FILTER_SUBMIT'); ?>"><span class="icon-search"></span></button>
						<button type="button" class="btn btn-secondary hasTooltip" title="<?php echo JHtml::tooltipText('JSEARCH_FILTER_CLEAR'); ?>" onclick="document.getElementById('filter_search').value='';this.form.submit();"><span class="icon-remove"></span></button>
					</div>
				</div>
			</div>
			<div class="btn-group float-xs-right hidden-sm-down">
				<label for="limit" class="element-invisible"><?php echo JText::_('JFIELD_PLG_SEARCH_SEARCHLIMIT_DESC'); ?></label>
				<?php echo $this->pagination->getLimitBox(); ?>
			</div>
		</div>
		<?php if (empty($this->items)) : ?>
			<div class="alert alert-warning alert-no-items">
				<?php echo JText::_('JGLOBAL_NO_MATCHING_RESULTS'); ?>
			</div>
		<?php else : ?>
			<table class="table table-striped" id="overrideList">
				<thead>
					<tr>
						<th width="1%" class="text-xs-center">
							<?php echo JHtml::_('grid.checkall'); ?>
						</th>
						<th width="30%">
							<?php echo JHtml::_('grid.sort', 'COM_LANGUAGES_VIEW_OVERRIDES_KEY', 'key', $listDirn, $listOrder); ?>
						</th>
						<th class="hidden-sm-down">
							<?php echo JHtml::_('grid.sort', 'COM_LANGUAGES_VIEW_OVERRIDES_TEXT', 'text', $listDirn, $listOrder); ?>
						</th>
						<th class="nowrap hidden-sm-down">
							<?php echo JText::_('COM_LANGUAGES_FIELD_LANG_TAG_LABEL'); ?>
						</th>
						<th class="hidden-sm-down">
							<?php echo JText::_('JCLIENT'); ?>
						</th>
					</tr>
				</thead>
				<tfoot>
					<tr>
						<td colspan="5">
							<?php echo $this->pagination->getListFooter(); ?>
						</td>
					</tr>
				</tfoot>
				<tbody>
				<?php $canEdit = JFactory::getUser()->authorise('core.edit', 'com_languages'); ?>
				<?php $i = 0; ?>
				<?php foreach ($this->items as $key => $text) : ?>
					<tr class="row<?php echo $i % 2; ?>" id="overriderrow<?php echo $i; ?>">
						<td class="text-xs-center">
							<?php echo JHtml::_('grid.id', $i, $key); ?>
						</td>
						<td>
							<?php if ($canEdit) : ?>
								<a id="key[<?php echo $this->escape($key); ?>]" href="<?php echo JRoute::_('index.php?option=com_languages&task=override.edit&id=' . $key); ?>"><?php echo $this->escape($key); ?></a>
							<?php else: ?>
								<?php echo $this->escape($key); ?>
							<?php endif; ?>
						</td>
						<td class="hidden-sm-down">
							<span id="string[<?php	echo $this->escape($key); ?>]"><?php echo $this->escape($text); ?></span>
						</td>
						<td class="hidden-sm-down">
							<?php echo $language; ?>
						</td>
<<<<<<< HEAD
						<td class="hidden-sm-down">
							<?php echo $client; ?>
=======
						<td class="hidden-phone">
							<?php echo $client; ?><?php 
							if (isset($opposite_strings[$key]) && ($opposite_strings[$key] == $text))
							{
								echo '/' . $opposite_client;
							}
							?>
>>>>>>> 05d5fb34
						</td>
					</tr>
				<?php $i++; ?>
				<?php endforeach; ?>
				</tbody>
			</table>
		<?php endif; ?>

		<input type="hidden" name="task" value="" />
		<input type="hidden" name="boxchecked" value="0" />
		<input type="hidden" name="filter_order" value="<?php echo $listOrder; ?>" />
		<input type="hidden" name="filter_order_Dir" value="<?php echo $listDirn; ?>" />
		<?php echo JHtml::_('form.token'); ?>
	</div>
</form><|MERGE_RESOLUTION|>--- conflicted
+++ resolved
@@ -94,18 +94,14 @@
 						<td class="hidden-sm-down">
 							<?php echo $language; ?>
 						</td>
-<<<<<<< HEAD
 						<td class="hidden-sm-down">
 							<?php echo $client; ?>
-=======
-						<td class="hidden-phone">
-							<?php echo $client; ?><?php 
+							<?php 
 							if (isset($opposite_strings[$key]) && ($opposite_strings[$key] == $text))
 							{
 								echo '/' . $opposite_client;
 							}
 							?>
->>>>>>> 05d5fb34
 						</td>
 					</tr>
 				<?php $i++; ?>
