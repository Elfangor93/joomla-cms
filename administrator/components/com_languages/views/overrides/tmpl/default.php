--- conflicted
+++ resolved
@@ -25,18 +25,7 @@
 ?>
 
 <form action="<?php echo JRoute::_('index.php?option=com_languages&view=overrides'); ?>" method="post" name="adminForm" id="adminForm">
-<<<<<<< HEAD
 	<div id="j-main-container" class="j-main-container">
-=======
-<?php if (!empty( $this->sidebar)) : ?>
-	<div id="j-sidebar-container" class="span2">
-		<?php echo $this->sidebar; ?>
-	</div>
-	<div id="j-main-container" class="span10">
-<?php else : ?>
-	<div id="j-main-container">
-<?php endif; ?>
->>>>>>> ce7de218
 		<div id="filter-bar" class="btn-toolbar clearfix">
 			<div class="filter-search btn-group float-xs-left">
 				<div class="input-group">
@@ -99,25 +88,15 @@
 								<?php echo $this->escape($key); ?>
 							<?php endif; ?>
 						</td>
-<<<<<<< HEAD
 						<td class="hidden-sm-down">
-							<span id="string[<?php	echo $this->escape($key); ?>]"><?php echo $this->escape($text); ?></span>
-=======
-						<td class="hidden-phone">
 							<span id="string[<?php echo $this->escape($key); ?>]"><?php echo $this->escape($text); ?></span>
->>>>>>> ce7de218
 						</td>
 						<td class="hidden-sm-down">
 							<?php echo $language; ?>
 						</td>
-<<<<<<< HEAD
 						<td class="hidden-sm-down">
 							<?php echo $client; ?>
-							<?php 
-=======
-						<td class="hidden-phone">
-							<?php echo $client; ?><?php
->>>>>>> ce7de218
+							<?php
 							if (isset($opposite_strings[$key]) && ($opposite_strings[$key] == $text))
 							{
 								echo '/' . $opposite_client;
