<?xml version="1.0" encoding="utf-8"?>
<form>
	<fieldset>
		<field 
			name="lang_id" 
			type="text"
			label="JGLOBAL_FIELD_ID_LABEL"
			description="JGLOBAL_FIELD_ID_DESC"
			class="readonly"
			default="0"
			readonly="true"
		/>

		<field 
			name="lang_code" 
			type="text"
			label="COM_LANGUAGES_FIELD_LANG_TAG_LABEL"
			description="COM_LANGUAGES_FIELD_LANG_TAG_DESC"
			maxlength="7"
			required="true"
			size="10"
		/>

		<field 
			name="title"
			type="text"
			label="JGLOBAL_TITLE"
			description="COM_LANGUAGES_FIELD_TITLE_DESC"
			maxlength="50"
			required="true"
			size="40"
		/>

		<field 
			name="title_native"
			type="text"
			label="COM_LANGUAGES_FIELD_TITLE_NATIVE_LABEL"
			description="COM_LANGUAGES_FIELD_TITLE_NATIVE_DESC"
			maxlength="50"
			required="true"
			size="40"
		/>

		<field 
			name="sef" 
			type="text"
			label="COM_LANGUAGES_FIELD_LANG_CODE_LABEL"
			description="COM_LANGUAGES_FIELD_LANG_CODE_DESC"
			maxlength="50"
			required="true"
			size="10"
		/>

		<field
			name="image"
			type="filelist"
			label="COM_LANGUAGES_FIELD_IMAGE_LABEL"
			description="COM_LANGUAGES_FIELD_IMAGE_DESC"
			stripext="1"
			directory="media/mod_languages/images/"
			hide_none="1"
			hide_default="1"
			required="false"
			filter="\.gif$"
			>
			<option value="">JNONE</option>
		</field>

		<field 
			name="description" 
			type="textarea"
			label="JGLOBAL_DESCRIPTION"
			description="COM_LANGUAGES_FIELD_DESCRIPTION_DESC"
			cols="80"
			rows="5"
		/>

		<field 
			name="published" 
			type="list"
			label="JSTATUS"
<<<<<<< HEAD
			class="custom-select-color-state"
=======
			description="COM_LANGUAGES_FIELD_PUBLISHED_DESC"
			default="1"
>>>>>>> eea75c56
			size="1"
			>
			<option value="1">JPUBLISHED</option>
			<option value="0">JUNPUBLISHED</option>
			<option value="-2">JTRASHED</option>
		</field>
		
		<field 
			name="access" 
			type="accesslevel"
			label="JFIELD_ACCESS_LABEL"
			description="JFIELD_ACCESS_DESC"
			size="1"
		/>
	</fieldset>
	<fieldset name="metadata" label="JGLOBAL_FIELDSET_METADATA_OPTIONS">
		<field 
			name="metakey" 
			type="textarea"
			label="JFIELD_META_KEYWORDS_LABEL"
			description="JFIELD_META_KEYWORDS_DESC"
			rows="3"
			cols="30"
		/>

		<field 
			name="metadesc" 
			type="textarea"
			label="JFIELD_META_DESCRIPTION_LABEL"
			description="JFIELD_META_DESCRIPTION_DESC"
			rows="3"
			cols="30"
		/>
	</fieldset>
	<fieldset name="site_name" label="COM_LANGUAGES_FIELDSET_SITE_NAME_LABEL">
		<field 
			name="sitename" 
			type="text"
			label="COM_LANGUAGES_FIELD_SITE_NAME_LABEL"
			description="COM_LANGUAGES_FIELD_SITE_NAME_DESC"
			filter="string"
			size="50"
		/>
	</fieldset>
</form><|MERGE_RESOLUTION|>--- conflicted
+++ resolved
@@ -79,12 +79,9 @@
 			name="published" 
 			type="list"
 			label="JSTATUS"
-<<<<<<< HEAD
+			description="COM_LANGUAGES_FIELD_PUBLISHED_DESC"
 			class="custom-select-color-state"
-=======
-			description="COM_LANGUAGES_FIELD_PUBLISHED_DESC"
 			default="1"
->>>>>>> eea75c56
 			size="1"
 			>
 			<option value="1">JPUBLISHED</option>
