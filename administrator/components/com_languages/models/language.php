--- conflicted
+++ resolved
@@ -85,12 +85,7 @@
 	 */
 	public function getItem($langId = null)
 	{
-<<<<<<< HEAD
-		$langId	= (!empty($langId)) ? $langId : (int) $this->getState('language.id');
-=======
 		$langId = (!empty($langId)) ? $langId : (int) $this->getState('language.id');
-		$false  = false;
->>>>>>> 095c4a1f
 
 		// Get a member row instance.
 		$table = $this->getTable();
