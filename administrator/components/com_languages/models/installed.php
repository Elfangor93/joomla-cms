--- conflicted
+++ resolved
@@ -205,40 +205,7 @@
 			// Compute all the languages.
 			foreach ($installedLanguages as $clientId => $languages)
 			{
-<<<<<<< HEAD
-				$client       = JApplicationHelper::getClientInfo($lang->client_id);
-				$clientPath   = (int) $lang->client_id === 0 ? JPATH_SITE : JPATH_ADMINISTRATOR;
-				$metafilePath = $clientPath . '/language/' . $lang->element . '/' . $lang->element . '.xml';
-
-				$info = JInstaller::parseXMLInstallFile($metafilePath);
-
-				if (!is_array($info))
-				{
-					$app = JFactory::getApplication();
-					$app->enqueueMessage(JText::sprintf('COM_LANGUAGES_ERROR_LANGUAGE_METAFILE_MISSING', $lang->element, $metafilePath), 'warning');
-
-					continue;
-				}
-
-				$row  = new stdClass;
-
-				$row->language     = $lang->element;
-				$row->client_id    = (int) $lang->client_id;
-				$row->extension_id = (int) $lang->extension_id;
-
-				foreach ($info as $key => $value)
-				{
-					$row->$key = $value;
-				}
-
-				// Fix wrongly set parentheses in RTL languages
-				if (JFactory::getLanguage()->isRtl())
-				{
-					$row->name = html_entity_decode($row->name . '&#x200E;', ENT_QUOTES, 'UTF-8');
-				}
-=======
 				$defaultLanguage = $params->get(JApplicationHelper::getClientInfo($clientId)->name, 'en-GB');
->>>>>>> 88bffd18
 
 				foreach ($languages as $lang)
 				{
