--- conflicted
+++ resolved
@@ -110,17 +110,10 @@
 			<div class="alert alert-warning">
 				<?php echo JText::_('COM_USERS_USER_OTEPS_WAIT_DESC'); ?>
 			</div>
-<<<<<<< HEAD
-			<?php else: ?>
-			<?php foreach ($this->otpConfig->otep as $otep): ?>
-			<span class="col-md-3">
-				<?php echo substr($otep, 0, 4) ?>-<?php echo substr($otep, 4, 4) ?>-<?php echo substr($otep, 8, 4) ?>-<?php echo substr($otep, 12, 4) ?>
-=======
 			<?php else : ?>
 			<?php foreach ($this->otpConfig->otep as $otep) : ?>
-			<span class="span3">
+			<span class="col-md-3">
 				<?php echo substr($otep, 0, 4); ?>-<?php echo substr($otep, 4, 4); ?>-<?php echo substr($otep, 8, 4); ?>-<?php echo substr($otep, 12, 4); ?>
->>>>>>> ce7de218
 			</span>
 			<?php endforeach; ?>
 			<div class="clearfix"></div>
