--- conflicted
+++ resolved
@@ -33,13 +33,8 @@
 						<?php echo JHtml::_('searchtools.sort', 'COM_USERS_HEADING_ASSET_NAME', 'a.name', $listDirn, $listOrder); ?>
 					</th>
 					<?php foreach ($this->actions as $key => $action) : ?>
-<<<<<<< HEAD
 					<th width="5%" class="text-center">
-						<span class="hasTooltip" title="<?php echo JHtml::tooltipText($key, $action[1]); ?>"><?php echo JText::_($key); ?></span>
-=======
-					<th width="5%" class="center">
 						<span class="hasTooltip" title="<?php echo JHtml::_('tooltipText', $key, $action[1]); ?>"><?php echo JText::_($key); ?></span>
->>>>>>> 76820197
 					</th>
 					<?php endforeach; ?>
 					<th width="5%" class="nowrap text-center">
