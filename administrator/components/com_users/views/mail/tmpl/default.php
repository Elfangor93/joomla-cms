--- conflicted
+++ resolved
@@ -38,22 +38,6 @@
 		<div class="col-md-9">
 			<fieldset class="adminform">
 				<div class="control-group">
-<<<<<<< HEAD
-					<div class="control-label">
-						<?php echo $this->form->getLabel('subject'); ?>
-					</div>
-					<div class="controls">
-						<?php echo $this->form->getInput('subject'); ?>
-					</div>
-				</div>
-				<div class="control-group">
-					<div class="control-label">
-						<?php echo $this->form->getLabel('message'); ?>
-					</div>
-					<div class="controls">
-						<?php echo $this->form->getInput('message'); ?>
-					</div>
-=======
 					<div class="control-label"><?php echo $this->form->getLabel('subject'); ?></div>
 					<div class="controls"><?php echo JComponentHelper::getParams('com_users')->get('mailSubjectPrefix'); ?>
 						<?php echo $this->form->getInput('subject'); ?></div>
@@ -62,7 +46,6 @@
 					<div class="control-label"><?php echo $this->form->getLabel('message'); ?></div>
 					<div class="controls"><?php echo $this->form->getInput('message'); ?><br>
 						<?php echo JComponentHelper::getParams('com_users')->get('mailBodySuffix'); ?></div>
->>>>>>> 9ea6ffff
 				</div>
 			</fieldset>
 			<input type="hidden" name="task" value="" />
