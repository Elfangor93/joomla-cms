--- conflicted
+++ resolved
@@ -42,7 +42,6 @@
 ');
 ?>
 <form action="<?php echo JRoute::_('index.php?option=com_users&view=groups'); ?>" method="post" name="adminForm" id="adminForm">
-<<<<<<< HEAD
 	<div class="row">
 		<div id="j-sidebar-container" class="col-md-2">
 			<?php echo $this->sidebar; ?>
@@ -65,11 +64,11 @@
 									<?php echo JHtml::_('searchtools.sort', 'COM_USERS_HEADING_GROUP_TITLE', 'a.title', $listDirn, $listOrder); ?>
 								</th>
 								<th width="10%" class="nowrap text-center">
-									<i class="icon-publish hasTooltip" title="<?php echo JText::_('COM_USERS_COUNT_ENABLED_USERS'); ?>"></i>
+                                    <span class="icon-publish hasTooltip" aria-hidden="true" title="<?php echo JText::_('COM_USERS_COUNT_ENABLED_USERS'); ?>"></span>
 									<span class="hidden-sm-down"><?php echo JText::_('COM_USERS_COUNT_ENABLED_USERS'); ?></span>
 								</th>
 								<th width="10%" class="nowrap text-center">
-									<i class="icon-unpublish hasTooltip" title="<?php echo JText::_('COM_USERS_COUNT_DISABLED_USERS'); ?>"></i>
+                                    <span class="icon-unpublish hasTooltip" aria-hidden="true" title="<?php echo JText::_('COM_USERS_COUNT_DISABLED_USERS'); ?>"></span>
 									<span class="hidden-sm-down"><?php echo JText::_('COM_USERS_COUNT_DISABLED_USERS'); ?></span>
 								</th>
 								<th width="10%" class="nowrap hidden-sm-down text-center">
@@ -88,56 +87,6 @@
 						<?php foreach ($this->items as $i => $item) :
 							$canCreate = $user->authorise('core.create', 'com_users');
 							$canEdit   = $user->authorise('core.edit', 'com_users');
-=======
-<?php if (!empty( $this->sidebar)) : ?>
-	<div id="j-sidebar-container" class="span2">
-		<?php echo $this->sidebar; ?>
-	</div>
-	<div id="j-main-container" class="span10">
-<?php else : ?>
-	<div id="j-main-container">
-<?php endif; ?>
-		<?php echo JLayoutHelper::render('joomla.searchtools.default', array('view' => $this, 'options' => array('filterButton' => false))); ?>
-		<div class="clearfix"> </div>
-		<?php if (empty($this->items)) : ?>
-			<div class="alert alert-no-items">
-				<?php echo JText::_('JGLOBAL_NO_MATCHING_RESULTS'); ?>
-			</div>
-		<?php else : ?>
-			<table class="table table-striped" id="groupList">
-				<thead>
-					<tr>
-						<th width="1%" class="nowrap">
-							<?php echo JHtml::_('grid.checkall'); ?>
-						</th>
-						<th class="nowrap">
-							<?php echo JHtml::_('searchtools.sort', 'COM_USERS_HEADING_GROUP_TITLE', 'a.title', $listDirn, $listOrder); ?>
-						</th>
-						<th width="1%" class="nowrap center">
-							<span class="icon-publish hasTooltip" aria-hidden="true" title="<?php echo JText::_('COM_USERS_COUNT_ENABLED_USERS'); ?>"></span>
-							<span class="hidden-phone"><?php echo JText::_('COM_USERS_COUNT_ENABLED_USERS'); ?></span>
-						</th>
-						<th width="1%" class="nowrap center">
-							<span class="icon-unpublish hasTooltip" aria-hidden="true" title="<?php echo JText::_('COM_USERS_COUNT_DISABLED_USERS'); ?>"></span>
-							<span class="hidden-phone"><?php echo JText::_('COM_USERS_COUNT_DISABLED_USERS'); ?></span>
-						</th>
-						<th width="1%" class="nowrap hidden-phone">
-							<?php echo JHtml::_('searchtools.sort', 'JGRID_HEADING_ID', 'a.id', $listDirn, $listOrder); ?>
-						</th>
-					</tr>
-				</thead>
-				<tfoot>
-					<tr>
-						<td colspan="5">
-							<?php echo $this->pagination->getListFooter(); ?>
-						</td>
-					</tr>
-				</tfoot>
-				<tbody>
-				<?php foreach ($this->items as $i => $item) :
-					$canCreate = $user->authorise('core.create', 'com_users');
-					$canEdit   = $user->authorise('core.edit', 'com_users');
->>>>>>> 61f8c855
 
 							// If this group is super admin and this user is not super admin, $canEdit is false
 							if (!$user->authorise('core.admin') && (JAccess::checkGroup($item->id, 'core.admin')))
