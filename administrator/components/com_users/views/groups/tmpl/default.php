--- conflicted
+++ resolved
@@ -15,17 +15,10 @@
 JHtml::_('bootstrap.tooltip');
 JHtml::_('behavior.multiselect');
 
-<<<<<<< HEAD
-
-$user      = JFactory::getUser();
-$listOrder = $this->escape($this->state->get('list.ordering'));
-$listDirn  = $this->escape($this->state->get('list.direction'));
-=======
 $user        = JFactory::getUser();
 $listOrder   = $this->escape($this->state->get('list.ordering'));
 $listDirn    = $this->escape($this->state->get('list.direction'));
 $debugGroups = $this->state->get('params')->get('debugGroups', 1);
->>>>>>> ded4e57c
 
 JText::script('COM_USERS_GROUPS_CONFIRM_DELETE');
 
@@ -95,7 +88,6 @@
 							$canCreate = $user->authorise('core.create', 'com_users');
 							$canEdit   = $user->authorise('core.edit', 'com_users');
 
-<<<<<<< HEAD
 							// If this group is super admin and this user is not super admin, $canEdit is false
 							if (!$user->authorise('core.admin') && (JAccess::checkGroup($item->id, 'core.admin')))
 							{
@@ -117,7 +109,7 @@
 									<?php else : ?>
 										<?php echo $this->escape($item->title); ?>
 									<?php endif; ?>
-									<?php if (JDEBUG) : ?>
+									<?php if ($debugGroups) : ?>
 										<div class="small"><a href="<?php echo JRoute::_('index.php?option=com_users&view=debuggroup&group_id=' . (int) $item->id); ?>">
 										<?php echo JText::_('COM_USERS_DEBUG_GROUP'); ?></a></div>
 									<?php endif; ?>
@@ -138,50 +130,6 @@
 						</tbody>
 					</table>
 				<?php endif; ?>
-=======
-					// If this group is super admin and this user is not super admin, $canEdit is false
-					if (!$user->authorise('core.admin') && (JAccess::checkGroup($item->id, 'core.admin')))
-					{
-						$canEdit = false;
-					}
-					$canChange = $user->authorise('core.edit.state', 'com_users');
-				?>
-					<tr class="row<?php echo $i % 2; ?>">
-						<td class="center" data-usercount="<?php echo $item->user_count; ?>">
-							<?php if ($canEdit) : ?>
-								<?php echo JHtml::_('grid.id', $i, $item->id); ?>
-							<?php endif; ?>
-						</td>
-						<td>
-							<?php echo JLayoutHelper::render('joomla.html.treeprefix', array('level' => $item->level + 1)); ?>
-							<?php if ($canEdit) : ?>
-							<a href="<?php echo JRoute::_('index.php?option=com_users&task=group.edit&id=' . $item->id); ?>">
-								<?php echo $this->escape($item->title); ?></a>
-							<?php else : ?>
-								<?php echo $this->escape($item->title); ?>
-							<?php endif; ?>
-							<?php if ($debugGroups) : ?>
-								<div class="small"><a href="<?php echo JRoute::_('index.php?option=com_users&view=debuggroup&group_id=' . (int) $item->id); ?>">
-								<?php echo JText::_('COM_USERS_DEBUG_GROUP'); ?></a></div>
-							<?php endif; ?>
-						</td>
-						<td class="center btns">
-							<a class="badge <?php if ($item->count_enabled > 0) echo 'badge-success'; ?>" href="<?php echo JRoute::_('index.php?option=com_users&view=users&filter[group_id]=' . (int) $item->id . '&filter[state]=0'); ?>">
-								<?php echo $item->count_enabled; ?></a>
-						</td>
-						<td class="center btns">
-							<a class="badge <?php if ($item->count_disabled > 0) echo 'badge-important'; ?>" href="<?php echo JRoute::_('index.php?option=com_users&view=users&filter[group_id]=' . (int) $item->id . '&filter[state]=1'); ?>">
-								<?php echo $item->count_disabled; ?></a>
-						</td>
-						<td class="hidden-phone">
-							<?php echo (int) $item->id; ?>
-						</td>
-					</tr>
-					<?php endforeach; ?>
-				</tbody>
-			</table>
-		<?php endif; ?>
->>>>>>> ded4e57c
 
 				<input type="hidden" name="task" value="">
 				<input type="hidden" name="boxchecked" value="0">
