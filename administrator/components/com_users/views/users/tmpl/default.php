<?php
/**
 * @package     Joomla.Administrator
 * @subpackage  com_users
 *
 * @copyright   Copyright (C) 2005 - 2016 Open Source Matters, Inc. All rights reserved.
 * @license     GNU General Public License version 2 or later; see LICENSE.txt
 */

defined('_JEXEC') or die;

JHtml::_('bootstrap.tooltip');
JHtml::_('behavior.multiselect');


$listOrder  = $this->escape($this->state->get('list.ordering'));
$listDirn   = $this->escape($this->state->get('list.direction'));
$loggeduser = JFactory::getUser();
?>
<form action="<?php echo JRoute::_('index.php?option=com_users&view=users'); ?>" method="post" name="adminForm" id="adminForm">
<<<<<<< HEAD
	<div id="j-main-container" class="j-main-container">
=======
	<?php if (!empty( $this->sidebar)) : ?>
		<div id="j-sidebar-container" class="span2">
		<?php echo $this->sidebar; ?>
		</div>
		<div id="j-main-container" class="span10">
	<?php else : ?>
		<div id="j-main-container">
	<?php endif; ?>
>>>>>>> ce7de218
		<?php
		// Search tools bar
		echo JLayoutHelper::render('joomla.searchtools.default', array('view' => $this));
		?>
		<?php if (empty($this->items)) : ?>
			<div class="alert alert-warning alert-no-items">
				<?php echo JText::_('JGLOBAL_NO_MATCHING_RESULTS'); ?>
			</div>
		<?php else : ?>
			<table class="table table-striped" id="userList">
				<thead>
					<tr>
						<th width="1%" class="nowrap text-xs-center">
							<?php echo JHtml::_('grid.checkall'); ?>
						</th>
						<th class="nowrap">
							<?php echo JHtml::_('searchtools.sort', 'COM_USERS_HEADING_NAME', 'a.name', $listDirn, $listOrder); ?>
						</th>
						<th width="10%" class="nowrap text-xs-center">
							<?php echo JHtml::_('searchtools.sort', 'JGLOBAL_USERNAME', 'a.username', $listDirn, $listOrder); ?>
						</th>
						<th width="5%" class="nowrap text-xs-center">
							<?php echo JHtml::_('searchtools.sort', 'COM_USERS_HEADING_ENABLED', 'a.block', $listDirn, $listOrder); ?>
						</th>
						<th width="5%" class="nowrap text-xs-center hidden-sm-down">
							<?php echo JHtml::_('searchtools.sort', 'COM_USERS_HEADING_ACTIVATED', 'a.activation', $listDirn, $listOrder); ?>
						</th>
						<th width="12%" class="nowrap text-xs-center">
							<?php echo JText::_('COM_USERS_HEADING_GROUPS'); ?>
						</th>
						<th width="12%" class="nowrap hidden-md-down text-xs-center">
							<?php echo JHtml::_('searchtools.sort', 'JGLOBAL_EMAIL', 'a.email', $listDirn, $listOrder); ?>
						</th>
						<th width="12%" class="nowrap hidden-md-down text-xs-center">
							<?php echo JHtml::_('searchtools.sort', 'COM_USERS_HEADING_LAST_VISIT_DATE', 'a.lastvisitDate', $listDirn, $listOrder); ?>
						</th>
						<th width="12%" class="nowrap hidden-md-down text-xs-center">
							<?php echo JHtml::_('searchtools.sort', 'COM_USERS_HEADING_REGISTRATION_DATE', 'a.registerDate', $listDirn, $listOrder); ?>
						</th>
						<th width="5%" class="nowrap hidden-sm-down text-xs-center">
							<?php echo JHtml::_('searchtools.sort', 'JGRID_HEADING_ID', 'a.id', $listDirn, $listOrder); ?>
						</th>
					</tr>
				</thead>
				<tfoot>
					<tr>
						<td colspan="10">
							<?php echo $this->pagination->getListFooter(); ?>
						</td>
					</tr>
				</tfoot>
				<tbody>
				<?php foreach ($this->items as $i => $item) :
					$canEdit   = $this->canDo->get('core.edit');
					$canChange = $loggeduser->authorise('core.edit.state',	'com_users');

					// If this group is super admin and this user is not super admin, $canEdit is false
					if ((!$loggeduser->authorise('core.admin')) && JAccess::check($item->id, 'core.admin'))
					{
						$canEdit   = false;
						$canChange = false;
					}
				?>
					<tr class="row<?php echo $i % 2; ?>">
						<td class="text-xs-center">
							<?php if ($canEdit || $canChange) : ?>
								<?php echo JHtml::_('grid.id', $i, $item->id); ?>
							<?php endif; ?>
						</td>
						<td>
							<div class="name break-word">
							<?php if ($canEdit) : ?>
								<a href="<?php echo JRoute::_('index.php?option=com_users&task=user.edit&id=' . (int) $item->id); ?>" title="<?php echo JText::sprintf('COM_USERS_EDIT_USER', $this->escape($item->name)); ?>">
									<?php echo $this->escape($item->name); ?></a>
							<?php else : ?>
								<?php echo $this->escape($item->name); ?>
							<?php endif; ?>
							</div>
							<div class="btn-group">
								<?php echo JHtml::_('users.filterNotes', $item->note_count, $item->id); ?>
								<?php echo JHtml::_('users.notes', $item->note_count, $item->id); ?>
								<?php echo JHtml::_('users.addNote', $item->id); ?>
							</div>
							<?php echo JHtml::_('users.notesModal', $item->note_count, $item->id); ?>
							<?php if ($item->requireReset == '1') : ?>
								<span class="tag tag-warning"><?php echo JText::_('COM_USERS_PASSWORD_RESET_REQUIRED'); ?></span>
							<?php endif; ?>
							<?php if (JDEBUG) : ?>
								<div class="small"><a href="<?php echo JRoute::_('index.php?option=com_users&view=debuguser&user_id=' . (int) $item->id); ?>">
								<?php echo JText::_('COM_USERS_DEBUG_USER'); ?></a></div>
							<?php endif; ?>
						</td>
						<td class="break-word text-xs-center">
							<?php echo $this->escape($item->username); ?>
						</td>
						<td class="text-xs-center">
							<?php if ($canChange) : ?>
								<?php
								$self = $loggeduser->id == $item->id;
								echo JHtml::_('jgrid.state', JHtmlUsers::blockStates($self), $item->block, $i, 'users.', !$self);
								?>
							<?php else : ?>
								<?php echo JText::_($item->block ? 'JNO' : 'JYES'); ?>
							<?php endif; ?>
						</td>
						<td class="text-xs-center hidden-sm-down">
							<?php
							$activated = empty( $item->activation) ? 0 : 1;
							echo JHtml::_('jgrid.state', JHtmlUsers::activateStates(), $activated, $i, 'users.', (boolean) $activated);
							?>
						</td>
						<td class="text-xs-center">
							<?php if (substr_count($item->group_names, "\n") > 1) : ?>
								<span class="hasTooltip" title="<?php echo JHtml::tooltipText(JText::_('COM_USERS_HEADING_GROUPS'), nl2br($item->group_names), 0); ?>"><?php echo JText::_('COM_USERS_USERS_MULTIPLE_GROUPS'); ?></span>
							<?php else : ?>
								<?php echo nl2br($item->group_names); ?>
							<?php endif; ?>
						</td>
						<td class="hidden-md-down break-word text-xs-center">
							<?php echo JStringPunycode::emailToUTF8($this->escape($item->email)); ?>
						</td>
<<<<<<< HEAD
						<td class="hidden-md-down text-xs-center">
							<?php if ($item->lastvisitDate != $this->db->getNullDate()):?>
=======
						<td class="hidden-phone hidden-tablet">
							<?php if ($item->lastvisitDate != $this->db->getNullDate()) : ?>
>>>>>>> ce7de218
								<?php echo JHtml::_('date', $item->lastvisitDate, 'Y-m-d H:i:s'); ?>
							<?php else : ?>
								<?php echo JText::_('JNEVER'); ?>
							<?php endif; ?>
						</td>
						<td class="hidden-md-down text-xs-center">
							<?php echo JHtml::_('date', $item->registerDate, 'Y-m-d H:i:s'); ?>
						</td>
						<td class="hidden-sm-down text-xs-center">
							<?php echo (int) $item->id; ?>
						</td>
					</tr>
					<?php endforeach; ?>
				</tbody>
			</table>
			<?php // Load the batch processing form if user is allowed ?>
			<?php if ($loggeduser->authorise('core.create', 'com_users')
				&& $loggeduser->authorise('core.edit', 'com_users')
				&& $loggeduser->authorise('core.edit.state', 'com_users')) : ?>
				<?php echo JHtml::_(
					'bootstrap.renderModal',
					'collapseModal',
					array(
						'title' => JText::_('COM_USERS_BATCH_OPTIONS'),
						'footer' => $this->loadTemplate('batch_footer')
					),
					$this->loadTemplate('batch_body')
				); ?>
			<?php endif; ?>
		<?php endif; ?>

		<input type="hidden" name="task" value="" />
		<input type="hidden" name="boxchecked" value="0" />
		<?php echo JHtml::_('form.token'); ?>
	</div>
</form><|MERGE_RESOLUTION|>--- conflicted
+++ resolved
@@ -18,18 +18,7 @@
 $loggeduser = JFactory::getUser();
 ?>
 <form action="<?php echo JRoute::_('index.php?option=com_users&view=users'); ?>" method="post" name="adminForm" id="adminForm">
-<<<<<<< HEAD
 	<div id="j-main-container" class="j-main-container">
-=======
-	<?php if (!empty( $this->sidebar)) : ?>
-		<div id="j-sidebar-container" class="span2">
-		<?php echo $this->sidebar; ?>
-		</div>
-		<div id="j-main-container" class="span10">
-	<?php else : ?>
-		<div id="j-main-container">
-	<?php endif; ?>
->>>>>>> ce7de218
 		<?php
 		// Search tools bar
 		echo JLayoutHelper::render('joomla.searchtools.default', array('view' => $this));
@@ -151,13 +140,8 @@
 						<td class="hidden-md-down break-word text-xs-center">
 							<?php echo JStringPunycode::emailToUTF8($this->escape($item->email)); ?>
 						</td>
-<<<<<<< HEAD
 						<td class="hidden-md-down text-xs-center">
-							<?php if ($item->lastvisitDate != $this->db->getNullDate()):?>
-=======
-						<td class="hidden-phone hidden-tablet">
 							<?php if ($item->lastvisitDate != $this->db->getNullDate()) : ?>
->>>>>>> ce7de218
 								<?php echo JHtml::_('date', $item->lastvisitDate, 'Y-m-d H:i:s'); ?>
 							<?php else : ?>
 								<?php echo JText::_('JNEVER'); ?>
