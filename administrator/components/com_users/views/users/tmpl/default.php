<?php
/**
 * @package     Joomla.Administrator
 * @subpackage  com_users
 *
 * @copyright   Copyright (C) 2005 - 2017 Open Source Matters, Inc. All rights reserved.
 * @license     GNU General Public License version 2 or later; see LICENSE.txt
 */

defined('_JEXEC') or die;

JHtml::_('bootstrap.tooltip');
JHtml::_('behavior.multiselect');
JHtml::_('behavior.tabstate');

$listOrder  = $this->escape($this->state->get('list.ordering'));
$listDirn   = $this->escape($this->state->get('list.direction'));
$loggeduser = JFactory::getUser();
$debugUsers = $this->state->get('params')->get('debugUsers', 1);
?>
<form action="<?php echo JRoute::_('index.php?option=com_users&view=users'); ?>" method="post" name="adminForm" id="adminForm">
	<div class="row">
		<div id="j-sidebar-container" class="col-md-2">
			<?php echo $this->sidebar; ?>
		</div>
		<div class="col-md-10">
			<div id="j-main-container" class="j-main-container">
				<?php
				// Search tools bar
				echo JLayoutHelper::render('joomla.searchtools.default', array('view' => $this));
				?>
<<<<<<< HEAD
				<?php if (empty($this->items)) : ?>
					<div class="alert alert-warning alert-no-items">
						<?php echo JText::_('JGLOBAL_NO_MATCHING_RESULTS'); ?>
					</div>
				<?php else : ?>
					<table class="table table-striped" id="userList">
						<thead>
							<tr>
								<th style="width:1%" class="nowrap text-center">
									<?php echo JHtml::_('grid.checkall'); ?>
								</th>
								<th class="nowrap">
									<?php echo JHtml::_('searchtools.sort', 'COM_USERS_HEADING_NAME', 'a.name', $listDirn, $listOrder); ?>
								</th>
								<th style="width:10%" class="nowrap text-center">
									<?php echo JHtml::_('searchtools.sort', 'JGLOBAL_USERNAME', 'a.username', $listDirn, $listOrder); ?>
								</th>
								<th style="width:5%" class="nowrap text-center">
									<?php echo JHtml::_('searchtools.sort', 'COM_USERS_HEADING_ENABLED', 'a.block', $listDirn, $listOrder); ?>
								</th>
								<th style="width:5%" class="nowrap text-center hidden-sm-down">
									<?php echo JHtml::_('searchtools.sort', 'COM_USERS_HEADING_ACTIVATED', 'a.activation', $listDirn, $listOrder); ?>
								</th>
								<th style="width:12%" class="nowrap text-center">
									<?php echo JText::_('COM_USERS_HEADING_GROUPS'); ?>
								</th>
								<th style="width:12%" class="nowrap hidden-md-down text-center">
									<?php echo JHtml::_('searchtools.sort', 'JGLOBAL_EMAIL', 'a.email', $listDirn, $listOrder); ?>
								</th>
								<th style="width:12%" class="nowrap hidden-md-down text-center">
									<?php echo JHtml::_('searchtools.sort', 'COM_USERS_HEADING_LAST_VISIT_DATE', 'a.lastvisitDate', $listDirn, $listOrder); ?>
								</th>
								<th style="width:12%" class="nowrap hidden-md-down text-center">
									<?php echo JHtml::_('searchtools.sort', 'COM_USERS_HEADING_REGISTRATION_DATE', 'a.registerDate', $listDirn, $listOrder); ?>
								</th>
								<th style="width:5%" class="nowrap hidden-sm-down text-center">
									<?php echo JHtml::_('searchtools.sort', 'JGRID_HEADING_ID', 'a.id', $listDirn, $listOrder); ?>
								</th>
							</tr>
						</thead>
						<tfoot>
							<tr>
								<td colspan="10">
									<?php echo $this->pagination->getListFooter(); ?>
								</td>
							</tr>
						</tfoot>
						<tbody>
						<?php foreach ($this->items as $i => $item) :
							$canEdit   = $this->canDo->get('core.edit');
							$canChange = $loggeduser->authorise('core.edit.state',	'com_users');

							// If this group is super admin and this user is not super admin, $canEdit is false
							if ((!$loggeduser->authorise('core.admin')) && JAccess::check($item->id, 'core.admin'))
							{
								$canEdit   = false;
								$canChange = false;
							}
						?>
							<tr class="row<?php echo $i % 2; ?>">
								<td class="text-center">
									<?php if ($canEdit || $canChange) : ?>
										<?php echo JHtml::_('grid.id', $i, $item->id); ?>
									<?php endif; ?>
								</td>
								<td>
									<div class="name break-word">
									<?php if ($canEdit) : ?>
										<a href="<?php echo JRoute::_('index.php?option=com_users&task=user.edit&id=' . (int) $item->id); ?>" title="<?php echo JText::sprintf('COM_USERS_EDIT_USER', $this->escape($item->name)); ?>">
											<?php echo $this->escape($item->name); ?></a>
									<?php else : ?>
										<?php echo $this->escape($item->name); ?>
									<?php endif; ?>
									</div>
									<div class="btn-group">
										<?php echo JHtml::_('users.filterNotes', $item->note_count, $item->id); ?>
										<?php echo JHtml::_('users.notes', $item->note_count, $item->id); ?>
										<?php echo JHtml::_('users.addNote', $item->id); ?>
									</div>
									<?php echo JHtml::_('users.notesModal', $item->note_count, $item->id); ?>
									<?php if ($item->requireReset == '1') : ?>
										<span class="badge badge-warning"><?php echo JText::_('COM_USERS_PASSWORD_RESET_REQUIRED'); ?></span>
									<?php endif; ?>
									<?php if ($debugUsers) : ?>
										<div class="small"><a href="<?php echo JRoute::_('index.php?option=com_users&view=debuguser&user_id=' . (int) $item->id); ?>">
										<?php echo JText::_('COM_USERS_DEBUG_USER'); ?></a></div>
									<?php endif; ?>
								</td>
								<td class="break-word text-center">
									<?php echo $this->escape($item->username); ?>
								</td>
								<td class="text-center">
									<?php if ($canChange) : ?>
										<?php
										$self = $loggeduser->id == $item->id;
										echo JHtml::_('jgrid.state', JHtmlUsers::blockStates($self), $item->block, $i, 'users.', !$self);
										?>
									<?php else : ?>
										<?php echo JText::_($item->block ? 'JNO' : 'JYES'); ?>
									<?php endif; ?>
								</td>
								<td class="text-center hidden-sm-down">
									<?php
									$activated = empty( $item->activation) ? 0 : 1;
									echo JHtml::_('jgrid.state', JHtmlUsers::activateStates(), $activated, $i, 'users.', (boolean) $activated);
									?>
								</td>
								<td class="text-center">
									<?php if (substr_count($item->group_names, "\n") > 1) : ?>
										<span class="hasTooltip" title="<?php echo JHtml::_('tooltipText', JText::_('COM_USERS_HEADING_GROUPS'), nl2br($item->group_names), 0); ?>"><?php echo JText::_('COM_USERS_USERS_MULTIPLE_GROUPS'); ?></span>
									<?php else : ?>
										<?php echo nl2br($item->group_names); ?>
									<?php endif; ?>
								</td>
								<td class="hidden-md-down break-word text-center">
									<?php echo JStringPunycode::emailToUTF8($this->escape($item->email)); ?>
								</td>
								<td class="hidden-md-down text-center">
									<?php if ($item->lastvisitDate != $this->db->getNullDate()) : ?>
										<?php echo JHtml::_('date', $item->lastvisitDate, 'Y-m-d H:i:s'); ?>
									<?php else : ?>
										<?php echo JText::_('JNEVER'); ?>
									<?php endif; ?>
								</td>
								<td class="hidden-md-down text-center">
									<?php echo JHtml::_('date', $item->registerDate, 'Y-m-d H:i:s'); ?>
								</td>
								<td class="hidden-sm-down text-center">
									<?php echo (int) $item->id; ?>
								</td>
							</tr>
							<?php endforeach; ?>
						</tbody>
					</table>
					<?php // Load the batch processing form if user is allowed ?>
					<?php if ($loggeduser->authorise('core.create', 'com_users')
						&& $loggeduser->authorise('core.edit', 'com_users')
						&& $loggeduser->authorise('core.edit.state', 'com_users')) : ?>
						<?php echo JHtml::_(
							'bootstrap.renderModal',
							'collapseModal',
							array(
								'title' => JText::_('COM_USERS_BATCH_OPTIONS'),
								'footer' => $this->loadTemplate('batch_footer')
							),
							$this->loadTemplate('batch_body')
						); ?>
					<?php endif; ?>
				<?php endif; ?>
=======
					<tr class="row<?php echo $i % 2; ?>">
						<td class="center">
							<?php if ($canEdit || $canChange) : ?>
								<?php echo JHtml::_('grid.id', $i, $item->id); ?>
							<?php endif; ?>
						</td>
						<td>
							<div class="name break-word">
							<?php if ($canEdit) : ?>
								<a href="<?php echo JRoute::_('index.php?option=com_users&task=user.edit&id=' . (int) $item->id); ?>" title="<?php echo JText::sprintf('COM_USERS_EDIT_USER', $this->escape($item->name)); ?>">
									<?php echo $this->escape($item->name); ?></a>
							<?php else : ?>
								<?php echo $this->escape($item->name); ?>
							<?php endif; ?>
							</div>
							<div class="btn-group">
								<?php echo JHtml::_('users.filterNotes', $item->note_count, $item->id); ?>
								<?php echo JHtml::_('users.notes', $item->note_count, $item->id); ?>
								<?php echo JHtml::_('users.addNote', $item->id); ?>
							</div>
							<?php echo JHtml::_('users.notesModal', $item->note_count, $item->id); ?>
							<?php if ($item->requireReset == '1') : ?>
								<span class="label label-warning"><?php echo JText::_('COM_USERS_PASSWORD_RESET_REQUIRED'); ?></span>
							<?php endif; ?>
							<?php if ($debugUsers) : ?>
								<div class="small"><a href="<?php echo JRoute::_('index.php?option=com_users&view=debuguser&user_id=' . (int) $item->id); ?>">
								<?php echo JText::_('COM_USERS_DEBUG_USER'); ?></a></div>
							<?php endif; ?>
						</td>
						<td class="break-word">
							<?php echo $this->escape($item->username); ?>
						</td>
						<td class="center">
							<?php if ($canChange) : ?>
								<?php
								$self = $loggeduser->id == $item->id;
								echo JHtml::_('jgrid.state', JHtmlUsers::blockStates($self), $item->block, $i, 'users.', !$self);
								?>
							<?php else : ?>
								<?php echo JText::_($item->block ? 'JNO' : 'JYES'); ?>
							<?php endif; ?>
						</td>
						<td class="center hidden-phone">
							<?php
							$activated = empty( $item->activation) ? 0 : 1;
							echo JHtml::_('jgrid.state', JHtmlUsers::activateStates(), $activated, $i, 'users.', (boolean) $activated);
							?>
						</td>
						<td>
							<?php if (substr_count($item->group_names, "\n") > 1) : ?>
								<span class="hasTooltip" title="<?php echo JHtml::_('tooltipText', JText::_('COM_USERS_HEADING_GROUPS'), nl2br($item->group_names), 0); ?>"><?php echo JText::_('COM_USERS_USERS_MULTIPLE_GROUPS'); ?></span>
							<?php else : ?>
								<?php echo nl2br($item->group_names); ?>
							<?php endif; ?>
						</td>
						<td class="hidden-phone break-word hidden-tablet">
							<?php echo JStringPunycode::emailToUTF8($this->escape($item->email)); ?>
						</td>
						<td class="hidden-phone hidden-tablet">
							<?php if ($item->lastvisitDate != $this->db->getNullDate()) : ?>
								<?php echo JHtml::_('date', $item->lastvisitDate, 'Y-m-d H:i:s'); ?>
							<?php else : ?>
								<?php echo JText::_('JNEVER'); ?>
							<?php endif; ?>
						</td>
						<td class="hidden-phone hidden-tablet">
							<?php echo JHtml::_('date', $item->registerDate, 'Y-m-d H:i:s'); ?>
						</td>
						<td class="hidden-phone">
							<?php echo (int) $item->id; ?>
						</td>
					</tr>
					<?php endforeach; ?>
				</tbody>
			</table>
			<?php // Load the batch processing form if user is allowed ?>
			<?php if ($loggeduser->authorise('core.create', 'com_users')
				&& $loggeduser->authorise('core.edit', 'com_users')
				&& $loggeduser->authorise('core.edit.state', 'com_users')) : ?>
				<?php echo JHtml::_(
					'bootstrap.renderModal',
					'collapseModal',
					array(
						'title'  => JText::_('COM_USERS_BATCH_OPTIONS'),
						'footer' => $this->loadTemplate('batch_footer'),
					),
					$this->loadTemplate('batch_body')
				); ?>
			<?php endif; ?>
		<?php endif; ?>
>>>>>>> 29077837

				<input type="hidden" name="task" value="">
				<input type="hidden" name="boxchecked" value="0">
				<?php echo JHtml::_('form.token'); ?>
			</div>
		</div>
	</div>
</form><|MERGE_RESOLUTION|>--- conflicted
+++ resolved
@@ -29,7 +29,6 @@
 				// Search tools bar
 				echo JLayoutHelper::render('joomla.searchtools.default', array('view' => $this));
 				?>
-<<<<<<< HEAD
 				<?php if (empty($this->items)) : ?>
 					<div class="alert alert-warning alert-no-items">
 						<?php echo JText::_('JGLOBAL_NO_MATCHING_RESULTS'); ?>
@@ -172,105 +171,13 @@
 							'bootstrap.renderModal',
 							'collapseModal',
 							array(
-								'title' => JText::_('COM_USERS_BATCH_OPTIONS'),
-								'footer' => $this->loadTemplate('batch_footer')
+								'title'  => JText::_('COM_USERS_BATCH_OPTIONS'),
+								'footer' => $this->loadTemplate('batch_footer'),
 							),
 							$this->loadTemplate('batch_body')
 						); ?>
 					<?php endif; ?>
 				<?php endif; ?>
-=======
-					<tr class="row<?php echo $i % 2; ?>">
-						<td class="center">
-							<?php if ($canEdit || $canChange) : ?>
-								<?php echo JHtml::_('grid.id', $i, $item->id); ?>
-							<?php endif; ?>
-						</td>
-						<td>
-							<div class="name break-word">
-							<?php if ($canEdit) : ?>
-								<a href="<?php echo JRoute::_('index.php?option=com_users&task=user.edit&id=' . (int) $item->id); ?>" title="<?php echo JText::sprintf('COM_USERS_EDIT_USER', $this->escape($item->name)); ?>">
-									<?php echo $this->escape($item->name); ?></a>
-							<?php else : ?>
-								<?php echo $this->escape($item->name); ?>
-							<?php endif; ?>
-							</div>
-							<div class="btn-group">
-								<?php echo JHtml::_('users.filterNotes', $item->note_count, $item->id); ?>
-								<?php echo JHtml::_('users.notes', $item->note_count, $item->id); ?>
-								<?php echo JHtml::_('users.addNote', $item->id); ?>
-							</div>
-							<?php echo JHtml::_('users.notesModal', $item->note_count, $item->id); ?>
-							<?php if ($item->requireReset == '1') : ?>
-								<span class="label label-warning"><?php echo JText::_('COM_USERS_PASSWORD_RESET_REQUIRED'); ?></span>
-							<?php endif; ?>
-							<?php if ($debugUsers) : ?>
-								<div class="small"><a href="<?php echo JRoute::_('index.php?option=com_users&view=debuguser&user_id=' . (int) $item->id); ?>">
-								<?php echo JText::_('COM_USERS_DEBUG_USER'); ?></a></div>
-							<?php endif; ?>
-						</td>
-						<td class="break-word">
-							<?php echo $this->escape($item->username); ?>
-						</td>
-						<td class="center">
-							<?php if ($canChange) : ?>
-								<?php
-								$self = $loggeduser->id == $item->id;
-								echo JHtml::_('jgrid.state', JHtmlUsers::blockStates($self), $item->block, $i, 'users.', !$self);
-								?>
-							<?php else : ?>
-								<?php echo JText::_($item->block ? 'JNO' : 'JYES'); ?>
-							<?php endif; ?>
-						</td>
-						<td class="center hidden-phone">
-							<?php
-							$activated = empty( $item->activation) ? 0 : 1;
-							echo JHtml::_('jgrid.state', JHtmlUsers::activateStates(), $activated, $i, 'users.', (boolean) $activated);
-							?>
-						</td>
-						<td>
-							<?php if (substr_count($item->group_names, "\n") > 1) : ?>
-								<span class="hasTooltip" title="<?php echo JHtml::_('tooltipText', JText::_('COM_USERS_HEADING_GROUPS'), nl2br($item->group_names), 0); ?>"><?php echo JText::_('COM_USERS_USERS_MULTIPLE_GROUPS'); ?></span>
-							<?php else : ?>
-								<?php echo nl2br($item->group_names); ?>
-							<?php endif; ?>
-						</td>
-						<td class="hidden-phone break-word hidden-tablet">
-							<?php echo JStringPunycode::emailToUTF8($this->escape($item->email)); ?>
-						</td>
-						<td class="hidden-phone hidden-tablet">
-							<?php if ($item->lastvisitDate != $this->db->getNullDate()) : ?>
-								<?php echo JHtml::_('date', $item->lastvisitDate, 'Y-m-d H:i:s'); ?>
-							<?php else : ?>
-								<?php echo JText::_('JNEVER'); ?>
-							<?php endif; ?>
-						</td>
-						<td class="hidden-phone hidden-tablet">
-							<?php echo JHtml::_('date', $item->registerDate, 'Y-m-d H:i:s'); ?>
-						</td>
-						<td class="hidden-phone">
-							<?php echo (int) $item->id; ?>
-						</td>
-					</tr>
-					<?php endforeach; ?>
-				</tbody>
-			</table>
-			<?php // Load the batch processing form if user is allowed ?>
-			<?php if ($loggeduser->authorise('core.create', 'com_users')
-				&& $loggeduser->authorise('core.edit', 'com_users')
-				&& $loggeduser->authorise('core.edit.state', 'com_users')) : ?>
-				<?php echo JHtml::_(
-					'bootstrap.renderModal',
-					'collapseModal',
-					array(
-						'title'  => JText::_('COM_USERS_BATCH_OPTIONS'),
-						'footer' => $this->loadTemplate('batch_footer'),
-					),
-					$this->loadTemplate('batch_body')
-				); ?>
-			<?php endif; ?>
-		<?php endif; ?>
->>>>>>> 29077837
 
 				<input type="hidden" name="task" value="">
 				<input type="hidden" name="boxchecked" value="0">
