--- conflicted
+++ resolved
@@ -88,60 +88,31 @@
 				</tr>
 			</tfoot>
 			<tbody>
-<<<<<<< HEAD
-				<?php
-				$i = 0;
-				foreach ($this->items as $item) : ?>
-				<tr class="row<?php echo $i % 2; ?>">
-					<td>
-						<a class="pointer button-select" href="#" data-user-value="<?php echo $item->id; ?>" data-user-name="<?php echo $this->escape($item->name); ?>"
-							data-user-field="<?php echo $this->escape($field); ?>" <?php if ($isMoo) : ?>onclick="<?php echo $onClick; ?>"<?php endif; ?>>
-							<?php echo $this->escape($item->name); ?>
-						</a>
-					</td>
-					<td>
-						<?php echo $this->escape($item->username); ?>
-					</td>
-					<td class="text-center">
-						<span class="<?php echo $enabledStates[(int) $this->escape($item->block)]; ?>"></span>
-					</td>
-					<td class="text-center">
-						<span class="<?php echo $activatedStates[(int) $this->escape($item->activation)]; ?>"></span>
-					</td>
-					<td>
-						<?php echo nl2br($item->group_names); ?>
-					</td>
-					<td>
-						<?php echo (int) $item->id; ?>
-					</td>
-				</tr>
-=======
-				<?php $i = 0; ?>
-				<?php foreach ($this->items as $item) : ?>
-					<tr class="row<?php echo $i % 2; ?>">
-						<td>
-							<a class="pointer button-select" href="#" data-user-value="<?php echo $item->id; ?>" data-user-name="<?php echo $this->escape($item->name); ?>"
-								data-user-field="<?php echo $this->escape($field); ?>" <?php if ($isMoo) : ?>onclick="<?php echo $onClick; ?>"<?php endif; ?>>
-								<?php echo $this->escape($item->name); ?>
-							</a>
-						</td>
-						<td>
-							<?php echo $this->escape($item->username); ?>
-						</td>
-						<td class="center">
-							<span class="<?php echo $enabledStates[(int) $this->escape($item->block)]; ?>"></span>
-						</td>
-						<td class="center">
-							<span class="<?php echo $activatedStates[(int) $this->escape($item->activation)]; ?>"></span>
-						</td>
-						<td>
-							<?php echo nl2br($item->group_names); ?>
-						</td>
-						<td>
-							<?php echo (int) $item->id; ?>
-						</td>
-					</tr>
->>>>>>> 185fe30d
+                <?php $i = 0; ?>
+                <?php foreach ($this->items as $item) : ?>
+                    <tr class="row<?php echo $i % 2; ?>">
+                        <td>
+                            <a class="pointer button-select" href="#" data-user-value="<?php echo $item->id; ?>" data-user-name="<?php echo $this->escape($item->name); ?>"
+                                data-user-field="<?php echo $this->escape($field); ?>" <?php if ($isMoo) : ?>onclick="<?php echo $onClick; ?>"<?php endif; ?>>
+                                <?php echo $this->escape($item->name); ?>
+                            </a>
+                        </td>
+                        <td>
+                            <?php echo $this->escape($item->username); ?>
+                        </td>
+                        <td class="text-center">
+                            <span class="<?php echo $enabledStates[(int) $this->escape($item->block)]; ?>"></span>
+                        </td>
+                        <td class="text-center">
+                            <span class="<?php echo $activatedStates[(int) $this->escape($item->activation)]; ?>"></span>
+                        </td>
+                        <td>
+                            <?php echo nl2br($item->group_names); ?>
+                        </td>
+                        <td>
+                            <?php echo (int) $item->id; ?>
+                        </td>
+                    </tr>
 				<?php endforeach; ?>
 			</tbody>
 		</table>
