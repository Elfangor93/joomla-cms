<?php
/**
 * @package     Joomla.Administrator
 * @subpackage  com_users
 *
 * @copyright   Copyright (C) 2005 - 2019 Open Source Matters, Inc. All rights reserved.
 * @license     GNU General Public License version 2 or later; see LICENSE.txt
 */

defined('_JEXEC') or die;

use Joomla\CMS\Factory;
use Joomla\CMS\HTML\HTMLHelper;
use Joomla\CMS\Language\Text;
use Joomla\CMS\Layout\LayoutHelper;
use Joomla\CMS\Router\Route;

HTMLHelper::_('behavior.multiselect');

$user       = Factory::getUser();
$listOrder  = $this->escape($this->state->get('list.ordering'));
$listDirn   = $this->escape($this->state->get('list.direction'));

?>
<form action="<?php echo Route::_('index.php?option=com_users&view=notes'); ?>" method="post" name="adminForm" id="adminForm">
	<div class="row">
		<div class="col-md-12">
			<div id="j-main-container" class="j-main-container">
				<?php echo LayoutHelper::render('joomla.searchtools.default', array('view' => $this)); ?>

				<?php if (empty($this->items)) : ?>
					<div class="alert alert-info">
						<span class="fa fa-info-circle" aria-hidden="true"></span><span class="sr-only"><?php echo Text::_('INFO'); ?></span>
						<?php echo Text::_('JGLOBAL_NO_MATCHING_RESULTS'); ?>
					</div>
				<?php else : ?>
				<table class="table">
					<caption id="captionTable" class="sr-only">
						<?php echo Text::_('COM_USERS_NOTES_TABLE_CAPTION'); ?>, <?php echo Text::_('JGLOBAL_SORTED_BY'); ?>
					</caption>
					<thead>
						<tr>
							<td style="width:1%" class="text-center">
								<?php echo HTMLHelper::_('grid.checkall'); ?>
							</td>
							<th scope="col" style="width:1%" class="text-center">
								<?php echo HTMLHelper::_('searchtools.sort', 'JSTATUS', 'a.state', $listDirn, $listOrder); ?>
							</th>
							<th scope="col">
								<?php echo HTMLHelper::_('searchtools.sort', 'COM_USERS_HEADING_SUBJECT', 'a.subject', $listDirn, $listOrder); ?>
							</th>
							<th scope="col" style="width:20%" class="d-none d-md-table-cell">
								<?php echo HTMLHelper::_('searchtools.sort', 'COM_USERS_HEADING_USER', 'u.name', $listDirn, $listOrder); ?>
							</th>
							<th scope="col" style="width:10%" class="d-none d-md-table-cell">
								<?php echo HTMLHelper::_('searchtools.sort', 'COM_USERS_HEADING_REVIEW', 'a.review_time', $listDirn, $listOrder); ?>
							</th>
							<th scope="col" style="width:1%" class="d-none d-md-table-cell">
								<?php echo HTMLHelper::_('searchtools.sort', 'JGRID_HEADING_ID', 'a.id', $listDirn, $listOrder); ?>
							</th>
						</tr>
					</thead>
					<tbody>
					<?php foreach ($this->items as $i => $item) :
						$canEdit    = $user->authorise('core.edit',       'com_users.category.' . $item->catid);
						$canCheckin = $user->authorise('core.admin',      'com_checkin') || $item->checked_out == $user->get('id') || $item->checked_out == 0;
						$canChange  = $user->authorise('core.edit.state', 'com_users.category.' . $item->catid) && $canCheckin;
						$subject    = $item->subject ?: Text::_('COM_USERS_EMPTY_SUBJECT');
						?>
						<tr class="row<?php echo $i % 2; ?>">
							<td class="text-center checklist">
								<?php echo HTMLHelper::_('grid.id', $i, $item->id); ?>
							</td>
							<td class="text-center">
								<?php echo HTMLHelper::_('jgrid.published', $item->state, $i, 'notes.', $canChange, 'cb', $item->publish_up, $item->publish_down); ?>
							</td>
							<th scope="row">
								<?php if ($item->checked_out) : ?>
									<?php echo HTMLHelper::_('jgrid.checkedout', $i, $item->editor, $item->checked_out_time, 'notes.', $canCheckin); ?>
								<?php endif; ?>
								<?php $subject = $item->subject ?: Text::_('COM_USERS_EMPTY_SUBJECT'); ?>
								<?php if ($canEdit) : ?>
<<<<<<< HEAD
									<a class="hasTooltip" href="<?php echo Route::_('index.php?option=com_users&task=note.edit&id=' . $item->id); ?>" title="<?php echo Text::_('JACTION_EDIT'); ?> <?php echo $this->escape(addslashes($subject)); ?>">
										<?php echo $this->escape($subject); ?></a>
=======
									<?php $editIcon = $item->checked_out ? '' : '<span class="fa fa-pen-square mr-2" aria-hidden="true"></span>'; ?>
									<a href="<?php echo Route::_('index.php?option=com_users&task=note.edit&id=' . $item->id); ?>" title="<?php echo Text::_('JACTION_EDIT'); ?> <?php echo $this->escape(addslashes($subject)); ?>">
										<?php echo $editIcon; ?><?php echo $this->escape($subject); ?></a>
>>>>>>> 0737953a
								<?php else : ?>
									<?php echo $this->escape($subject); ?>
								<?php endif; ?>
								<div class="small">
									<?php echo Text::_('JCATEGORY') . ': ' . $this->escape($item->category_title); ?>
								</div>
							</th>
							<td class="d-none d-md-table-cell">
								<?php echo $this->escape($item->user_name); ?>
							</td>
							<td class="d-none d-md-table-cell">
								<?php if ($item->review_time !== Factory::getDbo()->getNullDate()) : ?>
									<?php echo HTMLHelper::_('date', $item->review_time, Text::_('DATE_FORMAT_LC4')); ?>
								<?php else : ?>
									<?php echo Text::_('COM_USERS_EMPTY_REVIEW'); ?>
								<?php endif; ?>
							</td>
							<td class="d-none d-md-table-cell">
								<?php echo (int) $item->id; ?>
							</td>
						</tr>
					<?php endforeach; ?>
					</tbody>
				</table>

				<?php // load the pagination. ?>
				<?php echo $this->pagination->getListFooter(); ?>

				<?php endif; ?>

				<div>
					<input type="hidden" name="task" value="">
					<input type="hidden" name="boxchecked" value="0">
					<?php echo HTMLHelper::_('form.token'); ?>
				</div>
			</div>
		</div>
	</div>
</form><|MERGE_RESOLUTION|>--- conflicted
+++ resolved
@@ -80,14 +80,8 @@
 								<?php endif; ?>
 								<?php $subject = $item->subject ?: Text::_('COM_USERS_EMPTY_SUBJECT'); ?>
 								<?php if ($canEdit) : ?>
-<<<<<<< HEAD
-									<a class="hasTooltip" href="<?php echo Route::_('index.php?option=com_users&task=note.edit&id=' . $item->id); ?>" title="<?php echo Text::_('JACTION_EDIT'); ?> <?php echo $this->escape(addslashes($subject)); ?>">
+									<a href="<?php echo Route::_('index.php?option=com_users&task=note.edit&id=' . $item->id); ?>" title="<?php echo Text::_('JACTION_EDIT'); ?> <?php echo $this->escape(addslashes($subject)); ?>">
 										<?php echo $this->escape($subject); ?></a>
-=======
-									<?php $editIcon = $item->checked_out ? '' : '<span class="fa fa-pen-square mr-2" aria-hidden="true"></span>'; ?>
-									<a href="<?php echo Route::_('index.php?option=com_users&task=note.edit&id=' . $item->id); ?>" title="<?php echo Text::_('JACTION_EDIT'); ?> <?php echo $this->escape(addslashes($subject)); ?>">
-										<?php echo $editIcon; ?><?php echo $this->escape($subject); ?></a>
->>>>>>> 0737953a
 								<?php else : ?>
 									<?php echo $this->escape($subject); ?>
 								<?php endif; ?>
