<?php
/**
 * @package     Joomla.Administrator
 * @subpackage  com_users
 *
 * @copyright   Copyright (C) 2005 - 2019 Open Source Matters, Inc. All rights reserved.
 * @license     GNU General Public License version 2 or later; see LICENSE.txt
 */

defined('_JEXEC') or die;

use Joomla\CMS\Access\Access;
use Joomla\CMS\Factory;
use Joomla\CMS\HTML\HTMLHelper;
use Joomla\CMS\Language\Text;
use Joomla\CMS\Layout\LayoutHelper;
use Joomla\CMS\Plugin\PluginHelper;
use Joomla\CMS\Router\Route;
use Joomla\CMS\String\PunycodeHelper;

HTMLHelper::_('behavior.multiselect');
HTMLHelper::_('behavior.tabstate');

$listOrder  = $this->escape($this->state->get('list.ordering'));
$listDirn   = $this->escape($this->state->get('list.direction'));
$loggeduser = Factory::getUser();
$tfa        = PluginHelper::isEnabled('twofactorauth');

?>
<form action="<?php echo Route::_('index.php?option=com_users&view=users'); ?>" method="post" name="adminForm" id="adminForm">
	<div class="row">
		<div class="col-md-12">
			<div id="j-main-container" class="j-main-container">
				<?php
				// Search tools bar
				echo LayoutHelper::render('joomla.searchtools.default', array('view' => $this));
				?>
				<?php if (empty($this->items)) : ?>
					<div class="alert alert-info">
						<span class="fa fa-info-circle" aria-hidden="true"></span><span class="sr-only"><?php echo Text::_('INFO'); ?></span>
						<?php echo Text::_('JGLOBAL_NO_MATCHING_RESULTS'); ?>
					</div>
				<?php else : ?>
					<table class="table" id="userList">
						<caption id="captionTable" class="sr-only">
							<?php echo Text::_('COM_USERS_USERS_TABLE_CAPTION'); ?>, <?php echo Text::_('JGLOBAL_SORTED_BY'); ?>
						</caption>
						<thead>
							<tr>
								<td style="width:1%" class="text-center">
									<?php echo HTMLHelper::_('grid.checkall'); ?>
								</td>
								<th scope="col">
									<?php echo HTMLHelper::_('searchtools.sort', 'COM_USERS_HEADING_NAME', 'a.name', $listDirn, $listOrder); ?>
								</th>
								<th scope="col" class="text-center d-none d-md-table-cell">
									<?php echo Text::_('COM_USERS_DEBUG_PERMISSIONS'); ?>
								</th>
								<th scope="col" style="width:10%; " class="d-none d-md-table-cell">
									<?php echo HTMLHelper::_('searchtools.sort', 'JGLOBAL_USERNAME', 'a.username', $listDirn, $listOrder); ?>
								</th>
								<th scope="col" style="width:5%;" class="text-center d-none d-md-table-cell">
									<?php echo HTMLHelper::_('searchtools.sort', 'COM_USERS_HEADING_ENABLED', 'a.block', $listDirn, $listOrder); ?>
								</th>
								<th scope="col" style="width:5%;" class="text-center d-none d-md-table-cell">
									<?php echo HTMLHelper::_('searchtools.sort', 'COM_USERS_HEADING_ACTIVATED', 'a.activation', $listDirn, $listOrder); ?>
								</th>
								<?php if ($tfa) : ?> 
								<th scope="col" style="width:5%" class="text-center d-none d-md-table-cell">
									<?php echo Text::_('COM_USERS_HEADING_TFA'); ?>
								</th>
								<?php endif; ?>
								<th scope="col" style="width:12%" class="d-none d-md-table-cell">
									<?php echo Text::_('COM_USERS_HEADING_GROUPS'); ?>
								</th>
								<th scope="col" style="width:12%;" class="d-none d-lg-table-cell">
									<?php echo HTMLHelper::_('searchtools.sort', 'JGLOBAL_EMAIL', 'a.email', $listDirn, $listOrder); ?>
								</th>
								<th scope="col" style="width:12%" class="d-none d-lg-table-cell">
									<?php echo HTMLHelper::_('searchtools.sort', 'COM_USERS_HEADING_LAST_VISIT_DATE', 'a.lastvisitDate', $listDirn, $listOrder); ?>
								</th>
								<th scope="col" style="width:12%" class="d-none d-lg-table-cell">
									<?php echo HTMLHelper::_('searchtools.sort', 'COM_USERS_HEADING_REGISTRATION_DATE', 'a.registerDate', $listDirn, $listOrder); ?>
								</th>
								<th scope="col" style="width:5%" class="d-none d-md-table-cell">
									<?php echo HTMLHelper::_('searchtools.sort', 'JGRID_HEADING_ID', 'a.id', $listDirn, $listOrder); ?>
								</th>
							</tr>
						</thead>
						<tbody>
						<?php foreach ($this->items as $i => $item) :
							$canEdit   = $this->canDo->get('core.edit');
							$canChange = $loggeduser->authorise('core.edit.state',	'com_users');

							// If this group is super admin and this user is not super admin, $canEdit is false
							if ((!$loggeduser->authorise('core.admin')) && Access::check($item->id, 'core.admin'))
							{
								$canEdit   = false;
								$canChange = false;
							}
						?>
							<tr class="row<?php echo $i % 2; ?>">
								<td class="text-center">
									<?php if ($canEdit || $canChange) : ?>
										<?php echo HTMLHelper::_('grid.id', $i, $item->id); ?>
									<?php endif; ?>
								</td>
								<th scope="row">
									<div class="name break-word">
									<?php if ($canEdit) : ?>
<<<<<<< HEAD
										<a href="<?php echo Route::_('index.php?option=com_users&task=user.edit&id=' . (int) $item->id); ?>" title="<?php echo Text::_('JACTION_EDIT'); ?> <?php echo Text::sprintf('COM_USERS_EDIT_USER', $this->escape($item->name)); ?>">
											<?php echo $this->escape($item->name); ?></a>
=======
										<a href="<?php echo Route::_('index.php?option=com_users&task=user.edit&id=' . (int) $item->id); ?>" title="<?php echo Text::sprintf('COM_USERS_EDIT_USER', $this->escape($item->name)); ?>">
											<span class="fa fa-pen-square mr-2" aria-hidden="true"></span><?php echo $this->escape($item->name); ?></a>
>>>>>>> 6ee07b46
									<?php else : ?>
										<?php echo $this->escape($item->name); ?>
									<?php endif; ?>
									</div>
									<div class="btn-group">
										<?php echo HTMLHelper::_('users.addNote', $item->id); ?>
										<?php if ($item->note_count > 0) : ?>
										<button type="button" class="btn btn-secondary btn-sm dropdown-toggle dropdown-toggle-split" data-toggle="dropdown" aria-haspopup="true" aria-expanded="false">
											<span class="sr-only"><?php echo Text::_('JGLOBAL_TOGGLE_DROPDOWN'); ?></span>
										</button>
										<div class="dropdown-menu">
											<?php echo HTMLHelper::_('users.filterNotes', $item->note_count, $item->id); ?>
											<?php echo HTMLHelper::_('users.notes', $item->note_count, $item->id); ?>
										</div>
										<?php endif; ?>
									</div>
									<?php echo HTMLHelper::_('users.notesModal', $item->note_count, $item->id); ?>
									<?php if ($item->requireReset == '1') : ?>
										<span class="badge badge-warning"><?php echo Text::_('COM_USERS_PASSWORD_RESET_REQUIRED'); ?></span>
									<?php endif; ?>
								</th>
								<td class="text-center btns d-none d-md-table-cell">
									<a href="<?php echo Route::_('index.php?option=com_users&view=debuguser&user_id=' . (int) $item->id); ?>">
										<span class="fa fa-list" aria-hidden="true"></span>
										<span class="sr-only"><?php echo Text::_('COM_USERS_DEBUG_PERMISSIONS'); ?></span>
									</a>
								</td>
								<td class="break-word d-none d-md-table-cell">
									<?php echo $this->escape($item->username); ?>
								</td>
								<td class="text-center d-none d-md-table-cell">
									<?php $self = $loggeduser->id == $item->id; ?>
									<?php if ($canChange) : ?>
										<?php echo HTMLHelper::_('jgrid.state', HTMLHelper::_('users.blockStates', $self), $item->block, $i, 'users.', !$self); ?>
									<?php else : ?>
										<?php echo HTMLHelper::_('jgrid.state', HTMLHelper::_('users.blockStates', $self), $item->block, $i, 'users.', false);; ?>
									<?php endif; ?>
								</td>
								<td class="text-center d-none d-md-table-cell">
									<?php
									$activated = empty( $item->activation) ? 0 : 1;
									echo HTMLHelper::_('jgrid.state', HTMLHelper::_('users.activateStates'), $activated, $i, 'users.', (boolean) $activated);
									?>
								</td>
								<?php if ($tfa) : ?> 
								<td class="text-center d-none d-md-table-cell tbody-icon">
									<?php if (!empty($item->otpKey)) : ?>
										<span class="icon-publish" aria-hidden="true"></span>
										<span class="sr-only"><?php echo Text::_('COM_USERS_TFA_ACTIVE'); ?></span>
									<?php else : ?> 
										<span class="icon-unpublish" aria-hidden="true"></span>
										<span class="sr-only"><?php echo Text::_('COM_USERS_TFA_NOTACTIVE'); ?></span>
									<?php endif; ?>
								</td>
								<?php endif; ?>
								<td>
									<?php if (substr_count($item->group_names, "\n") > 1) : ?>
										<span class="hasTooltip" title="<?php echo HTMLHelper::_('tooltipText', Text::_('COM_USERS_HEADING_GROUPS'), nl2br($item->group_names), 0); ?>"><?php echo Text::_('COM_USERS_USERS_MULTIPLE_GROUPS'); ?></span>
									<?php else : ?>
										<?php echo nl2br($item->group_names); ?>
									<?php endif; ?>
								</td>
								<td class="d-none d-lg-table-cell break-word">
									<?php echo PunycodeHelper::emailToUTF8($this->escape($item->email)); ?>
								</td>
								<td class="d-none d-lg-table-cell">
									<?php if ($item->lastvisitDate != $this->db->getNullDate()) : ?>
										<?php echo HTMLHelper::_('date', $item->lastvisitDate, Text::_('DATE_FORMAT_LC6')); ?>
									<?php else : ?>
										<?php echo Text::_('JNEVER'); ?>
									<?php endif; ?>
								</td>
								<td class="d-none d-lg-table-cell">
									<?php echo HTMLHelper::_('date', $item->registerDate, Text::_('DATE_FORMAT_LC6')); ?>
								</td>
								<td class="d-none d-md-table-cell">
									<?php echo (int) $item->id; ?>
								</td>
							</tr>
							<?php endforeach; ?>
						</tbody>
					</table>

					<?php // load the pagination. ?>
					<?php echo $this->pagination->getListFooter(); ?>

					<?php // Load the batch processing form if user is allowed ?>
					<?php if ($loggeduser->authorise('core.create', 'com_users')
						&& $loggeduser->authorise('core.edit', 'com_users')
						&& $loggeduser->authorise('core.edit.state', 'com_users')) : ?>
						<?php echo HTMLHelper::_(
							'bootstrap.renderModal',
							'collapseModal',
							array(
								'title'  => Text::_('COM_USERS_BATCH_OPTIONS'),
								'footer' => $this->loadTemplate('batch_footer'),
							),
							$this->loadTemplate('batch_body')
						); ?>
					<?php endif; ?>
				<?php endif; ?>

				<input type="hidden" name="task" value="">
				<input type="hidden" name="boxchecked" value="0">
				<?php echo HTMLHelper::_('form.token'); ?>
			</div>
		</div>
	</div>
</form><|MERGE_RESOLUTION|>--- conflicted
+++ resolved
@@ -108,13 +108,8 @@
 								<th scope="row">
 									<div class="name break-word">
 									<?php if ($canEdit) : ?>
-<<<<<<< HEAD
-										<a href="<?php echo Route::_('index.php?option=com_users&task=user.edit&id=' . (int) $item->id); ?>" title="<?php echo Text::_('JACTION_EDIT'); ?> <?php echo Text::sprintf('COM_USERS_EDIT_USER', $this->escape($item->name)); ?>">
+										<a href="<?php echo Route::_('index.php?option=com_users&task=user.edit&id=' . (int) $item->id); ?>" title="<?php echo Text::sprintf('COM_USERS_EDIT_USER', $this->escape($item->name)); ?>">
 											<?php echo $this->escape($item->name); ?></a>
-=======
-										<a href="<?php echo Route::_('index.php?option=com_users&task=user.edit&id=' . (int) $item->id); ?>" title="<?php echo Text::sprintf('COM_USERS_EDIT_USER', $this->escape($item->name)); ?>">
-											<span class="fa fa-pen-square mr-2" aria-hidden="true"></span><?php echo $this->escape($item->name); ?></a>
->>>>>>> 6ee07b46
 									<?php else : ?>
 										<?php echo $this->escape($item->name); ?>
 									<?php endif; ?>
