<?xml version="1.0" encoding="utf-8"?>
<config>
	<fieldset 
		name="user_options"
		label="COM_USERS_CONFIG_USER_OPTIONS" >
		<field
			name="allowUserRegistration"
			type="radio"
			class="btn-group btn-group-yesno"
			default="0"
			label="COM_USERS_CONFIG_FIELD_ALLOWREGISTRATION_LABEL"
			description="COM_USERS_CONFIG_FIELD_ALLOWREGISTRATION_DESC">
			<option value="1">JYES</option>
			<option value="0">JNO</option>
		</field>

		<field
			name="new_usertype"
			type="usergrouplist"
			default="2"
			label="COM_USERS_CONFIG_FIELD_NEW_USER_TYPE_LABEL"
			description="COM_USERS_CONFIG_FIELD_NEW_USER_TYPE_DESC"
			showon="allowUserRegistration:1">
		</field>

		<field
			name="guest_usergroup"
			type="usergrouplist"
			default="1"
			label="COM_USERS_CONFIG_FIELD_GUEST_USER_GROUP_LABEL"
			description="COM_USERS_CONFIG_FIELD_GUEST_USER_GROUP_DESC">
		</field>

		<field
			name="sendpassword"
			type="radio"
			class="btn-group btn-group-yesno"
			default="1"
			label="COM_USERS_CONFIG_FIELD_SENDPASSWORD_LABEL"
			description="COM_USERS_CONFIG_FIELD_SENDPASSWORD_DESC">
			<option value="1">JYES</option>
			<option value="0">JNO</option>
		</field>

		<field
			name="useractivation"
			type="list"
			default="2"
			label="COM_USERS_CONFIG_FIELD_USERACTIVATION_LABEL"
			description="COM_USERS_CONFIG_FIELD_USERACTIVATION_DESC">
			<option
				value="0">JNONE</option>
			<option
				value="1">COM_USERS_CONFIG_FIELD_USERACTIVATION_OPTION_SELFACTIVATION</option>
			<option
				value="2">COM_USERS_CONFIG_FIELD_USERACTIVATION_OPTION_ADMINACTIVATION</option>
		</field>

		<field
			name="mail_to_admin"
			type="radio"
			class="btn-group btn-group-yesno"
			default="1"
			label="COM_USERS_CONFIG_FIELD_MAILTOADMIN_LABEL"
			description="COM_USERS_CONFIG_FIELD_MAILTOADMIN_DESC">
			<option value="1">JYES</option>
			<option value="0">JNO</option>
		</field>

		<field
			name="captcha"
			type="plugins"
			folder="captcha"
			default=""
			label="COM_USERS_CONFIG_FIELD_CAPTCHA_LABEL"
			description="COM_USERS_CONFIG_FIELD_CAPTCHA_DESC"
			filter="cmd" >
			<option
				value="">JOPTION_USE_DEFAULT</option>
			<option
				value="0">JOPTION_DO_NOT_USE</option>
		</field>

		<field
			name="frontend_userparams"
			type="radio"
			class="btn-group btn-group-yesno"
			default="1"
			label="COM_USERS_CONFIG_FIELD_FRONTEND_USERPARAMS_LABEL"
			description="COM_USERS_CONFIG_FIELD_FRONTEND_USERPARAMS_DESC">
			<option value="1">JSHOW</option>
			<option value="0">JHIDE</option>
		</field>
		<field
			name="site_language"
			type="radio"
			class="btn-group btn-group-yesno"
			default="0"
			label="COM_USERS_CONFIG_FIELD_FRONTEND_LANG_LABEL"
			description="COM_USERS_CONFIG_FIELD_FRONTEND_LANG_DESC"
			showon="frontend_userparams:1"
		>
			<option value="1">JSHOW</option>
			<option value="0">JHIDE</option>
		</field>
		<field
			name="change_login_name"
			type="radio"
			class="btn-group btn-group-yesno"
			default="0"
			label="COM_USERS_CONFIG_FIELD_CHANGEUSERNAME_LABEL"
			description="COM_USERS_CONFIG_FIELD_CHANGEUSERNAME_DESC">
			<option value="1">JYES</option>
			<option value="0">JNO</option>
		</field>

	</fieldset>

	<fieldset
		name="password_options"
		label="COM_USERS_CONFIG_PASSWORD_OPTIONS" >
		<field
			name="reset_count"
			type="integer"
			label="COM_USERS_CONFIG_FIELD_FRONTEND_RESET_COUNT_LABEL"
			description="COM_USERS_CONFIG_FIELD_FRONTEND_RESET_COUNT_DESC"
			first="0"
			last="20"
			step="1"
			default="10">
			</field>

		<field
			name="reset_time"
			type="integer"
			label="COM_USERS_CONFIG_FIELD_FRONTEND_RESET_TIME_LABEL"
			description="COM_USERS_CONFIG_FIELD_FRONTEND_RESET_TIME_DESC"
			first="1"
			last="24"
			step="1"
			default="1">
			</field>

		<field
			name="minimum_length"
			type="integer"
			label="COM_USERS_CONFIG_FIELD_MINIMUM_PASSWORD_LENGTH"
			description="COM_USERS_CONFIG_FIELD_MINIMUM_PASSWORD_LENGTH_DESC"
			first="4"
			last="99"
			step="1"
			default="4">
			</field>

		<field
			name="minimum_integers"
			type="integer"
			label="COM_USERS_CONFIG_FIELD_MINIMUM_INTEGERS"
			description="COM_USERS_CONFIG_FIELD_MINIMUM_INTEGERS_DESC"
			first="0"
			last="98"
			step="1"
			default="0">
			</field>

		<field
			name="minimum_symbols"
			type="integer"
			label="COM_USERS_CONFIG_FIELD_MINIMUM_SYMBOLS"
			description="COM_USERS_CONFIG_FIELD_MINIMUM_SYMBOLS_DESC"
			first="0"
			last="98"
			step="1"
			default="0">
			</field>

		<field
			name="minimum_uppercase"
			type="integer"
			label="COM_USERS_CONFIG_FIELD_MINIMUM_UPPERCASE"
			description="COM_USERS_CONFIG_FIELD_MINIMUM_UPPERCASE_DESC"
			first="0"
			last="98"
			step="1"
			default="0">
			</field>
	</fieldset>

	<fieldset
		name="user_notes_history"
		label="COM_USERS_CONFIG_FIELD_NOTES_HISTORY" >

			<field
			name="save_history"
			type="radio"
			class="btn-group btn-group-yesno"
			default="0"
			label="JGLOBAL_SAVE_HISTORY_OPTIONS_LABEL"
			description="JGLOBAL_SAVE_HISTORY_OPTIONS_DESC"
			>
			<option value="1">JYES</option>
			<option value="0">JNO</option>
		</field>

		<field
			name="history_limit"
			type="text"
			filter="integer"
			label="JGLOBAL_HISTORY_LIMIT_OPTIONS_LABEL"
			description="JGLOBAL_HISTORY_LIMIT_OPTIONS_DESC"
			default="5"
			showon="save_history:1"
		/>
	</fieldset>

 	<fieldset
		name="massmail"
		label="COM_USERS_MASS_MAIL"
		description="COM_USERS_MASS_MAIL_DESC">

		<field
 			name="mailSubjectPrefix"
 			type="text"
			label="COM_USERS_CONFIG_FIELD_SUBJECT_PREFIX_LABEL"
			description="COM_USERS_CONFIG_FIELD_SUBJECT_PREFIX_DESC"
		/>

 		<field
 			name="mailBodySuffix"
			type="textarea"
 			rows="5"
 			cols="30"
			label="COM_USERS_CONFIG_FIELD_MAILBODY_SUFFIX_LABEL"
			description="COM_USERS_CONFIG_FIELD_MAILBODY_SUFFIX_DESC"
		/>

	</fieldset>

	<fieldset name="integration"
		label="JGLOBAL_INTEGRATION_LABEL"
		description="COM_USERS_CONFIG_INTEGRATION_SETTINGS_DESC"
	>

		<field
			name="sef_advanced"
			type="radio"
			class="btn-group btn-group-yesno"
			default="0"
			label="JGLOBAL_SEF_ADVANCED_LABEL"
			description="JGLOBAL_SEF_ADVANCED_DESC"
			filter="integer">
			<option value="1">JGLOBAL_SEF_ADVANCED_MODERN</option>
			<option value="0">JGLOBAL_SEF_ADVANCED_LEGACY</option>
		</field>

		<field
			name="custom_fields_enable"
			type="radio"
			class="btn-group btn-group-yesno"
			label="JGLOBAL_CUSTOM_FIELDS_ENABLE_LABEL"
			description="JGLOBAL_CUSTOM_FIELDS_ENABLE_DESC"
			default="1"
		>
<<<<<<< HEAD
			<option value="1">JSHOW</option>
			<option value="0">JHIDE</option>
=======
			<option value="1">JYES</option>
			<option value="0">JNO</option>
>>>>>>> 88bffd18
		</field>

	</fieldset>

	<fieldset
		name="permissions"
		label="JCONFIG_PERMISSIONS_LABEL"
		description="JCONFIG_PERMISSIONS_DESC"
		>

		<field
			name="rules"
			type="rules"
			label="JCONFIG_PERMISSIONS_LABEL"
			filter="rules"
			validate="rules"
			component="com_users"
			section="component" />
	</fieldset>
</config><|MERGE_RESOLUTION|>--- conflicted
+++ resolved
@@ -1,6 +1,6 @@
 <?xml version="1.0" encoding="utf-8"?>
 <config>
-	<fieldset 
+	<fieldset
 		name="user_options"
 		label="COM_USERS_CONFIG_USER_OPTIONS" >
 		<field
@@ -261,13 +261,8 @@
 			description="JGLOBAL_CUSTOM_FIELDS_ENABLE_DESC"
 			default="1"
 		>
-<<<<<<< HEAD
-			<option value="1">JSHOW</option>
-			<option value="0">JHIDE</option>
-=======
-			<option value="1">JYES</option>
-			<option value="0">JNO</option>
->>>>>>> 88bffd18
+			<option value="1">JYES</option>
+			<option value="0">JNO</option>
 		</field>
 
 	</fieldset>
