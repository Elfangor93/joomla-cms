<?xml version="1.0" encoding="utf-8"?>
<config>
	<fieldset
		name="user_options"
		label="COM_USERS_CONFIG_USER_OPTIONS" >
		<field
			name="allowUserRegistration"
			type="radio"
			class="switcher"
			default="0"
			label="COM_USERS_CONFIG_FIELD_ALLOWREGISTRATION_LABEL"
			description="COM_USERS_CONFIG_FIELD_ALLOWREGISTRATION_DESC">
			<option value="0">JNO</option>
			<option value="1">JYES</option>
		</field>

		<field
			name="new_usertype"
			type="usergrouplist"
			default="2"
			label="COM_USERS_CONFIG_FIELD_NEW_USER_TYPE_LABEL"
			description="COM_USERS_CONFIG_FIELD_NEW_USER_TYPE_DESC"
			checksuperusergroup="1"
			showon="allowUserRegistration:1"
			>
		</field>

		<field
			name="guest_usergroup"
			type="usergrouplist"
			default="1"
			label="COM_USERS_CONFIG_FIELD_GUEST_USER_GROUP_LABEL"
			description="COM_USERS_CONFIG_FIELD_GUEST_USER_GROUP_DESC"
			checksuperusergroup="1"
			>
		</field>

		<field
			name="sendpassword"
			type="radio"
			class="switcher"
			default="1"
			label="COM_USERS_CONFIG_FIELD_SENDPASSWORD_LABEL"
			description="COM_USERS_CONFIG_FIELD_SENDPASSWORD_DESC">
			<option value="0">JNO</option>
			<option value="1">JYES</option>
		</field>

		<field
			name="useractivation"
			type="list"
			default="2"
			label="COM_USERS_CONFIG_FIELD_USERACTIVATION_LABEL"
			description="COM_USERS_CONFIG_FIELD_USERACTIVATION_DESC">
			<option
				value="0">JNONE</option>
			<option
				value="1">COM_USERS_CONFIG_FIELD_USERACTIVATION_OPTION_SELFACTIVATION</option>
			<option
				value="2">COM_USERS_CONFIG_FIELD_USERACTIVATION_OPTION_ADMINACTIVATION</option>
		</field>

		<field
			name="mail_to_admin"
			type="radio"
			class="switcher"
			default="1"
			label="COM_USERS_CONFIG_FIELD_MAILTOADMIN_LABEL"
			description="COM_USERS_CONFIG_FIELD_MAILTOADMIN_DESC">
			<option value="0">JNO</option>
			<option value="1">JYES</option>
		</field>

		<field
			name="captcha"
			type="plugins"
			folder="captcha"
			default=""
			label="COM_USERS_CONFIG_FIELD_CAPTCHA_LABEL"
			description="COM_USERS_CONFIG_FIELD_CAPTCHA_DESC"
			filter="cmd" >
			<option
				value="">JOPTION_USE_DEFAULT</option>
			<option
				value="0">JOPTION_DO_NOT_USE</option>
		</field>

		<field
			name="frontend_userparams"
			type="radio"
			class="switcher"
			default="1"
			label="COM_USERS_CONFIG_FIELD_FRONTEND_USERPARAMS_LABEL"
			description="COM_USERS_CONFIG_FIELD_FRONTEND_USERPARAMS_DESC">
			<option value="0">JHIDE</option>
			<option value="1">JSHOW</option>
		</field>
		<field
			name="site_language"
			type="radio"
			class="switcher"
			default="0"
			label="COM_USERS_CONFIG_FIELD_FRONTEND_LANG_LABEL"
			description="COM_USERS_CONFIG_FIELD_FRONTEND_LANG_DESC"
			showon="frontend_userparams:1"
		>
			<option value="0">JHIDE</option>
			<option value="1">JSHOW</option>
		</field>
		<field
			name="change_login_name"
			type="radio"
			class="switcher"
			default="0"
			label="COM_USERS_CONFIG_FIELD_CHANGEUSERNAME_LABEL"
			description="COM_USERS_CONFIG_FIELD_CHANGEUSERNAME_DESC">
			<option value="0">JNO</option>
			<option value="1">JYES</option>
		</field>

	</fieldset>

	<fieldset
		name="password_options"
		label="COM_USERS_CONFIG_PASSWORD_OPTIONS" >
		<field
			name="reset_count"
			type="integer"
			label="COM_USERS_CONFIG_FIELD_FRONTEND_RESET_COUNT_LABEL"
			description="COM_USERS_CONFIG_FIELD_FRONTEND_RESET_COUNT_DESC"
			first="0"
			last="20"
			step="1"
			default="10">
			</field>

		<field
			name="reset_time"
			type="integer"
			label="COM_USERS_CONFIG_FIELD_FRONTEND_RESET_TIME_LABEL"
			description="COM_USERS_CONFIG_FIELD_FRONTEND_RESET_TIME_DESC"
			first="1"
			last="24"
			step="1"
			default="1">
			</field>

		<field
			name="minimum_length"
			type="integer"
			label="COM_USERS_CONFIG_FIELD_MINIMUM_PASSWORD_LENGTH"
			description="COM_USERS_CONFIG_FIELD_MINIMUM_PASSWORD_LENGTH_DESC"
			first="4"
			last="99"
			step="1"
			default="4">
			</field>

		<field
			name="minimum_integers"
			type="integer"
			label="COM_USERS_CONFIG_FIELD_MINIMUM_INTEGERS"
			description="COM_USERS_CONFIG_FIELD_MINIMUM_INTEGERS_DESC"
			first="0"
			last="98"
			step="1"
			default="0">
			</field>

		<field
			name="minimum_symbols"
			type="integer"
			label="COM_USERS_CONFIG_FIELD_MINIMUM_SYMBOLS"
			description="COM_USERS_CONFIG_FIELD_MINIMUM_SYMBOLS_DESC"
			first="0"
			last="98"
			step="1"
			default="0">
			</field>

		<field
			name="minimum_uppercase"
			type="integer"
			label="COM_USERS_CONFIG_FIELD_MINIMUM_UPPERCASE"
			description="COM_USERS_CONFIG_FIELD_MINIMUM_UPPERCASE_DESC"
			first="0"
			last="98"
			step="1"
			default="0">
			</field>
		<field
			name="minimum_lowercase"
			type="integer"
			label="COM_USERS_CONFIG_FIELD_MINIMUM_LOWERCASE"
			description="COM_USERS_CONFIG_FIELD_MINIMUM_LOWERCASE_DESC"
			first="0"
			last="98"
			step="1"
			default="0">
		</field>
	</fieldset>

	<fieldset
		name="user_notes_history"
		label="COM_USERS_CONFIG_FIELD_NOTES_HISTORY" >

			<field
			name="save_history"
			type="radio"
			class="switcher"
			default="0"
			label="JGLOBAL_SAVE_HISTORY_OPTIONS_LABEL"
			description="JGLOBAL_SAVE_HISTORY_OPTIONS_DESC"
			>
			<option value="0">JNO</option>
			<option value="1">JYES</option>
		</field>

		<field
			name="history_limit"
			type="text"
			filter="integer"
			label="JGLOBAL_HISTORY_LIMIT_OPTIONS_LABEL"
			description="JGLOBAL_HISTORY_LIMIT_OPTIONS_DESC"
			default="5"
			showon="save_history:1"
		/>
	</fieldset>

 	<fieldset
		name="massmail"
		label="COM_USERS_MASS_MAIL"
		description="COM_USERS_MASS_MAIL_DESC">

		<field
 			name="mailSubjectPrefix"
 			type="text"
			label="COM_USERS_CONFIG_FIELD_SUBJECT_PREFIX_LABEL"
			description="COM_USERS_CONFIG_FIELD_SUBJECT_PREFIX_DESC"
		/>

 		<field
 			name="mailBodySuffix"
			type="textarea"
 			rows="5"
 			cols="30"
			label="COM_USERS_CONFIG_FIELD_MAILBODY_SUFFIX_LABEL"
			description="COM_USERS_CONFIG_FIELD_MAILBODY_SUFFIX_DESC"
		/>

	</fieldset>

	<fieldset name="integration"
		label="JGLOBAL_INTEGRATION_LABEL"
		description="COM_USERS_CONFIG_INTEGRATION_SETTINGS_DESC"
	>

		<field
<<<<<<< HEAD
			name="sef_advanced"
			type="radio"
			class="switcher"
			default="0"
			label="JGLOBAL_SEF_ADVANCED_LABEL"
			description="JGLOBAL_SEF_ADVANCED_DESC"
			filter="integer">
			<option value="0">JGLOBAL_SEF_ADVANCED_LEGACY</option>
			<option value="1">JGLOBAL_SEF_ADVANCED_MODERN</option>
		</field>

		<field
=======
>>>>>>> 7210596f
			name="custom_fields_enable"
			type="radio"
			class="switcher"
			label="JGLOBAL_CUSTOM_FIELDS_ENABLE_LABEL"
			description="JGLOBAL_CUSTOM_FIELDS_ENABLE_DESC"
			default="1"
		>
			<option value="1">JYES</option>
			<option value="0">JNO</option>
		</field>

	</fieldset>

	<fieldset
		name="permissions"
		label="JCONFIG_PERMISSIONS_LABEL"
		description="JCONFIG_PERMISSIONS_DESC"
		>

		<field
			name="rules"
			type="rules"
			label="JCONFIG_PERMISSIONS_LABEL"
			filter="rules"
			validate="rules"
			component="com_users"
			section="component" />
	</fieldset>
</config><|MERGE_RESOLUTION|>--- conflicted
+++ resolved
@@ -256,21 +256,6 @@
 	>
 
 		<field
-<<<<<<< HEAD
-			name="sef_advanced"
-			type="radio"
-			class="switcher"
-			default="0"
-			label="JGLOBAL_SEF_ADVANCED_LABEL"
-			description="JGLOBAL_SEF_ADVANCED_DESC"
-			filter="integer">
-			<option value="0">JGLOBAL_SEF_ADVANCED_LEGACY</option>
-			<option value="1">JGLOBAL_SEF_ADVANCED_MODERN</option>
-		</field>
-
-		<field
-=======
->>>>>>> 7210596f
 			name="custom_fields_enable"
 			type="radio"
 			class="switcher"
@@ -278,8 +263,8 @@
 			description="JGLOBAL_CUSTOM_FIELDS_ENABLE_DESC"
 			default="1"
 		>
-			<option value="1">JYES</option>
-			<option value="0">JNO</option>
+			<option value="0">JNO</option>
+			<option value="1">JYES</option>
 		</field>
 
 	</fieldset>
