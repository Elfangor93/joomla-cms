--- conflicted
+++ resolved
@@ -67,26 +67,8 @@
 				$vName == 'categories' || $extension == 'com_users'
 			);
 		}
-<<<<<<< HEAD
-=======
 
 		if (JComponentHelper::isEnabled('com_fields') && JComponentHelper::getParams('com_users')->get('custom_fields_enable', '1'))
-		{
-			JHtmlSidebar::addEntry(
-				JText::_('JGLOBAL_FIELDS'),
-				'index.php?option=com_fields&context=com_users.user',
-				$vName == 'fields.user'
-			);
-			JHtmlSidebar::addEntry(
-				JText::_('JGLOBAL_FIELD_GROUPS'),
-				'index.php?option=com_categories&extension=com_users.user.fields',
-				$vName == 'categories.user'
-			);
-		}
-	}
->>>>>>> 88bffd18
-
-		if (JComponentHelper::getComponent('com_users')->params->get('custom_fields_enable', '1'))
 		{
 			JHtmlSidebar::addEntry(
 				JText::_('JGLOBAL_FIELDS'),
