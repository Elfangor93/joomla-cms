--- conflicted
+++ resolved
@@ -54,14 +54,9 @@
 	{
 		$title = JText::_('COM_USERS_ADD_NOTE');
 
-<<<<<<< HEAD
 		return '<a href="' . JRoute::_('index.php?option=com_users&task=note.add&u_id=' . (int) $userId)
-		. '" class="hasTooltip btn btn-secondary btn-xs" title="' . $title . '"><span class="icon-vcard">'
+		. '" class="hasTooltip btn btn-secondary btn-xs" title="' . $title . '"><span class="icon-vcard" aria-hidden="true">'
 		. '</span><span class="hidden-sm-down">' . $title . '</span></a>';
-=======
-		return '<a href="' . JRoute::_('index.php?option=com_users&task=note.add&u_id=' . (int) $userId) . '" class="hasTooltip btn btn-mini" title="'
-			. $title . '"><span class="icon-vcard" aria-hidden="true"></span><span class="hidden-phone">' . $title . '</span></a>';
->>>>>>> df3bf412
 	}
 
 	/**
