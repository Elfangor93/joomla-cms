<?php
/**
 * @package     Joomla.Administrator
 * @subpackage  com_users
 *
 * @copyright   Copyright (C) 2005 - 2011 Open Source Matters, Inc. All rights reserved.
 * @license     GNU General Public License version 2 or later; see LICENSE.txt
 */

// No direct access.
defined('_JEXEC') or die;

jimport('joomla.application.component.modeladmin');

/**
 * User model.
 *
 * @package     Joomla.Administrator
 * @subpackage  com_users
 * @since       1.6
 */
class UsersModelUser extends JModelAdmin
{
	/**
	 * Returns a reference to the a Table object, always creating it.
	 *
	 * @param   string  $type    The table type to instantiate
	 * @param   string  $prefix  A prefix for the table class name. Optional.
	 * @param   array   $config  Configuration array for model. Optional.
	 *
	 * @return  JTable  A database object
	 *
	 * @since   1.6
	*/
	public function getTable($type = 'User', $prefix = 'JTable', $config = array())
	{
		$table = JTable::getInstance($type, $prefix, $config);

		return $table;
	}

	/**
	 * Method to get a single record.
	 *
	 * @param   integer  $pk  The id of the primary key.
	 *
	 * @return  mixed	Object on success, false on failure.
	 *
	 * @since   1.6
	 */
	public function getItem($pk = null)
	{
		$result = parent::getItem($pk);

		// Get the dispatcher and load the users plugins.
		$dispatcher	= JDispatcher::getInstance();
		JPluginHelper::importPlugin('user');

		// Trigger the data preparation event.
		$results = $dispatcher->trigger('onContentPrepareData', array('com_users.user', $result));

		return $result;
	}

	/**
	 * Method to get the record form.
	 *
	 * @param   array    $data      An optional array of data for the form to interogate.
	 * @param   boolean  $loadData  True if the form is to load its own data (default case), false if not.
	 *
	 * @return  mixed  A JForm object on success, false on failure
	 *
	 * @since   1.6
	 */
	public function getForm($data = array(), $loadData = true)
	{
		// Initialise variables.
		$app = JFactory::getApplication();

		// Get the form.
		$form = $this->loadForm('com_users.user', 'user', array('control' => 'jform', 'load_data' => $loadData));
		if (empty($form))
		{
			return false;
		}

		return $form;
	}

	/**
	 * Method to get the data that should be injected in the form.
	 *
	 * @return  mixed  The data for the form.
	 *
	 * @since   1.6
	 */
	protected function loadFormData()
	{
		// Check the session for previously entered form data.
		$data = JFactory::getApplication()->getUserState('com_users.edit.user.data', array());

		if (empty($data))
		{
			$data = $this->getItem();
		}

		// TODO: Maybe this can go into the parent model somehow?
		// Get the dispatcher and load the users plugins.
		$dispatcher	= JDispatcher::getInstance();
		JPluginHelper::importPlugin('user');

		// Trigger the data preparation event.
		$results = $dispatcher->trigger('onContentPrepareData', array('com_users.profile', $data));

		// Check for errors encountered while preparing the data.
		if (count($results) && in_array(false, $results, true))
		{
			$this->setError($dispatcher->getError());
		}

		return $data;
	}

	/**
	 * Override JModelAdmin::preprocessForm to ensure the correct plugin group is loaded.
	 *
	 * @param   JForm   $form   A JForm object.
	 * @param   mixed   $data   The data expected for the form.
	 * @param   string  $group  The name of the plugin group to import (defaults to "content").
	 *
	 * @return  void
	 *
	 * @since   1.6
	 * @throws  Exception if there is an error in the form event.
	 */
	protected function preprocessForm(JForm $form, $data, $group = 'user')
	{
		parent::preprocessForm($form, $data, $group);
	}

	/**
	 * Method to save the form data.
	 *
	 * @param   array  $data  The form data.
	 *
	 * @return  boolean  True on success.
	 *
	 * @since   1.6
	 */
	public function save($data)
	{
		// Initialise variables;
		$pk			= (!empty($data['id'])) ? $data['id'] : (int) $this->getState('user.id');
		$user		= JUser::getInstance($pk);

		$my = JFactory::getUser();

		if ($data['block'] && $pk == $my->id && !$my->block)
		{
			$this->setError(JText::_('COM_USERS_USERS_ERROR_CANNOT_BLOCK_SELF'));
			return false;
		}

		// Make sure that we are not removing ourself from Super Admin group
		$iAmSuperAdmin = $my->authorise('core.admin');
		if ($iAmSuperAdmin && $my->get('id') == $pk)
		{
			// Check that at least one of our new groups is Super Admin
			$stillSuperAdmin = false;
			$myNewGroups = $data['groups'];
			foreach ($myNewGroups as $group)
			{
				$stillSuperAdmin = ($stillSuperAdmin) ? ($stillSuperAdmin) : JAccess::checkGroup($group, 'core.admin');
			}
			if (!$stillSuperAdmin)
			{
				$this->setError(JText::_('COM_USERS_USERS_ERROR_CANNOT_DEMOTE_SELF'));
				return false;
			}
		}

		// Bind the data.
		if (!$user->bind($data))
		{
			$this->setError($user->getError());
			return false;
		}

		// Store the data.
		if (!$user->save())
		{
			$this->setError($user->getError());
			return false;
		}

		$this->setState('user.id', $user->id);

		return true;
	}

	/**
	 * Method to delete rows.
	 *
	 * @param   array  &$pks  An array of item ids.
	 *
	 * @return  boolean  Returns true on success, false on failure.
	 *
	 * @since   1.6
	 */
	public function delete(&$pks)
	{
		// Initialise variables.
		$user	= JFactory::getUser();
		$table	= $this->getTable();
		$pks	= (array) $pks;

		// Check if I am a Super Admin
		$iAmSuperAdmin	= $user->authorise('core.admin');

		// Trigger the onUserBeforeSave event.
		JPluginHelper::importPlugin('user');
		$dispatcher = JDispatcher::getInstance();

		if (in_array($user->id, $pks))
		{
			$this->setError(JText::_('COM_USERS_USERS_ERROR_CANNOT_DELETE_SELF'));
			return false;
		}

		// Iterate the items to delete each one.
		foreach ($pks as $i => $pk)
		{
			if ($table->load($pk))
			{
				// Access checks.
				$allow = $user->authorise('core.delete', 'com_users');
				// Don't allow non-super-admin to delete a super admin
				$allow = (!$iAmSuperAdmin && JAccess::check($pk, 'core.admin')) ? false : $allow;

				if ($allow)
				{
					// Get users data for the users to delete.
					$user_to_delete = JFactory::getUser($pk);

					// Fire the onUserBeforeDelete event.
					$dispatcher->trigger('onUserBeforeDelete', array($table->getProperties()));

					if (!$table->delete($pk))
					{
						$this->setError($table->getError());
						return false;
					}
					else
					{
						// Trigger the onUserAfterDelete event.
						$dispatcher->trigger('onUserAfterDelete', array($user_to_delete->getProperties(), true, $this->getError()));
					}
				}
				else
				{
					// Prune items that you can't change.
					unset($pks[$i]);
					JError::raiseWarning(403, JText::_('JERROR_CORE_DELETE_NOT_PERMITTED'));
				}
			}
			else
			{
				$this->setError($table->getError());
				return false;
			}
		}

		return true;
	}

	/**
	 * Method to block user records.
	 *
	 * @param   array    &$pks   The ids of the items to publish.
	 * @param   integer  $value  The value of the published state
	 *
	 * @return  boolean  True on success.
	 *
	 * @since   1.6
	 */
	function block(&$pks, $value = 1)
	{
		// Initialise variables.
		$app		= JFactory::getApplication();
		$dispatcher	= JDispatcher::getInstance();
		$user		= JFactory::getUser();
		// Check if I am a Super Admin
		$iAmSuperAdmin	= $user->authorise('core.admin');
		$table		= $this->getTable();
		$pks		= (array) $pks;

		JPluginHelper::importPlugin('user');

		// Access checks.
		foreach ($pks as $i => $pk)
		{
			if ($value == 1 && $pk == $user->get('id'))
			{
				// Cannot block yourself.
				unset($pks[$i]);
				JError::raiseWarning(403, JText::_('COM_USERS_USERS_ERROR_CANNOT_BLOCK_SELF'));

			}
			elseif ($table->load($pk))
			{
				$old	= $table->getProperties();
				$allow	= $user->authorise('core.edit.state', 'com_users');
				// Don't allow non-super-admin to delete a super admin
				$allow = (!$iAmSuperAdmin && JAccess::check($pk, 'core.admin')) ? false : $allow;

				// Prepare the logout options.
				$options = array(
					'clientid' => array(0, 1)
				);

				if ($allow)
				{
					// Skip changing of same state
					if ($table->block == $value)
					{
						unset($pks[$i]);
						continue;
					}

					$table->block = (int) $value;

					// Allow an exception to be thrown.
					try
					{
						if (!$table->check())
						{
							$this->setError($table->getError());
							return false;
						}

						// Trigger the onUserBeforeSave event.
						$result = $dispatcher->trigger('onUserBeforeSave', array($old, false, $table->getProperties()));
						if (in_array(false, $result, true))
						{
							// Plugin will have to raise it's own error or throw an exception.
							return false;
						}

						// Store the table.
						if (!$table->store())
						{
							$this->setError($table->getError());
							return false;
						}

						// Trigger the onAftereStoreUser event
						$dispatcher->trigger('onUserAfterSave', array($table->getProperties(), false, true, null));
					}
					catch (Exception $e)
					{
						$this->setError($e->getMessage());

						return false;
					}

					// Log the user out.
					if ($value)
					{
						$app->logout($table->id, $options);
					}
				}
				else
				{
					// Prune items that you can't change.
					unset($pks[$i]);
					JError::raiseWarning(403, JText::_('JLIB_APPLICATION_ERROR_EDITSTATE_NOT_PERMITTED'));
				}
			}
		}

		return true;
	}

	/**
	 * Method to activate user records.
	 *
	 * @param   array  &$pks  The ids of the items to activate.
	 *
	 * @return  boolean  True on success.
	 *
	 * @since   1.6
	 */
	function activate(&$pks)
	{
		// Initialise variables.
		$dispatcher	= JDispatcher::getInstance();
		$user		= JFactory::getUser();
		// Check if I am a Super Admin
		$iAmSuperAdmin	= $user->authorise('core.admin');
		$table		= $this->getTable();
		$pks		= (array) $pks;

		JPluginHelper::importPlugin('user');

		// Access checks.
		foreach ($pks as $i => $pk)
		{
			if ($table->load($pk))
			{
				$old	= $table->getProperties();
				$allow	= $user->authorise('core.edit.state', 'com_users');
				// Don't allow non-super-admin to delete a super admin
				$allow = (!$iAmSuperAdmin && JAccess::check($pk, 'core.admin')) ? false : $allow;

				if (empty($table->activation))
				{
					// Ignore activated accounts.
					unset($pks[$i]);
				}
				elseif ($allow)
				{
					$table->block		= 0;
					$table->activation	= '';

					// Allow an exception to be thrown.
					try
					{
						if (!$table->check())
						{
							$this->setError($table->getError());
							return false;
						}

						// Trigger the onUserBeforeSave event.
						$result = $dispatcher->trigger('onUserBeforeSave', array($old, false, $table->getProperties()));
						if (in_array(false, $result, true))
						{
							// Plugin will have to raise it's own error or throw an exception.
							return false;
						}

						// Store the table.
						if (!$table->store())
						{
							$this->setError($table->getError());
							return false;
						}

						// Fire the onAftereStoreUser event
						$dispatcher->trigger('onUserAfterSave', array($table->getProperties(), false, true, null));
					}
					catch (Exception $e)
					{
						$this->setError($e->getMessage());

						return false;
					}
				}
				else
				{
					// Prune items that you can't change.
					unset($pks[$i]);
					JError::raiseWarning(403, JText::_('JLIB_APPLICATION_ERROR_EDITSTATE_NOT_PERMITTED'));
				}
			}
		}

		return true;
	}

	/**
	 * Perform batch operations
	 *
	 * @param   array  $config    An array of variable for the batch operation
	 * @param   array  $user_ids  An array of IDs on which to operate
	 *
	 * @return  boolean  True on success, false on failure
	 *
	 * @since	1.6
	 */
	public function batch($config, $user_ids)
	{
		// Ensure there are selected users to operate on.
		if (empty($user_ids))
		{
			$this->setError(JText::_('COM_USERS_USERS_NO_ITEM_SELECTED'));
			return false;
		}
		elseif (!empty($config))
		{
			// Get the DB object
			$db = $this->getDbo();

			// Only run operations if a config array is present.
			// Ensure there is a valid group.
			$group_id = JArrayHelper::getValue($config, 'group_id', 0, 'int');
			JArrayHelper::toInteger($user_ids);

			if ($group_id < 1)
			{
				$this->setError(JText::_('COM_USERS_ERROR_INVALID_GROUP'));
				return false;
			}

			$groupAction = JArrayHelper::getValue($config, 'group_action');
			switch ($groupAction)
			{
				// Sets users to a selected group
				case 'set':
					$doDelete	= 'all';
					$doAssign	= true;
					break;

				// Remove users from a selected group
				case 'del':
					$doDelete	= 'group';
					break;

				// Add users to a selected group
				case 'add':
				default:
					$doAssign	= true;
					break;
			}

<<<<<<< HEAD
			// Remove the users from the group(s) if requested.
			if ($doDelete) {
				// Purge operation, remove the users from all groups.
				if ($doDelete === 2) {
					$this->_db->setQuery(
						'DELETE FROM `#__user_usergroup_map`' .
						' WHERE `user_id` IN ('.implode(',', $user_ids).')'
					);
				}
				else {
					// Remove the users from the group.
					$this->_db->setQuery(
						'DELETE FROM `#__user_usergroup_map`' .
						' WHERE `user_id` IN ('.implode(',', $user_ids).')' .
						' AND `group_id` = '.$group_id
					);
=======
			// Remove the users from the group if requested.
			if (isset($doDelete))
			{
				$query = $db->getQuery(true);

				// Remove users from the group
				$query->delete($db->quoteName('#__user_usergroup_map'));
				$query->where($db->quoteName('user_id').' IN ('.implode(',', $user_ids).')');

				// Only remove users from selected group
				if ($doDelete == 'group')
				{
					$query->where($db->quoteName('group_id').' = '.$group_id);
>>>>>>> 689d4597
				}

				$db->setQuery($query);

				// Check for database errors.
				if (!$db->query())
				{
					$this->setError($db->getErrorMsg());
					return false;
				}
			}

			// Assign the users to the group if requested.
			if (isset($doAssign))
			{
				$query = $db->getQuery(true);

				// Build the groups array for the assignment query.
				$groups = array();
				foreach ($user_ids as $id)
				{
					$groups[] = '('.$id.','.$group_id.')';
				}

<<<<<<< HEAD
				$this->_db->setQuery(
					'INSERT IGNORE INTO `#__user_usergroup_map` (`user_id`, `group_id`)' .
					' VALUES '.implode(',', $tuples)
				);
=======
				$query->insert($this->_db->quoteName('#__user_usergroup_map'));
				$query->columns(array($this->_db->quoteName('user_id'), $this->_db->nameQuote('group_id')));
				$query->values(implode(',', $groups));
				$this->_db->setQuery($query);
>>>>>>> 689d4597

				// Check for database errors.
				if (!$db->query())
				{
					$this->setError($db->getErrorMsg());
					return false;
				}
			}
		}

		return true;
	}

	/**
	 * Gets the available groups.
	 *
	 * @return  array  An array of groups
	 *
	 * @since   1.6
	 */
	public function getGroups()
	{
		$user = JFactory::getUser();
		if ($user->authorise('core.edit', 'com_users') && $user->authorise('core.manage', 'com_users'))
		{
			$model = JModel::getInstance('Groups', 'UsersModel', array('ignore_request' => true));
			return $model->getItems();
		}
		else
		{
			return null;
		}
	}

	/**
	 * Gets the groups this object is assigned to
	 *
	 * @param   integer  $userId  The user ID to retrieve the groups for
	 *
	 * @return  array  An array of assigned groups
	 *
	 * @since   1.6
	 */
	public function getAssignedGroups($userId = null)
	{
		// Initialise variables.
		$userId = (!empty($userId)) ? $userId : (int)$this->getState('user.id');

		if (empty($userId))
		{
			$result = array();
			$config = JComponentHelper::getParams('com_users');
			if ($groupId = $config->get('new_usertype'))
			{
				$result[] = $groupId;
			}
		}
		else
		{
			jimport('joomla.user.helper');
			$result = JUserHelper::getUserGroups($userId);
		}

		return $result;
	}
}<|MERGE_RESOLUTION|>--- conflicted
+++ resolved
@@ -523,24 +523,6 @@
 					break;
 			}
 
-<<<<<<< HEAD
-			// Remove the users from the group(s) if requested.
-			if ($doDelete) {
-				// Purge operation, remove the users from all groups.
-				if ($doDelete === 2) {
-					$this->_db->setQuery(
-						'DELETE FROM `#__user_usergroup_map`' .
-						' WHERE `user_id` IN ('.implode(',', $user_ids).')'
-					);
-				}
-				else {
-					// Remove the users from the group.
-					$this->_db->setQuery(
-						'DELETE FROM `#__user_usergroup_map`' .
-						' WHERE `user_id` IN ('.implode(',', $user_ids).')' .
-						' AND `group_id` = '.$group_id
-					);
-=======
 			// Remove the users from the group if requested.
 			if (isset($doDelete))
 			{
@@ -554,7 +536,6 @@
 				if ($doDelete == 'group')
 				{
 					$query->where($db->quoteName('group_id').' = '.$group_id);
->>>>>>> 689d4597
 				}
 
 				$db->setQuery($query);
@@ -579,17 +560,10 @@
 					$groups[] = '('.$id.','.$group_id.')';
 				}
 
-<<<<<<< HEAD
-				$this->_db->setQuery(
-					'INSERT IGNORE INTO `#__user_usergroup_map` (`user_id`, `group_id`)' .
-					' VALUES '.implode(',', $tuples)
-				);
-=======
 				$query->insert($this->_db->quoteName('#__user_usergroup_map'));
 				$query->columns(array($this->_db->quoteName('user_id'), $this->_db->nameQuote('group_id')));
 				$query->values(implode(',', $groups));
 				$this->_db->setQuery($query);
->>>>>>> 689d4597
 
 				// Check for database errors.
 				if (!$db->query())
