--- conflicted
+++ resolved
@@ -518,29 +518,7 @@
 
 		// Clear the cache
 		$this->cleanCache();
-
-<<<<<<< HEAD
-		return true;
-	}
-=======
-			// Remove the users from the group(s) if requested.
-			if ($doDelete) {
-				// Purge operation, remove the users from all groups.
-				if ($doDelete === 2) {
-					$this->_db->setQuery(
-						'DELETE FROM '.$this->_db->quoteName('#__user_usergroup_map') .
-						' WHERE '.$this->_db->quoteName('user_id').' IN ('.implode(',', $user_ids).')'
-					);
-				}
-				else {
-					// Remove the users from the group.
-					$this->_db->setQuery(
-						'DELETE FROM '.$this->_db->quoteName('#__user_usergroup_map') .
-						' WHERE '.$this->_db->quoteName('user_id').' IN ('.implode(',', $user_ids).')' .
-						' AND '.$this->_db->quoteName('group_id').' = '.$group_id
-					);
-				}
->>>>>>> 2933e0d1
+	}
 
 	/**
 	 * Perform batch operations
@@ -603,7 +581,6 @@
 
 			$db->setQuery($query);
 
-<<<<<<< HEAD
 			// Check for database errors.
 			if (!$db->query())
 			{
@@ -611,13 +588,6 @@
 				return false;
 			}
 		}
-=======
-				$this->_db->setQuery(
-					'INSERT INTO '.$this->_db->quoteName('#__user_usergroup_map').' ('.
-					$this->_db->quoteName('user_id').', '.$this->_db->quoteName('group_id').')' .
-					' VALUES '.implode(',', $tuples)
-				);
->>>>>>> 2933e0d1
 
 		// Assign the users to the group if requested.
 		if (isset($doAssign))
