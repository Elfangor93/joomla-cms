<?php
/**
 * @package     Joomla.Administrator
 * @subpackage  com_users
 *
 * @copyright   Copyright (C) 2005 - 2017 Open Source Matters, Inc. All rights reserved.
 * @license     GNU General Public License version 2 or later; see LICENSE.txt
 */

defined('_JEXEC') or die;

use Joomla\Registry\Registry;
use Joomla\Utilities\ArrayHelper;

/**
 * User model.
 *
 * @since  1.6
 */
class UsersModelUser extends JModelAdmin
{
	/**
	 * An item.
	 *
	 * @var    array
	 */
	protected $_item = null;

	/**
	 * Constructor.
	 *
	 * @param   array  $config  An optional associative array of configuration settings.
	 *
	 * @since   3.2
	 */
	public function __construct($config = array())
	{
		$config = array_merge(
			array(
				'event_after_delete'  => 'onUserAfterDelete',
				'event_after_save'    => 'onUserAfterSave',
				'event_before_delete' => 'onUserBeforeDelete',
				'event_before_save'   => 'onUserBeforeSave',
				'events_map'          => array('save' => 'user', 'delete' => 'user', 'validate' => 'user')
			), $config
		);

		parent::__construct($config);
	}

	/**
	 * Returns a reference to the a Table object, always creating it.
	 *
	 * @param   string  $type    The table type to instantiate
	 * @param   string  $prefix  A prefix for the table class name. Optional.
	 * @param   array   $config  Configuration array for model. Optional.
	 *
	 * @return  JTable  A database object
	 *
	 * @since   1.6
	 */
	public function getTable($type = 'User', $prefix = 'JTable', $config = array())
	{
		$table = JTable::getInstance($type, $prefix, $config);

		return $table;
	}

	/**
	 * Method to get a single record.
	 *
	 * @param   integer  $pk  The id of the primary key.
	 *
	 * @return  mixed  Object on success, false on failure.
	 *
	 * @since   1.6
	 */
	public function getItem($pk = null)
	{
		$pk = (!empty($pk)) ? $pk : (int) $this->getState('user.id');

		if ($this->_item === null)
		{
			$this->_item = array();
		}

<<<<<<< HEAD
		// Get the dispatcher and load the content plugins.
		JPluginHelper::importPlugin('content');
=======
		if (!isset($this->_item[$pk]))
		{
			$result = parent::getItem($pk);
>>>>>>> 426c0ea9

			if ($result)
			{
				$result->tags = new JHelperTags;
				$result->tags->getTagIds($result->id, 'com_users.user');
			}

<<<<<<< HEAD
		// Trigger the data preparation event.
		JFactory::getApplication()->triggerEvent('onContentPrepareData', array($context, $result));
=======
			$this->_item[$pk] = $result;
		}
>>>>>>> 426c0ea9

		return $this->_item[$pk];
	}

	/**
	 * Method to get the record form.
	 *
	 * @param   array    $data      An optional array of data for the form to interogate.
	 * @param   boolean  $loadData  True if the form is to load its own data (default case), false if not.
	 *
	 * @return  mixed  A JForm object on success, false on failure
	 *
	 * @since   1.6
	 */
	public function getForm($data = array(), $loadData = true)
	{
		$plugin = JPluginHelper::getPlugin('user', 'joomla');
		$pluginParams = new Registry($plugin->params);

		// Get the form.
		$form = $this->loadForm('com_users.user', 'user', array('control' => 'jform', 'load_data' => $loadData));

		if (empty($form))
		{
			return false;
		}

		// Passwords fields are required when mail to user is set to No in joomla user plugin
		$userId = $form->getValue('id');

		if ($userId === 0 && $pluginParams->get('mail_to_user') === '0')
		{
			$form->setFieldAttribute('password', 'required', 'true');
			$form->setFieldAttribute('password2', 'required', 'true');
		}

		// If the user needs to change their password, mark the password fields as required
		if (JFactory::getUser()->requireReset)
		{
			$form->setFieldAttribute('password', 'required', 'true');
			$form->setFieldAttribute('password2', 'required', 'true');
		}

		// When multilanguage is set, a user's default site language should also be a Content Language
		if (JLanguageMultilang::isEnabled())
		{
			$form->setFieldAttribute('language', 'type', 'frontend_language', 'params');
		}

		// The user should not be able to set the requireReset value on their own account
		if ((int) $userId === (int) JFactory::getUser()->id)
		{
			$form->removeField('requireReset');
		}

		return $form;
	}

	/**
	 * Method to get the data that should be injected in the form.
	 *
	 * @return  mixed  The data for the form.
	 *
	 * @since   1.6
	 */
	protected function loadFormData()
	{
		// Check the session for previously entered form data.
		$data = JFactory::getApplication()->getUserState('com_users.edit.user.data', array());

		if (empty($data))
		{
			$data = $this->getItem();
		}

		$this->preprocessData('com_users.profile', $data, 'user');

		return $data;
	}

	/**
	 * Override JModelAdmin::preprocessForm to ensure the correct plugin group is loaded.
	 *
	 * @param   JForm   $form   A JForm object.
	 * @param   mixed   $data   The data expected for the form.
	 * @param   string  $group  The name of the plugin group to import (defaults to "content").
	 *
	 * @return  void
	 *
	 * @since   1.6
	 * @throws  Exception if there is an error in the form event.
	 */
	protected function preprocessForm(JForm $form, $data, $group = 'user')
	{
		parent::preprocessForm($form, $data, $group);
	}

	/**
	 * Method to save the form data.
	 *
	 * @param   array  $data  The form data.
	 *
	 * @return  boolean  True on success.
	 *
	 * @since   1.6
	 */
	public function save($data)
	{
		$pk   = (!empty($data['id'])) ? $data['id'] : (int) $this->getState('user.id');
		$user = JUser::getInstance($pk);

		$my = JFactory::getUser();
		$iAmSuperAdmin = $my->authorise('core.admin');

		// User cannot modify own user groups
		if ((int) $user->id == (int) $my->id && !$iAmSuperAdmin)
		{
			if ($data['groups'] != null)
			{
				// Form was probably tampered with
				JFactory::getApplication()->enqueueMessage(JText::_('COM_USERS_USERS_ERROR_CANNOT_EDIT_OWN_GROUP'), 'warning');

				$data['groups'] = null;
			}
		}

		if ($data['block'] && $pk == $my->id && !$my->block)
		{
			$this->setError(JText::_('COM_USERS_USERS_ERROR_CANNOT_BLOCK_SELF'));

			return false;
		}

		// Make sure that we are not removing ourself from Super Admin group
		if ($iAmSuperAdmin && $my->get('id') == $pk)
		{
			// Check that at least one of our new groups is Super Admin
			$stillSuperAdmin = false;
			$myNewGroups = $data['groups'];

			foreach ($myNewGroups as $group)
			{
				$stillSuperAdmin = ($stillSuperAdmin) ? ($stillSuperAdmin) : JAccess::checkGroup($group, 'core.admin');
			}

			if (!$stillSuperAdmin)
			{
				$this->setError(JText::_('COM_USERS_USERS_ERROR_CANNOT_DEMOTE_SELF'));

				return false;
			}
		}

		// Handle the two factor authentication setup
		if (array_key_exists('twofactor', $data))
		{
			$twoFactorMethod = $data['twofactor']['method'];

			// Get the current One Time Password (two factor auth) configuration
			$otpConfig = $this->getOtpConfig($pk);

			if ($twoFactorMethod != 'none')
			{
				// Run the plugins
				FOFPlatform::getInstance()->importPlugin('twofactorauth');
				$otpConfigReplies = FOFPlatform::getInstance()->runPlugins('onUserTwofactorApplyConfiguration', array($twoFactorMethod));

				// Look for a valid reply
				foreach ($otpConfigReplies as $reply)
				{
					if (!is_object($reply) || empty($reply->method) || ($reply->method != $twoFactorMethod))
					{
						continue;
					}

					$otpConfig->method = $reply->method;
					$otpConfig->config = $reply->config;

					break;
				}

				// Save OTP configuration.
				$this->setOtpConfig($pk, $otpConfig);

				// Generate one time emergency passwords if required (depleted or not set)
				if (empty($otpConfig->otep))
				{
					$oteps = $this->generateOteps($pk);
				}
			}
			else
			{
				$otpConfig->method = 'none';
				$otpConfig->config = array();
				$this->setOtpConfig($pk, $otpConfig);
			}

			// Unset the raw data
			unset($data['twofactor']);

			// Reload the user record with the updated OTP configuration
			$user->load($pk);
		}

		// Bind the data.
		if (!$user->bind($data))
		{
			$this->setError($user->getError());

			return false;
		}

		// Store the data.
		if (!$user->save())
		{
			$this->setError($user->getError());

			return false;
		}

		$this->setState('user.id', $user->id);

		return true;
	}

	/**
	 * Method to delete rows.
	 *
	 * @param   array  &$pks  An array of item ids.
	 *
	 * @return  boolean  Returns true on success, false on failure.
	 *
	 * @since   1.6
	 */
	public function delete(&$pks)
	{
		$user  = JFactory::getUser();
		$table = $this->getTable();
		$pks   = (array) $pks;

		// Check if I am a Super Admin
		$iAmSuperAdmin = $user->authorise('core.admin');

		JPluginHelper::importPlugin($this->events_map['delete']);

		if (in_array($user->id, $pks))
		{
			$this->setError(JText::_('COM_USERS_USERS_ERROR_CANNOT_DELETE_SELF'));

			return false;
		}

		// Iterate the items to delete each one.
		foreach ($pks as $i => $pk)
		{
			if ($table->load($pk))
			{
				// Access checks.
				$allow = $user->authorise('core.delete', 'com_users');

				// Don't allow non-super-admin to delete a super admin
				$allow = (!$iAmSuperAdmin && JAccess::check($pk, 'core.admin')) ? false : $allow;

				if ($allow)
				{
					// Get users data for the users to delete.
					$user_to_delete = JFactory::getUser($pk);

					// Fire the before delete event.
					JFactory::getApplication()->triggerEvent($this->event_before_delete, array($table->getProperties()));

					if (!$table->delete($pk))
					{
						$this->setError($table->getError());

						return false;
					}
					else
					{
						// Trigger the after delete event.
						JFactory::getApplication()->triggerEvent($this->event_after_delete, array($user_to_delete->getProperties(), true, $this->getError()));
					}
				}
				else
				{
					// Prune items that you can't change.
					unset($pks[$i]);
					JError::raiseWarning(403, JText::_('JERROR_CORE_DELETE_NOT_PERMITTED'));
				}
			}
			else
			{
				$this->setError($table->getError());

				return false;
			}
		}

		return true;
	}

	/**
	 * Method to block user records.
	 *
	 * @param   array    &$pks   The ids of the items to publish.
	 * @param   integer  $value  The value of the published state
	 *
	 * @return  boolean  True on success.
	 *
	 * @since   1.6
	 */
	public function block(&$pks, $value = 1)
	{
		$app        = JFactory::getApplication();
		$user       = JFactory::getUser();

		// Check if I am a Super Admin
		$iAmSuperAdmin = $user->authorise('core.admin');
		$table         = $this->getTable();
		$pks           = (array) $pks;

		JPluginHelper::importPlugin($this->events_map['save']);

		// Prepare the logout options.
		$options = array(
			'clientid' => $app->get('shared_session', '0') ? null : 0,
		);

		// Access checks.
		foreach ($pks as $i => $pk)
		{
			if ($value == 1 && $pk == $user->get('id'))
			{
				// Cannot block yourself.
				unset($pks[$i]);
				JError::raiseWarning(403, JText::_('COM_USERS_USERS_ERROR_CANNOT_BLOCK_SELF'));
			}
			elseif ($table->load($pk))
			{
				$old   = $table->getProperties();
				$allow = $user->authorise('core.edit.state', 'com_users');

				// Don't allow non-super-admin to delete a super admin
				$allow = (!$iAmSuperAdmin && JAccess::check($pk, 'core.admin')) ? false : $allow;

				if ($allow)
				{
					// Skip changing of same state
					if ($table->block == $value)
					{
						unset($pks[$i]);
						continue;
					}

					$table->block = (int) $value;

					// If unblocking, also change password reset count to zero to unblock reset
					if ($table->block === 0)
					{
						$table->resetCount = 0;
					}

					// Allow an exception to be thrown.
					try
					{
						if (!$table->check())
						{
							$this->setError($table->getError());

							return false;
						}

						// Trigger the before save event.
						$result = JFactory::getApplication()->triggerEvent($this->event_before_save, array($old, false, $table->getProperties()));

						if (in_array(false, $result, true))
						{
							// Plugin will have to raise its own error or throw an exception.
							return false;
						}

						// Store the table.
						if (!$table->store())
						{
							$this->setError($table->getError());

							return false;
						}

						// Trigger the after save event
						JFactory::getApplication()->triggerEvent($this->event_after_save, array($table->getProperties(), false, true, null));
					}
					catch (Exception $e)
					{
						$this->setError($e->getMessage());

						return false;
					}

					// Log the user out.
					if ($value)
					{
						$app->logout($table->id, $options);
					}
				}
				else
				{
					// Prune items that you can't change.
					unset($pks[$i]);
					JError::raiseWarning(403, JText::_('JLIB_APPLICATION_ERROR_EDITSTATE_NOT_PERMITTED'));
				}
			}
		}

		return true;
	}

	/**
	 * Method to activate user records.
	 *
	 * @param   array  &$pks  The ids of the items to activate.
	 *
	 * @return  boolean  True on success.
	 *
	 * @since   1.6
	 */
	public function activate(&$pks)
	{
		$user = JFactory::getUser();

		// Check if I am a Super Admin
		$iAmSuperAdmin = $user->authorise('core.admin');
		$table         = $this->getTable();
		$pks           = (array) $pks;

		JPluginHelper::importPlugin($this->events_map['save']);

		// Access checks.
		foreach ($pks as $i => $pk)
		{
			if ($table->load($pk))
			{
				$old   = $table->getProperties();
				$allow = $user->authorise('core.edit.state', 'com_users');

				// Don't allow non-super-admin to delete a super admin
				$allow = (!$iAmSuperAdmin && JAccess::check($pk, 'core.admin')) ? false : $allow;

				if (empty($table->activation))
				{
					// Ignore activated accounts.
					unset($pks[$i]);
				}
				elseif ($allow)
				{
					$table->block      = 0;
					$table->activation = '';

					// Allow an exception to be thrown.
					try
					{
						if (!$table->check())
						{
							$this->setError($table->getError());

							return false;
						}

						// Trigger the before save event.
						$result = JFactory::getApplication()->triggerEvent($this->event_before_save, array($old, false, $table->getProperties()));

						if (in_array(false, $result, true))
						{
							// Plugin will have to raise it's own error or throw an exception.
							return false;
						}

						// Store the table.
						if (!$table->store())
						{
							$this->setError($table->getError());

							return false;
						}

						// Fire the after save event
						JFactory::getApplication()->triggerEvent($this->event_after_save, array($table->getProperties(), false, true, null));
					}
					catch (Exception $e)
					{
						$this->setError($e->getMessage());

						return false;
					}
				}
				else
				{
					// Prune items that you can't change.
					unset($pks[$i]);
					JError::raiseWarning(403, JText::_('JLIB_APPLICATION_ERROR_EDITSTATE_NOT_PERMITTED'));
				}
			}
		}

		return true;
	}

	/**
	 * Method to perform batch operations on an item or a set of items.
	 *
	 * @param   array  $commands  An array of commands to perform.
	 * @param   array  $pks       An array of item ids.
	 * @param   array  $contexts  An array of item contexts.
	 *
	 * @return  boolean  Returns true on success, false on failure.
	 *
	 * @since   2.5
	 */
	public function batch($commands, $pks, $contexts)
	{
		// Sanitize user ids.
		$pks = array_unique($pks);
		$pks = ArrayHelper::toInteger($pks);

		// Remove any values of zero.
		if (array_search(0, $pks, true))
		{
			unset($pks[array_search(0, $pks, true)]);
		}

		if (empty($pks))
		{
			$this->setError(JText::_('COM_USERS_USERS_NO_ITEM_SELECTED'));

			return false;
		}

		$done = false;

		if (!empty($commands['group_id']))
		{
			$cmd = ArrayHelper::getValue($commands, 'group_action', 'add');

			if (!$this->batchUser((int) $commands['group_id'], $pks, $cmd))
			{
				return false;
			}

			$done = true;
		}

		if (!empty($commands['reset_id']))
		{
			if (!$this->batchReset($pks, $commands['reset_id']))
			{
				return false;
			}

			$done = true;
		}

		if (!$done)
		{
			$this->setError(JText::_('JLIB_APPLICATION_ERROR_INSUFFICIENT_BATCH_INFORMATION'));

			return false;
		}

		// Clear the cache
		$this->cleanCache();

		return true;
	}

	/**
	 * Batch flag users as being required to reset their passwords
	 *
	 * @param   array   $user_ids  An array of user IDs on which to operate
	 * @param   string  $action    The action to perform
	 *
	 * @return  boolean  True on success, false on failure
	 *
	 * @since   3.2
	 */
	public function batchReset($user_ids, $action)
	{
		$user_ids = ArrayHelper::toInteger($user_ids);

		// Check if I am a Super Admin
		$iAmSuperAdmin = JFactory::getUser()->authorise('core.admin');

		// Non-super super user cannot work with super-admin user.
		if (!$iAmSuperAdmin && JUserHelper::checkSuperUserInUsers($user_ids))
		{
			$this->setError(JText::_('COM_USERS_ERROR_CANNOT_BATCH_SUPERUSER'));

			return false;
		}

		// Set the action to perform
		if ($action === 'yes')
		{
			$value = 1;
		}
		else
		{
			$value = 0;
		}

		// Prune out the current user if they are in the supplied user ID array
		$user_ids = array_diff($user_ids, array(JFactory::getUser()->id));

		if (empty($user_ids))
		{
			$this->setError(JText::_('COM_USERS_USERS_ERROR_CANNOT_REQUIRERESET_SELF'));

			return false;
		}

		// Get the DB object
		$db = $this->getDbo();

		$user_ids = ArrayHelper::toInteger($user_ids);

		$query = $db->getQuery(true);

		// Update the reset flag
		$query->update($db->quoteName('#__users'))
			->set($db->quoteName('requireReset') . ' = ' . $value)
			->where($db->quoteName('id') . ' IN (' . implode(',', $user_ids) . ')');

		$db->setQuery($query);

		try
		{
			$db->execute();
		}
		catch (RuntimeException $e)
		{
			$this->setError($e->getMessage());

			return false;
		}

		return true;
	}

	/**
	 * Perform batch operations
	 *
	 * @param   integer  $group_id  The group ID which assignments are being edited
	 * @param   array    $user_ids  An array of user IDs on which to operate
	 * @param   string   $action    The action to perform
	 *
	 * @return  boolean  True on success, false on failure
	 *
	 * @since   1.6
	 */
	public function batchUser($group_id, $user_ids, $action)
	{
		$user_ids = ArrayHelper::toInteger($user_ids);

		// Check if I am a Super Admin
		$iAmSuperAdmin = JFactory::getUser()->authorise('core.admin');

		// Non-super super user cannot work with super-admin user.
		if (!$iAmSuperAdmin && JUserHelper::checkSuperUserInUsers($user_ids))
		{
			$this->setError(JText::_('COM_USERS_ERROR_CANNOT_BATCH_SUPERUSER'));

			return false;
		}

		// Non-super admin cannot work with super-admin group.
		if ((!$iAmSuperAdmin && JAccess::checkGroup($group_id, 'core.admin')) || $group_id < 1)
		{
			$this->setError(JText::_('COM_USERS_ERROR_INVALID_GROUP'));

			return false;
		}

		// Get the DB object
		$db = $this->getDbo();

		switch ($action)
		{
			// Sets users to a selected group
			case 'set':
				$doDelete = 'all';
				$doAssign = true;
				break;

			// Remove users from a selected group
			case 'del':
				$doDelete = 'group';
				break;

			// Add users to a selected group
			case 'add':
			default:
				$doAssign = true;
				break;
		}

		// Remove the users from the group if requested.
		if (isset($doDelete))
		{
			$query = $db->getQuery(true);

			// Remove users from the group
			$query->delete($db->quoteName('#__user_usergroup_map'))
				->where($db->quoteName('user_id') . ' IN (' . implode(',', $user_ids) . ')');

			// Only remove users from selected group
			if ($doDelete == 'group')
			{
				$query->where($db->quoteName('group_id') . ' = ' . (int) $group_id);
			}

			$db->setQuery($query);

			try
			{
				$db->execute();
			}
			catch (RuntimeException $e)
			{
				$this->setError($e->getMessage());

				return false;
			}
		}

		// Assign the users to the group if requested.
		if (isset($doAssign))
		{
			$query = $db->getQuery(true);

			// First, we need to check if the user is already assigned to a group
			$query->select($db->quoteName('user_id'))
				->from($db->quoteName('#__user_usergroup_map'))
				->where($db->quoteName('group_id') . ' = ' . (int) $group_id);
			$db->setQuery($query);
			$users = $db->loadColumn();

			// Build the values clause for the assignment query.
			$query->clear();
			$groups = false;

			foreach ($user_ids as $id)
			{
				if (!in_array($id, $users))
				{
					$query->values($id . ',' . $group_id);
					$groups = true;
				}
			}

			// If we have no users to process, throw an error to notify the user
			if (!$groups)
			{
				$this->setError(JText::_('COM_USERS_ERROR_NO_ADDITIONS'));

				return false;
			}

			$query->insert($db->quoteName('#__user_usergroup_map'))
				->columns(array($db->quoteName('user_id'), $db->quoteName('group_id')));
			$db->setQuery($query);

			try
			{
				$db->execute();
			}
			catch (RuntimeException $e)
			{
				$this->setError($e->getMessage());

				return false;
			}
		}

		return true;
	}

	/**
	 * Gets the available groups.
	 *
	 * @return  array  An array of groups
	 *
	 * @since   1.6
	 */
	public function getGroups()
	{
		$user = JFactory::getUser();

		if ($user->authorise('core.edit', 'com_users') && $user->authorise('core.manage', 'com_users'))
		{
			$model = JModelLegacy::getInstance('Groups', 'UsersModel', array('ignore_request' => true));

			return $model->getItems();
		}
		else
		{
			return null;
		}
	}

	/**
	 * Gets the groups this object is assigned to
	 *
	 * @param   integer  $userId  The user ID to retrieve the groups for
	 *
	 * @return  array  An array of assigned groups
	 *
	 * @since   1.6
	 */
	public function getAssignedGroups($userId = null)
	{
		$userId = (!empty($userId)) ? $userId : (int) $this->getState('user.id');

		if (empty($userId))
		{
			$result   = array();
			$form     = $this->getForm();

			if ($form)
			{
				$groupsIDs = $form->getValue('groups');
			}

			if (!empty($groupsIDs))
			{
				$result = $groupsIDs;
			}
			else
			{
				$config = JComponentHelper::getParams('com_users');

				if ($groupId = $config->get('new_usertype'))
				{
					$result[] = $groupId;
				}
			}
		}
		else
		{
			$result = JUserHelper::getUserGroups($userId);
		}

		return $result;
	}

	/**
	 * Returns the one time password (OTP) – a.k.a. two factor authentication –
	 * configuration for a particular user.
	 *
	 * @param   integer  $user_id  The numeric ID of the user
	 *
	 * @return  stdClass  An object holding the OTP configuration for this user
	 *
	 * @since   3.2
	 */
	public function getOtpConfig($user_id = null)
	{
		$user_id = (!empty($user_id)) ? $user_id : (int) $this->getState('user.id');

		// Initialise
		$otpConfig = (object) array(
			'method' => 'none',
			'config' => array(),
			'otep'   => array()
		);

		/**
		 * Get the raw data, without going through JUser (required in order to
		 * be able to modify the user record before logging in the user).
		 */
		$db = $this->getDbo();
		$query = $db->getQuery(true)
			->select('*')
			->from($db->qn('#__users'))
			->where($db->qn('id') . ' = ' . (int) $user_id);
		$db->setQuery($query);
		$item = $db->loadObject();

		// Make sure this user does have OTP enabled
		if (empty($item->otpKey))
		{
			return $otpConfig;
		}

		// Get the encrypted data
		list($method, $config) = explode(':', $item->otpKey, 2);
		$encryptedOtep = $item->otep;

		// Get the secret key, yes the thing that is saved in the configuration file
		$key = $this->getOtpConfigEncryptionKey();

		if (strpos($config, '{') === false)
		{
			$openssl         = new FOFEncryptAes($key, 256);
			$mcrypt          = new FOFEncryptAes($key, 256, 'cbc', null, 'mcrypt');

			$decryptedConfig = $mcrypt->decryptString($config);

			if (strpos($decryptedConfig, '{') !== false)
			{
				// Data encrypted with mcrypt
				$decryptedOtep = $mcrypt->decryptString($encryptedOtep);
				$encryptedOtep = $openssl->encryptString($decryptedOtep);
			}
			else
			{
				// Config data seems to be save encrypted, this can happen with 3.6.3 and openssl, lets get the data
				$decryptedConfig = $openssl->decryptString($config);
			}

			$otpKey = $method . ':' . $decryptedConfig;

			$query = $db->getQuery(true)
				->update($db->qn('#__users'))
				->set($db->qn('otep') . '=' . $db->q($encryptedOtep))
				->set($db->qn('otpKey') . '=' . $db->q($otpKey))
				->where($db->qn('id') . ' = ' . $db->q($user_id));
			$db->setQuery($query);
			$db->execute();
		}
		else
		{
			$decryptedConfig = $config;
		}

		// Create an encryptor class
		$aes = new FOFEncryptAes($key, 256);

		// Decrypt the data
		$decryptedOtep = $aes->decryptString($encryptedOtep);

		// Remove the null padding added during encryption
		$decryptedConfig = rtrim($decryptedConfig, "\0");
		$decryptedOtep = rtrim($decryptedOtep, "\0");

		// Update the configuration object
		$otpConfig->method = $method;
		$otpConfig->config = @json_decode($decryptedConfig);
		$otpConfig->otep = @json_decode($decryptedOtep);

		/*
		 * If the decryption failed for any reason we essentially disable the
		 * two-factor authentication. This prevents impossible to log in sites
		 * if the site admin changes the site secret for any reason.
		 */
		if (is_null($otpConfig->config))
		{
			$otpConfig->config = array();
		}

		if (is_object($otpConfig->config))
		{
			$otpConfig->config = (array) $otpConfig->config;
		}

		if (is_null($otpConfig->otep))
		{
			$otpConfig->otep = array();
		}

		if (is_object($otpConfig->otep))
		{
			$otpConfig->otep = (array) $otpConfig->otep;
		}

		// Return the configuration object
		return $otpConfig;
	}

	/**
	 * Sets the one time password (OTP) – a.k.a. two factor authentication –
	 * configuration for a particular user. The $otpConfig object is the same as
	 * the one returned by the getOtpConfig method.
	 *
	 * @param   integer   $user_id    The numeric ID of the user
	 * @param   stdClass  $otpConfig  The OTP configuration object
	 *
	 * @return  boolean  True on success
	 *
	 * @since   3.2
	 */
	public function setOtpConfig($user_id, $otpConfig)
	{
		$user_id = (!empty($user_id)) ? $user_id : (int) $this->getState('user.id');

		$updates = (object) array(
			'id'     => $user_id,
			'otpKey' => '',
			'otep'   => ''
		);

		// Create an encryptor class
		$key = $this->getOtpConfigEncryptionKey();
		$aes = new FOFEncryptAes($key, 256);

		// Create the encrypted option strings
		if (!empty($otpConfig->method) && ($otpConfig->method != 'none'))
		{
			$decryptedConfig = json_encode($otpConfig->config);
			$decryptedOtep = json_encode($otpConfig->otep);
			$updates->otpKey = $otpConfig->method . ':' . $decryptedConfig;
			$updates->otep = $aes->encryptString($decryptedOtep);
		}

		$db = $this->getDbo();
		$result = $db->updateObject('#__users', $updates, 'id');

		return $result;
	}

	/**
	 * Gets the symmetric encryption key for the OTP configuration data. It
	 * currently returns the site's secret.
	 *
	 * @return  string  The encryption key
	 *
	 * @since   3.2
	 */
	public function getOtpConfigEncryptionKey()
	{
		return JFactory::getConfig()->get('secret');
	}

	/**
	 * Gets the configuration forms for all two-factor authentication methods
	 * in an array.
	 *
	 * @param   integer  $user_id  The user ID to load the forms for (optional)
	 *
	 * @return  array
	 *
	 * @since   3.2
	 */
	public function getTwofactorform($user_id = null)
	{
		$user_id = (!empty($user_id)) ? $user_id : (int) $this->getState('user.id');

		$otpConfig = $this->getOtpConfig($user_id);

		FOFPlatform::getInstance()->importPlugin('twofactorauth');

		return FOFPlatform::getInstance()->runPlugins('onUserTwofactorShowConfiguration', array($otpConfig, $user_id));
	}

	/**
	 * Generates a new set of One Time Emergency Passwords (OTEPs) for a given user.
	 *
	 * @param   integer  $user_id  The user ID
	 * @param   integer  $count    How many OTEPs to generate? Default: 10
	 *
	 * @return  array  The generated OTEPs
	 *
	 * @since   3.2
	 */
	public function generateOteps($user_id, $count = 10)
	{
		$user_id = (!empty($user_id)) ? $user_id : (int) $this->getState('user.id');

		// Initialise
		$oteps = array();

		// Get the OTP configuration for the user
		$otpConfig = $this->getOtpConfig($user_id);

		// If two factor authentication is not enabled, abort
		if (empty($otpConfig->method) || ($otpConfig->method == 'none'))
		{
			return $oteps;
		}

		$salt = '0123456789';
		$base = strlen($salt);
		$length = 16;

		for ($i = 0; $i < $count; $i++)
		{
			$makepass = '';
			$random = JCrypt::genRandomBytes($length + 1);
			$shift = ord($random[0]);

			for ($j = 1; $j <= $length; ++$j)
			{
				$makepass .= $salt[($shift + ord($random[$j])) % $base];
				$shift += ord($random[$j]);
			}

			$oteps[] = $makepass;
		}

		$otpConfig->otep = $oteps;

		// Save the now modified OTP configuration
		$this->setOtpConfig($user_id, $otpConfig);

		return $oteps;
	}

	/**
	 * Checks if the provided secret key is a valid two factor authentication
	 * secret key. If not, it will check it against the list of one time
	 * emergency passwords (OTEPs). If it's a valid OTEP it will also remove it
	 * from the user's list of OTEPs.
	 *
	 * This method will return true in the following conditions:
	 * - The two factor authentication is not enabled
	 * - You have provided a valid secret key for
	 * - You have provided a valid OTEP
	 *
	 * You can define the following options in the $options array:
	 * otp_config		The OTP (one time password, a.k.a. two factor auth)
	 *				    configuration object. If not set we'll load it automatically.
	 * warn_if_not_req	Issue a warning if you are checking a secret key against
	 *					a user account which doesn't have any two factor
	 *					authentication method enabled.
	 * warn_irq_msg		The string to use for the warn_if_not_req warning
	 *
	 * @param   integer  $user_id    The user's numeric ID
	 * @param   string   $secretkey  The secret key you want to check
	 * @param   array    $options    Options; see above
	 *
	 * @return  boolean  True if it's a valid secret key for this user.
	 *
	 * @since   3.2
	 */
	public function isValidSecretKey($user_id, $secretkey, $options = array())
	{
		// Load the user's OTP (one time password, a.k.a. two factor auth) configuration
		if (!array_key_exists('otp_config', $options))
		{
			$otpConfig = $this->getOtpConfig($user_id);
			$options['otp_config'] = $otpConfig;
		}
		else
		{
			$otpConfig = $options['otp_config'];
		}

		// Check if the user has enabled two factor authentication
		if (empty($otpConfig->method) || ($otpConfig->method == 'none'))
		{
			// Load language
			$lang = JFactory::getLanguage();
			$extension = 'com_users';
			$source = JPATH_ADMINISTRATOR . '/components/' . $extension;

			$lang->load($extension, JPATH_ADMINISTRATOR, null, false, true)
				|| $lang->load($extension, $source, null, false, true);

			$warn = true;
			$warnMessage = JText::_('COM_USERS_ERROR_SECRET_CODE_WITHOUT_TFA');

			if (array_key_exists('warn_if_not_req', $options))
			{
				$warn = $options['warn_if_not_req'];
			}

			if (array_key_exists('warn_irq_msg', $options))
			{
				$warnMessage = $options['warn_irq_msg'];
			}

			// Warn the user if they are using a secret code but they have not
			// enabled two factor auth in their account.
			if (!empty($secretkey) && $warn)
			{
				try
				{
					$app = JFactory::getApplication();
					$app->enqueueMessage($warnMessage, 'warning');
				}
				catch (Exception $exc)
				{
					// This happens when we are in CLI mode. In this case
					// no warning is issued
					return true;
				}
			}

			return true;
		}

		$credentials = array(
			'secretkey' => $secretkey,
		);

		// Try to validate the OTP
		FOFPlatform::getInstance()->importPlugin('twofactorauth');

		$otpAuthReplies = FOFPlatform::getInstance()->runPlugins('onUserTwofactorAuthenticate', array($credentials, $options));

		$check = false;

		/*
		 * This looks like noob code but DO NOT TOUCH IT and do not convert
		 * to in_array(). During testing in_array() inexplicably returned
		 * null when the OTEP begins with a zero! o_O
		 */
		if (!empty($otpAuthReplies))
		{
			foreach ($otpAuthReplies as $authReply)
			{
				$check = $check || $authReply;
			}
		}

		// Fall back to one time emergency passwords
		if (!$check)
		{
			$check = $this->isValidOtep($user_id, $secretkey, $otpConfig);
		}

		return $check;
	}

	/**
	 * Checks if the supplied string is a valid one time emergency password
	 * (OTEP) for this user. If it is it will be automatically removed from the
	 * user's list of OTEPs.
	 *
	 * @param   integer  $user_id    The user ID against which you are checking
	 * @param   string   $otep       The string you want to test for validity
	 * @param   object   $otpConfig  Optional; the two factor authentication configuration (automatically fetched if not set)
	 *
	 * @return  boolean  True if it's a valid OTEP or if two factor auth is not
	 *                   enabled in this user's account.
	 *
	 * @since   3.2
	 */
	public function isValidOtep($user_id, $otep, $otpConfig = null)
	{
		if (is_null($otpConfig))
		{
			$otpConfig = $this->getOtpConfig($user_id);
		}

		// Did the user use an OTEP instead?
		if (empty($otpConfig->otep))
		{
			if (empty($otpConfig->method) || ($otpConfig->method == 'none'))
			{
				// Two factor authentication is not enabled on this account.
				// Any string is assumed to be a valid OTEP.
				return true;
			}
			else
			{
				/**
				 * Two factor authentication enabled and no OTEPs defined. The
				 * user has used them all up. Therefore anything they enter is
				 * an invalid OTEP.
				 */
				return false;
			}
		}

		// Clean up the OTEP (remove dashes, spaces and other funny stuff
		// our beloved users may have unwittingly stuffed in it)
		$otep = filter_var($otep, FILTER_SANITIZE_NUMBER_INT);
		$otep = str_replace('-', '', $otep);

		$check = false;

		// Did we find a valid OTEP?
		if (in_array($otep, $otpConfig->otep))
		{
			// Remove the OTEP from the array
			$otpConfig->otep = array_diff($otpConfig->otep, array($otep));

			$this->setOtpConfig($user_id, $otpConfig);

			// Return true; the OTEP was a valid one
			$check = true;
		}

		return $check;
	}
}<|MERGE_RESOLUTION|>--- conflicted
+++ resolved
@@ -84,14 +84,9 @@
 			$this->_item = array();
 		}
 
-<<<<<<< HEAD
-		// Get the dispatcher and load the content plugins.
-		JPluginHelper::importPlugin('content');
-=======
 		if (!isset($this->_item[$pk]))
 		{
 			$result = parent::getItem($pk);
->>>>>>> 426c0ea9
 
 			if ($result)
 			{
@@ -99,13 +94,8 @@
 				$result->tags->getTagIds($result->id, 'com_users.user');
 			}
 
-<<<<<<< HEAD
-		// Trigger the data preparation event.
-		JFactory::getApplication()->triggerEvent('onContentPrepareData', array($context, $result));
-=======
 			$this->_item[$pk] = $result;
 		}
->>>>>>> 426c0ea9
 
 		return $this->_item[$pk];
 	}
