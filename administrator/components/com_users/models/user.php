--- conflicted
+++ resolved
@@ -713,11 +713,8 @@
 		// Get the DB object
 		$db = $this->getDbo();
 
-<<<<<<< HEAD
 		$user_ids = ArrayHelper::toInteger($user_ids);
 
-=======
->>>>>>> 6a169d99
 		$query = $db->getQuery(true);
 
 		// Update the reset flag
@@ -754,14 +751,7 @@
 	 */
 	public function batchUser($group_id, $user_ids, $action)
 	{
-<<<<<<< HEAD
-		// Get the DB object
-		$db = $this->getDbo();
-
 		$user_ids = ArrayHelper::toInteger($user_ids);
-=======
-		JArrayHelper::toInteger($user_ids);
->>>>>>> 6a169d99
 
 		// Check if I am a Super Admin
 		$iAmSuperAdmin = JFactory::getUser()->authorise('core.admin');
@@ -997,30 +987,17 @@
 		// Get the encrypted data
 		list($method, $config) = explode(':', $item->otpKey, 2);
 		$encryptedOtep = $item->otep;
-<<<<<<< HEAD
-		
+
 		// Get the secret key, yes the thing that is saved in the configuration file
 		$key = $this->getOtpConfigEncryptionKey();
-		
-=======
-
-		// Get the secret key, yes the thing that is saved in the configuration file
-		$key = $this->getOtpConfigEncryptionKey();
-
->>>>>>> 6a169d99
+
 		if (strpos($config, '{') === false)
 		{
 			$openssl         = new FOFEncryptAes($key, 256);
 			$mcrypt          = new FOFEncryptAes($key, 256, 'cbc', null, 'mcrypt');
-<<<<<<< HEAD
-			
+
 			$decryptedConfig = $mcrypt->decryptString($config);
-			
-=======
-
-			$decryptedConfig = $mcrypt->decryptString($config);
-
->>>>>>> 6a169d99
+
 			if (strpos($decryptedConfig, '{') !== false)
 			{
 				// Data encrypted with mcrypt
@@ -1032,15 +1009,9 @@
 				// Config data seems to be save encrypted, this can happen with 3.6.3 and openssl, lets get the data
 				$decryptedConfig = $openssl->decryptString($config);
 			}
-<<<<<<< HEAD
-			
+
 			$otpKey = $method . ':' . $decryptedConfig;
-			
-=======
-
-			$otpKey = $method . ':' . $decryptedConfig;
-
->>>>>>> 6a169d99
+
 			$query = $db->getQuery(true)
 				->update($db->qn('#__users'))
 				->set($db->qn('otep') . '=' . $db->q($encryptedOtep))
@@ -1053,11 +1024,7 @@
 		{
 			$decryptedConfig = $config;
 		}
-<<<<<<< HEAD
-		
-=======
-
->>>>>>> 6a169d99
+
 		// Create an encryptor class
 		$aes = new FOFEncryptAes($key, 256);
 
@@ -1101,7 +1068,7 @@
 		// Return the configuration object
 		return $otpConfig;
 	}
-	
+
 	/**
 	 * Sets the one time password (OTP) – a.k.a. two factor authentication –
 	 * configuration for a particular user. The $otpConfig object is the same as
