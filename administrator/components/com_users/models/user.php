<?php
/**
 * @package     Joomla.Administrator
 * @subpackage  com_users
 *
 * @copyright   Copyright (C) 2005 - 2011 Open Source Matters, Inc. All rights reserved.
 * @license     GNU General Public License version 2 or later; see LICENSE.txt
 */

// No direct access.
defined('_JEXEC') or die;

jimport('joomla.application.component.modeladmin');

/**
 * User model.
 *
 * @package     Joomla.Administrator
 * @subpackage  com_users
 * @since       1.6
 */
class UsersModelUser extends JModelAdmin
{
	/**
	 * Returns a reference to the a Table object, always creating it.
	 *
	 * @param   string  $type    The table type to instantiate
	 * @param   string  $prefix  A prefix for the table class name. Optional.
	 * @param   array   $config  Configuration array for model. Optional.
	 *
	 * @return  JTable  A database object
	 *
	 * @since   1.6
	*/
	public function getTable($type = 'User', $prefix = 'JTable', $config = array())
	{
		$table = JTable::getInstance($type, $prefix, $config);

		return $table;
	}

	/**
	 * Method to get a single record.
	 *
	 * @param   integer  $pk  The id of the primary key.
	 *
	 * @return  mixed	Object on success, false on failure.
	 *
	 * @since   1.6
	 */
	public function getItem($pk = null)
	{
		$result = parent::getItem($pk);

		// Get the dispatcher and load the users plugins.
		$dispatcher	= JDispatcher::getInstance();
		JPluginHelper::importPlugin('user');

		// Trigger the data preparation event.
		$results = $dispatcher->trigger('onContentPrepareData', array('com_users.user', $result));

		return $result;
	}

	/**
	 * Method to get the record form.
	 *
	 * @param   array    $data      An optional array of data for the form to interogate.
	 * @param   boolean  $loadData  True if the form is to load its own data (default case), false if not.
	 *
	 * @return  mixed  A JForm object on success, false on failure
	 *
	 * @since   1.6
	 */
	public function getForm($data = array(), $loadData = true)
	{
		// Initialise variables.
		$app = JFactory::getApplication();

		// Get the form.
		$form = $this->loadForm('com_users.user', 'user', array('control' => 'jform', 'load_data' => $loadData));
		if (empty($form))
		{
			return false;
		}

		return $form;
	}

	/**
	 * Method to get the data that should be injected in the form.
	 *
	 * @return  mixed  The data for the form.
	 *
	 * @since   1.6
	 */
	protected function loadFormData()
	{
		// Check the session for previously entered form data.
		$data = JFactory::getApplication()->getUserState('com_users.edit.user.data', array());

		if (empty($data))
		{
			$data = $this->getItem();
		}

		// TODO: Maybe this can go into the parent model somehow?
		// Get the dispatcher and load the users plugins.
		$dispatcher	= JDispatcher::getInstance();
		JPluginHelper::importPlugin('user');

		// Trigger the data preparation event.
		$results = $dispatcher->trigger('onContentPrepareData', array('com_users.profile', $data));

		// Check for errors encountered while preparing the data.
		if (count($results) && in_array(false, $results, true))
		{
			$this->setError($dispatcher->getError());
		}

		return $data;
	}

	/**
	 * Override JModelAdmin::preprocessForm to ensure the correct plugin group is loaded.
	 *
	 * @param   JForm   $form   A JForm object.
	 * @param   mixed   $data   The data expected for the form.
	 * @param   string  $group  The name of the plugin group to import (defaults to "content").
	 *
	 * @return  void
	 *
	 * @since   1.6
	 * @throws  Exception if there is an error in the form event.
	 */
	protected function preprocessForm(JForm $form, $data, $group = 'user')
	{
		parent::preprocessForm($form, $data, $group);
	}

	/**
	 * Method to save the form data.
	 *
	 * @param   array  $data  The form data.
	 *
	 * @return  boolean  True on success.
	 *
	 * @since   1.6
	 */
	public function save($data)
	{
		// Initialise variables;
		$pk			= (!empty($data['id'])) ? $data['id'] : (int) $this->getState('user.id');
		$user		= JUser::getInstance($pk);

		$my = JFactory::getUser();

		if ($data['block'] && $pk == $my->id && !$my->block)
		{
			$this->setError(JText::_('COM_USERS_USERS_ERROR_CANNOT_BLOCK_SELF'));
			return false;
		}

		// Make sure that we are not removing ourself from Super Admin group
		$iAmSuperAdmin = $my->authorise('core.admin');
		if ($iAmSuperAdmin && $my->get('id') == $pk)
		{
			// Check that at least one of our new groups is Super Admin
			$stillSuperAdmin = false;
			$myNewGroups = $data['groups'];
			foreach ($myNewGroups as $group)
			{
				$stillSuperAdmin = ($stillSuperAdmin) ? ($stillSuperAdmin) : JAccess::checkGroup($group, 'core.admin');
			}
			if (!$stillSuperAdmin)
			{
				$this->setError(JText::_('COM_USERS_USERS_ERROR_CANNOT_DEMOTE_SELF'));
				return false;
			}
		}

		// Bind the data.
		if (!$user->bind($data))
		{
			$this->setError($user->getError());
			return false;
		}

		// Store the data.
		if (!$user->save())
		{
			$this->setError($user->getError());
			return false;
		}

		$this->setState('user.id', $user->id);

		return true;
	}

	/**
	 * Method to delete rows.
	 *
	 * @param   array  &$pks  An array of item ids.
	 *
	 * @return  boolean  Returns true on success, false on failure.
	 *
	 * @since   1.6
	 */
	public function delete(&$pks)
	{
		// Initialise variables.
		$user	= JFactory::getUser();
		$table	= $this->getTable();
		$pks	= (array) $pks;

		// Check if I am a Super Admin
		$iAmSuperAdmin	= $user->authorise('core.admin');

		// Trigger the onUserBeforeSave event.
		JPluginHelper::importPlugin('user');
		$dispatcher = JDispatcher::getInstance();

		if (in_array($user->id, $pks))
		{
			$this->setError(JText::_('COM_USERS_USERS_ERROR_CANNOT_DELETE_SELF'));
			return false;
		}

		// Iterate the items to delete each one.
		foreach ($pks as $i => $pk)
		{
			if ($table->load($pk))
			{
				// Access checks.
				$allow = $user->authorise('core.delete', 'com_users');
				// Don't allow non-super-admin to delete a super admin
				$allow = (!$iAmSuperAdmin && JAccess::check($pk, 'core.admin')) ? false : $allow;

				if ($allow)
				{
					// Get users data for the users to delete.
					$user_to_delete = JFactory::getUser($pk);

					// Fire the onUserBeforeDelete event.
					$dispatcher->trigger('onUserBeforeDelete', array($table->getProperties()));

					if (!$table->delete($pk))
					{
						$this->setError($table->getError());
						return false;
					}
					else
					{
						// Trigger the onUserAfterDelete event.
						$dispatcher->trigger('onUserAfterDelete', array($user_to_delete->getProperties(), true, $this->getError()));
					}
				}
				else
				{
					// Prune items that you can't change.
					unset($pks[$i]);
					JError::raiseWarning(403, JText::_('JERROR_CORE_DELETE_NOT_PERMITTED'));
				}
			}
			else
			{
				$this->setError($table->getError());
				return false;
			}
		}

		return true;
	}

	/**
	 * Method to block user records.
	 *
	 * @param   array    &$pks   The ids of the items to publish.
	 * @param   integer  $value  The value of the published state
	 *
	 * @return  boolean  True on success.
	 *
	 * @since   1.6
	 */
	function block(&$pks, $value = 1)
	{
		// Initialise variables.
		$app		= JFactory::getApplication();
		$dispatcher	= JDispatcher::getInstance();
		$user		= JFactory::getUser();
		// Check if I am a Super Admin
		$iAmSuperAdmin	= $user->authorise('core.admin');
		$table		= $this->getTable();
		$pks		= (array) $pks;

		JPluginHelper::importPlugin('user');

		// Access checks.
		foreach ($pks as $i => $pk)
		{
			if ($value == 1 && $pk == $user->get('id'))
			{
				// Cannot block yourself.
				unset($pks[$i]);
				JError::raiseWarning(403, JText::_('COM_USERS_USERS_ERROR_CANNOT_BLOCK_SELF'));

			}
			elseif ($table->load($pk))
			{
				$old	= $table->getProperties();
				$allow	= $user->authorise('core.edit.state', 'com_users');
				// Don't allow non-super-admin to delete a super admin
				$allow = (!$iAmSuperAdmin && JAccess::check($pk, 'core.admin')) ? false : $allow;

				// Prepare the logout options.
				$options = array(
					'clientid' => array(0, 1)
				);

				if ($allow)
				{
					// Skip changing of same state
					if ($table->block == $value)
					{
						unset($pks[$i]);
						continue;
					}

					$table->block = (int) $value;

					// Allow an exception to be thrown.
					try
					{
						if (!$table->check())
						{
							$this->setError($table->getError());
							return false;
						}

						// Trigger the onUserBeforeSave event.
						$result = $dispatcher->trigger('onUserBeforeSave', array($old, false, $table->getProperties()));
						if (in_array(false, $result, true))
						{
							// Plugin will have to raise it's own error or throw an exception.
							return false;
						}

						// Store the table.
						if (!$table->store())
						{
							$this->setError($table->getError());
							return false;
						}

						// Trigger the onAftereStoreUser event
						$dispatcher->trigger('onUserAfterSave', array($table->getProperties(), false, true, null));
					}
					catch (Exception $e)
					{
						$this->setError($e->getMessage());

						return false;
					}

					// Log the user out.
					if ($value)
					{
						$app->logout($table->id, $options);
					}
				}
				else
				{
					// Prune items that you can't change.
					unset($pks[$i]);
					JError::raiseWarning(403, JText::_('JLIB_APPLICATION_ERROR_EDITSTATE_NOT_PERMITTED'));
				}
			}
		}

		return true;
	}

	/**
	 * Method to activate user records.
	 *
	 * @param   array  &$pks  The ids of the items to activate.
	 *
	 * @return  boolean  True on success.
	 *
	 * @since   1.6
	 */
	function activate(&$pks)
	{
		// Initialise variables.
		$dispatcher	= JDispatcher::getInstance();
		$user		= JFactory::getUser();
		// Check if I am a Super Admin
		$iAmSuperAdmin	= $user->authorise('core.admin');
		$table		= $this->getTable();
		$pks		= (array) $pks;

		JPluginHelper::importPlugin('user');

		// Access checks.
		foreach ($pks as $i => $pk)
		{
			if ($table->load($pk))
			{
				$old	= $table->getProperties();
				$allow	= $user->authorise('core.edit.state', 'com_users');
				// Don't allow non-super-admin to delete a super admin
				$allow = (!$iAmSuperAdmin && JAccess::check($pk, 'core.admin')) ? false : $allow;

				if (empty($table->activation))
				{
					// Ignore activated accounts.
					unset($pks[$i]);
				}
				elseif ($allow)
				{
					$table->block		= 0;
					$table->activation	= '';

					// Allow an exception to be thrown.
					try
					{
						if (!$table->check())
						{
							$this->setError($table->getError());
							return false;
						}

						// Trigger the onUserBeforeSave event.
						$result = $dispatcher->trigger('onUserBeforeSave', array($old, false, $table->getProperties()));
						if (in_array(false, $result, true))
						{
							// Plugin will have to raise it's own error or throw an exception.
							return false;
						}

						// Store the table.
						if (!$table->store())
						{
							$this->setError($table->getError());
							return false;
						}

						// Fire the onAftereStoreUser event
						$dispatcher->trigger('onUserAfterSave', array($table->getProperties(), false, true, null));
					}
					catch (Exception $e)
					{
						$this->setError($e->getMessage());

						return false;
					}
				}
				else
				{
					// Prune items that you can't change.
					unset($pks[$i]);
					JError::raiseWarning(403, JText::_('JLIB_APPLICATION_ERROR_EDITSTATE_NOT_PERMITTED'));
				}
			}
		}

		return true;
	}

	/**
	 * Perform batch operations
	 *
	 * @param   array  $config    An array of variable for the batch operation
	 * @param   array  $user_ids  An array of IDs on which to operate
	 *
	 * @return  boolean  True on success, false on failure
	 *
	 * @since	1.6
	 */
	public function batch($config, $user_ids)
	{
		// Ensure there are selected users to operate on.
		if (empty($user_ids))
		{
			$this->setError(JText::_('COM_USERS_USERS_NO_ITEM_SELECTED'));
			return false;
		}
		elseif (!empty($config))
		{
			// Get the DB object
			$db = $this->getDbo();

			// Only run operations if a config array is present.
			// Ensure there is a valid group.
			$group_id = JArrayHelper::getValue($config, 'group_id', 0, 'int');
			JArrayHelper::toInteger($user_ids);

			if ($group_id < 1)
			{
				$this->setError(JText::_('COM_USERS_ERROR_INVALID_GROUP'));
				return false;
			}

			$groupAction = JArrayHelper::getValue($config, 'group_action');
			switch ($groupAction)
			{
				// Sets users to a selected group
				case 'set':
					$doDelete	= 'all';
					$doAssign	= true;
					break;

				// Remove users from a selected group
				case 'del':
					$doDelete	= 'group';
					break;

				// Add users to a selected group
				case 'add':
				default:
					$doAssign	= true;
					break;
			}

<<<<<<< HEAD
			// Remove the users from the group if requested.
			if (isset($doDelete))
			{
				$query = $db->getQuery(true);

				// Remove users from the group
				$query->delete($db->quoteName('#__user_usergroup_map'));
				$query->where($db->quoteName('user_id').' IN ('.implode(',', $user_ids).')');

				// Only remove users from selected group
				if ($doDelete == 'group')
				{
					$query->where($db->quoteName('group_id').' = '.$group_id);
=======
			// Remove the users from the group(s) if requested.
			if ($doDelete) {
				// Purge operation, remove the users from all groups.
				if ($doDelete === 2) {
					$this->_db->setQuery(
						'DELETE FROM '.$this->_db->nameQuote('#__user_usergroup_map') .
						' WHERE '.$this->_db->nameQuote('user_id').' IN ('.implode(',', $user_ids).')'
					);
				}
				else {
					// Remove the users from the group.
					$this->_db->setQuery(
						'DELETE FROM '.$this->_db->nameQuote('#__user_usergroup_map') .
						' WHERE '.$this->_db->nameQuote('user_id').' IN ('.implode(',', $user_ids).')' .
						' AND '.$this->_db->nameQuote('group_id').' = '.$group_id
					);
>>>>>>> 5309d29e
				}

				$db->setQuery($query);

				// Check for database errors.
				if (!$db->query())
				{
					$this->setError($db->getErrorMsg());
					return false;
				}
			}

			// Assign the users to the group if requested.
			if (isset($doAssign))
			{
				$query = $db->getQuery(true);

				// Build the groups array for the assignment query.
				$groups = array();
				foreach ($user_ids as $id)
				{
					$groups[] = '('.$id.','.$group_id.')';
				}

<<<<<<< HEAD
				$db->setQuery(
					'INSERT IGNORE INTO `#__user_usergroup_map` (`user_id`, `group_id`)' .
					' VALUES '.implode(',', $groups)
=======
				$this->_db->setQuery(
					'INSERT INTO '.$this->_db->nameQuote('#__user_usergroup_map').' ('.
					$this->_db->nameQuote('user_id').', '.$this->_db->nameQuote('group_id').')' .
					' VALUES '.implode(',', $tuples)
>>>>>>> 5309d29e
				);

				// Check for database errors.
				if (!$db->query())
				{
					$this->setError($db->getErrorMsg());
					return false;
				}
			}
		}

		return true;
	}

	/**
	 * Gets the available groups.
	 *
	 * @return  array  An array of groups
	 *
	 * @since   1.6
	 */
	public function getGroups()
	{
		$user = JFactory::getUser();
		if ($user->authorise('core.edit', 'com_users') && $user->authorise('core.manage', 'com_users'))
		{
			$model = JModel::getInstance('Groups', 'UsersModel', array('ignore_request' => true));
			return $model->getItems();
		}
		else
		{
			return null;
		}
	}

	/**
	 * Gets the groups this object is assigned to
	 *
	 * @param   integer  $userId  The user ID to retrieve the groups for
	 *
	 * @return  array  An array of assigned groups
	 *
	 * @since   1.6
	 */
	public function getAssignedGroups($userId = null)
	{
		// Initialise variables.
		$userId = (!empty($userId)) ? $userId : (int)$this->getState('user.id');

		if (empty($userId))
		{
			$result = array();
			$config = JComponentHelper::getParams('com_users');
			if ($groupId = $config->get('new_usertype'))
			{
				$result[] = $groupId;
			}
		}
		else
		{
			jimport('joomla.user.helper');
			$result = JUserHelper::getUserGroups($userId);
		}

		return $result;
	}
}<|MERGE_RESOLUTION|>--- conflicted
+++ resolved
@@ -523,7 +523,6 @@
 					break;
 			}
 
-<<<<<<< HEAD
 			// Remove the users from the group if requested.
 			if (isset($doDelete))
 			{
@@ -537,24 +536,6 @@
 				if ($doDelete == 'group')
 				{
 					$query->where($db->quoteName('group_id').' = '.$group_id);
-=======
-			// Remove the users from the group(s) if requested.
-			if ($doDelete) {
-				// Purge operation, remove the users from all groups.
-				if ($doDelete === 2) {
-					$this->_db->setQuery(
-						'DELETE FROM '.$this->_db->nameQuote('#__user_usergroup_map') .
-						' WHERE '.$this->_db->nameQuote('user_id').' IN ('.implode(',', $user_ids).')'
-					);
-				}
-				else {
-					// Remove the users from the group.
-					$this->_db->setQuery(
-						'DELETE FROM '.$this->_db->nameQuote('#__user_usergroup_map') .
-						' WHERE '.$this->_db->nameQuote('user_id').' IN ('.implode(',', $user_ids).')' .
-						' AND '.$this->_db->nameQuote('group_id').' = '.$group_id
-					);
->>>>>>> 5309d29e
 				}
 
 				$db->setQuery($query);
@@ -579,16 +560,10 @@
 					$groups[] = '('.$id.','.$group_id.')';
 				}
 
-<<<<<<< HEAD
-				$db->setQuery(
-					'INSERT IGNORE INTO `#__user_usergroup_map` (`user_id`, `group_id`)' .
-					' VALUES '.implode(',', $groups)
-=======
 				$this->_db->setQuery(
 					'INSERT INTO '.$this->_db->nameQuote('#__user_usergroup_map').' ('.
 					$this->_db->nameQuote('user_id').', '.$this->_db->nameQuote('group_id').')' .
-					' VALUES '.implode(',', $tuples)
->>>>>>> 5309d29e
+					' VALUES '.implode(',', $groups)
 				);
 
 				// Check for database errors.
