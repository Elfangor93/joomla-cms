<?php
/**
 * @package     Joomla.Administrator
 * @subpackage  com_users
 *
 * @copyright   Copyright (C) 2005 - 2015 Open Source Matters, Inc. All rights reserved.
 * @license     GNU General Public License version 2 or later; see LICENSE.txt
 */

defined('_JEXEC') or die;

/**
 * Methods supporting a list of user records.
 *
 * @since  1.6
 */
class UsersModelUsers extends JModelList
{
	/**
	 * Constructor.
	 *
	 * @param   array  $config  An optional associative array of configuration settings.
	 *
	 * @see     JController
	 * @since   1.6
	 */
	public function __construct($config = array())
	{
		if (empty($config['filter_fields']))
		{
			$config['filter_fields'] = array(
				'id', 'a.id',
				'name', 'a.name',
				'username', 'a.username',
				'email', 'a.email',
				'block', 'a.block',
				'sendEmail', 'a.sendEmail',
				'registerDate', 'a.registerDate',
				'lastvisitDate', 'a.lastvisitDate',
				'activation', 'a.activation',
				'active',
				'group_id',
				'range',
				'state',
			);
		}

		parent::__construct($config);
	}

	/**
	 * Method to auto-populate the model state.
	 *
	 * Note. Calling getState in this method will result in recursion.
	 *
	 * @param   string  $ordering   An optional ordering field.
	 * @param   string  $direction  An optional direction (asc|desc).
	 *
	 * @return  void
	 *
	 * @since   1.6
	 */
	protected function populateState($ordering = null, $direction = null)
	{
		$app = JFactory::getApplication('administrator');

		// Adjust the context to support modal layouts.
		if ($layout = $app->input->get('layout', 'default', 'cmd'))
		{
			$this->context .= '.' . $layout;
		}

		// Load the filter state.
		$search = $this->getUserStateFromRequest($this->context . '.filter.search', 'filter_search');
		$this->setState('filter.search', $search);

		$active = $this->getUserStateFromRequest($this->context . '.filter.active', 'filter_active');
		$this->setState('filter.active', $active);

		$state = $this->getUserStateFromRequest($this->context . '.filter.state', 'filter_state');
		$this->setState('filter.state', $state);

		$groupId = $this->getUserStateFromRequest($this->context . '.filter.group', 'filter_group_id', null, 'int');
		$this->setState('filter.group_id', $groupId);

		$range = $this->getUserStateFromRequest($this->context . '.filter.range', 'filter_range');
		$this->setState('filter.range', $range);

		$groups = json_decode(base64_decode($app->input->get('groups', '', 'BASE64')));

		if (isset($groups))
		{
			JArrayHelper::toInteger($groups);
		}

		$this->setState('filter.groups', $groups);

		$excluded = json_decode(base64_decode($app->input->get('excluded', '', 'BASE64')));

		if (isset($excluded))
		{
			JArrayHelper::toInteger($excluded);
		}

		$this->setState('filter.excluded', $excluded);

		// Load the parameters.
		$params = JComponentHelper::getParams('com_users');
		$this->setState('params', $params);

		// List state information.
		parent::populateState('a.name', 'asc');
	}

	/**
	 * Method to get a store id based on model configuration state.
	 *
	 * This is necessary because the model is used by the component and
	 * different modules that might need different sets of data or different
	 * ordering requirements.
	 *
	 * @param   string  $id  A prefix for the store id.
	 *
	 * @return  string  A store id.
	 *
	 * @since   1.6
	 */
	protected function getStoreId($id = '')
	{
		// Compile the store id.
		$id .= ':' . $this->getState('filter.search');
		$id .= ':' . $this->getState('filter.active');
		$id .= ':' . $this->getState('filter.state');
		$id .= ':' . $this->getState('filter.group_id');
		$id .= ':' . $this->getState('filter.range');

		return parent::getStoreId($id);
	}

	/**
	 * Gets the list of users and adds expensive joins to the result set.
	 *
	 * @return  mixed  An array of data items on success, false on failure.
	 *
	 * @since   1.6
	 */
	public function getItems()
	{
		// Get a storage key.
		$store = $this->getStoreId();

		// Try to load the data from internal storage.
		if (empty($this->cache[$store]))
		{
			$groups  = $this->getState('filter.groups');
			$groupId = $this->getState('filter.group_id');

			if (isset($groups) && (empty($groups) || $groupId && !in_array($groupId, $groups)))
			{
				$items = array();
			}
			else
			{
				$items = parent::getItems();
			}

			// Bail out on an error or empty list.
			if (empty($items))
			{
				$this->cache[$store] = $items;

				return $items;
			}

			// Joining the groups with the main query is a performance hog.
			// Find the information only on the result set.

			// First pass: get list of the user id's and reset the counts.
			$userIds = array();

			foreach ($items as $item)
			{
				$userIds[] = (int) $item->id;
				$item->group_count = 0;
				$item->group_names = '';
				$item->note_count = 0;
			}

			// Get the counts from the database only for the users in the list.
			$db    = $this->getDbo();
			$query = $db->getQuery(true);

			// Join over the group mapping table.
			$query->select('map.user_id, COUNT(map.group_id) AS group_count')
				->from('#__user_usergroup_map AS map')
				->where('map.user_id IN (' . implode(',', $userIds) . ')')
				->group('map.user_id')
				// Join over the user groups table.
				->join('LEFT', '#__usergroups AS g2 ON g2.id = map.group_id');

			$db->setQuery($query);

			// Load the counts into an array indexed on the user id field.
			try
			{
				$userGroups = $db->loadObjectList('user_id');
			}
			catch (RuntimeException $e)
			{
				$this->setError($e->getMessage());

				return false;
			}

			$query->clear()
				->select('n.user_id, COUNT(n.id) As note_count')
				->from('#__user_notes AS n')
				->where('n.user_id IN (' . implode(',', $userIds) . ')')
				->where('n.state >= 0')
				->group('n.user_id');

			$db->setQuery($query);

			// Load the counts into an array indexed on the aro.value field (the user id).
			try
			{
				$userNotes = $db->loadObjectList('user_id');
			}
			catch (RuntimeException $e)
			{
				$this->setError($e->getMessage());

				return false;
			}

			// Second pass: collect the group counts into the master items array.
			foreach ($items as &$item)
			{
				if (isset($userGroups[$item->id]))
				{
					$item->group_count = $userGroups[$item->id]->group_count;

					// Group_concat in other databases is not supported
					$item->group_names = $this->_getUserDisplayedGroups($item->id);
				}

				if (isset($userNotes[$item->id]))
				{
					$item->note_count = $userNotes[$item->id]->note_count;
				}
			}

			// Add the items to the internal cache.
			$this->cache[$store] = $items;
		}

		return $this->cache[$store];
	}

	/**
	 * Build an SQL query to load the list data.
	 *
	 * @return  JDatabaseQuery
	 *
	 * @since   1.6
	 */
	protected function getListQuery()
	{
		// Create a new query object.
		$db    = $this->getDbo();
		$query = $db->getQuery(true);

		// Select the required fields from the table.
		$query->select(
			$this->getState(
				'list.select',
				'a.*'
			)
		);

		$query->from($db->quoteName('#__users') . ' AS a');

		// If the model is set to check item state, add to the query.
		$state = $this->getState('filter.state');

		if (is_numeric($state))
		{
			$query->where('a.block = ' . (int) $state);
		}

		// If the model is set to check the activated state, add to the query.
		$active = $this->getState('filter.active');

		if (is_numeric($active))
		{
			if ($active == '0')
			{
				$query->where('a.activation IN (' . $db->quote('') . ', ' . $db->quote('0') . ')');
			}
			elseif ($active == '1')
			{
				$query->where($query->length('a.activation') . ' > 1');
			}
		}

		// Filter the items over the group id if set.
		$groupId = $this->getState('filter.group_id');
		$groups  = $this->getState('filter.groups');

		if ($groupId || isset($groups))
		{
			$query->join('LEFT', '#__user_usergroup_map AS map2 ON map2.user_id = a.id')
				->group(
					$db->quoteName(
<<<<<<< HEAD
						array('a.id', 'a.name', 'a.username', 'a.password', 'a.block',
							'a.sendEmail', 'a.registerDate', 'a.lastvisitDate', 'a.activation', 'a.params', 'a.email'
=======
						array(
							'a.id',
							'a.name',
							'a.username',
							'a.password',
							'a.block',
							'a.sendEmail',
							'a.registerDate',
							'a.lastvisitDate',
							'a.activation',
							'a.params',
							'a.email'
>>>>>>> dea7613d
						)
					)
				);

			if ($groupId)
			{
				$query->where('map2.group_id = ' . (int) $groupId);
			}

			if (isset($groups))
			{
				$query->where('map2.group_id IN (' . implode(',', $groups) . ')');
			}
		}

		// Filter the items over the search string if set.
		$search = $this->getState('filter.search');

		if (!empty($search))
		{
			if (stripos($search, 'id:') === 0)
			{
				$query->where('a.id = ' . (int) substr($search, 3));
			}
			elseif (stripos($search, 'username:') === 0)
			{
				$search = $db->quote('%' . $db->escape(substr($search, 9), true) . '%');
				$query->where('a.username LIKE ' . $search);
			}
			else
			{
				// Escape the search token.
				$search = $db->quote('%' . str_replace(' ', '%', $db->escape(trim($search), true) . '%'));

				// Compile the different search clauses.
				$searches   = array();
				$searches[] = 'a.name LIKE ' . $search;
				$searches[] = 'a.username LIKE ' . $search;
				$searches[] = 'a.email LIKE ' . $search;

				// Add the clauses to the query.
				$query->where('(' . implode(' OR ', $searches) . ')');
			}
		}

		// Add filter for registration ranges select list
		$range = $this->getState('filter.range');

		// Apply the range filter.
		if ($range)
		{
			// Get UTC for now.
			$dNow   = new JDate;
			$dStart = clone $dNow;

			switch ($range)
			{
				case 'past_week':
					$dStart->modify('-7 day');
					break;

				case 'past_1month':
					$dStart->modify('-1 month');
					break;

				case 'past_3month':
					$dStart->modify('-3 month');
					break;

				case 'past_6month':
					$dStart->modify('-6 month');
					break;

				case 'post_year':
				case 'past_year':
					$dStart->modify('-1 year');
					break;

				case 'today':
					// Ranges that need to align with local 'days' need special treatment.
					$app    = JFactory::getApplication();
					$offset = $app->get('offset');

					// Reset the start time to be the beginning of today, local time.
					$dStart = new JDate('now', $offset);
					$dStart->setTime(0, 0, 0);

					// Now change the timezone back to UTC.
					$tz = new DateTimeZone('GMT');
					$dStart->setTimezone($tz);
					break;
			}

			if ($range == 'post_year')
			{
				$query->where(
					$db->qn('a.registerDate') . ' < ' . $db->quote($dStart->format('Y-m-d H:i:s'))
				);
			}
			else
			{
				$query->where(
					$db->qn('a.registerDate') . ' >= ' . $db->quote($dStart->format('Y-m-d H:i:s')) .
					' AND ' . $db->qn('a.registerDate') . ' <= ' . $db->quote($dNow->format('Y-m-d H:i:s'))
				);
			}
		}

		// Filter by excluded users
		$excluded = $this->getState('filter.excluded');

		if (!empty($excluded))
		{
			$query->where('id NOT IN (' . implode(',', $excluded) . ')');
		}

		// Add the list ordering clause.
		$query->order($db->qn($db->escape($this->getState('list.ordering', 'a.name'))) . ' ' . $db->escape($this->getState('list.direction', 'ASC')));

		return $query;
	}

	/**
	 * SQL server change
	 *
	 * @param   integer  $user_id  User identifier
	 *
	 * @return  string   Groups titles imploded :$
	 */
	protected function _getUserDisplayedGroups($user_id)
	{
		$db    = $this->getDbo();
		$query = $db->getQuery(true)
			->select($db->qn('title'))
			->from($db->qn('#__usergroups', 'ug'))
			->join('LEFT', $db->qn('#__user_usergroup_map', 'map') . ' ON (ug.id = map.group_id)')
			->where($db->qn('map.user_id') . ' = ' . (int) $user_id);

		try
		{
			$result = $db->setQuery($query)->loadColumn();
		}
		catch (RunTimeException $e)
		{
			$result = array();
		}

		return implode("\n", $result);
	}
}<|MERGE_RESOLUTION|>--- conflicted
+++ resolved
@@ -312,10 +312,6 @@
 			$query->join('LEFT', '#__user_usergroup_map AS map2 ON map2.user_id = a.id')
 				->group(
 					$db->quoteName(
-<<<<<<< HEAD
-						array('a.id', 'a.name', 'a.username', 'a.password', 'a.block',
-							'a.sendEmail', 'a.registerDate', 'a.lastvisitDate', 'a.activation', 'a.params', 'a.email'
-=======
 						array(
 							'a.id',
 							'a.name',
@@ -328,7 +324,6 @@
 							'a.activation',
 							'a.params',
 							'a.email'
->>>>>>> dea7613d
 						)
 					)
 				);
