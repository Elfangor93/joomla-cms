--- conflicted
+++ resolved
@@ -30,14 +30,10 @@
 			name="group" 
 			type="usergrouplist"
 			label="COM_USERS_MAIL_FIELD_GROUP_LABEL"
-<<<<<<< HEAD
-		>
-=======
 			description="COM_USERS_MAIL_FIELD_GROUP_DESC"
 			default="0"
 			size="10"
 			>
->>>>>>> eea75c56
 			<option value="0">COM_USERS_MAIL_FIELD_VALUE_ALL_USERS_GROUPS</option>
 		</field>
 
@@ -50,36 +46,23 @@
 			value="1"
 		/>
 
-<<<<<<< HEAD
-		<field name="subject" type="text"
-			description="COM_USERS_MAIL_FIELD_SUBJECT_DESC"
-=======
-		<field 
+		<field
 			name="subject" 
 			type="text"
->>>>>>> eea75c56
 			label="COM_USERS_MAIL_FIELD_SUBJECT_LABEL"
 			description="COM_USERS_MAIL_FIELD_SUBJECT_DESC"
-			class="span8"
+			class="input-xlarge"
 			maxlength="150"
-			class="input-xlarge"
 			size="30"
 		/>
 
-<<<<<<< HEAD
-		<field name="message" type="textarea"
-			class="vert input-full"
-			description="COM_USERS_MAIL_FIELD_MESSAGE_DESC"
-			label="COM_USERS_MAIL_FIELD_MESSAGE_LABEL"
-=======
-		<field 
+		<field
 			name="message" 
 			type="textarea"
 			label="COM_USERS_MAIL_FIELD_MESSAGE_LABEL"
 			description="COM_USERS_MAIL_FIELD_MESSAGE_DESC"
-			class="span11 vert"
+			class="input-full vert"
 			cols="70"
->>>>>>> eea75c56
 			rows="20"
 		/>
 	</fieldset>
