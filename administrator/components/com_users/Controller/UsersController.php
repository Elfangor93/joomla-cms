<?php
/**
 * @package     Joomla.Administrator
 * @subpackage  com_users
 *
 * @copyright   Copyright (C) 2005 - 2019 Open Source Matters, Inc. All rights reserved.
 * @license     GNU General Public License version 2 or later; see LICENSE.txt
 */

namespace Joomla\Component\Users\Administrator\Controller;

defined('_JEXEC') or die;

use Joomla\CMS\Application\CMSApplication;
use Joomla\CMS\Input\Input;
use Joomla\CMS\Language\Text;
use Joomla\CMS\MVC\Controller\AdminController;
use Joomla\CMS\MVC\Controller\BaseController;
use Joomla\CMS\MVC\Factory\MVCFactoryInterface;
use Joomla\CMS\Response\JsonResponse;
use Joomla\Utilities\ArrayHelper;

/**
 * Users list controller class.
 *
 * @since  1.6
 */
class UsersController extends AdminController
{
	/**
	 * @var    string  The prefix to use with controller messages.
	 * @since  1.6
	 */
	protected $text_prefix = 'COM_USERS_USERS';

	/**
	 * Constructor.
	 *
	 * @param   array                $config   An optional associative array of configuration settings.
	 * @param   MVCFactoryInterface  $factory  The factory.
	 * @param   CMSApplication       $app      The CMSApplication for the dispatcher
	 * @param   Input                $input    Input
	 *
	 * @since  1.6
	 * @see    BaseController
	 * @throws \Exception
	 */
	public function __construct($config = array(), MVCFactoryInterface $factory = null, $app = null, $input = null)
	{
		parent::__construct($config, $factory, $app, $input);

		$this->registerTask('block', 'changeBlock');
		$this->registerTask('unblock', 'changeBlock');
	}

	/**
	 * Proxy for getModel.
	 *
	 * @param   string  $name    The model name. Optional.
	 * @param   string  $prefix  The class prefix. Optional.
	 * @param   array   $config  Configuration array for model. Optional.
	 *
	 * @return  object  The model.
	 *
	 * @since   1.6
	 */
	public function getModel($name = 'User', $prefix = 'Administrator', $config = array('ignore_request' => true))
	{
		return parent::getModel($name, $prefix, $config);
	}

	/**
	 * Method to change the block status on a record.
	 *
	 * @return  void
	 *
	 * @since   1.6
	 */
	public function changeBlock()
	{
		// Check for request forgeries.
		$this->checkToken();

		$ids    = $this->input->get('cid', array(), 'array');
		$values = array('block' => 1, 'unblock' => 0);
		$task   = $this->getTask();
		$value  = ArrayHelper::getValue($values, $task, 0, 'int');

		if (empty($ids))
		{
			$this->setMessage(Text::_('COM_USERS_USERS_NO_ITEM_SELECTED'), 'warning');
		}
		else
		{
			// Get the model.
			$model = $this->getModel();

			// Change the state of the records.
			if (!$model->block($ids, $value))
			{
				$this->setMessage($model->getError(), 'error');
			}
			else
			{
				if ($value == 1)
				{
					$this->setMessage(Text::plural('COM_USERS_N_USERS_BLOCKED', count($ids)));
				}
				elseif ($value == 0)
				{
					$this->setMessage(Text::plural('COM_USERS_N_USERS_UNBLOCKED', count($ids)));
				}
			}
		}

		$this->setRedirect('index.php?option=com_users&view=users');
	}

	/**
	 * Method to activate a record.
	 *
	 * @return  void
	 *
	 * @since   1.6
	 */
	public function activate()
	{
		// Check for request forgeries.
		$this->checkToken();

		$ids = $this->input->get('cid', array(), 'array');

		if (empty($ids))
		{
			$this->setMessage(Text::_('COM_USERS_USERS_NO_ITEM_SELECTED'), 'error');
		}
		else
		{
			// Get the model.
			$model = $this->getModel();

			// Change the state of the records.
			if (!$model->activate($ids))
			{
				$this->setMessage($model->getError(), 'error');
			}
			else
			{
				$this->setMessage(Text::plural('COM_USERS_N_USERS_ACTIVATED', count($ids)));
			}
		}

		$this->setRedirect('index.php?option=com_users&view=users');
	}

	/**
	 * Method to get the number of active users
<<<<<<< HEAD
=======
	 *
	 * @return  integer  The amount of users
>>>>>>> 534f738a
	 *
	 * @since   4.0
	 */
	public function getQuickiconContent()
	{
		$model = $this->getModel('Users');

		$model->setState('filter.state', 0);

		$amount = (int) $model->getTotal();

		$result = [];

		$result['amount'] = $amount;
		$result['sronly'] = Text::plural('COM_USERS_N_QUICKICON_SRONLY', $amount);
		$result['name'] = Text::plural('COM_USERS_N_QUICKICON', $amount);

		echo new JsonResponse($result);
	}
}<|MERGE_RESOLUTION|>--- conflicted
+++ resolved
@@ -155,11 +155,8 @@
 
 	/**
 	 * Method to get the number of active users
-<<<<<<< HEAD
-=======
 	 *
-	 * @return  integer  The amount of users
->>>>>>> 534f738a
+	 * @return  string  The JSON-encoded amount of users
 	 *
 	 * @since   4.0
 	 */
