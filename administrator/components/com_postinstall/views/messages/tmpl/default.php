--- conflicted
+++ resolved
@@ -32,19 +32,6 @@
 	<?php echo JHtml::_('select.genericlist', $this->extension_options, 'eid', array('onchange' => 'this.form.submit()', 'class' => 'form-control custom-select'), 'value', 'text', $this->eid, 'eid'); ?>
 </form>
 
-<<<<<<< HEAD
-=======
-<?php if (empty($this->items)) : ?>
-<div class="hero-unit">
-	<h2><?php echo JText::_('COM_POSTINSTALL_LBL_NOMESSAGES_TITLE'); ?></h2>
-	<p><?php echo JText::_('COM_POSTINSTALL_LBL_NOMESSAGES_DESC'); ?></p>
-	<a href="<?php echo JRoute::_('index.php?option=com_postinstall&view=messages&task=message.reset&eid=' . $this->eid . '&' . $this->token); ?>=1" class="btn btn-warning btn-large">
-		<span class="icon icon-eye-open"></span>
-		<?php echo JText::_('COM_POSTINSTALL_BTN_RESET'); ?>
-	</a>
-</div>
-<?php else : ?>
->>>>>>> 6527de1e
 <?php if ($this->eid == 700) : ?>
 <div class="row">
 	<div class="col-md-8">
@@ -53,14 +40,13 @@
 	<div class="jumbotron">
 		<h2><?php echo JText::_('COM_POSTINSTALL_LBL_NOMESSAGES_TITLE'); ?></h2>
 		<p><?php echo JText::_('COM_POSTINSTALL_LBL_NOMESSAGES_DESC'); ?></p>
-		<a href="index.php?option=com_postinstall&amp;view=messages&amp;task=reset&amp;eid=<?php echo $this->eid; ?>&amp;<?php echo $this->token; ?>=1" class="btn btn-warning btn-lg">
+        <a href="<?php echo JRoute::_('index.php?option=com_postinstall&view=messages&task=message.reset&eid=' . $this->eid . '&' . $this->token . '=1'); ?>" class="btn btn-warning btn-lg">
 			<span class="icon icon-eye-open"></span>
 			<?php echo JText::_('COM_POSTINSTALL_BTN_RESET'); ?>
 		</a>
 	</div>
 <?php else : ?>
 	<?php foreach ($this->items as $item) : ?>
-<<<<<<< HEAD
 	<div class="card card-outline-secondary mb-3">
 		<div class="card-block">
 			<h3><?php echo JText::_($item->title_key); ?></h3>
@@ -70,35 +56,16 @@
 			<p><?php echo JText::_($item->description_key); ?></p>
 			<div>
 				<?php if ($item->type !== 'message') : ?>
-				<a href="index.php?option=com_postinstall&amp;view=messages&amp;task=action&amp;id=<?php echo $item->postinstall_message_id; ?>&amp;<?php echo $this->token; ?>=1" class="btn btn-primary">
+                <a href="<?php echo JRoute::_('index.php?option=com_postinstall&view=messages&task=message.action&id=' . $item->postinstall_message_id . '&' . $this->token . '=1'); ?>" class="btn btn-primary">
 					<?php echo JText::_($item->action_key); ?>
 				</a>
 				<?php endif; ?>
 				<?php if (JFactory::getUser()->authorise('core.edit.state', 'com_postinstall')) : ?>
-				<a href="index.php?option=com_postinstall&amp;view=message&amp;task=unpublish&amp;id=<?php echo $item->postinstall_message_id; ?>&amp;<?php echo $this->token; ?>=1" class="btn btn-danger btn-sm">
+                <a href="<?php echo JRoute::_('index.php?option=com_postinstall&view=messages&task=message.unpublish&id=' . $item->postinstall_message_id . '&' . $this->token . '=1'); ?>" class="btn btn-danger btn-sm">
 					<?php echo JText::_('COM_POSTINSTALL_BTN_HIDE'); ?>
 				</a>
 				<?php endif; ?>
 			</div>
-=======
-	<fieldset>
-		<legend><?php echo JText::_($item->title_key); ?></legend>
-		<p class="small">
-			<?php echo JText::sprintf('COM_POSTINSTALL_LBL_SINCEVERSION', $item->version_introduced); ?>
-		</p>
-		<p><?php echo JText::_($item->description_key); ?></p>
-		<div>
-			<?php if ($item->type !== 'message') : ?>
-			<a href="<?php echo JRoute::_('index.php?option=com_postinstall&view=messages&task=message.action&id=' . $item->postinstall_message_id . '&' . $this->token); ?>=1" class="btn btn-primary">
-				<?php echo JText::_($item->action_key); ?>
-			</a>
-			<?php endif; ?>
-			<?php if (JFactory::getUser()->authorise('core.edit.state', 'com_postinstall')) : ?>
-			<a href="<?php echo JRoute::_('index.php?option=com_postinstall&view=messages&task=message.unpublish&id=' . $item->postinstall_message_id . '&' . $this->token); ?>=1" class="btn btn-inverse btn-small">
-				<?php echo JText::_('COM_POSTINSTALL_BTN_HIDE'); ?>
-			</a>
-			<?php endif; ?>
->>>>>>> 6527de1e
 		</div>
 	</div>
 	<?php endforeach; ?>
