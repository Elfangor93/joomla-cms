--- conflicted
+++ resolved
@@ -13,15 +13,15 @@
 $options  = array('style' => 'raw');
 $mod      = JModuleHelper::getModule('mod_feed');
 $param    = array(
-		"rssurl" => "https://www.joomla.org/announcements/release-news.feed?type=rss",
-		"rsstitle" => 0,
-		"rssdesc" => 0,
-		"rssimage" => 1,
-		"rssitems" => 5,
-		"rssitemdesc" => 1,
-		"word_count" => 200,
-		"cache" => 0,
-	);
+	'rssurl' => 'https://www.joomla.org/announcements/release-news.feed?type=rss',
+	'rsstitle' => 0,
+	'rssdesc' => 0,
+	'rssimage' => 1,
+	'rssitems' => 5,
+	'rssitemdesc' => 1,
+	'word_count'	=> 200,
+	'cache' => 0,
+);
 $params = array('params' => json_encode($param));
 
 ?>
@@ -32,28 +32,26 @@
 	<?php echo JHtml::_('select.genericlist', $this->extension_options, 'eid', array('onchange' => 'this.form.submit()', 'class' => 'form-control custom-select'), 'value', 'text', $this->eid, 'eid'); ?>
 </form>
 
-<<<<<<< HEAD
-<?php if (empty($this->items)) : ?>
-<div class="hero-unit">
-	<h2><?php echo JText::_('COM_POSTINSTALL_LBL_NOMESSAGES_TITLE'); ?></h2>
-	<p><?php echo JText::_('COM_POSTINSTALL_LBL_NOMESSAGES_DESC'); ?></p>
-	<a href="index.php?option=com_postinstall&amp;view=messages&amp;task=reset&amp;eid=<?php echo $this->eid; ?>&amp;<?php echo $this->token; ?>=1" class="btn btn-warning btn-lg">
-		<span class="icon icon-eye-open"></span>
-		<?php echo JText::_('COM_POSTINSTALL_BTN_RESET'); ?>
-	</a>
-</div>
-<?php else : ?>
-=======
->>>>>>> ce7de218
 <?php if ($this->eid == 700) : ?>
 <div class="row">
 	<div class="col-md-8">
 <?php endif; ?>
-<<<<<<< HEAD
+<?php if (empty($this->items)) : ?>
+	<div class="jumbotron">
+		<h2><?php echo JText::_('COM_POSTINSTALL_LBL_NOMESSAGES_TITLE'); ?></h2>
+		<p><?php echo JText::_('COM_POSTINSTALL_LBL_NOMESSAGES_DESC'); ?></p>
+		<a href="index.php?option=com_postinstall&amp;view=messages&amp;task=reset&amp;eid=<?php echo $this->eid; ?>&amp;<?php echo $this->token; ?>=1" class="btn btn-warning btn-lg">
+			<span class="icon icon-eye-open"></span>
+			<?php echo JText::_('COM_POSTINSTALL_BTN_RESET'); ?>
+		</a>
+	</div>
+<?php else : ?>
 	<?php foreach ($this->items as $item) : ?>
 	<fieldset>
 		<legend><?php echo JText::_($item->title_key); ?></legend>
-		<p class="small"><?php echo JText::sprintf('COM_POSTINSTALL_LBL_SINCEVERSION', $item->version_introduced); ?></p>
+		<p class="small">
+			<?php echo JText::sprintf('COM_POSTINSTALL_LBL_SINCEVERSION', $item->version_introduced); ?>
+		</p>
 		<p><?php echo JText::_($item->description_key); ?></p>
 		<div>
 			<?php if ($item->type !== 'message') : ?>
@@ -69,40 +67,7 @@
 		</div>
 	</fieldset>
 	<?php endforeach; ?>
-=======
-		<?php if (empty($this->items)) : ?>
-			<div class="hero-unit">
-				<h2><?php echo JText::_('COM_POSTINSTALL_LBL_NOMESSAGES_TITLE'); ?></h2>
-				<p><?php echo JText::_('COM_POSTINSTALL_LBL_NOMESSAGES_DESC'); ?></p>
-				<a href="index.php?option=com_postinstall&amp;view=messages&amp;task=reset&amp;eid=<?php echo $this->eid; ?>&amp;<?php echo $this->token; ?>=1" class="btn btn-warning btn-large">
-					<span class="icon icon-eye-open"></span>
-					<?php echo JText::_('COM_POSTINSTALL_BTN_RESET'); ?>
-				</a>
-			</div>
-		<?php else : ?>
-			<?php foreach ($this->items as $item) : ?>
-			<fieldset>
-				<legend><?php echo JText::_($item->title_key); ?></legend>
-				<p class="small">
-					<?php echo JText::sprintf('COM_POSTINSTALL_LBL_SINCEVERSION', $item->version_introduced); ?>
-				</p>
-				<p><?php echo JText::_($item->description_key); ?></p>
-				<div>
-					<?php if ($item->type !== 'message') : ?>
-					<a href="index.php?option=com_postinstall&amp;view=messages&amp;task=action&amp;id=<?php echo $item->postinstall_message_id; ?>&amp;<?php echo $this->token; ?>=1" class="btn btn-primary">
-						<?php echo JText::_($item->action_key); ?>
-					</a>
-					<?php endif; ?>
-					<?php if (JFactory::getUser()->authorise('core.edit.state', 'com_postinstall')) : ?>
-					<a href="index.php?option=com_postinstall&amp;view=message&amp;task=unpublish&amp;id=<?php echo $item->postinstall_message_id; ?>&amp;<?php echo $this->token; ?>=1" class="btn btn-inverse btn-small">
-						<?php echo JText::_('COM_POSTINSTALL_BTN_HIDE'); ?>
-					</a>
-					<?php endif; ?>
-				</div>
-			</fieldset>
-			<?php endforeach; ?>
-		<?php endif; ?>
->>>>>>> ce7de218
+<?php endif; ?>
 <?php if ($this->eid == 700) : ?>
 	</div>
 	<div class="col-md-4">
