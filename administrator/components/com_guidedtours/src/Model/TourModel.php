<?php

/**
 * @package       Joomla.Administrator
 * @subpackage    com_guidedtours
 *
 * @copyright     (C) 2023 Open Source Matters, Inc. <https://www.joomla.org>
 * @license       GNU General Public License version 2 or later; see LICENSE.txt
 */

namespace Joomla\Component\Guidedtours\Administrator\Model;

use Joomla\CMS\Factory;
use Joomla\CMS\Language\Text;
use Joomla\CMS\Log\Log;
use Joomla\CMS\MVC\Model\AdminModel;
use Joomla\CMS\Object\CMSObject;
use Joomla\CMS\Plugin\PluginHelper;
use Joomla\Component\Guidedtours\Administrator\Helper\GuidedtoursHelper;
use Joomla\Database\ParameterType;
use Joomla\Registry\Registry;
use Joomla\Utilities\ArrayHelper;

// phpcs:disable PSR1.Files.SideEffects
\defined('_JEXEC') or die;
// phpcs:enable PSR1.Files.SideEffects

/**
 * Model class for tour
 *
 * @since  4.3.0
 */
class TourModel extends AdminModel
{
    /**
     * The prefix to use with controller messages.
     *
     * @var   string
     * @since 4.3.0
     */
    protected $text_prefix = 'COM_GUIDEDTOURS';

    /**
     * Type alias for content type
     *
     * @var string
     * @since 4.3.0
     */
    public $typeAlias = 'com_guidedtours.tour';

    /**
     * Method to save the form data.
     *
     * @param   array  $data  The form data.
     *
     * @return  boolean True on success.
     *
     * @since  4.3.0
     */
    public function save($data)
    {
        $input = Factory::getApplication()->getInput();

        // Language keys must include GUIDEDTOUR to prevent save issues
        if (strpos($data['description'], 'GUIDEDTOUR') !== false) {
            $data['description'] = strip_tags($data['description']);
        }

        if ($input->get('task') == 'save2copy') {
            $origTable = clone $this->getTable();
            $origTable->load($input->getInt('id'));

            $data['published'] = 0;
        }

        // Set step language to parent tour language on save.
        $id   = $data['id'];
        $lang = $data['language'];

        $this->setStepsLanguage($id, $lang);

        return parent::save($data);
    }

    /**
     * Prepare and sanitise the table prior to saving.
     *
     * @param   \Joomla\CMS\Table\Table  $table  The Table object
     *
     * @return  void
     *
     * @since  4.3.0
     */
    protected function prepareTable($table)
    {
        $date = Factory::getDate()->toSql();

        $table->title = htmlspecialchars_decode($table->title, ENT_QUOTES);

        if (empty($table->id)) {
            // Set the values
            $table->created = $date;

            // Set ordering to the last item if not set
            if (empty($table->ordering)) {
                $db    = $this->getDatabase();
                $query = $db->getQuery(true)
                    ->select('MAX(ordering)')
                    ->from($db->quoteName('#__guidedtours'));
                $db->setQuery($query);
                $max = $db->loadResult();

                $table->ordering = $max + 1;
            }
        } else {
            // Set the values
            $table->modified    = $date;
            $table->modified_by = $this->getCurrentUser()->id;
        }
    }

    /**
     * Abstract method for getting the form from the model.
     *
     * @param   array    $data      Data for the form.
     * @param   boolean  $loadData  True if the form is to load its own data (default case), false if not.
     *
     * @return \JForm|boolean  A JForm object on success, false on failure
     *
     * @since  4.3.0
     */
    public function getForm($data = [], $loadData = true)
    {
        // Get the form.
        $form = $this->loadForm(
            'com_guidedtours.tour',
            'tour',
            [
                'control'   => 'jform',
                'load_data' => $loadData,
            ]
        );

        if (empty($form)) {
            return false;
        }

        $id = $data['id'] ?? $form->getValue('id');

        $item = $this->getItem($id);

        // Modify the form based on access controls.
        if (!$this->canEditState((object) $item)) {
            $form->setFieldAttribute('published', 'disabled', 'true');
            $form->setFieldAttribute('published', 'required', 'false');
            $form->setFieldAttribute('published', 'filter', 'unset');
        }

        $currentDate = Factory::getDate()->toSql();

        $form->setFieldAttribute('created', 'default', $currentDate);
        $form->setFieldAttribute('modified', 'default', $currentDate);

        return $form;
    }

    /**
     * Method to get the data that should be injected in the form.
     *
     * @return mixed  The data for the form.
     *
     * @since  4.3.0
     */
    protected function loadFormData()
    {
        // Check the session for previously entered form data.
        $data = Factory::getApplication()->getUserState(
            'com_guidedtours.edit.tour.data',
            []
        );

        if (empty($data)) {
            $data = $this->getItem();
        }

        return $data;
    }

    /**
     * Method to get a single record by id or uid
     *
     * @param   integer|string  $pk  The id or uid of the tour.
     *
     * @return  \stdClass|boolean  Object on success, false on failure.
     *
     * @since   4.3.0
     */
    public function getItem($pk = null)
    {
        $pk    = (!empty($pk)) ? $pk : (int) $this->getState($this->getName() . '.id');

        $table = $this->getTable();
        if (\is_integer($pk)) {
            $result = $table->load((int) $pk);
        } else {
            // Attempt to load the row by uid.
            $result = $table->load([ 'uid' => $pk ]);
        }

        // Check for a table object error.
        if ($result === false) {
            // If there was no underlying error, then the false means there simply was not a row in the db for this $pk.
            if (!$table->getError()) {
                $this->setError(Text::_('JLIB_APPLICATION_ERROR_NOT_EXIST'));
            } else {
                $this->setError($table->getError());
            }

            return false;
        }

        // Convert to the CMSObject before adding other data.
        $properties = $table->getProperties(1);
        $item       = ArrayHelper::toObject($properties, CMSObject::class);

        if (property_exists($item, 'params')) {
            $registry     = new Registry($item->params);
            $item->params = $registry->toArray();
        }

        if (!empty($item->uid)) {
            GuidedtoursHelper::loadTranslationFiles($item->uid, true);
        }

        if (!empty($item->id)) {
            $item->title_translation       = Text::_($item->title);
            $item->description_translation = Text::_($item->description);
        }

        return $item;
    }

    /**
     * Delete all steps if a tour is deleted
     *
     * @param   object  $pks  The primary key related to the tours.
     *
     * @return  boolean
     *
     * @since   4.3.0
     */
    public function delete(&$pks)
    {
        $pks   = ArrayHelper::toInteger((array) $pks);
        $table = $this->getTable();

        // Include the plugins for the delete events.
        PluginHelper::importPlugin($this->events_map['delete']);

        // Iterate the items to delete each one.
        foreach ($pks as $i => $pk) {
            if ($table->load($pk)) {
                if ($this->canDelete($table)) {
                    $context = $this->option . '.' . $this->name;

                    // Trigger the before delete event.
                    $result = Factory::getApplication()->triggerEvent($this->event_before_delete, [$context, $table]);

                    if (\in_array(false, $result, true)) {
                        $this->setError($table->getError());

                        return false;
                    }

                    $tourId = $table->id;

                    if (!$table->delete($pk)) {
                        $this->setError($table->getError());

                        return false;
                    }

                    // Delete of the tour has been successful, now delete the steps
                    $db    = $this->getDatabase();
                    $query = $db->getQuery(true)
                        ->delete($db->quoteName('#__guidedtour_steps'))
                        ->where($db->quoteName('tour_id') . '=' . $tourId);
                    $db->setQuery($query);
                    $db->execute();

                    // Trigger the after event.
                    Factory::getApplication()->triggerEvent($this->event_after_delete, [$context, $table]);
                } else {
                    // Prune items that you can't change.
                    unset($pks[$i]);
                    $error = $this->getError();

                    if ($error) {
                        Log::add($error, Log::WARNING, 'jerror');

                        return false;
                    }

                    Log::add(Text::_('JLIB_APPLICATION_ERROR_DELETE_NOT_PERMITTED'), Log::WARNING, 'jerror');

                    return false;
                }
            } else {
                $this->setError($table->getError());

                return false;
            }
        }

        // Clear the component's cache
        $this->cleanCache();

        return true;
    }

    /**
     * Duplicate all steps if a tour is duplicated
     *
     * @param   object  $pks  The primary key related to the tours.
     *
     * @return  boolean
     *
     * @since   4.3.0
     */
    public function duplicate(&$pks)
    {
        $user = $this->getCurrentUser();
        $db   = $this->getDatabase();

        // Access checks.
        if (!$user->authorise('core.create', 'com_guidedtours')) {
            throw new \Exception(Text::_('JERROR_CORE_CREATE_NOT_PERMITTED'));
        }

        $table = $this->getTable();

        $date = Factory::getDate()->toSql();

        foreach ($pks as $pk) {
            if ($table->load($pk, true)) {
                // Reset the id to create a new record.
                $table->id = 0;

                $table->published = 0;

                if (!$table->check() || !$table->store()) {
                    throw new \Exception($table->getError());
                }

                $pk = (int) $pk;

                $query = $db->getQuery(true)
                    ->select(
                        $db->quoteName(
                            [
                                'title',
                                'description',
                                'ordering',
                                'position',
                                'target',
                                'type',
                                'interactive_type',
                                'url',
                                'created',
                                'modified',
                                'checked_out_time',
                                'checked_out',
                                'language',
                                'params',
                                'note',
                            ]
                        )
                    )
                    ->from($db->quoteName('#__guidedtour_steps'))
                    ->where($db->quoteName('tour_id') . ' = :id')
                    ->bind(':id', $pk, ParameterType::INTEGER);

                $db->setQuery($query);
                $rows = $db->loadObjectList();

<<<<<<< HEAD
                $query = $db->getQuery(true)
                    ->insert($db->quoteName('#__guidedtour_steps'))
                    ->columns(
                        [
                            $db->quoteName('tour_id'),
                            $db->quoteName('title'),
                            $db->quoteName('description'),
                            $db->quoteName('ordering'),
                            $db->quoteName('position'),
                            $db->quoteName('target'),
                            $db->quoteName('type'),
                            $db->quoteName('interactive_type'),
                            $db->quoteName('url'),
                            $db->quoteName('created'),
                            $db->quoteName('created_by'),
                            $db->quoteName('modified'),
                            $db->quoteName('modified_by'),
                            $db->quoteName('language'),
                            $db->quoteName('params'),
                            $db->quoteName('note'),
                        ]
                    );

                foreach ($rows as $step) {
                    $dataTypes = [
                        ParameterType::INTEGER,
                        ParameterType::STRING,
                        ParameterType::STRING,
                        ParameterType::INTEGER,
                        ParameterType::STRING,
                        ParameterType::STRING,
                        ParameterType::INTEGER,
                        ParameterType::INTEGER,
                        ParameterType::STRING,
                        ParameterType::STRING,
                        ParameterType::INTEGER,
                        ParameterType::STRING,
                        ParameterType::INTEGER,
                        ParameterType::STRING,
                        ParameterType::STRING,
                        ParameterType::STRING,
                    ];

                    $query->values(
                        implode(
                            ',',
                            $query->bindArray(
                                [
                                    $table->id,
                                    $step->title,
                                    $step->description,
                                    $step->ordering,
                                    $step->position,
                                    $step->target,
                                    $step->type,
                                    $step->interactive_type,
                                    $step->url,
                                    $date,
                                    $user->id,
                                    $date,
                                    $user->id,
                                    $step->language,
                                    $step->params,
                                    $step->note,
                                ],
                                $dataTypes
=======
                if ($rows) {
                    $query = $db->getQuery(true)
                        ->insert($db->quoteName('#__guidedtour_steps'))
                        ->columns(
                            [
                                $db->quoteName('tour_id'),
                                $db->quoteName('title'),
                                $db->quoteName('description'),
                                $db->quoteName('ordering'),
                                $db->quoteName('position'),
                                $db->quoteName('target'),
                                $db->quoteName('type'),
                                $db->quoteName('interactive_type'),
                                $db->quoteName('url'),
                                $db->quoteName('created'),
                                $db->quoteName('created_by'),
                                $db->quoteName('modified'),
                                $db->quoteName('modified_by'),
                                $db->quoteName('language'),
                                $db->quoteName('note'),
                            ]
                        );

                    foreach ($rows as $step) {
                        $dataTypes = [
                            ParameterType::INTEGER,
                            ParameterType::STRING,
                            ParameterType::STRING,
                            ParameterType::INTEGER,
                            ParameterType::STRING,
                            ParameterType::STRING,
                            ParameterType::INTEGER,
                            ParameterType::INTEGER,
                            ParameterType::STRING,
                            ParameterType::STRING,
                            ParameterType::INTEGER,
                            ParameterType::STRING,
                            ParameterType::INTEGER,
                            ParameterType::STRING,
                            ParameterType::STRING,
                        ];

                        $query->values(
                            implode(
                                ',',
                                $query->bindArray(
                                    [
                                        $table->id,
                                        $step->title,
                                        $step->description,
                                        $step->ordering,
                                        $step->position,
                                        $step->target,
                                        $step->type,
                                        $step->interactive_type,
                                        $step->url,
                                        $date,
                                        $user->id,
                                        $date,
                                        $user->id,
                                        $step->language,
                                        $step->note,
                                    ],
                                    $dataTypes
                                )
>>>>>>> 828c236d
                            )
                        );
                    }

                    $db->setQuery($query);

                    try {
                        $db->execute();
                    } catch (\RuntimeException $e) {
                        Factory::getApplication()->enqueueMessage($e->getMessage(), 'error');

                        return false;
                    }
                }
            } else {
                throw new \Exception($table->getError());
            }
        }

        // Clear tours cache
        $this->cleanCache();

        return true;
    }

    /**
     * Sets a tour's steps language
     *
     * @param   int     $id        Id of a tour
     * @param   string  $language  The language to apply to the steps belong the tour
     *
     * @return  boolean
     *
     * @since  4.3.0
     */
    protected function setStepsLanguage(int $id, string $language = '*'): bool
    {
        if ($id <= 0) {
            return false;
        }

        $db    = $this->getDatabase();
        $query = $db->getQuery(true)
            ->update($db->quoteName('#__guidedtour_steps'))
            ->set($db->quoteName('language') . ' = :language')
            ->where($db->quoteName('tour_id') . ' = :tourId')
            ->bind(':language', $language)
            ->bind(':tourId', $id, ParameterType::INTEGER);

        return $db->setQuery($query)
            ->execute();
    }

    /**
     * Sets a tour's autostart value
     *
     * @param   int  $id         Id of a tour
     * @param   int  $autostart  The autostart value of a tour
     *
     * @since  5.0.0
     */
    public function setAutostart($id, $autostart)
    {
        $db = $this->getDatabase();

        $query = $db->getQuery(true)
            ->update($db->quoteName('#__guidedtours'))
            ->set($db->quoteName('autostart') . ' = :autostart')
            ->where($db->quoteName('id') . ' = :tourId')
            ->bind(':autostart', $autostart, ParameterType::INTEGER)
            ->bind(':tourId', $id, ParameterType::INTEGER);

        $db->setQuery($query);
        $db->execute();
    }
}<|MERGE_RESOLUTION|>--- conflicted
+++ resolved
@@ -383,29 +383,29 @@
                 $db->setQuery($query);
                 $rows = $db->loadObjectList();
 
-<<<<<<< HEAD
-                $query = $db->getQuery(true)
-                    ->insert($db->quoteName('#__guidedtour_steps'))
-                    ->columns(
-                        [
-                            $db->quoteName('tour_id'),
-                            $db->quoteName('title'),
-                            $db->quoteName('description'),
-                            $db->quoteName('ordering'),
-                            $db->quoteName('position'),
-                            $db->quoteName('target'),
-                            $db->quoteName('type'),
-                            $db->quoteName('interactive_type'),
-                            $db->quoteName('url'),
-                            $db->quoteName('created'),
-                            $db->quoteName('created_by'),
-                            $db->quoteName('modified'),
-                            $db->quoteName('modified_by'),
-                            $db->quoteName('language'),
-                            $db->quoteName('params'),
-                            $db->quoteName('note'),
-                        ]
-                    );
+                if ($rows) {
+                    $query = $db->getQuery(true)
+                        ->insert($db->quoteName('#__guidedtour_steps'))
+                        ->columns(
+                            [
+                                $db->quoteName('tour_id'),
+                                $db->quoteName('title'),
+                                $db->quoteName('description'),
+                                $db->quoteName('ordering'),
+                                $db->quoteName('position'),
+                                $db->quoteName('target'),
+                                $db->quoteName('type'),
+                                $db->quoteName('interactive_type'),
+                                $db->quoteName('url'),
+                                $db->quoteName('created'),
+                                $db->quoteName('created_by'),
+                                $db->quoteName('modified'),
+                                $db->quoteName('modified_by'),
+                                $db->quoteName('language'),
+                                $db->quoteName('params'),
+                                $db->quoteName('note'),
+                            ]
+                        );
 
                 foreach ($rows as $step) {
                     $dataTypes = [
@@ -450,76 +450,10 @@
                                     $step->note,
                                 ],
                                 $dataTypes
-=======
-                if ($rows) {
-                    $query = $db->getQuery(true)
-                        ->insert($db->quoteName('#__guidedtour_steps'))
-                        ->columns(
-                            [
-                                $db->quoteName('tour_id'),
-                                $db->quoteName('title'),
-                                $db->quoteName('description'),
-                                $db->quoteName('ordering'),
-                                $db->quoteName('position'),
-                                $db->quoteName('target'),
-                                $db->quoteName('type'),
-                                $db->quoteName('interactive_type'),
-                                $db->quoteName('url'),
-                                $db->quoteName('created'),
-                                $db->quoteName('created_by'),
-                                $db->quoteName('modified'),
-                                $db->quoteName('modified_by'),
-                                $db->quoteName('language'),
-                                $db->quoteName('note'),
-                            ]
-                        );
-
-                    foreach ($rows as $step) {
-                        $dataTypes = [
-                            ParameterType::INTEGER,
-                            ParameterType::STRING,
-                            ParameterType::STRING,
-                            ParameterType::INTEGER,
-                            ParameterType::STRING,
-                            ParameterType::STRING,
-                            ParameterType::INTEGER,
-                            ParameterType::INTEGER,
-                            ParameterType::STRING,
-                            ParameterType::STRING,
-                            ParameterType::INTEGER,
-                            ParameterType::STRING,
-                            ParameterType::INTEGER,
-                            ParameterType::STRING,
-                            ParameterType::STRING,
-                        ];
-
-                        $query->values(
-                            implode(
-                                ',',
-                                $query->bindArray(
-                                    [
-                                        $table->id,
-                                        $step->title,
-                                        $step->description,
-                                        $step->ordering,
-                                        $step->position,
-                                        $step->target,
-                                        $step->type,
-                                        $step->interactive_type,
-                                        $step->url,
-                                        $date,
-                                        $user->id,
-                                        $date,
-                                        $user->id,
-                                        $step->language,
-                                        $step->note,
-                                    ],
-                                    $dataTypes
-                                )
->>>>>>> 828c236d
                             )
-                        );
-                    }
+                        )
+                    );
+                }
 
                     $db->setQuery($query);
 
