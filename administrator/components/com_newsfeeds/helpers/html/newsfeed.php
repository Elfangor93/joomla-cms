<?php
/**
 * @package     Joomla.Administrator
 * @subpackage  com_newsfeeds
 *
 * @copyright   Copyright (C) 2005 - 2016 Open Source Matters, Inc. All rights reserved.
 * @license     GNU General Public License version 2 or later; see LICENSE.txt
 */

defined('_JEXEC') or die;

JLoader::register('NewsfeedsHelper', JPATH_ADMINISTRATOR . '/components/com_newsfeeds/helpers/newsfeeds.php');

/**
 * Utility class for creating HTML Grids.
 *
 * @since  1.5
 */
class JHtmlNewsfeed
{
	/**
	 * Get the associated language flags
	 *
	 * @param   int  $newsfeedid  The item id to search associations
	 *
	 * @return  string  The language HTML
	 *
	 * @throws  Exception  Throws a 500 Exception on Database failure
	 */
	public static function association($newsfeedid)
	{
		// Defaults
		$html = '';

		// Get the associations
		if ($associations = JLanguageAssociations::getAssociations('com_newsfeeds', '#__newsfeeds', 'com_newsfeeds.item', $newsfeedid))
		{
			foreach ($associations as $tag => $associated)
			{
				$associations[$tag] = (int) $associated->id;
			}

			// Get the associated newsfeed items
			$db = JFactory::getDbo();
			$query = $db->getQuery(true)
				->select('c.id, c.name as title')
				->select('l.sef as lang_sef, lang_code')
				->from('#__newsfeeds as c')
				->select('cat.title as category_title')
				->join('LEFT', '#__categories as cat ON cat.id=c.catid')
				->where('c.id IN (' . implode(',', array_values($associations)) . ')')
				->join('LEFT', '#__languages as l ON c.language=l.lang_code')
				->select('l.image')
				->select('l.title as language_title');
			$db->setQuery($query);

			try
			{
				$items = $db->loadObjectList('id');
			}
			catch (RuntimeException $e)
			{
				throw new Exception($e->getMessage(), 500);
			}

			if ($items)
			{
				foreach ($items as &$item)
				{
<<<<<<< HEAD
					$text    = strtoupper($item->lang_sef);
					$url     = JRoute::_('index.php?option=com_newsfeeds&task=newsfeed.edit&id=' . (int) $item->id);
					$tooltip = $item->title . '<br>' . JText::sprintf('JCATEGORY_SPRINTF', $item->category_title);
					$classes = 'hasPopover tag tag-association tag-' . $item->lang_sef;
=======
					$text = strtoupper($item->lang_sef);
					$url = JRoute::_('index.php?option=com_newsfeeds&task=newsfeed.edit&id=' . (int) $item->id);
					$tooltip = htmlspecialchars($item->title, ENT_QUOTES, 'UTF-8') . '<br />' . JText::sprintf('JCATEGORY_SPRINTF', $item->category_title);
					$classes = 'hasPopover label label-association label-' . $item->lang_sef;
>>>>>>> f44f8594

					$item->link = '<a href="' . $url . '" title="' . $item->language_title . '" class="' . $classes
						. '" data-content="' . $tooltip . '" data-placement="top">'
						. $text . '</a>';
				}
			}

			JHtml::_('bootstrap.popover');

			$html = JLayoutHelper::render('joomla.content.associations', $items);
		}

		return $html;
	}
}<|MERGE_RESOLUTION|>--- conflicted
+++ resolved
@@ -67,17 +67,10 @@
 			{
 				foreach ($items as &$item)
 				{
-<<<<<<< HEAD
 					$text    = strtoupper($item->lang_sef);
 					$url     = JRoute::_('index.php?option=com_newsfeeds&task=newsfeed.edit&id=' . (int) $item->id);
-					$tooltip = $item->title . '<br>' . JText::sprintf('JCATEGORY_SPRINTF', $item->category_title);
+					$tooltip = htmlspecialchars($item->title, ENT_QUOTES, 'UTF-8') . '<br>' . JText::sprintf('JCATEGORY_SPRINTF', $item->category_title);
 					$classes = 'hasPopover tag tag-association tag-' . $item->lang_sef;
-=======
-					$text = strtoupper($item->lang_sef);
-					$url = JRoute::_('index.php?option=com_newsfeeds&task=newsfeed.edit&id=' . (int) $item->id);
-					$tooltip = htmlspecialchars($item->title, ENT_QUOTES, 'UTF-8') . '<br />' . JText::sprintf('JCATEGORY_SPRINTF', $item->category_title);
-					$classes = 'hasPopover label label-association label-' . $item->lang_sef;
->>>>>>> f44f8594
 
 					$item->link = '<a href="' . $url . '" title="' . $item->language_title . '" class="' . $classes
 						. '" data-content="' . $tooltip . '" data-placement="top">'
