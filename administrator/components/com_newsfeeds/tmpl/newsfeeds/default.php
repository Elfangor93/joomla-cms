--- conflicted
+++ resolved
@@ -54,13 +54,8 @@
 								<td class="w-1 text-center">
 									<?php echo HTMLHelper::_('grid.checkall'); ?>
 								</td>
-<<<<<<< HEAD
-								<th scope="col" style="width:1%" class="text-center d-none d-md-table-cell">
+								<th scope="col" class="w-1 text-center d-none d-md-table-cell">
 									<?php echo HTMLHelper::_('searchtools.sort', '', 'a.ordering', $listDirn, $listOrder, null, 'asc', 'JGRID_HEADING_ORDERING', 'fas fa-sort'); ?>
-=======
-								<th scope="col" class="w-1 text-center d-none d-md-table-cell">
-									<?php echo HTMLHelper::_('searchtools.sort', '', 'a.ordering', $listDirn, $listOrder, null, 'asc', 'JGRID_HEADING_ORDERING', 'icon-menu-2'); ?>
->>>>>>> 54cf78ad
 								</th>
 								<th scope="col" style="min-width:85px" class="w-5 text-center">
 									<?php echo HTMLHelper::_('searchtools.sort', 'JSTATUS', 'a.published', $listDirn, $listOrder); ?>
