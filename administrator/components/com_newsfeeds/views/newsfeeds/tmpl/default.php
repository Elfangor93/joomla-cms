<?php
/**
 * @package     Joomla.Administrator
 * @subpackage  com_newsfeeds
 *
 * @copyright   Copyright (C) 2005 - 2015 Open Source Matters, Inc. All rights reserved.
 * @license     GNU General Public License version 2 or later; see LICENSE.txt
 */

defined('_JEXEC') or die;

// Include the component HTML helpers.
JHtml::addIncludePath(JPATH_COMPONENT . '/helpers/html');

JHtml::_('bootstrap.tooltip');
JHtml::_('behavior.multiselect');
JHtml::_('formbehavior.chosen', 'select');

<<<<<<< HEAD
$app		= JFactory::getApplication();
$user		= JFactory::getUser();
$userId		= $user->get('id');
$listOrder	= $this->escape($this->state->get('list.ordering'));
$listDirn	= $this->escape($this->state->get('list.direction'));
$archived	= $this->state->get('filter.published') == 2 ? true : false;
$trashed	= $this->state->get('filter.published') == -2 ? true : false;
$canOrder	= $user->authorise('core.edit.state', 'com_newsfeeds.category');
$saveOrder	= $listOrder == 'a.ordering';
=======
$app       = JFactory::getApplication();
$user      = JFactory::getUser();
$userId    = $user->get('id');
$listOrder = $this->escape($this->state->get('list.ordering'));
$listDirn  = $this->escape($this->state->get('list.direction'));
$archived  = $this->state->get('filter.published') == 2 ? true : false;
$trashed   = $this->state->get('filter.published') == -2 ? true : false;
$canOrder  = $user->authorise('core.edit.state', 'com_newsfeeds.category');
$saveOrder = $listOrder == 'a.ordering';
>>>>>>> dea7613d

if ($saveOrder)
{
	$saveOrderingUrl = 'index.php?option=com_newsfeeds&task=newsfeeds.saveOrderAjax&tmpl=component';
	JHtml::_('sortablelist.sortable', 'newsfeedList', 'adminForm', strtolower($listDirn), $saveOrderingUrl);
}

$sortFields = $this->getSortFields();
$assoc      = JLanguageAssociations::isEnabled();

JFactory::getDocument()->addScriptDeclaration('
	Joomla.orderTable = function()
	{
		table = document.getElementById("sortTable");
		direction = document.getElementById("directionTable");
		order = table.options[table.selectedIndex].value;
		if (order != "' . $listOrder . '")
		{
			dirn = "asc";
		}
		else
		{
			dirn = direction.options[direction.selectedIndex].value;
		}
		Joomla.tableOrdering(order, dirn, "");
	};
');
?>

<form action="<?php echo JRoute::_('index.php?option=com_newsfeeds&view=newsfeeds'); ?>" method="post" name="adminForm" id="adminForm">
<?php if (!empty( $this->sidebar)) : ?>
	<div id="j-sidebar-container" class="span2">
		<?php echo $this->sidebar; ?>
	</div>
	<div id="j-main-container" class="span10">
<?php else : ?>
	<div id="j-main-container">
<?php endif;?>
		<?php
		// Search tools bar
		echo JLayoutHelper::render('joomla.searchtools.default', array('view' => $this));
		?>
		<div class="clearfix"> </div>
		<?php if (empty($this->items)) : ?>
			<div class="alert alert-no-items">
				<?php echo JText::_('JGLOBAL_NO_MATCHING_RESULTS'); ?>
			</div>
		<?php else : ?>
			<table class="table table-striped" id="newsfeedList">
				<thead>
					<tr>
						<th width="1%" class="nowrap center">
							<?php echo JHtml::_('grid.sort', '<span class="icon-menu-2"></span>', 'a.ordering', $listDirn, $listOrder, null, 'asc', 'JGRID_HEADING_ORDERING'); ?>
						</th>
						<th width="1%" class="hidden-phone">
							<?php echo JHtml::_('grid.checkall'); ?>
						</th>
						<th width="5%" class="nowrap center">
							<?php echo JHtml::_('grid.sort', 'JSTATUS', 'a.published', $listDirn, $listOrder); ?>
						</th>
						<th class="title">
							<?php echo JHtml::_('grid.sort', 'JGLOBAL_TITLE', 'a.name', $listDirn, $listOrder); ?>
						</th>
						<th width="5%" class="nowrap hidden-phone">
							<?php echo JHtml::_('grid.sort', 'JGRID_HEADING_ACCESS', 'a.access', $listDirn, $listOrder); ?>
						</th>
						<th width="10%" class="nowrap hidden-phone">
							<?php echo JHtml::_('grid.sort', 'COM_NEWSFEEDS_NUM_ARTICLES_HEADING', 'numarticles', $listDirn, $listOrder); ?>
						</th>
						<th width="5%" class="nowrap hidden-phone">
							<?php echo JHtml::_('grid.sort', 'COM_NEWSFEEDS_CACHE_TIME_HEADING', 'a.cache_time', $listDirn, $listOrder); ?>
						</th>
						<?php if ($assoc) : ?>
						<th width="5%" class="nowrap hidden-phone">
							<?php echo JHtml::_('grid.sort', 'COM_NEWSFEEDS_HEADING_ASSOCIATION', 'association', $listDirn, $listOrder); ?>
						</th>
						<?php endif;?>
						<th width="5%" class="nowrap hidden-phone">
							<?php echo JHtml::_('grid.sort', 'JGRID_HEADING_LANGUAGE', 'a.language', $listDirn, $listOrder); ?>
						</th>
						<th width="1%" class="nowrap hidden-phone">
							<?php echo JHtml::_('grid.sort', 'JGRID_HEADING_ID', 'a.id', $listDirn, $listOrder); ?>
						</th>
					</tr>
				</thead>
				<tfoot>
					<tr>
						<td colspan="11">
							<?php echo $this->pagination->getListFooter(); ?>
						</td>
					</tr>
				</tfoot>
				<tbody>
				<?php foreach ($this->items as $i => $item) :
					$ordering   = ($listOrder == 'a.ordering');
					$canCreate  = $user->authorise('core.create',     'com_newsfeeds.category.' . $item->catid);
					$canEdit    = $user->authorise('core.edit',       'com_newsfeeds.category.' . $item->catid);
					$canCheckin = $user->authorise('core.manage',     'com_checkin') || $item->checked_out == $user->get('id') || $item->checked_out == 0;
					$canChange  = $user->authorise('core.edit.state', 'com_newsfeeds.category.' . $item->catid) && $canCheckin;
					?>
					<tr class="row<?php echo $i % 2; ?>" sortable-group-id="<?php echo $item->catid?>">
						<td class="order nowrap center hidden-phone">
							<?php
							$iconClass = '';
							if (!$canChange)
							{
								$iconClass = ' inactive';
							}
							elseif (!$saveOrder)
							{
								$iconClass = ' inactive tip-top hasTooltip" title="' . JHtml::tooltipText('JORDERINGDISABLED');
							}
							?>
							<span class="sortable-handler<?php echo $iconClass ?>">
								<span class="icon-menu"></span>
							</span>
							<?php if ($canChange && $saveOrder) : ?>
								<input type="text" style="display:none" name="order[]" size="5" value="<?php echo $item->ordering;?>" class="width-20 text-area-order" />
							<?php endif; ?>
						</td>
						<td class="center">
							<?php echo JHtml::_('grid.id', $i, $item->id); ?>
						</td>
						<td class="center">
							<div class="btn-group">
								<?php echo JHtml::_('jgrid.published', $item->published, $i, 'newsfeeds.', $canChange, 'cb', $item->publish_up, $item->publish_down); ?>
								<?php
								// Create dropdown items
								$action = $archived ? 'unarchive' : 'archive';
								JHtml::_('actionsdropdown.' . $action, 'cb' . $i, 'newsfeeds');

								$action = $trashed ? 'untrash' : 'trash';
								JHtml::_('actionsdropdown.' . $action, 'cb' . $i, 'newsfeeds');

								// Render dropdown list
								echo JHtml::_('actionsdropdown.render', $this->escape($item->name));
								?>
							</div>
						</td>
						<td class="nowrap has-context">
							<div class="pull-left">
								<?php if ($item->checked_out) : ?>
									<?php echo JHtml::_('jgrid.checkedout', $i, $item->editor, $item->checked_out_time, 'newsfeeds.', $canCheckin); ?>
								<?php endif; ?>
								<?php if ($canEdit) : ?>
									<a href="<?php echo JRoute::_('index.php?option=com_newsfeeds&task=newsfeed.edit&id=' . (int) $item->id); ?>">
										<?php echo $this->escape($item->name); ?></a>
								<?php else : ?>
										<?php echo $this->escape($item->name); ?>
								<?php endif; ?>
								<span class="small">
									<?php echo JText::sprintf('JGLOBAL_LIST_ALIAS', $this->escape($item->alias));?>
								</span>
								<div class="small">
									<?php echo $this->escape($item->category_title); ?>
								</div>
							</div>
						</td>
						<td class="small hidden-phone">
							<?php echo $this->escape($item->access_level); ?>
						</td>
						<td class="hidden-phone">
							<?php echo (int) $item->numarticles; ?>
						</td>
						<td class="hidden-phone">
							<?php echo (int) $item->cache_time; ?>
						</td>
						<?php if ($assoc) : ?>
						<td class="hidden-phone">
							<?php if ($item->association) : ?>
								<?php echo JHtml::_('newsfeed.association', $item->id); ?>
							<?php endif; ?>
						</td>
						<?php endif;?>
						<td class="small hidden-phone">
							<?php if ($item->language == '*'):?>
								<?php echo JText::alt('JALL', 'language'); ?>
							<?php else:?>
								<?php echo $item->language_title ? $this->escape($item->language_title) : JText::_('JUNDEFINED'); ?>
							<?php endif;?>
						</td>
						<td class="hidden-phone">
							<?php echo (int) $item->id; ?>
						</td>
					</tr>
					<?php endforeach; ?>
				</tbody>
			</table>
			<?php // Load the batch processing form if user is allowed ?>
			<?php if ($user->authorise('core.create', 'com_newsfeeds')
				&& $user->authorise('core.edit', 'com_newsfeeds')
				&& $user->authorise('core.edit.state', 'com_newsfeeds')) : ?>
				<?php echo JHtml::_(
					'bootstrap.renderModal',
					'collapseModal',
					array(
						'title' => JText::_('COM_NEWSFEEDS_BATCH_OPTIONS'),
						'footer' => $this->loadTemplate('batch_footer')
					),
					$this->loadTemplate('batch_body')
				); ?>
			<?php endif;?>
		<?php endif; ?>

		<input type="hidden" name="task" value="" />
		<input type="hidden" name="boxchecked" value="0" />
		<input type="hidden" name="filter_order" value="<?php echo $listOrder; ?>" />
		<input type="hidden" name="filter_order_Dir" value="<?php echo $listDirn; ?>" />
		<?php echo JHtml::_('form.token'); ?>
	</div>
</form><|MERGE_RESOLUTION|>--- conflicted
+++ resolved
@@ -16,17 +16,6 @@
 JHtml::_('behavior.multiselect');
 JHtml::_('formbehavior.chosen', 'select');
 
-<<<<<<< HEAD
-$app		= JFactory::getApplication();
-$user		= JFactory::getUser();
-$userId		= $user->get('id');
-$listOrder	= $this->escape($this->state->get('list.ordering'));
-$listDirn	= $this->escape($this->state->get('list.direction'));
-$archived	= $this->state->get('filter.published') == 2 ? true : false;
-$trashed	= $this->state->get('filter.published') == -2 ? true : false;
-$canOrder	= $user->authorise('core.edit.state', 'com_newsfeeds.category');
-$saveOrder	= $listOrder == 'a.ordering';
-=======
 $app       = JFactory::getApplication();
 $user      = JFactory::getUser();
 $userId    = $user->get('id');
@@ -36,7 +25,6 @@
 $trashed   = $this->state->get('filter.published') == -2 ? true : false;
 $canOrder  = $user->authorise('core.edit.state', 'com_newsfeeds.category');
 $saveOrder = $listOrder == 'a.ordering';
->>>>>>> dea7613d
 
 if ($saveOrder)
 {
