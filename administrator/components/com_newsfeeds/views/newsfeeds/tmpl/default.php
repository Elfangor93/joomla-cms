--- conflicted
+++ resolved
@@ -159,26 +159,8 @@
 								$iconClass = ' inactive tip-top hasTooltip" title="' . JHtml::tooltipText('JORDERINGDISABLED');
 							}
 							?>
-<<<<<<< HEAD
-						</div>
-					</td>
-					<td class="nowrap has-context">
-						<div class="pull-left">
-							<?php if ($item->checked_out) : ?>
-								<?php echo JHtml::_('jgrid.checkedout', $i, $item->editor, $item->checked_out_time, 'newsfeeds.', $canCheckin); ?>
-							<?php endif; ?>
-							<?php if ($canEdit) : ?>
-								<a href="<?php echo JRoute::_('index.php?option=com_newsfeeds&task=newsfeed.edit&id=' . (int) $item->id); ?>">
-									<?php echo $this->escape($item->name); ?></a>
-							<?php else : ?>
-									<?php echo $this->escape($item->name); ?>
-							<?php endif; ?>
-							<span class="small">
-								<?php echo JText::sprintf('JGLOBAL_LIST_ALIAS', $this->escape($item->alias));?>
-=======
 							<span class="sortable-handler<?php echo $iconClass ?>">
 								<i class="icon-menu"></i>
->>>>>>> 9cb1efaa
 							</span>
 							<?php if ($canChange && $saveOrder) : ?>
 								<input type="text" style="display:none" name="order[]" size="5" value="<?php echo $item->ordering;?>" class="width-20 text-area-order" />
