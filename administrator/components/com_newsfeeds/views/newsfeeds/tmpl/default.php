--- conflicted
+++ resolved
@@ -29,7 +29,6 @@
 }
 ?>
 <form action="<?php echo JRoute::_('index.php?option=com_newsfeeds&view=newsfeeds'); ?>" method="post" name="adminForm" id="adminForm">
-<<<<<<< HEAD
 	<div class="row">
 		<div id="j-sidebar-container" class="col-md-2">
 			<?php echo $this->sidebar; ?>
@@ -70,116 +69,6 @@
 								<th width="10%" class="nowrap hidden-sm-down text-center">
 									<?php echo JHtml::_('searchtools.sort', 'COM_NEWSFEEDS_HEADING_ASSOCIATION', 'association', $listDirn, $listOrder); ?>
 								</th>
-=======
-	<?php if (!empty( $this->sidebar)) : ?>
-	<div id="j-sidebar-container" class="span2">
-		<?php echo $this->sidebar; ?>
-	</div>
-	<div id="j-main-container" class="span10">
-	<?php else : ?>
-	<div id="j-main-container">
-	<?php endif; ?>
-		<?php echo JLayoutHelper::render('joomla.searchtools.default', array('view' => $this)); ?>
-		<div class="clearfix"></div>
-		<?php if (empty($this->items)) : ?>
-			<div class="alert alert-no-items">
-				<?php echo JText::_('JGLOBAL_NO_MATCHING_RESULTS'); ?>
-			</div>
-		<?php else : ?>
-			<table class="table table-striped" id="newsfeedList">
-				<thead>
-					<tr>
-						<th width="1%" class="nowrap center hidden-phone">
-							<?php echo JHtml::_('searchtools.sort', '', 'a.ordering', $listDirn, $listOrder, null, 'asc', 'JGRID_HEADING_ORDERING', 'icon-menu-2'); ?>
-						</th>
-						<th width="1%">
-							<?php echo JHtml::_('grid.checkall'); ?>
-						</th>
-						<th width="5%" class="nowrap center">
-							<?php echo JHtml::_('searchtools.sort', 'JSTATUS', 'a.published', $listDirn, $listOrder); ?>
-						</th>
-						<th class="title">
-							<?php echo JHtml::_('searchtools.sort', 'JGLOBAL_TITLE', 'a.name', $listDirn, $listOrder); ?>
-						</th>
-						<th width="5%" class="nowrap hidden-phone">
-							<?php echo JHtml::_('searchtools.sort', 'JGRID_HEADING_ACCESS', 'access_level', $listDirn, $listOrder); ?>
-						</th>
-						<th width="10%" class="nowrap hidden-phone">
-							<?php echo JHtml::_('searchtools.sort', 'COM_NEWSFEEDS_NUM_ARTICLES_HEADING', 'numarticles', $listDirn, $listOrder); ?>
-						</th>
-						<th width="5%" class="nowrap hidden-phone hidden-tablet">
-							<?php echo JHtml::_('searchtools.sort', 'COM_NEWSFEEDS_CACHE_TIME_HEADING', 'a.cache_time', $listDirn, $listOrder); ?>
-						</th>
-						<?php if ($assoc) : ?>
-						<th width="5%" class="nowrap hidden-phone hidden-tablet">
-							<?php echo JHtml::_('searchtools.sort', 'COM_NEWSFEEDS_HEADING_ASSOCIATION', 'association', $listDirn, $listOrder); ?>
-						</th>
-						<?php endif; ?>
-						<th width="10%" class="nowrap hidden-phone">
-							<?php echo JHtml::_('searchtools.sort', 'JGRID_HEADING_LANGUAGE', 'language_title', $listDirn, $listOrder); ?>
-						</th>
-						<th width="1%" class="nowrap hidden-phone">
-							<?php echo JHtml::_('searchtools.sort', 'JGRID_HEADING_ID', 'a.id', $listDirn, $listOrder); ?>
-						</th>
-					</tr>
-				</thead>
-				<tfoot>
-					<tr>
-						<td colspan="11">
-							<?php echo $this->pagination->getListFooter(); ?>
-						</td>
-					</tr>
-				</tfoot>
-				<tbody>
-				<?php foreach ($this->items as $i => $item) :
-					$ordering   = ($listOrder == 'a.ordering');
-					$canCreate  = $user->authorise('core.create',     'com_newsfeeds.category.' . $item->catid);
-					$canEdit    = $user->authorise('core.edit',       'com_newsfeeds.category.' . $item->catid);
-					$canCheckin = $user->authorise('core.manage',     'com_checkin') || $item->checked_out == $user->get('id') || $item->checked_out == 0;
-					$canEditOwn = $user->authorise('core.edit.own',   'com_newsfeeds.category.' . $item->catid) && $item->created_by == $user->id;
-					$canChange  = $user->authorise('core.edit.state', 'com_newsfeeds.category.' . $item->catid) && $canCheckin;
-					?>
-					<tr class="row<?php echo $i % 2; ?>" sortable-group-id="<?php echo $item->catid; ?>">
-						<td class="order nowrap center hidden-phone">
-							<?php
-							$iconClass = '';
-							if (!$canChange)
-							{
-								$iconClass = ' inactive';
-							}
-							elseif (!$saveOrder)
-							{
-								$iconClass = ' inactive tip-top hasTooltip" title="' . JHtml::_('tooltipText', 'JORDERINGDISABLED');
-							}
-							?>
-							<span class="sortable-handler<?php echo $iconClass ?>">
-								<span class="icon-menu" aria-hidden="true"></span>
-							</span>
-							<?php if ($canChange && $saveOrder) : ?>
-								<input type="text" style="display:none" name="order[]" size="5" value="<?php echo $item->ordering; ?>" class="width-20 text-area-order" />
-							<?php endif; ?>
-						</td>
-						<td class="center">
-							<?php echo JHtml::_('grid.id', $i, $item->id); ?>
-						</td>
-						<td class="center">
-							<div class="btn-group">
-								<?php echo JHtml::_('jgrid.published', $item->published, $i, 'newsfeeds.', $canChange, 'cb', $item->publish_up, $item->publish_down); ?>
-								<?php // Create dropdown items and render the dropdown list.
-								if ($canChange)
-								{
-									JHtml::_('actionsdropdown.' . ((int) $item->published === 2 ? 'un' : '') . 'archive', 'cb' . $i, 'newsfeeds');
-									JHtml::_('actionsdropdown.' . ((int) $item->published === -2 ? 'un' : '') . 'trash', 'cb' . $i, 'newsfeeds');
-									echo JHtml::_('actionsdropdown.render', $this->escape($item->name));
-								}
-								?>
-							</div>
-						</td>
-						<td class="nowrap has-context">
-							<div class="pull-left">
-								<?php if ($item->checked_out) : ?>
-									<?php echo JHtml::_('jgrid.checkedout', $i, $item->editor, $item->checked_out_time, 'newsfeeds.', $canCheckin); ?>
->>>>>>> 61f8c855
 								<?php endif; ?>
 								<th width="10%" class="nowrap hidden-sm-down text-center">
 									<?php echo JHtml::_('searchtools.sort', 'JGRID_HEADING_LANGUAGE', 'language_title', $listDirn, $listOrder); ?>
@@ -219,7 +108,7 @@
 									}
 									?>
 									<span class="sortable-handler<?php echo $iconClass ?>">
-										<span class="icon-menu"></span>
+										<span class="icon-menu" aria-hidden="true"></span>
 									</span>
 									<?php if ($canChange && $saveOrder) : ?>
 										<input type="text" style="display:none" name="order[]" size="5" value="<?php echo $item->ordering; ?>" class="width-20 text-area-order">
