<?php
/**
 * @package     Joomla.Administrator
 * @subpackage  com_newsfeeds
 *
 * @copyright   Copyright (C) 2005 - 2015 Open Source Matters, Inc. All rights reserved.
 * @license     GNU General Public License version 2 or later; see LICENSE.txt
 */

defined('_JEXEC') or die;

/**
 * View class for a list of newsfeeds.
 *
 * @since  1.6
 */
class NewsfeedsViewNewsfeeds extends JViewLegacy
{
	/**
	 * The list of newsfeeds
	 *
	 * @var    JObject
	 * @since  1.6
	 */
	protected $items;

	/**
	 * The pagination object
	 *
	 * @var    JPagination
	 * @since  1.6
	 */
	protected $pagination;

	/**
	 * The model state
	 *
	 * @var    JObject
	 * @since  1.6
	 */
	protected $state;

	/**
	 * Execute and display a template script.
	 *
	 * @param   string  $tpl  The name of the template file to parse; automatically searches through the template paths.
	 *
	 * @return  mixed  A string if successful, otherwise a Error object.
	 *
	 * @since   1.6
	 */
	public function display($tpl = null)
	{
<<<<<<< HEAD
		$this->items         = $this->get('Items');
		$this->pagination    = $this->get('Pagination');
		$this->state         = $this->get('State');
		$this->filterForm    = $this->get('FilterForm');
		$this->activeFilters = $this->get('ActiveFilters');
=======
		$this->items      = $this->get('Items');
		$this->pagination = $this->get('Pagination');
		$this->state      = $this->get('State');
>>>>>>> dea7613d

		NewsfeedsHelper::addSubmenu('newsfeeds');

		// Check for errors.
		if (count($errors = $this->get('Errors')))
		{
			JError::raiseError(500, implode("\n", $errors));
			return false;
		}

		$this->addToolbar();
		$this->sidebar = JHtmlSidebar::render();
		parent::display($tpl);
	}

	/**
	 * Add the page title and toolbar.
	 *
	 * @return  void
	 *
	 * @since   1.6
	 */
	protected function addToolbar()
	{
		$state = $this->get('State');
		$canDo = JHelperContent::getActions('com_newsfeeds', 'category', $state->get('filter.category_id'));
		$user  = JFactory::getUser();

		// Get the toolbar object instance
		$bar = JToolBar::getInstance('toolbar');
		JToolbarHelper::title(JText::_('COM_NEWSFEEDS_MANAGER_NEWSFEEDS'), 'feed newsfeeds');

		if (count($user->getAuthorisedCategories('com_newsfeeds', 'core.create')) > 0)
		{
			JToolbarHelper::addNew('newsfeed.add');
		}

		if ($canDo->get('core.edit'))
		{
			JToolbarHelper::editList('newsfeed.edit');
		}

		if ($canDo->get('core.edit.state'))
		{
			JToolbarHelper::publish('newsfeeds.publish', 'JTOOLBAR_PUBLISH', true);
			JToolbarHelper::unpublish('newsfeeds.unpublish', 'JTOOLBAR_UNPUBLISH', true);
			JToolbarHelper::archiveList('newsfeeds.archive');
		}

		if ($canDo->get('core.admin'))
		{
			JToolbarHelper::checkin('newsfeeds.checkin');
		}

		// Add a batch button
		if ($user->authorise('core.create', 'com_newsfeeds')
			&& $user->authorise('core.edit', 'com_newsfeeds')
			&& $user->authorise('core.edit.state', 'com_newsfeeds'))
		{
			$title = JText::_('JTOOLBAR_BATCH');

			// Instantiate a new JLayoutFile instance and render the batch button
			$layout = new JLayoutFile('joomla.toolbar.batch');

			$dhtml = $layout->render(array('title' => $title));
			$bar->appendButton('Custom', $dhtml, 'batch');
		}

		if ($state->get('filter.published') == -2 && $canDo->get('core.delete'))
		{
			JToolbarHelper::deleteList('', 'newsfeeds.delete', 'JTOOLBAR_EMPTY_TRASH');
		}
		elseif ($canDo->get('core.edit.state'))
		{
			JToolbarHelper::trash('newsfeeds.trash');
		}

		if ($user->authorise('core.admin', 'com_newsfeeds') || $user->authorise('core.options', 'com_newsfeeds'))
		{
			JToolbarHelper::preferences('com_newsfeeds');
		}

		JToolbarHelper::help('JHELP_COMPONENTS_NEWSFEEDS_FEEDS');
	}

	/**
	 * Returns an array of fields the table can be sorted by
	 *
	 * @return  array  Array containing the field name to sort by as the key and display text as value
	 *
	 * @since   3.0
	 */
	protected function getSortFields()
	{
		return array(
			'a.ordering'     => JText::_('JGRID_HEADING_ORDERING'),
			'a.published'    => JText::_('JSTATUS'),
			'a.name'         => JText::_('JGLOBAL_TITLE'),
			'category_title' => JText::_('JCATEGORY'),
			'a.access'       => JText::_('JGRID_HEADING_ACCESS'),
			'numarticles'    => JText::_('COM_NEWSFEEDS_NUM_ARTICLES_HEADING'),
			'a.cache_time'   => JText::_('COM_NEWSFEEDS_CACHE_TIME_HEADING'),
			'a.language'     => JText::_('JGRID_HEADING_LANGUAGE'),
			'a.id'           => JText::_('JGRID_HEADING_ID')
		);
	}
}<|MERGE_RESOLUTION|>--- conflicted
+++ resolved
@@ -51,17 +51,11 @@
 	 */
 	public function display($tpl = null)
 	{
-<<<<<<< HEAD
 		$this->items         = $this->get('Items');
 		$this->pagination    = $this->get('Pagination');
 		$this->state         = $this->get('State');
 		$this->filterForm    = $this->get('FilterForm');
 		$this->activeFilters = $this->get('ActiveFilters');
-=======
-		$this->items      = $this->get('Items');
-		$this->pagination = $this->get('Pagination');
-		$this->state      = $this->get('State');
->>>>>>> dea7613d
 
 		NewsfeedsHelper::addSubmenu('newsfeeds');
 
