--- conflicted
+++ resolved
@@ -194,13 +194,9 @@
 					'url'         => $urlSelect,
 					'height'      => '400px',
 					'width'       => '800px',
-					'bodyHeight'  => '70',
-					'modalWidth'  => '80',
-<<<<<<< HEAD
-					'footer'      => '<a role="button" class="btn btn-secondary" data-dismiss="modal" aria-hidden="true">' . JText::_("JLIB_HTML_BEHAVIOR_CLOSE") . '</a>',
-=======
-					'footer'      => '<a role="button" class="btn" data-dismiss="modal" aria-hidden="true">' . JText::_('JLIB_HTML_BEHAVIOR_CLOSE') . '</a>',
->>>>>>> f8b41cdb
+					'bodyHeight'  => 70,
+					'modalWidth'  => 80,
+					'footer'      => '<a role="button" class="btn btn-secondary" data-dismiss="modal" aria-hidden="true">' . JText::_('JLIB_HTML_BEHAVIOR_CLOSE') . '</a>',
 				)
 			);
 		}
@@ -219,8 +215,8 @@
 					'url'         => $urlNew,
 					'height'      => '400px',
 					'width'       => '800px',
-					'bodyHeight'  => '70',
-					'modalWidth'  => '80',
+					'bodyHeight'  => 70,
+					'modalWidth'  => 80,
 					'footer'      => '<a role="button" class="btn btn-secondary" aria-hidden="true"'
 							. ' onclick="window.processModalEdit(this, \''
 							. $this->id . '\', \'add\', \'newsfeed\', \'cancel\', \'newsfeed-form\', \'jform_id\', \'jform_name\'); return false;">'
@@ -251,8 +247,8 @@
 					'url'         => $urlEdit,
 					'height'      => '400px',
 					'width'       => '800px',
-					'bodyHeight'  => '70',
-					'modalWidth'  => '80',
+					'bodyHeight'  => 70,
+					'modalWidth'  => 80,
 					'footer'      => '<a role="button" class="btn btn-secondary" aria-hidden="true"'
 							. ' onclick="window.processModalEdit(this, \'' . $this->id
 							. '\', \'edit\', \'newsfeed\', \'cancel\', \'newsfeed-form\', \'jform_id\', \'jform_name\'); return false;">'
