<?xml version="1.0" encoding="utf-8"?>
<form>
	<fields name="filter">
		<field
			name="search"
			type="text"
			hint="JSEARCH_FILTER"
		/>
		<field
			name="published"
			type="status"
			onchange="this.form.submit();"
			>
			<option value="">JOPTION_SELECT_PUBLISHED</option>
		</field>
		<field
			name="category_id"
			type="category"
<<<<<<< HEAD
			label="JOPTION_FILTER_CATEGORY"
			description="JOPTION_FILTER_CATEGORY_DESC"
=======
>>>>>>> 8d975664
			extension="com_newsfeeds"
			onchange="this.form.submit();"
			>
			<option value="">JOPTION_SELECT_CATEGORY</option>
		</field>
		<field
			name="access"
			type="accesslevel"
			onchange="this.form.submit();"
			>
			<option value="">JOPTION_SELECT_ACCESS</option>
		</field>
		<field
			name="language"
			type="contentlanguage"
			onchange="this.form.submit();"
			>
			<option value="">JOPTION_SELECT_LANGUAGE</option>
			<option value="*">JALL</option>
		</field>
		<field
			name="tag"
			type="tag"
<<<<<<< HEAD
			label="JOPTION_FILTER_TAG"
			description="JOPTION_FILTER_TAG_DESC"
=======
>>>>>>> 8d975664
			mode="nested"
			onchange="this.form.submit();"
			>
			<option value="">JOPTION_SELECT_TAG</option>
		</field>
	</fields>
	<fields name="list">
		<field
			name="fullordering"
			type="list"
			onchange="this.form.submit();"
			default="a.name ASC"
			>
			<option value="">JGLOBAL_SORT_BY</option>
			<option value="a.ordering ASC">JGRID_HEADING_ORDERING_ASC</option>
			<option value="a.ordering DESC">JGRID_HEADING_ORDERING_DESC</option>
			<option value="a.published ASC">JSTATUS_ASC</option>
			<option value="a.published DESC">JSTATUS_DESC</option>
			<option value="a.name ASC">JGLOBAL_TITLE_ASC</option>
			<option value="a.name DESC">JGLOBAL_TITLE_DESC</option>
			<option value="category_title ASC">JCATEGORY_ASC</option>
			<option value="category_title DESC">JCATEGORY_DESC</option>
			<option value="access_level ASC">JGRID_HEADING_ACCESS_ASC</option>
			<option value="access_level DESC">JGRID_HEADING_ACCESS_DESC</option>
			<option value="numarticles ASC">COM_NEWSFEEDS_NUM_ARTICLES_HEADING_ASC</option>
			<option value="numarticles DESC">COM_NEWSFEEDS_NUM_ARTICLES_HEADING_DESC</option>
			<option value="a.cache_time ASC">COM_NEWSFEEDS_CACHE_TIME_HEADING_ASC</option>
			<option value="a.cache_time DESC">COM_NEWSFEEDS_CACHE_TIME_HEADING_DESC</option>
			<option value="association ASC" requires="associations">JASSOCIATIONS_ASC</option>
			<option value="association DESC" requires="associations">JASSOCIATIONS_DESC</option>
			<option value="language_title ASC">JGRID_HEADING_LANGUAGE_ASC</option>
			<option value="language_title DESC">JGRID_HEADING_LANGUAGE_DESC</option>
			<option value="a.id ASC">JGRID_HEADING_ID_ASC</option>
			<option value="a.id DESC">JGRID_HEADING_ID_DESC</option>
		</field>
		<field
			name="limit"
			type="limitbox"
<<<<<<< HEAD
			label="COM_NEWSFEEDS_LIST_LIMIT"
			description="COM_NEWSFEEDS_LIST_LIMIT_DESC"
=======
>>>>>>> 8d975664
			class="input-mini"
			default="25"
			onchange="this.form.submit();"
		/>
	</fields>
</form><|MERGE_RESOLUTION|>--- conflicted
+++ resolved
@@ -16,11 +16,6 @@
 		<field
 			name="category_id"
 			type="category"
-<<<<<<< HEAD
-			label="JOPTION_FILTER_CATEGORY"
-			description="JOPTION_FILTER_CATEGORY_DESC"
-=======
->>>>>>> 8d975664
 			extension="com_newsfeeds"
 			onchange="this.form.submit();"
 			>
@@ -44,11 +39,6 @@
 		<field
 			name="tag"
 			type="tag"
-<<<<<<< HEAD
-			label="JOPTION_FILTER_TAG"
-			description="JOPTION_FILTER_TAG_DESC"
-=======
->>>>>>> 8d975664
 			mode="nested"
 			onchange="this.form.submit();"
 			>
@@ -87,11 +77,8 @@
 		<field
 			name="limit"
 			type="limitbox"
-<<<<<<< HEAD
 			label="COM_NEWSFEEDS_LIST_LIMIT"
 			description="COM_NEWSFEEDS_LIST_LIMIT_DESC"
-=======
->>>>>>> 8d975664
 			class="input-mini"
 			default="25"
 			onchange="this.form.submit();"
