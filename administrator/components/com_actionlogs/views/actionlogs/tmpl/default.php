--- conflicted
+++ resolved
@@ -59,13 +59,8 @@
 	<div id="j-main-container">
 		<?php echo LayoutHelper::render('joomla.searchtools.default', array('view' => $this)); ?>
 		<?php if (empty($this->items)) : ?>
-<<<<<<< HEAD
 			<div class="alert alert-warning">
-				<?php echo JText::_('JGLOBAL_NO_MATCHING_RESULTS'); ?>
-=======
-			<div class="alert alert-no-items">
 				<?php echo Text::_('JGLOBAL_NO_MATCHING_RESULTS'); ?>
->>>>>>> b5200b40
 			</div>
 		<?php else : ?>
 			<table class="table table-striped table-hover" id="logsList">
