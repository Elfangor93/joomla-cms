--- conflicted
+++ resolved
@@ -51,10 +51,6 @@
 
 		foreach ($data as $log)
 		{
-<<<<<<< HEAD
-=======
-			$date      = new Date($log->log_date, new DateTimeZone('UTC'));
->>>>>>> b5200b40
 			$extension = strtok($log->extension, '.');
 
 			static::loadTranslationFiles($extension);
@@ -62,19 +58,11 @@
 			yield [
 				'id'         => $log->id,
 				'message'    => strip_tags(static::getHumanReadableLogMessage($log, false)),
-<<<<<<< HEAD
-				'date'       => (new JDate($log->log_date, new DateTimeZone('UTC')))->format('Y-m-d H:i:s T'),
-				'extension'  => JText::_($extension),
-				'name'       => $log->name,
-				'ip_address' => JText::_($log->ip_address),
-			];
-=======
-				'date'       => $date->format('Y-m-d H:i:s T'),
+				'date'       => (new Date($log->log_date, new DateTimeZone('UTC')))->format('Y-m-d H:i:s T'),
 				'extension'  => Text::_($extension),
 				'name'       => $log->name,
 				'ip_address' => Text::_($log->ip_address),
-			);
->>>>>>> b5200b40
+			];
 		}
 	}
 
