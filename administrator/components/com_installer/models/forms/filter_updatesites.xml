--- conflicted
+++ resolved
@@ -2,20 +2,15 @@
 <form>
 	<fieldset addfieldpath="/administrator/components/com_installer/models/fields"/>
 
-<<<<<<< HEAD
 	<fields name="filter">
 		<field
 			name="search"
 			type="text"
-			label="JSEARCH_FILTER"
-			description="JSEARCH_FILTER"
 			hint="JSEARCH_FILTER"
 		/>
 		<field
 			name="enabled"
 			type="list"
-			label="COM_PLUGINS_FILTER_PUBLISHED"
-			description="COM_PLUGINS_FILTER_PUBLISHED_DESC"
 			onchange="this.form.submit();"
 			>
 			<option value="">JOPTION_SELECT_PUBLISHED</option>
@@ -48,8 +43,6 @@
 		<field
 			name="fullordering"
 			type="list"
-			label="JGLOBAL_SORT_BY"
-			description="JGLOBAL_SORT_BY"
 			onchange="this.form.submit();"
 			default="name ASC"
 			>
@@ -72,64 +65,9 @@
 		<field
 			name="limit"
 			type="limitbox"
-			label="JGLOBAL_LIMIT"
-			description="JGLOBAL_LIMIT"
 			class="input-mini"
 			default="25"
 			onchange="this.form.submit();"
 		/>
 	</fields>
-=======
-    <fields name="filter">
-        <field
-                name="search"
-                type="text"
-                hint="JSEARCH_FILTER"
-                />
-
-        <field
-                name="client_id"
-                type="location"
-                onchange="this.form.submit();"
-                >
-            <option value="">COM_INSTALLER_VALUE_CLIENT_SELECT</option>
-        </field>
-
-        <field
-                name="enabled"
-                type="list"
-                onchange="this.form.submit();"
-                >
-            <option value="">JOPTION_SELECT_PUBLISHED</option>
-            <option value="0">JUNPUBLISHED</option>
-            <option value="1">JPUBLISHED</option>
-        </field>
-
-        <field
-                name="type"
-                type="type"
-                onchange="this.form.submit();"
-                >
-            <option value="">COM_INSTALLER_VALUE_TYPE_SELECT</option>
-        </field>
-
-        <field
-                name="group"
-                type="folder"
-                onchange="this.form.submit();"
-                >
-            <option value="">COM_INSTALLER_VALUE_FOLDER_SELECT</option>
-        </field>
-
-    </fields>
-    <fields name="list">
-        <field
-                name="limit"
-                type="limitbox"
-                class="input-mini"
-                default="25"
-                onchange="this.form.submit();"
-                />
-    </fields>
->>>>>>> 8d975664
 </form>