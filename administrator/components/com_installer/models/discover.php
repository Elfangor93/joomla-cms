<?php
/**
 * @package     Joomla.Administrator
 * @subpackage  com_installer
 *
 * @copyright   Copyright (C) 2005 - 2016 Open Source Matters, Inc. All rights reserved.
 * @license     GNU General Public License version 2 or later; see LICENSE.txt
 */

defined('_JEXEC') or die;

<<<<<<< HEAD
use Joomla\Utilities\ArrayHelper;

require_once __DIR__ . '/extension.php';
=======
JLoader::register('InstallerModel', __DIR__ . '/extension.php');
>>>>>>> 1d555585

/**
 * Installer Discover Model
 *
 * @since  1.6
 */
class InstallerModelDiscover extends InstallerModel
{
	/**
	 * Constructor.
	 *
	 * @param   array  $config  An optional associative array of configuration settings.
	 *
	 * @see     JController
	 * @since   3.5
	 */
	public function __construct($config = array())
	{
		if (empty($config['filter_fields']))
		{
			$config['filter_fields'] = array(
				'name',
				'client_id',
				'client', 'client_translated',
				'type', 'type_translated',
				'folder', 'folder_translated',
				'extension_id',
			);
		}

		parent::__construct($config);
	}

	/**
	 * Method to auto-populate the model state.
	 *
	 * Note. Calling getState in this method will result in recursion.
	 *
	 * @param   string  $ordering   An optional ordering field.
	 * @param   string  $direction  An optional direction (asc|desc).
	 *
	 * @return  void
	 *
	 * @since   3.1
	 */
	protected function populateState($ordering = 'name', $direction = 'asc')
	{
		$app = JFactory::getApplication();

		// Load the filter state.
		$this->setState('filter.search', $this->getUserStateFromRequest($this->context . '.filter.search', 'filter_search', '', 'string'));
		$this->setState('filter.client_id', $this->getUserStateFromRequest($this->context . '.filter.client_id', 'filter_client_id', null, 'int'));
		$this->setState('filter.type', $this->getUserStateFromRequest($this->context . '.filter.type', 'filter_type', '', 'string'));
		$this->setState('filter.folder', $this->getUserStateFromRequest($this->context . '.filter.folder', 'filter_folder', '', 'string'));

		$this->setState('message', $app->getUserState('com_installer.message'));
		$this->setState('extension_message', $app->getUserState('com_installer.extension_message'));

		$app->setUserState('com_installer.message', '');
		$app->setUserState('com_installer.extension_message', '');

		parent::populateState($ordering, $direction);
	}

	/**
	 * Method to get the database query.
	 *
	 * @return  JDatabaseQuery  the database query
	 *
	 * @since   3.1
	 */
	protected function getListQuery()
	{
		$db = $this->getDbo();
		$query = $db->getQuery(true)
			->select('*')
			->from($db->quoteName('#__extensions'))
			->where($db->quoteName('state') . ' = -1');

		// Process select filters.
		$type     = $this->getState('filter.type');
		$clientId = $this->getState('filter.client_id');
		$folder   = $this->getState('filter.folder');

		if ($type)
		{
			$query->where($db->quoteName('type') . ' = ' . $db->quote($type));
		}

		if ($clientId != '')
		{
			$query->where($db->quoteName('client_id') . ' = ' . (int) $clientId);
		}

		if ($folder != '' && in_array($type, array('plugin', 'library', '')))
		{
			$query->where($db->quoteName('folder') . ' = ' . $db->quote($folder == '*' ? '' : $folder));
		}

		// Process search filter.
		$search = $this->getState('filter.search');

		if (!empty($search))
		{
			if (stripos($search, 'id:') === 0)
			{
				$query->where($db->quoteName('extension_id') . ' = ' . (int) substr($search, 3));
			}
		}

		// Note: The search for name, ordering and pagination are processed by the parent InstallerModel class (in extension.php).

		return $query;
	}

	/**
	 * Discover extensions.
	 *
	 * Finds uninstalled extensions
	 *
	 * @return  void
	 *
	 * @since   1.6
	 */
	public function discover()
	{
		// Purge the list of discovered extensions and fetch them again.
		$this->purge();
		$results = JInstaller::getInstance()->discover();

		// Get all templates, including discovered ones
		$db = $this->getDbo();
		$query = $db->getQuery(true)
			->select($db->quoteName(array('extension_id', 'element', 'folder', 'client_id', 'type')))
			->from($db->quoteName('#__extensions'));
		$db->setQuery($query);
		$installedtmp = $db->loadObjectList();

		$extensions = array();

		foreach ($installedtmp as $install)
		{
			$key = implode(':', array($install->type, $install->element, $install->folder, $install->client_id));
			$extensions[$key] = $install;
		}

		foreach ($results as $result)
		{
			// Check if we have a match on the element
			$key = implode(':', array($result->type, $result->element, $result->folder, $result->client_id));

			if (!array_key_exists($key, $extensions))
			{
				// Put it into the table
				$result->store();
			}
		}
	}

	/**
	 * Installs a discovered extension.
	 *
	 * @return  void
	 *
	 * @since   1.6
	 */
	public function discover_install()
	{
		$app   = JFactory::getApplication();
		$input = $app->input;
		$eid   = $input->get('cid', 0, 'array');

		if (is_array($eid) || $eid)
		{
			if (!is_array($eid))
			{
				$eid = array($eid);
			}

			$eid = ArrayHelper::toInteger($eid);
			$failed = false;

			foreach ($eid as $id)
			{
				$installer = new JInstaller;

				$result = $installer->discover_install($id);

				if (!$result)
				{
					$failed = true;
					$app->enqueueMessage(JText::_('COM_INSTALLER_MSG_DISCOVER_INSTALLFAILED') . ': ' . $id);
				}
			}

			// TODO - We are only receiving the message for the last JInstaller instance
			$this->setState('action', 'remove');
			$this->setState('name', $installer->get('name'));
			$app->setUserState('com_installer.message', $installer->message);
			$app->setUserState('com_installer.extension_message', $installer->get('extension_message'));

			if (!$failed)
			{
				$app->enqueueMessage(JText::_('COM_INSTALLER_MSG_DISCOVER_INSTALLSUCCESSFUL'));
			}
		}
		else
		{
			$app->enqueueMessage(JText::_('COM_INSTALLER_MSG_DISCOVER_NOEXTENSIONSELECTED'));
		}
	}

	/**
	 * Cleans out the list of discovered extensions.
	 *
	 * @return  bool True on success
	 *
	 * @since   1.6
	 */
	public function purge()
	{
		$db = $this->getDbo();
		$query = $db->getQuery(true)
			->delete($db->quoteName('#__extensions'))
			->where($db->quoteName('state') . ' = -1');
		$db->setQuery($query);

		if (!$db->execute())
		{
			$this->_message = JText::_('COM_INSTALLER_MSG_DISCOVER_FAILEDTOPURGEEXTENSIONS');

			return false;
		}

		$this->_message = JText::_('COM_INSTALLER_MSG_DISCOVER_PURGEDDISCOVEREDEXTENSIONS');

		return true;
	}
}<|MERGE_RESOLUTION|>--- conflicted
+++ resolved
@@ -9,13 +9,9 @@
 
 defined('_JEXEC') or die;
 
-<<<<<<< HEAD
 use Joomla\Utilities\ArrayHelper;
 
-require_once __DIR__ . '/extension.php';
-=======
 JLoader::register('InstallerModel', __DIR__ . '/extension.php');
->>>>>>> 1d555585
 
 /**
  * Installer Discover Model
