--- conflicted
+++ resolved
@@ -18,7 +18,6 @@
 ?>
 <div id="installer-discover" class="clearfix">
 	<form action="<?php echo JRoute::_('index.php?option=com_installer&view=discover'); ?>" method="post" name="adminForm" id="adminForm">
-<<<<<<< HEAD
 		<div class="row">
 			<div id="j-sidebar-container" class="col-md-2">
 				<?php echo $this->sidebar; ?>
@@ -33,6 +32,10 @@
 					<?php endif; ?>
 					<?php echo JLayoutHelper::render('joomla.searchtools.default', array('view' => $this)); ?>
 					<?php if (empty($this->items)) : ?>
+					<div class="alert alert-info">
+						<?php echo JText::_('COM_INSTALLER_MSG_DISCOVER_DESCRIPTION'); ?>
+					</div>
+
 					<div class="alert alert-warning alert-no-items">
 						<?php echo JText::_('JGLOBAL_NO_MATCHING_RESULTS'); ?>
 					</div>
@@ -113,118 +116,11 @@
 						</tbody>
 					</table>
 					<?php endif; ?>
-					<div class="p-3"><?php echo JText::_('COM_INSTALLER_MSG_DISCOVER_DESCRIPTION'); ?></div>
 					<input type="hidden" name="task" value="">
 					<input type="hidden" name="boxchecked" value="0">
 					<?php echo JHtml::_('form.token'); ?>
 				</div>
 			</div>
-=======
-		<?php if (!empty( $this->sidebar)) : ?>
-		<div id="j-sidebar-container" class="span2">
-			<?php echo $this->sidebar; ?>
-		</div>
-		<div id="j-main-container" class="span10">
-		<?php else : ?>
-		<div id="j-main-container">
-		<?php endif; ?>
-			<?php if ($this->showMessage) : ?>
-				<?php echo $this->loadTemplate('message'); ?>
-			<?php endif; ?>
-			<?php if ($this->ftp) : ?>
-				<?php echo $this->loadTemplate('ftp'); ?>
-			<?php endif; ?>
-			<?php echo JLayoutHelper::render('joomla.searchtools.default', array('view' => $this)); ?>
-			<div class="clearfix"></div>
-			<div class="alert alert-no-items alert-info">
-				<?php echo JText::_('COM_INSTALLER_MSG_DISCOVER_DESCRIPTION'); ?>
-			</div>
-			<?php if (empty($this->items)) : ?>
-			<div class="alert alert-no-items">
-				<?php echo JText::_('JGLOBAL_NO_MATCHING_RESULTS'); ?>
-			</div>
-			<?php else : ?>
-
-			<table class="table table-striped">
-				<thead>
-					<tr>
-						<th width="1%" class="nowrap center">
-							<?php echo JHtml::_('grid.checkall'); ?>
-						</th>
-						<th class="nowrap">
-							<?php echo JHtml::_('searchtools.sort', 'COM_INSTALLER_HEADING_NAME', 'name', $listDirn, $listOrder); ?>
-						</th>
-						<th class="nowrap">
-							<?php echo JHtml::_('searchtools.sort', 'COM_INSTALLER_HEADING_LOCATION', 'client_translated', $listDirn, $listOrder); ?>
-						</th>
-						<th class="nowrap">
-							<?php echo JHtml::_('searchtools.sort', 'COM_INSTALLER_HEADING_TYPE', 'type_translated', $listDirn, $listOrder); ?>
-						</th>
-						<th width="10%" class="hidden-phone">
-							<?php echo JText::_('JVERSION'); ?>
-						</th>
-						<th width="10%" class="hidden-phone hidden-tablet">
-							<?php echo JText::_('JDATE'); ?>
-						</th>
-						<th width="15%" class="hidden-phone hidden-tablet">
-							<?php echo JText::_('JAUTHOR'); ?>
-						</th>
-						<th class="nowrap hidden-phone">
-							<?php echo JHtml::_('searchtools.sort', 'COM_INSTALLER_HEADING_FOLDER', 'folder_translated', $listDirn, $listOrder); ?>
-						</th>
-						<th width="1%" class="nowrap hidden-phone">
-							<?php echo JHtml::_('searchtools.sort', 'JGRID_HEADING_ID', 'extension_id', $listDirn, $listOrder); ?>
-						</th>
-					</tr>
-				</thead>
-				<tfoot>
-					<tr>
-						<td colspan="9"><?php echo $this->pagination->getListFooter(); ?></td>
-					</tr>
-				</tfoot>
-				<tbody>
-				<?php foreach ($this->items as $i => $item) : ?>
-					<tr class="row<?php echo $i % 2; ?>">
-						<td class="center">
-							<?php echo JHtml::_('grid.id', $i, $item->extension_id); ?>
-						</td>
-						<td>
-							<label for="cb<?php echo $i;?>">
-								<span class="bold hasTooltip" title="<?php echo JHtml::_('tooltipText', $item->name, $item->description, 0); ?>"><?php echo $item->name; ?></span>
-							</label>
-						</td>
-						<td>
-							<?php echo $item->client_translated; ?>
-						</td>
-						<td>
-							<?php echo $item->type_translated; ?>
-						</td>
-						<td class="hidden-phone">
-							<?php echo @$item->version != '' ? $item->version : '&#160;'; ?>
-						</td>
-						<td class="hidden-phone hidden-tablet">
-							<?php echo @$item->creationDate != '' ? $item->creationDate : '&#160;'; ?>
-						</td>
-						<td class="hidden-phone hidden-tablet">
-							<span class="editlinktip hasTooltip" title="<?php echo JHtml::_('tooltipText', JText::_('COM_INSTALLER_AUTHOR_INFORMATION'), $item->author_info, 0); ?>">
-								<?php echo @$item->author != '' ? $item->author : '&#160;'; ?>
-							</span>
-						</td>
-						<td class="hidden-phone">
-							<?php echo $item->folder_translated; ?>
-						</td>
-						<td class="hidden-phone">
-							<?php echo $item->extension_id; ?>
-						</td>
-					</tr>
-				<?php endforeach; ?>
-				</tbody>
-			</table>
-			<?php endif; ?>
-			<input type="hidden" name="task" value="" />
-			<input type="hidden" name="boxchecked" value="0" />
-			<?php echo JHtml::_('form.token'); ?>
->>>>>>> 21a9df81
 		</div>
 	</form>
 </div>