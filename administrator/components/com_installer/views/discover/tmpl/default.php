--- conflicted
+++ resolved
@@ -92,13 +92,8 @@
 						<td class="hidden-sm-down">
 							<?php echo @$item->creationDate != '' ? $item->creationDate : '&#160;'; ?>
 						</td>
-<<<<<<< HEAD
 						<td class="hidden-sm-down">
-							<span class="editlinktip hasTooltip" title="<?php echo JHtml::tooltipText(JText::_('COM_INSTALLER_AUTHOR_INFORMATION'), $item->author_info, 0); ?>">
-=======
-						<td class="hidden-phone hidden-tablet">
 							<span class="editlinktip hasTooltip" title="<?php echo JHtml::_('tooltipText', JText::_('COM_INSTALLER_AUTHOR_INFORMATION'), $item->author_info, 0); ?>">
->>>>>>> 76820197
 								<?php echo @$item->author != '' ? $item->author : '&#160;'; ?>
 							</span>
 						</td>
