--- conflicted
+++ resolved
@@ -28,7 +28,6 @@
 						<?php echo $this->loadTemplate('message'); ?>
 					<?php endif; ?>
 
-<<<<<<< HEAD
 					<?php if ($this->ftp) : ?>
 						<?php echo $this->loadTemplate('ftp'); ?>
 					<?php endif; ?>
@@ -74,98 +73,6 @@
 							<tr>
 								<td colspan="9">
 									<?php echo $this->pagination->getListFooter(); ?>
-=======
-				<?php echo JLayoutHelper::render('joomla.searchtools.default', array('view' => $this)); ?>
-				<div class="clearfix"></div>
-				<?php if (empty($this->items)) : ?>
-					<div class="alert alert-no-items alert-info">
-						<?php echo JText::_('COM_INSTALLER_MSG_UPDATE_NOUPDATES'); ?>
-					</div>
-				<?php else : ?>
-					<table class="table table-striped">
-						<thead>
-						<tr>
-							<th width="1%" class="nowrap">
-								<?php echo JHtml::_('grid.checkall'); ?>
-							</th>
-							<th class="nowrap">
-								<?php echo JHtml::_('searchtools.sort', 'COM_INSTALLER_HEADING_NAME', 'u.name', $listDirn, $listOrder); ?>
-							</th>
-							<th class="nowrap center">
-								<?php echo JHtml::_('searchtools.sort', 'COM_INSTALLER_HEADING_LOCATION', 'client_translated', $listDirn, $listOrder); ?>
-							</th>
-							<th class="nowrap center">
-								<?php echo JHtml::_('searchtools.sort', 'COM_INSTALLER_HEADING_TYPE', 'type_translated', $listDirn, $listOrder); ?>
-							</th>
-							<th class="nowrap hidden-phone center">
-								<?php echo JText::_('COM_INSTALLER_CURRENT_VERSION'); ?>
-							</th>
-							<th class="nowrap center">
-								<?php echo JText::_('COM_INSTALLER_NEW_VERSION'); ?>
-							</th>
-							<th class="nowrap hidden-phone center">
-								<?php echo JHtml::_('searchtools.sort', 'COM_INSTALLER_HEADING_FOLDER', 'folder_translated', $listDirn, $listOrder); ?>
-							</th>
-							<th class="nowrap hidden-phone center">
-								<?php echo JText::_('COM_INSTALLER_HEADING_INSTALLTYPE'); ?>
-							</th>
-							<th width="40%" class="nowrap hidden-phone hidden-tablet">
-								<?php echo JText::_('COM_INSTALLER_HEADING_DETAILSURL'); ?>
-							</th>
-						</tr>
-						</thead>
-						<tfoot>
-						<tr>
-							<td colspan="9">
-								<?php echo $this->pagination->getListFooter(); ?>
-							</td>
-						</tr>
-						</tfoot>
-						<tbody>
-						<?php foreach ($this->items as $i => $item) : ?>
-							<?php
-							$client          = $item->client_id ? JText::_('JADMINISTRATOR') : JText::_('JSITE');
-							$manifest        = json_decode($item->manifest_cache);
-							$current_version = isset($manifest->version) ? $manifest->version : JText::_('JLIB_UNKNOWN');
-							?>
-							<tr class="row<?php echo $i % 2; ?>">
-								<td>
-									<?php echo JHtml::_('grid.id', $i, $item->update_id); ?>
-								</td>
-								<td>
-									<label for="cb<?php echo $i; ?>">
-								<span class="editlinktip hasTooltip" title="<?php echo JHtml::_('tooltipText', JText::_('JGLOBAL_DESCRIPTION'), $item->description ? $item->description : JText::_('COM_INSTALLER_MSG_UPDATE_NODESC'), 0); ?>">
-								<?php echo $this->escape($item->name); ?>
-								</span>
-									</label>
-								</td>
-								<td class="center">
-									<?php echo $item->client_translated; ?>
-								</td>
-								<td class="center">
-									<?php echo $item->type_translated; ?>
-								</td>
-								<td class="hidden-phone center">
-									<span class="label label-warning"><?php echo $item->current_version; ?></span>
-								</td>
-								<td class="center">
-									<span class="label label-success"><?php echo $item->version; ?></span>
-								</td>
-								<td class="hidden-phone center">
-									<?php echo $item->folder_translated; ?>
-								</td>
-								<td class="hidden-phone center">
-									<?php echo $item->install_type; ?>
-								</td>
-								<td class="hidden-phone hidden-tablet">
-							<span class="break-word">
-							<?php echo $item->detailsurl; ?>
-								<?php if (isset($item->infourl)) : ?>
-									<br />
-									<a href="<?php echo $item->infourl; ?>" target="_blank" rel="noopener noreferrer"><?php echo $this->escape($item->infourl); ?></a>
-								<?php endif; ?>
-							</span>
->>>>>>> 61f8c855
 								</td>
 							</tr>
 							</tfoot>
@@ -210,7 +117,7 @@
 										<?php echo $item->detailsurl; ?>
 											<?php if (isset($item->infourl)) : ?>
 												<br>
-												<a href="<?php echo $item->infourl; ?>" target="_blank"><?php echo $this->escape($item->infourl); ?></a>
+												<a href="<?php echo $item->infourl; ?>" target="_blank" rel="noopener noreferrer"><?php echo $this->escape($item->infourl); ?></a>
 											<?php endif; ?>
 										</span>
 									</td>
