--- conflicted
+++ resolved
@@ -122,11 +122,7 @@
 			</tbody>
 		</table>
 		<?php else : ?>
-<<<<<<< HEAD
 			<div class="alert alert-no-items alert-info">
-=======
-			<div class="alert alert-no-items">
->>>>>>> a0b21525
 				<a class="close" data-dismiss="alert" href="#">&times;</a>
 				<?php echo JText::_('COM_INSTALLER_MSG_UPDATE_NOUPDATES'); ?>
 			</div>
