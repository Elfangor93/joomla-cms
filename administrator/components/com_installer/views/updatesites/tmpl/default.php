--- conflicted
+++ resolved
@@ -84,7 +84,7 @@
 										<?php echo JText::_($item->update_site_name); ?>
 										<br>
 										<span class="small break-word">
-											<a href="<?php echo $item->location; ?>" target="_blank"><?php echo $this->escape($item->location); ?></a>
+											<a href="<?php echo $item->location; ?>" target="_blank" rel="noopener noreferrer"><?php echo $this->escape($item->location); ?></a>
 										</span>
 									</label>
 								</td>
@@ -115,93 +115,6 @@
 					<?php echo JHtml::_('form.token'); ?>
 				</div>
 			</div>
-<<<<<<< HEAD
-=======
-			<?php else : ?>
-			<table class="table table-striped">
-				<thead>
-					<tr>
-						<th width="1%" class="center">
-							<?php echo JHtml::_('grid.checkall'); ?>
-						</th>
-						<th width="1%" class="nowrap center">
-							<?php echo JHtml::_('searchtools.sort', 'JSTATUS', 'enabled', $listDirn, $listOrder); ?>
-						</th>
-						<th class="nowrap">
-							<?php echo JHtml::_('searchtools.sort', 'COM_INSTALLER_HEADING_UPDATESITE_NAME', 'update_site_name', $listDirn, $listOrder); ?>
-						</th>
-						<th class="nowrap hidden-phone">
-							<?php echo JHtml::_('searchtools.sort', 'COM_INSTALLER_HEADING_NAME', 'name', $listDirn, $listOrder); ?>
-						</th>
-						<th class="hidden-phone hidden-tablet">
-							<?php echo JHtml::_('searchtools.sort', 'COM_INSTALLER_HEADING_LOCATION', 'client_translated', $listDirn, $listOrder); ?>
-						</th>
-						<th class="hidden-phone">
-							<?php echo JHtml::_('searchtools.sort', 'COM_INSTALLER_HEADING_TYPE', 'type_translated', $listDirn, $listOrder); ?>
-						</th>
-						<th class="hidden-phone hidden-tablet">
-							<?php echo JHtml::_('searchtools.sort', 'COM_INSTALLER_HEADING_FOLDER', 'folder_translated', $listDirn, $listOrder); ?>
-						</th>
-						<th width="1%" class="nowrap hidden-phone">
-							<?php echo JHtml::_('searchtools.sort', 'JGRID_HEADING_ID', 'update_site_id', $listDirn, $listOrder); ?>
-						</th>
-					</tr>
-				</thead>
-				<tfoot>
-					<tr>
-						<td colspan="8">
-							<?php echo $this->pagination->getListFooter(); ?>
-						</td>
-					</tr>
-				</tfoot>
-				<tbody>
-				<?php foreach ($this->items as $i => $item) : ?>
-					<tr class="row<?php echo $i % 2; if ($item->enabled == 2) echo ' protected'; ?>">
-						<td class="center">
-							<?php echo JHtml::_('grid.id', $i, $item->update_site_id); ?>
-						</td>
-						<td class="center">
-							<?php if (!$item->element) : ?>
-								<strong>X</strong>
-							<?php else : ?>
-								<?php echo JHtml::_('InstallerHtml.Updatesites.state', $item->enabled, $i, $item->enabled < 2, 'cb'); ?>
-							<?php endif; ?>
-						</td>
-						<td>
-							<label for="cb<?php echo $i; ?>">
-								<?php echo JText::_($item->update_site_name); ?>
-								<br />
-								<span class="small break-word">
-									<a href="<?php echo $item->location; ?>" target="_blank" rel="noopener noreferrer"><?php echo $this->escape($item->location); ?></a>
-								</span>
-							</label>
-						</td>
-						<td class="hidden-phone">
-							<span class="bold hasTooltip" title="<?php echo JHtml::_('tooltipText', $item->name, $item->description, 0); ?>">
-								<?php echo $item->name; ?>
-							</span>
-						</td>
-						<td class="hidden-phone hidden-tablet">
-							<?php echo $item->client_translated; ?>
-						</td>
-						<td class="hidden-phone">
-							<?php echo $item->type_translated; ?>
-						</td>
-						<td class="hidden-phone hidden-tablet">
-							<?php echo $item->folder_translated; ?>
-						</td>
-						<td class="hidden-phone">
-							<?php echo $item->update_site_id; ?>
-						</td>
-					</tr>
-				<?php endforeach; ?>
-				</tbody>
-			</table>
-			<?php endif; ?>
-			<input type="hidden" name="task" value="" />
-			<input type="hidden" name="boxchecked" value="0" />
-			<?php echo JHtml::_('form.token'); ?>
->>>>>>> 61f8c855
 		</div>
 	</form>
 </div>