<?php
/**
 * @package     Joomla.Administrator
 * @subpackage  com_installer
 *
 * @copyright   Copyright (C) 2005 - 2016 Open Source Matters, Inc. All rights reserved.
 * @license     GNU General Public License version 2 or later; see LICENSE.txt
 */

defined('_JEXEC') or die;

JLoader::register('InstallerViewDefault', dirname(__DIR__) . '/default/view.php');

/**
 * Extension Manager Manage View
 *
 * @since  1.6
 */
class InstallerViewDatabase extends InstallerViewDefault
{
	/**
	 * Display the view.
	 *
	 * @param   string  $tpl  Template
	 *
	 * @return  void
	 *
	 * @since   1.6
	 */
	public function display($tpl = null)
	{
		// Set variables
		$app = JFactory::getApplication();

		// Get data from the model.
		$this->state = $this->get('State');
		$this->changeSet = $this->get('Items');
		$this->errors = $this->changeSet->check();
		$this->results = $this->changeSet->getStatus();
		$this->schemaVersion = $this->get('SchemaVersion');
		$this->updateVersion = $this->get('UpdateVersion');
		$this->filterParams  = $this->get('DefaultTextFilters');
		$this->schemaVersion = ($this->schemaVersion) ?  $this->schemaVersion : JText::_('JNONE');
		$this->updateVersion = ($this->updateVersion) ?  $this->updateVersion : JText::_('JNONE');
		$this->pagination = $this->get('Pagination');
		$this->errorCount = count($this->errors);

		if ($this->schemaVersion != $this->changeSet->getSchema())
		{
			$this->errorCount++;
		}

		if (!$this->filterParams)
		{
			$this->errorCount++;
		}

		if (version_compare($this->updateVersion, JVERSION) != 0)
		{
			$this->errorCount++;
		}

<<<<<<< HEAD
		// Check error count
		if ($this->errorCount === 0)
		{
			$app->enqueueMessage(JText::_('COM_INSTALLER_MSG_DATABASE_OK'), 'notice');
		}
		else
		{
			$app->enqueueMessage(JText::_('COM_INSTALLER_MSG_DATABASE_ERRORS'), 'error');
=======
		if ($this->errorCount === 0)
		{
			JFactory::getApplication()->enqueueMessage(JText::_('COM_INSTALLER_MSG_DATABASE_OK'), 'notice');
		}
		else
		{
			JFactory::getApplication()->enqueueMessage(JText::_('COM_INSTALLER_MSG_DATABASE_ERRORS'), 'warning');
>>>>>>> a3ee16c4
		}

		parent::display($tpl);
	}

	/**
	 * Add the page title and toolbar.
	 *
	 * @return  void
	 *
	 * @since   1.6
	 */
	protected function addToolbar()
	{
		/*
		 * Set toolbar items for the page.
		 */
		JToolbarHelper::custom('database.fix', 'refresh', 'refresh', 'COM_INSTALLER_TOOLBAR_DATABASE_FIX', false);
		JToolbarHelper::divider();
		parent::addToolbar();
		JToolbarHelper::help('JHELP_EXTENSIONS_EXTENSION_MANAGER_DATABASE');
	}
}<|MERGE_RESOLUTION|>--- conflicted
+++ resolved
@@ -60,24 +60,13 @@
 			$this->errorCount++;
 		}
 
-<<<<<<< HEAD
-		// Check error count
 		if ($this->errorCount === 0)
 		{
 			$app->enqueueMessage(JText::_('COM_INSTALLER_MSG_DATABASE_OK'), 'notice');
 		}
 		else
 		{
-			$app->enqueueMessage(JText::_('COM_INSTALLER_MSG_DATABASE_ERRORS'), 'error');
-=======
-		if ($this->errorCount === 0)
-		{
-			JFactory::getApplication()->enqueueMessage(JText::_('COM_INSTALLER_MSG_DATABASE_OK'), 'notice');
-		}
-		else
-		{
-			JFactory::getApplication()->enqueueMessage(JText::_('COM_INSTALLER_MSG_DATABASE_ERRORS'), 'warning');
->>>>>>> a3ee16c4
+			$app->enqueueMessage(JText::_('COM_INSTALLER_MSG_DATABASE_ERRORS'), 'warning');
 		}
 
 		parent::display($tpl);
