--- conflicted
+++ resolved
@@ -64,15 +64,6 @@
 		filter: alpha(opacity = 80);
 		overflow: hidden;
 	}
-<<<<<<< HEAD
-=======
-	
-	.j-jed-message {
-		margin-bottom: 40px;
-		line-height: 2em;
-		color:#333333;
-	}
->>>>>>> 9c503583
 	'
 );
 
