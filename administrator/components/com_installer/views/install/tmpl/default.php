<?php
/**
 * @package     Joomla.Administrator
 * @subpackage  com_installer
 *
 * @copyright   Copyright (C) 2005 - 2017 Open Source Matters, Inc. All rights reserved.
 * @license     GNU General Public License version 2 or later; see LICENSE.txt
 */

defined('_JEXEC') or die;

JHtml::_('bootstrap.tooltip');
JHtml::_('behavior.tabstate');

JFactory::getDocument()->addScriptDeclaration(
	'
	Joomla.submitbutton4 = function() {
		var form = document.getElementById("adminForm");

		// do field validation
		if (form.install_url.value == "" || form.install_url.value == "http://" || form.install_url.value == "https://") {
			alert("' . JText::_('COM_INSTALLER_MSG_INSTALL_ENTER_A_URL', true) . '");
		}
		else
		{
			jQuery("#loading").css("display", "block");
			
			form.installtype.value = "url";
			form.submit();
		}
	};

	Joomla.submitbuttonInstallWebInstaller = function() {
		var form = document.getElementById("adminForm");
		
		form.install_url.value = "https://appscdn.joomla.org/webapps/jedapps/webinstaller.xml";
		
		Joomla.submitbutton4();
	};

	// Add spindle-wheel for installations:
	jQuery(document).ready(function($) {
		var outerDiv = $("#installer-install");
		
		$("#loading")
		.css("top", outerDiv.position().top - $(window).scrollTop())
		.css("left", "0")
		.css("width", "100%")
		.css("height", "100%")
		.css("display", "none")
		.css("margin-top", "-10px");
	});
	'
);

JFactory::getDocument()->addStyleDeclaration(
	'
	#loading {
		background: rgba(255, 255, 255, .8) url(\'' . JHtml::_('image', 'jui/ajax-loader.gif', '', null, true, true) . '\') 50% 15% no-repeat;
		position: fixed;
		opacity: 0.8;
		-ms-filter: progid:DXImageTransform.Microsoft.Alpha(Opacity = 80);
		filter: alpha(opacity = 80);
		overflow: hidden;
	}
	'
);

?>

<script type="text/javascript">
	// Set the first tab to active if there is no other active tab
	jQuery(document).ready(function($) {
		var hasTab = function(href){
			return $('a[data-toggle="tab"]a[href*="' + href + '"]').length;
		};
		if (!hasTab(localStorage.getItem('tab-href')))
		{
			var tabAnchor = $("#myTabTabs li:first a");
			window.localStorage.setItem('tab-href', tabAnchor.attr('href'));
			tabAnchor.click();
		}
	});
</script>

<div id="installer-install" class="clearfix">
<<<<<<< HEAD
	<form enctype="multipart/form-data" action="<?php echo JRoute::_('index.php?option=com_installer&view=install'); ?>" method="post" name="adminForm" id="adminForm">
		<div id="j-main-container" class="j-main-container">
			<?php // Render messages set by extension install scripts here ?>
			<?php if ($this->showMessage) : ?>
				<?php echo $this->loadTemplate('message'); ?>
			<?php elseif ($this->showJedAndWebInstaller) : ?>
				<div class="alert alert-info j-jed-message" style="margin-bottom: 40px; line-height: 2em; color:#333333;">
					<?php echo JHtml::_(
						'link',
						JRoute::_('index.php?option=com_config&view=component&component=com_installer&path=&return=' . urlencode(base64_encode(JUri::getInstance()))),
						'',
						'class="close hasTooltip icon-options" data-dismiss="alert" title="' . str_replace('"', '&quot;', JText::_('COM_INSTALLER_SHOW_JED_INFORMATION_TOOLTIP')) . '"'
					);
					?>
					<p><?php echo JText::_('COM_INSTALLER_INSTALL_FROM_WEB_INFO'); ?>
						<?php echo JText::_('COM_INSTALLER_INSTALL_FROM_WEB_TOS'); ?></p>
					<input class="btn btn-primary" type="button"
						value="<?php echo JText::_('COM_INSTALLER_INSTALL_FROM_WEB_ADD_TAB'); ?>"
						onclick="Joomla.submitbuttonInstallWebInstaller()"/>
				</div>
			<?php endif; ?>
			<?php echo JHtml::_('bootstrap.startTabSet', 'myTab'); ?>
			<?php // Show installation tabs at the start ?>
			<?php $firstTab = JEventDispatcher::getInstance()->trigger('onInstallerViewBeforeFirstTab', array()); ?>
			<?php // Show installation tabs ?>
			<?php $tabs = JEventDispatcher::getInstance()->trigger('onInstallerAddInstallationTab', array()); ?>
			<?php foreach ($tabs as $tab) : ?>
				<?php echo JHtml::_('bootstrap.addTab', 'myTab', $tab['name'], $tab['label']); ?>
				<fieldset class="uploadform">
					<?php echo $tab['content']; ?>
				</fieldset>
				<?php echo JHtml::_('bootstrap.endTab'); ?>
			<?php endforeach; ?>
			<?php // Show installation tabs at the end ?>
			<?php $lastTab = JEventDispatcher::getInstance()->trigger('onInstallerViewAfterLastTab', array()); ?>
			<?php $tabs = array_merge($firstTab, $tabs, $lastTab); ?>
			<?php if (!$tabs) : ?>
				<?php JFactory::getApplication()->enqueueMessage(JText::_('COM_INSTALLER_NO_INSTALLATION_PLUGINS_FOUND'), 'warning'); ?>
			<?php endif; ?>
=======
	<form enctype="multipart/form-data" action="<?php echo JRoute::_('index.php?option=com_installer&view=install'); ?>"
		method="post" name="adminForm" id="adminForm" class="form-horizontal">
		<?php if (!empty($this->sidebar)) : ?>
		<div id="j-sidebar-container" class="span2">
			<?php echo $this->sidebar; ?>
		</div>
		<div id="j-main-container" class="span10">
			<?php else : ?>
			<div id="j-main-container">
				<?php endif; ?>
				<!-- Render messages set by extension install scripts here -->
				<?php if ($this->showMessage) : ?>
					<?php echo $this->loadTemplate('message'); ?>
				<?php elseif ($this->showJedAndWebInstaller) : ?>
					<div class="alert alert-info j-jed-message"
						style="margin-bottom: 40px; line-height: 2em; color:#333333;">
						<?php echo JHtml::_(
							'link',
							JRoute::_('index.php?option=com_config&view=component&component=com_installer&path=&return=' . urlencode(base64_encode(JUri::getInstance()))),
							'',
							'class="alert-options hasTooltip icon-options" data-dismiss="alert" title="' . str_replace('"', '&quot;', JText::_('COM_INSTALLER_SHOW_JED_INFORMATION_TOOLTIP')) . '"'
						);
						?>
						<p><?php echo JText::_('COM_INSTALLER_INSTALL_FROM_WEB_INFO'); ?>
							<?php echo JText::_('COM_INSTALLER_INSTALL_FROM_WEB_TOS'); ?></p>
						<input class="btn" type="button"
							value="<?php echo JText::_('COM_INSTALLER_INSTALL_FROM_WEB_ADD_TAB'); ?>"
							onclick="Joomla.submitbuttonInstallWebInstaller()"/>
					</div>
				<?php endif; ?>
				<?php echo JHtml::_('bootstrap.startTabSet', 'myTab'); ?>
				<?php // Show installation tabs at the start ?>
				<?php $firstTab = JFactory::getApplication()->triggerEvent('onInstallerViewBeforeFirstTab', array()); ?>
				<?php // Show installation tabs ?>
				<?php $tabs = JFactory::getApplication()->triggerEvent('onInstallerAddInstallationTab', array()); ?>
				<?php foreach ($tabs as $tab) : ?>
					<?php echo JHtml::_('bootstrap.addTab', 'myTab', $tab['name'], $tab['label']); ?>
					<fieldset class="uploadform">
						<?php echo $tab['content']; ?>
					</fieldset>
					<?php echo JHtml::_('bootstrap.endTab'); ?>
				<?php endforeach; ?>
				<?php // Show installation tabs at the end ?>
				<?php $lastTab = JFactory::getApplication()->triggerEvent('onInstallerViewAfterLastTab', array()); ?>
				<?php $tabs = array_merge($firstTab, $tabs, $lastTab); ?>
				<?php if (!$tabs) : ?>
					<?php JFactory::getApplication()->enqueueMessage(JText::_('COM_INSTALLER_NO_INSTALLATION_PLUGINS_FOUND'), 'warning'); ?>
				<?php endif; ?>
>>>>>>> 7210596f

			<?php if ($this->ftp) : ?>
				<?php echo JHtml::_('bootstrap.addTab', 'myTab', 'ftp', JText::_('COM_INSTALLER_MSG_DESCFTPTITLE')); ?>
				<?php echo $this->loadTemplate('ftp'); ?>
				<?php echo JHtml::_('bootstrap.endTab'); ?>
			<?php endif; ?>

			<input type="hidden" name="installtype" value=""/>
			<input type="hidden" name="task" value="install.install"/>
			<?php echo JHtml::_('form.token'); ?>

			<?php echo JHtml::_('bootstrap.endTabSet'); ?>
		</div>
	</form>
</div>
<div id="loading"></div><|MERGE_RESOLUTION|>--- conflicted
+++ resolved
@@ -84,7 +84,7 @@
 </script>
 
 <div id="installer-install" class="clearfix">
-<<<<<<< HEAD
+
 	<form enctype="multipart/form-data" action="<?php echo JRoute::_('index.php?option=com_installer&view=install'); ?>" method="post" name="adminForm" id="adminForm">
 		<div id="j-main-container" class="j-main-container">
 			<?php // Render messages set by extension install scripts here ?>
@@ -108,9 +108,9 @@
 			<?php endif; ?>
 			<?php echo JHtml::_('bootstrap.startTabSet', 'myTab'); ?>
 			<?php // Show installation tabs at the start ?>
-			<?php $firstTab = JEventDispatcher::getInstance()->trigger('onInstallerViewBeforeFirstTab', array()); ?>
+			<?php $firstTab = JFactory::getApplication()->triggerEvent('onInstallerViewBeforeFirstTab', array()); ?>
 			<?php // Show installation tabs ?>
-			<?php $tabs = JEventDispatcher::getInstance()->trigger('onInstallerAddInstallationTab', array()); ?>
+			<?php $tabs = JFactory::getApplication()->triggerEvent('onInstallerAddInstallationTab', array()); ?>
 			<?php foreach ($tabs as $tab) : ?>
 				<?php echo JHtml::_('bootstrap.addTab', 'myTab', $tab['name'], $tab['label']); ?>
 				<fieldset class="uploadform">
@@ -119,61 +119,11 @@
 				<?php echo JHtml::_('bootstrap.endTab'); ?>
 			<?php endforeach; ?>
 			<?php // Show installation tabs at the end ?>
-			<?php $lastTab = JEventDispatcher::getInstance()->trigger('onInstallerViewAfterLastTab', array()); ?>
+			<?php $lastTab = JFactory::getApplication()->triggerEvent('onInstallerViewAfterLastTab', array()); ?>
 			<?php $tabs = array_merge($firstTab, $tabs, $lastTab); ?>
 			<?php if (!$tabs) : ?>
 				<?php JFactory::getApplication()->enqueueMessage(JText::_('COM_INSTALLER_NO_INSTALLATION_PLUGINS_FOUND'), 'warning'); ?>
 			<?php endif; ?>
-=======
-	<form enctype="multipart/form-data" action="<?php echo JRoute::_('index.php?option=com_installer&view=install'); ?>"
-		method="post" name="adminForm" id="adminForm" class="form-horizontal">
-		<?php if (!empty($this->sidebar)) : ?>
-		<div id="j-sidebar-container" class="span2">
-			<?php echo $this->sidebar; ?>
-		</div>
-		<div id="j-main-container" class="span10">
-			<?php else : ?>
-			<div id="j-main-container">
-				<?php endif; ?>
-				<!-- Render messages set by extension install scripts here -->
-				<?php if ($this->showMessage) : ?>
-					<?php echo $this->loadTemplate('message'); ?>
-				<?php elseif ($this->showJedAndWebInstaller) : ?>
-					<div class="alert alert-info j-jed-message"
-						style="margin-bottom: 40px; line-height: 2em; color:#333333;">
-						<?php echo JHtml::_(
-							'link',
-							JRoute::_('index.php?option=com_config&view=component&component=com_installer&path=&return=' . urlencode(base64_encode(JUri::getInstance()))),
-							'',
-							'class="alert-options hasTooltip icon-options" data-dismiss="alert" title="' . str_replace('"', '&quot;', JText::_('COM_INSTALLER_SHOW_JED_INFORMATION_TOOLTIP')) . '"'
-						);
-						?>
-						<p><?php echo JText::_('COM_INSTALLER_INSTALL_FROM_WEB_INFO'); ?>
-							<?php echo JText::_('COM_INSTALLER_INSTALL_FROM_WEB_TOS'); ?></p>
-						<input class="btn" type="button"
-							value="<?php echo JText::_('COM_INSTALLER_INSTALL_FROM_WEB_ADD_TAB'); ?>"
-							onclick="Joomla.submitbuttonInstallWebInstaller()"/>
-					</div>
-				<?php endif; ?>
-				<?php echo JHtml::_('bootstrap.startTabSet', 'myTab'); ?>
-				<?php // Show installation tabs at the start ?>
-				<?php $firstTab = JFactory::getApplication()->triggerEvent('onInstallerViewBeforeFirstTab', array()); ?>
-				<?php // Show installation tabs ?>
-				<?php $tabs = JFactory::getApplication()->triggerEvent('onInstallerAddInstallationTab', array()); ?>
-				<?php foreach ($tabs as $tab) : ?>
-					<?php echo JHtml::_('bootstrap.addTab', 'myTab', $tab['name'], $tab['label']); ?>
-					<fieldset class="uploadform">
-						<?php echo $tab['content']; ?>
-					</fieldset>
-					<?php echo JHtml::_('bootstrap.endTab'); ?>
-				<?php endforeach; ?>
-				<?php // Show installation tabs at the end ?>
-				<?php $lastTab = JFactory::getApplication()->triggerEvent('onInstallerViewAfterLastTab', array()); ?>
-				<?php $tabs = array_merge($firstTab, $tabs, $lastTab); ?>
-				<?php if (!$tabs) : ?>
-					<?php JFactory::getApplication()->enqueueMessage(JText::_('COM_INSTALLER_NO_INSTALLATION_PLUGINS_FOUND'), 'warning'); ?>
-				<?php endif; ?>
->>>>>>> 7210596f
 
 			<?php if ($this->ftp) : ?>
 				<?php echo JHtml::_('bootstrap.addTab', 'myTab', 'ftp', JText::_('COM_INSTALLER_MSG_DESCFTPTITLE')); ?>
