<?php
/**
 * @package     Joomla.Administrator
 * @subpackage  com_installer
 *
 * @copyright   Copyright (C) 2005 - 2016 Open Source Matters, Inc. All rights reserved.
 * @license     GNU General Public License version 2 or later; see LICENSE.txt
 */

defined('_JEXEC') or die;

// MooTools is loaded for B/C for extensions generating JavaScript in their install scripts, this call will be removed at 4.0
JHtml::_('behavior.framework', true);
JHtml::_('bootstrap.tooltip');

JFactory::getDocument()->addScriptDeclaration(
	'
	Joomla.submitbutton = function() {
		var form = document.getElementById("adminForm");

		// do field validation
		if (form.install_package.value == "") {
			alert("' . JText::_('COM_INSTALLER_MSG_INSTALL_PLEASE_SELECT_A_PACKAGE', true) . '");
		}
		else
		{
			jQuery("#loading").css("display", "block");

			form.installtype.value = "upload";
			form.submit();
		}
	};

	Joomla.submitbutton3 = function() {
		var form = document.getElementById("adminForm");

		// do field validation
		if (form.install_directory.value == "") {
			alert("' . JText::_('COM_INSTALLER_MSG_INSTALL_PLEASE_SELECT_A_DIRECTORY', true) . '");
		}
		else
		{
			jQuery("#loading").css("display", "block");

			form.installtype.value = "folder";
			form.submit();
		}
	};

	Joomla.submitbutton4 = function() {
		var form = document.getElementById("adminForm");

		// do field validation
		if (form.install_url.value == "" || form.install_url.value == "http://") {
			alert("' . JText::_('COM_INSTALLER_MSG_INSTALL_ENTER_A_URL', true) . '");
		}
		else
		{
			jQuery("#loading").css("display", "block");

			form.installtype.value = "url";
			form.submit();
		}
	};

	Joomla.submitbuttonInstallWebInstaller = function() {
		var form = document.getElementById("adminForm");

		form.install_url.value = "https://appscdn.joomla.org/webapps/jedapps/webinstaller.xml";

		Joomla.submitbutton4();
	};

	// Add spindle-wheel for installations:
	jQuery(document).ready(function($) {
		var outerDiv = $("#installer-install");

		$("#loading")
		.css("top", outerDiv.position().top - $(window).scrollTop())
		.css("left", outerDiv.position().left - $(window).scrollLeft())
		.css("width", outerDiv.width())
		.css("height", outerDiv.height())
		.css("display", "none")
	});
	'
);

JFactory::getDocument()->addStyleDeclaration(
	'
	#loading {
		background: rgba(255, 255, 255, .8) url(\'' . JHtml::_('image', 'jui/ajax-loader.gif', '', null, true, true) . '\') 50% 15% no-repeat;
		position: fixed;
		opacity: 0.8;
		-ms-filter: progid:DXImageTransform.Microsoft.Alpha(Opacity = 80);
		filter: alpha(opacity = 80);
		margin: -10px -50px 0 -50px;
		overflow: hidden;
	}
<<<<<<< HEAD

	.j-jed-message {
		margin-bottom: 40px;
		line-height: 2em;
		color:#333333;
	}
	'
);

?>
=======
</style>
>>>>>>> d2fe9fb8

<div id="installer-install" class="clearfix">
	<?php if (!empty( $this->sidebar)) : ?>
		<div id="j-sidebar-container" class="span2">
			<?php echo $this->sidebar; ?>
		</div>
		<div id="j-main-container" class="span10">
	<?php else : ?>
		<div id="j-main-container">
	<?php endif;?>

		<!-- Render messages set by extension install scripts here -->
		<?php if ($this->showMessage) : ?>
			<?php echo $this->loadTemplate('message'); ?>
		<?php elseif ($this->showJedAndWebInstaller) : ?>
			<div class="alert alert-info j-jed-message">
				<a href="<?php echo JRoute::_('index.php?option=com_config&view=component&component=com_installer&path=&return=' . urlencode(base64_encode(JUri::getInstance()))); ?>" class="close hasTooltip" data-dismiss="alert" title="<?php echo $this->escape(JText::_('COM_INSTALLER_SHOW_JED_INFORMATION_TOOLTIP')); ?>">&times;</a>
				<p><?php echo JText::_('COM_INSTALLER_INSTALL_FROM_WEB_INFO'); ?>&nbsp;&nbsp;<?php echo JText::_('COM_INSTALLER_INSTALL_FROM_WEB_TOS'); ?></p>
				<button class="btn" type="button" onclick="Joomla.submitbuttonInstallWebInstaller()"><?php echo JText::_('COM_INSTALLER_INSTALL_FROM_WEB_ADD_TAB'); ?></button>
			</div>
		<?php endif; ?>

		<form enctype="multipart/form-data" action="<?php echo JRoute::_('index.php?option=com_installer&view=install');?>" method="post" name="adminForm" id="adminForm" class="form-horizontal">
			<?php echo JHtml::_('bootstrap.startTabSet', 'myTab', array('active' => 'upload')); ?>

				<?php JEventDispatcher::getInstance()->trigger('onInstallerViewBeforeFirstTab', array()); ?>

				<?php echo JHtml::_('bootstrap.addTab', 'myTab', 'upload', JText::_('COM_INSTALLER_UPLOAD_PACKAGE_FILE', true)); ?>
				<fieldset class="uploadform">
					<legend><?php echo JText::_('COM_INSTALLER_UPLOAD_INSTALL_JOOMLA_EXTENSION'); ?></legend>
					<div class="control-group">
						<label for="install_package" class="control-label"><?php echo JText::_('COM_INSTALLER_EXTENSION_PACKAGE_FILE'); ?></label>
						<div class="controls">
							<input class="input_box" id="install_package" name="install_package" type="file" size="57" />
						</div>
					</div>
					<div class="form-actions">
						<button class="btn btn-primary" type="button" onclick="Joomla.submitbutton()"><?php echo JText::_('COM_INSTALLER_UPLOAD_AND_INSTALL'); ?></button>
					</div>
				</fieldset>
				<?php echo JHtml::_('bootstrap.endTab'); ?>

				<?php echo JHtml::_('bootstrap.addTab', 'myTab', 'directory', JText::_('COM_INSTALLER_INSTALL_FROM_DIRECTORY', true)); ?>
				<fieldset class="uploadform">
					<legend><?php echo JText::_('COM_INSTALLER_INSTALL_FROM_DIRECTORY'); ?></legend>
					<div class="control-group">
						<label for="install_directory" class="control-label"><?php echo JText::_('COM_INSTALLER_INSTALL_DIRECTORY'); ?></label>
						<div class="controls">
							<input type="text" id="install_directory" name="install_directory" class="span5 input_box" size="70" value="<?php echo $this->state->get('install.directory'); ?>" />
						</div>
					</div>
					<div class="form-actions">
						<button type="button" class="btn btn-primary" onclick="Joomla.submitbutton3()"><?php echo JText::_('COM_INSTALLER_INSTALL_BUTTON'); ?></button>
					</div>
				</fieldset>
				<?php echo JHtml::_('bootstrap.endTab'); ?>

				<?php echo JHtml::_('bootstrap.addTab', 'myTab', 'url', JText::_('COM_INSTALLER_INSTALL_FROM_URL', true)); ?>
				<fieldset class="uploadform">
					<legend><?php echo JText::_('COM_INSTALLER_INSTALL_FROM_URL'); ?></legend>
					<div class="control-group">
						<label for="install_url" class="control-label"><?php echo JText::_('COM_INSTALLER_INSTALL_URL'); ?></label>
						<div class="controls">
							<input type="text" id="install_url" name="install_url" class="span5 input_box" size="70" value="http://" />
						</div>
					</div>
					<div class="form-actions">
						<button type="button" class="btn btn-primary" onclick="Joomla.submitbutton4()"><?php echo JText::_('COM_INSTALLER_INSTALL_BUTTON'); ?></button>
					</div>
				</fieldset>
				<?php echo JHtml::_('bootstrap.endTab'); ?>

				<?php JEventDispatcher::getInstance()->trigger('onInstallerViewAfterLastTab', array()); ?>

				<?php if ($this->ftp) : ?>
					<?php echo JHtml::_('bootstrap.addTab', 'myTab', 'ftp', JText::_('COM_INSTALLER_MSG_DESCFTPTITLE', true)); ?>
						<?php echo $this->loadTemplate('ftp'); ?>
					<?php echo JHtml::_('bootstrap.endTab'); ?>
				<?php endif; ?>

			<?php echo JHtml::_('bootstrap.endTabSet'); ?>

			<input type="hidden" name="type" value="" />
			<input type="hidden" name="installtype" value="upload" />
			<input type="hidden" name="task" value="install.install" />
			<?php echo JHtml::_('form.token'); ?>
		</form>
	</div>
	<div id="loading"></div>
</div><|MERGE_RESOLUTION|>--- conflicted
+++ resolved
@@ -96,20 +96,10 @@
 		margin: -10px -50px 0 -50px;
 		overflow: hidden;
 	}
-<<<<<<< HEAD
-
-	.j-jed-message {
-		margin-bottom: 40px;
-		line-height: 2em;
-		color:#333333;
-	}
 	'
 );
 
 ?>
-=======
-</style>
->>>>>>> d2fe9fb8
 
 <div id="installer-install" class="clearfix">
 	<?php if (!empty( $this->sidebar)) : ?>
