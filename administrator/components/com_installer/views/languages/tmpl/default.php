--- conflicted
+++ resolved
@@ -28,13 +28,7 @@
 			<table class="table table-striped">
 				<thead>
 					<tr>
-<<<<<<< HEAD
-						<th width="1%" class="nowrap text-xs-center">
-							<?php echo JHtml::_('grid.checkall'); ?>
-						</th>
-=======
 						<th width="5%"></th>
->>>>>>> f8b41cdb
 						<th class="nowrap">
 							<?php echo JHtml::_('searchtools.sort', 'JGRID_HEADING_LANGUAGE', 'name', $listDirn, $listOrder); ?>
 						</th>
@@ -47,12 +41,6 @@
 						<th width="35%" class="nowrap hidden-sm-down">
 							<?php echo JText::_('COM_INSTALLER_HEADING_DETAILS_URL'); ?>
 						</th>
-<<<<<<< HEAD
-						<th width="5%" class="nowrap hidden-sm-down text-xs-center">
-							<?php echo JHtml::_('searchtools.sort', 'COM_INSTALLER_HEADING_ID', 'update_id', $listDirn, $listOrder); ?>
-						</th>
-=======
->>>>>>> f8b41cdb
 					</tr>
 				</thead>
 				<tfoot>
@@ -72,15 +60,10 @@
 					$language->code  = $element[1];
 					?>
 					<tr class="row<?php echo $i % 2; ?>">
-<<<<<<< HEAD
-						<td class="text-xs-center">
-							<?php echo JHtml::_('grid.id', $i, $language->update_id, false, 'cid'); ?>
-=======
 						<td>
 							<?php $buttonText = (isset($this->installedLang[0][$language->code]) || isset($this->installedLang[1][$language->code])) ? 'REINSTALL' : 'INSTALL'; ?>
 							<?php $onclick = 'document.getElementById(\'install_url\').value = \'' . $language->detailsurl . '\'; Joomla.submitbutton(\'install.install\');'; ?>
-							<input type="button" class="btn btn-small" value="<?php echo JText::_('COM_INSTALLER_' . $buttonText . '_BUTTON'); ?>" onclick="<?php echo $onclick; ?>" />
->>>>>>> f8b41cdb
+							<input type="button" class="btn btn-secondary btn-sm" value="<?php echo JText::_('COM_INSTALLER_' . $buttonText . '_BUTTON'); ?>" onclick="<?php echo $onclick; ?>" />
 						</td>
 						<td>
 							<label for="cb<?php echo $i; ?>">
@@ -101,12 +84,6 @@
 						<td class="small hidden-sm-down">
 							<a href="<?php echo $language->detailsurl; ?>" target="_blank"><?php echo $language->detailsurl; ?></a>
 						</td>
-<<<<<<< HEAD
-						<td class="hidden-sm-down text-xs-center">
-							<?php echo $language->update_id; ?>
-						</td>
-=======
->>>>>>> f8b41cdb
 					</tr>
 					<?php $i++; ?>
 				<?php endforeach; ?>
