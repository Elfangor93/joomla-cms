--- conflicted
+++ resolved
@@ -10,29 +10,17 @@
 $published = $this->state->get('filter.published');
 ?>
 
-<<<<<<< HEAD
-<div class="row">
-	<div class="form-group col-md-6">
-		<div class="controls">
-			<?php echo JHtml::_('batch.language'); ?>
-		</div>
-	</div>
-	<div class="form-group col-md-6">
-		<div class="controls">
-			<?php echo JHtml::_('batch.access'); ?>
-=======
-<div class="container-fluid">
-	<div class="row-fluid">
-		<div class="control-group span6">
+<div class="container">
+	<div class="row">
+		<div class="form-group col-md-6">
 			<div class="controls">
 				<?php echo JHtml::_('batch.language'); ?>
 			</div>
 		</div>
-		<div class="control-group span6">
+		<div class="form-group col-md-6">
 			<div class="controls">
 				<?php echo JHtml::_('batch.access'); ?>
 			</div>
->>>>>>> f8b41cdb
 		</div>
 	</div>
 </div>