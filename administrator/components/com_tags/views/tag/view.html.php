<?php
/**
 * @package     Joomla.Administrator
 * @subpackage  com_tags
 *
 * @copyright   Copyright (C) 2005 - 2015 Open Source Matters, Inc. All rights reserved.
 * @license     GNU General Public License version 2 or later; see LICENSE.txt
 */

defined('_JEXEC') or die;

/**
 * HTML View class for the Tags component
 *
 * @since  3.1
 */
class TagsViewTag extends JViewLegacy
{
	protected $form;

	protected $item;

	protected $state;

	protected $assoc;

	/**
	 * Display the view
	 *
	 * @param   string  $tpl  The name of the template file to parse; automatically searches through the template paths.
	 *
	 * @return  mixed  A string if successful, otherwise a Error object.
	 */
	public function display($tpl = null)
	{
		$this->form  = $this->get('Form');
		$this->item  = $this->get('Item');
		$this->state = $this->get('State');
		$this->canDo = JHelperContent::getActions('com_tags');
		$this->assoc = $this->get('Assoc');

		$input = JFactory::getApplication()->input;

		// Check for errors.
		if (count($errors = $this->get('Errors')))
		{
			JError::raiseError(500, implode("\n", $errors));

			return false;
		}

		$input->set('hidemainmenu', true);
		$this->addToolbar();
		parent::display($tpl);
	}

	/**
	 * Add the page title and toolbar.
	 *
	 * @since  3.1
	 *
	 * @return void
	 */
	protected function addToolbar()
	{
		$user   = JFactory::getUser();
		$userId = $user->get('id');

		$isNew      = ($this->item->id == 0);
		$checkedOut = !($this->item->checked_out == 0 || $this->item->checked_out == $userId);

		// Need to load the menu language file as mod_menu hasn't been loaded yet.
		$lang = JFactory::getLanguage();
		$lang->load('com_tags', JPATH_BASE, null, false, true)
		|| $lang->load('com_tags', JPATH_ADMINISTRATOR . '/components/com_tags', null, false, true);

		// Load the tags helper.
		require_once JPATH_COMPONENT . '/helpers/tags.php';

		// Get the results for each action.
		$canDo = $this->canDo;
		$title = JText::_('COM_TAGS_BASE_' . ($isNew ? 'ADD' : 'EDIT') . '_TITLE');

<<<<<<< HEAD
		/**
		 * Prepare the toolbar.
		 * If it is new we get: `tag tag-add add`
		 * else we get `tag tag-edit edit`
		 */
		JToolbarHelper::title($title, 'tag tag-' . ($isNew ? 'add add' : 'edit edit'));
=======
		// Prepare the toolbar.
		JToolbarHelper::title($title, 'tag tag-' . ($isNew ? 'add' : 'edit') . ($isNew ? 'add' : 'edit'));
>>>>>>> 898c440f

		// For new records, check the create permission.
		if ($isNew)
		{
			JToolbarHelper::apply('tag.apply');
			JToolbarHelper::save('tag.save');
			JToolbarHelper::save2new('tag.save2new');
		}

		// If not checked out, can save the item.
		elseif (!$checkedOut && ($canDo->get('core.edit') || ($canDo->get('core.edit.own') && $this->item->created_user_id == $userId)))
		{
			JToolbarHelper::apply('tag.apply');
			JToolbarHelper::save('tag.save');

			if ($canDo->get('core.create'))
			{
				JToolbarHelper::save2new('tag.save2new');
			}
		}

		// If an existing item, can save to a copy.
		if (!$isNew && $canDo->get('core.create'))
		{
			JToolbarHelper::save2copy('tag.save2copy');
		}

		if (empty($this->item->id))
		{
			JToolbarHelper::cancel('tag.cancel');
		}
		else
		{
			if ($this->state->params->get('save_history', 0) && $user->authorise('core.edit'))
			{
				JToolbarHelper::versions('com_tags.tag', $this->item->id);
			}

			JToolbarHelper::cancel('tag.cancel', 'JTOOLBAR_CLOSE');
		}

		JToolbarHelper::divider();
		JToolbarHelper::help('JHELP_COMPONENTS_TAGS_MANAGER_EDIT');
		JToolbarHelper::divider();
	}
}<|MERGE_RESOLUTION|>--- conflicted
+++ resolved
@@ -81,17 +81,12 @@
 		$canDo = $this->canDo;
 		$title = JText::_('COM_TAGS_BASE_' . ($isNew ? 'ADD' : 'EDIT') . '_TITLE');
 
-<<<<<<< HEAD
 		/**
 		 * Prepare the toolbar.
 		 * If it is new we get: `tag tag-add add`
 		 * else we get `tag tag-edit edit`
 		 */
 		JToolbarHelper::title($title, 'tag tag-' . ($isNew ? 'add add' : 'edit edit'));
-=======
-		// Prepare the toolbar.
-		JToolbarHelper::title($title, 'tag tag-' . ($isNew ? 'add' : 'edit') . ($isNew ? 'add' : 'edit'));
->>>>>>> 898c440f
 
 		// For new records, check the create permission.
 		if ($isNew)
