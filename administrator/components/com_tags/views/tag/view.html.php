--- conflicted
+++ resolved
@@ -124,21 +124,15 @@
 			JToolbarHelper::cancel('tag.cancel', 'JTOOLBAR_CLOSE');
 		}
 
-<<<<<<< HEAD
-		if ($this->state->params->get('save_history') && $user->authorise('core.edit'))
-		{
-			$itemId = $this->item->id;
-			$typeAlias = 'com_tags.tag';
-			JToolbarHelper::versions($typeAlias, $itemId);
+		if ($this->state->params->get('save_history') && $user->authorise('core.edit'))
+		{
+			$itemId = $this->item->id;
+			$typeAlias = 'com_tags.tag';
+			JToolbarHelper::versions($typeAlias, $itemId);
 		}
 
 		JToolbarHelper::divider();
-
-		JToolbarHelper::help('JHELP_COMPONENTS_TAGS_MANAGER_EDIT');
-
-=======
 		JToolbarHelper::help('JHELP_COMPONENTS_TAGS_MANAGER_EDIT');
 		JToolbarHelper::divider();
->>>>>>> a5405da7
 	}
 }