<?php
/**
 * @package     Joomla.Administrator
 * @subpackage  com_tags
 *
 * @copyright   Copyright (C) 2005 - 2014 Open Source Matters, Inc. All rights reserved.
 * @license     GNU General Public License version 2 or later; see LICENSE.txt
 */

defined('_JEXEC') or die;

use Joomla\Registry\Registry;

/**
 * Tags table
 *
 * @since  3.1
 */
class TagsTableTag extends JTableNested
{
	/**
	 * Constructor
	 *
	 * @param   JDatabaseDriver  $db  A database connector object
	 */
	public function __construct($db)
	{
		parent::__construct('#__tags', 'id', $db);

		JTableObserverContenthistory::createObserver($this, array('typeAlias' => 'com_tags.tag'));
	}

	/**
	 * Overloaded bind function
	 *
	 * @param   array  $array   Named array
	 * @param   mixed  $ignore  An optional array or space separated list of properties
	 * to ignore while binding.
	 *
	 * @return  mixed  Null if operation was satisfactory, otherwise returns an error string
	 *
	 * @see     JTable::bind
	 * @since   3.1
	 */
	public function bind($array, $ignore = '')
	{
		if (isset($array['params']) && is_array($array['params']))
		{
			$registry = new Registry;
			$registry->loadArray($array['params']);
			$array['params'] = (string) $registry;
		}

		if (isset($array['metadata']) && is_array($array['metadata']))
		{
			$registry = new Registry;
			$registry->loadArray($array['metadata']);
			$array['metadata'] = (string) $registry;
		}

		if (isset($array['urls']) && $array['urls'])
		{
			$registry = new Registry;
			$registry->loadArray($array['urls']);
			$array['urls'] = (string) $registry;
		}

		if (isset($array['images']) && is_array($array['images']))
		{
			$registry = new Registry;
			$registry->loadArray($array['images']);
			$array['images'] = (string) $registry;
		}

		return parent::bind($array, $ignore);
	}

	/**
	 * Overloaded check method to ensure data integrity.
	 *
	 * @return  boolean  True on success.
	 *
	 * @since   3.1
	 * @throws  UnexpectedValueException
	 */
	public function check()
	{
		// Check for valid name.
		if (trim($this->title) == '')
		{
			throw new UnexpectedValueException(sprintf('The title is empty'));
		}

		if (empty($this->alias))
		{
			$this->alias = $this->title;
		}

		$this->alias = JApplication::stringURLSafe($this->alias);

		if (trim(str_replace('-', '', $this->alias)) == '')
		{
			$this->alias = JFactory::getDate()->format("Y-m-d-H-i-s");
		}

		// Check the publish down date is not earlier than publish up.
		if ((int) $this->publish_down > 0 && $this->publish_down < $this->publish_up)
		{
			throw new UnexpectedValueException(sprintf('End publish date is before start publish date.'));
		}

		// Clean up keywords -- eliminate extra spaces between phrases
		// and cr (\r) and lf (\n) characters from string
		if (!empty($this->metakey))
		{
			// Only process if not empty
			// Define array of characters to remove
			$bad_characters = array("\n", "\r", "\"", "<", ">");

			// Remove bad characters
			$after_clean = JString::str_ireplace($bad_characters, "", $this->metakey);

			// Create array using commas as delimiter
			$keys = explode(',', $after_clean);
			$clean_keys = array();

			foreach ($keys as $key)
			{
				if (trim($key))
				{
					// Ignore blank keywords
					$clean_keys[] = trim($key);
				}
			}

			// Put array back together delimited by ", "
			$this->metakey = implode(", ", $clean_keys);
		}

		// Clean up description -- eliminate quotes and <> brackets
		if (!empty($this->metadesc))
		{
			// Only process if not empty
			$bad_characters = array("\"", "<", ">");
			$this->metadesc = JString::str_ireplace($bad_characters, "", $this->metadesc);
		}

		return true;
	}

	/**
	 * Overriden JTable::store to set modified data and user id.
	 *
	 * @param   boolean  $updateNulls  True to update fields even if they are null.
	 *
	 * @return  boolean  True on success.
	 *
	 * @since   3.1
	 */
	public function store($updateNulls = false)
	{
		$date	= JFactory::getDate();
		$user	= JFactory::getUser();

<<<<<<< HEAD
		$this->modified_time		= $date->toSql();

		if ($this->id) {
=======
		if ($this->id)
		{
>>>>>>> 9549e715
			// Existing item
			$this->modified_user_id	= $user->get('id');
		}
		else
		{
			// New tag. A tag created and created_by field can be set by the user,
			// so we don't touch either of these if they are set.
			if (!(int) $this->created_time)
			{
				$this->created_time = $date->toSql();
			}

			if (empty($this->created_user_id))
			{
				$this->created_user_id = $user->get('id');
			}
		}

		// Verify that the alias is unique
		$table = JTable::getInstance('Tag', 'TagsTable');

		if ($table->load(array('alias' => $this->alias)) && ($table->id != $this->id || $this->id == 0))
		{
			$this->setError(JText::_('COM_TAGS_ERROR_UNIQUE_ALIAS'));

			return false;
		}

		return parent::store($updateNulls);
	}

	/**
	 * Method to delete a node and, optionally, its child nodes from the table.
	 *
	 * @param   integer  $pk        The primary key of the node to delete.
	 * @param   boolean  $children  True to delete child nodes, false to move them up a level.
	 *
	 * @return  boolean  True on success.
	 *
	 * @since   3.1
	 * @see     http://docs.joomla.org/JTableNested/delete
	 */
	public function delete($pk = null, $children = false)
	{
		$return = parent::delete($pk, $children);

		if ($return)
		{
			$helper = new JHelperTags;
			$helper->tagDeleteInstances($pk);
		}

		return $return;
	}
}<|MERGE_RESOLUTION|>--- conflicted
+++ resolved
@@ -162,14 +162,10 @@
 		$date	= JFactory::getDate();
 		$user	= JFactory::getUser();
 
-<<<<<<< HEAD
 		$this->modified_time		= $date->toSql();
 
-		if ($this->id) {
-=======
 		if ($this->id)
 		{
->>>>>>> 9549e715
 			// Existing item
 			$this->modified_user_id	= $user->get('id');
 		}
