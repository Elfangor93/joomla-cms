<?xml version="1.0" encoding="utf-8"?>
<config>
	<fieldset
		name="taglist"
		label="COM_TAGS_CONFIG_TAG_SETTINGS_LABEL"
		description="COM_TAGS_CONFIG_TAG_SETTINGS_DESC">

		<field
			name="tag_layout"
			type="componentlayout"
			label="COM_TAGS_CONFIG_TAGGED_ITEMS_FIELD_LAYOUT_LABEL"
			description="COM_TAGS_CONFIG_TAGGED_ITEMS_FIELD_LAYOUT_DESC"
			menuitems="true"
			extension="com_tags"
			view="tag"
		/>

		<field
			name="save_history"
			type="radio"
			class="switcher"
			default="0"
			label="JGLOBAL_SAVE_HISTORY_OPTIONS_LABEL"
			description="JGLOBAL_SAVE_HISTORY_OPTIONS_DESC"
			>
			<option value="0">JNO</option>
			<option value="1">JYES</option>
		</field>

		<field
			name="history_limit"
			type="text"
			filter="integer"
			label="JGLOBAL_HISTORY_LIMIT_OPTIONS_LABEL"
			description="JGLOBAL_HISTORY_LIMIT_OPTIONS_DESC"
			default="5"
			showon="save_history:1"
		/>

		<field 
			name="show_tag_title" 
			type="radio"
			class="switcher"
			label="COM_TAGS_SHOW_TAG_TITLE_LABEL"
			description="COM_TAGS_SHOW_TAG_TITLE_DESC"
			default="0"
		>
			<option value="0">JHIDE</option>
			<option value="1">JSHOW</option>
		</field>

		<field 
			name="tag_list_show_tag_image" 
			type="radio"
			class="switcher"
			description="COM_TAGS_SHOW_TAG_IMAGE_DESC"
			label="COM_TAGS_SHOW_TAG_IMAGE_LABEL"
			default="1"
		>
			<option value="0">JHIDE</option>
			<option value="1">JSHOW</option>
		</field>

		<field 
			name="tag_list_show_tag_description" 
			type="radio"
			class="switcher"
			description="COM_TAGS_SHOW_TAG_DESCRIPTION_DESC"
			label="COM_TAGS_SHOW_TAG_DESCRIPTION_LABEL"
			default="1"
		>
			<option value="0">JHIDE</option>
			<option value="1">JSHOW</option>
		</field>

		<field 
			name="tag_list_image" 
			type="media"
			description="COM_TAGS_TAG_LIST_MEDIA_DESC"
			label="COM_TAGS_TAG_LIST_MEDIA_LABEL"
		/>
<<<<<<< HEAD
		
		<field 
			name="show_tag_num_items" 
			type="radio"
			class="switcher"
			label="COM_TAGS_NUMBER_TAG_ITEMS_LABEL"
			description="COM_TAGS_NUMBER_TAG_ITEMS_DESC"
			default="0"
		>
			<option value="0">JHIDE</option>
			<option value="1">JSHOW</option>
		</field>
=======
>>>>>>> ce7de218
	
		<field
			name="tag_list_orderby"
			type="list"
			default="title"
			label="JGLOBAL_FIELD_FIELD_ORDERING_LABEL"
			description="JGLOBAL_FIELD_FIELD_ORDERING_DESC">
				<option value="c.core_title">JGLOBAL_TITLE</option>
				<option value="match_count">COM_TAGS_MATCH_COUNT</option>
				<option value="c.core_created_time">JGLOBAL_CREATED_DATE</option>
				<option value="c.core_modified_time">JGLOBAL_MODIFIED_DATE</option>
				<option value="c.core_publish_up">JGLOBAL_PUBLISHED_DATE</option>
		</field>

		<field 
			name="tag_list_orderby_direction" 
			type="radio"
			class="switcher switcher-primary"
			description="JGLOBAL_ORDER_DIRECTION_DESC"
			label="JGLOBAL_ORDER_DIRECTION_LABEL"
			default="ASC"
		>
			<option value="ASC">JGLOBAL_ORDER_ASCENDING</option>
			<option value="DESC">JGLOBAL_ORDER_DESCENDING</option>
		</field>

		<field 
			name="show_headings" 
			type="radio"
			class="switcher"
			default="1"			
			description="COM_TAGS_TAG_LIST_SHOW_HEADINGS_DESC"
			label="COM_TAGS_TAG_LIST_SHOW_HEADINGS_LABEL"
		>
			<option value="0">JHIDE</option>
			<option value="1">JSHOW</option>
		</field>

		<field 
			name="tag_list_show_date"
			type="list"
			default="0"
			description="COM_TAGS_TAG_LIST_SHOW_DATE_LABEL"
			label="COM_TAGS_TAG_LIST_SHOW_DATE_DESC"
		>
				<option value="0">JHIDE</option>
				<option value="created">JGLOBAL_CREATED</option>
				<option value="modified">JGLOBAL_MODIFIED</option>
				<option value="published">JPUBLISHED</option>
		</field>

		<field 
			name="tag_list_show_item_image" 
			type="radio"
			class="switcher"
			description="COM_TAGS_SHOW_ITEM_IMAGE_DESC"
			label="COM_TAGS_SHOW_ITEM_IMAGE_LABEL"
			default="1"
		>
			<option value="0">JHIDE</option>
			<option value="1">JSHOW</option>
		</field>
		
		<field 
			name="tag_list_show_item_description" 
			type="radio"
			class="switcher"
			label="COM_TAGS_TAG_LIST_SHOW_ITEM_DESCRIPTION_LABEL"
			description="COM_TAGS_TAG_LIST_SHOW_ITEM_DESCRIPTION_DESC"
		>
			<option value="0">JHIDE</option>
			<option value="1">JSHOW</option>
		</field>
		
		<field
			name="tag_list_item_maximum_characters"
			type="text"
			filter="integer"
			label="COM_TAGS_LIST_MAX_CHARACTERS_LABEL"
			description="COM_TAGS_LIST_MAX_CHARACTERS_DESC"
			showon="tag_list_show_item_description:1"
		>
		</field>

	</fieldset>
	
	<fieldset
		name="tagselection"
		label="COM_TAGS_CONFIG_SELECTION_SETTINGS_LABEL"
		description="COM_TAGS_CONFIG_SELECTION_SETTINGS_DESC">

		<field
			name="min_term_length"
			type="integer"
			first="1"
			last="3"
			step="1"
			default="3"
			label="COM_TAGS_CONFIG_TAG_MIN_LENGTH_LABEL"
			description="COM_TAGS_CONFIG_TAG_MIN_LENGTH_DESC"
		/>

		<field 
			name="return_any_or_all" 
			type="radio"
			class="switcher switcher-primary"
			label="COM_TAGS_SEARCH_TYPE_LABEL"
			description="COM_TAGS_SEARCH_TYPE_DESC"
			default="1"
		>
			<option value="0">COM_TAGS_ALL</option>
			<option value="1">COM_TAGS_ANY</option>
		</field>
		
		<field 
			name="include_children" 
			type="radio"
			class="switcher"
			description="COM_TAGS_INCLUDE_CHILDREN_DESC"
			label="COM_TAGS_INCLUDE_CHILDREN_LABEL"
			default="0"
		>
			<option value="0">COM_TAGS_EXCLUDE</option>
			<option value="1">COM_TAGS_INCLUDE</option>
		</field>
		
		<field
			name="maximum"
			type="text"
			default="200"
			filter="integer"
			label="COM_TAGS_LIST_MAX_LABEL"
			description="COM_TAGS_LIST_MAX_DESC">
		</field>
		
		<field 
			name="tag_list_language_filter"
			type="contentlanguage"
			default="all"
			label="COM_TAGS_FIELD_LANGUAGE_FILTER_LABEL"
			description="COM_TAGS_FIELD_LANGUAGE_FILTER_DESC">
				<option value="all">JALL</option>
				<option value="current_language">JCURRENT</option>
		</field>

		
	</fieldset>	

	<fieldset
		name="alltags"
		label="COM_TAGS_CONFIG_ALL_TAGS_SETTINGS_LABEL"
		description="COM_TAGS_CONFIG_ALL_TAGS_SETTINGS_DESC">

		<field
			name="tags_layout" 
			type="componentlayout"
			label="COM_TAGS_CONFIG_ALL_TAGS_FIELD_LAYOUT_LABEL"
			description="COM_TAGS_CONFIG_ALL_TAGS_FIELD_LAYOUT_DESC"
			menuitems="true"
			extension="com_tags"
			view="tags"
		/>

		<field 
			name="all_tags_orderby"
			type="list"
			default="title"
			label="JGLOBAL_FIELD_FIELD_ORDERING_LABEL"
			description="JGLOBAL_FIELD_FIELD_ORDERING_DESC"
		>
				<option value="title">JGLOBAL_TITLE</option>
				<option value="hits">JGLOBAL_HITS</option>
				<option value="created_time">JGLOBAL_CREATED_DATE</option>
				<option value="modified_time">JGLOBAL_MODIFIED_DATE</option>
				<option value="publish_up">JGLOBAL_PUBLISHED_DATE</option>
		</field>

		<field 
			name="all_tags_orderby_direction" 
			type="radio"
			class="switcher switcher-primary"
			description="JGLOBAL_ORDER_DIRECTION_DESC"
			label="JGLOBAL_ORDER_DIRECTION_LABEL"
			default="ASC"
		>
			<option value="ASC">JGLOBAL_ORDER_ASCENDING</option>
			<option value="DESC">JGLOBAL_ORDER_DESCENDING</option>
		</field>

		<field 
			name="all_tags_show_tag_image" 
			type="radio"
			class="switcher"
			description="COM_TAGS_SHOW_ITEM_IMAGE_DESC"
			label="COM_TAGS_SHOW_ITEM_IMAGE_LABEL"
			default="1"
		>
			<option value="0">JHIDE</option>
			<option value="1">JSHOW</option>
		</field>

		<field 
			name="all_tags_show_tag_descripion" 
			type="radio"
			class="switcher"
			description="COM_TAGS_SHOW_ITEM_DESCRIPTION_DESC"
			label="COM_TAGS_SHOW_ITEM_DESCRIPTION_LABEL"
			default="1"
		>
			<option value="0">JHIDE</option>
			<option value="1">JSHOW</option>
		</field>
		
		<field
			name="all_tags_tag_maximum_characters"
			type="text"
			filter="integer"
			label="COM_TAGS_LIST_MAX_CHARACTERS_LABEL"
			description="COM_TAGS_LIST_MAX_CHARACTERS_DESC"
			showon="all_tags_show_tag_descripion:1"
		/>
		
		<field 
			name="all_tags_show_tag_hits" 
			type="radio"
			class="switcher"
			description="COM_TAGS_FIELD_CONFIG_HITS_DESC"
			label="JGLOBAL_HITS"
			default="0"
		>
			<option value="0">JHIDE</option>
			<option value="1">JSHOW</option>
		</field>

	</fieldset>
		<fieldset
		name="shared"
		label="COM_TAGS_CONFIG_SHARED_SETTINGS_LABEL"
		description="COM_TAGS_CONFIG_SHARED_SETTINGS_DESC">
		
		<field
			name="filter_field"
			type="radio"
			class="switcher"
			default="1"
			description="JGLOBAL_FILTER_FIELD_DESC"
			label="JGLOBAL_FILTER_FIELD_LABEL"
			>
				<option value="0">JHIDE</option>
				<option value="1">JSHOW</option>
		</field>

		<field 
			name="show_pagination_limit" 
			type="radio"
			class="switcher"
			default="1"
			description="JGLOBAL_DISPLAY_SELECT_DESC"
			label="JGLOBAL_DISPLAY_SELECT_LABEL"
		>
			<option value="0">JHIDE</option>
			<option value="1">JSHOW</option>
		</field>
		
		<field 
			name="show_pagination" 
			type="list"
			default="2"
			description="JGLOBAL_PAGINATION_DESC"
			label="JGLOBAL_PAGINATION_LABEL"
		>
			<option value="1">JSHOW</option>
			<option value="0">JHIDE</option>
			<option value="2">JGLOBAL_AUTO</option>
		</field>

		<field
			name="show_pagination_results"
			type="radio"
			class="switcher"
			default="1"
			label="JGLOBAL_PAGINATION_RESULTS_LABEL"
			description="JGLOBAL_PAGINATION_RESULTS_DESC"
			showon="show_pagination:1,2"
		>
			<option value="0">JHIDE</option>
			<option value="1">JSHOW</option>
		</field>
		
	</fieldset>
	
	<fieldset
		name="data_entry"
		label="COM_TAGS_CONFIG_DATA_ENTRY_SETTINGS_LABEL"
		description="COM_TAGS_CONFIG_DATA_ENTRY_SETTINGS_DESC">
		
		<field 
			name="tag_field_ajax_mode" 
			type="radio"
			class="switcher"
			description="COM_TAGS_TAG_FIELD_MODE_DESC"
			label="COM_TAGS_TAG_FIELD_MODE_LABEL"
			default="1"
		>
			<option value="0">COM_TAGS_TAG_FIELD_MODE_NESTED</option>
			<option value="1">COM_TAGS_TAG_FIELD_MODE_AJAX</option>
		</field>
		
	
		
	</fieldset>
	
	<fieldset 
		name="integration"
		label="JGLOBAL_INTEGRATION_LABEL"
		description="COM_TAGS_CONFIG_INTEGRATION_SETTINGS_DESC"
	>

		<field
			name="show_feed_link"
			type="radio"
			class="switcher"
			default="1"
			label="JGLOBAL_SHOW_FEED_LINK_LABEL"
			description="JGLOBAL_SHOW_FEED_LINK_DESC">
				<option value="0">JHIDE</option>
				<option value="1">JSHOW</option>
		</field>

	</fieldset>

	<fieldset
		name="permissions"
		label="JCONFIG_PERMISSIONS_LABEL"
		description="JCONFIG_PERMISSIONS_DESC"
		>

		<field
			name="rules"
			type="rules"
			label="JCONFIG_PERMISSIONS_LABEL"
			filter="rules"
			validate="rules"
			component="com_tags"
			section="component" />
	</fieldset>
</config><|MERGE_RESOLUTION|>--- conflicted
+++ resolved
@@ -79,21 +79,6 @@
 			description="COM_TAGS_TAG_LIST_MEDIA_DESC"
 			label="COM_TAGS_TAG_LIST_MEDIA_LABEL"
 		/>
-<<<<<<< HEAD
-		
-		<field 
-			name="show_tag_num_items" 
-			type="radio"
-			class="switcher"
-			label="COM_TAGS_NUMBER_TAG_ITEMS_LABEL"
-			description="COM_TAGS_NUMBER_TAG_ITEMS_DESC"
-			default="0"
-		>
-			<option value="0">JHIDE</option>
-			<option value="1">JSHOW</option>
-		</field>
-=======
->>>>>>> ce7de218
 	
 		<field
 			name="tag_list_orderby"
