--- conflicted
+++ resolved
@@ -84,11 +84,7 @@
      * The ordering list for the tags
      *
      * @var    array
-<<<<<<< HEAD
-     * @since  5.0.0
-=======
      * @since  4.4.0
->>>>>>> 6c05d600
      */
     protected $ordering = [];
 
