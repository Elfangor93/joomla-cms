--- conflicted
+++ resolved
@@ -87,14 +87,8 @@
 
 		if ($canChange)
 		{
-<<<<<<< HEAD
 			$html = '<a href="#" onclick="return listItemTask(\'cb' . $i . '\',\'' . $state[1] . '\')" class="btn btn-xs hasTooltip'
-				. ($value == 1 ? ' active' : '') . '" title="' . JHtml::_('tooltipText', $state[3]) . '"><span class="icon-'	. $icon . '"></span></a>';
-=======
-			$html = '<a href="#" onclick="return listItemTask(\'cb' . $i . '\',\'' . $state[1] . '\')" class="btn btn-micro hasTooltip'
-				. ($value == 1 ? ' active' : '') . '" title="' . JHtml::_('tooltipText', $state[3])
-				. '"><span class="icon-' . $icon . '" aria-hidden="true"></span></a>';
->>>>>>> 6a0871fa
+				. ($value == 1 ? ' active' : '') . '" title="' . JHtml::_('tooltipText', $state[3]) . '"><span class="icon-'	. $icon . '" aria-hidden="true"></span></a>';
 		}
 
 		return $html;
