--- conflicted
+++ resolved
@@ -13,12 +13,9 @@
 
 // Output as HTML5
 $this->setHtml5(true);
-<<<<<<< HEAD
-=======
 
 // Add html5 shiv
 JHtml::_('script', 'jui/html5.js', array('version' => 'auto', 'relative' => true, 'conditional' => 'lt IE 9'));
->>>>>>> 88bffd18
 ?>
 <!DOCTYPE html>
 <html lang="<?php echo $this->language; ?>" dir="<?php echo $this->direction; ?>">
