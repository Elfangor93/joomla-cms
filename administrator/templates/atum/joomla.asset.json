{
  "$schema": "https://developer.joomla.org/schemas/json-schema/web_assets.json",
  "name": "atum",
  "version": "4.0.0",
  "description": "Atum is the Joomla 4 administrator template",
  "license": "GPL-2.0+",
  "assets": [
    {
      "name": "template.atum.base",
      "dependencies": [
        "core",
<<<<<<< HEAD
		"bootstrap.js.bundle",
        "css-vars-ponyfill",
		"focus-visible"
      ],
      "js": []
=======
        "fontawesome",
        "bootstrap.css",
        "css-vars-ponyfill"
      ]
>>>>>>> 2f2b0006
    },
    {
      "name": "template.atum.ltr",
      "dependencies": ["template.atum.base"],
      "css": [
        "template.min.css",
        "user.css"
      ]
    },
    {
      "name": "template.atum.rtl",
      "dependencies": ["template.atum.base"],
      "css": [
        "template-rtl.min.css",
        "user.css"
      ]
<<<<<<< HEAD
=======
    },
    {
      "name": "bootstrap.css",
      "css": [
        "bootstrap.min.css"
      ]
    },
    {
      "name": "fontawesome",
      "css": [
        "fontawesome.min.css"
      ]
>>>>>>> 2f2b0006
    }
  ]
}<|MERGE_RESOLUTION|>--- conflicted
+++ resolved
@@ -9,18 +9,10 @@
       "name": "template.atum.base",
       "dependencies": [
         "core",
-<<<<<<< HEAD
 		"bootstrap.js.bundle",
         "css-vars-ponyfill",
 		"focus-visible"
-      ],
-      "js": []
-=======
-        "fontawesome",
-        "bootstrap.css",
-        "css-vars-ponyfill"
       ]
->>>>>>> 2f2b0006
     },
     {
       "name": "template.atum.ltr",
@@ -37,8 +29,6 @@
         "template-rtl.min.css",
         "user.css"
       ]
-<<<<<<< HEAD
-=======
     },
     {
       "name": "bootstrap.css",
@@ -51,7 +41,6 @@
       "css": [
         "fontawesome.min.css"
       ]
->>>>>>> 2f2b0006
     }
   ]
 }