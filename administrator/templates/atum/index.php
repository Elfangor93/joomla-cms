<?php
/**
 * @package     Joomla.Administrator
 * @subpackage  Templates.Atum
 * @copyright   Copyright (C) 2005 - 2017 Open Source Matters, Inc. All rights reserved.
 * @license     GNU General Public License version 2 or later; see LICENSE.txt
 * @since       4.0
 */

defined('_JEXEC') or die;

$app             = JFactory::getApplication();
$doc             = JFactory::getDocument();
$lang            = JFactory::getLanguage();
$user            = JFactory::getUser();
$this->language  = $doc->language;
$this->direction = $doc->direction;
$input           = $app->input;

// Add JavaScript
JHtml::_('bootstrap.framework');
JHtml::_('script', 'media/vendor/flying-focus-a11y/js/flying-focus.min.js', ['version' => 'auto']);
JHtml::_('script', 'template.js', ['version' => 'auto', 'relative' => true]);

// Add Stylesheets
<<<<<<< HEAD
JHtml::_('stylesheet', 'template.min.css', array('version' => 'auto', 'relative' => true));
=======
JHtml::_('stylesheet', 'template' . ($this->direction === 'rtl' ? '-rtl' : '') . '.min.css', ['version' => 'auto', 'relative' => true]);
JHtml::_('stylesheet', 'user.css', ['version' => 'auto', 'relative' => true]);

// Load specific language related CSS
$languageCss = 'language/' . $lang->getTag() . '/' . $lang->getTag() . '.css';

if (file_exists($languageCss) && filesize($languageCss) > 0)
{
	JHtml::_('stylesheet', $languageCss, ['version' => 'auto']);
}
>>>>>>> ab790a33

// Load custom.css
JHtml::_('stylesheet', 'user.css', array('version' => 'auto', 'relative' => true));

<<<<<<< HEAD
// Load specific language related CSS
JHtml::_('stylesheet', ltrim($this->baseurl, '/') . '/language/' . $lang->getTag() . '/' . $lang->getTag() . '.css', array('version' => 'auto'));
=======
if (file_exists($customCss) && filesize($customCss) > 0)
{
	JHtml::_('stylesheet', $customCss, ['version' => 'auto']);
}
>>>>>>> ab790a33

// Detecting Active Variables
$option      = $input->get('option', '');
$view        = $input->get('view', '');
$layout      = $input->get('layout', '');
$task        = $input->get('task', '');
$itemid      = $input->get('Itemid', '');
$sitename    = htmlspecialchars($app->get('sitename', ''), ENT_QUOTES, 'UTF-8');
$cpanel      = ($option === 'com_cpanel');
$hidden      = $app->input->get('hidemainmenu');
$logoLg      = $this->baseurl . '/templates/' . $this->template . '/images/logo.svg';
$logoSm      = $this->baseurl . '/templates/' . $this->template . '/images/logo-icon.svg';

// Set some meta data
$doc->setMetaData('viewport', 'width=device-width, initial-scale=1');
// @TODO sync with _variables.scss
$doc->setMetaData('theme-color', '#1c3d5c');

?>
<!DOCTYPE html>
<html lang="<?php echo $this->language; ?>" dir="<?php echo $this->direction; ?>">
<head>
	<jdoc:include type="metas" />
	<jdoc:include type="styles" />
	<jdoc:include type="scripts" />
</head>

<body class="admin <?php echo $option . ' view-' . $view . ' layout-' . $layout . ' task-' . $task . ' itemid-' . $itemid; ?>">

	<noscript>
		<div class="alert alert-danger" role="alert">
			<?php echo JText::_('JGLOBAL_WARNJAVASCRIPT'); ?>
		</div>
	</noscript>

	<?php // Wrapper ?>
	<div id="wrapper" class="wrapper<?php echo $hidden ? '0' : ''; ?>">

		<?php // Sidebar ?>
		<?php if (!$hidden) : ?>
		<div id="sidebar-wrapper" class="sidebar-wrapper" <?php echo $hidden ? 'data-hidden="' . $hidden . '"' :''; ?>>
			<div id="main-brand" class="main-brand align-items-center">
				<a href="<?php echo JRoute::_('index.php'); ?>" aria-label="<?php echo JText::_('TPL_BACK_TO_CONTROL_PANEL'); ?>">
					<img src="<?php echo $logoLg; ?>" class="logo" alt="<?php echo $sitename;?>">
				</a>
			</div>
			<jdoc:include type="modules" name="menu" style="none" />
		</div>
		<?php endif; ?>

		<?php // Header ?>
		<header id="header" class="header">
			<div class="container-fluid">
				<div class="d-flex justify-content-end">
					<div class="d-flex col">
						<div class="menu-collapse">
							<a id="menu-collapse" class="menu-toggle" href="#">
								<span class="menu-toggle-icon fa fa-chevron-left fa-fw" aria-hidden="true"></span>
								<span class="sr-only"><?php echo JText::_('TPL_ATUM_CONTROL_PANEL_MENU'); ?></span>
							</a>
						</div>

						<div class="container-title">
							<jdoc:include type="modules" name="title" />
						</div>
					</div>

					<div class="ml-auto">
						<ul class="nav text-center">
							<li class="nav-item">
								<a class="nav-link" href="<?php echo JUri::root(); ?>" title="<?php echo JText::sprintf('TPL_ATUM_PREVIEW', $sitename); ?>" target="_blank">
									<span class="fa fa-external-link" aria-hidden="true"></span>
									<span class="sr-only"><?php echo JHtml::_('string.truncate', $sitename, 28, false, false); ?></span>
								</a>
							</li>
							<li class="nav-item">
								<a class="nav-link dropdown-toggle" href="<?php echo JRoute::_('index.php?option=com_messages'); ?>" title="<?php echo JText::_('TPL_ATUM_PRIVATE_MESSAGES'); ?>">
									<span class="fa fa-envelope-o" aria-hidden="true"></span>
									<span class="sr-only"><?php echo JText::_('TPL_ATUM_PRIVATE_MESSAGES'); ?></span>
									<?php $countUnread = JFactory::getSession()->get('messages.unread'); ?>
									<?php if ($countUnread > 0) : ?>
										<span class="badge badge-pill badge-success"><?php echo $countUnread; ?></span>
									<?php endif; ?>
								</a>
							</li>
							<?php
								try
								{
									$messagesModel = new \Joomla\Component\Postinstall\Administrator\Model\Messages(['ignore_request' => true]);
									$messages      = $messagesModel->getItems();
								}
								catch (RuntimeException $e)
								{
									$messages = [];

									// Still render the error message from the Exception object
									JFactory::getApplication()->enqueueMessage($e->getMessage(), 'error');
								}
								$lang->load('com_postinstall', JPATH_ADMINISTRATOR, 'en-GB', true);
							?>
							<?php if ($user->authorise('core.manage', 'com_postinstall')) : ?>
							<li class="nav-item dropdown">
								<a class="nav-link dropdown-toggle" href="#" data-toggle="dropdown" title="<?php echo JText::_('TPL_ATUM_POST_INSTALLATION_MESSAGES'); ?>">
									<span class="fa fa-bell-o" aria-hidden="true"></span>
									<?php if (count($messages) > 0) : ?>
										<span class="badge badge-pill badge-success"><?php echo count($messages); ?></span>
									<?php endif; ?>
								</a>
								<div class="dropdown-menu dropdown-menu-right dropdown-notifications">
									<div class="list-group">
										<?php if (empty($messages)) : ?>
										<p class="list-group-item text-center">
											<strong><?php echo JText::_('COM_POSTINSTALL_LBL_NOMESSAGES_TITLE'); ?></strong>
										</p>
										<?php endif; ?>
										<?php foreach ($messages as $message) : ?>
										<a href="<?php echo JRoute::_('index.php?option=com_postinstall&amp;eid=700'); ?>" class="list-group-item list-group-item-action">
											<h5 class="list-group-item-heading"><?php echo JHtml::_('string.truncate', JText::_($message->title_key), 28, false, false); ?></h5>
											<p class="list-group-item-text small">
												<?php echo JHtml::_('string.truncate', JText::_($message->description_key), 120, false, false); ?>
											</p>
										</a>
										<?php endforeach; ?>
									</div>
								</div>
							</li>
							<?php endif; ?>
							<li class="nav-item dropdown header-profile">
								<a class="nav-link dropdown-toggle" href="#" data-toggle="dropdown">
									<span class="fa fa-user-o" aria-hidden="true"></span>
									<span class="sr-only"><?php echo JText::_('TPL_ATUM_ADMIN_USER_MENU'); ?></span>
								</a>
								<div class="dropdown-menu dropdown-menu-right">
									<div class="dropdown-item header-profile-user">
										<span class="fa fa-user" aria-hidden="true"></span>
										<?php echo $user->name; ?>
									</div>
									<?php $route = 'index.php?option=com_admin&amp;task=profile.edit&amp;id=' . $user->id; ?>
									<a class="dropdown-item" href="<?php echo JRoute::_($route); ?>">
										<?php echo JText::_('TPL_ATUM_EDIT_ACCOUNT'); ?></a>
									<a class="dropdown-item" href="<?php echo JRoute::_('index.php?option=com_login&task=logout&'
										. JSession::getFormToken() . '=1') ?>"><?php echo JText::_('TPL_ATUM_LOGOUT'); ?></a>
								</div>
							</li>
						</ul>
					</div>

				</div>
			</div>
		</header>

		<?php // container-fluid ?>
		<div class="container-fluid container-main">
			<?php if (!$cpanel) : ?>
				<?php // Subheader ?>
				<a class="btn btn-subhead hidden-md-up" data-toggle="collapse" data-target=".subhead-collapse"><?php echo JText::_('TPL_ATUM_TOOLBAR'); ?>
					<span class="icon-wrench"></span></a>
				<div class="subhead-collapse" data-scroll="<?php echo $hidden; ?>">
					<div id="subhead" class="subhead">
						<div class="container-fluid">
							<div id="container-collapse" class="container-collapse"></div>
							<div class="row">
								<div class="col-md-12">
									<jdoc:include type="modules" name="toolbar" style="no" />
								</div>
							</div>
						</div>
					</div>
				</div>
			<?php endif; ?>

			<section id="content" class="content">
				<?php // Begin Content ?>
				<jdoc:include type="modules" name="top" style="xhtml" />
				<div class="row">
					<div class="col-md-12">
						<jdoc:include type="component" />
					</div>

					<?php if ($this->countModules('bottom')) : ?>
						<jdoc:include type="modules" name="bottom" style="xhtml" />
					<?php endif; ?>
				</div>
				<?php // End Content ?>
			</section>

			<?php if (!$this->countModules('status')) : ?>
				<footer class="footer">
					<p class="text-center">
						<jdoc:include type="modules" name="footer" style="no" />
						&copy; <?php echo $sitename; ?> <?php echo date('Y'); ?></p>
				</footer>
			<?php endif; ?>

			<?php if ($this->countModules('status')) : ?>
				<?php // Begin Status Module ?>
				<nav id="status" class="status navbar fixed-bottom hidden-sm-down">
					<ul class="nav d-flex justify-content-start">
						<jdoc:include type="modules" name="status" style="no" />
						<li class="ml-auto">
							<jdoc:include type="modules" name="footer" style="no" />
							&copy; <?php echo date('Y'); ?> <?php echo $sitename; ?>
						</li>
					</ul>
				</nav>
				<?php // End Status Module ?>
			<?php endif; ?>

			<div class="notify-alerts">
				<jdoc:include type="message" />
			</div>

		</div>

	</div>

	<jdoc:include type="modules" name="debug" style="none" />

</body>
</html><|MERGE_RESOLUTION|>--- conflicted
+++ resolved
@@ -22,34 +22,14 @@
 JHtml::_('script', 'media/vendor/flying-focus-a11y/js/flying-focus.min.js', ['version' => 'auto']);
 JHtml::_('script', 'template.js', ['version' => 'auto', 'relative' => true]);
 
-// Add Stylesheets
-<<<<<<< HEAD
-JHtml::_('stylesheet', 'template.min.css', array('version' => 'auto', 'relative' => true));
-=======
+// Load template CSS file
 JHtml::_('stylesheet', 'template' . ($this->direction === 'rtl' ? '-rtl' : '') . '.min.css', ['version' => 'auto', 'relative' => true]);
-JHtml::_('stylesheet', 'user.css', ['version' => 'auto', 'relative' => true]);
+
+// Load custom CSS file
+JHtml::_('stylesheet', 'user.css', array('version' => 'auto', 'relative' => true));
 
 // Load specific language related CSS
-$languageCss = 'language/' . $lang->getTag() . '/' . $lang->getTag() . '.css';
-
-if (file_exists($languageCss) && filesize($languageCss) > 0)
-{
-	JHtml::_('stylesheet', $languageCss, ['version' => 'auto']);
-}
->>>>>>> ab790a33
-
-// Load custom.css
-JHtml::_('stylesheet', 'user.css', array('version' => 'auto', 'relative' => true));
-
-<<<<<<< HEAD
-// Load specific language related CSS
-JHtml::_('stylesheet', ltrim($this->baseurl, '/') . '/language/' . $lang->getTag() . '/' . $lang->getTag() . '.css', array('version' => 'auto'));
-=======
-if (file_exists($customCss) && filesize($customCss) > 0)
-{
-	JHtml::_('stylesheet', $customCss, ['version' => 'auto']);
-}
->>>>>>> ab790a33
+JHtml::_('stylesheet', 'administrator/language/' . $lang->getTag() . '/' . $lang->getTag() . '.css', array('version' => 'auto'));
 
 // Detecting Active Variables
 $option      = $input->get('option', '');
