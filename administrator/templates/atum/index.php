<?php
/**
 * @package     Joomla.Administrator
 * @subpackage  Templates.Atum
 * @copyright   Copyright (C) 2005 - 2019 Open Source Matters, Inc. All rights reserved.
 * @license     GNU General Public License version 2 or later; see LICENSE.txt
 * @since       4.0
 */

defined('_JEXEC') or die;

use Joomla\CMS\Factory;
use Joomla\CMS\HTML\HTMLHelper;
use Joomla\CMS\Language\Text;
use Joomla\CMS\Router\Route;
use OzdemirBurak\Iris\Color\Hex;

/** @var JDocumentHtml $this */

$app   = Factory::getApplication();
$lang  = $app->getLanguage();
$input = $app->input;
$wa    = $this->getWebAssetManager();

// Detecting Active Variables
$option     = $input->get('option', '');
$view       = $input->get('view', '');
$layout     = $input->get('layout', 'default');
$task       = $input->get('task', 'display');
$itemid     = $input->get('Itemid', '');
$cpanel     = $option === 'com_cpanel';
$hiddenMenu = $app->input->get('hidemainmenu');
$joomlaLogo = $this->baseurl . '/templates/' . $this->template . '/images/logo.svg';

// Template params
$siteLogo  = $this->params->get('siteLogo')
	? JUri::root() . $this->params->get('siteLogo')
	: $this->baseurl . '/templates/' . $this->template . '/images/logo-joomla-blue.svg';
$smallLogo = $this->params->get('smallLogo')
	? JUri::root() . $this->params->get('smallLogo')
	: $this->baseurl . '/templates/' . $this->template . '/images/logo-blue.svg';

// Enable assets
$wa->enableAsset('template.atum.' . ($this->direction === 'rtl' ? 'rtl' : 'ltr'));

// Load specific language related CSS
HTMLHelper::_('stylesheet', 'administrator/language/' . $lang->getTag() . '/' . $lang->getTag() . '.css', ['version' => 'auto']);

// Load specific template related JS
// TODO: Adapt refactored build tools pt.2 @see https://issues.joomla.org/tracker/joomla-cms/23786
HTMLHelper::_('script', 'media/templates/' . $this->template . '/js/template.min.js', ['version' => 'auto']);

// Set some meta data
$this->setMetaData('viewport', 'width=device-width, initial-scale=1');
// @TODO sync with _variables.scss
$this->setMetaData('theme-color', '#1c3d5c');
$this->addScriptDeclaration('cssVars();');

// Opacity must be set before displaying the DOM, so don't move to a CSS file
$css = '
	.container-main > * {
		opacity: 0;
	}
	.sidebar-wrapper > * {
		opacity: 0;
	}
';

$root = [];

$steps = 10;

if ($this->params->get('bg-dark'))
{
	$bgcolor = trim($this->params->get('bg-dark'), '#');

	list($red, $green, $blue) = str_split($bgcolor, 2);

	$root[] = '--atum-bg-dark: #' . $bgcolor . ';';

	try
	{
		$color    = new Hex($bgcolor);
		$colorHsl = $color->toHsl();

		$root[] = '--atum-contrast: ' . (clone $colorHsl)->lighten(-6)->spin(-30)->toHex() . ';';
		$root[] = '--atum-bg-dark-0: ' . (clone $colorHsl)->desaturate(86)->lighten(71.4)->spin(-6)->toHex() . ';';
		$root[] = '--atum-bg-dark-5: ' . (clone $colorHsl)->desaturate(86)->lighten(65.1)->spin(-6)->toHex() . ';';
		$root[] = '--atum-bg-dark-10: ' . (clone $colorHsl)->desaturate(86)->lighten(59.4)->spin(-6)->toHex() . ';';
		$root[] = '--atum-bg-dark-20: ' . (clone $colorHsl)->desaturate(76)->lighten(47.3)->spin(-6)->toHex() . ';';
		$root[] = '--atum-bg-dark-30: ' . (clone $colorHsl)->desaturate(60)->lighten(34.3)->spin(-5)->toHex() . ';';
		$root[] = '--atum-bg-dark-40: ' . (clone $colorHsl)->desaturate(41)->lighten(21.4)->spin(-3)->toHex() . ';';
		$root[] = '--atum-bg-dark-50: ' . (clone $colorHsl)->desaturate(19)->lighten(10)->spin(-1)->toHex() . ';';
		$root[] = '--atum-bg-dark-70: ' . (clone $colorHsl)->lighten(-6)->spin(4)->toHex() . ';';
		$root[] = '--atum-bg-dark-80: ' . (clone $colorHsl)->lighten(-11.5)->spin(7)->toHex() . ';';
		$root[] = '--atum-bg-dark-90: ' . (clone $colorHsl)->desaturate(1)->lighten(-17)->spin(10)->toHex() . ';';
	}
	catch (Exception $ex)
	{

	}
}

if ($this->params->get('bg-light'))
{
	$root[] = '--atum-bg-light: ' . $this->params->get('bg-light') . ';';
}

if ($this->params->get('text-dark'))
{
	$root[] = '--atum-text-dark: ' . $this->params->get('text-dark') . ';';
}

if ($this->params->get('text-light'))
{
	$root[] = '--atum-text-light: ' . $this->params->get('text-light') . ';';
}

if ($this->params->get('link-color'))
{
	$linkcolor = trim($this->params->get('link-color'), '#');

	list($red, $green, $blue) = str_split($linkcolor, 2);

	$root[] = '--atum-link-color: #' . $linkcolor . ';';

	try
	{
		$color = new Hex($linkcolor);

		$root[] = '--atum-link-hover-color: ' . (clone $color)->darken(20) . ';';
	}
	catch (Exception $ex)
	{

	}
}

if ($this->params->get('special-color'))
{
	$root[] = '--atum-special-color: ' . $this->params->get('special-color') . ';';
}

if (count($root))
{
	$css .= ':root {' . implode($root) . '}';
}

$this->addStyleDeclaration($css);
?>
<!DOCTYPE html>
<html lang="<?php echo $this->language; ?>" dir="<?php echo $this->direction; ?>">
<head>
	<jdoc:include type="metas"/>
	<jdoc:include type="styles"/>
	<jdoc:include type="scripts"/>
</head>

<body class="admin <?php echo $option . ' view-' . $view . ' layout-' . $layout . ($task ? ' task-' . $task : ''); ?>">

<noscript>
	<div class="alert alert-danger" role="alert">
		<?php echo Text::_('JGLOBAL_WARNJAVASCRIPT'); ?>
	</div>
</noscript>

<?php // Header ?>
<header id="header" class="header">
	<div class="d-flex align-items-center">
		<div class="header-title d-flex mr-auto">
			<div class="d-flex">
				<?php // No home link in edit mode (so users can not jump out) and control panel (for a11y reasons) ?>
				<?php if ($hiddenMenu || $cpanel) : ?>
					<div class="logo">
						<img src="<?php echo $siteLogo; ?>" alt="">
						<img class="logo-small" src="<?php echo $smallLogo; ?>" alt="">
					</div>
				<?php else : ?>
					<a class="logo" href="<?php echo Route::_('index.php'); ?>"
						aria-label="<?php echo Text::_('TPL_BACK_TO_CONTROL_PANEL'); ?>">
						<img src="<?php echo $siteLogo; ?>" alt="">
						<img class="logo-small" src="<?php echo $smallLogo; ?>" alt="">
					</a>
				<?php endif; ?>
			</div>
			<jdoc:include type="modules" name="title"/>
		</div>
		<div class="header-items d-flex ml-auto">
			<jdoc:include type="modules" name="status" style="no"/>
		</div>
	</div>
</header>

<?php // Wrapper ?>
<div id="wrapper" class="d-flex wrapper<?php echo $hiddenMenu ? '0' : ''; ?>">



    <?php // Sidebar ?>
	<?php if (!$hiddenMenu) : ?>
<<<<<<< HEAD
        <button class="navbar-toggler toggler-burger" type="button" data-toggle="collapse" data-target="#sidebar-wrapper" aria-controls="sidebar-wrapper" aria-expanded="false" aria-label="Toggle navigation">
                 <span class="navbar-toggler-icon">
                  </span>
        </button>

		<div id="sidebar-wrapper" class="sidebar-wrapper sidebar-menu" <?php echo $hiddenMenu ? 'data-hidden="' . $hiddenMenu . '"' : ''; ?>>


            <div id="sidebarmenu">
                <div class="sidebar-toggle">
                  <a id="menu-collapse" href="#">
                       <span id="menu-collapse-icon" class="fa-fw fa fa-toggle-off" aria-hidden="true"></span>
                       <span class="sidebar-item-title"><?php echo Text::_('MOD_MENU_TOGGLE_MENU'); ?></span>
                  </a>
                </div>
                <jdoc:include type="modules" name="menu" style="none"/>
			    <div id="main-brand" class="main-brand d-flex align-items-center justify-content-center">
				    <img src="<?php echo $joomlaLogo; ?>" alt="">
			    </div>
=======
		<div id="sidebar-wrapper" class="sidebar-wrapper" <?php echo $hiddenMenu ? 'data-hidden="' . $hiddenMenu . '"' : ''; ?>>
            <div class="sidebar-toggle">
                <a id="menu-collapse" href="#">
                    <span id="menu-collapse-icon" class="fa-fw fa fa-toggle-off" aria-hidden="true"></span>
                    <span class="sidebar-item-title"><?php echo Text::_('TPL_ATUM_TOGGLE_SIDEBAR'); ?></span>
                </a>
>>>>>>> e79ff72c
            </div>
		</div>
	<?php endif; ?>

	<?php // container-fluid ?>
	<div class="container-fluid container-main">
		<?php if (!$cpanel) : ?>
			<?php // Subheader ?>
			<a class="btn btn-subhead d-md-none d-lg-none d-xl-none" data-toggle="collapse"
				data-target=".subhead-collapse"><?php echo Text::_('TPL_ATUM_TOOLBAR'); ?>
				<span class="icon-wrench"></span></a>
			<div id="subhead" class="subhead">
				<div id="container-collapse" class="container-collapse"></div>
				<div class="row">
					<div class="col-md-12">
						<jdoc:include type="modules" name="toolbar" style="no"/>
					</div>
				</div>
			</div>
		<?php endif; ?>
		<section id="content" class="content">
			<?php // Begin Content ?>
			<jdoc:include type="modules" name="top" style="xhtml"/>
			<div class="row">
				<div class="col-md-12">
					<main>
						<jdoc:include type="component"/>
					</main>
				</div>
				<?php if ($this->countModules('bottom')) : ?>
					<jdoc:include type="modules" name="bottom" style="xhtml"/>
				<?php endif; ?>
			</div>
			<?php // End Content ?>
		</section>

		<div class="notify-alerts">
			<jdoc:include type="message"/>
		</div>
	</div>
</div>
<jdoc:include type="modules" name="debug" style="none"/>
</body>
</html><|MERGE_RESOLUTION|>--- conflicted
+++ resolved
@@ -198,34 +198,24 @@
 
     <?php // Sidebar ?>
 	<?php if (!$hiddenMenu) : ?>
-<<<<<<< HEAD
+
         <button class="navbar-toggler toggler-burger" type="button" data-toggle="collapse" data-target="#sidebar-wrapper" aria-controls="sidebar-wrapper" aria-expanded="false" aria-label="Toggle navigation">
                  <span class="navbar-toggler-icon">
                   </span>
         </button>
 
 		<div id="sidebar-wrapper" class="sidebar-wrapper sidebar-menu" <?php echo $hiddenMenu ? 'data-hidden="' . $hiddenMenu . '"' : ''; ?>>
-
-
             <div id="sidebarmenu">
                 <div class="sidebar-toggle">
                   <a id="menu-collapse" href="#">
                        <span id="menu-collapse-icon" class="fa-fw fa fa-toggle-off" aria-hidden="true"></span>
-                       <span class="sidebar-item-title"><?php echo Text::_('MOD_MENU_TOGGLE_MENU'); ?></span>
+                       <span class="sidebar-item-title"><?php echo Text::_('TPL_ATUM_TOGGLE_SIDEBAR'); ?></span>
                   </a>
                 </div>
                 <jdoc:include type="modules" name="menu" style="none"/>
 			    <div id="main-brand" class="main-brand d-flex align-items-center justify-content-center">
 				    <img src="<?php echo $joomlaLogo; ?>" alt="">
 			    </div>
-=======
-		<div id="sidebar-wrapper" class="sidebar-wrapper" <?php echo $hiddenMenu ? 'data-hidden="' . $hiddenMenu . '"' : ''; ?>>
-            <div class="sidebar-toggle">
-                <a id="menu-collapse" href="#">
-                    <span id="menu-collapse-icon" class="fa-fw fa fa-toggle-off" aria-hidden="true"></span>
-                    <span class="sidebar-item-title"><?php echo Text::_('TPL_ATUM_TOGGLE_SIDEBAR'); ?></span>
-                </a>
->>>>>>> e79ff72c
             </div>
 		</div>
 	<?php endif; ?>
