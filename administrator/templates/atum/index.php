--- conflicted
+++ resolved
@@ -40,12 +40,9 @@
 $smallLogo = $this->params->get('smallLogo')
 	? JUri::root() . $this->params->get('smallLogo')
 	: $this->baseurl . '/templates/' . $this->template . '/images/logo-blue.svg';
-<<<<<<< HEAD
-=======
 
 $logoAlt = htmlspecialchars($this->params->get('altSiteLogo', ''), ENT_COMPAT, 'UTF-8');
 $logoSmallAlt = htmlspecialchars($this->params->get('altSmallLogo', ''), ENT_COMPAT, 'UTF-8');
->>>>>>> 9ed76284
 
 // Enable assets
 $wa->enableAsset('template.atum.' . ($this->direction === 'rtl' ? 'rtl' : 'ltr'));
@@ -91,11 +88,7 @@
 
 		try
 		{
-<<<<<<< HEAD
-			$root[] = '--atum-contrast: ' . (clone $bgcolor)->lighten(-6)->spin(-30)->toHex() . ';';
-=======
 			$root[] = '--atum-contrast: ' . (new Hsl("hsl(" . $this->params->get('hue') . ", 0, 42)"))->spin(30)->toHex() . ';';
->>>>>>> 9ed76284
 			$root[] = '--atum-bg-dark-0: ' . (clone $bgcolor)->lighten(71.4)->spin(-6)->toHex() . ';';
 			$root[] = '--atum-bg-dark-5: ' . (clone $bgcolor)->lighten(65.1)->spin(-6)->toHex() . ';';
 			$root[] = '--atum-bg-dark-10: ' . (clone $bgcolor)->lighten(59.4)->spin(-6)->toHex() . ';';
@@ -120,19 +113,11 @@
 	if ($this->params->get('hue'))
 	{
 		$bgcolor = new Hsl("hsl(" . $this->params->get('hue') . ", 61, 26)");
-<<<<<<< HEAD
-		$root[] = '--atum-bg-dark: ' .$bgcolor->toHex() . ';';
+		$root[] = '--atum-bg-dark: ' . (new Hsl("hsl(" . $this->params->get('hue') . ", 61, 26)"))->toHex() . ';';
 
 		try
 		{
-			$root[] = '--atum-contrast: ' . (clone $bgcolor)->lighten(-6)->spin(-30)->toHex() . ';';
-=======
-		$root[] = '--atum-bg-dark: ' . (new Hsl("hsl(" . $this->params->get('hue') . ", 61, 26)"))->toHex() . ';';
-
-		try
-		{
 			$root[] = '--atum-contrast: ' . (new Hsl("hsl(" . $this->params->get('hue') . ", 61, 42)"))->spin(30)->toHex() . ';';
->>>>>>> 9ed76284
 			$root[] = '--atum-bg-dark-0: ' . (clone $bgcolor)->desaturate(86)->lighten(71.4)->spin(-6)->toHex() . ';';
 			$root[] = '--atum-bg-dark-5: ' . (clone $bgcolor)->desaturate(86)->lighten(65.1)->spin(-6)->toHex() . ';';
 			$root[] = '--atum-bg-dark-10: ' . (clone $bgcolor)->desaturate(86)->lighten(59.4)->spin(-6)->toHex() . ';';
@@ -152,9 +137,6 @@
 
 	if ($this->params->get('bg-light'))
 	{
-<<<<<<< HEAD
-		$root[] = '--atum-bg-light: ' . $this->params->get('bg-light') . ';';
-=======
 		$lightcolor = trim($this->params->get('bg-light'), '#');
 		list($red, $green, $blue) = str_split($lightcolor, 2);
 		$root[] = '--atum-bg-light: #' . $lightcolor . ';';
@@ -169,7 +151,6 @@
 
 		}
 
->>>>>>> 9ed76284
 	}
 
 	if ($this->params->get('text-dark'))
@@ -241,13 +222,8 @@
 				<?php // No home link in edit mode (so users can not jump out) and control panel (for a11y reasons) ?>
 				<?php if ($hiddenMenu || $cpanel) : ?>
 					<div class="logo">
-<<<<<<< HEAD
-						<img src="<?php echo $siteLogo; ?>" alt="">
-						<img class="logo-small" src="<?php echo $smallLogo; ?>" alt="">
-=======
 					<img src="<?php echo $siteLogo; ?>" alt="<?php echo $logoAlt; ?>">
 					<img class="logo-small" src="<?php echo $smallLogo; ?>" alt="<?php echo $logoSmallAlt; ?>">
->>>>>>> 9ed76284
 					</div>
 				<?php else : ?>
 					<a class="logo" href="<?php echo Route::_('index.php'); ?>"
@@ -258,17 +234,10 @@
 				<?php endif; ?>
 			</div>
 			<jdoc:include type="modules" name="title"/>
-<<<<<<< HEAD
 		</div>
 		<div class="header-items d-flex ml-auto">
 			<jdoc:include type="modules" name="status" style="header-element"/>
 		</div>
-=======
-		</div>
-		<div class="header-items d-flex ml-auto">
-			<jdoc:include type="modules" name="status" style="header-element"/>
-		</div>
->>>>>>> 9ed76284
 	</div>
 </header>
 
