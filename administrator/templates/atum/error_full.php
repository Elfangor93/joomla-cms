--- conflicted
+++ resolved
@@ -67,11 +67,85 @@
 	}
 ';
 
+$root = [];
+
+$steps = 10;
+
+if ($this->params->get('bg-dark'))
+{
+	$bgcolor = trim($this->params->get('bg-dark'), '#');
+
+	list($red, $green, $blue) = str_split($bgcolor, 2);
+
+	$root[] = '--atum-bg-dark: #' . $bgcolor . ';';
+
+	try
+	{
+		$color    = new Hex($bgcolor);
+		$colorHsl = $color->toHsl();
+
+		$root[] = '--atum-contrast: ' . (clone $colorHsl)->lighten(-6)->spin(-30)->toHex() . ';';
+		$root[] = '--atum-bg-dark-10: ' . (clone $colorHsl)->desaturate(86)->lighten(20.5)->spin(-6)->toHex() . ';';
+		$root[] = '--atum-bg-dark-20: ' . (clone $colorHsl)->desaturate(76)->lighten(16.5)->spin(-6)->toHex() . ';';
+		$root[] = '--atum-bg-dark-30: ' . (clone $colorHsl)->desaturate(60)->lighten(12)->spin(-5)->toHex() . ';';
+		$root[] = '--atum-bg-dark-40: ' . (clone $colorHsl)->desaturate(41)->lighten(8)->spin(-3)->toHex() . ';';
+		$root[] = '--atum-bg-dark-50: ' . (clone $colorHsl)->desaturate(19)->lighten(4)->spin(-1)->toHex() . ';';
+		$root[] = '--atum-bg-dark-70: ' . (clone $colorHsl)->lighten(-6)->spin(4)->toHex() . ';';
+		$root[] = '--atum-bg-dark-80: ' . (clone $colorHsl)->lighten(-11.5)->spin(7)->toHex() . ';';
+		$root[] = '--atum-bg-dark-90: ' . (clone $colorHsl)->desaturate(1)->lighten(-17)->spin(10)->toHex() . ';';
+	}
+	catch (Exception $ex)
+	{
+
+	}
+}
+
+if ($this->params->get('bg-light'))
+{
+	$root[] = '--atum-bg-light: ' . $this->params->get('bg-light') . ';';
+}
+
+if ($this->params->get('text-dark'))
+{
+	$root[] = '--atum-text-dark: ' . $this->params->get('text-dark') . ';';
+}
+
+if ($this->params->get('text-light'))
+{
+	$root[] = '--atum-text-light: ' . $this->params->get('text-light') . ';';
+}
+
+if ($this->params->get('link-color'))
+{
+	$linkcolor = trim($this->params->get('link-color'), '#');
+
+	list($red, $green, $blue) = str_split($linkcolor, 2);
+
+	$root[] = '--atum-link-color: #' . $linkcolor . ';';
+
+	try
+	{
+		$color = new Hex($linkcolor);
+
+		$root[] = '--atum-link-hover-color: ' . (clone $color)->darken(20) . ';';
+	}
+	catch (Exception $ex)
+	{
+
+	}
+}
+
+if ($this->params->get('special-color'))
+{
+	$root[] = '--atum-special-color: ' . $this->params->get('special-color') . ';';
+}
+
+if (count($root))
+{
+	$css .= ':root {' . implode($root) . '}';
+}
+
 $this->addStyleDeclaration($css);
-
-HTMLHelper::getServiceRegistry()->register('atum', 'Joomla\\Template\\Atum\\Administrator\\Service\\HTML\\Atum');
-
-HTMLHelper::_('atum.rootcolors', $this->params);
 ?>
 <!DOCTYPE html>
 <html lang="<?php echo $this->language; ?>" dir="<?php echo $this->direction; ?>">
@@ -92,27 +166,18 @@
 <?php // Header ?>
 <header id="header" class="header">
 	<div class="d-flex">
-<<<<<<< HEAD
-		<div class="header-title d-flex mr-auto">
-=======
 		<div class="header-title d-flex">
->>>>>>> 847a0974
 			<div class="d-flex">
-				<?php // No home link in edit mode (so users can not jump out) and control panel (for a11y reasons) ?>
-				<div class="logo">
-					<img src="<?php echo $siteLogo; ?>" alt="<?php echo $logoAlt; ?>">
-					<img class="logo-small" src="<?php echo $smallLogo; ?>" alt="<?php echo $logoSmallAlt; ?>">
-				</div>
+				<a class="logo" href="<?php echo Route::_('index.php'); ?>"
+				   aria-label="<?php echo Text::_('TPL_BACK_TO_CONTROL_PANEL'); ?>">
+					<img src="<?php echo $siteLogo; ?>" alt="">
+					<img class="logo-small" src="<?php echo $smallLogo; ?>" alt="">
+				</a>
 			</div>
 			<jdoc:include type="modules" name="title"/>
 		</div>
-<<<<<<< HEAD
-		<div class="header-items d-flex ml-auto">
-			<jdoc:include type="modules" name="status" style="header-element"/>
-=======
 		<div class="header-items d-flex">
 			<jdoc:include type="modules" name="status" style="header-item"/>
->>>>>>> 847a0974
 		</div>
 	</div>
 </header>
@@ -123,7 +188,10 @@
 	<?php // Sidebar ?>
 	<?php if (!$hiddenMenu) : ?>
 		<div id="sidebar-wrapper" class="sidebar-wrapper" <?php echo $hiddenMenu ? 'data-hidden="' . $hiddenMenu . '"' : ''; ?>>
-			<jdoc:include type="modules" name="menu" style="none"/>			
+			<jdoc:include type="modules" name="menu" style="none"/>
+			<div id="main-brand" class="main-brand d-flex align-items-center justify-content-center">
+				<img src="<?php echo $joomlaLogo; ?>" alt="">
+			</div>
 		</div>
 	<?php endif; ?>
 
