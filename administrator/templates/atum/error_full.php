--- conflicted
+++ resolved
@@ -23,7 +23,6 @@
 $wa    = $this->getWebAssetManager();
 
 // Detecting Active Variables
-<<<<<<< HEAD
 $option     = $input->get('option', '');
 $view       = $input->get('view', '');
 $layout     = $input->get('layout', 'default');
@@ -33,35 +32,16 @@
 $hiddenMenu = $app->input->get('hidemainmenu');
 $joomlaLogo = $this->baseurl . '/templates/' . $this->template . '/images/logo.svg';
 
+// Add JavaScript
+HTMLHelper::_('script', 'vendor/focus-visible/focus-visible.min.js', ['version' => 'auto', 'relative' => true]);
+HTMLHelper::_('script', 'vendor/css-vars-ponyfill/css-vars-ponyfill.min.js', ['version' => 'auto', 'relative' => true]);
+
 // Logos (params are not available)
 $siteLogo  = $this->baseurl . '/templates/' . $this->template . '/images/logo-joomla-blue.svg';
 $smallLogo = $this->baseurl . '/templates/' . $this->template . '/images/logo-blue.svg';
 
 // Enable assets
 $wa->enableAsset('template.atum.' . ($this->direction === 'rtl' ? 'rtl' : 'ltr'));
-=======
-$option      = $input->get('option', '');
-$view        = $input->get('view', '');
-$layout      = $input->get('layout', '');
-$task        = $input->get('task', '');
-$itemid      = $input->get('Itemid', '');
-$cpanel      = $option === 'com_cpanel';
-$hidden      = $app->input->get('hidemainmenu');
-$logo        = $this->baseurl . '/templates/' . $this->template . '/images/logo.svg';
-$logoBlue    = $this->baseurl . '/templates/' . $this->template . '/images/logo-blue.svg';
-
-// Add JavaScript
-HTMLHelper::_('script', 'vendor/focus-visible/focus-visible.min.js', ['version' => 'auto', 'relative' => true]);
-HTMLHelper::_('script', 'vendor/css-vars-ponyfill/css-vars-ponyfill.min.js', ['version' => 'auto', 'relative' => true]);
-
-// Load template CSS file
-HTMLHelper::_('stylesheet', 'bootstrap.css', ['version' => 'auto', 'relative' => true]);
-HTMLHelper::_('stylesheet', 'font-awesome.css', ['version' => 'auto', 'relative' => true]);
-HTMLHelper::_('stylesheet', 'template' . ($this->direction === 'rtl' ? '-rtl' : '') . '.css', ['version' => 'auto', 'relative' => true]);
-
-// Load custom CSS file
-HTMLHelper::_('stylesheet', 'user.css', array('version' => 'auto', 'relative' => true));
->>>>>>> bbd031cd
 
 // Load specific language related CSS
 HTMLHelper::_('stylesheet', 'administrator/language/' . $lang->getTag() . '/' . $lang->getTag() . '.css', ['version' => 'auto']);
