<?php
/**
 * @package     Joomla.Administrator
 * @subpackage  Templates.Atum
 * @copyright   Copyright (C) 2005 - 2019 Open Source Matters, Inc. All rights reserved.
 * @license     GNU General Public License version 2 or later; see LICENSE.txt
 * @since       4.0
 */

defined('_JEXEC') or die;

use Joomla\CMS\Factory;
use Joomla\CMS\HTML\HTMLHelper;
use Joomla\CMS\Language\Text;
use Joomla\CMS\Router\Route;
use OzdemirBurak\Iris\Color\Hex;

/** @var JDocumentError $this */

$app   = Factory::getApplication();
$lang  = $app->getLanguage();
$input = $app->input;
$wa    = $this->getWebAssetManager();

// Detecting Active Variables
$option     = $input->get('option', '');
$view       = $input->get('view', '');
$layout     = $input->get('layout', 'default');
$task       = $input->get('task', 'display');
$itemid     = $input->get('Itemid', '');
$cpanel     = $option === 'com_cpanel';
$hiddenMenu = $app->input->get('hidemainmenu');
$joomlaLogo = $this->baseurl . '/templates/' . $this->template . '/images/logo.svg';

// Add JavaScript
HTMLHelper::_('script', 'vendor/focus-visible/focus-visible.min.js', ['version' => 'auto', 'relative' => true]);
HTMLHelper::_('script', 'vendor/css-vars-ponyfill/css-vars-ponyfill.min.js', ['version' => 'auto', 'relative' => true]);

<<<<<<< HEAD
// Logos (params are not available)
$siteLogo  = $this->baseurl . '/templates/' . $this->template . '/images/logo-joomla-blue.svg';
$smallLogo = $this->baseurl . '/templates/' . $this->template . '/images/logo-blue.svg';
=======
// Load template CSS file
HTMLHelper::_('stylesheet', 'bootstrap.css', ['version' => 'auto', 'relative' => true]);
HTMLHelper::_('stylesheet', 'fontawesome.css', ['version' => 'auto', 'relative' => true]);
HTMLHelper::_('stylesheet', 'template' . ($this->direction === 'rtl' ? '-rtl' : '') . '.css', ['version' => 'auto', 'relative' => true]);
>>>>>>> 27259861

// Enable assets
$wa->enableAsset('template.atum.' . ($this->direction === 'rtl' ? 'rtl' : 'ltr'));

// Load specific language related CSS
HTMLHelper::_('stylesheet', 'administrator/language/' . $lang->getTag() . '/' . $lang->getTag() . '.css', ['version' => 'auto']);

// Load specific template related JS
HTMLHelper::_('script', 'media/templates/' . $this->template . '/js/template.min.js', ['version' => 'auto']);

// Set some meta data
$this->setMetaData('viewport', 'width=device-width, initial-scale=1');
$this->setMetaData('theme-color', '#1c3d5c');
$this->addScriptDeclaration('cssVars();');

// Opacity must be set before displaying the DOM, so don't move to a CSS file
$css = '
	.container-main > * {
		opacity: 0;
	}
	.sidebar-wrapper > * {
		opacity: 0;
	}
';

$root = [];

$steps = 10;

if ($this->params->get('bg-dark'))
{
	$bgcolor = trim($this->params->get('bg-dark'), '#');

	list($red, $green, $blue) = str_split($bgcolor, 2);

	$root[] = '--atum-bg-dark: #' . $bgcolor . ';';

	try
	{
		$color    = new Hex($bgcolor);
		$colorHsl = $color->toHsl();

		$root[] = '--atum-contrast: ' . (clone $colorHsl)->lighten(-6)->spin(-30)->toHex() . ';';
		$root[] = '--atum-bg-dark-10: ' . (clone $colorHsl)->desaturate(86)->lighten(20.5)->spin(-6)->toHex() . ';';
		$root[] = '--atum-bg-dark-20: ' . (clone $colorHsl)->desaturate(76)->lighten(16.5)->spin(-6)->toHex() . ';';
		$root[] = '--atum-bg-dark-30: ' . (clone $colorHsl)->desaturate(60)->lighten(12)->spin(-5)->toHex() . ';';
		$root[] = '--atum-bg-dark-40: ' . (clone $colorHsl)->desaturate(41)->lighten(8)->spin(-3)->toHex() . ';';
		$root[] = '--atum-bg-dark-50: ' . (clone $colorHsl)->desaturate(19)->lighten(4)->spin(-1)->toHex() . ';';
		$root[] = '--atum-bg-dark-70: ' . (clone $colorHsl)->lighten(-6)->spin(4)->toHex() . ';';
		$root[] = '--atum-bg-dark-80: ' . (clone $colorHsl)->lighten(-11.5)->spin(7)->toHex() . ';';
		$root[] = '--atum-bg-dark-90: ' . (clone $colorHsl)->desaturate(1)->lighten(-17)->spin(10)->toHex() . ';';
	}
	catch (Exception $ex)
	{

	}
}

if ($this->params->get('bg-light'))
{
	$root[] = '--atum-bg-light: ' . $this->params->get('bg-light') . ';';
}

if ($this->params->get('text-dark'))
{
	$root[] = '--atum-text-dark: ' . $this->params->get('text-dark') . ';';
}

if ($this->params->get('text-light'))
{
	$root[] = '--atum-text-light: ' . $this->params->get('text-light') . ';';
}

if ($this->params->get('link-color'))
{
	$linkcolor = trim($this->params->get('link-color'), '#');

	list($red, $green, $blue) = str_split($linkcolor, 2);

	$root[] = '--atum-link-color: #' . $linkcolor . ';';

	try
	{
		$color = new Hex($linkcolor);

		$root[] = '--atum-link-hover-color: ' . (clone $color)->darken(20) . ';';
	}
	catch (Exception $ex)
	{

	}
}

if ($this->params->get('special-color'))
{
	$root[] = '--atum-special-color: ' . $this->params->get('special-color') . ';';
}

if (count($root))
{
	$css .= ':root {' . implode($root) . '}';
}

$this->addStyleDeclaration($css);
?>
<!DOCTYPE html>
<html lang="<?php echo $this->language; ?>" dir="<?php echo $this->direction; ?>">
<head>
	<jdoc:include type="metas"/>
	<jdoc:include type="styles"/>
	<jdoc:include type="scripts"/>
</head>

<body class="admin <?php echo $option . ' view-' . $view . ' layout-' . $layout . ($task ? ' task-' . $task : ''); ?>">

<noscript>
	<div class="alert alert-danger" role="alert">
		<?php echo Text::_('JGLOBAL_WARNJAVASCRIPT'); ?>
	</div>
</noscript>

<?php // Header ?>
<header id="header" class="header">
	<div class="d-flex align-items-center">
		<div class="header-title d-flex mr-auto">
			<div class="d-flex">
				<a class="logo" href="<?php echo Route::_('index.php'); ?>"
				   aria-label="<?php echo Text::_('TPL_BACK_TO_CONTROL_PANEL'); ?>">
					<img src="<?php echo $siteLogo; ?>" alt="">
					<img class="logo-small" src="<?php echo $smallLogo; ?>" alt="">
				</a>
			</div>
			<jdoc:include type="modules" name="title"/>
		</div>
		<div class="header-items d-flex ml-auto">
			<jdoc:include type="modules" name="status" style="no"/>
		</div>
	</div>
</header>

<?php // Wrapper ?>
<div id="wrapper" class="d-flex wrapper<?php echo $hiddenMenu ? '0' : ''; ?>">

	<?php // Sidebar ?>
	<?php if (!$hiddenMenu) : ?>
		<div id="sidebar-wrapper" class="sidebar-wrapper" <?php echo $hiddenMenu ? 'data-hidden="' . $hiddenMenu . '"' : ''; ?>>
			<jdoc:include type="modules" name="menu" style="none"/>
			<div id="main-brand" class="main-brand d-flex align-items-center justify-content-center">
				<img src="<?php echo $joomlaLogo; ?>" alt="">
			</div>
		</div>
	<?php endif; ?>

	<?php // container-fluid ?>
	<div class="container-fluid container-main">
		<?php if (!$cpanel) : ?>
			<?php // Subheader ?>
			<a class="btn btn-subhead d-md-none d-lg-none d-xl-none" data-toggle="collapse"
			   data-target=".subhead-collapse"><?php echo Text::_('TPL_ATUM_TOOLBAR'); ?>
				<span class="icon-wrench"></span></a>
			<div id="subhead" class="subhead">
				<div id="container-collapse" class="container-collapse"></div>
				<div class="row">
					<div class="col-md-12">
						<jdoc:include type="modules" name="toolbar" style="no"/>
					</div>
				</div>
			</div>
		<?php endif; ?>
		<section id="content" class="content">
			<?php // Begin Content ?>
			<jdoc:include type="modules" name="top" style="xhtml"/>
			<div class="row">
				<div class="col-md-12">
					<h1><?php echo Text::_('JERROR_AN_ERROR_HAS_OCCURRED'); ?></h1>
					<blockquote class="blockquote">
						<span class="badge badge-secondary"><?php echo $this->error->getCode(); ?></span>
						<?php echo htmlspecialchars($this->error->getMessage(), ENT_QUOTES, 'UTF-8'); ?>
					</blockquote>
					<?php if ($this->debug) : ?>
						<div>
							<?php echo $this->renderBacktrace(); ?>
							<?php // Check if there are more Exceptions and render their data as well ?>
							<?php if ($this->error->getPrevious()) : ?>
								<?php $loop = true; ?>
								<?php // Reference $this->_error here and in the loop as setError() assigns errors to this property and we need this for the backtrace to work correctly ?>
								<?php // Make the first assignment to setError() outside the loop so the loop does not skip Exceptions ?>
								<?php $this->setError($this->_error->getPrevious()); ?>
								<?php while ($loop === true) : ?>
									<p><strong><?php echo Text::_('JERROR_LAYOUT_PREVIOUS_ERROR'); ?></strong></p>
									<p><?php echo htmlspecialchars($this->_error->getMessage(), ENT_QUOTES, 'UTF-8'); ?></p>
									<?php echo $this->renderBacktrace(); ?>
									<?php $loop = $this->setError($this->_error->getPrevious()); ?>
								<?php endwhile; ?>
								<?php // Reset the main error object to the base error ?>
								<?php $this->setError($this->error); ?>
							<?php endif; ?>
						</div>
					<?php endif; ?>
					<p>
						<a href="<?php echo $this->baseurl; ?>" class="btn btn-secondary">
							<span class="fa fa-dashboard" aria-hidden="true"></span>
							<?php echo Text::_('JGLOBAL_TPL_CPANEL_LINK_TEXT'); ?></a>
					</p>
				</div>

				<?php if ($this->countModules('bottom')) : ?>
					<jdoc:include type="modules" name="bottom" style="xhtml"/>
				<?php endif; ?>
			</div>
			<?php // End Content ?>
		</section>

		<div class="notify-alerts">
			<jdoc:include type="message"/>
		</div>
	</div>
</div>
<jdoc:include type="modules" name="debug" style="none"/>
</body>
</html><|MERGE_RESOLUTION|>--- conflicted
+++ resolved
@@ -36,16 +36,12 @@
 HTMLHelper::_('script', 'vendor/focus-visible/focus-visible.min.js', ['version' => 'auto', 'relative' => true]);
 HTMLHelper::_('script', 'vendor/css-vars-ponyfill/css-vars-ponyfill.min.js', ['version' => 'auto', 'relative' => true]);
 
-<<<<<<< HEAD
 // Logos (params are not available)
 $siteLogo  = $this->baseurl . '/templates/' . $this->template . '/images/logo-joomla-blue.svg';
 $smallLogo = $this->baseurl . '/templates/' . $this->template . '/images/logo-blue.svg';
-=======
+
 // Load template CSS file
-HTMLHelper::_('stylesheet', 'bootstrap.css', ['version' => 'auto', 'relative' => true]);
 HTMLHelper::_('stylesheet', 'fontawesome.css', ['version' => 'auto', 'relative' => true]);
-HTMLHelper::_('stylesheet', 'template' . ($this->direction === 'rtl' ? '-rtl' : '') . '.css', ['version' => 'auto', 'relative' => true]);
->>>>>>> 27259861
 
 // Enable assets
 $wa->enableAsset('template.atum.' . ($this->direction === 'rtl' ? 'rtl' : 'ltr'));
