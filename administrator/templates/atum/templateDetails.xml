<?xml version="1.0" encoding="utf-8"?>
<extension version="3.6" type="template" client="administrator">
	<name>atum</name>
	<version>1.0</version>
	<creationDate>16/09/2016</creationDate>
<<<<<<< HEAD
	<author>Christiane Maier-Stadtherr, Charlie Lodder, Ciaran Walsh, Dimitris Grammatikogiannis, Elisa Foltyn, Franciska Perisa, Hannes Papenberg, Lavinia Popa-Rössel, Lukas Jardin, Nadja Lamisch</author>
=======
	<author>Joomla! Project</author>
>>>>>>> 6ee07b46
	<authorEmail>admin@joomla.org</authorEmail>
	<copyright>Copyright (C) 2005 - 2019 Open Source Matters, Inc. All rights reserved.</copyright>
	<description>TPL_ATUM_XML_DESCRIPTION</description>
	<files>
		<filename>component.php</filename>
		<filename>cpanel.php</filename>
		<filename>error.php</filename>
		<filename>error_full.php</filename>
		<filename>error_login.php</filename>
		<filename>favicon.ico</filename>
		<filename>index.php</filename>
		<filename>joomla.asset.json</filename>
		<filename>login.php</filename>
		<filename>templateDetails.xml</filename>
		<filename>template_preview.png</filename>
		<filename>template_thumbnail.png</filename>
		<folder>css</folder>
		<folder>html</folder>
		<folder>images</folder>
		<folder>js</folder>
		<folder>language</folder>
		<folder>scss</folder>
	</files>
	<positions>
		<!-- used directly in the template -->
		<position>bottom</position>
		<position>debug</position>
		<position>menu</position>
		<position>sidebar</position>
		<position>status</position>
		<position>title</position>
		<position>toolbar</position>
		<!-- used directly in a component and included here so the position will appear in the list of available positions -->
		<position>cpanel</position>
		<position>icon</position>
		<position>login</position>
	</positions>
	<languages folder="language">
		<language tag="en-GB">en-GB/en-GB.tpl_atum.ini</language>
		<language tag="en-GB">en-GB/en-GB.tpl_atum.sys.ini</language>
	</languages>
	<config>
		<fields name="params">
			<fieldset name="colors" label="TPL_ATUM_COLORS_SETTINGS_LABEL">
				<field
						name="hue"
						type="color"
						format="hue"
						control="slider"
						preview="true"
						label="TPL_ATUM_COLORS_HUE"
						default="#003e7c"
				/>
				<field
					name="bg-light"
					type="color"
					label="TPL_ATUM_COLORS_SETTINGS_BG_LIGHT_LABEL"
					default="#e8e8e8"
					filter="color"
				/>
				<field
					name="text-dark"
					type="color"
					label="TPL_ATUM_COLORS_SETTINGS_TEXT_DARK_LABEL"
					default="#495057"
					filter="color"
				/>
				<field
					name="text-light"
					type="color"
					label="TPL_ATUM_COLORS_SETTINGS_TEXT_LIGHT_LABEL"
					default="#ffffff"
					filter="color"
				/>
				<field
					name="link-color"
					type="color"
					label="TPL_ATUM_COLORS_SETTINGS_LINK_COLOR_LABEL"
					default="#4D78A3"
					filter="color"
				/>
				<field
					name="special-color"
					type="color"
					label="TPL_ATUM_COLORS_SETTINGS_SPECIAL_COLOR_LABEL"
					default="#001B4C"
					filter="color"
				/>

				<field
						name="monochrome"
						type="radio"
						label="TPL_ATUM_COLORS_SETTINGS_MONOCHROME_LABEL"
						class="switcher"
						default="0"
				>
					<option value="0">JNO</option>
					<option value="1">JYES</option>
				</field>

			</fieldset>
			<fieldset name="images" label="TPL_ATUM_IMAGES_SETTINGS_LABEL">

				<field
					name="siteLogo"
					type="media"
					label="TPL_ATUM_SITE_LOGO_LABEL"
				/>
				<field
					name="altSiteLogo"
					type="text"
					label="TPL_ATUM_ALTTEXT_SITE_LOGO_LABEL"
				/>
				<field
					name="smallLogo"
					type="media"
					label="TPL_ATUM_SITE_LOGO_SMALL_LABEL"
				/>
				<field
					name="altSmallLogo"
					type="text"
					label="TPL_ATUM_ALTTEXT_SMALL_LOGO_LABEL"
				/>

				<field
					name="loginLogo"
					type="media"
					label="TPL_ATUM_LOGIN_LOGO_LABEL"
				 />
				<field
					name="altLoginLogo"
					type="text"
					label="TPL_ATUM_ALTTEXT_LOGIN_LOGO_LABEL"
				/>

			</fieldset>
		</fields>
	</config>
</extension><|MERGE_RESOLUTION|>--- conflicted
+++ resolved
@@ -3,11 +3,7 @@
 	<name>atum</name>
 	<version>1.0</version>
 	<creationDate>16/09/2016</creationDate>
-<<<<<<< HEAD
-	<author>Christiane Maier-Stadtherr, Charlie Lodder, Ciaran Walsh, Dimitris Grammatikogiannis, Elisa Foltyn, Franciska Perisa, Hannes Papenberg, Lavinia Popa-Rössel, Lukas Jardin, Nadja Lamisch</author>
-=======
 	<author>Joomla! Project</author>
->>>>>>> 6ee07b46
 	<authorEmail>admin@joomla.org</authorEmail>
 	<copyright>Copyright (C) 2005 - 2019 Open Source Matters, Inc. All rights reserved.</copyright>
 	<description>TPL_ATUM_XML_DESCRIPTION</description>
@@ -36,7 +32,6 @@
 		<position>bottom</position>
 		<position>debug</position>
 		<position>menu</position>
-		<position>sidebar</position>
 		<position>status</position>
 		<position>title</position>
 		<position>toolbar</position>
@@ -51,97 +46,25 @@
 	</languages>
 	<config>
 		<fields name="params">
-			<fieldset name="colors" label="TPL_ATUM_COLORS_SETTINGS_LABEL">
-				<field
-						name="hue"
-						type="color"
-						format="hue"
-						control="slider"
-						preview="true"
-						label="TPL_ATUM_COLORS_HUE"
-						default="#003e7c"
-				/>
-				<field
-					name="bg-light"
-					type="color"
-					label="TPL_ATUM_COLORS_SETTINGS_BG_LIGHT_LABEL"
-					default="#e8e8e8"
-					filter="color"
-				/>
-				<field
-					name="text-dark"
-					type="color"
-					label="TPL_ATUM_COLORS_SETTINGS_TEXT_DARK_LABEL"
-					default="#495057"
-					filter="color"
-				/>
-				<field
-					name="text-light"
-					type="color"
-					label="TPL_ATUM_COLORS_SETTINGS_TEXT_LIGHT_LABEL"
-					default="#ffffff"
-					filter="color"
-				/>
-				<field
-					name="link-color"
-					type="color"
-					label="TPL_ATUM_COLORS_SETTINGS_LINK_COLOR_LABEL"
-					default="#4D78A3"
-					filter="color"
-				/>
-				<field
-					name="special-color"
-					type="color"
-					label="TPL_ATUM_COLORS_SETTINGS_SPECIAL_COLOR_LABEL"
-					default="#001B4C"
-					filter="color"
-				/>
+			<fieldset name="advanced" label="TPL_ATUM_LOGIN_PAGE_SETTINGS_LABEL">
 
 				<field
-						name="monochrome"
-						type="radio"
-						label="TPL_ATUM_COLORS_SETTINGS_MONOCHROME_LABEL"
-						class="switcher"
-						default="0"
-				>
-					<option value="0">JNO</option>
-					<option value="1">JYES</option>
+					name="showSitename"
+					type="radio"
+					label="TPL_ATUM_SITENAME_LABEL"
+					class="switcher"
+					default="1"
+					filter="integer"
+					>
+					<option value="0">JHIDE</option>
+					<option value="1">JSHOW</option>
 				</field>
-
-			</fieldset>
-			<fieldset name="images" label="TPL_ATUM_IMAGES_SETTINGS_LABEL">
-
-				<field
-					name="siteLogo"
-					type="media"
-					label="TPL_ATUM_SITE_LOGO_LABEL"
-				/>
-				<field
-					name="altSiteLogo"
-					type="text"
-					label="TPL_ATUM_ALTTEXT_SITE_LOGO_LABEL"
-				/>
-				<field
-					name="smallLogo"
-					type="media"
-					label="TPL_ATUM_SITE_LOGO_SMALL_LABEL"
-				/>
-				<field
-					name="altSmallLogo"
-					type="text"
-					label="TPL_ATUM_ALTTEXT_SMALL_LOGO_LABEL"
-				/>
 
 				<field
 					name="loginLogo"
 					type="media"
 					label="TPL_ATUM_LOGIN_LOGO_LABEL"
 				 />
-				<field
-					name="altLoginLogo"
-					type="text"
-					label="TPL_ATUM_ALTTEXT_LOGIN_LOGO_LABEL"
-				/>
 
 			</fieldset>
 		</fields>
