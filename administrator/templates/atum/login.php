--- conflicted
+++ resolved
@@ -18,32 +18,14 @@
 JHtml::_('bootstrap.tooltip');
 JHtml::_('script', 'media/vendor/flying-focus-a11y/js/flying-focus.min.js', ['version' => 'auto']);
 
-// Add Stylesheets
+// Load template CSS file
 JHtml::_('stylesheet', 'template.min.css', ['version' => 'auto', 'relative' => true]);
 
-<<<<<<< HEAD
-=======
-// Load specific language related CSS
-$languageCss = 'language/' . $lang->getTag() . '/' . $lang->getTag() . '.css';
-
-if (file_exists($languageCss) && filesize($languageCss) > 0)
-{
-	JHtml::_('stylesheet', $languageCss, ['version' => 'auto']);
-}
-
->>>>>>> ab790a33
-// Load custom.css
+// Load custom CSS file
 JHtml::_('stylesheet', 'user.css', array('version' => 'auto', 'relative' => true));
 
-<<<<<<< HEAD
 // Load specific language related CSS
-JHtml::_('stylesheet', ltrim($this->baseurl, '/') . '/language/' . $lang->getTag() . '/' . $lang->getTag() . '.css', array('version' => 'auto'));
-=======
-if (file_exists($customCss) && filesize($customCss) > 0)
-{
-	JHtml::_('stylesheet', $customCss, ['version' => 'auto']);
-}
->>>>>>> ab790a33
+JHtml::_('stylesheet', 'administrator/language/' . $lang->getTag() . '/' . $lang->getTag() . '.css', array('version' => 'auto'));
 
 // Detecting Active Variables
 $option   = $app->input->getCmd('option', '');
