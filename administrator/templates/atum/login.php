<?php

/**
 * @package     Joomla.Administrator
 * @subpackage  Templates.Atum
 * @copyright   (C) 2016 Open Source Matters, Inc. <https://www.joomla.org>
 * @license     GNU General Public License version 2 or later; see LICENSE.txt
 * @since       4.0.0
 */

defined('_JEXEC') or die;

use Joomla\CMS\Environment\Browser;
use Joomla\CMS\Factory;
use Joomla\CMS\HTML\HTMLHelper;
use Joomla\CMS\Language\Text;
use Joomla\CMS\Layout\LayoutHelper;
use Joomla\CMS\Uri\Uri;

/** @var \Joomla\CMS\Document\HtmlDocument $this */

$app   = Factory::getApplication();
$input = $app->getInput();
$wa    = $this->getWebAssetManager();

// Detecting Active Variables
$option = $input->get('option', '');
$view   = $input->get('view', '');
$layout = $input->get('layout', 'default');
$task   = $input->get('task', 'display');

// Browsers support SVG favicons
$this->addHeadLink(HTMLHelper::_('image', 'joomla-favicon.svg', '', [], true, 1), 'icon', 'rel', ['type' => 'image/svg+xml']);
$this->addHeadLink(HTMLHelper::_('image', 'favicon.ico', '', [], true, 1), 'alternate icon', 'rel', ['type' => 'image/vnd.microsoft.icon']);
$this->addHeadLink(HTMLHelper::_('image', 'joomla-favicon-pinned.svg', '', [], true, 1), 'mask-icon', 'rel', ['color' => '#000']);

// Template params
$logoBrandLarge  = $this->params->get('logoBrandLarge')
    ? Uri::root() . htmlspecialchars($this->params->get('logoBrandLarge'), ENT_QUOTES)
    : Uri::root() . 'media/templates/administrator/atum/images/logos/brand-large.svg';
$loginLogo = $this->params->get('loginLogo')
    ? Uri::root() . $this->params->get('loginLogo')
    : Uri::root() . 'media/templates/administrator/atum/images/logos/login.svg';
$logoBrandSmall = $this->params->get('logoBrandSmall')
    ? Uri::root() . htmlspecialchars($this->params->get('logoBrandSmall'), ENT_QUOTES)
    : Uri::root() . 'media/templates/administrator/atum/images/logos/brand-small.svg';

$logoBrandLargeAlt = empty($this->params->get('logoBrandLargeAlt')) && empty($this->params->get('emptyLogoBrandLargeAlt'))
    ? 'alt=""'
    : 'alt="' . htmlspecialchars($this->params->get('logoBrandLargeAlt', ''), ENT_COMPAT, 'UTF-8') . '"';
$logoBrandSmallAlt = empty($this->params->get('logoBrandSmallAlt')) && empty($this->params->get('emptyLogoBrandSmallAlt'))
    ? 'alt=""'
    : 'alt="' . htmlspecialchars($this->params->get('logoBrandSmallAlt', ''), ENT_COMPAT, 'UTF-8') . '"';
$loginLogoAlt = empty($this->params->get('loginLogoAlt')) && empty($this->params->get('emptyLoginLogoAlt'))
    ? 'alt=""'
    : 'alt="' . htmlspecialchars($this->params->get('loginLogoAlt', ''), ENT_COMPAT, 'UTF-8') . '"';

// Get the hue value
preg_match('#^hsla?\(([0-9]+)[\D]+([0-9]+)[\D]+([0-9]+)[\D]+([0-9](?:.\d+)?)?\)$#i', $this->params->get('hue', 'hsl(214, 63%, 20%)'), $matches);

// Enable assets
$wa->usePreset('template.atum.' . ($this->direction === 'rtl' ? 'rtl' : 'ltr'))
    ->useStyle('template.active.language')
    ->useStyle('template.user')
    ->addInlineStyle(':root {
		--hue: ' . $matches[1] . ';
		--template-bg-light: ' . $this->params->get('bg-light', '#f0f4fb') . ';
		--template-text-dark: ' . $this->params->get('text-dark', '#495057') . ';
		--template-text-light: ' . $this->params->get('text-light', '#ffffff') . ';
		--template-link-color: ' . $this->params->get('link-color', '#2a69b8') . ';
		--template-special-color: ' . $this->params->get('special-color', '#001B4C') . ';
	}');

// Override 'template.active' asset to set correct ltr/rtl dependency
$wa->registerStyle('template.active', '', [], [], ['template.atum.' . ($this->direction === 'rtl' ? 'rtl' : 'ltr')]);

// Set some meta data
$this->setMetaData('viewport', 'width=device-width, initial-scale=1');

$monochrome = (bool) $this->params->get('monochrome');

// Add cookie alert message
Text::script('JGLOBAL_WARNCOOKIES');

// @see administrator/templates/atum/html/layouts/status.php
$statusModules = LayoutHelper::render('status', ['modules' => 'status']);

HTMLHelper::_('bootstrap.dropdown');

?>
<!DOCTYPE html>
<html lang="<?php echo $this->language; ?>" dir="<?php echo $this->direction; ?>">
<head>
    <jdoc:include type="metas" />
    <jdoc:include type="styles" />
    <jdoc:include type="scripts" />
</head>

<body class="admin <?php echo $option . ' view-' . $view . ' layout-' . $layout . ($task ? ' task-' . $task : '') . ($monochrome ? ' monochrome' : ''); ?>">

    <noscript>
        <div class="alert alert-danger" role="alert">
            <?php echo Text::_('JGLOBAL_WARNJAVASCRIPT'); ?>
        </div>
    </noscript>
<<<<<<< HEAD
=======
    <?php if (Browser::getInstance()->getBrowser() === 'msie') : ?>
        <div class="ie11 alert alert-warning" role="alert">
            <?php echo Text::_('JGLOBAL_WARNIE'); ?>
        </div>
    <?php endif; ?>
>>>>>>> 0579c2b6

    <header id="header" class="header d-flex">
        <div class="header-title d-flex">
            <div class="d-flex align-items-center">
                <div class="logo">
                    <img src="<?php echo $logoBrandLarge; ?>" <?php echo $logoBrandLargeAlt; ?>>
                    <img class="logo-collapsed" src="<?php echo $logoBrandSmall; ?>" <?php echo $logoBrandSmallAlt; ?>>
                </div>
            </div>
            <jdoc:include type="modules" name="title" />
        </div>
        <?php echo $statusModules; ?>
    </header>

    <div id="wrapper" class="wrapper flex-grow-1">
        <div class="container-fluid container-main">
            <section id="content" class="content h-100">
                <div class="login_message">
                    <jdoc:include type="message" />
                </div>
                <main class="d-flex justify-content-center align-items-center h-100">
                    <div class="login">
                        <div class="main-brand logo text-center">
                            <img src="<?php echo $loginLogo; ?>" <?php echo $loginLogoAlt; ?>>
                        </div>
                        <jdoc:include type="component" />
                    </div>
                </main>
            </section>
        </div>

        <div id="sidebar-wrapper" class="sidebar-wrapper px-3 pb-3">
            <div id="main-brand" class="main-brand">
                <h1><?php echo $app->get('sitename'); ?></h1>
                <h2><?php echo Text::_('TPL_ATUM_BACKEND_LOGIN'); ?></h2>
            </div>
            <div id="sidebar">
                <jdoc:include type="modules" name="sidebar" style="body" />
            </div>
        </div>
    </div>
    <jdoc:include type="modules" name="debug" style="none" />
</body>
</html><|MERGE_RESOLUTION|>--- conflicted
+++ resolved
@@ -10,7 +10,6 @@
 
 defined('_JEXEC') or die;
 
-use Joomla\CMS\Environment\Browser;
 use Joomla\CMS\Factory;
 use Joomla\CMS\HTML\HTMLHelper;
 use Joomla\CMS\Language\Text;
@@ -103,14 +102,6 @@
             <?php echo Text::_('JGLOBAL_WARNJAVASCRIPT'); ?>
         </div>
     </noscript>
-<<<<<<< HEAD
-=======
-    <?php if (Browser::getInstance()->getBrowser() === 'msie') : ?>
-        <div class="ie11 alert alert-warning" role="alert">
-            <?php echo Text::_('JGLOBAL_WARNIE'); ?>
-        </div>
-    <?php endif; ?>
->>>>>>> 0579c2b6
 
     <header id="header" class="header d-flex">
         <div class="header-title d-flex">
