--- conflicted
+++ resolved
@@ -27,15 +27,9 @@
 HTMLHelper::_('script', 'media/templates/' . $this->template . '/js/template.min.js', ['version' => 'auto']);
 
 // Load template CSS file
-<<<<<<< HEAD
-HTMLHelper::_('stylesheet', 'bootstrap.min.css', ['version' => 'auto', 'relative' => true]);
-HTMLHelper::_('stylesheet', 'font-awesome.min.css', ['version' => 'auto', 'relative' => true]);
-HTMLHelper::_('stylesheet', 'template' . ($this->direction === 'rtl' ? '-rtl' : '') . '.min.css', ['version' => 'auto', 'relative' => true]);
-=======
 HTMLHelper::_('stylesheet', 'bootstrap.css', ['version' => 'auto', 'relative' => true]);
 HTMLHelper::_('stylesheet', 'fontawesome.css', ['version' => 'auto', 'relative' => true]);
 HTMLHelper::_('stylesheet', 'template' . ($this->direction === 'rtl' ? '-rtl' : '') . '.css', ['version' => 'auto', 'relative' => true]);
->>>>>>> 27259861
 
 // Load custom CSS file
 HTMLHelper::_('stylesheet', 'user.css', ['version' => 'auto', 'relative' => true]);
@@ -208,7 +202,6 @@
 					<jdoc:include type="message"/>
 					<jdoc:include type="component"/>
 				</div>
-<<<<<<< HEAD
 			</main>
 		</section>
 	</div>
@@ -220,15 +213,6 @@
 		</div>
 		<div id="sidebar">
 			<jdoc:include type="modules" name="sidebar" style="body"/>
-=======
-			</div>
-			<div class="mt-4 d-none d-md-flex justify-content-between">
-				<a href="<?php echo Uri::root(); ?>" target="_blank" class="text-white"><span
-							class="fa fa-external-link-alt mr-1"
-							aria-hidden="true"></span><?php echo Text::_('TPL_ATUM_VIEW_SITE'); ?></a> <span
-						class="text-white">&nbsp;&copy; <?php echo date('Y'); ?> <?php echo $sitename; ?></span>
-			</div>
->>>>>>> 27259861
 		</div>
 	</div>
 </div>
