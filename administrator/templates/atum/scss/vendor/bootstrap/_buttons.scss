--- conflicted
+++ resolved
@@ -6,15 +6,9 @@
 }
 
 .btn-primary {
-<<<<<<< HEAD
-  background-color: $white;
-  color: var(--atum-text-dark);
-  border-color: $gray-500;
-=======
   background-color: var(--atum-bg-dark);
   color: var(--atum-text-light);
   border-color: var(--atum-bg-dark-80);
->>>>>>> 9ed76284
 
   @include hover-focus-active {
     background-color: var(--atum-bg-dark-70);
@@ -27,12 +21,9 @@
     background-color: var(--atum-bg-dark);
     border-color: var(--atum-bg-dark);
   }
-<<<<<<< HEAD
-=======
 }
 .btn-secondary {
 	background-color: var(--atum-bg-dark-40);
->>>>>>> 9ed76284
 }
 
 .input-group-text {
