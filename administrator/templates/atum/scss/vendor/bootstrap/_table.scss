// Table

@import "../../variables";

.table {

  background: $white;
  box-shadow: $atum-box-shadow;

  thead {

    th {
      font-size: $label-font-size;
      border-bottom: none;
    }

    th,
    td {
<<<<<<< HEAD
      color: $gray-800;
=======
      font-weight: $font-weight-normal;
      color: $gray-600;
>>>>>>> 3ca3f3a6
      white-space: nowrap;
      @include media-breakpoint-down(xs) {
        white-space: normal;
      }
    }

    td {
      padding: 0;
    }

    a {
      font-weight: $font-weight-normal;
      color: $gray-600;
      &#sorted {
        color: $gray-800;
        font-weight: 500;
      }
    }

    .actions, .actions-th1{
      @include media-breakpoint-down(xs) {
        width:28%;
      }

    }
  }

  tbody {
    background-color: var(--white);

    a:not(.badge) {
      text-decoration: underline;
    }

    th {
      font-weight: 500;
    }

    tr {
      &:hover {
        background-color: var(--toolbar-bg);
      }
    }

  }

  th,
  td {
    vertical-align: middle;
    border-top:1px solid var(--toolbar-bg);

    label {
      margin-bottom: 0;
    }

  }

  td {
    padding: 1.625rem 0.75rem;
  }
}<|MERGE_RESOLUTION|>--- conflicted
+++ resolved
@@ -16,12 +16,8 @@
 
     th,
     td {
-<<<<<<< HEAD
-      color: $gray-800;
-=======
       font-weight: $font-weight-normal;
       color: $gray-600;
->>>>>>> 3ca3f3a6
       white-space: nowrap;
       @include media-breakpoint-down(xs) {
         white-space: normal;
