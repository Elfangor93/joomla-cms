// Table

.table {

  thead {

    th {
      font-size: $label-font-size;
    }

    th,
    td {
      font-weight: $font-weight-normal;
      color: var(--atum-text-dark);
      white-space: nowrap;
<<<<<<< HEAD
      @include media-breakpoint-down(xs) {
        white-space: normal;
      }
=======
      border-bottom: 2px solid $gray-300;
>>>>>>> 90904729
    }

    a {
      font-weight: $font-weight-normal;
      color: var(--atum-link-colors);
      &#sorted {
        color: $gray-800;
        font-weight: 500;
      }
    }

    .actions, .actions-th1{
      @include media-breakpoint-down(xs) {
        width:28%;
      }

    }
  }

  tbody {
    tr {
      @include hover-focus-active {
        background-color: $table-hover-bg;
      }
    }

    a:not(.badge) {
      text-decoration: underline;
    }

    .itemnumber a.btn {
      text-decoration: none;
      padding: 0.1rem .5rem;
    }

    th {
      font-weight: 500;
    }
  }

  th,
  td {
    label {
      margin-bottom: 0;
    }
    .inactive .fa, .inactive [class^=icon-] {
      color: $gray-400;
    }

  }
}<|MERGE_RESOLUTION|>--- conflicted
+++ resolved
@@ -13,13 +13,10 @@
       font-weight: $font-weight-normal;
       color: var(--atum-text-dark);
       white-space: nowrap;
-<<<<<<< HEAD
+      border-bottom: 2px solid $gray-300;
       @include media-breakpoint-down(xs) {
         white-space: normal;
       }
-=======
-      border-bottom: 2px solid $gray-300;
->>>>>>> 90904729
     }
 
     a {
