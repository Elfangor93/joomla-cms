--- conflicted
+++ resolved
@@ -18,11 +18,7 @@
 .badge-success {
   color: $success-txt;
   background-color: $success-bg;
-<<<<<<< HEAD
-  border:1px solid lighten($success-txt,30%);
-=======
   border:1px solid lighten($success-txt,20%);
->>>>>>> 9ed76284
 }
 
 .badge-danger {
