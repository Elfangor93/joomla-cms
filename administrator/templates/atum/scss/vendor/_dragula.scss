// Dragula
@import "../variables";

.gu-mirror {
  position: fixed !important;
  z-index: $zindex-popover !important;
  margin: 0 !important;
  cursor: move;
<<<<<<< HEAD
  background-color: $teal var(--success);
=======
  background-color: $teal;
>>>>>>> 6ee07b46
  opacity: .8;

  &.table {
    display: table;

    td {
      display: table-cell;
    }
  }
}

.js-draggable .sortable-handler {
  cursor: move;
}<|MERGE_RESOLUTION|>--- conflicted
+++ resolved
@@ -6,11 +6,7 @@
   z-index: $zindex-popover !important;
   margin: 0 !important;
   cursor: move;
-<<<<<<< HEAD
-  background-color: $teal var(--success);
-=======
   background-color: $teal;
->>>>>>> 6ee07b46
   opacity: .8;
 
   &.table {
