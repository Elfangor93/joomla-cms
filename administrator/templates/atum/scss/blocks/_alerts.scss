--- conflicted
+++ resolved
@@ -1,9 +1,12 @@
 // Alerts
 
-<<<<<<< HEAD
 
-=======
->>>>>>> b7ead984
+.j-main-container {
+  .alert {
+    margin: 10px;
+  }
+}
+
 @keyframes fadeIn {
   from {
     opacity: 0;
@@ -15,52 +18,8 @@
 }
 .notify-alerts {
   position: fixed;
-<<<<<<< HEAD
-  right: 15px;
-  bottom: 35px;
-  z-index: 1031;
-  transition: all .5s ease;
-  .alert {
-    width: 100%;
-    min-width: 280px;
-    max-width: 400px;
-    margin-bottom: .5rem;
-    opacity: 0;
-    animation: fadeIn ease-in 1;
-    animation-duration: .35s;
-    animation-delay: 0s;
-    animation-fill-mode: forwards;
-    &:first-of-type {
-      animation-delay: .3s;
-    }
-  }
-  &.fullWidth {
-    left: 265px;
-    .alert {
-      width: auto;
-      min-width: none;
-      max-width: none;
-      margin-left: 0;
-    }
-  }
-  .close {
-    line-height: 1rem;
-    opacity: 1;
-  }
-}
-.closed {
-  + .notify-alerts.fullWidth {
-    left: 70px;
-  }
-}
-
-.j-main-container {
-  .alert {
-    margin: 10px;
-
-=======
+  top: 35px;
   left: 37%;
-  top: 35px;
   z-index: 1031;
   transition: all .5s ease;
   .alert {
@@ -95,6 +54,5 @@
 .closed {
   + .notify-alerts.fullWidth {
     left: 70px;
->>>>>>> b7ead984
   }
 }