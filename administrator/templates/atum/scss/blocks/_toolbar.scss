--- conflicted
+++ resolved
@@ -28,32 +28,13 @@
         margin-left: 0;
       }
     }
-<<<<<<< HEAD
-=======
-
-  }
-
-  > *:first-child {
-    margin: 0;
-  }
-
-  .btn-group-sm > .btn,
-  .btn-sm {
-    padding: 0 .8rem;
-    line-height: 24px;
->>>>>>> 4c014d3e
   }
 
   .btn {
     padding: 0 22px;
     font-size: 1rem;
     line-height: $atum-toolbar-line-height;
-<<<<<<< HEAD
     color: white;
-=======
-
-    box-shadow: 0 1px 2px rgba(0,0,0,.05);
->>>>>>> 4c014d3e
 
     [class^="icon-"],
     [class*=" icon-"],
@@ -65,7 +46,6 @@
       height: auto;
       margin: 0 16px 0 -22px;
       line-height: $atum-toolbar-line-height;
-<<<<<<< HEAD
       color: white;
       background-color: rgba(0,0,0,.2);
     }
@@ -82,7 +62,7 @@
       background-color: transparent;
     }
   }
-  
+
 
   .dropdown-toggle {
     padding: 0 16px;
@@ -106,71 +86,5 @@
     &.btn-danger {
       background-color: darken(theme-color("danger"), 8%);
     }
-=======
-      color: inherit;
-      background-color: $gray-200;
-      border-right: 1px solid $atum-border-color;
-      border-radius: 3px 0 0 3px;
-    }
-
-    &:hover {
-      background-color: $gray-200;
-      border-color: $atum-border-color;
-    }
-
-  }
-
-  @each $color, $value in $theme-colors {
-    .btn-outline-#{$color} {
-      color: $body-color;
-      background-color: $white-offset;
-      border-color: $atum-border-color;
-
-      [class^="icon-"],
-      [class*=" icon-"],
-      [class^="#{$fa-css-prefix}-"],
-      [class*=" #{$fa-css-prefix}-"] {
-        color: theme-color($color);
-      }
-    }
-
-    .btn-#{$color}:not(.dropdown-toggle-split) {
-      color: $white-offset;
-      background-color: theme-color($color);
-      border-color: rgba(0,0,0,.2);
-
-      [class^="icon-"],
-      [class*=" icon-"],
-      [class^="#{$fa-css-prefix}-"],
-      [class*=" #{$fa-css-prefix}-"] {
-        width: 16px;
-        margin-right: 0;
-        margin-left: 0;
-        color: $white-offset;
-        background-color: transparent;
-        border-right: 0 none;
-        border-left: 0 none;
-      }
-
-      &:hover {
-        background-color: darken(theme-color($color), 10%);
-      }
-
-    }
-
-    .btn-#{$color}.dropdown-toggle-split {
-      background: darken(theme-color($color), 12%);
-      border-color: darken(theme-color($color), 12%);
-
-      &::after {
-        color: $white-offset;
-      }
-
-    }
-  }
-
-  .button-new, .button-apply, .button-wide {
-    width: 140px;
->>>>>>> 4c014d3e
   }
 }