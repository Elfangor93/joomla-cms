--- conflicted
+++ resolved
@@ -311,12 +311,9 @@
         line-height: 2.375rem;
       }
     }
-<<<<<<< HEAD
-=======
 	&::after{
 		line-height:2.4rem;
 	}
->>>>>>> 9ed76284
   }
 }
 
