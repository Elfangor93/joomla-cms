--- conflicted
+++ resolved
@@ -1,4 +1,3 @@
-<<<<<<< HEAD
 joomla-toolbar-button {
   border: 0 solid var(--border);
 
@@ -19,8 +18,6 @@
   display: block;
 }
 
-=======
->>>>>>> 96bff985
 .subhead {
   position: sticky;
   top: 0;
@@ -97,26 +94,7 @@
     }
 
     &.btn-secondary {
-<<<<<<< HEAD
-
-      [class^='icon-download'],
-      [class^='fa-download'] {
-        color: rgba(255, 255, 255, .90);
-        background-color: var(--atum-link-color);
-      }
-
-      &:hover,
-      &:active,
-      &:focus {
-        [class^='icon-download'],
-        [class^='fa-download'] {
-          color: rgba(255, 255, 255, .90);
-          background-color: var(--atum-link-color);
-        }
-      }
-=======
       --subhead-btn-accent: var(--atum-link-color);
->>>>>>> 96bff985
     }
 
     &.btn-info {
@@ -128,11 +106,11 @@
       display: flex;
       align-items: center;
 
-      &::after {
-        width: 2.375rem;
-        font-family: "Font Awesome 5 Free";
-        content: "\f078";
-        border: 0;
+    &::after {
+      width: 2.375rem;
+      font-family: "Font Awesome 5 Free";
+      content: "\f078";
+      border: 0;
       }
     }
 
@@ -214,18 +192,10 @@
       margin-left: 0;
     }
 
-<<<<<<< HEAD
-      [class^='icon-'],
-      [class*=' icon-'],
-      [class^='#{$fa-css-prefix}-'],
-      [class*=' #{$fa-css-prefix}-'] {
-        float: left;
-=======
     .btn.btn-action::after {
       text-align: center;
       margin-inline-start: auto;
     }
->>>>>>> 96bff985
 
     .dropdown-toggle-split {
       width: auto;
