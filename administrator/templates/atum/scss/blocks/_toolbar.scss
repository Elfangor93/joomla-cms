--- conflicted
+++ resolved
@@ -170,31 +170,19 @@
 
     &.btn-secondary {
 
-<<<<<<< HEAD
       [class^='icon-download'],
       [class^='fa-download'] {
-        background-color: var(--atum-bg-dark-70);
-        color: rgba(255, 255, 255, 0.90);
-=======
-      [class^='icon-download'] {
         color: rgba(255, 255, 255, .90);
         background-color: var(--atum-link-color);
->>>>>>> 40a1c84d
-      }
-
-      &:hover,
-      &:active,
-      &:focus {
-<<<<<<< HEAD
+      }
+
+      &:hover,
+      &:active,
+      &:focus {
         [class^='icon-download'],
         [class^='fa-download'] {
-          background-color: var(--atum-bg-dark-80);
-          color: rgba(255, 255, 255, 0.90);
-=======
-        [class^='icon-download'] {
           color: rgba(255, 255, 255, .90);
           background-color: var(--atum-link-color);
->>>>>>> 40a1c84d
         }
       }
     }
