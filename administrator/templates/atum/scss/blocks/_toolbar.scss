--- conflicted
+++ resolved
@@ -85,20 +85,12 @@
       display: flex;
       align-items: center;
 
-<<<<<<< HEAD
-    &::after {
-      width: 2.375rem;
-      font-family: "Font Awesome 5 Free";
-      content: "\f078";
-      border: 0;
-=======
       &::after {
         width: 2.375rem;
         font-family: "Font Awesome 5 Free";
         content: "\f078";
         border: 0;
         font-weight: 900;
->>>>>>> 8a7038ba
       }
     }
 
