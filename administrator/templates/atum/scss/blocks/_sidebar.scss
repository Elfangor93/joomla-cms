--- conflicted
+++ resolved
@@ -190,11 +190,7 @@
 
 	.sidebar-item-title{
 	  word-break: break-word;
-<<<<<<< HEAD
-      padding:0.8rem 0;
-=======
       padding:0.6rem 0;
->>>>>>> 9ed76284
 
       @include media-breakpoint-up(sm) {
 		max-width: 11rem !important;
@@ -235,11 +231,7 @@
     }
 
     &.active {
-<<<<<<< HEAD
-      box-shadow: 0 1px 4px -1px rgba(0, 0, 0, .5);
-=======
       box-shadow: 0 0 6px -6px rgba(0,0,0,.8)
->>>>>>> 9ed76284
     }
   }
 
@@ -252,23 +244,16 @@
     li {
       position: relative;
       display: flex;
-<<<<<<< HEAD
-=======
 
       &.active {
         box-shadow: 0 0 6px -6px rgba(0,0,0,.8)
       }
 
->>>>>>> 9ed76284
     }
 
     a {
       display: block;
-<<<<<<< HEAD
-      padding: 0 1rem 0 1rem;
-=======
       padding: 0 1rem 0 2.4rem;
->>>>>>> 9ed76284
       color: var(--atum-text-light);
       font-size:0.9rem;
 
@@ -298,11 +283,7 @@
       background-color: var(--atum-bg-dark-80);
 
       a {
-<<<<<<< HEAD
-        padding-left: 1.25rem;
-=======
         padding-left: 3rem;
->>>>>>> 9ed76284
 
         &.active {
           color: $white;
@@ -404,10 +385,7 @@
     font-size: 0.8rem;
     text-align: center;
     vertical-align: top;
-<<<<<<< HEAD
-=======
     transition: all .2s ease-in-out;
->>>>>>> 9ed76284
   }
 }
 
@@ -415,11 +393,7 @@
   position: relative;
   top: -1px;
   display: inline-block;
-<<<<<<< HEAD
-  margin: 0 5px;
-=======
   margin: 0 0.3rem;
->>>>>>> 9ed76284
   font-size: 1.1rem;
   text-align: center;
   vertical-align: middle;
@@ -541,8 +515,6 @@
       }
     }
   }
-<<<<<<< HEAD
-=======
 }
 
 #menu-collapse-icon {
@@ -554,5 +526,4 @@
 // for the svg image
 #header .logo path, #header .logo polyline {
   fill: var(--atum-bg-dark);
->>>>>>> 9ed76284
 }