
// Header

.header {
  position: relative;
  background: $white;
  box-shadow: $atum-box-shadow;

  .logo {
    display: inline-block;
    line-height: $header-height;
    text-align: center;
    img {
      height: 1.3rem;
      margin-left: 0.8rem;
    }
  }

  .page-title {
    margin: 0 5px;
    font-size: 1.2rem;
    line-height: $header-height;
    color: var(--atum-special-color);

    [class^='icon-'] {
      margin-right: 10px;
    }
  }

  .nav-item:hover,
  .nav-item.show {
    background-color: var(--main-bg);
  }

  .nav-link {
    position: relative;
    padding: 0;
    margin: 0 0.6rem;
    line-height: $header-height;
    min-width: $header-height - 5px;

    .fa {
<<<<<<< HEAD
=======
      width: $header-height + 0.125rem;
>>>>>>> 0950e4df
      font-size: 1.2rem;
      color: var(--atum-special-color);
      vertical-align: middle;
      transition: all .2s ease-in-out;
    }

    .badge {
      position: absolute;
      top: 7px;
      right: 7px;
    }

    &.dropdown-toggle::after {
      display: none;
    }

    &:hover .fa {
      font-size: 1.3rem;
      transition: all .2s ease-in-out;
    }
  }

  .link-title {
    text-decoration: underline;
  }

  .dropdown-menu {
    min-width: 280px;
    padding: 0;
    border: 0;
    z-index: 1041;
    background-color: var(--primary-light);

    h2 {
      font-size: $h5-font-size;
    }

    .dropdown-message {
      font-weight: bold;
      color: $gray-900;
    }
  }

  .dropdown-item {
    color: $white;
    background-color: var(--primary-light);
    padding: 0;

    @include hover-focus {
      color: var(--atum-special-color);
    }

    a {
      display: inline-block;
      width: 100%;
      color: $white;
      padding-left: 0.75rem;
      line-height: 3;

      &:hover {
        color: var(--primary-dark);
        text-decoration: none;
      }

      .fa {
        float: right;
      }
    }

    .fa {
      padding: 1rem;
      background-color: lighten(color("primary-light"), 5%);
      width: 3rem;
    }

    &.closeMessageWrapper > a:first-child {
      width: calc(100% - 3.5rem);
    }

    .closeMessage {
      float: right;
      padding: 0;
      width: 3rem;
    }

    &.iconsLeft {

      a {
        padding-left: 0;
      }

      .fa {
        float: left;
        margin-right: 0.75rem;
      }
    }
  }

  .dropdown-menu::after {
    left: .65rem;
  }

  .dropdown-menu-right::after {
    right: .65rem;
    left: auto;
  }

  .header-profile {

    .dropdown-menu {
      padding-top: 0;

      &::after {
        color: var(--atum-bg-light);
      }
    }
  }

  .dropdown-header {
<<<<<<< HEAD
    background-color: var(--primary-dark);
=======
    padding-top: .5rem;
    padding-bottom: .5rem;
    color: $white;
    background-color: var(--atum-bg-dark);
>>>>>>> 0950e4df
    box-shadow: $atum-box-shadow;
    color: $white;
    font-size: inherit;
    padding: 1rem 0.75rem;

    &.iconsLeftHeader {
      padding-left: 3.75rem;
    }
  }

  .list-group-item-text:last-child {
    margin-bottom: 0;
  }

  .joomla-version {
    margin-right: .9rem;
    margin-bottom: 0;
    font-size: $h5-font-size;
    color: var(--atum-special-color);
  }
}

@include media-breakpoint-down(md) {

  .header {
    position: sticky;
    top: 0;
    width: 100%;
	z-index:9999;

    > div {
      flex-direction: column;
    }
  }
}

@include media-breakpoint-down(sm) {

  .header {

    .header-items {
      flex-direction: column;
    }
  }
}<|MERGE_RESOLUTION|>--- conflicted
+++ resolved
@@ -40,10 +40,7 @@
     min-width: $header-height - 5px;
 
     .fa {
-<<<<<<< HEAD
-=======
       width: $header-height + 0.125rem;
->>>>>>> 0950e4df
       font-size: 1.2rem;
       color: var(--atum-special-color);
       vertical-align: middle;
@@ -163,14 +160,11 @@
   }
 
   .dropdown-header {
-<<<<<<< HEAD
     background-color: var(--primary-dark);
-=======
     padding-top: .5rem;
     padding-bottom: .5rem;
     color: $white;
     background-color: var(--atum-bg-dark);
->>>>>>> 0950e4df
     box-shadow: $atum-box-shadow;
     color: $white;
     font-size: inherit;
