--- conflicted
+++ resolved
@@ -86,14 +86,9 @@
     text-overflow: ellipsis;
     white-space: nowrap;
 
-<<<<<<< HEAD
     [class^='icon-'],
-    [class^='fa-']{
+    [class^='fa-'] {
       margin-right: 0.625rem;
-=======
-    [class^='icon-'] {
-      margin-right: .625rem;
->>>>>>> 40a1c84d
       font-size: 1rem;
     }
   }
