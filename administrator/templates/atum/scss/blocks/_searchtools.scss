--- conflicted
+++ resolved
@@ -81,17 +81,14 @@
       .js-stools-btn-clear {
         background-color: var(--atum-bg-dark);
         color: var(--atum-text-light);
-<<<<<<< HEAD
+        border:1px solid var(--border);
+		border-left: 0;
       }
       .js-stools-btn-filter{
         border-right:1px solid var(--border);
-          .fa {
-            margin-left: 0.25rem;
-          }
-=======
-        border:1px solid var(--border);
-		border-left: 0;
->>>>>>> 3c46ec67
+        .fa {
+          margin-left: 0.25rem;
+        }
       }
 
       .form-control{
