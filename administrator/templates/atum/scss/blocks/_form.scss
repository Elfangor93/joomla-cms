// Form

.form-control {
  max-width: $input-max-width;
  background-color: var(--white-offset);
}

.control-group {
  margin-bottom: 18px;

  > .form-check {
    display: inline-block;
  }

  &::after {
    display: table;
    clear: both;
    content: "";
  }

  .control-label {
    float: left;
    width: 220px;
    padding-top: 5px;
    padding-right: 5px;
    text-align: left;
  }

  .controls {
    margin-left: 220px;
  }
}

.control-group {
  .switcher__legend {
    font-size: $label-font-size;
  }
}

.form-no-margin {

  .control-group {

    .controls {
      margin-left: 0;
      .switcher__legend {
        float:none;
      }
    }

    .control-label {
      float: none;
    }
  }
}

.custom-select {
  max-width: $input-max-width;
}

.spacer {
  hr {
    width: 380px;
  }
  label {
    width: 440px;
  }
}

td .form-control {
  display: inline-block;
  width: auto;
}

legend {
  margin-bottom: 1.1rem;
}

.checkboxes {
  padding-top: 5px;

  .checkbox input {
    position: static;
    margin-left: 0;
  }
}

.form-check {
  padding-top: 5px;
  margin-bottom: 0;
}

.modal label {
  width: 100%;
}

// Validation
.invalid {
  color: theme-color("danger");
  border-color: theme-color("danger");
}

.valid {
  border-color: theme-color("success");
}

.form-control-feedback {
  display: block;
}

[aria-grabbed='true'] {
  box-shadow: 0 0 2px 1px theme-color("primary");
}

// Search Input Tooltip
/* make the containers relative */
.control-group > .controls {
  position: relative;
}

 /* set up hidden tooltip */
[role="tooltip"]:not(.show) {
  display: none;
  padding: 0.25em;
  margin: 0.25em;
  color: $white;
  background: $black;
  max-width: 100%;
  z-index: $zindex-tooltip;
}

 /* reveal associated tooltip on focus */
:focus + [role="tooltip"],
:hover + [role="tooltip"] {
  display: block;
  position: absolute;
}

[id="filter[search]-desc"] {
  bottom: 100%;
}

<<<<<<< HEAD
[class^="icon-"]:not(.input-group-text),
[class*=" icon-"]:not(.input-group-text) {
  margin-right: 0.5em;
=======
.switcher__legend {
    margin-left: 0;
    font-size: $label-font-size;
    color: var(--atum-special-color);
    margin-bottom: 0;
}

.col-md-9 .switcher__legend {
  margin-left: 0;
>>>>>>> 917f9602
}<|MERGE_RESOLUTION|>--- conflicted
+++ resolved
@@ -140,11 +140,6 @@
   bottom: 100%;
 }
 
-<<<<<<< HEAD
-[class^="icon-"]:not(.input-group-text),
-[class*=" icon-"]:not(.input-group-text) {
-  margin-right: 0.5em;
-=======
 .switcher__legend {
     margin-left: 0;
     font-size: $label-font-size;
@@ -154,5 +149,9 @@
 
 .col-md-9 .switcher__legend {
   margin-left: 0;
->>>>>>> 917f9602
+}
+
+[class^="icon-"]:not(.input-group-text),
+[class*=" icon-"]:not(.input-group-text) {
+  margin-right: 0.5em;
 }