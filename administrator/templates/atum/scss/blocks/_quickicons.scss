--- conflicted
+++ resolved
@@ -12,14 +12,9 @@
   }
 
   li {
-<<<<<<< HEAD
-    min-width: 10rem;
-    min-height: 7.5rem;
-=======
     width: calc(33.333% - 1rem);
     max-width: calc(33.333% - 1rem);
     flex: 1 1 calc(33.333% - 1rem);
->>>>>>> 9ed76284
     position: relative;
     background: $quickicon-bg;
     margin: 0.5rem;
@@ -29,71 +24,6 @@
       @include hover-focus-active {
         text-decoration: none;
         box-shadow: $atum-box-shadow;
-<<<<<<< HEAD
-        color:rgba(255,255,255,0.9);
-        background: var(--atum-link-color);
-      }
-    }
-  }
-
-  .quickicon-name {
-    font-size: 1rem;
-    padding-bottom: .3rem;
-  }
-
-  .quickicon-amount {
-    font-size: 3rem;
-    font-weight: 300;
-    letter-spacing: -0.2rem;
-  }
-
-  .thsd {
-    font-size: 0.9rem;
-    letter-spacing: normal;
-    font-weight: normal;
-  }
-
-  .quickicon-text {
-    min-height: 1.2rem;
-  }
-
-  .quickicon-linkadd {
-    position: relative;
-    overflow: hidden;
-    font-size: .9rem;
-    line-height: 3.4rem;
-    margin-top: 0.4rem;
-    border: 1px solid $gray-400;
-    text-decoration: none;
-    box-shadow: $atum-box-shadow;
-
-    @include media-breakpoint-up(md) {
-      line-height: 2rem;
-    }
-
-    @include hover-focus-active {
-      text-decoration: none;
-      box-shadow: $atum-box-shadow;
-      color:rgba(255,255,255,0.9);
-      background: var(--atum-link-color);
-    }
-
-    .fa {
-      display: inline-block;
-      width: 35px;
-      height: auto;
-      line-height: 2rem;
-      color: var(--white);
-      position: absolute;
-      left: 0;
-      background-color: var(--atum-link-color);
-    }
-  }
-
-  a:not(.quickicon-linkadd) {
-    display: inline-flex;
-    min-height: 5.4rem;
-=======
         color: $quickicon-color-hover;
         background: $link-color;
       }
@@ -161,23 +91,11 @@
   a:first-of-type {
     display: inline-flex;
     min-height: 5.7rem;
->>>>>>> 9ed76284
     flex-direction: column;
     width: 100%;
     transition: all .25s ease;
     text-align: center;
     border: 1px solid $gray-400;
-<<<<<<< HEAD
-    border-radius: 0.3rem;
-
-    @include hover-focus-active {
-      text-decoration: none;
-    }
-
-    > div {
-      flex: 1 0 0;
-      margin: 0 auto;
-=======
     background-color: var(--toolbar-bg);
     color: var(--atum-text-dark);
     line-height: 1.1;
@@ -241,7 +159,6 @@
 
     .quickicon-text {
       min-height: 1.2rem;
->>>>>>> 9ed76284
     }
 
     .j-links-link {
@@ -251,21 +168,6 @@
       line-height: 1.1;
     }
 
-<<<<<<< HEAD
-    .fa,
-    .fab {
-      margin: 5px auto 0;
-      font-size: 1.3rem;
-    }
-
-    &.warning {
-      color: $danger-txt;
-      background: $danger-bg;
-      border: 1px solid lighten($danger-txt, 30%);
-
-      &:hover {
-        color:rgba(255,255,255,0.9);
-=======
     &.warning {
       background: $danger-bg;
       border: 1px solid lighten($danger-txt, 30%);
@@ -276,20 +178,11 @@
       }
 
       &:hover {
->>>>>>> 9ed76284
         background: var(--danger);
       }
     }
 
     &.danger {
-<<<<<<< HEAD
-      color: $danger-txt;
-      background: $danger-bg;
-      border: 1px solid lighten($danger-txt, 30%);
-
-      &:hover {
-        color:rgba(255,255,255,0.9);
-=======
       background: $danger-bg;
       border: 1px solid lighten($danger-txt, 30%);
 
@@ -299,33 +192,12 @@
       }
 
       &:hover {
->>>>>>> 9ed76284
         background: var(--danger);
       }
     }
 
     &.success {
       color: $success-txt;
-<<<<<<< HEAD
-      background:  $success-bg;
-      border: 1px solid lighten($success-txt, 30%);
-
-
-      &:hover {
-        color:rgba(255,255,255,0.9);
-        background: var(--success);
-      }
-    }
-  }
-}
-
-#content{
-  .menu-quicktask{
-    position: absolute;
-    right: 1.25rem;
-  }
-}
-=======
       border: 1px solid lighten($success-txt, 20%);
 
       .fa,
@@ -389,4 +261,3 @@
     }
   }
 }
->>>>>>> 9ed76284
