// Global

html,
body {
  height: 100%;
  font-size: $font-size-root;
}

body {
  padding: 0;
  margin: 0;
}

h1,
h2,
h3,
h4,
h5,
h6 {
  font-weight: bold;
}

h1 {
  font-weight: normal;
}

small,
.small {
  font-size: $font-size-sm;
}

<<<<<<< HEAD
legend {
  font-size: 1.2rem;
  font-weight: 700;
=======
// focus-visible polyfil rule
.js-focus-visible :focus:not(.focus-visible) {
  outline: none;
}

// Default focus highlighting
a,
button,
input,
textarea {

  &:focus,
  &:-moz-focusring {
    outline: auto 2px $focus-highlight-color;
  }
>>>>>>> 116baed7
}<|MERGE_RESOLUTION|>--- conflicted
+++ resolved
@@ -29,11 +29,11 @@
   font-size: $font-size-sm;
 }
 
-<<<<<<< HEAD
 legend {
   font-size: 1.2rem;
   font-weight: 700;
-=======
+}
+
 // focus-visible polyfil rule
 .js-focus-visible :focus:not(.focus-visible) {
   outline: none;
@@ -49,5 +49,4 @@
   &:-moz-focusring {
     outline: auto 2px $focus-highlight-color;
   }
->>>>>>> 116baed7
 }