--- conflicted
+++ resolved
@@ -196,19 +196,18 @@
   min-width: 1rem;
 }
 
-<<<<<<< HEAD
+.cpanel-system .card-columns {
+  @include media-breakpoint-up(md) {
+    column-count: 3;
+  }
+}
+.card-columns {
+  @include media-breakpoint-up(md) {
+    column-count: 2;
+  }
+}
+
 .tiny {
   font-size: $font-size-vsm;
   line-height: 1.4rem;
-=======
-.cpanel-system .card-columns {
-  @include media-breakpoint-up(md) {
-    column-count: 3;
-  }
-}
-.card-columns {
-  @include media-breakpoint-up(md) {
-    column-count: 2;
-  }
->>>>>>> cb42cee3
 }