// Global

@import "../variables";

html,
body {
  height: 100%;
}

body {
  padding: 0;
  margin: 0;
}

h1,
h2,
h3,
h4,
h5,
h6 {
  font-weight: $font-weight-bold;
}

h1 {
  font-weight: $font-weight-normal;
}

small,
.small {
  font-size: $font-size-sm;
}

legend {
  font-size: 1.2rem;
  font-weight: $font-weight-bold;
}

// focus-visible polyfill rule
.js-focus-visible :focus:not(.focus-visible) {
  outline: none;
}

// Default focus highlighting
:focus  {
	outline: auto 2px var(--focus);
}
:-moz-focusring {
	outline: auto 2px var(--focus);
}

// Break up text in cells to prevent overflow
.break-word {
  word-break: break-all;
  word-wrap: break-word;
}

.content {
  font-size: $content-font-size;
}

label,
caption {
  font-size: $label-font-size;
}

.btn-primary:hover {
  background-color: var(--atum-bg-dark-70);
  border-color: var(--atum-bg-dark-70);
}

.logo {

  img path {
    fill: var(--atum-text-dark);
  }
}

.container-main,
.system-debug {
	padding-bottom: 50px;
}

<<<<<<< HEAD
.container-main {
	position: relative;
	min-height: calc(100vh - #{$header-height});
	background-color: var(--atum-bg-light);

	&:before, &:after {
		content: '';
		width: 100%;
		height: 100%;
		position: fixed;
		top: 0;
		left: 0;
		z-index: -1;
		background-color: var(--atum-bg-light);
		background-image: url(../images/joomla-pattern-gray.svg);
	}

	&:after {
		background: -moz-linear-gradient(-45deg, var(--atum-bg-light) 0%, var(--atum-bg-light) 20%, rgba(225, 229, 231, 0) 100%);
		background: -webkit-linear-gradient(-45deg, var(--atum-bg-light) 0%, var(--atum-bg-light) 20%, rgba(225, 229, 231, 0) 100%);
		background: linear-gradient(135deg, var(--atum-bg-light) 0%, var(--atum-bg-light) 20%, rgba(225, 229, 231, 0) 100%);
	}
=======
body .container-main {
  position: relative;
  min-height: calc(100vh - #{$header-height});
  background-color: var(--dashboard-bg);
  padding-left: 0;
  padding-right: 0;
}

.list-view-main {

  .container-main {
    background-color: var(--atum-bg-light);
  }
>>>>>>> 3ca3f3a6
}

.content {
  padding-top: 15px;
  border-radius: $border-radius;

  > .row {
    margin-right: 0;
    margin-left: 0;
  }

  .subhead + & {
    padding-top: 0;
  }
}

.row-selected {
  background-color: var(--toolbar-bg);
}

// Chosen (TEMPORARY)
.chzn-container-single {
  width: auto !important;
}

// Multilingual associations specific
.item-associations {
  padding: 0;
}

.item-associations li {
  display: inline-block;
  list-style: none;
}

// Quickicon specific
.message-alert {
  text-align: right !important;
}

// Fadeeffect for login page
.load-fadein {
  @include fadein-page;
}

.load-fadeout {
  @include fadeout-page;
}

// Fix blinking of fade effect
.container-main.fade-done > * {
  opacity: 1;
}

.sidebar-wrapper.fade-done > * {
  opacity: 1;
}

// dashboard items
.menu-quicktask,
.menu-badge {
  float: right;
  min-width: 1rem;
}

// extern links with icons
a[href*="//"]:not([href*="javascript://"]):before {
  font: normal normal normal 14px/1 FontAwesome;
  content: "\f08e  ";
}

#wrapper{
  &.d-flex{
    @include media-breakpoint-down(xs){
      display:block !important;
    }
  }
}
.text-muted{
  color: var(--font-color-dark);
}

// dashboard items
.menu-quicktask,
.menu-badge {
  float: right;
  min-width: 1rem;
}<|MERGE_RESOLUTION|>--- conflicted
+++ resolved
@@ -41,11 +41,15 @@
 }
 
 // Default focus highlighting
-:focus  {
-	outline: auto 2px var(--focus);
-}
-:-moz-focusring {
-	outline: auto 2px var(--focus);
+a,
+button,
+input,
+textarea {
+
+  &:focus,
+  &:-moz-focusring {
+  outline: auto 2px var(--focus);
+  }
 }
 
 // Break up text in cells to prevent overflow
@@ -77,14 +81,15 @@
 
 .container-main,
 .system-debug {
-	padding-bottom: 50px;
+  padding-bottom: 50px;
 }
 
-<<<<<<< HEAD
-.container-main {
-	position: relative;
-	min-height: calc(100vh - #{$header-height});
-	background-color: var(--atum-bg-light);
+body .container-main {
+  position: relative;
+  min-height: calc(100vh - #{$header-height});
+  background-color: var(--dashboard-bg);
+  padding-left: 0;
+  padding-right: 0;
 
 	&:before, &:after {
 		content: '';
@@ -103,21 +108,6 @@
 		background: -webkit-linear-gradient(-45deg, var(--atum-bg-light) 0%, var(--atum-bg-light) 20%, rgba(225, 229, 231, 0) 100%);
 		background: linear-gradient(135deg, var(--atum-bg-light) 0%, var(--atum-bg-light) 20%, rgba(225, 229, 231, 0) 100%);
 	}
-=======
-body .container-main {
-  position: relative;
-  min-height: calc(100vh - #{$header-height});
-  background-color: var(--dashboard-bg);
-  padding-left: 0;
-  padding-right: 0;
-}
-
-.list-view-main {
-
-  .container-main {
-    background-color: var(--atum-bg-light);
-  }
->>>>>>> 3ca3f3a6
 }
 
 .content {
