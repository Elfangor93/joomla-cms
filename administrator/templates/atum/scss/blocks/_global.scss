--- conflicted
+++ resolved
@@ -1,14 +1,15 @@
 // Global
+
 @import "../variables";
 
 html,
 body {
-	height: 100%;
+  height: 100%;
 }
 
 body {
-	padding: 0;
-	margin: 0;
+  padding: 0;
+  margin: 0;
 }
 
 h1,
@@ -17,26 +18,26 @@
 h4,
 h5,
 h6 {
-	font-weight: $font-weight-bold;
+  font-weight: $font-weight-bold;
 }
 
 h1 {
-	font-weight: $font-weight-normal;
+  font-weight: $font-weight-normal;
 }
 
 small,
 .small {
-	font-size: $font-size-sm;
+  font-size: $font-size-sm;
 }
 
 legend {
-	font-size: 1.2rem;
-	font-weight: $font-weight-bold;
+  font-size: 1.2rem;
+  font-weight: $font-weight-bold;
 }
 
 // focus-visible polyfill rule
 .js-focus-visible :focus:not(.focus-visible) {
-	outline: none;
+  outline: none;
 }
 
 // Default focus highlighting
@@ -45,44 +46,37 @@
 input,
 textarea {
 
-<<<<<<< HEAD
-	&:focus,
-	&:-moz-focusring {
-		outline: auto 2px var(--focus);
-	}
-=======
   &:focus,
   &:-moz-focusring {
   outline: auto 2px var(--focus);
   }
->>>>>>> c94dacca
 }
 
 // Break up text in cells to prevent overflow
 .break-word {
-	word-break: break-all;
-	word-wrap: break-word;
+  word-break: break-all;
+  word-wrap: break-word;
 }
 
 .content {
-	font-size: $content-font-size;
+  font-size: $content-font-size;
 }
 
 label,
 caption {
-	font-size: $label-font-size;
+  font-size: $label-font-size;
 }
 
 .btn-primary:hover {
-	background-color: var(--atum-bg-dark-70);
-	border-color: var(--atum-bg-dark-70);
+  background-color: var(--atum-bg-dark-70);
+  border-color: var(--atum-bg-dark-70);
 }
 
 .logo {
 
-	img path {
-		fill: var(--atum-text-dark);
-	}
+  img path {
+    fill: var(--atum-text-dark);
+  }
 }
 
 .container-main,
@@ -114,59 +108,59 @@
 }
 
 .content {
-	padding-top: 15px;
-	border-radius: $border-radius;
+  padding-top: 15px;
+  border-radius: $border-radius;
 
-	> .row {
-		margin-right: 0;
-		margin-left: 0;
-	}
+  > .row {
+    margin-right: 0;
+    margin-left: 0;
+  }
 
-	.subhead + & {
-		padding-top: 0;
-	}
+  .subhead + & {
+    padding-top: 0;
+  }
 }
 
 .row-selected {
-	background-color: var(--row-selected);
+  background-color: var(--row-selected);
 }
 
 // Chosen (TEMPORARY)
 .chzn-container-single {
-	width: auto !important;
+  width: auto !important;
 }
 
 // Multilingual associations specific
 .item-associations {
-	padding: 0;
+  padding: 0;
 }
 
 .item-associations li {
-	display: inline-block;
-	list-style: none;
+  display: inline-block;
+  list-style: none;
 }
 
 // Quickicon specific
 .message-alert {
-	text-align: right !important;
+  text-align: right !important;
 }
 
 // Fadeeffect for login page
 .load-fadein {
-	@include fadein-page;
+  @include fadein-page;
 }
 
 .load-fadeout {
-	@include fadeout-page;
+  @include fadeout-page;
 }
 
 // Fix blinking of fade effect
 .container-main.fade-done > * {
-	opacity: 1;
+  opacity: 1;
 }
 
 .sidebar-wrapper.fade-done > * {
-	opacity: 1;
+  opacity: 1;
 }
 
 // dashboard items
@@ -178,8 +172,8 @@
 
 // extern links with icons
 a[href*="//"]:before {
-	font: normal normal normal 14px/1 FontAwesome;
-	content: "\f08e  ";
+  font: normal normal normal 14px/1 FontAwesome;
+  content: "\f08e  ";
 }
 
 #wrapper{
