// Icons

.icon-back::before {
  content: "\e008";
}

.icon-crop::before {
  content: "\f125";
}

.icon-white {
  color: $white;
}

.icon-publish,
.fa-check {
  color: theme-color("success");

  .dropdown-status-group & {
    color: inherit;
  }
}

.icon-unpublish {
  color: theme-color("danger");

  .dropdown-status-group & {
    color: inherit;
  }
}

.tbody-icon {
  padding: 0 3px;
  text-align: center;
  background-color: transparent;
  border: 0;

  [class^='icon-'],
  [class*=' icon-'],
  [class^='fa-'],
  [class*=' fa-'] {
    width: 26px;
    height: 26px;
    font-size: 1rem;
    line-height: 22px;
    color: $gray-400;
    border: 2px solid var(--border);
    border-radius: 50%;
  }

  .icon-publish,
  .fa-check {
    color: var(--success);
    border-color: var(--success);
  }

  .icon-featured,
<<<<<<< HEAD
  .fas.fa-star.featured {
=======
  .icon-color-featured {
>>>>>>> 8a7038ba
    color: $state-warning-bg;
    border-color: $state-warning-bg;
  }

  .icon-archive {
    color: var(--atum-text-dark);
    border-color: $gray-700;
  }

  .icon-checkedout {
    width: auto;
    height: auto;
    font-size: 1.2rem;
    line-height: 1rem;
    color: var(--atum-text-dark);
    border: 0;
  }

  &.home-disabled,
  &.featured-disabled,
  &.color-featured-disabled,
  &.fa-star-disabled {
    opacity: 1;
    cursor: not-allowed;
  }

  &.disabled .icon-home,
  &.disabled .fas.fa-home {
    color: $state-warning-bg;
    border-color: $state-warning-bg;
  }
}

.icon-joomla::before {
  font-family: "Font Awesome 5 Brands";
  content: "\f1aa";
}

.icon-shield-alt::before {
  content: "\f3ed";
}

.icon-address-book::before {
  content: "\f2b9";
}

.icon-images::before {
  content: "\f302";
}

.info-circle::before {
  content: "\f05a";
}

.icon-paint-brush::before {
  content: "\f1fc";
}

.icon-language::before {
  content: "\f1ab";
}

.icon-rss::before {
  content: "\f09e";
}

.icon-map-signs::before {
  content: "\f277";
}

.icon-envelope-open-text::before {
  content: "\f658";
}

.icon-users-cog::before {
  content: "\f509";
}

.icon-user-lock::before {
  content: "\f502";
}<|MERGE_RESOLUTION|>--- conflicted
+++ resolved
@@ -55,11 +55,8 @@
   }
 
   .icon-featured,
-<<<<<<< HEAD
+  .icon-color-featured,
   .fas.fa-star.featured {
-=======
-  .icon-color-featured {
->>>>>>> 8a7038ba
     color: $state-warning-bg;
     border-color: $state-warning-bg;
   }
