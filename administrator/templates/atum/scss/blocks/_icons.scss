// Icons

.icon-back::before {
  content: "\e008";
}

.icon-crop::before {
  content: "\f125";
}

.icon-white {
  color: $white;
}

.icon-publish,
.fa-check {
  color: theme-color("success");

  .dropdown-status-group & {
    color: inherit;
  }
}

.icon-unpublish {
  color: theme-color("danger");

  .dropdown-status-group & {
    color: inherit;
  }
}

.tbody-icon {
  padding: 0 3px;
  text-align: center;
  background-color: transparent;
  border: 0;

  [class^='icon-'],
  [class*=' icon-'],
  [class^='fa-'],
  [class*=' fa-'] {
    width: 26px;
    height: 26px;
    font-size: 1rem;
    line-height: 22px;
    color: $gray-400;
    border: 2px solid var(--border);
    border-radius: 50%;
  }

  .icon-publish,
  .fa-check {
    color: var(--success);
    border-color: var(--success);
  }

  .icon-featured,
<<<<<<< HEAD
  .icon-color-featured,
  .fas.fa-star.featured {
=======
  .icon-color-featured {
>>>>>>> 2e095fbb
    color: $state-warning-bg;
    border-color: $state-warning-bg;
  }

  .icon-archive {
    color: var(--atum-text-dark);
    border-color: $gray-700;
  }

  .icon-checkedout {
    width: auto;
    height: auto;
    font-size: 1.2rem;
    line-height: 1rem;
    color: var(--atum-text-dark);
    border: 0;
  }

  &.home-disabled,
  &.featured-disabled,
  &.color-featured-disabled,
  &.fa-star-disabled {
    opacity: 1;
    cursor: not-allowed;
  }

  &.disabled .icon-home,
  &.disabled .fas.fa-home {
    color: $state-warning-bg;
    border-color: $state-warning-bg;
  }
}

.icon-joomla::before {
  font-family: "Font Awesome 5 Brands";
  content: "\f1aa";
}

.icon-shield-alt::before {
  content: "\f3ed";
}

.icon-address-book::before {
  content: "\f2b9";
}

.icon-images::before {
  content: "\f302";
}

.info-circle::before {
  content: "\f05a";
}

.icon-paint-brush::before {
  content: "\f1fc";
}

.icon-language::before {
  content: "\f1ab";
}

.icon-rss::before {
  content: "\f09e";
}

.icon-map-signs::before {
  content: "\f277";
}

.icon-envelope-open-text::before {
  content: "\f658";
}

.icon-users-cog::before {
  content: "\f509";
}

.icon-user-lock::before {
  content: "\f502";
}<|MERGE_RESOLUTION|>--- conflicted
+++ resolved
@@ -54,13 +54,8 @@
     border-color: var(--success);
   }
 
-  .icon-featured,
-<<<<<<< HEAD
   .icon-color-featured,
   .fas.fa-star.featured {
-=======
-  .icon-color-featured {
->>>>>>> 2e095fbb
     color: $state-warning-bg;
     border-color: $state-warning-bg;
   }
