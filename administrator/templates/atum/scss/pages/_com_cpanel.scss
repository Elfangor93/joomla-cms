--- conflicted
+++ resolved
@@ -103,13 +103,6 @@
 
   }
 
-  .list-group-item {
-    img {
-      width: 100%;
-      height: auto;
-    }
-  }
-
   .card-header {
     font-size: $h4-font-size;
     color: var(--atum-bg-dark);
@@ -129,7 +122,6 @@
       height: 2.6em;
       line-height: 2.6em;
       color: var(--atum-special-color);
-<<<<<<< HEAD
     }
   }
 
@@ -171,49 +163,6 @@
       }
     }
   }
-=======
-    }
-  }
-
-  .cpanel-add-module {
-    background-color: var(--atum-bg-light);
-    color: var(--atum-text-dark);
-    border: 0.125rem var(--white) dashed;
-    position: relative;
-    transition: all .3s ease-in;
-
-    @include hover-focus-active() {
-      border-color: var(--atum-bg-dark);
-      text-decoration: none;
-      background-color: var(--white);
-
-      .cpanel-add-module-icon {
-
-        .fa {
-          opacity: 0.3;
-        }
-      }
-    }
-
-    span {
-      position: relative;
-    }
-
-    .cpanel-add-module-icon {
-      position: absolute;
-      top: 0;
-      left: 0;
-      right: 0;
-      bottom: 0;
-
-      .fa {
-        transition: all .3s ease-in;
-        font-size: 7rem;
-        transform: translateX(-100%);
-      }
-    }
-  }
->>>>>>> 9ed76284
 }
 
 .cpanel-modules {
