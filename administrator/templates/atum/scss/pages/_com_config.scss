// com_config

@import "../variables";

.com_config {

  .content {
    background-color: transparent;
  }

  [class^='col-'] {

    > fieldset {
      margin-bottom: 2rem;
    }
  }

  .rule-notes,
  .filter-notes {
    padding: 1em;
    background-color: $white;
  }

<<<<<<< HEAD
  .options-menu{
    .burger-toggler-icon:before{
      font: normal normal normal 16px/1 FontAwesome;
      content: "\f039 ";
    }
=======
  .revert-controls .controls {
    margin-left: 0;
>>>>>>> 27259861
  }
}<|MERGE_RESOLUTION|>--- conflicted
+++ resolved
@@ -21,15 +21,12 @@
     background-color: $white;
   }
 
-<<<<<<< HEAD
   .options-menu{
     .burger-toggler-icon:before{
       font: normal normal normal 16px/1 FontAwesome;
       content: "\f039 ";
     }
-=======
   .revert-controls .controls {
     margin-left: 0;
->>>>>>> 27259861
   }
 }