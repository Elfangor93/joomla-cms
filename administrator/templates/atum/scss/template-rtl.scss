--- conflicted
+++ resolved
@@ -318,12 +318,11 @@
   text-align: left !important;
 }
 
-<<<<<<< HEAD
 // System panel
 .menu-quicktask, .menu-badge {
     float: left;
 }
-=======
+
 // Modal header override
 .modal-header .close {
   margin-left: -15px;
@@ -347,5 +346,4 @@
       padding-left: auto;
     }
   }
-}
->>>>>>> f6bfce94
+}