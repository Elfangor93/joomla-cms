--- conflicted
+++ resolved
@@ -42,8 +42,6 @@
   }
 }
 
-<<<<<<< HEAD
-=======
 // Header
 .header {
   .page-title [class^='icon-'] {
@@ -88,7 +86,6 @@
   margin-right: 0;
 }
 
->>>>>>> 52eab825
 // com_cpanel
 .com_cpanel {
 
