@import "template";

// Global
dl,
ol,
ul {
  padding-right: 0;
}

body {
  text-align: right;
}

.close {
  float: left;

  .notify-alerts & {
    right: auto;
    left: -.5rem;
  }
}

.control-group {

  .control-label {
    float: right;
    text-align: right;
  }

  .controls {
    margin-right: 0;
    margin-left: 0;
  }

  .custom-select {
    float: right;
  }
}

.dropdown-menu-right {

  &::after {
    right: auto;
    left: .9rem;
  }
}

.sidebar-wrapper {
  right: 0;
  left: auto;
}
.subhead {
	.dropdown-toggle.btn-action::after {
		margin: 0 16px 0 -22px;
	}
}
.switcher {
    float: right;
}
// Alerts
.notify-alerts {
  margin-right: 125px;
  margin-left: 0;

  .closed & {
    margin-right: 0;
  }
}

// Header
.header {
  .page-title [class^='icon-'] {
    margin-right: 0;
    margin-left: 15px;
  }
  .logo img {
    margin-right: .8rem;
    margin-left: auto;
  }
}

.menu-collapse {
  right: 0;
  left: auto;
  margin-right: -7.5px;
  margin-left: 0;
}

.menu-toggle-icon::before {
  content: "\f054";

  .closed & {
    content: "\f053";
  }
}
// Quickicons
.quick-icons {

  a {

    &::before {
      right: auto;
      left: -40px;
    }

    [class*=' icon-'],
    [class^='icon-'] {
      border-right: 0;
      border-left: 1px solid rgba($white, .15);
<<<<<<< HEAD
=======
    }
  }

  .quickicon-linkadd{
    .fa {
      float:right;
      margin-left:1.5rem;
>>>>>>> 9ed76284
    }
  }
}

// Sidebar
.main-nav {

  .open > a {

    + ul {
      right: 60px;
      left: auto;
    }
  }

  li {
    > a.btn-dashboard {
      left: 30px;
      right: auto;
    }
  }
<<<<<<< HEAD
 
=======

>>>>>>> 9ed76284
  .collapse-level-2 {
    right: 100%;
    left: auto;
    border-radius: $border-radius 0 0 $border-radius;
  }

  .parent .collapse-arrow::after {
    right: auto;
    left: 15px;
    content: "\f0d9";
  }

  .has-arrow::after {
    left: 1rem;
    right: inherit;
    transform: rotate(180deg) translate(0, -180%);
  }

  ul a::before {
    right: 18px;
  }

  .active .no-dropdown .sidebar-item-title {
    margin-right: 28px;
  }

  .dropdown-submenu .sidebar-item-title {
    margin-right: 28px;
  }

  .dropdown-submenu .no-dropdown .sidebar-item-title {
    margin-right: 44px;
  }

  ul ul a::before {
    right: 34px;
    left: 0;
  }
}

.child-open > .open > a::before {
  right: 0;
  left: auto;
}

// Status
.status {
  margin-right: 250px;
  margin-left: 0;

  .closed & {
    margin-right: 50px;
    margin-left: 0;
  }
}

.sidebar-wrapper[data-hidden='1'] ~ .status {
  margin-right: 0;
}

// Toolbar
.subhead {

  .btn,
  .btn-sm {
    [class*=' fa-'],
    [class^='fa-'],
    [class^='icon-'],
    [class*=' icon-'],
    [class^='#{$fa-css-prefix}-'],
    [class*=' #{$fa-css-prefix}-'] {
      margin: 0 -22px 0 22px;
    }
  }

  .btn-group {
    margin-left: .75rem !important;
  }

  .btn-toolbar > * {
    margin-right: .75rem;
    margin-left: 0;

    &:first-child {
      margin-right: 0;
    }
  }
}

// com_cpanel
.com_cpanel {

  .card {

    .list-group {

      > .published {
        border-right: 5px solid theme-color("success");
        border-left: 0;
      }

      > .unpublished {
        border-right: 5px solid theme-color("danger");
        border-left: 0;
      }
    }

    .module-dropdown {
      right: auto;
      left: 0;

      > a {
        border-right: 1px solid var(--border);
        border-left: 0;
        border-top-left-radius: $border-radius;
        border-top-right-radius: 0;
      }
    }
  }

  .module-actions {
    right: auto;
    left: 0;
  }
}

.js-stools .js-stools-container-filters {
  right: auto;
  left: 0;
}

.ml-auto {
  margin-right: auto !important;
  margin-left: 0 !important;
}

.mr-auto {
  margin-right: 0 !important;
  margin-left: auto !important;
}

.mr-2 {
  margin-right: 0 !important;
  margin-left: .5rem;
}

#helpsite-refresh {
  float: right;
  margin-top: 1px;
  margin-right: 4px;
}

.field-calendar {
  float: right;
}

.form-text {
  float: right;
}

.field-user-wrapper {
  float: right;
}

.field-media-input {
  margin-right: 220px;
}

// Quickicon specific
.message-alert {
  text-align: left !important;
}

// Bootstrap overrides
.text-left {
  text-align: right !important;
}

.text-right {
  text-align: left !important;
}

// System panel
.menu-quicktask, .menu-badge {
    float: left;
}<|MERGE_RESOLUTION|>--- conflicted
+++ resolved
@@ -107,8 +107,6 @@
     [class^='icon-'] {
       border-right: 0;
       border-left: 1px solid rgba($white, .15);
-<<<<<<< HEAD
-=======
     }
   }
 
@@ -116,7 +114,6 @@
     .fa {
       float:right;
       margin-left:1.5rem;
->>>>>>> 9ed76284
     }
   }
 }
@@ -138,11 +135,7 @@
       right: auto;
     }
   }
-<<<<<<< HEAD
- 
-=======
-
->>>>>>> 9ed76284
+
   .collapse-level-2 {
     right: 100%;
     left: auto;
