// Variables
@import "../../../../media/vendor/bootstrap/scss/functions";

$white:                            #fff;
$whiteoffset:					   #fefefe;
$gray-100:                         #f8f9fa;
<<<<<<< HEAD
$gray-200:                         #e8e8e8; //used in bootstrap .badge-inverse
$gray-300:                         #dee2e6; //used for toolbar and badges
$gray-400:                         #cdcdcd; //used for border-bottom sidebar-nav and toolbar normal border
$gray-500:                         #adb5bd; //used in toolbar and buttons for border
//$gray-600:                         #6f7780; //used for atum-text-dark and $secondary
$gray-700:                         #495057; //used for atum-text-dark, secondary
$gray-800:                         #343a40; //used for badges-inverse
$gray-900:                         #212529; //used for tree header, badge-inverse border
$black:                            #000;	//used for shadows
$focuscolor:						#39f;   //used for focus color

$dark-blue:                        #001B4C; //is the atum-special-color

=======
$gray-200:                         #e8e8e8;
$gray-300:                         #dee2e6;
$gray-400:                         #cdcdcd;
$gray-500:                         #adb5bd;
$gray-600:                         #6f7780;
$gray-700:                         #495057;
$gray-800:                         #343a40;
$gray-900:                         #212529;
$black:                            #000;
$light-blue:                       #E0E8EF;
$dark-blue:                        #001B4C;
$blue-a700:                        #4D78A3;
>>>>>>> 862e8619

// BS Colours
$blue:                             hsl(207.4, 60.9%, 26.1%); //basecolor for calculation, Primary-color
$indigo:                           #0377be; //used in bootstrap
$purple:                           #6f42c1; //used in bootstrap
$pink:                             #e83e8c; //used in bootstrap
$red:                              #c52827; //used in bootstrap
$yellow:                           #d43900; //used in bootstrap
$green:                            #2f7d32; //used in bootstrap
$teal:                             #20c997; //used in bootstrap
$cyan:                             #108193; //used in bootstrap

//color-60 is the base

$color-60:                         $blue;

$color-0:                          adjust-color($color-60, $hue: -5%, $saturation: -100%, $lightness: +71.4%);
$color-5:                          adjust-color($color-60, $hue: -6%, $saturation: -85%, $lightness: +65.1%);
$color-10:                         adjust-color($color-60, $hue: -6%, $saturation: -80%, $lightness: +59.4%);
$color-20:                         adjust-color($color-60, $hue: -6%, $saturation: -75%, $lightness: +47.3%);
$color-30:                         adjust-color($color-60, $hue: -5%, $saturation: -55%, $lightness: +34.3%);
$color-40:                         adjust-color($color-60, $hue: -3%, $saturation: -40%, $lightness: +21.4%);
$color-50:                         adjust-color($color-60, $hue: -1%, $saturation: -15%, $lightness: +10%);

$color-70:                         adjust-color($color-60, $hue: +4%, $lightness: -6%);
$color-80:                         adjust-color($color-60, $hue: +7%, $lightness: -11.5%);
$color-90:                         adjust-color($color-60, $hue: +10%, $saturation: -1%, $lightness: -17%);

$color-contrast:                   adjust-color($color-60, $hue: -30%, $lightness: +16%);

$theme-colors: ();
$theme-colors: map-merge((
  primary:                         $blue, //used only in bootstrap, please use $atum-bg-dark
  secondary:                       $gray-700, //is it used?
  success:                         $green,
  info:                            $cyan,
  warning:                         $yellow,
  danger:                          $red,
  light:                           $gray-100, //used in bootstrap
  dark:                            $gray-900,  //used in bootstrap and for table-border
  atum-link-color:                 #2077dd,  
  atum-text-dark:                  $gray-700,
  atum-bg-dark:                    $color-60, //standard background color
  action:                          $color-60
), $theme-colors);

$colors: (
<<<<<<< HEAD
  card-bg:                         $white,
=======
  card-bg:                         #fff,
  dashboard-bg:                    $gray-200,
>>>>>>> 862e8619
  toolbar-bg:                      lighten($gray-200, 5%), // % VON DASHBOARD BG BZW ATUM lIGHT BG
  success-border:                  theme-color("success"),
  info-border:                     theme-color("info"),
  warning-border:                  theme-color("warning"),
  danger-border:                   theme-color("danger"),  
  login-main-bg:                   darken($color-60, 8%), //used on login
  border:                          $gray-400,
  white-offset:                    $whiteoffset,
  focus:                           $focuscolor,
  toggle-color:                    $white, //used in sidebar
  atum-bg-light:                   $gray-200, //light background color, f.e. dashboard background  
  atum-text-light:                 $white,
  atum-special-color:              $dark-blue,
  atum-link-color:                 #2077dd,
  atum-link-hover-color:           darken($color-60, 15%),
  atum-contrast:                   $color-contrast,
  atum-bg-dark-5:                  $color-5,
  atum-bg-dark-10:                 $color-10,
  atum-bg-dark-20:                 $color-20,
  atum-bg-dark-30:                 $color-30,
  atum-bg-dark-40:                 $color-40,
  atum-bg-dark-50:                 $color-50,
  atum-bg-dark-70:                 $color-70,
  atum-bg-dark-80:                 $color-80,
  atum-bg-dark-90:                 $color-90
);

// Alerts
$alert-border-level:               0;
$alert-color-level:                0;

// Global
$atum-box-shadow:                  1px 1px 1px 0px rgba($black,0.25);
$enable-rounded:                   false;
$border-radius:                    none;
$input-btn-padding-y:              .6rem;
$input-btn-padding-x:              1rem;
$input-max-width:                  15rem;

// Header
$header-height:                    3.5rem;

// Toolbar
$atum-toolbar-line-height:         2.375rem;

// Sidebar
$sidebar-width:                    15.625rem;
$sidebar-width-login:              28.75rem;
$sidebar-width-closed:             3rem;
$main-brand-height:                3rem;

// Fonts
$font-family-sans-serif:           "Roboto", -apple-system, BlinkMacSystemFont, "Segoe UI", "Helvetica Neue", Arial, sans-serif, "Apple Color Emoji", "Segoe UI Emoji", "Segoe UI Symbol", "Noto Color Emoji" !default;
$h1-font-size:                     1.65rem;
$h2-font-size:                     1.5rem;
$h3-font-size:                     1.25rem;
$h4-font-size:                     1rem;
$h5-font-size:                     .9286rem;
$h6-font-size:                     .8571rem;
$font-size-sm:                     .8rem;
$font-size-vsm:                     .5rem;
$display1-size:                    1rem;
$display2-size:                    .875rem;
$content-font-size:                0.875rem;
$label-font-size:                  0.85rem;
$fa-css-prefix:                    fa;
$fa-font-path:                     "../../../../media/vendor/font-awesome/fonts";
$roboto-font-path:                 "../../../../media/vendor/roboto-fontface/fonts";

// Text
$body-color:                       var(--atum-text-dark); //only used in bootstrap, please use --atum-color-dark


// Tables
$table-bg:                         transparent;
$table-bg-accent:                  rgba(0, 0, 0, .03);
$table-border-color:               var(--dark);
$table-cell-padding:               8px 12px;

// Dropdowns
$dropdown-padding-y:               0;
$dropdown-box-shadow:              0 1px 1px rgba($black, .15);
$dropdown-link-hover-color:        $white;
$dropdown-border-width:            1px;
$dropdown-item-padding-y:          .5rem;
$dropdown-item-padding-x:          .75rem;
$dropdown-spacer:                  0;

// Tabs
$nav-tabs-border-width:            0;
$nav-tabs-link-active-bg:          rgba($black, .2); //is it used?

// Tables
$table-border-width:               1px;
$table-head-bg:                    transparent;

// Cards
$card-bg:                          transparent;
$card-cap-bg:                      transparent;
$card-border-width:                0;
$card-border-color:                transparent;

// Alerts
$state-success-text:               var(--white);
$state-success-bg:                 var(--success);
$state-success-border:             var(--success-border);

$state-info-text:                  var(--white);
$state-info-bg:                    var(--info);
$state-info-border:                var(--info-border);

$state-warning-text:               var(--white);
$state-warning-bg:                 var(--warning);
$state-warning-border:             var(--warning-border);

$state-danger-text:                var(--white);
$state-danger-bg:                  var(--danger);
$state-danger-border:              var(--danger-border);

// Input Group
$input-group-addon-color:          var(--white);
$input-group-addon-bg:             var(--atum-bg-dark);
$input-group-addon-border-color:   var(--atum-bg-dark);

// Treeselect
$treeselect-line-height:           2.2rem;
$treeselect-indent:                40px;

// List
$list-group-bg:                    var(--white-offset);

// Custom form
$custom-select-bg:                 var(--white-offset);

//input
$input-padding:						.6rem 1rem;
$input-select-padding:				.6rem 3rem .6rem 1rem;
$input-select-multiple-padding:		.3rem 1rem;

// Modals
$modal-header-height:              2.875rem;

// Quickicons
$quickicon-bg:                     var(--white);
$quickicon-box-shadow:             $atum-box-shadow;
$quickicon-box-shadow-hover:       0 0 8px 0 rgba($black, .3);
$quickicon-box-shadow-success:     0 0 3px 0 var(--success);
$quickicon-box-shadow-danger:      0 0 3px 0 var(--danger);
$quickicon-box-shadow-warning:     0 0 3px 0 var(--warning);

// Gutter
$grid-gutter-width:                2rem;
$grid-gutter-width-s:              15px;

// Breadcrumbs
$breadcrumb-bg:                    var(--white);

// Links
$link-color:                       var(--atum-link-color);
$link-hover-color:                 var(--atum-link-hover-color);

// Time for fade effect 
$fadetime:                         1s;

// Z-Index list
$zindex-negative:                  -1;
$zindex-actions:                   2;
$zindex-sidebar:                   1000;
$zindex-toolbar:                   1010;
$zindex-header:                    1020;
$zindex-alerts:                    1030;
$zindex-modal-backdrop:            1040;
$zindex-modal:                     1050;
$zindex-popover:                   1060;
$zindex-tooltip:                   1070;
$zindex-mobil-bottom:              8000;
$zindex-mobil-toggle:              9999;
$zindex-mobil-menu:                9000;<|MERGE_RESOLUTION|>--- conflicted
+++ resolved
@@ -4,7 +4,7 @@
 $white:                            #fff;
 $whiteoffset:					   #fefefe;
 $gray-100:                         #f8f9fa;
-<<<<<<< HEAD
+
 $gray-200:                         #e8e8e8; //used in bootstrap .badge-inverse
 $gray-300:                         #dee2e6; //used for toolbar and badges
 $gray-400:                         #cdcdcd; //used for border-bottom sidebar-nav and toolbar normal border
@@ -18,20 +18,6 @@
 
 $dark-blue:                        #001B4C; //is the atum-special-color
 
-=======
-$gray-200:                         #e8e8e8;
-$gray-300:                         #dee2e6;
-$gray-400:                         #cdcdcd;
-$gray-500:                         #adb5bd;
-$gray-600:                         #6f7780;
-$gray-700:                         #495057;
-$gray-800:                         #343a40;
-$gray-900:                         #212529;
-$black:                            #000;
-$light-blue:                       #E0E8EF;
-$dark-blue:                        #001B4C;
-$blue-a700:                        #4D78A3;
->>>>>>> 862e8619
 
 // BS Colours
 $blue:                             hsl(207.4, 60.9%, 26.1%); //basecolor for calculation, Primary-color
@@ -72,30 +58,26 @@
   danger:                          $red,
   light:                           $gray-100, //used in bootstrap
   dark:                            $gray-900,  //used in bootstrap and for table-border
-  atum-link-color:                 #2077dd,  
+  atum-link-color:                 #2077dd,
   atum-text-dark:                  $gray-700,
   atum-bg-dark:                    $color-60, //standard background color
   action:                          $color-60
 ), $theme-colors);
 
 $colors: (
-<<<<<<< HEAD
+
   card-bg:                         $white,
-=======
-  card-bg:                         #fff,
-  dashboard-bg:                    $gray-200,
->>>>>>> 862e8619
   toolbar-bg:                      lighten($gray-200, 5%), // % VON DASHBOARD BG BZW ATUM lIGHT BG
   success-border:                  theme-color("success"),
   info-border:                     theme-color("info"),
   warning-border:                  theme-color("warning"),
-  danger-border:                   theme-color("danger"),  
+  danger-border:                   theme-color("danger"),
   login-main-bg:                   darken($color-60, 8%), //used on login
   border:                          $gray-400,
   white-offset:                    $whiteoffset,
   focus:                           $focuscolor,
   toggle-color:                    $white, //used in sidebar
-  atum-bg-light:                   $gray-200, //light background color, f.e. dashboard background  
+  atum-bg-light:                   $gray-200, //light background color, f.e. dashboard background
   atum-text-light:                 $white,
   atum-special-color:              $dark-blue,
   atum-link-color:                 #2077dd,
@@ -246,7 +228,7 @@
 $link-color:                       var(--atum-link-color);
 $link-hover-color:                 var(--atum-link-hover-color);
 
-// Time for fade effect 
+// Time for fade effect
 $fadetime:                         1s;
 
 // Z-Index list
