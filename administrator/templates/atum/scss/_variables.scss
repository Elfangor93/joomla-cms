--- conflicted
+++ resolved
@@ -59,7 +59,6 @@
 ), $theme-colors);
 
 $colors: (
-<<<<<<< HEAD
   success-border:                  theme-color("success"),
   info-border:                     theme-color("info"),
   warning-border:                  theme-color("warning"),
@@ -75,6 +74,7 @@
   focus:                           #39f,
   table-border:                    $gray-300,
   toggle-color:                    $white,
+  form-link-feedback:              #cbd8e1,
   atum-bg-dark:                    $color-60,
   atum-bg-light:                   $color-5,
   atum-text-dark:                  $gray-600,
@@ -91,30 +91,7 @@
   atum-bg-dark-70:                 $color-70,
   atum-bg-dark-80:                 $color-80,
   atum-bg-dark-90:                 $color-90,
-  atum-bg-dark-30:                 $color-30,
-=======
-  primary-dark: #2b5c91,
-  main-bg:      #ebeff5,
-  success-border: darken(theme-color("success"), 5%),
-  info-border: darken(theme-color("info"), 7%),
-  warning-border: darken(theme-color("warning"), 5%),
-  danger-border: darken(theme-color("danger"), 5%),
-  link-hover: darken(theme-color("primary"), 15%),
-  sidebar-bg: #122942,
-  sidebar-sub-bg: #1b3654,
-  sidebar-text-color: #7189a4,
-  sidebar-link-color: #e3eaf1,
-  sidebar-link-color-hover: var(--white),
-  sidebar-child-link-color: #cbd6e2,
-  login-main-bg: darken(theme-color("primary"), 8%),
-  login-light-bg: #3b97f9,
-  form-link-feedback: #cbd8e1,
-  border: $gray-400,
-  row-selected: #d9edf7,
-  white-offset: #fefefe,
-  focus: #39f,
-  table-border: $gray-300,
->>>>>>> 621d9d76
+  atum-bg-dark-30:                 $color-30
 );
 
 // Alerts
@@ -173,13 +150,9 @@
 
 // Dropdowns
 $dropdown-padding-y:               0;
-<<<<<<< HEAD
-$dropdown-border-width:            0;
 $dropdown-box-shadow:              0 1px 2px rgba($black, .30);
 $dropdown-link-hover-color:        $white;
-=======
 $dropdown-border-width:            1px;
->>>>>>> 621d9d76
 $dropdown-item-padding-y:          .5rem;
 $dropdown-item-padding-x:          .75rem;
 $dropdown-spacer:                  0;
