// Variables
@import "../../../../media/vendor/bootstrap/scss/functions";

$white:                            #fff;
$whiteoffset:					   #fefefe;
$gray-100:                         #f8f9fa;

$gray-200:                         #e8e8e8; //used in bootstrap .badge-inverse
$gray-300:                         #dee2e6; //used for toolbar and badges
$gray-400:                         #cdcdcd; //used for border-bottom sidebar-nav and toolbar normal border
$gray-500:                         #adb5bd; //used in toolbar and buttons for border
//$gray-600:                         #6f7780; //used for atum-text-dark and $secondary
$gray-700:                         #495057; //used for atum-text-dark, secondary
$gray-800:                         #343a40; //used for badges-inverse
$gray-900:                         #212529; //used for tree header, badge-inverse border
$black:                            #000;	//used for shadows
$focuscolor:						#39f;   //used for focus color

$dark-blue:                        #001B4C; //is the atum-special-color


// BS Colours
$blue:                             hsl(207.4, 60.9%, 26.1%); //basecolor for calculation, Primary-color
$indigo:                           #0377be; //used in bootstrap
$purple:                           #6f42c1; //used in bootstrap
$pink:                             #e83e8c; //used in bootstrap
$red:                              #c52827; //used in bootstrap
$yellow:                           #d43900; //used in bootstrap
$green:                            #2f7d32; //used in bootstrap
$teal:                             #20c997; //used in bootstrap
$cyan:                             #108193; //used in bootstrap

//color-60 is the base

$color-60:                         $blue;

$color-0:                          adjust-color($color-60, $hue: -5%, $saturation: -100%, $lightness: +71.4%);
$color-5:                          adjust-color($color-60, $hue: -6%, $saturation: -85%, $lightness: +65.1%);
$color-10:                         adjust-color($color-60, $hue: -6%, $saturation: -80%, $lightness: +59.4%);
$color-20:                         adjust-color($color-60, $hue: -6%, $saturation: -75%, $lightness: +47.3%);
$color-30:                         adjust-color($color-60, $hue: -5%, $saturation: -55%, $lightness: +34.3%);
$color-40:                         adjust-color($color-60, $hue: -3%, $saturation: -40%, $lightness: +21.4%);
$color-50:                         adjust-color($color-60, $hue: -1%, $saturation: -15%, $lightness: +10%);

$color-70:                         adjust-color($color-60, $hue: +4%, $lightness: -6%);
$color-80:                         adjust-color($color-60, $hue: +7%, $lightness: -11.5%);
$color-90:                         adjust-color($color-60, $hue: +10%, $saturation: -1%, $lightness: -17%);

$color-contrast:                   adjust-color($color-60, $hue: -30%, $lightness: +16%);

$theme-colors: ();
$theme-colors: map-merge((
  primary:                         $blue, //used only in bootstrap, please use $atum-bg-dark
  secondary:                       $gray-700, //is it used?
  success:                         $green,
  info:                            $cyan,
  warning:                         $yellow,
  danger:                          $red,
  light:                           $gray-100, //used in bootstrap
  dark:                            $gray-900,  //used in bootstrap and for table-border
  atum-link-color:                 #2077dd,
  atum-text-dark:                  $gray-700,
  atum-bg-dark:                    $color-60, //standard background color
  action:                          $color-60
), $theme-colors);

$colors: (

  card-bg:                         $white,
  toolbar-bg:                      lighten($gray-200, 5%), // % VON DASHBOARD BG BZW ATUM lIGHT BG
  success-border:                  theme-color("success"),
  info-border:                     theme-color("info"),
  warning-border:                  theme-color("warning"),
  danger-border:                   theme-color("danger"),
  login-main-bg:                   darken($color-60, 8%), //used on login
  border:                          $gray-400,
  white-offset:                    $whiteoffset,
  focus:                           $focuscolor,
  toggle-color:                    $white, //used in sidebar
  atum-bg-light:                   $gray-200, //light background color, f.e. dashboard background
  atum-text-light:                 $white,
  atum-special-color:              $dark-blue,
  atum-link-color:                 #2077dd,
  atum-link-hover-color:           darken($color-60, 15%),
  atum-contrast:                   $color-contrast,
  atum-bg-dark-5:                  $color-5,
  atum-bg-dark-10:                 $color-10,
  atum-bg-dark-20:                 $color-20,
  atum-bg-dark-30:                 $color-30,
  atum-bg-dark-40:                 $color-40,
  atum-bg-dark-50:                 $color-50,
  atum-bg-dark-70:                 $color-70,
  atum-bg-dark-80:                 $color-80,
  atum-bg-dark-90:                 $color-90
);

// Alerts
$alert-border-level:               0;
$alert-color-level:                0;

// Global
$atum-box-shadow:                  1px 1px 1px 0px rgba($black,0.25);
$enable-rounded:                   false;
$border-radius:                    none;
$input-btn-padding-y:              .6rem;
$input-btn-padding-x:              1rem;
$input-max-width:                  15rem;

// Header
$header-height:                    3.5rem;

// Toolbar
$atum-toolbar-line-height:         2.375rem;

// Sidebar
$sidebar-width:                    15.625rem;
$sidebar-width-login:              28.75rem;
$sidebar-width-closed:             3rem;
$main-brand-height:                3rem;

// Fonts
$font-family-sans-serif:           "Roboto", -apple-system, BlinkMacSystemFont, "Segoe UI", "Helvetica Neue", Arial, sans-serif, "Apple Color Emoji", "Segoe UI Emoji", "Segoe UI Symbol", "Noto Color Emoji" !default;
$h1-font-size:                     1.65rem;
$h2-font-size:                     1.5rem;
$h3-font-size:                     1.25rem;
$h4-font-size:                     1rem;
$h5-font-size:                     .9286rem;
$h6-font-size:                     .8571rem;
$font-size-sm:                     .8rem;
$font-size-vsm:                     .5rem;
$display1-size:                    1rem;
$display2-size:                    .875rem;
$content-font-size:                0.875rem;
$label-font-size:                  0.85rem;
$fa-css-prefix:                    fa;
<<<<<<< HEAD
$fa-font-path:                     "../../../../media/vendor/font-awesome/fonts";
$roboto-font-path:                 "../../../../media/vendor/roboto-fontface/fonts";
=======
$fa-font-path:                     "../../../../media/vendor/fontawesome-free/webfonts";

// Font weights
$thin-weight:                      100;
$extralight-weight:                200;
$light-weight:                     300;
$normal-weight:                    400;
$medium-weight:                    500;
$semibold-weight:                  600;
$bold-weight:                      700;
$extrabold-weight:                 800;
$black-weight:                     900;
>>>>>>> 27259861

// Text
$body-color:                       var(--atum-text-dark); //only used in bootstrap, please use --atum-color-dark


// Tables
$table-bg:                         transparent;
$table-bg-accent:                  rgba(0, 0, 0, .03);
$table-border-color:               var(--dark);
$table-cell-padding:               8px 12px;

// Dropdowns
$dropdown-padding-y:               0;
$dropdown-box-shadow:              0 1px 1px rgba($black, .15);
$dropdown-link-hover-color:        $white;
$dropdown-border-width:            1px;
$dropdown-item-padding-y:          .5rem;
$dropdown-item-padding-x:          .75rem;
$dropdown-spacer:                  0;

// Tabs
$nav-tabs-border-width:            0;
$nav-tabs-link-active-bg:          rgba($black, .2); //is it used?

// Tables
$table-border-width:               1px;
$table-head-bg:                    transparent;

// Cards
$card-bg:                          transparent;
$card-cap-bg:                      transparent;
$card-border-width:                0;
$card-border-color:                transparent;

// Alerts
$state-success-text:               var(--white);
$state-success-bg:                 var(--success);
$state-success-border:             var(--success-border);

$state-info-text:                  var(--white);
$state-info-bg:                    var(--info);
$state-info-border:                var(--info-border);

$state-warning-text:               var(--white);
$state-warning-bg:                 var(--warning);
$state-warning-border:             var(--warning-border);

$state-danger-text:                var(--white);
$state-danger-bg:                  var(--danger);
$state-danger-border:              var(--danger-border);

// Input Group
$input-group-addon-color:          var(--white);
$input-group-addon-bg:             var(--atum-bg-dark);
$input-group-addon-border-color:   var(--atum-bg-dark);

// Treeselect
$treeselect-line-height:           2.2rem;
$treeselect-indent:                40px;

// List
$list-group-bg:                    var(--white-offset);

// Custom form
$custom-select-bg:                 var(--white-offset);

//input
$input-padding:						.6rem 1rem;
$input-select-padding:				.6rem 3rem .6rem 1rem;
$input-select-multiple-padding:		.3rem 1rem;

// Modals
$modal-header-height:              2.875rem;

// Quickicons
$quickicon-bg:                     var(--white);
$quickicon-box-shadow:             $atum-box-shadow;
$quickicon-box-shadow-success:     0 0 3px 0 var(--success);
$quickicon-box-shadow-danger:      0 0 3px 0 var(--danger);
$quickicon-box-shadow-warning:     0 0 3px 0 var(--warning);

// Gutter
$grid-gutter-width:                2rem;
$grid-gutter-width-s:              15px;

// Breadcrumbs
$breadcrumb-bg:                    var(--white);

// Links
$link-color:                       var(--atum-link-color);
$link-hover-color:                 var(--atum-link-hover-color);

// Time for fade effect
$fadetime:                         1s;

// Z-Index list
$zindex-negative:                  -1;
$zindex-actions:                   2;
$zindex-sidebar:                   1000;
$zindex-toolbar:                   1010;
$zindex-header:                    1020;
$zindex-alerts:                    1030;
$zindex-modal-backdrop:            1040;
$zindex-modal:                     1050;
$zindex-popover:                   1060;
$zindex-tooltip:                   1070;
$zindex-mobil-bottom:              8000;
$zindex-mobil-toggle:              9999;
$zindex-mobil-menu:                9000;<|MERGE_RESOLUTION|>--- conflicted
+++ resolved
@@ -133,11 +133,8 @@
 $content-font-size:                0.875rem;
 $label-font-size:                  0.85rem;
 $fa-css-prefix:                    fa;
-<<<<<<< HEAD
-$fa-font-path:                     "../../../../media/vendor/font-awesome/fonts";
+$fa-font-path:                     "../../../../media/vendor/fontawesome-free/webfonts";
 $roboto-font-path:                 "../../../../media/vendor/roboto-fontface/fonts";
-=======
-$fa-font-path:                     "../../../../media/vendor/fontawesome-free/webfonts";
 
 // Font weights
 $thin-weight:                      100;
@@ -149,7 +146,6 @@
 $bold-weight:                      700;
 $extrabold-weight:                 800;
 $black-weight:                     900;
->>>>>>> 27259861
 
 // Text
 $body-color:                       var(--atum-text-dark); //only used in bootstrap, please use --atum-color-dark
