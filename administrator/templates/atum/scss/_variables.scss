--- conflicted
+++ resolved
@@ -236,11 +236,6 @@
 $zindex-modal:                     1050;
 $zindex-popover:                   1060;
 $zindex-tooltip:                   1070;
-<<<<<<< HEAD
-
-// Spacing
-=======
 $zindex-mobil-bottom:              8000;
 $zindex-mobil-toggle:              9999;
-$zindex-mobil-menu:                9000;
->>>>>>> c94dacca
+$zindex-mobil-menu:                9000;