@import "../../../../media/vendor/bootstrap/scss/functions";



$white:                            #fff;
$gray-100:                         #f8f9fa;
$gray-200:                         #e9ecef;
$gray-300:                         #dee2e6;
$gray-400:                         #ced4da;
$gray-500:                         #adb5bd;
$gray-600:                         #6f7780;
$gray-700:                         #495057;
$gray-800:                         #343a40;
$gray-900:                         #212529;
$black:                            #000;
$light-blue:                       #E0E8EF;
$dark-blue:                        #001B4C;
$blue-a700:						   #4D78A3;

// BS Colours
$blue:                             #003E7C;
$indigo:                           #0377be;
$purple:                           #6f42c1;
$pink:                             #e83e8c;
$red:                              #c52827;
$yellow:                           #b35900;
$green:                            #2f7d32;
$teal:                             #20c997;
$cyan:                             #108193;

$theme-colors: ();
$theme-colors: map-merge((
  primary: $blue,
  secondary: $gray-600,
  success: $green,
  info: $cyan,
  warning: $yellow,
  danger: $red,
  light: $gray-100,
  dark: $gray-900,
  atum-link-color:$blue-a700
), $theme-colors);

$colors: (
<<<<<<< HEAD
  primary-dark:   #2b5c91,
  primary-light:  #3a87cb,
  primary-bright: #45a0f1,
  main-bg:        #ebeff5,
=======
  //primary-dark: #2b5c91,
>>>>>>> 0950e4df
  success-border: darken(theme-color("success"), 5%),
  info-border: darken(theme-color("info"), 7%),
  warning-border: darken(theme-color("warning"), 5%),
  danger-border: darken(theme-color("danger"), 5%),
  sidebar-sub-bg: #1b3654,
  sidebar-text-color: #7189a4,
  sidebar-link-color: #e3eaf1,
  sidebar-link-color-hover: var(--white),
  sidebar-child-link-color: #cbd6e2,
  login-main-bg: darken(theme-color("primary"), 8%),
  login-light-bg: #3b97f9,
  border: $gray-400,
  row-selected: #d9edf7,
  white-offset: #fefefe,
  focus: #39f,
  table-border: $gray-300,
  atum-bg-dark: $blue,
  atum-bg-light: $light-blue,
  atum-text-dark: $gray-600,
  atum-text-light: $white,
  atum-special-color:$dark-blue,
  atum-link-hover:darken($dark-blue, 15%),
  link-hover: darken(theme-color("atum-link-color"), 15%)
);

// Global
$atum-box-shadow:                  0 1px 2px rgba($black, .25);
$enable-rounded:                   false;
$border-radius:                    none;
$input-btn-padding-y:              .6rem;
$input-btn-padding-x:              1rem;
$input-max-width:                  15rem;

// Header
$header-height:                    3.5rem;

// Toolbar
$atum-toolbar-line-height:         2.3rem;

// Sidebar
$atum-level-1-bg:                  rgba($black, .65);
$atum-level-2-bg:                  rgba($black, .05);
$sidebar-width:                    15.625rem;
$sidebar-width-login:              28.75rem;
$sidebar-width-closed:             3rem;
$main-brand-height:                3rem;

// Fonts
$font-family-sans-serif:           "Roboto", -apple-system, BlinkMacSystemFont, "Segoe UI", Roboto, "Helvetica Neue", Arial, sans-serif, "Apple Color Emoji", "Segoe UI Emoji", "Segoe UI Symbol", "Noto Color Emoji" !default;
$h1-font-size:                     1.65rem;
$h2-font-size:                     1.5rem;
$h3-font-size:                     1.25rem;
$h4-font-size:                     1rem;
$h5-font-size:                     .9286rem;
$h6-font-size:                     .8571rem;
$font-size-sm:                     .8rem;
//$lead-font-size
$display1-size:1rem;
$display2-size:.875rem;
//$display3-size
//$display4-size
//$blockquote-font-size
$content-font-size:					0.875rem;
$label-font-size:					0.75rem;
$fa-css-prefix:                    fa;
$fa-font-path:                     "../../../../media/vendor/font-awesome/fonts";
$roboto-font-path:                 "../../../../media/vendor/roboto-fontface/fonts";

// Font weights


// Text
$body-color:                       var(--font-color-dark);

// Tables
$table-bg:                         transparent;
$table-bg-accent:                  rgba(0, 0, 0, .03);
$table-border-color:               var(--table-border);
$table-cell-padding:               8px 12px;

// Dropdowns
$dropdown-padding-y:               0;
$dropdown-border-width:            0;
$dropdown-link-hover-color:        $white;
$dropdown-item-padding-y:          .5rem;
$dropdown-item-padding-x:          .75rem;
$dropdown-spacer:                  0;

// Tabs
$nav-tabs-border-width:            0;
$nav-tabs-link-active-bg:          rgba($black, .2);

// Tables
$table-border-width:               1px;
$table-head-bg:                    transparent;

// Cards
$card-bg:                          transparent;
$card-cap-bg:                      transparent;
$card-border-width:                0;
$card-border-color:                transparent;

// Alerts
$state-success-text:               var(--white);
$state-success-bg:                 var(--success);
$state-success-border:             var(--success-border);

$state-info-text:                  var(--white);
$state-info-bg:                    var(--info);
$state-info-border:                var(--info-border);

$state-warning-text:               var(--white);
$state-warning-bg:                 var(--warning);
$state-warning-border:             var(--warning-border);

$state-danger-text:                var(--white);
$state-danger-bg:                  var(--danger);
$state-danger-border:              var(--danger-border);

// Input Group
$input-group-addon-color:          var(--white);
$input-group-addon-bg:             var(--primary);
$input-group-addon-border-color:   var(--primary);

// Treeselect
$treeselect-line-height:           2.2rem;
$treeselect-indent:                40px;

// List
$list-group-bg:                    var(--white-offset);

// Custom form
$custom-select-bg:                 var(--white-offset);

// Modals
$zindex-modal:                     1080;
$modal-header-height:              2.875rem;

// Quickicons
$quickicon-bg:                     var(--white);
$quickicon-box-shadow:             $atum-box-shadow;
$quickicon-box-shadow-hover:       0 0 8px 0 rgba($black, .3);
$quickicon-box-shadow-success:     0 0 3px 0 var(--success);
$quickicon-box-shadow-danger:      0 0 3px 0 var(--danger);
$quickicon-box-shadow-warning:     0 0 3px 0 var(--warning);

// Gutter
$grid-gutter-width:                15px;

// Breadcrumbs
$breadcrumb-bg:                    var(--white);

// Links
$link-color:                       var(--atum-link-color);
$link-hover-color:                 var(--link-hover);

//Time for fadeeffect login-light-bg
$fadetime: 1s;




<|MERGE_RESOLUTION|>--- conflicted
+++ resolved
@@ -42,14 +42,11 @@
 ), $theme-colors);
 
 $colors: (
-<<<<<<< HEAD
   primary-dark:   #2b5c91,
   primary-light:  #3a87cb,
   primary-bright: #45a0f1,
   main-bg:        #ebeff5,
-=======
   //primary-dark: #2b5c91,
->>>>>>> 0950e4df
   success-border: darken(theme-color("success"), 5%),
   info-border: darken(theme-color("info"), 7%),
   warning-border: darken(theme-color("warning"), 5%),
