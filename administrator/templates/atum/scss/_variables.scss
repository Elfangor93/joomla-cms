@import "../../../../media/vendor/bootstrap/scss/functions";

$white:                            #fff;
$gray-100:                         #f8f9fa;
$gray-200:                         #e9ecef;
$gray-300:                         #dee2e6;
$gray-400:                         #ced4da;
$gray-500:                         #adb5bd;
$gray-600:                         #6f7780;
$gray-700:                         #495057;
$gray-800:                         #343a40;
$gray-900:                         #212529;
$black:                            #000;

// BS Colours
$blue:                             #3073bb;
$indigo:                           #0377be;
$purple:                           #6f42c1;
$pink:                             #e83e8c;
$red:                              #c52827;
$yellow:                           #b35900;
$green:                            #2f7d32;
$teal:                             #20c997;
$cyan:                             #17a2b8;

$theme-colors: ();
$theme-colors: map-merge((
  primary: $blue,
  secondary: $gray-600,
  success: $green,
  info: $cyan,
  warning: $yellow,
  danger: $red,
  light: $gray-100,
  dark: $gray-800
), $theme-colors);

// Global
$atum-template-color:              #3073BB;
$atum-template-color-light:        #3b97f9;
$atum-template-color-dark:         #2b5c91;
$atum-container-main-bg:           #ebeff5;
$atum-border-color:                #ccc;
$atum-box-shadow:                  0 1px 2px rgba(0,0,0,0.25);
$atum-block-header-bg:             #f5f5f5;
$white-offset:                     #fefefe;
$enable-rounded:                   false;
$border-radius:                    none;
$input-btn-padding-y:              .6rem;
$input-btn-padding-x:              1rem;

// Header
$header-height:                    55px;

// Toolbar
$atum-toolbar-line-height:         2.65rem;

// Menu Toggle
$atum-button-width:                30px;
$atum-button-height:               $header-height;
$atum-bar-thickness:               3px;
$atum-button-pad:                  5px;
$atum-button-bar-space:            3px;
$atum-button-transistion-duration: .3s;

// Sidebar
$atum-sidebar-bg:                  $atum-template-color-dark;
$atum-sidebar-item-title:          .9rem;
$atum-sidebar-hover:               #59daff;
$atum-sidebar-active:              #59afff;
$atum-level-1-bg:                  rgba($black, .65);
$atum-level-2-bg:                  rgba($black, .05);
$atum-sidebar-child-bg:            #0f2131;
$sidebar-width:                    250px;
$sidebar-width-closed:             64px;
$main-brand-height:                50px;

// Fonts
$font-family-base:                 Arial, sans-serif;
$atum-inverted-text-color:         $atum-template-color-dark;
$font-size-root:                   15px;
$h1-font-size:                     1.857rem;
$h2-font-size:                     1.571rem;
$h3-font-size:                     1.286rem;
$h4-font-size:                     1rem;
$h5-font-size:                     .9286rem;
$h6-font-size:                     .8571rem;
$font-size-sm:                     .8rem;
$fa-css-prefix:                    fa;
$fa-font-path:                     "../../../../media/vendor/font-awesome/fonts";

// Tables
$table-bg:                         transparent;
$table-bg-accent:                  rgba(0,0,0,.03);
$table-row-selected:               #d9edf7;

// Buttons + Forms
$btn-border-width:                 0;
$btn-border-radius:                0;
$btn-border-radius-lg:             0;
$btn-border-radius-sm:             0;

// Dropdowns
$dropdown-padding-y:               0;
$dropdown-border-width:            0;
$dropdown-link-hover-color:        $white;
$dropdown-item-padding-y:          .5rem;
$dropdown-item-padding-x:          .75rem;
$dropdown-spacer:                  0;

// Tabs
$atum-tabs-header-bg:              $atum-block-header-bg;
$nav-tabs-border-width:             0;
$nav-tabs-border-radius:            0;
$nav-tabs-link-active-bg:           rgba(0,0,0,.1);

// Tables
$table-border-width:               0;
$table-head-bg:                    transparent;

// Cards
$card-bg:                          transparent;
$card-cap-bg:                      transparent;
$card-border-width:                0;
$card-border-color:                transparent;

// Alerts
$state-success-text:               $white;
$state-success-bg:                 theme-color("success");
$state-success-border:             darken(theme-color("success"), 5%);

$state-info-text:                  $white;
$state-info-bg:                    theme-color("info");
$state-info-border:                darken(theme-color("info"), 7%);

$state-warning-text:               $white;
$state-warning-bg:                 theme-color("warning");
$state-warning-border:             darken(theme-color("warning"), 5%);

$state-danger-text:                $white;
$state-danger-bg:                  theme-color("danger");
$state-danger-border:              darken(theme-color("danger"), 5%);

// Input Group
$input-group-addon-color:          $white;
$input-group-addon-bg:             $atum-template-color;
$input-group-addon-border-color:   $atum-template-color;

// Treeselect
$treeselect-line-height:           2.2rem;
$treeselect-indent:                40px;

// List
$list-group-bg:                    $white-offset;

// Custom form
$custom-select-bg:                 $white-offset;

// Modals
$zindex-modal:					   1080;
$modal-header-height:              46px;

// Badges
$badge-default-bg:                 #5e7082;

// Quickicons
$quickicon-bg:                     $white;
$quickicon-text-color:             $gray-100;
$quickicon-box-shadow:             $atum-box-shadow;
$quickicon-box-shadow-hover:       0 0 8px 0 rgba($black, .3);
$quickicon-box-shadow-success:     0 0 3px 0 theme-color("success");
$quickicon-box-shadow-danger:      0 0 3px 0 theme-color("danger");

// Gutter
<<<<<<< HEAD
$grid-gutter-width:                15px;
=======
$grid-gutter-width:                15px !default;

// A11y
$focus-highlight-color:              #39f;
>>>>>>> 116baed7
<|MERGE_RESOLUTION|>--- conflicted
+++ resolved
@@ -172,11 +172,7 @@
 $quickicon-box-shadow-danger:      0 0 3px 0 theme-color("danger");
 
 // Gutter
-<<<<<<< HEAD
 $grid-gutter-width:                15px;
-=======
-$grid-gutter-width:                15px !default;
 
 // A11y
-$focus-highlight-color:              #39f;
->>>>>>> 116baed7
+$focus-highlight-color:              #39f;