--- conflicted
+++ resolved
@@ -208,13 +208,8 @@
 
 
 // Badges
-<<<<<<< HEAD
-$success-bg:                       #a2f5bf;
-$success-txt:                      #0f2f21;
-=======
 $success-bg:                       #BAE0B7;
 $success-txt:                      #114B0C;
->>>>>>> 5f01e3a8
 
 $warning-bg:                       #fcd9b6;
 $warning-txt:                      #462a16;
