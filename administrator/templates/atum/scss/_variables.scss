--- conflicted
+++ resolved
@@ -2,11 +2,7 @@
 @import "../../../../media/vendor/bootstrap/scss/functions";
 
 $white:                            #fff;
-<<<<<<< HEAD
-$whiteoffset:					   #fefefe;
-=======
 $whiteoffset:                      #fefefe;
->>>>>>> 9ed76284
 $gray-100:                         #f8f9fa;
 
 $gray-200:                         #e8e8e8; //used in bootstrap .badge-inverse
@@ -18,11 +14,7 @@
 $gray-800:                         #343a40; //used for badges-inverse
 $gray-900:                         #212529; //used for tree header, badge-inverse border
 $black:                            #000;	//used for shadows
-<<<<<<< HEAD
-$focuscolor:						#39f;   //used for focus color
-=======
 $focuscolor:                       #39f;   //used for focus color
->>>>>>> 9ed76284
 
 $dark-blue:                        #001B4C; //is the atum-special-color
 
@@ -36,11 +28,7 @@
 $red-dark:                         #3b0d0c; //used for alerts error
 $yellow:                           #d43900; //used in bootstrap
 $green:                            #2f7d32; //used in bootstrap
-<<<<<<< HEAD
-$green-dark:                       #0f2f21; // used for alert success
-=======
 $green-dark:                       #0f2f21; //used for alert success
->>>>>>> 9ed76284
 $teal:                             #20c997; //used in bootstrap
 $cyan:                             #108193; //used in bootstrap
 
@@ -65,11 +53,7 @@
 $theme-colors: ();
 $theme-colors: map-merge((
   primary:                         $blue, //used only in bootstrap, please use $atum-bg-dark
-<<<<<<< HEAD
-  secondary:                       $gray-700, //is it used?
-=======
   secondary:                       $gray-700, //used for btn-secondary
->>>>>>> 9ed76284
   success:                         $green,
   info:                            $cyan,
   warning:                         $yellow,
@@ -81,18 +65,10 @@
   atum-bg-dark:                    $color-60, //standard background color
   action:                          $color-60,
   error:                           $red-dark,
-<<<<<<< HEAD
-  alert-success:                    $green-dark
-), $theme-colors);
-
-$colors: (
-
-=======
   alert-success:                   $green-dark
 ), $theme-colors);
 
 $colors: (
->>>>>>> 9ed76284
   card-bg:                         $white,
   toolbar-bg:                      lighten($gray-200, 5%), // % VON DASHBOARD BG BZW ATUM lIGHT BG
   success-border:                  theme-color("success"),
@@ -155,11 +131,7 @@
 $h5-font-size:                     .9286rem;
 $h6-font-size:                     .8571rem;
 $font-size-sm:                     .8rem;
-<<<<<<< HEAD
-$font-size-vsm:                     .6rem;
-=======
 $font-size-vsm:                    .6rem;
->>>>>>> 9ed76284
 $display1-size:                    1rem;
 $display2-size:                    .875rem;
 $content-font-size:                0.875rem;
@@ -229,29 +201,13 @@
 $state-danger-bg:                  var(--danger);
 $state-danger-border:              var(--danger-border);
 
-<<<<<<< HEAD
-$state-error-text:                var(--error);
-$state-error-bg:                  lighten($red-dark, 70%);
-$state-error-border:              lighten($red-dark, 30%);
-=======
 $state-error-text:                 var(--error);
 $state-error-bg:                   lighten($red-dark, 70%);
 $state-error-border:               lighten($red-dark, 30%);
->>>>>>> 9ed76284
 
 
 
 // Badges
-<<<<<<< HEAD
-$success-bg:                       #a2f5bf;
-$success-txt:                     #0f2f21;
-
-$warning-bg:                       #fcd9b6;
-$warning-txt:                     #462a16;
-
-$danger-bg:                        #f9acaa;
-$danger-txt:                      #3b0d0c;
-=======
 $success-bg:                       #BAE0B7;
 $success-txt:                      #114B0C;
 
@@ -260,7 +216,6 @@
 
 $danger-bg:                        #f9acaa;
 $danger-txt:                       #3b0d0c;
->>>>>>> 9ed76284
 
 // Input Group
 $input-group-addon-color:          var(--white);
@@ -278,15 +233,9 @@
 $custom-select-bg:                 var(--white-offset);
 
 //input
-<<<<<<< HEAD
-$input-padding:						.6rem 1rem;
-$input-select-padding:				.6rem 3rem .6rem 1rem;
-$input-select-multiple-padding:		.3rem 1rem;
-=======
 $input-padding:                    .6rem 1rem;
 $input-select-padding:             .6rem 3rem .6rem 1rem;
 $input-select-multiple-padding:    .3rem 1rem;
->>>>>>> 9ed76284
 
 // Modals
 $modal-header-height:              2.875rem;
