// Global
$enable-flex:                      true;
$atum-template-color:              #27283a;
$atum-gradient-inner:              #163f46;
$atum-gradient-outer:              $atum-template-color;
$atum-container-main-bg:           #eee;
$white:                            #fcfcfc;
$grey:                             #aaa;

// Header
$header-height:                    50px;

// Menu Toggle
$atum-button-width:                40px;
$atum-button-height:               50px;
$atum-bar-thickness:               4px;
$atum-button-pad:                  5px;
$atum-button-bar-space:            6px;
$atum-button-transistion-duration: .3s;

// Sidebar
$atum-sidebar-bg:                  $atum-template-color;
$atum-sidebar-hover:               #5b8dca;
$atum-sidebar-active:              lighten($atum-template-color, 17%);

// Fonts
$font-family-base:                 Arial, sans-serif;
$atum-inverted-text-color:         $atum-template-color;
$font-size-root:                   14px;
$font-size-h1:                     1.857rem;
$font-size-h2:                     1.571rem;
$font-size-h3:                     1.286rem;
$font-size-h4:                     1rem;
$font-size-h5:                     .9286rem;
$font-size-h6:                     .8571rem;
$font-size-small:                  .8rem;
$fa-font-path:                     "../../../../media/vendor/font-awesome/fonts";

// Tables
$table-bg:                         transparent !default;
$table-bg-accent:                  rgba(0, 0, 0, .03) !default;

// Cards
$atum-card-title-bg:               #f5f5f5;
$card-bg-color-light:              #f8f8f8;
$card-bg-color-dark:               $atum-template-color;
$card-border-color:                rgba(0, 0, 0, .17);

// Switchers
$switcher-color-success:           rgb(100, 189, 99);
$switcher-color-danger:            rgb(188, 101, 100);
$switcher-color-primary:           rgb(100, 143, 186);

<<<<<<< HEAD
// Treeselect
$treeselect-line-height:           2.2rem;
=======
// List
$list-group-bg:                    $white;

// Custom form
$custom-select-bg:                 $white;
>>>>>>> 305b2912

// BS4-alpha.5 | custom-select SVG override
// This was broken in alpha.5 so be sure to remove this when it's fixed again
$custom-select-indicator:          url("data:image/svg+xml;charset=utf8,%3Csvg xmlns='http://www.w3.org/2000/svg' viewBox='0 0 4 5'%3E%3Cpath fill='%23333' d='M2 0L0 2h4zm0 5L0 3h4z'/%3E%3C/svg%3E");<|MERGE_RESOLUTION|>--- conflicted
+++ resolved
@@ -51,16 +51,14 @@
 $switcher-color-danger:            rgb(188, 101, 100);
 $switcher-color-primary:           rgb(100, 143, 186);
 
-<<<<<<< HEAD
 // Treeselect
 $treeselect-line-height:           2.2rem;
-=======
+
 // List
 $list-group-bg:                    $white;
 
 // Custom form
 $custom-select-bg:                 $white;
->>>>>>> 305b2912
 
 // BS4-alpha.5 | custom-select SVG override
 // This was broken in alpha.5 so be sure to remove this when it's fixed again
