// Variables
@import "variables";

// Bootstrap
@import "../../../../media/vendor/bootstrap/scss/variables";
@import "../../../../media/vendor/bootstrap/scss/bootstrap";

// FontAwesome
@import "../../../../media/vendor/font-awesome/scss/font-awesome";

// B/C for icomoon
@import "../../../../media/system/scss/icomoon";

// Alert
@import "../../../../media/system/scss/jalert";

// Blocks
@import "blocks/form";
@import "blocks/header";
@import "blocks/icons";
@import "blocks/login";
@import "blocks/quickicons";
@import "blocks/searchtools";
@import "blocks/sidebar";
@import "blocks/status";
@import "blocks/switcher";
@import "blocks/table";
@import "blocks/toolbar";
@import "blocks/utilities";

// Vendor overrides
@import "vendor/awesomplete";
@import "vendor/bootstrap";
@import "vendor/chosen";
@import "vendor/dragula";
@import "vendor/minicolors";
@import "vendor/tinymce";


html, body {
  font-size: $font-size-root;
}
body {
  padding: 0;
  margin: 0;
}
h1, h2, h3, h4, h5, h6 {
  font-weight: bold;
}

.container-main, .system-debug {
  padding-bottom: 50px;
}
small, .small {
  font-size: .8rem;
}
.nav-header {
  display: block;
  font-size: 13px;
  font-weight: bold;
  line-height: 18px;
  color: #999;
  text-shadow: none;
  text-transform: uppercase;
}

.container-main {
  position: relative;
  min-height: calc(100vh - 50px);
  padding-top: 15px;
  background: $white;
}
.list-view-main {
  .container-main {
    background-color: #eaebec;
  }
}

.content {
  margin-top: 50px;
  background: $white;
  border-radius: $border-radius;
}

.js-main-container {
  border: 1px solid rgba(0, 0, 0, .17);
  border-radius: $border-radius;
  box-shadow: 0 0 3px rgba(0, 0, 0, .075);
}

// com_modules
.admin.com_modules {
  .js-stools-container-bar .btn-toolbar {
    float: left;
  }

  .treeselect {
    .list-unstyled {
      padding-left: 40px;
    }

    .treeselect-toggle {
      padding: 2px;
      cursor: pointer;
    }

    .tree-label,
    .nav-header {
      margin-left: 15px;
    }

    .treeselect-menu {
      margin-left: 5px;
    }
  }
}


// com_plugins
.info-labels {
  margin-bottom: 10px;
}
.note-input h6 {
  font-weight: bold;
  line-height: 1.4rem;
}


// Dashboard card
.com_cpanel {
  .container-main {
    background: #eaebec;
  }
  .content {
    margin-top: 0;
    background: none;
  }
  .card {
    box-shadow: 0 0 3px rgba(0,0,0,.075);
    .list-group-item:first-child {
      border-top: 0;
      border-top-left-radius: 0;
      border-top-right-radius: 0;
    }
    .list-group-item:last-child {
      border-bottom: 0;
      border-top-left-radius: 0;
      border-top-right-radius: 0;
    }
  }
  .card-title {
    position: relative;
    z-index: 1;
    padding: 1.1em $card-spacer-x $card-spacer-y;
    margin-top: - $card-spacer-x;
    margin-right: - $card-spacer-x;
    margin-left: - $card-spacer-x;
    font-size: .85em;
    color: $atum-template-color;
    letter-spacing: .4px;
    background-color: $atum-card-title-bg;
    border-bottom: 1px solid rgba(0,0,0,.125);
    border-radius: $border-radius $border-radius 0 0;
    box-shadow: 0 1px #fff inset, 0 2px 3px -3px rgba(0, 0, 0, .15);
  }
  .list-group {
    margin-top: - $card-spacer-y;
    margin-right: - $card-spacer-x;
    margin-bottom: - $card-spacer-x;
    margin-left: - $card-spacer-x;
    > li {
      padding: .7rem $card-spacer-x;
      overflow: hidden;
      &.published {
        padding-left: .9rem;
        border-left: 5px solid $brand-success;
      }
      &.unpublished {
        padding-left: .9rem;
        border-left: 5px solid $brand-danger;
      }
    }
    &:first-of-type {
      border-top: 0;
    }
  }
  .module-dropdown {
    position: absolute;
    top: 0;
    right: 0;
    z-index: 2;
    > a {
      display: inline-block;
      width: 2.95em;
      height: 2.95em;
      line-height: 2.95em;
      color: $gray;
      text-align: center;
      border-left: 1px solid rgba(0,0,0,.125);
      box-shadow: 1px 0 #fff inset;
      &:hover, &[aria-expanded*="true"] {
        background-color: darken($atum-card-title-bg, 2%);
        border-left-color: transparent;
        box-shadow: 1px 0 rgba(0,0,0,.1) inset;
      }
    }
  }
}


// Stats
.js-pstats-data-details {
  margin-top: 10px;

  dd {
    margin-bottom: .2rem;
  }
}


// iframe
iframe {
  border: 0;
}
.modal iframe {
  width: 100%;
}
.contentpane.component .j-main-container {
  padding: 0;
  margin-left: 0;
}


// Calendar hover
.day:hover {
  background-color: #00a8c6;
}
.name:hover {
  background-color: transparent;
<<<<<<< HEAD
}

// Pagination
.pagination {
  margin: 1rem;
}

// Chosen (TEMPORARY)
.chzn-container-single {
  width: auto !important;
=======
>>>>>>> 9afdd219
}<|MERGE_RESOLUTION|>--- conflicted
+++ resolved
@@ -230,14 +230,12 @@
   margin-left: 0;
 }
 
-
 // Calendar hover
 .day:hover {
   background-color: #00a8c6;
 }
 .name:hover {
   background-color: transparent;
-<<<<<<< HEAD
 }
 
 // Pagination
@@ -248,6 +246,4 @@
 // Chosen (TEMPORARY)
 .chzn-container-single {
   width: auto !important;
-=======
->>>>>>> 9afdd219
 }