<?php
/**
 * @package     Joomla.Administrator
 * @subpackage  Templates.Atum
 *
 * @copyright   Copyright (C) 2005 - 2017 Open Source Matters, Inc. All rights reserved.
 * @license     GNU General Public License version 2 or later; see LICENSE.txt
 */

defined('_JEXEC') or die;

<<<<<<< HEAD
$lang = JFactory::getLanguage();
$doc  = JFactory::getDocument();
$lang = JFactory::getLanguage();
=======
/** @var JDocumentHtml $this */
>>>>>>> 1e6a4fc0

$lang = JFactory::getLanguage();

// Add JavaScript Frameworks
JHtml::_('bootstrap.framework');
JHtml::_('script', 'media/vendor/flying-focus-a11y/js/flying-focus.min.js', ['version' => 'auto']);

// Load template CSS file
JHtml::_('stylesheet', 'template' . ($this->direction === 'rtl' ? '-rtl' : '') . '.min.css', ['version' => 'auto', 'relative' => true]);

// Load custom CSS file
JHtml::_('stylesheet', 'user.css', array('version' => 'auto', 'relative' => true));

// Load specific language related CSS
JHtml::_('stylesheet', 'administrator/language/' . $lang->getTag() . '/' . $lang->getTag() . '.css', array('version' => 'auto'));
?>

<!DOCTYPE html>
<html lang="<?php echo $this->language; ?>" dir="<?php echo $this->direction; ?>">
<head>
	<jdoc:include type="head" />
</head>
<body class="contentpane component">
	<jdoc:include type="message" />
	<jdoc:include type="component" />
</body>
</html><|MERGE_RESOLUTION|>--- conflicted
+++ resolved
@@ -9,13 +9,7 @@
 
 defined('_JEXEC') or die;
 
-<<<<<<< HEAD
-$lang = JFactory::getLanguage();
-$doc  = JFactory::getDocument();
-$lang = JFactory::getLanguage();
-=======
 /** @var JDocumentHtml $this */
->>>>>>> 1e6a4fc0
 
 $lang = JFactory::getLanguage();
 
@@ -30,7 +24,7 @@
 JHtml::_('stylesheet', 'user.css', array('version' => 'auto', 'relative' => true));
 
 // Load specific language related CSS
-JHtml::_('stylesheet', 'administrator/language/' . $lang->getTag() . '/' . $lang->getTag() . '.css', array('version' => 'auto'));
+JHtml::_('stylesheet', 'administrator/language/' . $this->language->getTag() . '/' . $this->language->getTag() . '.css', array('version' => 'auto'));
 ?>
 
 <!DOCTYPE html>
