--- conflicted
+++ resolved
@@ -7642,6 +7642,9 @@
 small, .small {
   font-size: 0.8rem; }
 
+.j-main-container .alert {
+  margin: 10px; }
+
 @keyframes fadeIn {
   from {
     opacity: 0;
@@ -7652,13 +7655,8 @@
 
 .notify-alerts {
   position: fixed;
-<<<<<<< HEAD
-  right: 15px;
-  bottom: 35px;
-=======
+  top: 35px;
   left: 37%;
-  top: 35px;
->>>>>>> b7ead984
   z-index: 1031;
   transition: all .5s ease; }
   .notify-alerts .alert {
@@ -7666,10 +7664,7 @@
     min-width: 280px;
     max-width: 400px;
     margin-bottom: .5rem;
-<<<<<<< HEAD
-=======
     box-shadow: #8d8d8d;
->>>>>>> b7ead984
     opacity: 0;
     animation: fadeIn ease-in 1;
     animation-duration: .35s;
@@ -7690,12 +7685,6 @@
 
 .closed + .notify-alerts.fullWidth {
   left: 70px; }
-<<<<<<< HEAD
-
-.j-main-container .alert {
-  margin: 10px; }
-=======
->>>>>>> b7ead984
 
 .form-control {
   background-color: #fcfcfc; }
@@ -8212,49 +8201,6 @@
   cursor: not-allowed;
   background: none; }
 
-@keyframes fadeIn {
-  from {
-    opacity: 0;
-    transform: translateY(15px); }
-  to {
-    opacity: 1;
-    transform: translateY(0); } }
-
-.notify-alerts {
-  position: fixed;
-  right: 15px;
-  bottom: 35px;
-  z-index: 1031;
-  transition: all .5s ease; }
-  .notify-alerts .alert {
-    width: 100%;
-    min-width: 280px;
-    max-width: 400px;
-    margin-bottom: .5rem;
-    opacity: 0;
-    animation: fadeIn ease-in 1;
-    animation-duration: .35s;
-    animation-delay: 0s;
-    animation-fill-mode: forwards; }
-    .notify-alerts .alert:first-of-type {
-      animation-delay: .3s; }
-  .notify-alerts.fullWidth {
-    left: 265px; }
-    .notify-alerts.fullWidth .alert {
-      width: auto;
-      min-width: none;
-      max-width: none;
-      margin-left: 0; }
-  .notify-alerts .close {
-    line-height: 1rem;
-    opacity: 1; }
-
-.closed + .notify-alerts.fullWidth {
-  left: 70px; }
-
-.j-main-container .alert {
-  margin: 10px; }
-
 .status {
   padding: 2px 10px 4px;
   margin-left: 250px;
