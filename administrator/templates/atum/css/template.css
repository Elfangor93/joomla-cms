@charset "UTF-8";
/*!
 * Bootstrap v4.0.0-alpha.5 (https://getbootstrap.com)
 * Copyright 2011-2016 The Bootstrap Authors
 * Copyright 2011-2016 Twitter, Inc.
 * Licensed under MIT (https://github.com/twbs/bootstrap/blob/master/LICENSE)
 */
/*! normalize.css v4.2.0 | MIT License | github.com/necolas/normalize.css */
html {
  font-family: sans-serif;
  line-height: 1.15;
  -ms-text-size-adjust: 100%;
  -webkit-text-size-adjust: 100%; }

body {
  margin: 0; }

article,
aside,
details,
figcaption,
figure,
footer,
header,
main,
menu,
nav,
section,
summary {
  display: block; }

audio,
canvas,
progress,
video {
  display: inline-block; }

audio:not([controls]) {
  display: none;
  height: 0; }

progress {
  vertical-align: baseline; }

template,
[hidden] {
  display: none; }

a {
  background-color: transparent;
  -webkit-text-decoration-skip: objects; }

a:active,
a:hover {
  outline-width: 0; }

abbr[title] {
  border-bottom: none;
  text-decoration: underline;
  text-decoration: underline dotted; }

b,
strong {
  font-weight: inherit; }

b,
strong {
  font-weight: bolder; }

dfn {
  font-style: italic; }

h1 {
  font-size: 2em;
  margin: 0.67em 0; }

mark {
  background-color: #ff0;
  color: #000; }

small {
  font-size: 80%; }

sub,
sup {
  font-size: 75%;
  line-height: 0;
  position: relative;
  vertical-align: baseline; }

sub {
  bottom: -0.25em; }

sup {
  top: -0.5em; }

img {
  border-style: none; }

svg:not(:root) {
  overflow: hidden; }

code,
kbd,
pre,
samp {
  font-family: monospace, monospace;
  font-size: 1em; }

figure {
  margin: 1em 40px; }

hr {
  box-sizing: content-box;
  height: 0;
  overflow: visible; }

button,
input,
optgroup,
select,
textarea {
  font: inherit;
  margin: 0; }

optgroup {
  font-weight: bold; }

button,
input {
  overflow: visible; }

button,
select {
  text-transform: none; }

button,
html [type="button"],
[type="reset"],
[type="submit"] {
  -webkit-appearance: button; }

button::-moz-focus-inner,
[type="button"]::-moz-focus-inner,
[type="reset"]::-moz-focus-inner,
[type="submit"]::-moz-focus-inner {
  border-style: none;
  padding: 0; }

button:-moz-focusring,
[type="button"]:-moz-focusring,
[type="reset"]:-moz-focusring,
[type="submit"]:-moz-focusring {
  outline: 1px dotted ButtonText; }

fieldset {
  border: 1px solid #c0c0c0;
  margin: 0 2px;
  padding: 0.35em 0.625em 0.75em; }

legend {
  box-sizing: border-box;
  color: inherit;
  display: table;
  max-width: 100%;
  padding: 0;
  white-space: normal; }

textarea {
  overflow: auto; }

[type="checkbox"],
[type="radio"] {
  box-sizing: border-box;
  padding: 0; }

[type="number"]::-webkit-inner-spin-button,
[type="number"]::-webkit-outer-spin-button {
  height: auto; }

[type="search"] {
  -webkit-appearance: textfield;
  outline-offset: -2px; }

[type="search"]::-webkit-search-cancel-button,
[type="search"]::-webkit-search-decoration {
  -webkit-appearance: none; }

::-webkit-input-placeholder {
  color: inherit;
  opacity: 0.54; }

::-webkit-file-upload-button {
  -webkit-appearance: button;
  font: inherit; }

@media print {
  *,
  *::before,
  *::after,
  *::first-letter,
  p::first-line,
  div::first-line,
  blockquote::first-line,
  li::first-line {
    text-shadow: none !important;
    box-shadow: none !important; }
  a,
  a:visited {
    text-decoration: underline; }
  abbr[title]::after {
    content: " (" attr(title) ")"; }
  pre {
    white-space: pre-wrap !important; }
  pre,
  blockquote {
    border: 1px solid #999;
    page-break-inside: avoid; }
  thead {
    display: table-header-group; }
  tr,
  img {
    page-break-inside: avoid; }
  p,
  h2,
  h3 {
    orphans: 3;
    widows: 3; }
  h2,
  h3 {
    page-break-after: avoid; }
  .navbar {
    display: none; }
  .btn > .caret,
  .dropup > .btn > .caret {
    border-top-color: #000 !important; }
  .tag {
    border: 1px solid #000; }
  .table {
    border-collapse: collapse !important; }
    .table td,
    .table th {
      background-color: #fff !important; }
  .table-bordered th,
  .table-bordered td {
    border: 1px solid #ddd !important; } }

html {
  box-sizing: border-box; }

*,
*::before,
*::after {
  box-sizing: inherit; }

@-ms-viewport {
  width: device-width; }

html {
  font-size: 14px;
  -ms-overflow-style: scrollbar;
  -webkit-tap-highlight-color: transparent; }

body {
  font-family: "Helvetica Neue", Helvetica, Arial, sans-serif;
  font-size: 1rem;
  line-height: 1.5;
  color: #373a3c;
  background-color: #fff; }

[tabindex="-1"]:focus {
  outline: none !important; }

h1, h2, h3, h4, h5, h6 {
  margin-top: 0;
  margin-bottom: .5rem; }

p {
  margin-top: 0;
  margin-bottom: 1rem; }

abbr[title],
abbr[data-original-title] {
  cursor: help;
  border-bottom: 1px dotted #818a91; }

address {
  margin-bottom: 1rem;
  font-style: normal;
  line-height: inherit; }

ol,
ul,
dl {
  margin-top: 0;
  margin-bottom: 1rem; }

ol ol,
ul ul,
ol ul,
ul ol {
  margin-bottom: 0; }

dt {
  font-weight: bold; }

dd {
  margin-bottom: .5rem;
  margin-left: 0; }

blockquote {
  margin: 0 0 1rem; }

a {
  color: #0275d8;
  text-decoration: none; }
  a:focus, a:hover {
    color: #014c8c;
    text-decoration: underline; }
  a:focus {
    outline: 5px auto -webkit-focus-ring-color;
    outline-offset: -2px; }

a:not([href]):not([tabindex]) {
  color: inherit;
  text-decoration: none; }
  a:not([href]):not([tabindex]):focus, a:not([href]):not([tabindex]):hover {
    color: inherit;
    text-decoration: none; }
  a:not([href]):not([tabindex]):focus {
    outline: none; }

pre {
  margin-top: 0;
  margin-bottom: 1rem;
  overflow: auto; }

figure {
  margin: 0 0 1rem; }

img {
  vertical-align: middle; }

[role="button"] {
  cursor: pointer; }

a,
area,
button,
[role="button"],
input,
label,
select,
summary,
textarea {
  -ms-touch-action: manipulation;
      touch-action: manipulation; }

table {
  border-collapse: collapse;
  background-color: transparent; }

caption {
  padding-top: 0.75rem;
  padding-bottom: 0.75rem;
  color: #818a91;
  text-align: left;
  caption-side: bottom; }

th {
  text-align: left; }

label {
  display: inline-block;
  margin-bottom: .5rem; }

button:focus {
  outline: 1px dotted;
  outline: 5px auto -webkit-focus-ring-color; }

input,
button,
select,
textarea {
  line-height: inherit; }

input[type="radio"]:disabled,
input[type="checkbox"]:disabled {
  cursor: not-allowed; }

input[type="date"],
input[type="time"],
input[type="datetime-local"],
input[type="month"] {
  -webkit-appearance: listbox; }

textarea {
  resize: vertical; }

fieldset {
  min-width: 0;
  padding: 0;
  margin: 0;
  border: 0; }

legend {
  display: block;
  width: 100%;
  padding: 0;
  margin-bottom: .5rem;
  font-size: 1.5rem;
  line-height: inherit; }

input[type="search"] {
  -webkit-appearance: none; }

output {
  display: inline-block; }

[hidden] {
  display: none !important; }

h1, h2, h3, h4, h5, h6,
.h1, .h2, .h3, .h4, .h5, .h6 {
  margin-bottom: 0.5rem;
  font-family: inherit;
  font-weight: 500;
  line-height: 1.1;
  color: inherit; }

h1, .h1 {
  font-size: 1.857rem; }

h2, .h2 {
  font-size: 1.571rem; }

h3, .h3 {
  font-size: 1.286rem; }

h4, .h4 {
  font-size: 1rem; }

h5, .h5 {
  font-size: 0.9286rem; }

h6, .h6 {
  font-size: 0.8571rem; }

.lead {
  font-size: 1.25rem;
  font-weight: 300; }

.display-1 {
  font-size: 6rem;
  font-weight: 300; }

.display-2 {
  font-size: 5.5rem;
  font-weight: 300; }

.display-3 {
  font-size: 4.5rem;
  font-weight: 300; }

.display-4 {
  font-size: 3.5rem;
  font-weight: 300; }

hr {
  margin-top: 1rem;
  margin-bottom: 1rem;
  border: 0;
  border-top: 1px solid rgba(0, 0, 0, 0.1); }

small,
.small {
  font-size: 80%;
  font-weight: normal; }

mark,
.mark {
  padding: 0.2em;
  background-color: #fcf8e3; }

.list-unstyled {
  padding-left: 0;
  list-style: none; }

.list-inline {
  padding-left: 0;
  list-style: none; }

.list-inline-item {
  display: inline-block; }
  .list-inline-item:not(:last-child) {
    margin-right: 5px; }

.initialism {
  font-size: 90%;
  text-transform: uppercase; }

.blockquote {
  padding: 0.5rem 1rem;
  margin-bottom: 1rem;
  font-size: 1.25rem;
  border-left: 0.25rem solid #eceeef; }

.blockquote-footer {
  display: block;
  font-size: 80%;
  color: #818a91; }
  .blockquote-footer::before {
    content: "\2014 \00A0"; }

.blockquote-reverse {
  padding-right: 1rem;
  padding-left: 0;
  text-align: right;
  border-right: 0.25rem solid #eceeef;
  border-left: 0; }

.blockquote-reverse .blockquote-footer::before {
  content: ""; }

.blockquote-reverse .blockquote-footer::after {
  content: "\00A0 \2014"; }

.img-fluid, .carousel-inner > .carousel-item > img,
.carousel-inner > .carousel-item > a > img {
  max-width: 100%;
  height: auto; }

.img-thumbnail {
  padding: 0.25rem;
  background-color: #fff;
  border: 1px solid #ddd;
  border-radius: 0.25rem;
  transition: all .2s ease-in-out;
  max-width: 100%;
  height: auto; }

.figure {
  display: inline-block; }

.figure-img {
  margin-bottom: 0.5rem;
  line-height: 1; }

.figure-caption {
  font-size: 90%;
  color: #818a91; }

code,
kbd,
pre,
samp {
  font-family: Menlo, Monaco, Consolas, "Liberation Mono", "Courier New", monospace; }

code {
  padding: 0.2rem 0.4rem;
  font-size: 90%;
  color: #bd4147;
  background-color: #f7f7f9;
  border-radius: 0.25rem; }

kbd {
  padding: 0.2rem 0.4rem;
  font-size: 90%;
  color: #fff;
  background-color: #333;
  border-radius: 0.2rem; }
  kbd kbd {
    padding: 0;
    font-size: 100%;
    font-weight: bold; }

pre {
  display: block;
  margin-top: 0;
  margin-bottom: 1rem;
  font-size: 90%;
  color: #373a3c; }
  pre code {
    padding: 0;
    font-size: inherit;
    color: inherit;
    background-color: transparent;
    border-radius: 0; }

.pre-scrollable {
  max-height: 340px;
  overflow-y: scroll; }

.container {
  margin-left: auto;
  margin-right: auto;
  padding-left: 15px;
  padding-right: 15px; }
  @media (min-width: 576px) {
    .container {
      width: 540px;
      max-width: 100%; } }
  @media (min-width: 768px) {
    .container {
      width: 720px;
      max-width: 100%; } }
  @media (min-width: 992px) {
    .container {
      width: 960px;
      max-width: 100%; } }
  @media (min-width: 1200px) {
    .container {
      width: 1140px;
      max-width: 100%; } }

.container-fluid {
  margin-left: auto;
  margin-right: auto;
  padding-left: 15px;
  padding-right: 15px; }

.row {
  display: -ms-flexbox;
  display: flex;
  -ms-flex-wrap: wrap;
      flex-wrap: wrap;
  margin-right: -15px;
  margin-left: -15px; }
  @media (min-width: 576px) {
    .row {
      margin-right: -15px;
      margin-left: -15px; } }
  @media (min-width: 768px) {
    .row {
      margin-right: -15px;
      margin-left: -15px; } }
  @media (min-width: 992px) {
    .row {
      margin-right: -15px;
      margin-left: -15px; } }
  @media (min-width: 1200px) {
    .row {
      margin-right: -15px;
      margin-left: -15px; } }

.col-xs, .col-xs-1, .col-xs-2, .col-xs-3, .col-xs-4, .col-xs-5, .col-xs-6, .col-xs-7, .col-xs-8, .col-xs-9, .col-xs-10, .col-xs-11, .col-xs-12, .col-sm, .col-sm-1, .col-sm-2, .col-sm-3, .col-sm-4, .col-sm-5, .col-sm-6, .col-sm-7, .col-sm-8, .col-sm-9, .col-sm-10, .col-sm-11, .col-sm-12, .col-md, .col-md-1, .col-md-2, .col-md-3, .col-md-4, .col-md-5, .col-md-6, .col-md-7, .col-md-8, .col-md-9, .col-md-10, .col-md-11, .col-md-12, .col-lg, .col-lg-1, .col-lg-2, .col-lg-3, .col-lg-4, .col-lg-5, .col-lg-6, .col-lg-7, .col-lg-8, .col-lg-9, .col-lg-10, .col-lg-11, .col-lg-12, .col-xl, .col-xl-1, .col-xl-2, .col-xl-3, .col-xl-4, .col-xl-5, .col-xl-6, .col-xl-7, .col-xl-8, .col-xl-9, .col-xl-10, .col-xl-11, .col-xl-12 {
  position: relative;
  min-height: 1px;
  width: 100%;
  padding-right: 15px;
  padding-left: 15px; }
  @media (min-width: 576px) {
    .col-xs, .col-xs-1, .col-xs-2, .col-xs-3, .col-xs-4, .col-xs-5, .col-xs-6, .col-xs-7, .col-xs-8, .col-xs-9, .col-xs-10, .col-xs-11, .col-xs-12, .col-sm, .col-sm-1, .col-sm-2, .col-sm-3, .col-sm-4, .col-sm-5, .col-sm-6, .col-sm-7, .col-sm-8, .col-sm-9, .col-sm-10, .col-sm-11, .col-sm-12, .col-md, .col-md-1, .col-md-2, .col-md-3, .col-md-4, .col-md-5, .col-md-6, .col-md-7, .col-md-8, .col-md-9, .col-md-10, .col-md-11, .col-md-12, .col-lg, .col-lg-1, .col-lg-2, .col-lg-3, .col-lg-4, .col-lg-5, .col-lg-6, .col-lg-7, .col-lg-8, .col-lg-9, .col-lg-10, .col-lg-11, .col-lg-12, .col-xl, .col-xl-1, .col-xl-2, .col-xl-3, .col-xl-4, .col-xl-5, .col-xl-6, .col-xl-7, .col-xl-8, .col-xl-9, .col-xl-10, .col-xl-11, .col-xl-12 {
      padding-right: 15px;
      padding-left: 15px; } }
  @media (min-width: 768px) {
    .col-xs, .col-xs-1, .col-xs-2, .col-xs-3, .col-xs-4, .col-xs-5, .col-xs-6, .col-xs-7, .col-xs-8, .col-xs-9, .col-xs-10, .col-xs-11, .col-xs-12, .col-sm, .col-sm-1, .col-sm-2, .col-sm-3, .col-sm-4, .col-sm-5, .col-sm-6, .col-sm-7, .col-sm-8, .col-sm-9, .col-sm-10, .col-sm-11, .col-sm-12, .col-md, .col-md-1, .col-md-2, .col-md-3, .col-md-4, .col-md-5, .col-md-6, .col-md-7, .col-md-8, .col-md-9, .col-md-10, .col-md-11, .col-md-12, .col-lg, .col-lg-1, .col-lg-2, .col-lg-3, .col-lg-4, .col-lg-5, .col-lg-6, .col-lg-7, .col-lg-8, .col-lg-9, .col-lg-10, .col-lg-11, .col-lg-12, .col-xl, .col-xl-1, .col-xl-2, .col-xl-3, .col-xl-4, .col-xl-5, .col-xl-6, .col-xl-7, .col-xl-8, .col-xl-9, .col-xl-10, .col-xl-11, .col-xl-12 {
      padding-right: 15px;
      padding-left: 15px; } }
  @media (min-width: 992px) {
    .col-xs, .col-xs-1, .col-xs-2, .col-xs-3, .col-xs-4, .col-xs-5, .col-xs-6, .col-xs-7, .col-xs-8, .col-xs-9, .col-xs-10, .col-xs-11, .col-xs-12, .col-sm, .col-sm-1, .col-sm-2, .col-sm-3, .col-sm-4, .col-sm-5, .col-sm-6, .col-sm-7, .col-sm-8, .col-sm-9, .col-sm-10, .col-sm-11, .col-sm-12, .col-md, .col-md-1, .col-md-2, .col-md-3, .col-md-4, .col-md-5, .col-md-6, .col-md-7, .col-md-8, .col-md-9, .col-md-10, .col-md-11, .col-md-12, .col-lg, .col-lg-1, .col-lg-2, .col-lg-3, .col-lg-4, .col-lg-5, .col-lg-6, .col-lg-7, .col-lg-8, .col-lg-9, .col-lg-10, .col-lg-11, .col-lg-12, .col-xl, .col-xl-1, .col-xl-2, .col-xl-3, .col-xl-4, .col-xl-5, .col-xl-6, .col-xl-7, .col-xl-8, .col-xl-9, .col-xl-10, .col-xl-11, .col-xl-12 {
      padding-right: 15px;
      padding-left: 15px; } }
  @media (min-width: 1200px) {
    .col-xs, .col-xs-1, .col-xs-2, .col-xs-3, .col-xs-4, .col-xs-5, .col-xs-6, .col-xs-7, .col-xs-8, .col-xs-9, .col-xs-10, .col-xs-11, .col-xs-12, .col-sm, .col-sm-1, .col-sm-2, .col-sm-3, .col-sm-4, .col-sm-5, .col-sm-6, .col-sm-7, .col-sm-8, .col-sm-9, .col-sm-10, .col-sm-11, .col-sm-12, .col-md, .col-md-1, .col-md-2, .col-md-3, .col-md-4, .col-md-5, .col-md-6, .col-md-7, .col-md-8, .col-md-9, .col-md-10, .col-md-11, .col-md-12, .col-lg, .col-lg-1, .col-lg-2, .col-lg-3, .col-lg-4, .col-lg-5, .col-lg-6, .col-lg-7, .col-lg-8, .col-lg-9, .col-lg-10, .col-lg-11, .col-lg-12, .col-xl, .col-xl-1, .col-xl-2, .col-xl-3, .col-xl-4, .col-xl-5, .col-xl-6, .col-xl-7, .col-xl-8, .col-xl-9, .col-xl-10, .col-xl-11, .col-xl-12 {
      padding-right: 15px;
      padding-left: 15px; } }

.col-xs {
  -ms-flex-preferred-size: 0;
      flex-basis: 0;
  -ms-flex-positive: 1;
      flex-grow: 1;
  max-width: 100%; }

.col-xs-1 {
  -ms-flex: 0 0 8.33333%;
      flex: 0 0 8.33333%;
  max-width: 8.33333%; }

.col-xs-2 {
  -ms-flex: 0 0 16.66667%;
      flex: 0 0 16.66667%;
  max-width: 16.66667%; }

.col-xs-3 {
  -ms-flex: 0 0 25%;
      flex: 0 0 25%;
  max-width: 25%; }

.col-xs-4 {
  -ms-flex: 0 0 33.33333%;
      flex: 0 0 33.33333%;
  max-width: 33.33333%; }

.col-xs-5 {
  -ms-flex: 0 0 41.66667%;
      flex: 0 0 41.66667%;
  max-width: 41.66667%; }

.col-xs-6 {
  -ms-flex: 0 0 50%;
      flex: 0 0 50%;
  max-width: 50%; }

.col-xs-7 {
  -ms-flex: 0 0 58.33333%;
      flex: 0 0 58.33333%;
  max-width: 58.33333%; }

.col-xs-8 {
  -ms-flex: 0 0 66.66667%;
      flex: 0 0 66.66667%;
  max-width: 66.66667%; }

.col-xs-9 {
  -ms-flex: 0 0 75%;
      flex: 0 0 75%;
  max-width: 75%; }

.col-xs-10 {
  -ms-flex: 0 0 83.33333%;
      flex: 0 0 83.33333%;
  max-width: 83.33333%; }

.col-xs-11 {
  -ms-flex: 0 0 91.66667%;
      flex: 0 0 91.66667%;
  max-width: 91.66667%; }

.col-xs-12 {
  -ms-flex: 0 0 100%;
      flex: 0 0 100%;
  max-width: 100%; }

.pull-xs-0 {
  right: auto; }

.pull-xs-1 {
  right: 8.33333%; }

.pull-xs-2 {
  right: 16.66667%; }

.pull-xs-3 {
  right: 25%; }

.pull-xs-4 {
  right: 33.33333%; }

.pull-xs-5 {
  right: 41.66667%; }

.pull-xs-6 {
  right: 50%; }

.pull-xs-7 {
  right: 58.33333%; }

.pull-xs-8 {
  right: 66.66667%; }

.pull-xs-9 {
  right: 75%; }

.pull-xs-10 {
  right: 83.33333%; }

.pull-xs-11 {
  right: 91.66667%; }

.pull-xs-12 {
  right: 100%; }

.push-xs-0 {
  left: auto; }

.push-xs-1 {
  left: 8.33333%; }

.push-xs-2 {
  left: 16.66667%; }

.push-xs-3 {
  left: 25%; }

.push-xs-4 {
  left: 33.33333%; }

.push-xs-5 {
  left: 41.66667%; }

.push-xs-6 {
  left: 50%; }

.push-xs-7 {
  left: 58.33333%; }

.push-xs-8 {
  left: 66.66667%; }

.push-xs-9 {
  left: 75%; }

.push-xs-10 {
  left: 83.33333%; }

.push-xs-11 {
  left: 91.66667%; }

.push-xs-12 {
  left: 100%; }

.offset-xs-1 {
  margin-left: 8.33333%; }

.offset-xs-2 {
  margin-left: 16.66667%; }

.offset-xs-3 {
  margin-left: 25%; }

.offset-xs-4 {
  margin-left: 33.33333%; }

.offset-xs-5 {
  margin-left: 41.66667%; }

.offset-xs-6 {
  margin-left: 50%; }

.offset-xs-7 {
  margin-left: 58.33333%; }

.offset-xs-8 {
  margin-left: 66.66667%; }

.offset-xs-9 {
  margin-left: 75%; }

.offset-xs-10 {
  margin-left: 83.33333%; }

.offset-xs-11 {
  margin-left: 91.66667%; }

@media (min-width: 576px) {
  .col-sm {
    -ms-flex-preferred-size: 0;
        flex-basis: 0;
    -ms-flex-positive: 1;
        flex-grow: 1;
    max-width: 100%; }
  .col-sm-1 {
    -ms-flex: 0 0 8.33333%;
        flex: 0 0 8.33333%;
    max-width: 8.33333%; }
  .col-sm-2 {
    -ms-flex: 0 0 16.66667%;
        flex: 0 0 16.66667%;
    max-width: 16.66667%; }
  .col-sm-3 {
    -ms-flex: 0 0 25%;
        flex: 0 0 25%;
    max-width: 25%; }
  .col-sm-4 {
    -ms-flex: 0 0 33.33333%;
        flex: 0 0 33.33333%;
    max-width: 33.33333%; }
  .col-sm-5 {
    -ms-flex: 0 0 41.66667%;
        flex: 0 0 41.66667%;
    max-width: 41.66667%; }
  .col-sm-6 {
    -ms-flex: 0 0 50%;
        flex: 0 0 50%;
    max-width: 50%; }
  .col-sm-7 {
    -ms-flex: 0 0 58.33333%;
        flex: 0 0 58.33333%;
    max-width: 58.33333%; }
  .col-sm-8 {
    -ms-flex: 0 0 66.66667%;
        flex: 0 0 66.66667%;
    max-width: 66.66667%; }
  .col-sm-9 {
    -ms-flex: 0 0 75%;
        flex: 0 0 75%;
    max-width: 75%; }
  .col-sm-10 {
    -ms-flex: 0 0 83.33333%;
        flex: 0 0 83.33333%;
    max-width: 83.33333%; }
  .col-sm-11 {
    -ms-flex: 0 0 91.66667%;
        flex: 0 0 91.66667%;
    max-width: 91.66667%; }
  .col-sm-12 {
    -ms-flex: 0 0 100%;
        flex: 0 0 100%;
    max-width: 100%; }
  .pull-sm-0 {
    right: auto; }
  .pull-sm-1 {
    right: 8.33333%; }
  .pull-sm-2 {
    right: 16.66667%; }
  .pull-sm-3 {
    right: 25%; }
  .pull-sm-4 {
    right: 33.33333%; }
  .pull-sm-5 {
    right: 41.66667%; }
  .pull-sm-6 {
    right: 50%; }
  .pull-sm-7 {
    right: 58.33333%; }
  .pull-sm-8 {
    right: 66.66667%; }
  .pull-sm-9 {
    right: 75%; }
  .pull-sm-10 {
    right: 83.33333%; }
  .pull-sm-11 {
    right: 91.66667%; }
  .pull-sm-12 {
    right: 100%; }
  .push-sm-0 {
    left: auto; }
  .push-sm-1 {
    left: 8.33333%; }
  .push-sm-2 {
    left: 16.66667%; }
  .push-sm-3 {
    left: 25%; }
  .push-sm-4 {
    left: 33.33333%; }
  .push-sm-5 {
    left: 41.66667%; }
  .push-sm-6 {
    left: 50%; }
  .push-sm-7 {
    left: 58.33333%; }
  .push-sm-8 {
    left: 66.66667%; }
  .push-sm-9 {
    left: 75%; }
  .push-sm-10 {
    left: 83.33333%; }
  .push-sm-11 {
    left: 91.66667%; }
  .push-sm-12 {
    left: 100%; }
  .offset-sm-0 {
    margin-left: 0%; }
  .offset-sm-1 {
    margin-left: 8.33333%; }
  .offset-sm-2 {
    margin-left: 16.66667%; }
  .offset-sm-3 {
    margin-left: 25%; }
  .offset-sm-4 {
    margin-left: 33.33333%; }
  .offset-sm-5 {
    margin-left: 41.66667%; }
  .offset-sm-6 {
    margin-left: 50%; }
  .offset-sm-7 {
    margin-left: 58.33333%; }
  .offset-sm-8 {
    margin-left: 66.66667%; }
  .offset-sm-9 {
    margin-left: 75%; }
  .offset-sm-10 {
    margin-left: 83.33333%; }
  .offset-sm-11 {
    margin-left: 91.66667%; } }

@media (min-width: 768px) {
  .col-md {
    -ms-flex-preferred-size: 0;
        flex-basis: 0;
    -ms-flex-positive: 1;
        flex-grow: 1;
    max-width: 100%; }
  .col-md-1 {
    -ms-flex: 0 0 8.33333%;
        flex: 0 0 8.33333%;
    max-width: 8.33333%; }
  .col-md-2 {
    -ms-flex: 0 0 16.66667%;
        flex: 0 0 16.66667%;
    max-width: 16.66667%; }
  .col-md-3 {
    -ms-flex: 0 0 25%;
        flex: 0 0 25%;
    max-width: 25%; }
  .col-md-4 {
    -ms-flex: 0 0 33.33333%;
        flex: 0 0 33.33333%;
    max-width: 33.33333%; }
  .col-md-5 {
    -ms-flex: 0 0 41.66667%;
        flex: 0 0 41.66667%;
    max-width: 41.66667%; }
  .col-md-6 {
    -ms-flex: 0 0 50%;
        flex: 0 0 50%;
    max-width: 50%; }
  .col-md-7 {
    -ms-flex: 0 0 58.33333%;
        flex: 0 0 58.33333%;
    max-width: 58.33333%; }
  .col-md-8 {
    -ms-flex: 0 0 66.66667%;
        flex: 0 0 66.66667%;
    max-width: 66.66667%; }
  .col-md-9 {
    -ms-flex: 0 0 75%;
        flex: 0 0 75%;
    max-width: 75%; }
  .col-md-10 {
    -ms-flex: 0 0 83.33333%;
        flex: 0 0 83.33333%;
    max-width: 83.33333%; }
  .col-md-11 {
    -ms-flex: 0 0 91.66667%;
        flex: 0 0 91.66667%;
    max-width: 91.66667%; }
  .col-md-12 {
    -ms-flex: 0 0 100%;
        flex: 0 0 100%;
    max-width: 100%; }
  .pull-md-0 {
    right: auto; }
  .pull-md-1 {
    right: 8.33333%; }
  .pull-md-2 {
    right: 16.66667%; }
  .pull-md-3 {
    right: 25%; }
  .pull-md-4 {
    right: 33.33333%; }
  .pull-md-5 {
    right: 41.66667%; }
  .pull-md-6 {
    right: 50%; }
  .pull-md-7 {
    right: 58.33333%; }
  .pull-md-8 {
    right: 66.66667%; }
  .pull-md-9 {
    right: 75%; }
  .pull-md-10 {
    right: 83.33333%; }
  .pull-md-11 {
    right: 91.66667%; }
  .pull-md-12 {
    right: 100%; }
  .push-md-0 {
    left: auto; }
  .push-md-1 {
    left: 8.33333%; }
  .push-md-2 {
    left: 16.66667%; }
  .push-md-3 {
    left: 25%; }
  .push-md-4 {
    left: 33.33333%; }
  .push-md-5 {
    left: 41.66667%; }
  .push-md-6 {
    left: 50%; }
  .push-md-7 {
    left: 58.33333%; }
  .push-md-8 {
    left: 66.66667%; }
  .push-md-9 {
    left: 75%; }
  .push-md-10 {
    left: 83.33333%; }
  .push-md-11 {
    left: 91.66667%; }
  .push-md-12 {
    left: 100%; }
  .offset-md-0 {
    margin-left: 0%; }
  .offset-md-1 {
    margin-left: 8.33333%; }
  .offset-md-2 {
    margin-left: 16.66667%; }
  .offset-md-3 {
    margin-left: 25%; }
  .offset-md-4 {
    margin-left: 33.33333%; }
  .offset-md-5 {
    margin-left: 41.66667%; }
  .offset-md-6 {
    margin-left: 50%; }
  .offset-md-7 {
    margin-left: 58.33333%; }
  .offset-md-8 {
    margin-left: 66.66667%; }
  .offset-md-9 {
    margin-left: 75%; }
  .offset-md-10 {
    margin-left: 83.33333%; }
  .offset-md-11 {
    margin-left: 91.66667%; } }

@media (min-width: 992px) {
  .col-lg {
    -ms-flex-preferred-size: 0;
        flex-basis: 0;
    -ms-flex-positive: 1;
        flex-grow: 1;
    max-width: 100%; }
  .col-lg-1 {
    -ms-flex: 0 0 8.33333%;
        flex: 0 0 8.33333%;
    max-width: 8.33333%; }
  .col-lg-2 {
    -ms-flex: 0 0 16.66667%;
        flex: 0 0 16.66667%;
    max-width: 16.66667%; }
  .col-lg-3 {
    -ms-flex: 0 0 25%;
        flex: 0 0 25%;
    max-width: 25%; }
  .col-lg-4 {
    -ms-flex: 0 0 33.33333%;
        flex: 0 0 33.33333%;
    max-width: 33.33333%; }
  .col-lg-5 {
    -ms-flex: 0 0 41.66667%;
        flex: 0 0 41.66667%;
    max-width: 41.66667%; }
  .col-lg-6 {
    -ms-flex: 0 0 50%;
        flex: 0 0 50%;
    max-width: 50%; }
  .col-lg-7 {
    -ms-flex: 0 0 58.33333%;
        flex: 0 0 58.33333%;
    max-width: 58.33333%; }
  .col-lg-8 {
    -ms-flex: 0 0 66.66667%;
        flex: 0 0 66.66667%;
    max-width: 66.66667%; }
  .col-lg-9 {
    -ms-flex: 0 0 75%;
        flex: 0 0 75%;
    max-width: 75%; }
  .col-lg-10 {
    -ms-flex: 0 0 83.33333%;
        flex: 0 0 83.33333%;
    max-width: 83.33333%; }
  .col-lg-11 {
    -ms-flex: 0 0 91.66667%;
        flex: 0 0 91.66667%;
    max-width: 91.66667%; }
  .col-lg-12 {
    -ms-flex: 0 0 100%;
        flex: 0 0 100%;
    max-width: 100%; }
  .pull-lg-0 {
    right: auto; }
  .pull-lg-1 {
    right: 8.33333%; }
  .pull-lg-2 {
    right: 16.66667%; }
  .pull-lg-3 {
    right: 25%; }
  .pull-lg-4 {
    right: 33.33333%; }
  .pull-lg-5 {
    right: 41.66667%; }
  .pull-lg-6 {
    right: 50%; }
  .pull-lg-7 {
    right: 58.33333%; }
  .pull-lg-8 {
    right: 66.66667%; }
  .pull-lg-9 {
    right: 75%; }
  .pull-lg-10 {
    right: 83.33333%; }
  .pull-lg-11 {
    right: 91.66667%; }
  .pull-lg-12 {
    right: 100%; }
  .push-lg-0 {
    left: auto; }
  .push-lg-1 {
    left: 8.33333%; }
  .push-lg-2 {
    left: 16.66667%; }
  .push-lg-3 {
    left: 25%; }
  .push-lg-4 {
    left: 33.33333%; }
  .push-lg-5 {
    left: 41.66667%; }
  .push-lg-6 {
    left: 50%; }
  .push-lg-7 {
    left: 58.33333%; }
  .push-lg-8 {
    left: 66.66667%; }
  .push-lg-9 {
    left: 75%; }
  .push-lg-10 {
    left: 83.33333%; }
  .push-lg-11 {
    left: 91.66667%; }
  .push-lg-12 {
    left: 100%; }
  .offset-lg-0 {
    margin-left: 0%; }
  .offset-lg-1 {
    margin-left: 8.33333%; }
  .offset-lg-2 {
    margin-left: 16.66667%; }
  .offset-lg-3 {
    margin-left: 25%; }
  .offset-lg-4 {
    margin-left: 33.33333%; }
  .offset-lg-5 {
    margin-left: 41.66667%; }
  .offset-lg-6 {
    margin-left: 50%; }
  .offset-lg-7 {
    margin-left: 58.33333%; }
  .offset-lg-8 {
    margin-left: 66.66667%; }
  .offset-lg-9 {
    margin-left: 75%; }
  .offset-lg-10 {
    margin-left: 83.33333%; }
  .offset-lg-11 {
    margin-left: 91.66667%; } }

@media (min-width: 1200px) {
  .col-xl {
    -ms-flex-preferred-size: 0;
        flex-basis: 0;
    -ms-flex-positive: 1;
        flex-grow: 1;
    max-width: 100%; }
  .col-xl-1 {
    -ms-flex: 0 0 8.33333%;
        flex: 0 0 8.33333%;
    max-width: 8.33333%; }
  .col-xl-2 {
    -ms-flex: 0 0 16.66667%;
        flex: 0 0 16.66667%;
    max-width: 16.66667%; }
  .col-xl-3 {
    -ms-flex: 0 0 25%;
        flex: 0 0 25%;
    max-width: 25%; }
  .col-xl-4 {
    -ms-flex: 0 0 33.33333%;
        flex: 0 0 33.33333%;
    max-width: 33.33333%; }
  .col-xl-5 {
    -ms-flex: 0 0 41.66667%;
        flex: 0 0 41.66667%;
    max-width: 41.66667%; }
  .col-xl-6 {
    -ms-flex: 0 0 50%;
        flex: 0 0 50%;
    max-width: 50%; }
  .col-xl-7 {
    -ms-flex: 0 0 58.33333%;
        flex: 0 0 58.33333%;
    max-width: 58.33333%; }
  .col-xl-8 {
    -ms-flex: 0 0 66.66667%;
        flex: 0 0 66.66667%;
    max-width: 66.66667%; }
  .col-xl-9 {
    -ms-flex: 0 0 75%;
        flex: 0 0 75%;
    max-width: 75%; }
  .col-xl-10 {
    -ms-flex: 0 0 83.33333%;
        flex: 0 0 83.33333%;
    max-width: 83.33333%; }
  .col-xl-11 {
    -ms-flex: 0 0 91.66667%;
        flex: 0 0 91.66667%;
    max-width: 91.66667%; }
  .col-xl-12 {
    -ms-flex: 0 0 100%;
        flex: 0 0 100%;
    max-width: 100%; }
  .pull-xl-0 {
    right: auto; }
  .pull-xl-1 {
    right: 8.33333%; }
  .pull-xl-2 {
    right: 16.66667%; }
  .pull-xl-3 {
    right: 25%; }
  .pull-xl-4 {
    right: 33.33333%; }
  .pull-xl-5 {
    right: 41.66667%; }
  .pull-xl-6 {
    right: 50%; }
  .pull-xl-7 {
    right: 58.33333%; }
  .pull-xl-8 {
    right: 66.66667%; }
  .pull-xl-9 {
    right: 75%; }
  .pull-xl-10 {
    right: 83.33333%; }
  .pull-xl-11 {
    right: 91.66667%; }
  .pull-xl-12 {
    right: 100%; }
  .push-xl-0 {
    left: auto; }
  .push-xl-1 {
    left: 8.33333%; }
  .push-xl-2 {
    left: 16.66667%; }
  .push-xl-3 {
    left: 25%; }
  .push-xl-4 {
    left: 33.33333%; }
  .push-xl-5 {
    left: 41.66667%; }
  .push-xl-6 {
    left: 50%; }
  .push-xl-7 {
    left: 58.33333%; }
  .push-xl-8 {
    left: 66.66667%; }
  .push-xl-9 {
    left: 75%; }
  .push-xl-10 {
    left: 83.33333%; }
  .push-xl-11 {
    left: 91.66667%; }
  .push-xl-12 {
    left: 100%; }
  .offset-xl-0 {
    margin-left: 0%; }
  .offset-xl-1 {
    margin-left: 8.33333%; }
  .offset-xl-2 {
    margin-left: 16.66667%; }
  .offset-xl-3 {
    margin-left: 25%; }
  .offset-xl-4 {
    margin-left: 33.33333%; }
  .offset-xl-5 {
    margin-left: 41.66667%; }
  .offset-xl-6 {
    margin-left: 50%; }
  .offset-xl-7 {
    margin-left: 58.33333%; }
  .offset-xl-8 {
    margin-left: 66.66667%; }
  .offset-xl-9 {
    margin-left: 75%; }
  .offset-xl-10 {
    margin-left: 83.33333%; }
  .offset-xl-11 {
    margin-left: 91.66667%; } }

.table {
  width: 100%;
  max-width: 100%;
  margin-bottom: 1rem; }
  .table th,
  .table td {
    padding: 0.75rem;
    vertical-align: top;
    border-top: 1px solid #eceeef; }
  .table thead th {
    vertical-align: bottom;
    border-bottom: 2px solid #eceeef; }
  .table tbody + tbody {
    border-top: 2px solid #eceeef; }
  .table .table {
    background-color: #fff; }

.table-sm th,
.table-sm td {
  padding: 0.3rem; }

.table-bordered {
  border: 1px solid #eceeef; }
  .table-bordered th,
  .table-bordered td {
    border: 1px solid #eceeef; }
  .table-bordered thead th,
  .table-bordered thead td {
    border-bottom-width: 2px; }

.table-striped tbody tr:nth-of-type(odd) {
  background-color: rgba(0, 0, 0, 0.03); }

.table-hover tbody tr:hover {
  background-color: rgba(0, 0, 0, 0.075); }

.table-active,
.table-active > th,
.table-active > td {
  background-color: rgba(0, 0, 0, 0.075); }

.table-hover .table-active:hover {
  background-color: rgba(0, 0, 0, 0.075); }
  .table-hover .table-active:hover > td,
  .table-hover .table-active:hover > th {
    background-color: rgba(0, 0, 0, 0.075); }

.table-success,
.table-success > th,
.table-success > td {
  background-color: #dff0d8; }

.table-hover .table-success:hover {
  background-color: #d0e9c6; }
  .table-hover .table-success:hover > td,
  .table-hover .table-success:hover > th {
    background-color: #d0e9c6; }

.table-info,
.table-info > th,
.table-info > td {
  background-color: #d9edf7; }

.table-hover .table-info:hover {
  background-color: #c4e3f3; }
  .table-hover .table-info:hover > td,
  .table-hover .table-info:hover > th {
    background-color: #c4e3f3; }

.table-warning,
.table-warning > th,
.table-warning > td {
  background-color: #fcf8e3; }

.table-hover .table-warning:hover {
  background-color: #faf2cc; }
  .table-hover .table-warning:hover > td,
  .table-hover .table-warning:hover > th {
    background-color: #faf2cc; }

.table-danger,
.table-danger > th,
.table-danger > td {
  background-color: #f2dede; }

.table-hover .table-danger:hover {
  background-color: #ebcccc; }
  .table-hover .table-danger:hover > td,
  .table-hover .table-danger:hover > th {
    background-color: #ebcccc; }

.thead-inverse th {
  color: #fff;
  background-color: #373a3c; }

.thead-default th {
  color: #55595c;
  background-color: #eceeef; }

.table-inverse {
  color: #eceeef;
  background-color: #373a3c; }
  .table-inverse th,
  .table-inverse td,
  .table-inverse thead th {
    border-color: #55595c; }
  .table-inverse.table-bordered {
    border: 0; }

.table-responsive {
  display: block;
  width: 100%;
  min-height: 0%;
  overflow-x: auto; }

.table-reflow thead {
  float: left; }

.table-reflow tbody {
  display: block;
  white-space: nowrap; }

.table-reflow th,
.table-reflow td {
  border-top: 1px solid #eceeef;
  border-left: 1px solid #eceeef; }
  .table-reflow th:last-child,
  .table-reflow td:last-child {
    border-right: 1px solid #eceeef; }

.table-reflow thead:last-child tr:last-child th,
.table-reflow thead:last-child tr:last-child td,
.table-reflow tbody:last-child tr:last-child th,
.table-reflow tbody:last-child tr:last-child td,
.table-reflow tfoot:last-child tr:last-child th,
.table-reflow tfoot:last-child tr:last-child td {
  border-bottom: 1px solid #eceeef; }

.table-reflow tr {
  float: left; }
  .table-reflow tr th,
  .table-reflow tr td {
    display: block !important;
    border: 1px solid #eceeef; }

.form-control {
  display: block;
  width: 100%;
  padding: 0.5rem 0.75rem;
  font-size: 1rem;
  line-height: 1.25;
  color: #55595c;
  background-color: #fff;
  background-image: none;
  background-clip: padding-box;
  border: 1px solid rgba(0, 0, 0, 0.15);
  border-radius: 0.25rem; }
  .form-control::-ms-expand {
    background-color: transparent;
    border: 0; }
  .form-control:focus {
    color: #55595c;
    background-color: #fff;
    border-color: #66afe9;
    outline: none; }
  .form-control::-webkit-input-placeholder {
    color: #999;
    opacity: 1; }
  .form-control::-moz-placeholder {
    color: #999;
    opacity: 1; }
  .form-control:-ms-input-placeholder {
    color: #999;
    opacity: 1; }
  .form-control::placeholder {
    color: #999;
    opacity: 1; }
  .form-control:disabled, .form-control[readonly] {
    background-color: #eceeef;
    opacity: 1; }
  .form-control:disabled {
    cursor: not-allowed; }

select.form-control:not([size]):not([multiple]) {
  height: calc(2.5rem - 2px); }

select.form-control:focus::-ms-value {
  color: #55595c;
  background-color: #fff; }

.form-control-file,
.form-control-range {
  display: block; }

.col-form-label {
  padding-top: 0.5rem;
  padding-bottom: 0.5rem;
  margin-bottom: 0; }

.col-form-label-lg {
  padding-top: 0.75rem;
  padding-bottom: 0.75rem;
  font-size: 1.25rem; }

.col-form-label-sm {
  padding-top: 0.25rem;
  padding-bottom: 0.25rem;
  font-size: 0.875rem; }

.col-form-legend {
  padding-top: 0.5rem;
  padding-bottom: 0.5rem;
  margin-bottom: 0;
  font-size: 1rem; }

.form-control-static {
  padding-top: 0.5rem;
  padding-bottom: 0.5rem;
  line-height: 1.25;
  border: solid transparent;
  border-width: 1px 0; }
  .form-control-static.form-control-sm, .input-group-sm > .form-control-static.form-control,
  .input-group-sm > .form-control-static.input-group-addon,
  .input-group-sm > .input-group-btn > .form-control-static.btn, .form-control-static.form-control-lg, .input-group-lg > .form-control-static.form-control,
  .input-group-lg > .form-control-static.input-group-addon,
  .input-group-lg > .input-group-btn > .form-control-static.btn {
    padding-right: 0;
    padding-left: 0; }

.form-control-sm, .input-group-sm > .form-control,
.input-group-sm > .input-group-addon,
.input-group-sm > .input-group-btn > .btn {
  padding: 0.25rem 0.5rem;
  font-size: 0.875rem;
  border-radius: 0.2rem; }

select.form-control-sm:not([size]):not([multiple]), .input-group-sm > select.form-control:not([size]):not([multiple]),
.input-group-sm > select.input-group-addon:not([size]):not([multiple]),
.input-group-sm > .input-group-btn > select.btn:not([size]):not([multiple]) {
  height: 1.8125rem; }

.form-control-lg, .input-group-lg > .form-control,
.input-group-lg > .input-group-addon,
.input-group-lg > .input-group-btn > .btn {
  padding: 0.75rem 1.5rem;
  font-size: 1.25rem;
  border-radius: 0.3rem; }

select.form-control-lg:not([size]):not([multiple]), .input-group-lg > select.form-control:not([size]):not([multiple]),
.input-group-lg > select.input-group-addon:not([size]):not([multiple]),
.input-group-lg > .input-group-btn > select.btn:not([size]):not([multiple]) {
  height: 3.16667rem; }

.form-group {
  margin-bottom: 1rem; }

.form-text {
  display: block;
  margin-top: 0.25rem; }

.form-check {
  position: relative;
  display: block;
  margin-bottom: 0.75rem; }
  .form-check + .form-check {
    margin-top: -.25rem; }
  .form-check.disabled .form-check-label {
    color: #818a91;
    cursor: not-allowed; }

.form-check-label {
  padding-left: 1.25rem;
  margin-bottom: 0;
  cursor: pointer; }

.form-check-input {
  position: absolute;
  margin-top: .25rem;
  margin-left: -1.25rem; }
  .form-check-input:only-child {
    position: static; }

.form-check-inline {
  position: relative;
  display: inline-block;
  padding-left: 1.25rem;
  margin-bottom: 0;
  vertical-align: middle;
  cursor: pointer; }
  .form-check-inline + .form-check-inline {
    margin-left: .75rem; }
  .form-check-inline.disabled {
    color: #818a91;
    cursor: not-allowed; }

.form-control-feedback {
  margin-top: 0.25rem; }

.form-control-success,
.form-control-warning,
.form-control-danger {
  padding-right: 2.25rem;
  background-repeat: no-repeat;
  background-position: center right 0.625rem;
  background-size: 1.25rem 1.25rem; }

.has-success .form-control-feedback,
.has-success .form-control-label,
.has-success .form-check-label,
.has-success .form-check-inline,
.has-success .custom-control {
  color: #5cb85c; }

.has-success .form-control {
  border-color: #5cb85c; }
  .has-success .form-control:focus {
    box-shadow: inset 0 1px 1px rgba(0, 0, 0, 0.075), 0 0 6px #a3d7a3; }

.has-success .input-group-addon {
  color: #5cb85c;
  border-color: #5cb85c;
  background-color: #eaf6ea; }

.has-success .form-control-success {
  background-image: url("data:image/svg+xml;charset=utf8,%3Csvg xmlns='http://www.w3.org/2000/svg' viewBox='0 0 8 8'%3E%3Cpath fill='#5cb85c' d='M2.3 6.73L.6 4.53c-.4-1.04.46-1.4 1.1-.8l1.1 1.4 3.4-3.8c.6-.63 1.6-.27 1.2.7l-4 4.6c-.43.5-.8.4-1.1.1z'/%3E%3C/svg%3E"); }

.has-warning .form-control-feedback,
.has-warning .form-control-label,
.has-warning .form-check-label,
.has-warning .form-check-inline,
.has-warning .custom-control {
  color: #f0ad4e; }

.has-warning .form-control {
  border-color: #f0ad4e; }
  .has-warning .form-control:focus {
    box-shadow: inset 0 1px 1px rgba(0, 0, 0, 0.075), 0 0 6px #f8d9ac; }

.has-warning .input-group-addon {
  color: #f0ad4e;
  border-color: #f0ad4e;
  background-color: white; }

.has-warning .form-control-warning {
  background-image: url("data:image/svg+xml;charset=utf8,%3Csvg xmlns='http://www.w3.org/2000/svg' viewBox='0 0 8 8'%3E%3Cpath fill='#f0ad4e' d='M4.4 5.324h-.8v-2.46h.8zm0 1.42h-.8V5.89h.8zM3.76.63L.04 7.075c-.115.2.016.425.26.426h7.397c.242 0 .372-.226.258-.426C6.726 4.924 5.47 2.79 4.253.63c-.113-.174-.39-.174-.494 0z'/%3E%3C/svg%3E"); }

.has-danger .form-control-feedback,
.has-danger .form-control-label,
.has-danger .form-check-label,
.has-danger .form-check-inline,
.has-danger .custom-control {
  color: #d9534f; }

.has-danger .form-control {
  border-color: #d9534f; }
  .has-danger .form-control:focus {
    box-shadow: inset 0 1px 1px rgba(0, 0, 0, 0.075), 0 0 6px #eba5a3; }

.has-danger .input-group-addon {
  color: #d9534f;
  border-color: #d9534f;
  background-color: #fdf7f7; }

.has-danger .form-control-danger {
  background-image: url("data:image/svg+xml;charset=utf8,%3Csvg xmlns='http://www.w3.org/2000/svg' fill='#d9534f' viewBox='-2 -2 7 7'%3E%3Cpath stroke='%23d9534f' d='M0 0l3 3m0-3L0 3'/%3E%3Ccircle r='.5'/%3E%3Ccircle cx='3' r='.5'/%3E%3Ccircle cy='3' r='.5'/%3E%3Ccircle cx='3' cy='3' r='.5'/%3E%3C/svg%3E"); }

@media (min-width: 576px) {
  .form-inline .form-group {
    display: inline-block;
    margin-bottom: 0;
    vertical-align: middle; }
  .form-inline .form-control {
    display: inline-block;
    width: auto;
    vertical-align: middle; }
  .form-inline .form-control-static {
    display: inline-block; }
  .form-inline .input-group {
    display: inline-table;
    width: auto;
    vertical-align: middle; }
    .form-inline .input-group .input-group-addon,
    .form-inline .input-group .input-group-btn,
    .form-inline .input-group .form-control {
      width: auto; }
  .form-inline .input-group > .form-control {
    width: 100%; }
  .form-inline .form-control-label {
    margin-bottom: 0;
    vertical-align: middle; }
  .form-inline .form-check {
    display: inline-block;
    margin-top: 0;
    margin-bottom: 0;
    vertical-align: middle; }
  .form-inline .form-check-label {
    padding-left: 0; }
  .form-inline .form-check-input {
    position: relative;
    margin-left: 0; }
  .form-inline .has-feedback .form-control-feedback {
    top: 0; } }

.btn {
  display: inline-block;
  font-weight: normal;
  line-height: 1.25;
  text-align: center;
  white-space: nowrap;
  vertical-align: middle;
  cursor: pointer;
  -webkit-user-select: none;
     -moz-user-select: none;
      -ms-user-select: none;
          user-select: none;
  border: 1px solid transparent;
  padding: 0.5rem 1rem;
  font-size: 1rem;
  border-radius: 0.25rem; }
  .btn:focus, .btn.focus, .btn:active:focus, .btn:active.focus, .btn.active:focus, .btn.active.focus {
    outline: 5px auto -webkit-focus-ring-color;
    outline-offset: -2px; }
  .btn:focus, .btn:hover {
    text-decoration: none; }
  .btn.focus {
    text-decoration: none; }
  .btn:active, .btn.active {
    background-image: none;
    outline: 0; }
  .btn.disabled, .btn:disabled {
    cursor: not-allowed;
    opacity: .65; }

a.btn.disabled,
fieldset[disabled] a.btn {
  pointer-events: none; }

.btn-primary {
  color: #fff;
  background-color: #0275d8;
  border-color: #0275d8; }
  .btn-primary:hover {
    color: #fff;
    background-color: #025aa5;
    border-color: #01549b; }
  .btn-primary:focus, .btn-primary.focus {
    color: #fff;
    background-color: #025aa5;
    border-color: #01549b; }
  .btn-primary:active, .btn-primary.active,
  .open > .btn-primary.dropdown-toggle {
    color: #fff;
    background-color: #025aa5;
    border-color: #01549b;
    background-image: none; }
    .btn-primary:active:hover, .btn-primary:active:focus, .btn-primary:active.focus, .btn-primary.active:hover, .btn-primary.active:focus, .btn-primary.active.focus,
    .open > .btn-primary.dropdown-toggle:hover,
    .open > .btn-primary.dropdown-toggle:focus,
    .open > .btn-primary.dropdown-toggle.focus {
      color: #fff;
      background-color: #014682;
      border-color: #01315a; }
  .btn-primary.disabled:focus, .btn-primary.disabled.focus, .btn-primary:disabled:focus, .btn-primary:disabled.focus {
    background-color: #0275d8;
    border-color: #0275d8; }
  .btn-primary.disabled:hover, .btn-primary:disabled:hover {
    background-color: #0275d8;
    border-color: #0275d8; }

.btn-secondary {
  color: #373a3c;
  background-color: #fff;
  border-color: #ccc; }
  .btn-secondary:hover {
    color: #373a3c;
    background-color: #e6e6e6;
    border-color: #adadad; }
  .btn-secondary:focus, .btn-secondary.focus {
    color: #373a3c;
    background-color: #e6e6e6;
    border-color: #adadad; }
  .btn-secondary:active, .btn-secondary.active,
  .open > .btn-secondary.dropdown-toggle {
    color: #373a3c;
    background-color: #e6e6e6;
    border-color: #adadad;
    background-image: none; }
    .btn-secondary:active:hover, .btn-secondary:active:focus, .btn-secondary:active.focus, .btn-secondary.active:hover, .btn-secondary.active:focus, .btn-secondary.active.focus,
    .open > .btn-secondary.dropdown-toggle:hover,
    .open > .btn-secondary.dropdown-toggle:focus,
    .open > .btn-secondary.dropdown-toggle.focus {
      color: #373a3c;
      background-color: #d4d4d4;
      border-color: #8c8c8c; }
  .btn-secondary.disabled:focus, .btn-secondary.disabled.focus, .btn-secondary:disabled:focus, .btn-secondary:disabled.focus {
    background-color: #fff;
    border-color: #ccc; }
  .btn-secondary.disabled:hover, .btn-secondary:disabled:hover {
    background-color: #fff;
    border-color: #ccc; }

.btn-info {
  color: #fff;
  background-color: #5bc0de;
  border-color: #5bc0de; }
  .btn-info:hover {
    color: #fff;
    background-color: #31b0d5;
    border-color: #2aabd2; }
  .btn-info:focus, .btn-info.focus {
    color: #fff;
    background-color: #31b0d5;
    border-color: #2aabd2; }
  .btn-info:active, .btn-info.active,
  .open > .btn-info.dropdown-toggle {
    color: #fff;
    background-color: #31b0d5;
    border-color: #2aabd2;
    background-image: none; }
    .btn-info:active:hover, .btn-info:active:focus, .btn-info:active.focus, .btn-info.active:hover, .btn-info.active:focus, .btn-info.active.focus,
    .open > .btn-info.dropdown-toggle:hover,
    .open > .btn-info.dropdown-toggle:focus,
    .open > .btn-info.dropdown-toggle.focus {
      color: #fff;
      background-color: #269abc;
      border-color: #1f7e9a; }
  .btn-info.disabled:focus, .btn-info.disabled.focus, .btn-info:disabled:focus, .btn-info:disabled.focus {
    background-color: #5bc0de;
    border-color: #5bc0de; }
  .btn-info.disabled:hover, .btn-info:disabled:hover {
    background-color: #5bc0de;
    border-color: #5bc0de; }

.btn-success {
  color: #fff;
  background-color: #5cb85c;
  border-color: #5cb85c; }
  .btn-success:hover {
    color: #fff;
    background-color: #449d44;
    border-color: #419641; }
  .btn-success:focus, .btn-success.focus {
    color: #fff;
    background-color: #449d44;
    border-color: #419641; }
  .btn-success:active, .btn-success.active,
  .open > .btn-success.dropdown-toggle {
    color: #fff;
    background-color: #449d44;
    border-color: #419641;
    background-image: none; }
    .btn-success:active:hover, .btn-success:active:focus, .btn-success:active.focus, .btn-success.active:hover, .btn-success.active:focus, .btn-success.active.focus,
    .open > .btn-success.dropdown-toggle:hover,
    .open > .btn-success.dropdown-toggle:focus,
    .open > .btn-success.dropdown-toggle.focus {
      color: #fff;
      background-color: #398439;
      border-color: #2d672d; }
  .btn-success.disabled:focus, .btn-success.disabled.focus, .btn-success:disabled:focus, .btn-success:disabled.focus {
    background-color: #5cb85c;
    border-color: #5cb85c; }
  .btn-success.disabled:hover, .btn-success:disabled:hover {
    background-color: #5cb85c;
    border-color: #5cb85c; }

.btn-warning {
  color: #fff;
  background-color: #f0ad4e;
  border-color: #f0ad4e; }
  .btn-warning:hover {
    color: #fff;
    background-color: #ec971f;
    border-color: #eb9316; }
  .btn-warning:focus, .btn-warning.focus {
    color: #fff;
    background-color: #ec971f;
    border-color: #eb9316; }
  .btn-warning:active, .btn-warning.active,
  .open > .btn-warning.dropdown-toggle {
    color: #fff;
    background-color: #ec971f;
    border-color: #eb9316;
    background-image: none; }
    .btn-warning:active:hover, .btn-warning:active:focus, .btn-warning:active.focus, .btn-warning.active:hover, .btn-warning.active:focus, .btn-warning.active.focus,
    .open > .btn-warning.dropdown-toggle:hover,
    .open > .btn-warning.dropdown-toggle:focus,
    .open > .btn-warning.dropdown-toggle.focus {
      color: #fff;
      background-color: #d58512;
      border-color: #b06d0f; }
  .btn-warning.disabled:focus, .btn-warning.disabled.focus, .btn-warning:disabled:focus, .btn-warning:disabled.focus {
    background-color: #f0ad4e;
    border-color: #f0ad4e; }
  .btn-warning.disabled:hover, .btn-warning:disabled:hover {
    background-color: #f0ad4e;
    border-color: #f0ad4e; }

.btn-danger {
  color: #fff;
  background-color: #d9534f;
  border-color: #d9534f; }
  .btn-danger:hover {
    color: #fff;
    background-color: #c9302c;
    border-color: #c12e2a; }
  .btn-danger:focus, .btn-danger.focus {
    color: #fff;
    background-color: #c9302c;
    border-color: #c12e2a; }
  .btn-danger:active, .btn-danger.active,
  .open > .btn-danger.dropdown-toggle {
    color: #fff;
    background-color: #c9302c;
    border-color: #c12e2a;
    background-image: none; }
    .btn-danger:active:hover, .btn-danger:active:focus, .btn-danger:active.focus, .btn-danger.active:hover, .btn-danger.active:focus, .btn-danger.active.focus,
    .open > .btn-danger.dropdown-toggle:hover,
    .open > .btn-danger.dropdown-toggle:focus,
    .open > .btn-danger.dropdown-toggle.focus {
      color: #fff;
      background-color: #ac2925;
      border-color: #8b211e; }
  .btn-danger.disabled:focus, .btn-danger.disabled.focus, .btn-danger:disabled:focus, .btn-danger:disabled.focus {
    background-color: #d9534f;
    border-color: #d9534f; }
  .btn-danger.disabled:hover, .btn-danger:disabled:hover {
    background-color: #d9534f;
    border-color: #d9534f; }

.btn-outline-primary {
  color: #0275d8;
  background-image: none;
  background-color: transparent;
  border-color: #0275d8; }
  .btn-outline-primary:hover {
    color: #fff;
    background-color: #0275d8;
    border-color: #0275d8; }
  .btn-outline-primary:focus, .btn-outline-primary.focus {
    color: #fff;
    background-color: #0275d8;
    border-color: #0275d8; }
  .btn-outline-primary:active, .btn-outline-primary.active,
  .open > .btn-outline-primary.dropdown-toggle {
    color: #fff;
    background-color: #0275d8;
    border-color: #0275d8; }
    .btn-outline-primary:active:hover, .btn-outline-primary:active:focus, .btn-outline-primary:active.focus, .btn-outline-primary.active:hover, .btn-outline-primary.active:focus, .btn-outline-primary.active.focus,
    .open > .btn-outline-primary.dropdown-toggle:hover,
    .open > .btn-outline-primary.dropdown-toggle:focus,
    .open > .btn-outline-primary.dropdown-toggle.focus {
      color: #fff;
      background-color: #014682;
      border-color: #01315a; }
  .btn-outline-primary.disabled:focus, .btn-outline-primary.disabled.focus, .btn-outline-primary:disabled:focus, .btn-outline-primary:disabled.focus {
    border-color: #43a7fd; }
  .btn-outline-primary.disabled:hover, .btn-outline-primary:disabled:hover {
    border-color: #43a7fd; }

.btn-outline-secondary {
  color: #ccc;
  background-image: none;
  background-color: transparent;
  border-color: #ccc; }
  .btn-outline-secondary:hover {
    color: #fff;
    background-color: #ccc;
    border-color: #ccc; }
  .btn-outline-secondary:focus, .btn-outline-secondary.focus {
    color: #fff;
    background-color: #ccc;
    border-color: #ccc; }
  .btn-outline-secondary:active, .btn-outline-secondary.active,
  .open > .btn-outline-secondary.dropdown-toggle {
    color: #fff;
    background-color: #ccc;
    border-color: #ccc; }
    .btn-outline-secondary:active:hover, .btn-outline-secondary:active:focus, .btn-outline-secondary:active.focus, .btn-outline-secondary.active:hover, .btn-outline-secondary.active:focus, .btn-outline-secondary.active.focus,
    .open > .btn-outline-secondary.dropdown-toggle:hover,
    .open > .btn-outline-secondary.dropdown-toggle:focus,
    .open > .btn-outline-secondary.dropdown-toggle.focus {
      color: #fff;
      background-color: #a1a1a1;
      border-color: #8c8c8c; }
  .btn-outline-secondary.disabled:focus, .btn-outline-secondary.disabled.focus, .btn-outline-secondary:disabled:focus, .btn-outline-secondary:disabled.focus {
    border-color: white; }
  .btn-outline-secondary.disabled:hover, .btn-outline-secondary:disabled:hover {
    border-color: white; }

.btn-outline-info {
  color: #5bc0de;
  background-image: none;
  background-color: transparent;
  border-color: #5bc0de; }
  .btn-outline-info:hover {
    color: #fff;
    background-color: #5bc0de;
    border-color: #5bc0de; }
  .btn-outline-info:focus, .btn-outline-info.focus {
    color: #fff;
    background-color: #5bc0de;
    border-color: #5bc0de; }
  .btn-outline-info:active, .btn-outline-info.active,
  .open > .btn-outline-info.dropdown-toggle {
    color: #fff;
    background-color: #5bc0de;
    border-color: #5bc0de; }
    .btn-outline-info:active:hover, .btn-outline-info:active:focus, .btn-outline-info:active.focus, .btn-outline-info.active:hover, .btn-outline-info.active:focus, .btn-outline-info.active.focus,
    .open > .btn-outline-info.dropdown-toggle:hover,
    .open > .btn-outline-info.dropdown-toggle:focus,
    .open > .btn-outline-info.dropdown-toggle.focus {
      color: #fff;
      background-color: #269abc;
      border-color: #1f7e9a; }
  .btn-outline-info.disabled:focus, .btn-outline-info.disabled.focus, .btn-outline-info:disabled:focus, .btn-outline-info:disabled.focus {
    border-color: #b0e1ef; }
  .btn-outline-info.disabled:hover, .btn-outline-info:disabled:hover {
    border-color: #b0e1ef; }

.btn-outline-success {
  color: #5cb85c;
  background-image: none;
  background-color: transparent;
  border-color: #5cb85c; }
  .btn-outline-success:hover {
    color: #fff;
    background-color: #5cb85c;
    border-color: #5cb85c; }
  .btn-outline-success:focus, .btn-outline-success.focus {
    color: #fff;
    background-color: #5cb85c;
    border-color: #5cb85c; }
  .btn-outline-success:active, .btn-outline-success.active,
  .open > .btn-outline-success.dropdown-toggle {
    color: #fff;
    background-color: #5cb85c;
    border-color: #5cb85c; }
    .btn-outline-success:active:hover, .btn-outline-success:active:focus, .btn-outline-success:active.focus, .btn-outline-success.active:hover, .btn-outline-success.active:focus, .btn-outline-success.active.focus,
    .open > .btn-outline-success.dropdown-toggle:hover,
    .open > .btn-outline-success.dropdown-toggle:focus,
    .open > .btn-outline-success.dropdown-toggle.focus {
      color: #fff;
      background-color: #398439;
      border-color: #2d672d; }
  .btn-outline-success.disabled:focus, .btn-outline-success.disabled.focus, .btn-outline-success:disabled:focus, .btn-outline-success:disabled.focus {
    border-color: #a3d7a3; }
  .btn-outline-success.disabled:hover, .btn-outline-success:disabled:hover {
    border-color: #a3d7a3; }

.btn-outline-warning {
  color: #f0ad4e;
  background-image: none;
  background-color: transparent;
  border-color: #f0ad4e; }
  .btn-outline-warning:hover {
    color: #fff;
    background-color: #f0ad4e;
    border-color: #f0ad4e; }
  .btn-outline-warning:focus, .btn-outline-warning.focus {
    color: #fff;
    background-color: #f0ad4e;
    border-color: #f0ad4e; }
  .btn-outline-warning:active, .btn-outline-warning.active,
  .open > .btn-outline-warning.dropdown-toggle {
    color: #fff;
    background-color: #f0ad4e;
    border-color: #f0ad4e; }
    .btn-outline-warning:active:hover, .btn-outline-warning:active:focus, .btn-outline-warning:active.focus, .btn-outline-warning.active:hover, .btn-outline-warning.active:focus, .btn-outline-warning.active.focus,
    .open > .btn-outline-warning.dropdown-toggle:hover,
    .open > .btn-outline-warning.dropdown-toggle:focus,
    .open > .btn-outline-warning.dropdown-toggle.focus {
      color: #fff;
      background-color: #d58512;
      border-color: #b06d0f; }
  .btn-outline-warning.disabled:focus, .btn-outline-warning.disabled.focus, .btn-outline-warning:disabled:focus, .btn-outline-warning:disabled.focus {
    border-color: #f8d9ac; }
  .btn-outline-warning.disabled:hover, .btn-outline-warning:disabled:hover {
    border-color: #f8d9ac; }

.btn-outline-danger {
  color: #d9534f;
  background-image: none;
  background-color: transparent;
  border-color: #d9534f; }
  .btn-outline-danger:hover {
    color: #fff;
    background-color: #d9534f;
    border-color: #d9534f; }
  .btn-outline-danger:focus, .btn-outline-danger.focus {
    color: #fff;
    background-color: #d9534f;
    border-color: #d9534f; }
  .btn-outline-danger:active, .btn-outline-danger.active,
  .open > .btn-outline-danger.dropdown-toggle {
    color: #fff;
    background-color: #d9534f;
    border-color: #d9534f; }
    .btn-outline-danger:active:hover, .btn-outline-danger:active:focus, .btn-outline-danger:active.focus, .btn-outline-danger.active:hover, .btn-outline-danger.active:focus, .btn-outline-danger.active.focus,
    .open > .btn-outline-danger.dropdown-toggle:hover,
    .open > .btn-outline-danger.dropdown-toggle:focus,
    .open > .btn-outline-danger.dropdown-toggle.focus {
      color: #fff;
      background-color: #ac2925;
      border-color: #8b211e; }
  .btn-outline-danger.disabled:focus, .btn-outline-danger.disabled.focus, .btn-outline-danger:disabled:focus, .btn-outline-danger:disabled.focus {
    border-color: #eba5a3; }
  .btn-outline-danger.disabled:hover, .btn-outline-danger:disabled:hover {
    border-color: #eba5a3; }

.btn-link {
  font-weight: normal;
  color: #0275d8;
  border-radius: 0; }
  .btn-link, .btn-link:active, .btn-link.active, .btn-link:disabled {
    background-color: transparent; }
  .btn-link, .btn-link:focus, .btn-link:active {
    border-color: transparent; }
  .btn-link:hover {
    border-color: transparent; }
  .btn-link:focus, .btn-link:hover {
    color: #014c8c;
    text-decoration: underline;
    background-color: transparent; }
  .btn-link:disabled:focus, .btn-link:disabled:hover {
    color: #818a91;
    text-decoration: none; }

.btn-lg, .btn-group-lg > .btn {
  padding: 0.75rem 1.5rem;
  font-size: 1.25rem;
  border-radius: 0.3rem; }

.btn-sm, .btn-group-sm > .btn {
  padding: 0.25rem 0.5rem;
  font-size: 0.875rem;
  border-radius: 0.2rem; }

.btn-block {
  display: block;
  width: 100%; }

.btn-block + .btn-block {
  margin-top: 0.5rem; }

input[type="submit"].btn-block,
input[type="reset"].btn-block,
input[type="button"].btn-block {
  width: 100%; }

.fade {
  opacity: 0;
  transition: opacity .15s linear; }
  .fade.in {
    opacity: 1; }

.collapse {
  display: none; }
  .collapse.in {
    display: block; }

tr.collapse.in {
  display: table-row; }

tbody.collapse.in {
  display: table-row-group; }

.collapsing {
  position: relative;
  height: 0;
  overflow: hidden;
  transition-timing-function: ease;
  transition-duration: .35s;
  transition-property: height; }

.dropup,
.dropdown {
  position: relative; }

.dropdown-toggle::after {
  display: inline-block;
  width: 0;
  height: 0;
  margin-left: 0.3em;
  vertical-align: middle;
  content: "";
  border-top: 0.3em solid;
  border-right: 0.3em solid transparent;
  border-left: 0.3em solid transparent; }

.dropdown-toggle:focus {
  outline: 0; }

.dropup .dropdown-toggle::after {
  border-top: 0;
  border-bottom: 0.3em solid; }

.dropdown-menu {
  position: absolute;
  top: 100%;
  left: 0;
  z-index: 1000;
  display: none;
  float: left;
  min-width: 10rem;
  padding: 0.5rem 0;
  margin: 0.125rem 0 0;
  font-size: 1rem;
  color: #373a3c;
  text-align: left;
  list-style: none;
  background-color: #fff;
  background-clip: padding-box;
  border: 1px solid rgba(0, 0, 0, 0.15);
  border-radius: 0.25rem; }

.dropdown-divider {
  height: 1px;
  margin: 0.5rem 0;
  overflow: hidden;
  background-color: #e5e5e5; }

.dropdown-item {
  display: block;
  width: 100%;
  padding: 3px 1.5rem;
  clear: both;
  font-weight: normal;
  color: #373a3c;
  text-align: inherit;
  white-space: nowrap;
  background: none;
  border: 0; }
  .dropdown-item:focus, .dropdown-item:hover {
    color: #2b2d2f;
    text-decoration: none;
    background-color: #f5f5f5; }
  .dropdown-item.active, .dropdown-item.active:focus, .dropdown-item.active:hover {
    color: #fff;
    text-decoration: none;
    background-color: #0275d8;
    outline: 0; }
  .dropdown-item.disabled, .dropdown-item.disabled:focus, .dropdown-item.disabled:hover {
    color: #818a91; }
  .dropdown-item.disabled:focus, .dropdown-item.disabled:hover {
    text-decoration: none;
    cursor: not-allowed;
    background-color: transparent;
    background-image: none;
    filter: "progid:DXImageTransform.Microsoft.gradient(enabled = false)"; }

.open > .dropdown-menu {
  display: block; }

.open > a {
  outline: 0; }

.dropdown-menu-right {
  right: 0;
  left: auto; }

.dropdown-menu-left {
  right: auto;
  left: 0; }

.dropdown-header {
  display: block;
  padding: 0.5rem 1.5rem;
  margin-bottom: 0;
  font-size: 0.875rem;
  color: #818a91;
  white-space: nowrap; }

.dropdown-backdrop {
  position: fixed;
  top: 0;
  right: 0;
  bottom: 0;
  left: 0;
  z-index: 990; }

.dropup .caret,
.navbar-fixed-bottom .dropdown .caret {
  content: "";
  border-top: 0;
  border-bottom: 0.3em solid; }

.dropup .dropdown-menu,
.navbar-fixed-bottom .dropdown .dropdown-menu {
  top: auto;
  bottom: 100%;
  margin-bottom: 0.125rem; }

.btn-group,
.btn-group-vertical {
  position: relative;
  display: inline-block;
  vertical-align: middle; }
  .btn-group > .btn,
  .btn-group-vertical > .btn {
    position: relative;
    float: left;
    margin-bottom: 0; }
    .btn-group > .btn:focus, .btn-group > .btn:active, .btn-group > .btn.active,
    .btn-group-vertical > .btn:focus,
    .btn-group-vertical > .btn:active,
    .btn-group-vertical > .btn.active {
      z-index: 2; }
    .btn-group > .btn:hover,
    .btn-group-vertical > .btn:hover {
      z-index: 2; }

.btn-group .btn + .btn,
.btn-group .btn + .btn-group,
.btn-group .btn-group + .btn,
.btn-group .btn-group + .btn-group {
  margin-left: -1px; }

.btn-toolbar {
  margin-left: -0.5rem; }
  .btn-toolbar::after {
    content: "";
    display: table;
    clear: both; }
  .btn-toolbar .btn-group,
  .btn-toolbar .input-group {
    float: left; }
  .btn-toolbar > .btn,
  .btn-toolbar > .btn-group,
  .btn-toolbar > .input-group {
    margin-left: 0.5rem; }

.btn-group > .btn:not(:first-child):not(:last-child):not(.dropdown-toggle) {
  border-radius: 0; }

.btn-group > .btn:first-child {
  margin-left: 0; }
  .btn-group > .btn:first-child:not(:last-child):not(.dropdown-toggle) {
    border-bottom-right-radius: 0;
    border-top-right-radius: 0; }

.btn-group > .btn:last-child:not(:first-child),
.btn-group > .dropdown-toggle:not(:first-child) {
  border-bottom-left-radius: 0;
  border-top-left-radius: 0; }

.btn-group > .btn-group {
  float: left; }

.btn-group > .btn-group:not(:first-child):not(:last-child) > .btn {
  border-radius: 0; }

.btn-group > .btn-group:first-child:not(:last-child) > .btn:last-child,
.btn-group > .btn-group:first-child:not(:last-child) > .dropdown-toggle {
  border-bottom-right-radius: 0;
  border-top-right-radius: 0; }

.btn-group > .btn-group:last-child:not(:first-child) > .btn:first-child {
  border-bottom-left-radius: 0;
  border-top-left-radius: 0; }

.btn-group .dropdown-toggle:active,
.btn-group.open .dropdown-toggle {
  outline: 0; }

.btn + .dropdown-toggle-split {
  padding-right: 0.75rem;
  padding-left: 0.75rem; }
  .btn + .dropdown-toggle-split::after {
    margin-left: 0; }

.btn-sm + .dropdown-toggle-split, .btn-group-sm > .btn + .dropdown-toggle-split {
  padding-right: 0.375rem;
  padding-left: 0.375rem; }

.btn-lg + .dropdown-toggle-split, .btn-group-lg > .btn + .dropdown-toggle-split {
  padding-right: 1.125rem;
  padding-left: 1.125rem; }

.btn .caret {
  margin-left: 0; }

.btn-lg .caret, .btn-group-lg > .btn .caret {
  border-width: 0.3em 0.3em 0;
  border-bottom-width: 0; }

.dropup .btn-lg .caret, .dropup .btn-group-lg > .btn .caret {
  border-width: 0 0.3em 0.3em; }

.btn-group-vertical > .btn,
.btn-group-vertical > .btn-group,
.btn-group-vertical > .btn-group > .btn {
  display: block;
  float: none;
  width: 100%;
  max-width: 100%; }

.btn-group-vertical > .btn-group::after {
  content: "";
  display: table;
  clear: both; }

.btn-group-vertical > .btn-group > .btn {
  float: none; }

.btn-group-vertical > .btn + .btn,
.btn-group-vertical > .btn + .btn-group,
.btn-group-vertical > .btn-group + .btn,
.btn-group-vertical > .btn-group + .btn-group {
  margin-top: -1px;
  margin-left: 0; }

.btn-group-vertical > .btn:not(:first-child):not(:last-child) {
  border-radius: 0; }

.btn-group-vertical > .btn:first-child:not(:last-child) {
  border-bottom-right-radius: 0;
  border-bottom-left-radius: 0; }

.btn-group-vertical > .btn:last-child:not(:first-child) {
  border-top-right-radius: 0;
  border-top-left-radius: 0; }

.btn-group-vertical > .btn-group:not(:first-child):not(:last-child) > .btn {
  border-radius: 0; }

.btn-group-vertical > .btn-group:first-child:not(:last-child) > .btn:last-child,
.btn-group-vertical > .btn-group:first-child:not(:last-child) > .dropdown-toggle {
  border-bottom-right-radius: 0;
  border-bottom-left-radius: 0; }

.btn-group-vertical > .btn-group:last-child:not(:first-child) > .btn:first-child {
  border-top-right-radius: 0;
  border-top-left-radius: 0; }

[data-toggle="buttons"] > .btn input[type="radio"],
[data-toggle="buttons"] > .btn input[type="checkbox"],
[data-toggle="buttons"] > .btn-group > .btn input[type="radio"],
[data-toggle="buttons"] > .btn-group > .btn input[type="checkbox"] {
  position: absolute;
  clip: rect(0, 0, 0, 0);
  pointer-events: none; }

.input-group {
  position: relative;
  width: 100%;
  display: -ms-flexbox;
  display: flex; }
  .input-group .form-control {
    position: relative;
    z-index: 2;
    -ms-flex: 1;
        flex: 1;
    margin-bottom: 0; }
    .input-group .form-control:focus, .input-group .form-control:active, .input-group .form-control:hover {
      z-index: 3; }

.input-group-addon:not(:first-child):not(:last-child),
.input-group-btn:not(:first-child):not(:last-child),
.input-group .form-control:not(:first-child):not(:last-child) {
  border-radius: 0; }

.input-group-addon,
.input-group-btn {
  white-space: nowrap;
  vertical-align: middle; }

.input-group-addon {
  padding: 0.5rem 0.75rem;
  margin-bottom: 0;
  font-size: 1rem;
  font-weight: normal;
  line-height: 1.25;
  color: #55595c;
  text-align: center;
  background-color: #eceeef;
  border: 1px solid rgba(0, 0, 0, 0.15);
  border-radius: 0.25rem; }
  .input-group-addon.form-control-sm,
  .input-group-sm > .input-group-addon,
  .input-group-sm > .input-group-btn > .input-group-addon.btn {
    padding: 0.25rem 0.5rem;
    font-size: 0.875rem;
    border-radius: 0.2rem; }
  .input-group-addon.form-control-lg,
  .input-group-lg > .input-group-addon,
  .input-group-lg > .input-group-btn > .input-group-addon.btn {
    padding: 0.75rem 1.5rem;
    font-size: 1.25rem;
    border-radius: 0.3rem; }
  .input-group-addon input[type="radio"],
  .input-group-addon input[type="checkbox"] {
    margin-top: 0; }

.input-group .form-control:not(:last-child),
.input-group-addon:not(:last-child),
.input-group-btn:not(:last-child) > .btn,
.input-group-btn:not(:last-child) > .btn-group > .btn,
.input-group-btn:not(:last-child) > .dropdown-toggle,
.input-group-btn:not(:first-child) > .btn:not(:last-child):not(.dropdown-toggle),
.input-group-btn:not(:first-child) > .btn-group:not(:last-child) > .btn {
  border-bottom-right-radius: 0;
  border-top-right-radius: 0; }

.input-group-addon:not(:last-child) {
  border-right: 0; }

.input-group .form-control:not(:first-child),
.input-group-addon:not(:first-child),
.input-group-btn:not(:first-child) > .btn,
.input-group-btn:not(:first-child) > .btn-group > .btn,
.input-group-btn:not(:first-child) > .dropdown-toggle,
.input-group-btn:not(:last-child) > .btn:not(:first-child),
.input-group-btn:not(:last-child) > .btn-group:not(:first-child) > .btn {
  border-bottom-left-radius: 0;
  border-top-left-radius: 0; }

.form-control + .input-group-addon:not(:first-child) {
  border-left: 0; }

.input-group-btn {
  position: relative;
  font-size: 0;
  white-space: nowrap; }
  .input-group-btn > .btn {
    position: relative; }
    .input-group-btn > .btn + .btn {
      margin-left: -1px; }
    .input-group-btn > .btn:focus, .input-group-btn > .btn:active, .input-group-btn > .btn:hover {
      z-index: 3; }
  .input-group-btn:not(:last-child) > .btn,
  .input-group-btn:not(:last-child) > .btn-group {
    margin-right: -1px; }
  .input-group-btn:not(:first-child) > .btn,
  .input-group-btn:not(:first-child) > .btn-group {
    z-index: 2;
    margin-left: -1px; }
    .input-group-btn:not(:first-child) > .btn:focus, .input-group-btn:not(:first-child) > .btn:active, .input-group-btn:not(:first-child) > .btn:hover,
    .input-group-btn:not(:first-child) > .btn-group:focus,
    .input-group-btn:not(:first-child) > .btn-group:active,
    .input-group-btn:not(:first-child) > .btn-group:hover {
      z-index: 3; }

.custom-control {
  position: relative;
  display: inline-block;
  padding-left: 1.5rem;
  cursor: pointer; }
  .custom-control + .custom-control {
    margin-left: 1rem; }

.custom-control-input {
  position: absolute;
  z-index: -1;
  opacity: 0; }
  .custom-control-input:checked ~ .custom-control-indicator {
    color: #fff;
    background-color: #0074d9; }
  .custom-control-input:focus ~ .custom-control-indicator {
    box-shadow: 0 0 0 0.075rem #fff, 0 0 0 0.2rem #0074d9; }
  .custom-control-input:active ~ .custom-control-indicator {
    color: #fff;
    background-color: #84c6ff; }
  .custom-control-input:disabled ~ .custom-control-indicator {
    cursor: not-allowed;
    background-color: #eee; }
  .custom-control-input:disabled ~ .custom-control-description {
    color: #767676;
    cursor: not-allowed; }

.custom-control-indicator {
  position: absolute;
  top: .25rem;
  left: 0;
  display: block;
  width: 1rem;
  height: 1rem;
  pointer-events: none;
  -webkit-user-select: none;
     -moz-user-select: none;
      -ms-user-select: none;
          user-select: none;
  background-color: #ddd;
  background-repeat: no-repeat;
  background-position: center center;
  background-size: 50% 50%; }

.custom-checkbox .custom-control-indicator {
  border-radius: 0.25rem; }

.custom-checkbox .custom-control-input:checked ~ .custom-control-indicator {
  background-image: url("data:image/svg+xml;charset=utf8,%3Csvg xmlns='http://www.w3.org/2000/svg' viewBox='0 0 8 8'%3E%3Cpath fill='#fff' d='M6.564.75l-3.59 3.612-1.538-1.55L0 4.26 2.974 7.25 8 2.193z'/%3E%3C/svg%3E"); }

.custom-checkbox .custom-control-input:indeterminate ~ .custom-control-indicator {
  background-color: #0074d9;
  background-image: url("data:image/svg+xml;charset=utf8,%3Csvg xmlns='http://www.w3.org/2000/svg' viewBox='0 0 4 4'%3E%3Cpath stroke='#fff' d='M0 2h4'/%3E%3C/svg%3E"); }

.custom-radio .custom-control-indicator {
  border-radius: 50%; }

.custom-radio .custom-control-input:checked ~ .custom-control-indicator {
  background-image: url("data:image/svg+xml;charset=utf8,%3Csvg xmlns='http://www.w3.org/2000/svg' viewBox='-4 -4 8 8'%3E%3Ccircle r='3' fill='#fff'/%3E%3C/svg%3E"); }

.custom-controls-stacked .custom-control {
  float: left;
  clear: left; }
  .custom-controls-stacked .custom-control + .custom-control {
    margin-left: 0; }

.custom-select {
  display: inline-block;
  max-width: 100%;
  height: calc(2.5rem - 2px);
  padding: 0.375rem 1.75rem 0.375rem 0.75rem;
  padding-right: 0.75rem \9;
  color: #55595c;
  vertical-align: middle;
  background: #fff url("data:image/svg+xml;charset=utf8,%3Csvg xmlns='http://www.w3.org/2000/svg' viewBox='0 0 4 5'%3E%3Cpath fill='%23333' d='M2 0L0 2h4zm0 5L0 3h4z'/%3E%3C/svg%3E") no-repeat right 0.75rem center;
  background-image: none \9;
  background-size: 8px 10px;
  border: 1px solid rgba(0, 0, 0, 0.15);
  border-radius: 0.25rem;
  -moz-appearance: none;
  -webkit-appearance: none; }
  .custom-select:focus {
    border-color: #51a7e8;
    outline: none; }
    .custom-select:focus::-ms-value {
      color: #55595c;
      background-color: #fff; }
  .custom-select:disabled {
    color: #818a91;
    cursor: not-allowed;
    background-color: #eceeef; }
  .custom-select::-ms-expand {
    opacity: 0; }

.custom-select-sm {
  padding-top: 0.375rem;
  padding-bottom: 0.375rem;
  font-size: 75%; }

.custom-file {
  position: relative;
  display: inline-block;
  max-width: 100%;
  height: 2.5rem;
  cursor: pointer; }

.custom-file-input {
  min-width: 14rem;
  max-width: 100%;
  margin: 0;
  filter: alpha(opacity=0);
  opacity: 0; }

.custom-file-control {
  position: absolute;
  top: 0;
  right: 0;
  left: 0;
  z-index: 5;
  height: 2.5rem;
  padding: 0.5rem 1rem;
  line-height: 1.5;
  color: #555;
  -webkit-user-select: none;
     -moz-user-select: none;
      -ms-user-select: none;
          user-select: none;
  background-color: #fff;
  border: 1px solid #ddd;
  border-radius: 0.25rem; }
  .custom-file-control:lang(en)::after {
    content: "Choose file..."; }
  .custom-file-control::before {
    position: absolute;
    top: -1px;
    right: -1px;
    bottom: -1px;
    z-index: 6;
    display: block;
    height: 2.5rem;
    padding: 0.5rem 1rem;
    line-height: 1.5;
    color: #555;
    background-color: #eee;
    border: 1px solid #ddd;
    border-radius: 0 0.25rem 0.25rem 0; }
  .custom-file-control:lang(en)::before {
    content: "Browse"; }

.nav {
  padding-left: 0;
  margin-bottom: 0;
  list-style: none; }

.nav-link {
  display: inline-block; }
  .nav-link:focus, .nav-link:hover {
    text-decoration: none; }
  .nav-link.disabled {
    color: #818a91; }
    .nav-link.disabled, .nav-link.disabled:focus, .nav-link.disabled:hover {
      color: #818a91;
      cursor: not-allowed;
      background-color: transparent; }

.nav-inline .nav-item {
  display: inline-block; }

.nav-inline .nav-item + .nav-item,
.nav-inline .nav-link + .nav-link {
  margin-left: 1rem; }

.nav-tabs {
  border-bottom: 1px solid #ddd; }
  .nav-tabs::after {
    content: "";
    display: table;
    clear: both; }
  .nav-tabs .nav-item {
    float: left;
    margin-bottom: -1px; }
    .nav-tabs .nav-item + .nav-item {
      margin-left: 0.2rem; }
  .nav-tabs .nav-link {
    display: block;
    padding: 0.5em 1em;
    border: 1px solid transparent;
    border-top-right-radius: 0.25rem;
    border-top-left-radius: 0.25rem; }
    .nav-tabs .nav-link:focus, .nav-tabs .nav-link:hover {
      border-color: #eceeef #eceeef #ddd; }
    .nav-tabs .nav-link.disabled, .nav-tabs .nav-link.disabled:focus, .nav-tabs .nav-link.disabled:hover {
      color: #818a91;
      background-color: transparent;
      border-color: transparent; }
  .nav-tabs .nav-link.active, .nav-tabs .nav-link.active:focus, .nav-tabs .nav-link.active:hover,
  .nav-tabs .nav-item.open .nav-link,
  .nav-tabs .nav-item.open .nav-link:focus,
  .nav-tabs .nav-item.open .nav-link:hover {
    color: #55595c;
    background-color: #fff;
    border-color: #ddd #ddd transparent; }
  .nav-tabs .dropdown-menu {
    margin-top: -1px;
    border-top-right-radius: 0;
    border-top-left-radius: 0; }

.nav-pills::after {
  content: "";
  display: table;
  clear: both; }

.nav-pills .nav-item {
  float: left; }
  .nav-pills .nav-item + .nav-item {
    margin-left: 0.2rem; }

.nav-pills .nav-link {
  display: block;
  padding: 0.5em 1em;
  border-radius: 0.25rem; }

.nav-pills .nav-link.active, .nav-pills .nav-link.active:focus, .nav-pills .nav-link.active:hover,
.nav-pills .nav-item.open .nav-link,
.nav-pills .nav-item.open .nav-link:focus,
.nav-pills .nav-item.open .nav-link:hover {
  color: #fff;
  cursor: default;
  background-color: #0275d8; }

.nav-stacked .nav-item {
  display: block;
  float: none; }
  .nav-stacked .nav-item + .nav-item {
    margin-top: 0.2rem;
    margin-left: 0; }

.tab-content > .tab-pane {
  display: none; }

.tab-content > .active {
  display: block; }

.navbar {
  position: relative;
  padding: 0.5rem 1rem; }
  .navbar::after {
    content: "";
    display: table;
    clear: both; }
  @media (min-width: 576px) {
    .navbar {
      border-radius: 0.25rem; } }

.navbar-full {
  z-index: 1000; }
  @media (min-width: 576px) {
    .navbar-full {
      border-radius: 0; } }

.navbar-fixed-top,
.navbar-fixed-bottom {
  position: fixed;
  right: 0;
  left: 0;
  z-index: 1030; }
  @media (min-width: 576px) {
    .navbar-fixed-top,
    .navbar-fixed-bottom {
      border-radius: 0; } }

.navbar-fixed-top {
  top: 0; }

.navbar-fixed-bottom {
  bottom: 0; }

.navbar-sticky-top {
  position: -webkit-sticky;
  position: sticky;
  top: 0;
  z-index: 1030;
  width: 100%; }
  @media (min-width: 576px) {
    .navbar-sticky-top {
      border-radius: 0; } }

.navbar-brand {
  float: left;
  padding-top: 0.25rem;
  padding-bottom: 0.25rem;
  margin-right: 1rem;
  font-size: 1.25rem;
  line-height: inherit; }
  .navbar-brand:focus, .navbar-brand:hover {
    text-decoration: none; }

.navbar-divider {
  float: left;
  width: 1px;
  padding-top: 0.425rem;
  padding-bottom: 0.425rem;
  margin-right: 1rem;
  margin-left: 1rem;
  overflow: hidden; }
  .navbar-divider::before {
    content: "\00a0"; }

.navbar-text {
  display: inline-block;
  padding-top: .425rem;
  padding-bottom: .425rem; }

.navbar-toggler {
  width: 2.5em;
  height: 2em;
  padding: 0.5rem 0.75rem;
  font-size: 1.25rem;
  line-height: 1;
  background: transparent no-repeat center center;
  background-size: 24px 24px;
  border: 1px solid transparent;
  border-radius: 0.25rem; }
  .navbar-toggler:focus, .navbar-toggler:hover {
    text-decoration: none; }

.navbar-toggleable-xs::after {
  content: "";
  display: table;
  clear: both; }

@media (max-width: 575px) {
  .navbar-toggleable-xs .navbar-brand {
    display: block;
    float: none;
    margin-top: .5rem;
    margin-right: 0; }
  .navbar-toggleable-xs .navbar-nav {
    margin-top: .5rem;
    margin-bottom: .5rem; }
    .navbar-toggleable-xs .navbar-nav .dropdown-menu {
      position: static;
      float: none; } }

@media (min-width: 576px) {
  .navbar-toggleable-xs {
    display: block; } }

.navbar-toggleable-sm::after {
  content: "";
  display: table;
  clear: both; }

@media (max-width: 767px) {
  .navbar-toggleable-sm .navbar-brand {
    display: block;
    float: none;
    margin-top: .5rem;
    margin-right: 0; }
  .navbar-toggleable-sm .navbar-nav {
    margin-top: .5rem;
    margin-bottom: .5rem; }
    .navbar-toggleable-sm .navbar-nav .dropdown-menu {
      position: static;
      float: none; } }

@media (min-width: 768px) {
  .navbar-toggleable-sm {
    display: block; } }

.navbar-toggleable-md::after {
  content: "";
  display: table;
  clear: both; }

@media (max-width: 991px) {
  .navbar-toggleable-md .navbar-brand {
    display: block;
    float: none;
    margin-top: .5rem;
    margin-right: 0; }
  .navbar-toggleable-md .navbar-nav {
    margin-top: .5rem;
    margin-bottom: .5rem; }
    .navbar-toggleable-md .navbar-nav .dropdown-menu {
      position: static;
      float: none; } }

@media (min-width: 992px) {
  .navbar-toggleable-md {
    display: block; } }

.navbar-toggleable-lg::after {
  content: "";
  display: table;
  clear: both; }

@media (max-width: 1199px) {
  .navbar-toggleable-lg .navbar-brand {
    display: block;
    float: none;
    margin-top: .5rem;
    margin-right: 0; }
  .navbar-toggleable-lg .navbar-nav {
    margin-top: .5rem;
    margin-bottom: .5rem; }
    .navbar-toggleable-lg .navbar-nav .dropdown-menu {
      position: static;
      float: none; } }

@media (min-width: 1200px) {
  .navbar-toggleable-lg {
    display: block; } }

.navbar-toggleable-xl {
  display: block; }
  .navbar-toggleable-xl::after {
    content: "";
    display: table;
    clear: both; }
  .navbar-toggleable-xl .navbar-brand {
    display: block;
    float: none;
    margin-top: .5rem;
    margin-right: 0; }
  .navbar-toggleable-xl .navbar-nav {
    margin-top: .5rem;
    margin-bottom: .5rem; }
    .navbar-toggleable-xl .navbar-nav .dropdown-menu {
      position: static;
      float: none; }

.navbar-nav .nav-item {
  float: left; }

.navbar-nav .nav-link {
  display: block;
  padding-top: .425rem;
  padding-bottom: .425rem; }
  .navbar-nav .nav-link + .nav-link {
    margin-left: 1rem; }

.navbar-nav .nav-item + .nav-item {
  margin-left: 1rem; }

.navbar-light .navbar-brand,
.navbar-light .navbar-toggler {
  color: rgba(0, 0, 0, 0.9); }
  .navbar-light .navbar-brand:focus, .navbar-light .navbar-brand:hover,
  .navbar-light .navbar-toggler:focus,
  .navbar-light .navbar-toggler:hover {
    color: rgba(0, 0, 0, 0.9); }

.navbar-light .navbar-nav .nav-link {
  color: rgba(0, 0, 0, 0.5); }
  .navbar-light .navbar-nav .nav-link:focus, .navbar-light .navbar-nav .nav-link:hover {
    color: rgba(0, 0, 0, 0.7); }

.navbar-light .navbar-nav .open > .nav-link, .navbar-light .navbar-nav .open > .nav-link:focus, .navbar-light .navbar-nav .open > .nav-link:hover,
.navbar-light .navbar-nav .active > .nav-link,
.navbar-light .navbar-nav .active > .nav-link:focus,
.navbar-light .navbar-nav .active > .nav-link:hover,
.navbar-light .navbar-nav .nav-link.open,
.navbar-light .navbar-nav .nav-link.open:focus,
.navbar-light .navbar-nav .nav-link.open:hover,
.navbar-light .navbar-nav .nav-link.active,
.navbar-light .navbar-nav .nav-link.active:focus,
.navbar-light .navbar-nav .nav-link.active:hover {
  color: rgba(0, 0, 0, 0.9); }

.navbar-light .navbar-toggler {
  background-image: url("data:image/svg+xml;charset=utf8,%3Csvg viewBox='0 0 32 32' xmlns='http://www.w3.org/2000/svg'%3E%3Cpath stroke='rgba(0, 0, 0, 0.5)' stroke-width='2' stroke-linecap='round' stroke-miterlimit='10' d='M4 8h24M4 16h24M4 24h24'/%3E%3C/svg%3E");
  border-color: rgba(0, 0, 0, 0.1); }

.navbar-light .navbar-divider {
  background-color: rgba(0, 0, 0, 0.075); }

.navbar-dark .navbar-brand,
.navbar-dark .navbar-toggler {
  color: white; }
  .navbar-dark .navbar-brand:focus, .navbar-dark .navbar-brand:hover,
  .navbar-dark .navbar-toggler:focus,
  .navbar-dark .navbar-toggler:hover {
    color: white; }

.navbar-dark .navbar-nav .nav-link {
  color: rgba(255, 255, 255, 0.5); }
  .navbar-dark .navbar-nav .nav-link:focus, .navbar-dark .navbar-nav .nav-link:hover {
    color: rgba(255, 255, 255, 0.75); }

.navbar-dark .navbar-nav .open > .nav-link, .navbar-dark .navbar-nav .open > .nav-link:focus, .navbar-dark .navbar-nav .open > .nav-link:hover,
.navbar-dark .navbar-nav .active > .nav-link,
.navbar-dark .navbar-nav .active > .nav-link:focus,
.navbar-dark .navbar-nav .active > .nav-link:hover,
.navbar-dark .navbar-nav .nav-link.open,
.navbar-dark .navbar-nav .nav-link.open:focus,
.navbar-dark .navbar-nav .nav-link.open:hover,
.navbar-dark .navbar-nav .nav-link.active,
.navbar-dark .navbar-nav .nav-link.active:focus,
.navbar-dark .navbar-nav .nav-link.active:hover {
  color: white; }

.navbar-dark .navbar-toggler {
  background-image: url("data:image/svg+xml;charset=utf8,%3Csvg viewBox='0 0 32 32' xmlns='http://www.w3.org/2000/svg'%3E%3Cpath stroke='rgba(255, 255, 255, 0.5)' stroke-width='2' stroke-linecap='round' stroke-miterlimit='10' d='M4 8h24M4 16h24M4 24h24'/%3E%3C/svg%3E");
  border-color: rgba(255, 255, 255, 0.1); }

.navbar-dark .navbar-divider {
  background-color: rgba(255, 255, 255, 0.075); }

.navbar-toggleable-xs::after {
  content: "";
  display: table;
  clear: both; }

@media (max-width: 575px) {
  .navbar-toggleable-xs .navbar-nav .nav-item {
    float: none;
    margin-left: 0; } }

@media (min-width: 576px) {
  .navbar-toggleable-xs {
    display: block !important; } }

.navbar-toggleable-sm::after {
  content: "";
  display: table;
  clear: both; }

@media (max-width: 767px) {
  .navbar-toggleable-sm .navbar-nav .nav-item {
    float: none;
    margin-left: 0; } }

@media (min-width: 768px) {
  .navbar-toggleable-sm {
    display: block !important; } }

.navbar-toggleable-md::after {
  content: "";
  display: table;
  clear: both; }

@media (max-width: 991px) {
  .navbar-toggleable-md .navbar-nav .nav-item {
    float: none;
    margin-left: 0; } }

@media (min-width: 992px) {
  .navbar-toggleable-md {
    display: block !important; } }

.card {
  position: relative;
  display: block;
  margin-bottom: 0.75rem;
  background-color: #fff;
  border-radius: 0.25rem;
  border: 1px solid rgba(0, 0, 0, 0.17); }

.card-block {
  padding: 1.25rem; }
  .card-block::after {
    content: "";
    display: table;
    clear: both; }

.card-title {
  margin-bottom: 0.75rem; }

.card-subtitle {
  margin-top: -0.375rem;
  margin-bottom: 0; }

.card-text:last-child {
  margin-bottom: 0; }

.card-link:hover {
  text-decoration: none; }

.card-link + .card-link {
  margin-left: 1.25rem; }

.card > .list-group:first-child .list-group-item:first-child {
  border-top-right-radius: 0.25rem;
  border-top-left-radius: 0.25rem; }

.card > .list-group:last-child .list-group-item:last-child {
  border-bottom-right-radius: 0.25rem;
  border-bottom-left-radius: 0.25rem; }

.card-header {
  padding: 0.75rem 1.25rem;
  margin-bottom: 0;
  background-color: #f5f5f5;
  border-bottom: 1px solid rgba(0, 0, 0, 0.17); }
  .card-header::after {
    content: "";
    display: table;
    clear: both; }
  .card-header:first-child {
    border-radius: calc(0.25rem - 1px) calc(0.25rem - 1px) 0 0; }

.card-footer {
  padding: 0.75rem 1.25rem;
  background-color: #f5f5f5;
  border-top: 1px solid rgba(0, 0, 0, 0.17); }
  .card-footer::after {
    content: "";
    display: table;
    clear: both; }
  .card-footer:last-child {
    border-radius: 0 0 calc(0.25rem - 1px) calc(0.25rem - 1px); }

.card-header-tabs {
  margin-right: -0.625rem;
  margin-bottom: -0.75rem;
  margin-left: -0.625rem;
  border-bottom: 0; }

.card-header-pills {
  margin-right: -0.625rem;
  margin-left: -0.625rem; }

.card-primary {
  background-color: #0275d8;
  border-color: #0275d8; }
  .card-primary .card-header,
  .card-primary .card-footer {
    background-color: transparent; }

.card-success {
  background-color: #5cb85c;
  border-color: #5cb85c; }
  .card-success .card-header,
  .card-success .card-footer {
    background-color: transparent; }

.card-info {
  background-color: #5bc0de;
  border-color: #5bc0de; }
  .card-info .card-header,
  .card-info .card-footer {
    background-color: transparent; }

.card-warning {
  background-color: #f0ad4e;
  border-color: #f0ad4e; }
  .card-warning .card-header,
  .card-warning .card-footer {
    background-color: transparent; }

.card-danger {
  background-color: #d9534f;
  border-color: #d9534f; }
  .card-danger .card-header,
  .card-danger .card-footer {
    background-color: transparent; }

.card-outline-primary {
  background-color: transparent;
  border-color: #0275d8; }

.card-outline-secondary {
  background-color: transparent;
  border-color: #ccc; }

.card-outline-info {
  background-color: transparent;
  border-color: #5bc0de; }

.card-outline-success {
  background-color: transparent;
  border-color: #5cb85c; }

.card-outline-warning {
  background-color: transparent;
  border-color: #f0ad4e; }

.card-outline-danger {
  background-color: transparent;
  border-color: #d9534f; }

.card-inverse .card-header,
.card-inverse .card-footer {
  border-color: rgba(255, 255, 255, 0.2); }

.card-inverse .card-header,
.card-inverse .card-footer,
.card-inverse .card-title,
.card-inverse .card-blockquote {
  color: #fff; }

.card-inverse .card-link,
.card-inverse .card-text,
.card-inverse .card-subtitle,
.card-inverse .card-blockquote .blockquote-footer {
  color: rgba(255, 255, 255, 0.65); }

.card-inverse .card-link:focus, .card-inverse .card-link:hover {
  color: #fff; }

.card-blockquote {
  padding: 0;
  margin-bottom: 0;
  border-left: 0; }

.card-img {
  border-radius: calc(0.25rem - 1px); }

.card-img-overlay {
  position: absolute;
  top: 0;
  right: 0;
  bottom: 0;
  left: 0;
  padding: 1.25rem; }

.card-img-top {
  border-top-right-radius: calc(0.25rem - 1px);
  border-top-left-radius: calc(0.25rem - 1px); }

.card-img-bottom {
  border-bottom-right-radius: calc(0.25rem - 1px);
  border-bottom-left-radius: calc(0.25rem - 1px); }

@media (min-width: 576px) {
  .card-deck {
    display: -ms-flexbox;
    display: flex;
    -ms-flex-flow: row wrap;
        flex-flow: row wrap;
    margin-right: -0.625rem;
    margin-bottom: 0.75rem;
    margin-left: -0.625rem; }
    .card-deck .card {
      -ms-flex: 1 0 0;
          flex: 1 0 0;
      margin-right: 0.625rem;
      margin-bottom: 0;
      margin-left: 0.625rem; } }

@media (min-width: 576px) {
  .card-group {
    display: -ms-flexbox;
    display: flex;
    -ms-flex-flow: row wrap;
        flex-flow: row wrap; }
    .card-group .card {
      -ms-flex: 1 0 0;
          flex: 1 0 0; }
      .card-group .card + .card {
        margin-left: 0;
        border-left: 0; }
      .card-group .card:first-child {
        border-bottom-right-radius: 0;
        border-top-right-radius: 0; }
        .card-group .card:first-child .card-img-top {
          border-top-right-radius: 0; }
        .card-group .card:first-child .card-img-bottom {
          border-bottom-right-radius: 0; }
      .card-group .card:last-child {
        border-bottom-left-radius: 0;
        border-top-left-radius: 0; }
        .card-group .card:last-child .card-img-top {
          border-top-left-radius: 0; }
        .card-group .card:last-child .card-img-bottom {
          border-bottom-left-radius: 0; }
      .card-group .card:not(:first-child):not(:last-child) {
        border-radius: 0; }
        .card-group .card:not(:first-child):not(:last-child) .card-img-top,
        .card-group .card:not(:first-child):not(:last-child) .card-img-bottom {
          border-radius: 0; } }

@media (min-width: 576px) {
  .card-columns {
    -moz-column-count: 3;
         column-count: 3;
    -moz-column-gap: 1.25rem;
         column-gap: 1.25rem; }
    .card-columns .card {
      display: inline-block;
      width: 100%; } }

.breadcrumb {
  padding: 0.75rem 1rem;
  margin-bottom: 1rem;
  list-style: none;
  background-color: #eceeef;
  border-radius: 0.25rem; }
  .breadcrumb::after {
    content: "";
    display: table;
    clear: both; }

.breadcrumb-item {
  float: left; }
  .breadcrumb-item + .breadcrumb-item::before {
    display: inline-block;
    padding-right: 0.5rem;
    padding-left: 0.5rem;
    color: #818a91;
    content: "/"; }
  .breadcrumb-item + .breadcrumb-item:hover::before {
    text-decoration: underline; }
  .breadcrumb-item + .breadcrumb-item:hover::before {
    text-decoration: none; }
  .breadcrumb-item.active {
    color: #818a91; }

.pagination {
  display: inline-block;
  padding-left: 0;
  margin-top: 1rem;
  margin-bottom: 1rem;
  border-radius: 0.25rem; }

.page-item {
  display: inline; }
  .page-item:first-child .page-link {
    margin-left: 0;
    border-bottom-left-radius: 0.25rem;
    border-top-left-radius: 0.25rem; }
  .page-item:last-child .page-link {
    border-bottom-right-radius: 0.25rem;
    border-top-right-radius: 0.25rem; }
  .page-item.active .page-link, .page-item.active .page-link:focus, .page-item.active .page-link:hover {
    z-index: 2;
    color: #fff;
    cursor: default;
    background-color: #0275d8;
    border-color: #0275d8; }
  .page-item.disabled .page-link, .page-item.disabled .page-link:focus, .page-item.disabled .page-link:hover {
    color: #818a91;
    pointer-events: none;
    cursor: not-allowed;
    background-color: #fff;
    border-color: #ddd; }

.page-link {
  position: relative;
  float: left;
  padding: 0.5rem 0.75rem;
  margin-left: -1px;
  color: #0275d8;
  text-decoration: none;
  background-color: #fff;
  border: 1px solid #ddd; }
  .page-link:focus, .page-link:hover {
    color: #014c8c;
    background-color: #eceeef;
    border-color: #ddd; }

.pagination-lg .page-link {
  padding: 0.75rem 1.5rem;
  font-size: 1.25rem; }

.pagination-lg .page-item:first-child .page-link {
  border-bottom-left-radius: 0.3rem;
  border-top-left-radius: 0.3rem; }

.pagination-lg .page-item:last-child .page-link {
  border-bottom-right-radius: 0.3rem;
  border-top-right-radius: 0.3rem; }

.pagination-sm .page-link {
  padding: 0.275rem 0.75rem;
  font-size: 0.875rem; }

.pagination-sm .page-item:first-child .page-link {
  border-bottom-left-radius: 0.2rem;
  border-top-left-radius: 0.2rem; }

.pagination-sm .page-item:last-child .page-link {
  border-bottom-right-radius: 0.2rem;
  border-top-right-radius: 0.2rem; }

.tag {
  display: inline-block;
  padding: 0.25em 0.4em;
  font-size: 75%;
  font-weight: bold;
  line-height: 1;
  color: #fff;
  text-align: center;
  white-space: nowrap;
  vertical-align: baseline;
  border-radius: 0.25rem; }
  .tag:empty {
    display: none; }

.btn .tag {
  position: relative;
  top: -1px; }

a.tag:focus, a.tag:hover {
  color: #fff;
  text-decoration: none;
  cursor: pointer; }

.tag-pill {
  padding-right: 0.6em;
  padding-left: 0.6em;
  border-radius: 10rem; }

.tag-default {
  background-color: #818a91; }
  .tag-default[href]:focus, .tag-default[href]:hover {
    background-color: #687077; }

.tag-primary {
  background-color: #0275d8; }
  .tag-primary[href]:focus, .tag-primary[href]:hover {
    background-color: #025aa5; }

.tag-success {
  background-color: #5cb85c; }
  .tag-success[href]:focus, .tag-success[href]:hover {
    background-color: #449d44; }

.tag-info {
  background-color: #5bc0de; }
  .tag-info[href]:focus, .tag-info[href]:hover {
    background-color: #31b0d5; }

.tag-warning {
  background-color: #f0ad4e; }
  .tag-warning[href]:focus, .tag-warning[href]:hover {
    background-color: #ec971f; }

.tag-danger {
  background-color: #d9534f; }
  .tag-danger[href]:focus, .tag-danger[href]:hover {
    background-color: #c9302c; }

.jumbotron {
  padding: 2rem 1rem;
  margin-bottom: 2rem;
  background-color: #eceeef;
  border-radius: 0.3rem; }
  @media (min-width: 576px) {
    .jumbotron {
      padding: 4rem 2rem; } }

.jumbotron-hr {
  border-top-color: #d0d5d8; }

.jumbotron-fluid {
  padding-right: 0;
  padding-left: 0;
  border-radius: 0; }

.alert {
  padding: 0.75rem 1.25rem;
  margin-bottom: 1rem;
  border: 1px solid transparent;
  border-radius: 0.25rem; }

.alert-heading {
  color: inherit; }

.alert-link {
  font-weight: bold; }

.alert-dismissible {
  padding-right: 2.5rem; }
  .alert-dismissible .close {
    position: relative;
    top: -.125rem;
    right: -1.25rem;
    color: inherit; }

.alert-success, .alert-message {
  background-color: #dff0d8;
  border-color: #d0e9c6;
  color: #3c763d; }
  .alert-success hr, .alert-message hr {
    border-top-color: #c1e2b3; }
  .alert-success .alert-link, .alert-message .alert-link {
    color: #2b542c; }

.alert-info {
  background-color: #d9edf7;
  border-color: #bcdff1;
  color: #31708f; }
  .alert-info hr {
    border-top-color: #a6d5ec; }
  .alert-info .alert-link {
    color: #245269; }

.alert-warning {
  background-color: #fcf8e3;
  border-color: #faf2cc;
  color: #8a6d3b; }
  .alert-warning hr {
    border-top-color: #f7ecb5; }
  .alert-warning .alert-link {
    color: #66512c; }

.alert-danger {
  background-color: #f2dede;
  border-color: #ebcccc;
  color: #a94442; }
  .alert-danger hr {
    border-top-color: #e4b9b9; }
  .alert-danger .alert-link {
    color: #843534; }

@keyframes progress-bar-stripes {
  from {
    background-position: 1rem 0; }
  to {
    background-position: 0 0; } }

.progress {
  display: block;
  width: 100%;
  height: 1rem;
  margin-bottom: 1rem; }

.progress[value] {
  background-color: #eee;
  border: 0;
  -webkit-appearance: none;
     -moz-appearance: none;
          appearance: none;
  border-radius: 0.25rem; }

.progress[value]::-ms-fill {
  background-color: #0074d9;
  border: 0; }

.progress[value]::-moz-progress-bar {
  background-color: #0074d9;
  border-bottom-left-radius: 0.25rem;
  border-top-left-radius: 0.25rem; }

.progress[value]::-webkit-progress-value {
  background-color: #0074d9;
  border-bottom-left-radius: 0.25rem;
  border-top-left-radius: 0.25rem; }

.progress[value="100"]::-moz-progress-bar {
  border-bottom-right-radius: 0.25rem;
  border-top-right-radius: 0.25rem; }

.progress[value="100"]::-webkit-progress-value {
  border-bottom-right-radius: 0.25rem;
  border-top-right-radius: 0.25rem; }

.progress[value]::-webkit-progress-bar {
  background-color: #eee;
  border-radius: 0.25rem; }

base::-moz-progress-bar,
.progress[value] {
  background-color: #eee;
  border-radius: 0.25rem; }

@media screen and (min-width: 0\0) {
  .progress {
    background-color: #eee;
    border-radius: 0.25rem; }
  .progress-bar {
    display: inline-block;
    height: 1rem;
    text-indent: -999rem;
    background-color: #0074d9;
    border-bottom-left-radius: 0.25rem;
    border-top-left-radius: 0.25rem; }
  .progress[width="100%"] {
    border-bottom-right-radius: 0.25rem;
    border-top-right-radius: 0.25rem; } }

.progress-striped[value]::-webkit-progress-value {
  background-image: linear-gradient(45deg, rgba(255, 255, 255, 0.15) 25%, transparent 25%, transparent 50%, rgba(255, 255, 255, 0.15) 50%, rgba(255, 255, 255, 0.15) 75%, transparent 75%, transparent);
  background-size: 1rem 1rem; }

.progress-striped[value]::-moz-progress-bar {
  background-image: linear-gradient(45deg, rgba(255, 255, 255, 0.15) 25%, transparent 25%, transparent 50%, rgba(255, 255, 255, 0.15) 50%, rgba(255, 255, 255, 0.15) 75%, transparent 75%, transparent);
  background-size: 1rem 1rem; }

.progress-striped[value]::-ms-fill {
  background-image: linear-gradient(45deg, rgba(255, 255, 255, 0.15) 25%, transparent 25%, transparent 50%, rgba(255, 255, 255, 0.15) 50%, rgba(255, 255, 255, 0.15) 75%, transparent 75%, transparent);
  background-size: 1rem 1rem; }

@media screen and (min-width: 0\0) {
  .progress-bar-striped {
    background-image: linear-gradient(45deg, rgba(255, 255, 255, 0.15) 25%, transparent 25%, transparent 50%, rgba(255, 255, 255, 0.15) 50%, rgba(255, 255, 255, 0.15) 75%, transparent 75%, transparent);
    background-size: 1rem 1rem; } }

.progress-animated[value]::-webkit-progress-value {
  animation: progress-bar-stripes 2s linear infinite; }

.progress-animated[value]::-moz-progress-bar {
  animation: progress-bar-stripes 2s linear infinite; }

@media screen and (min-width: 0\0) {
  .progress-animated .progress-bar-striped {
    animation: progress-bar-stripes 2s linear infinite; } }

.progress-success[value]::-webkit-progress-value {
  background-color: #5cb85c; }

.progress-success[value]::-moz-progress-bar {
  background-color: #5cb85c; }

.progress-success[value]::-ms-fill {
  background-color: #5cb85c; }

@media screen and (min-width: 0\0) {
  .progress-success .progress-bar {
    background-color: #5cb85c; } }

.progress-info[value]::-webkit-progress-value {
  background-color: #5bc0de; }

.progress-info[value]::-moz-progress-bar {
  background-color: #5bc0de; }

.progress-info[value]::-ms-fill {
  background-color: #5bc0de; }

@media screen and (min-width: 0\0) {
  .progress-info .progress-bar {
    background-color: #5bc0de; } }

.progress-warning[value]::-webkit-progress-value {
  background-color: #f0ad4e; }

.progress-warning[value]::-moz-progress-bar {
  background-color: #f0ad4e; }

.progress-warning[value]::-ms-fill {
  background-color: #f0ad4e; }

@media screen and (min-width: 0\0) {
  .progress-warning .progress-bar {
    background-color: #f0ad4e; } }

.progress-danger[value]::-webkit-progress-value {
  background-color: #d9534f; }

.progress-danger[value]::-moz-progress-bar {
  background-color: #d9534f; }

.progress-danger[value]::-ms-fill {
  background-color: #d9534f; }

@media screen and (min-width: 0\0) {
  .progress-danger .progress-bar {
    background-color: #d9534f; } }

.media {
  display: -ms-flexbox;
  display: flex; }

.media-body {
  -ms-flex: 1;
      flex: 1; }

.media-middle {
  -ms-flex-item-align: center;
      -ms-grid-row-align: center;
      align-self: center; }

.media-bottom {
  -ms-flex-item-align: end;
      align-self: flex-end; }

.media-object {
  display: block; }
  .media-object.img-thumbnail {
    max-width: none; }

.media-right {
  padding-left: 10px; }

.media-left {
  padding-right: 10px; }

.media-heading {
  margin-top: 0;
  margin-bottom: 5px; }

.media-list {
  padding-left: 0;
  list-style: none; }

.list-group {
  padding-left: 0;
  margin-bottom: 0; }

.list-group-item {
  position: relative;
  display: block;
  padding: 0.75rem 1.25rem;
  margin-bottom: -1px;
  background-color: #fff;
  border: 1px solid #ddd; }
  .list-group-item:first-child {
    border-top-right-radius: 0.25rem;
    border-top-left-radius: 0.25rem; }
  .list-group-item:last-child {
    margin-bottom: 0;
    border-bottom-right-radius: 0.25rem;
    border-bottom-left-radius: 0.25rem; }
  .list-group-item.disabled, .list-group-item.disabled:focus, .list-group-item.disabled:hover {
    color: #818a91;
    cursor: not-allowed;
    background-color: #eceeef; }
    .list-group-item.disabled .list-group-item-heading, .list-group-item.disabled:focus .list-group-item-heading, .list-group-item.disabled:hover .list-group-item-heading {
      color: inherit; }
    .list-group-item.disabled .list-group-item-text, .list-group-item.disabled:focus .list-group-item-text, .list-group-item.disabled:hover .list-group-item-text {
      color: #818a91; }
  .list-group-item.active, .list-group-item.active:focus, .list-group-item.active:hover {
    z-index: 2;
    color: #fff;
    text-decoration: none;
    background-color: #0275d8;
    border-color: #0275d8; }
    .list-group-item.active .list-group-item-heading,
    .list-group-item.active .list-group-item-heading > small,
    .list-group-item.active .list-group-item-heading > .small, .list-group-item.active:focus .list-group-item-heading,
    .list-group-item.active:focus .list-group-item-heading > small,
    .list-group-item.active:focus .list-group-item-heading > .small, .list-group-item.active:hover .list-group-item-heading,
    .list-group-item.active:hover .list-group-item-heading > small,
    .list-group-item.active:hover .list-group-item-heading > .small {
      color: inherit; }
    .list-group-item.active .list-group-item-text, .list-group-item.active:focus .list-group-item-text, .list-group-item.active:hover .list-group-item-text {
      color: #a8d6fe; }

.list-group-flush .list-group-item {
  border-right: 0;
  border-left: 0;
  border-radius: 0; }

.list-group-item-action {
  width: 100%;
  color: #555;
  text-align: inherit; }
  .list-group-item-action .list-group-item-heading {
    color: #333; }
  .list-group-item-action:focus, .list-group-item-action:hover {
    color: #555;
    text-decoration: none;
    background-color: #f5f5f5; }

.list-group-item-success {
  color: #3c763d;
  background-color: #dff0d8; }

a.list-group-item-success,
button.list-group-item-success {
  color: #3c763d; }
  a.list-group-item-success .list-group-item-heading,
  button.list-group-item-success .list-group-item-heading {
    color: inherit; }
  a.list-group-item-success:focus, a.list-group-item-success:hover,
  button.list-group-item-success:focus,
  button.list-group-item-success:hover {
    color: #3c763d;
    background-color: #d0e9c6; }
  a.list-group-item-success.active, a.list-group-item-success.active:focus, a.list-group-item-success.active:hover,
  button.list-group-item-success.active,
  button.list-group-item-success.active:focus,
  button.list-group-item-success.active:hover {
    color: #fff;
    background-color: #3c763d;
    border-color: #3c763d; }

.list-group-item-info {
  color: #31708f;
  background-color: #d9edf7; }

a.list-group-item-info,
button.list-group-item-info {
  color: #31708f; }
  a.list-group-item-info .list-group-item-heading,
  button.list-group-item-info .list-group-item-heading {
    color: inherit; }
  a.list-group-item-info:focus, a.list-group-item-info:hover,
  button.list-group-item-info:focus,
  button.list-group-item-info:hover {
    color: #31708f;
    background-color: #c4e3f3; }
  a.list-group-item-info.active, a.list-group-item-info.active:focus, a.list-group-item-info.active:hover,
  button.list-group-item-info.active,
  button.list-group-item-info.active:focus,
  button.list-group-item-info.active:hover {
    color: #fff;
    background-color: #31708f;
    border-color: #31708f; }

.list-group-item-warning {
  color: #8a6d3b;
  background-color: #fcf8e3; }

a.list-group-item-warning,
button.list-group-item-warning {
  color: #8a6d3b; }
  a.list-group-item-warning .list-group-item-heading,
  button.list-group-item-warning .list-group-item-heading {
    color: inherit; }
  a.list-group-item-warning:focus, a.list-group-item-warning:hover,
  button.list-group-item-warning:focus,
  button.list-group-item-warning:hover {
    color: #8a6d3b;
    background-color: #faf2cc; }
  a.list-group-item-warning.active, a.list-group-item-warning.active:focus, a.list-group-item-warning.active:hover,
  button.list-group-item-warning.active,
  button.list-group-item-warning.active:focus,
  button.list-group-item-warning.active:hover {
    color: #fff;
    background-color: #8a6d3b;
    border-color: #8a6d3b; }

.list-group-item-danger {
  color: #a94442;
  background-color: #f2dede; }

a.list-group-item-danger,
button.list-group-item-danger {
  color: #a94442; }
  a.list-group-item-danger .list-group-item-heading,
  button.list-group-item-danger .list-group-item-heading {
    color: inherit; }
  a.list-group-item-danger:focus, a.list-group-item-danger:hover,
  button.list-group-item-danger:focus,
  button.list-group-item-danger:hover {
    color: #a94442;
    background-color: #ebcccc; }
  a.list-group-item-danger.active, a.list-group-item-danger.active:focus, a.list-group-item-danger.active:hover,
  button.list-group-item-danger.active,
  button.list-group-item-danger.active:focus,
  button.list-group-item-danger.active:hover {
    color: #fff;
    background-color: #a94442;
    border-color: #a94442; }

.list-group-item-heading {
  margin-top: 0;
  margin-bottom: 5px; }

.list-group-item-text {
  margin-bottom: 0;
  line-height: 1.3; }

.embed-responsive {
  position: relative;
  display: block;
  height: 0;
  padding: 0;
  overflow: hidden; }
  .embed-responsive .embed-responsive-item,
  .embed-responsive iframe,
  .embed-responsive embed,
  .embed-responsive object,
  .embed-responsive video {
    position: absolute;
    top: 0;
    bottom: 0;
    left: 0;
    width: 100%;
    height: 100%;
    border: 0; }

.embed-responsive-21by9 {
  padding-bottom: 42.85714%; }

.embed-responsive-16by9 {
  padding-bottom: 56.25%; }

.embed-responsive-4by3 {
  padding-bottom: 75%; }

.embed-responsive-1by1 {
  padding-bottom: 100%; }

.close {
  float: right;
  font-size: 1.5rem;
  font-weight: bold;
  line-height: 1;
  color: #000;
  text-shadow: 0 1px 0 #fff;
  opacity: .2; }
  .close:focus, .close:hover {
    color: #000;
    text-decoration: none;
    cursor: pointer;
    opacity: .5; }

button.close {
  padding: 0;
  cursor: pointer;
  background: transparent;
  border: 0;
  -webkit-appearance: none; }

.modal-open {
  overflow: hidden; }

.modal {
  position: fixed;
  top: 0;
  right: 0;
  bottom: 0;
  left: 0;
  z-index: 1050;
  display: none;
  overflow: hidden;
  outline: 0; }
  .modal.fade .modal-dialog {
    transition: transform .3s ease-out;
    transform: translate(0, -25%); }
  .modal.in .modal-dialog {
    transform: translate(0, 0); }

.modal-open .modal {
  overflow-x: hidden;
  overflow-y: auto; }

.modal-dialog {
  position: relative;
  width: auto;
  margin: 10px; }

.modal-content {
  position: relative;
  background-color: #fff;
  background-clip: padding-box;
  border: 1px solid rgba(0, 0, 0, 0.2);
  border-radius: 0.3rem;
  outline: 0; }

.modal-backdrop {
  position: fixed;
  top: 0;
  right: 0;
  bottom: 0;
  left: 0;
  z-index: 1040;
  background-color: #000; }
  .modal-backdrop.fade {
    opacity: 0; }
  .modal-backdrop.in {
    opacity: 0.5; }

.modal-header {
  padding: 15px;
  border-bottom: 1px solid #e5e5e5; }
  .modal-header::after {
    content: "";
    display: table;
    clear: both; }

.modal-header .close {
  margin-top: -2px; }

.modal-title {
  margin: 0;
  line-height: 1.5; }

.modal-body {
  position: relative;
  padding: 15px; }

.modal-footer {
  padding: 15px;
  text-align: right;
  border-top: 1px solid #e5e5e5; }
  .modal-footer::after {
    content: "";
    display: table;
    clear: both; }

.modal-scrollbar-measure {
  position: absolute;
  top: -9999px;
  width: 50px;
  height: 50px;
  overflow: scroll; }

@media (min-width: 576px) {
  .modal-dialog {
    max-width: 600px;
    margin: 30px auto; }
  .modal-sm {
    max-width: 300px; } }

@media (min-width: 992px) {
  .modal-lg {
    max-width: 900px; } }

.tooltip {
  position: absolute;
  z-index: 1070;
  display: block;
  font-family: "Helvetica Neue", Helvetica, Arial, sans-serif;
  font-style: normal;
  font-weight: normal;
  letter-spacing: normal;
  line-break: auto;
  line-height: 1.5;
  text-align: left;
  text-align: start;
  text-decoration: none;
  text-shadow: none;
  text-transform: none;
  white-space: normal;
  word-break: normal;
  word-spacing: normal;
  font-size: 0.875rem;
  word-wrap: break-word;
  opacity: 0; }
  .tooltip.in {
    opacity: 0.9; }
  .tooltip.tooltip-top, .tooltip.bs-tether-element-attached-bottom {
    padding: 5px 0;
    margin-top: -3px; }
    .tooltip.tooltip-top .tooltip-inner::before, .tooltip.bs-tether-element-attached-bottom .tooltip-inner::before {
      bottom: 0;
      left: 50%;
      margin-left: -5px;
      content: "";
      border-width: 5px 5px 0;
      border-top-color: #000; }
  .tooltip.tooltip-right, .tooltip.bs-tether-element-attached-left {
    padding: 0 5px;
    margin-left: 3px; }
    .tooltip.tooltip-right .tooltip-inner::before, .tooltip.bs-tether-element-attached-left .tooltip-inner::before {
      top: 50%;
      left: 0;
      margin-top: -5px;
      content: "";
      border-width: 5px 5px 5px 0;
      border-right-color: #000; }
  .tooltip.tooltip-bottom, .tooltip.bs-tether-element-attached-top {
    padding: 5px 0;
    margin-top: 3px; }
    .tooltip.tooltip-bottom .tooltip-inner::before, .tooltip.bs-tether-element-attached-top .tooltip-inner::before {
      top: 0;
      left: 50%;
      margin-left: -5px;
      content: "";
      border-width: 0 5px 5px;
      border-bottom-color: #000; }
  .tooltip.tooltip-left, .tooltip.bs-tether-element-attached-right {
    padding: 0 5px;
    margin-left: -3px; }
    .tooltip.tooltip-left .tooltip-inner::before, .tooltip.bs-tether-element-attached-right .tooltip-inner::before {
      top: 50%;
      right: 0;
      margin-top: -5px;
      content: "";
      border-width: 5px 0 5px 5px;
      border-left-color: #000; }

.tooltip-inner {
  max-width: 200px;
  padding: 3px 8px;
  color: #fff;
  text-align: center;
  background-color: #000;
  border-radius: 0.25rem; }
  .tooltip-inner::before {
    position: absolute;
    width: 0;
    height: 0;
    border-color: transparent;
    border-style: solid; }

.popover {
  position: absolute;
  top: 0;
  left: 0;
  z-index: 1060;
  display: block;
  max-width: 276px;
  padding: 1px;
  font-family: "Helvetica Neue", Helvetica, Arial, sans-serif;
  font-style: normal;
  font-weight: normal;
  letter-spacing: normal;
  line-break: auto;
  line-height: 1.5;
  text-align: left;
  text-align: start;
  text-decoration: none;
  text-shadow: none;
  text-transform: none;
  white-space: normal;
  word-break: normal;
  word-spacing: normal;
  font-size: 0.875rem;
  word-wrap: break-word;
  background-color: #fff;
  background-clip: padding-box;
  border: 1px solid rgba(0, 0, 0, 0.2);
  border-radius: 0.3rem; }
  .popover.popover-top, .popover.bs-tether-element-attached-bottom {
    margin-top: -10px; }
    .popover.popover-top::before, .popover.popover-top::after, .popover.bs-tether-element-attached-bottom::before, .popover.bs-tether-element-attached-bottom::after {
      left: 50%;
      border-bottom-width: 0; }
    .popover.popover-top::before, .popover.bs-tether-element-attached-bottom::before {
      bottom: -11px;
      margin-left: -11px;
      border-top-color: rgba(0, 0, 0, 0.25); }
    .popover.popover-top::after, .popover.bs-tether-element-attached-bottom::after {
      bottom: -10px;
      margin-left: -10px;
      border-top-color: #fff; }
  .popover.popover-right, .popover.bs-tether-element-attached-left {
    margin-left: 10px; }
    .popover.popover-right::before, .popover.popover-right::after, .popover.bs-tether-element-attached-left::before, .popover.bs-tether-element-attached-left::after {
      top: 50%;
      border-left-width: 0; }
    .popover.popover-right::before, .popover.bs-tether-element-attached-left::before {
      left: -11px;
      margin-top: -11px;
      border-right-color: rgba(0, 0, 0, 0.25); }
    .popover.popover-right::after, .popover.bs-tether-element-attached-left::after {
      left: -10px;
      margin-top: -10px;
      border-right-color: #fff; }
  .popover.popover-bottom, .popover.bs-tether-element-attached-top {
    margin-top: 10px; }
    .popover.popover-bottom::before, .popover.popover-bottom::after, .popover.bs-tether-element-attached-top::before, .popover.bs-tether-element-attached-top::after {
      left: 50%;
      border-top-width: 0; }
    .popover.popover-bottom::before, .popover.bs-tether-element-attached-top::before {
      top: -11px;
      margin-left: -11px;
      border-bottom-color: rgba(0, 0, 0, 0.25); }
    .popover.popover-bottom::after, .popover.bs-tether-element-attached-top::after {
      top: -10px;
      margin-left: -10px;
      border-bottom-color: #f7f7f7; }
    .popover.popover-bottom .popover-title::before, .popover.bs-tether-element-attached-top .popover-title::before {
      position: absolute;
      top: 0;
      left: 50%;
      display: block;
      width: 20px;
      margin-left: -10px;
      content: "";
      border-bottom: 1px solid #f7f7f7; }
  .popover.popover-left, .popover.bs-tether-element-attached-right {
    margin-left: -10px; }
    .popover.popover-left::before, .popover.popover-left::after, .popover.bs-tether-element-attached-right::before, .popover.bs-tether-element-attached-right::after {
      top: 50%;
      border-right-width: 0; }
    .popover.popover-left::before, .popover.bs-tether-element-attached-right::before {
      right: -11px;
      margin-top: -11px;
      border-left-color: rgba(0, 0, 0, 0.25); }
    .popover.popover-left::after, .popover.bs-tether-element-attached-right::after {
      right: -10px;
      margin-top: -10px;
      border-left-color: #fff; }

.popover-title {
  padding: 8px 14px;
  margin: 0;
  font-size: 1rem;
  background-color: #f7f7f7;
  border-bottom: 1px solid #ebebeb;
  border-radius: 0.22857rem 0.22857rem 0 0; }
  .popover-title:empty {
    display: none; }

.popover-content {
  padding: 9px 14px; }

.popover::before,
.popover::after {
  position: absolute;
  display: block;
  width: 0;
  height: 0;
  border-color: transparent;
  border-style: solid; }

.popover::before {
  content: "";
  border-width: 11px; }

.popover::after {
  content: "";
  border-width: 10px; }

.carousel {
  position: relative; }

.carousel-inner {
  position: relative;
  width: 100%;
  overflow: hidden; }
  .carousel-inner > .carousel-item {
    position: relative;
    display: none;
    transition: .6s ease-in-out left; }
    .carousel-inner > .carousel-item > img,
    .carousel-inner > .carousel-item > a > img {
      line-height: 1; }
    @media all and (transform-3d), (-webkit-transform-3d) {
      .carousel-inner > .carousel-item {
        transition: transform .6s ease-in-out;
        -webkit-backface-visibility: hidden;
                backface-visibility: hidden;
        perspective: 1000px; }
        .carousel-inner > .carousel-item.next, .carousel-inner > .carousel-item.active.right {
          left: 0;
          transform: translate3d(100%, 0, 0); }
        .carousel-inner > .carousel-item.prev, .carousel-inner > .carousel-item.active.left {
          left: 0;
          transform: translate3d(-100%, 0, 0); }
        .carousel-inner > .carousel-item.next.left, .carousel-inner > .carousel-item.prev.right, .carousel-inner > .carousel-item.active {
          left: 0;
          transform: translate3d(0, 0, 0); } }
  .carousel-inner > .active,
  .carousel-inner > .next,
  .carousel-inner > .prev {
    display: block; }
  .carousel-inner > .active {
    left: 0; }
  .carousel-inner > .next,
  .carousel-inner > .prev {
    position: absolute;
    top: 0;
    width: 100%; }
  .carousel-inner > .next {
    left: 100%; }
  .carousel-inner > .prev {
    left: -100%; }
  .carousel-inner > .next.left,
  .carousel-inner > .prev.right {
    left: 0; }
  .carousel-inner > .active.left {
    left: -100%; }
  .carousel-inner > .active.right {
    left: 100%; }

.carousel-control {
  position: absolute;
  top: 0;
  bottom: 0;
  left: 0;
  width: 15%;
  font-size: 20px;
  color: #fff;
  text-align: center;
  text-shadow: 0 1px 2px rgba(0, 0, 0, 0.6);
  opacity: 0.5; }
  .carousel-control.left {
    background-image: linear-gradient(to right, rgba(0, 0, 0, 0.5) 0%, rgba(0, 0, 0, 0.0001) 100%);
    background-repeat: repeat-x;
    filter: progid:DXImageTransform.Microsoft.gradient(startColorstr='#80000000', endColorstr='#00000000', GradientType=1); }
  .carousel-control.right {
    right: 0;
    left: auto;
    background-image: linear-gradient(to right, rgba(0, 0, 0, 0.0001) 0%, rgba(0, 0, 0, 0.5) 100%);
    background-repeat: repeat-x;
    filter: progid:DXImageTransform.Microsoft.gradient(startColorstr='#00000000', endColorstr='#80000000', GradientType=1); }
  .carousel-control:focus, .carousel-control:hover {
    color: #fff;
    text-decoration: none;
    outline: 0;
    opacity: .9; }
  .carousel-control .icon-prev,
  .carousel-control .icon-next {
    position: absolute;
    top: 50%;
    z-index: 5;
    display: inline-block;
    width: 20px;
    height: 20px;
    margin-top: -10px;
    font-family: serif;
    line-height: 1; }
  .carousel-control .icon-prev {
    left: 50%;
    margin-left: -10px; }
  .carousel-control .icon-next {
    right: 50%;
    margin-right: -10px; }
  .carousel-control .icon-prev::before {
    content: "\2039"; }
  .carousel-control .icon-next::before {
    content: "\203a"; }

.carousel-indicators {
  position: absolute;
  bottom: 10px;
  left: 50%;
  z-index: 15;
  width: 60%;
  padding-left: 0;
  margin-left: -30%;
  text-align: center;
  list-style: none; }
  .carousel-indicators li {
    display: inline-block;
    width: 10px;
    height: 10px;
    margin: 1px;
    text-indent: -999px;
    cursor: pointer;
    background-color: transparent;
    border: 1px solid #fff;
    border-radius: 10px; }
  .carousel-indicators .active {
    width: 12px;
    height: 12px;
    margin: 0;
    background-color: #fff; }

.carousel-caption {
  position: absolute;
  right: 15%;
  bottom: 20px;
  left: 15%;
  z-index: 10;
  padding-top: 20px;
  padding-bottom: 20px;
  color: #fff;
  text-align: center;
  text-shadow: 0 1px 2px rgba(0, 0, 0, 0.6); }
  .carousel-caption .btn {
    text-shadow: none; }

@media (min-width: 576px) {
  .carousel-control .icon-prev,
  .carousel-control .icon-next {
    width: 30px;
    height: 30px;
    margin-top: -15px;
    font-size: 30px; }
  .carousel-control .icon-prev {
    margin-left: -15px; }
  .carousel-control .icon-next {
    margin-right: -15px; }
  .carousel-caption {
    right: 20%;
    left: 20%;
    padding-bottom: 30px; }
  .carousel-indicators {
    bottom: 20px; } }

.align-baseline {
  vertical-align: baseline !important; }

.align-top {
  vertical-align: top !important; }

.align-middle {
  vertical-align: middle !important; }

.align-bottom {
  vertical-align: bottom !important; }

.align-text-bottom {
  vertical-align: text-bottom !important; }

.align-text-top {
  vertical-align: text-top !important; }

.bg-faded {
  background-color: #f7f7f9; }

.bg-primary {
  background-color: #0275d8 !important; }

a.bg-primary:focus, a.bg-primary:hover {
  background-color: #025aa5 !important; }

.bg-success {
  background-color: #5cb85c !important; }

a.bg-success:focus, a.bg-success:hover {
  background-color: #449d44 !important; }

.bg-info {
  background-color: #5bc0de !important; }

a.bg-info:focus, a.bg-info:hover {
  background-color: #31b0d5 !important; }

.bg-warning {
  background-color: #f0ad4e !important; }

a.bg-warning:focus, a.bg-warning:hover {
  background-color: #ec971f !important; }

.bg-danger {
  background-color: #d9534f !important; }

a.bg-danger:focus, a.bg-danger:hover {
  background-color: #c9302c !important; }

.bg-inverse {
  background-color: #373a3c !important; }

a.bg-inverse:focus, a.bg-inverse:hover {
  background-color: #1f2021 !important; }

.rounded {
  border-radius: 0.25rem; }

.rounded-top {
  border-top-right-radius: 0.25rem;
  border-top-left-radius: 0.25rem; }

.rounded-right {
  border-bottom-right-radius: 0.25rem;
  border-top-right-radius: 0.25rem; }

.rounded-bottom {
  border-bottom-right-radius: 0.25rem;
  border-bottom-left-radius: 0.25rem; }

.rounded-left {
  border-bottom-left-radius: 0.25rem;
  border-top-left-radius: 0.25rem; }

.rounded-circle {
  border-radius: 50%; }

.clearfix::after {
  content: "";
  display: table;
  clear: both; }

.d-block {
  display: block !important; }

.d-inline-block {
  display: inline-block !important; }

.d-inline {
  display: inline !important; }

.flex-xs-first {
  -ms-flex-order: -1;
      order: -1; }

.flex-xs-last {
  -ms-flex-order: 1;
      order: 1; }

.flex-xs-unordered {
  -ms-flex-order: 0;
      order: 0; }

.flex-items-xs-top {
  -ms-flex-align: start;
      align-items: flex-start; }

.flex-items-xs-middle {
  -ms-flex-align: center;
      align-items: center; }

.flex-items-xs-bottom {
  -ms-flex-align: end;
      align-items: flex-end; }

.flex-xs-top {
  -ms-flex-item-align: start;
      align-self: flex-start; }

.flex-xs-middle {
  -ms-flex-item-align: center;
      -ms-grid-row-align: center;
      align-self: center; }

.flex-xs-bottom {
  -ms-flex-item-align: end;
      align-self: flex-end; }

.flex-items-xs-left {
  -ms-flex-pack: start;
      justify-content: flex-start; }

.flex-items-xs-center {
  -ms-flex-pack: center;
      justify-content: center; }

.flex-items-xs-right {
  -ms-flex-pack: end;
      justify-content: flex-end; }

.flex-items-xs-around {
  -ms-flex-pack: distribute;
      justify-content: space-around; }

.flex-items-xs-between {
  -ms-flex-pack: justify;
      justify-content: space-between; }

@media (min-width: 576px) {
  .flex-sm-first {
    -ms-flex-order: -1;
        order: -1; }
  .flex-sm-last {
    -ms-flex-order: 1;
        order: 1; }
  .flex-sm-unordered {
    -ms-flex-order: 0;
        order: 0; } }

@media (min-width: 576px) {
  .flex-items-sm-top {
    -ms-flex-align: start;
        align-items: flex-start; }
  .flex-items-sm-middle {
    -ms-flex-align: center;
        align-items: center; }
  .flex-items-sm-bottom {
    -ms-flex-align: end;
        align-items: flex-end; } }

@media (min-width: 576px) {
  .flex-sm-top {
    -ms-flex-item-align: start;
        align-self: flex-start; }
  .flex-sm-middle {
    -ms-flex-item-align: center;
        -ms-grid-row-align: center;
        align-self: center; }
  .flex-sm-bottom {
    -ms-flex-item-align: end;
        align-self: flex-end; } }

@media (min-width: 576px) {
  .flex-items-sm-left {
    -ms-flex-pack: start;
        justify-content: flex-start; }
  .flex-items-sm-center {
    -ms-flex-pack: center;
        justify-content: center; }
  .flex-items-sm-right {
    -ms-flex-pack: end;
        justify-content: flex-end; }
  .flex-items-sm-around {
    -ms-flex-pack: distribute;
        justify-content: space-around; }
  .flex-items-sm-between {
    -ms-flex-pack: justify;
        justify-content: space-between; } }

@media (min-width: 768px) {
  .flex-md-first {
    -ms-flex-order: -1;
        order: -1; }
  .flex-md-last {
    -ms-flex-order: 1;
        order: 1; }
  .flex-md-unordered {
    -ms-flex-order: 0;
        order: 0; } }

@media (min-width: 768px) {
  .flex-items-md-top {
    -ms-flex-align: start;
        align-items: flex-start; }
  .flex-items-md-middle {
    -ms-flex-align: center;
        align-items: center; }
  .flex-items-md-bottom {
    -ms-flex-align: end;
        align-items: flex-end; } }

@media (min-width: 768px) {
  .flex-md-top {
    -ms-flex-item-align: start;
        align-self: flex-start; }
  .flex-md-middle {
    -ms-flex-item-align: center;
        -ms-grid-row-align: center;
        align-self: center; }
  .flex-md-bottom {
    -ms-flex-item-align: end;
        align-self: flex-end; } }

@media (min-width: 768px) {
  .flex-items-md-left {
    -ms-flex-pack: start;
        justify-content: flex-start; }
  .flex-items-md-center {
    -ms-flex-pack: center;
        justify-content: center; }
  .flex-items-md-right {
    -ms-flex-pack: end;
        justify-content: flex-end; }
  .flex-items-md-around {
    -ms-flex-pack: distribute;
        justify-content: space-around; }
  .flex-items-md-between {
    -ms-flex-pack: justify;
        justify-content: space-between; } }

@media (min-width: 992px) {
  .flex-lg-first {
    -ms-flex-order: -1;
        order: -1; }
  .flex-lg-last {
    -ms-flex-order: 1;
        order: 1; }
  .flex-lg-unordered {
    -ms-flex-order: 0;
        order: 0; } }

@media (min-width: 992px) {
  .flex-items-lg-top {
    -ms-flex-align: start;
        align-items: flex-start; }
  .flex-items-lg-middle {
    -ms-flex-align: center;
        align-items: center; }
  .flex-items-lg-bottom {
    -ms-flex-align: end;
        align-items: flex-end; } }

@media (min-width: 992px) {
  .flex-lg-top {
    -ms-flex-item-align: start;
        align-self: flex-start; }
  .flex-lg-middle {
    -ms-flex-item-align: center;
        -ms-grid-row-align: center;
        align-self: center; }
  .flex-lg-bottom {
    -ms-flex-item-align: end;
        align-self: flex-end; } }

@media (min-width: 992px) {
  .flex-items-lg-left {
    -ms-flex-pack: start;
        justify-content: flex-start; }
  .flex-items-lg-center {
    -ms-flex-pack: center;
        justify-content: center; }
  .flex-items-lg-right {
    -ms-flex-pack: end;
        justify-content: flex-end; }
  .flex-items-lg-around {
    -ms-flex-pack: distribute;
        justify-content: space-around; }
  .flex-items-lg-between {
    -ms-flex-pack: justify;
        justify-content: space-between; } }

@media (min-width: 1200px) {
  .flex-xl-first {
    -ms-flex-order: -1;
        order: -1; }
  .flex-xl-last {
    -ms-flex-order: 1;
        order: 1; }
  .flex-xl-unordered {
    -ms-flex-order: 0;
        order: 0; } }

@media (min-width: 1200px) {
  .flex-items-xl-top {
    -ms-flex-align: start;
        align-items: flex-start; }
  .flex-items-xl-middle {
    -ms-flex-align: center;
        align-items: center; }
  .flex-items-xl-bottom {
    -ms-flex-align: end;
        align-items: flex-end; } }

@media (min-width: 1200px) {
  .flex-xl-top {
    -ms-flex-item-align: start;
        align-self: flex-start; }
  .flex-xl-middle {
    -ms-flex-item-align: center;
        -ms-grid-row-align: center;
        align-self: center; }
  .flex-xl-bottom {
    -ms-flex-item-align: end;
        align-self: flex-end; } }

@media (min-width: 1200px) {
  .flex-items-xl-left {
    -ms-flex-pack: start;
        justify-content: flex-start; }
  .flex-items-xl-center {
    -ms-flex-pack: center;
        justify-content: center; }
  .flex-items-xl-right {
    -ms-flex-pack: end;
        justify-content: flex-end; }
  .flex-items-xl-around {
    -ms-flex-pack: distribute;
        justify-content: space-around; }
  .flex-items-xl-between {
    -ms-flex-pack: justify;
        justify-content: space-between; } }

.float-xs-left {
  float: left !important; }

.float-xs-right {
  float: right !important; }

.float-xs-none {
  float: none !important; }

@media (min-width: 576px) {
  .float-sm-left {
    float: left !important; }
  .float-sm-right {
    float: right !important; }
  .float-sm-none {
    float: none !important; } }

@media (min-width: 768px) {
  .float-md-left {
    float: left !important; }
  .float-md-right {
    float: right !important; }
  .float-md-none {
    float: none !important; } }

@media (min-width: 992px) {
  .float-lg-left {
    float: left !important; }
  .float-lg-right {
    float: right !important; }
  .float-lg-none {
    float: none !important; } }

@media (min-width: 1200px) {
  .float-xl-left {
    float: left !important; }
  .float-xl-right {
    float: right !important; }
  .float-xl-none {
    float: none !important; } }

.sr-only {
  position: absolute;
  width: 1px;
  height: 1px;
  padding: 0;
  margin: -1px;
  overflow: hidden;
  clip: rect(0, 0, 0, 0);
  border: 0; }

.sr-only-focusable:active, .sr-only-focusable:focus {
  position: static;
  width: auto;
  height: auto;
  margin: 0;
  overflow: visible;
  clip: auto; }

.w-100 {
  width: 100% !important; }

.h-100 {
  height: 100% !important; }

.mx-auto {
  margin-right: auto !important;
  margin-left: auto !important; }

.m-0 {
  margin: 0 0 !important; }

.mt-0 {
  margin-top: 0 !important; }

.mr-0 {
  margin-right: 0 !important; }

.mb-0 {
  margin-bottom: 0 !important; }

.ml-0 {
  margin-left: 0 !important; }

.mx-0 {
  margin-right: 0 !important;
  margin-left: 0 !important; }

.my-0 {
  margin-top: 0 !important;
  margin-bottom: 0 !important; }

.m-1 {
  margin: 1rem 1rem !important; }

.mt-1 {
  margin-top: 1rem !important; }

.mr-1 {
  margin-right: 1rem !important; }

.mb-1 {
  margin-bottom: 1rem !important; }

.ml-1 {
  margin-left: 1rem !important; }

.mx-1 {
  margin-right: 1rem !important;
  margin-left: 1rem !important; }

.my-1 {
  margin-top: 1rem !important;
  margin-bottom: 1rem !important; }

.m-2 {
  margin: 1.5rem 1.5rem !important; }

.mt-2 {
  margin-top: 1.5rem !important; }

.mr-2 {
  margin-right: 1.5rem !important; }

.mb-2 {
  margin-bottom: 1.5rem !important; }

.ml-2 {
  margin-left: 1.5rem !important; }

.mx-2 {
  margin-right: 1.5rem !important;
  margin-left: 1.5rem !important; }

.my-2 {
  margin-top: 1.5rem !important;
  margin-bottom: 1.5rem !important; }

.m-3 {
  margin: 3rem 3rem !important; }

.mt-3 {
  margin-top: 3rem !important; }

.mr-3 {
  margin-right: 3rem !important; }

.mb-3 {
  margin-bottom: 3rem !important; }

.ml-3 {
  margin-left: 3rem !important; }

.mx-3 {
  margin-right: 3rem !important;
  margin-left: 3rem !important; }

.my-3 {
  margin-top: 3rem !important;
  margin-bottom: 3rem !important; }

.p-0 {
  padding: 0 0 !important; }

.pt-0 {
  padding-top: 0 !important; }

.pr-0 {
  padding-right: 0 !important; }

.pb-0 {
  padding-bottom: 0 !important; }

.pl-0 {
  padding-left: 0 !important; }

.px-0 {
  padding-right: 0 !important;
  padding-left: 0 !important; }

.py-0 {
  padding-top: 0 !important;
  padding-bottom: 0 !important; }

.p-1 {
  padding: 1rem 1rem !important; }

.pt-1 {
  padding-top: 1rem !important; }

.pr-1 {
  padding-right: 1rem !important; }

.pb-1 {
  padding-bottom: 1rem !important; }

.pl-1 {
  padding-left: 1rem !important; }

.px-1 {
  padding-right: 1rem !important;
  padding-left: 1rem !important; }

.py-1 {
  padding-top: 1rem !important;
  padding-bottom: 1rem !important; }

.p-2 {
  padding: 1.5rem 1.5rem !important; }

.pt-2 {
  padding-top: 1.5rem !important; }

.pr-2 {
  padding-right: 1.5rem !important; }

.pb-2 {
  padding-bottom: 1.5rem !important; }

.pl-2 {
  padding-left: 1.5rem !important; }

.px-2 {
  padding-right: 1.5rem !important;
  padding-left: 1.5rem !important; }

.py-2 {
  padding-top: 1.5rem !important;
  padding-bottom: 1.5rem !important; }

.p-3 {
  padding: 3rem 3rem !important; }

.pt-3 {
  padding-top: 3rem !important; }

.pr-3 {
  padding-right: 3rem !important; }

.pb-3 {
  padding-bottom: 3rem !important; }

.pl-3 {
  padding-left: 3rem !important; }

.px-3 {
  padding-right: 3rem !important;
  padding-left: 3rem !important; }

.py-3 {
  padding-top: 3rem !important;
  padding-bottom: 3rem !important; }

.pos-f-t {
  position: fixed;
  top: 0;
  right: 0;
  left: 0;
  z-index: 1030; }

.text-justify {
  text-align: justify !important; }

.text-nowrap {
  white-space: nowrap !important; }

.text-truncate {
  overflow: hidden;
  text-overflow: ellipsis;
  white-space: nowrap; }

.text-xs-left {
  text-align: left !important; }

.text-xs-right {
  text-align: right !important; }

.text-xs-center {
  text-align: center !important; }

@media (min-width: 576px) {
  .text-sm-left {
    text-align: left !important; }
  .text-sm-right {
    text-align: right !important; }
  .text-sm-center {
    text-align: center !important; } }

@media (min-width: 768px) {
  .text-md-left {
    text-align: left !important; }
  .text-md-right {
    text-align: right !important; }
  .text-md-center {
    text-align: center !important; } }

@media (min-width: 992px) {
  .text-lg-left {
    text-align: left !important; }
  .text-lg-right {
    text-align: right !important; }
  .text-lg-center {
    text-align: center !important; } }

@media (min-width: 1200px) {
  .text-xl-left {
    text-align: left !important; }
  .text-xl-right {
    text-align: right !important; }
  .text-xl-center {
    text-align: center !important; } }

.text-lowercase {
  text-transform: lowercase !important; }

.text-uppercase {
  text-transform: uppercase !important; }

.text-capitalize {
  text-transform: capitalize !important; }

.font-weight-normal {
  font-weight: normal; }

.font-weight-bold {
  font-weight: bold; }

.font-italic {
  font-style: italic; }

.text-white {
  color: #fff !important; }

.text-muted {
  color: #818a91 !important; }

a.text-muted:focus, a.text-muted:hover {
  color: #687077 !important; }

.text-primary {
  color: #0275d8 !important; }

a.text-primary:focus, a.text-primary:hover {
  color: #025aa5 !important; }

.text-success {
  color: #5cb85c !important; }

a.text-success:focus, a.text-success:hover {
  color: #449d44 !important; }

.text-info {
  color: #5bc0de !important; }

a.text-info:focus, a.text-info:hover {
  color: #31b0d5 !important; }

.text-warning {
  color: #f0ad4e !important; }

a.text-warning:focus, a.text-warning:hover {
  color: #ec971f !important; }

.text-danger {
  color: #d9534f !important; }

a.text-danger:focus, a.text-danger:hover {
  color: #c9302c !important; }

.text-gray-dark {
  color: #373a3c !important; }

a.text-gray-dark:focus, a.text-gray-dark:hover {
  color: #1f2021 !important; }

.text-hide {
  font: 0/0 a;
  color: transparent;
  text-shadow: none;
  background-color: transparent;
  border: 0; }

.invisible {
  visibility: hidden !important; }

.hidden-xs-up {
  display: none !important; }

@media (max-width: 575px) {
  .hidden-xs-down {
    display: none !important; } }

@media (min-width: 576px) {
  .hidden-sm-up {
    display: none !important; } }

@media (max-width: 767px) {
  .hidden-sm-down {
    display: none !important; } }

@media (min-width: 768px) {
  .hidden-md-up {
    display: none !important; } }

@media (max-width: 991px) {
  .hidden-md-down {
    display: none !important; } }

@media (min-width: 992px) {
  .hidden-lg-up {
    display: none !important; } }

@media (max-width: 1199px) {
  .hidden-lg-down {
    display: none !important; } }

@media (min-width: 1200px) {
  .hidden-xl-up {
    display: none !important; } }

.hidden-xl-down {
  display: none !important; }

.visible-print-block {
  display: none !important; }
  @media print {
    .visible-print-block {
      display: block !important; } }

.visible-print-inline {
  display: none !important; }
  @media print {
    .visible-print-inline {
      display: inline !important; } }

.visible-print-inline-block {
  display: none !important; }
  @media print {
    .visible-print-inline-block {
      display: inline-block !important; } }

@media print {
  .hidden-print {
    display: none !important; } }

/*!
 *  Font Awesome 4.7.0 by @davegandy - http://fontawesome.io - @fontawesome
 *  License - http://fontawesome.io/license (Font: SIL OFL 1.1, CSS: MIT License)
 */
/* FONT PATH
 * -------------------------- */
@font-face {
  font-family: 'FontAwesome';
  src: url("../../../../media/vendor/font-awesome/fonts/fontawesome-webfont.eot?v=4.7.0");
  src: url("../../../../media/vendor/font-awesome/fonts/fontawesome-webfont.eot?#iefix&v=4.7.0") format("embedded-opentype"), url("../../../../media/vendor/font-awesome/fonts/fontawesome-webfont.woff2?v=4.7.0") format("woff2"), url("../../../../media/vendor/font-awesome/fonts/fontawesome-webfont.woff?v=4.7.0") format("woff"), url("../../../../media/vendor/font-awesome/fonts/fontawesome-webfont.ttf?v=4.7.0") format("truetype"), url("../../../../media/vendor/font-awesome/fonts/fontawesome-webfont.svg?v=4.7.0#fontawesomeregular") format("svg");
  font-weight: normal;
  font-style: normal; }

.fa {
  display: inline-block;
  font: normal normal normal 14px/1 FontAwesome;
  font-size: inherit;
  text-rendering: auto;
  -webkit-font-smoothing: antialiased;
  -moz-osx-font-smoothing: grayscale; }

/* makes the font 33% larger relative to the icon container */
.fa-lg {
  font-size: 1.33333em;
  line-height: 0.75em;
  vertical-align: -15%; }

.fa-2x {
  font-size: 2em; }

.fa-3x {
  font-size: 3em; }

.fa-4x {
  font-size: 4em; }

.fa-5x {
  font-size: 5em; }

.fa-fw {
  width: 1.28571em;
  text-align: center; }

.fa-ul {
  padding-left: 0;
  margin-left: 2.14286em;
  list-style-type: none; }
  .fa-ul > li {
    position: relative; }

.fa-li {
  position: absolute;
  left: -2.14286em;
  width: 2.14286em;
  top: 0.14286em;
  text-align: center; }
  .fa-li.fa-lg {
    left: -1.85714em; }

.fa-border {
  padding: .2em .25em .15em;
  border: solid 0.08em #eee;
  border-radius: .1em; }

.fa-pull-left {
  float: left; }

.fa-pull-right {
  float: right; }

.fa.fa-pull-left {
  margin-right: .3em; }

.fa.fa-pull-right {
  margin-left: .3em; }

/* Deprecated as of 4.4.0 */
.pull-right {
  float: right; }

.pull-left {
  float: left; }

.fa.pull-left {
  margin-right: .3em; }

.fa.pull-right {
  margin-left: .3em; }

.fa-spin {
  animation: fa-spin 2s infinite linear; }

.fa-pulse {
  animation: fa-spin 1s infinite steps(8); }

@keyframes fa-spin {
  0% {
    transform: rotate(0deg); }
  100% {
    transform: rotate(359deg); } }

.fa-rotate-90 {
  -ms-filter: "progid:DXImageTransform.Microsoft.BasicImage(rotation=1)";
  transform: rotate(90deg); }

.fa-rotate-180 {
  -ms-filter: "progid:DXImageTransform.Microsoft.BasicImage(rotation=2)";
  transform: rotate(180deg); }

.fa-rotate-270 {
  -ms-filter: "progid:DXImageTransform.Microsoft.BasicImage(rotation=3)";
  transform: rotate(270deg); }

.fa-flip-horizontal {
  -ms-filter: "progid:DXImageTransform.Microsoft.BasicImage(rotation=0, mirror=1)";
  transform: scale(-1, 1); }

.fa-flip-vertical {
  -ms-filter: "progid:DXImageTransform.Microsoft.BasicImage(rotation=2, mirror=1)";
  transform: scale(1, -1); }

:root .fa-rotate-90,
:root .fa-rotate-180,
:root .fa-rotate-270,
:root .fa-flip-horizontal,
:root .fa-flip-vertical {
  filter: none; }

.fa-stack {
  position: relative;
  display: inline-block;
  width: 2em;
  height: 2em;
  line-height: 2em;
  vertical-align: middle; }

.fa-stack-1x, .fa-stack-2x {
  position: absolute;
  left: 0;
  width: 100%;
  text-align: center; }

.fa-stack-1x {
  line-height: inherit; }

.fa-stack-2x {
  font-size: 2em; }

.fa-inverse {
  color: #fff; }

/* Font Awesome uses the Unicode Private Use Area (PUA) to ensure screen
   readers do not read off random characters that represent icons */
.fa-glass:before {
  content: ""; }

.fa-music:before, .icon-music:before {
  content: ""; }

.fa-search:before, .icon-search:before {
  content: ""; }

.fa-envelope-o:before, .icon-envelope-opened:before, .icon-mail-2:before {
  content: ""; }

.fa-heart:before, .icon-heart:before {
  content: ""; }

.fa-star:before, .icon-featured:before, .icon-default:before, .icon-star:before {
  content: ""; }

.fa-star-o:before, .icon-unfeatured:before, .icon-asterisk:before, .icon-star-empty:before {
  content: ""; }

.fa-user:before, .icon-user:before {
  content: ""; }

.fa-film:before {
  content: ""; }

.fa-th-large:before, .icon-grid:before, .icon-grid-view:before {
  content: ""; }

.fa-th:before, .icon-grid-2:before, .icon-grid-view-2:before {
  content: ""; }

.fa-th-list:before {
  content: ""; }

.fa-check:before, .icon-publish:before, .icon-save:before, .icon-ok:before, .icon-checkmark:before, .icon-file-check:before {
  content: ""; }

.fa-remove:before,
.fa-close:before,
.fa-times:before,
.icon-delete:before,
.icon-remove:before,
.icon-cancel-2:before,
.icon-unpublish:before,
.icon-cancel:before,
.icon-file-remove:before {
  content: ""; }

.fa-search-plus:before, .icon-zoom-in:before {
  content: ""; }

.fa-search-minus:before, .icon-zoom-out:before {
  content: ""; }

.fa-power-off:before, .icon-switch:before {
  content: ""; }

.fa-signal:before {
  content: ""; }

.fa-gear:before,
.fa-cog:before,
.icon-options:before,
.icon-cog:before {
  content: ""; }

.fa-trash-o:before {
  content: ""; }

.fa-home:before, .icon-home:before, .icon-home-2:before {
  content: ""; }

.fa-file-o:before, .icon-file-2:before {
  content: ""; }

.fa-clock-o:before, .icon-clock:before {
  content: ""; }

.fa-road:before {
  content: ""; }

.fa-download:before, .icon-download:before {
  content: ""; }

.fa-arrow-circle-o-down:before, .icon-arrow-down-2:before {
  content: ""; }

.fa-arrow-circle-o-up:before, .icon-arrow-up-2:before {
  content: ""; }

.fa-inbox:before {
  content: ""; }

.fa-play-circle-o:before, .icon-play-circle:before {
  content: ""; }

.fa-rotate-right:before,
.fa-repeat:before {
  content: ""; }

.fa-refresh:before, .icon-unblock:before, .icon-refresh:before, .icon-redo-2:before, .icon-loop:before {
  content: ""; }

.fa-list-alt:before {
  content: ""; }

.fa-lock:before, .icon-checkedout:before, .icon-lock:before, .icon-locked:before {
  content: ""; }

.fa-flag:before, .icon-flag:before {
  content: ""; }

.fa-headphones:before {
  content: ""; }

.fa-volume-off:before {
  content: ""; }

.fa-volume-down:before {
  content: ""; }

.fa-volume-up:before {
  content: ""; }

.fa-qrcode:before {
  content: ""; }

.fa-barcode:before {
  content: ""; }

.fa-tag:before, .icon-tag:before, .icon-tag-2:before {
  content: ""; }

.fa-tags:before, .icon-tags:before, .icon-tags-2:before {
  content: ""; }

.fa-book:before, .icon-book:before {
  content: ""; }

.fa-bookmark:before, .icon-bookmark:before {
  content: ""; }

.fa-print:before, .icon-print:before, .icon-printer:before {
  content: ""; }

.fa-camera:before, .icon-camera:before {
  content: ""; }

.fa-font:before {
  content: ""; }

.fa-bold:before {
  content: ""; }

.fa-italic:before {
  content: ""; }

.fa-text-height:before {
  content: ""; }

.fa-text-width:before {
  content: ""; }

.fa-align-left:before, .icon-paragraph-left:before {
  content: ""; }

.fa-align-center:before, .icon-paragraph-center:before {
  content: ""; }

.fa-align-right:before, .icon-paragraph-right:before {
  content: ""; }

.fa-align-justify:before, .icon-paragraph-justify:before {
  content: ""; }

.fa-list:before, .icon-list:before, .icon-list-view:before {
  content: ""; }

.fa-dedent:before,
.fa-outdent:before {
  content: ""; }

.fa-indent:before {
  content: ""; }

.fa-video-camera:before, .icon-camera-2:before, .icon-video:before {
  content: ""; }

.fa-photo:before,
.fa-image:before,
.fa-picture-o:before,
.icon-picture:before,
.icon-image:before,
.icon-pictures:before,
.icon-images:before {
  content: ""; }

.fa-pencil:before, .icon-pencil-2:before {
  content: ""; }

.fa-map-marker:before, .icon-location:before {
  content: ""; }

.fa-adjust:before {
  content: ""; }

.fa-tint:before {
  content: ""; }

.fa-edit:before,
.fa-pencil-square-o:before,
.icon-apply:before,
.icon-edit:before,
.icon-pencil:before {
  content: ""; }

.fa-share-square-o:before {
  content: ""; }

.fa-check-square-o:before, .icon-checkin:before, .icon-checkbox:before, .icon-checkbox-checked:before {
  content: ""; }

.fa-arrows:before, .icon-move:before {
  content: ""; }

.fa-step-backward:before, .icon-arrow-first:before {
  content: ""; }

.fa-fast-backward:before, .icon-arrow-last:before, .icon-first:before {
  content: ""; }

.fa-backward:before, .icon-previous:before, .icon-backward:before {
  content: ""; }

.fa-play:before, .icon-play-2:before, .icon-video-2:before, .icon-youtube:before {
  content: ""; }

.fa-pause:before, .icon-pause:before {
  content: ""; }

.fa-stop:before, .icon-stop:before {
  content: ""; }

.fa-forward:before, .icon-next:before, .icon-forward:before {
  content: ""; }

.fa-fast-forward:before, .icon-last:before {
  content: ""; }

.fa-step-forward:before {
  content: ""; }

.fa-eject:before {
  content: ""; }

.fa-chevron-left:before, .icon-chevron-left:before, .icon-leftarrow:before, .icon-arrow-left:before {
  content: ""; }

.fa-chevron-right:before, .icon-chevron-right:before, .icon-rightarrow:before, .icon-arrow-right:before {
  content: ""; }

.fa-plus-circle:before, .icon-plus-circle:before {
  content: ""; }

.fa-minus-circle:before, .icon-ban-circle:before, .icon-minus-circle:before, .icon-expired:before {
  content: ""; }

.fa-times-circle:before, .icon-cancel-circle:before {
  content: ""; }

.fa-check-circle:before {
  content: ""; }

.fa-question-circle:before, .icon-question-2:before, .icon-question-circle:before {
  content: ""; }

.fa-info-circle:before, .icon-info-2:before, .icon-info-circle:before {
  content: ""; }

.fa-crosshairs:before {
  content: ""; }

.fa-times-circle-o:before {
  content: ""; }

.fa-check-circle-o:before, .icon-checkmark-2:before, .icon-checkmark-circle:before, .icon-radio-checked:before {
  content: ""; }

.fa-ban:before {
  content: ""; }

.fa-arrow-left:before, .icon-arrow-left-4:before {
  content: ""; }

.fa-arrow-right:before, .icon-arrow-right-4:before {
  content: ""; }

.fa-arrow-up:before, .icon-arrow-up-4:before {
  content: ""; }

.fa-arrow-down:before, .icon-arrow-down-4:before {
  content: ""; }

.fa-mail-forward:before,
.fa-share:before,
.icon-share:before,
.icon-redo:before,
.icon-share-alt:before,
.icon-out:before {
  content: ""; }

.fa-expand:before, .icon-expand:before {
  content: ""; }

.fa-compress:before, .icon-contract:before {
  content: ""; }

.fa-plus:before, .icon-save-new:before, .icon-plus-2:before, .icon-new:before, .icon-plus:before, .icon-file-add:before, .icon-file-plus:before {
  content: ""; }

.fa-minus:before, .icon-minus-sign:before, .icon-minus-2:before, .icon-minus:before, .icon-not-ok:before, .icon-file-minus:before {
  content: ""; }

.fa-asterisk:before {
  content: ""; }

.fa-exclamation-circle:before, .icon-notification-2:before, .icon-notification-circle:before {
  content: ""; }

.fa-gift:before {
  content: ""; }

.fa-leaf:before {
  content: ""; }

.fa-fire:before {
  content: ""; }

.fa-eye:before, .icon-eye-open:before, .icon-eye:before {
  content: ""; }

.fa-eye-slash:before, .icon-eye-close:before, .icon-eye-blocked:before, .icon-eye-2:before {
  content: ""; }

.fa-warning:before, .icon-warning-2:before, .icon-warning-circle:before,
.fa-exclamation-triangle:before,
.icon-pending:before,
.icon-warning:before {
  content: ""; }

.fa-plane:before {
  content: ""; }

.fa-calendar:before, .icon-calendar:before {
  content: ""; }

.fa-random:before, .icon-shuffle:before {
  content: ""; }

.fa-comment:before, .icon-comment:before, .icon-comments:before, .icon-quote-3:before, .icon-bubble-quote:before {
  content: ""; }

.fa-magnet:before {
  content: ""; }

.fa-chevron-up:before, .icon-chevron-up:before, .icon-uparrow:before, .icon-arrow-up:before {
  content: ""; }

.fa-chevron-down:before, .icon-chevron-down:before, .icon-downarrow:before, .icon-arrow-down:before {
  content: ""; }

.fa-retweet:before {
  content: ""; }

.fa-shopping-cart:before, .icon-cart:before {
  content: ""; }

.fa-folder:before, .icon-folder-close:before, .icon-folder-2:before, .icon-folder-minus:before, .icon-folder-plus-2:before, .icon-folder-remove:before, .icon-archive:before, .icon-drawer-2:before {
  content: ""; }

.fa-folder-open:before, .icon-folder-open:before, .icon-folder:before, .icon-folder-plus:before, .icon-folder-3:before, .icon-unarchive:before, .icon-drawer:before {
  content: ""; }

.fa-arrows-v:before {
  content: ""; }

.fa-arrows-h:before {
  content: ""; }

.fa-bar-chart-o:before,
.fa-bar-chart:before,
.icon-bars:before {
  content: ""; }

.fa-twitter-square:before {
  content: ""; }

.fa-facebook-square:before {
  content: ""; }

.fa-camera-retro:before {
  content: ""; }

.fa-key:before, .icon-key:before {
  content: ""; }

.fa-gears:before,
.fa-cogs:before,
.icon-cogs:before {
  content: ""; }

.fa-comments:before {
  content: ""; }

.fa-thumbs-o-up:before {
  content: ""; }

.fa-thumbs-o-down:before {
  content: ""; }

.fa-star-half:before {
  content: ""; }

.fa-heart-o:before, .icon-heart-2:before {
  content: ""; }

.fa-sign-out:before, .icon-exit:before {
  content: ""; }

.fa-linkedin-square:before {
  content: ""; }

.fa-thumb-tack:before, .icon-pin:before, .icon-pushpin:before {
  content: ""; }

.fa-external-link:before, .icon-out-2:before, .icon-new-tab:before {
  content: ""; }

.fa-sign-in:before, .icon-signup:before, .icon-enter:before {
  content: ""; }

.fa-trophy:before {
  content: ""; }

.fa-github-square:before {
  content: ""; }

.fa-upload:before, .icon-upload:before {
  content: ""; }

.fa-lemon-o:before {
  content: ""; }

.fa-phone:before, .icon-phone-2:before {
  content: ""; }

.fa-square-o:before, .icon-checkbox-unchecked:before, .icon-square:before {
  content: ""; }

.fa-bookmark-o:before, .icon-bookmark-2:before {
  content: ""; }

.fa-phone-square:before, .icon-phone:before {
  content: ""; }

.fa-twitter:before {
  content: ""; }

.fa-facebook-f:before,
.fa-facebook:before {
  content: ""; }

.fa-github:before {
  content: ""; }

.fa-unlock:before, .icon-unlock:before {
  content: ""; }

.fa-credit-card:before, .icon-credit:before {
  content: ""; }

.fa-feed:before,
.fa-rss:before {
  content: ""; }

.fa-hdd-o:before {
  content: ""; }

.fa-bullhorn:before {
  content: ""; }

.fa-bell:before {
  content: ""; }

.fa-certificate:before {
  content: ""; }

.fa-hand-o-right:before {
  content: ""; }

.fa-hand-o-left:before {
  content: ""; }

.fa-hand-o-up:before {
  content: ""; }

.fa-hand-o-down:before {
  content: ""; }

.fa-arrow-circle-left:before {
  content: ""; }

.fa-arrow-circle-right:before {
  content: ""; }

.fa-arrow-circle-up:before {
  content: ""; }

.fa-arrow-circle-down:before {
  content: ""; }

.fa-globe:before {
  content: ""; }

.fa-wrench:before, .icon-screwdriver:before, .icon-tools:before, .icon-wrench:before {
  content: ""; }

.fa-tasks:before {
  content: ""; }

.fa-filter:before, .icon-filter:before {
  content: ""; }

.fa-briefcase:before, .icon-briefcase:before {
  content: ""; }

.fa-arrows-alt:before, .icon-expand-2:before, .icon-play:before {
  content: ""; }

.fa-group:before,
.fa-users:before,
.icon-users:before {
  content: ""; }

.fa-chain:before,
.fa-link:before,
.icon-link:before {
  content: ""; }

.fa-cloud:before {
  content: ""; }

.fa-flask:before {
  content: ""; }

.fa-cut:before,
.fa-scissors:before,
.icon-scissors:before {
  content: ""; }

.fa-copy:before,
.fa-files-o:before,
.icon-save-copy:before,
.icon-copy:before,
.icon-stack:before {
  content: ""; }

.fa-paperclip:before, .icon-attachment:before, .icon-paperclip:before, .icon-flag-2:before {
  content: ""; }

.fa-save:before,
.fa-floppy-o:before {
  content: ""; }

.fa-square:before, .icon-checkbox-partial:before {
  content: ""; }

.fa-navicon:before,
.fa-reorder:before,
.fa-bars:before,
.icon-menu:before {
  content: ""; }

.fa-list-ul:before, .icon-list-2:before {
  content: ""; }

.fa-list-ol:before, .icon-menu-3:before {
  content: ""; }

.fa-strikethrough:before {
  content: ""; }

.fa-underline:before {
  content: ""; }

.fa-table:before {
  content: ""; }

.fa-magic:before, .icon-wand:before {
  content: ""; }

.fa-truck:before {
  content: ""; }

.fa-pinterest:before {
  content: ""; }

.fa-pinterest-square:before {
  content: ""; }

.fa-google-plus-square:before {
  content: ""; }

.fa-google-plus:before {
  content: ""; }

.fa-money:before {
  content: ""; }

.fa-caret-down:before, .icon-arrow-down-3:before {
  content: ""; }

.fa-caret-up:before, .icon-arrow-up-3:before {
  content: ""; }

.fa-caret-left:before, .icon-arrow-left-3:before {
  content: ""; }

.fa-caret-right:before, .icon-arrow-right-3:before {
  content: ""; }

.fa-columns:before {
  content: ""; }

.fa-unsorted:before,
.fa-sort:before,
.icon-menu-2:before {
  content: ""; }

.fa-sort-down:before,
.fa-sort-desc:before {
  content: ""; }

.fa-sort-up:before,
.fa-sort-asc:before {
  content: ""; }

.fa-envelope:before, .icon-envelope:before, .icon-mail:before {
  content: ""; }

.fa-linkedin:before {
  content: ""; }

.fa-rotate-left:before,
.fa-undo:before,
.icon-undo:before,
.icon-undo-2:before {
  content: ""; }

.fa-legal:before,
.fa-gavel:before {
  content: ""; }

.fa-dashboard:before,
.fa-tachometer:before,
.icon-dashboard:before {
  content: ""; }

.fa-comment-o:before {
  content: ""; }

.fa-comments-o:before, .icon-comments-2:before {
  content: ""; }

.fa-flash:before,
.fa-bolt:before,
.icon-lightning:before,
.icon-flash:before {
  content: ""; }

.fa-sitemap:before, .icon-tree-2:before {
  content: ""; }

.fa-umbrella:before {
  content: ""; }

.fa-paste:before,
.fa-clipboard:before {
  content: ""; }

.fa-lightbulb-o:before, .icon-lamp:before {
  content: ""; }

.fa-exchange:before {
  content: ""; }

.fa-cloud-download:before {
  content: ""; }

.fa-cloud-upload:before {
  content: ""; }

.fa-user-md:before {
  content: ""; }

.fa-stethoscope:before {
  content: ""; }

.fa-suitcase:before {
  content: ""; }

.fa-bell-o:before {
  content: ""; }

.fa-coffee:before {
  content: ""; }

.fa-cutlery:before {
  content: ""; }

.fa-file-text-o:before, .icon-vcard:before {
  content: ""; }

.fa-building-o:before {
  content: ""; }

.fa-hospital-o:before {
  content: ""; }

.fa-ambulance:before {
  content: ""; }

.fa-medkit:before, .icon-health:before {
  content: ""; }

.fa-fighter-jet:before {
  content: ""; }

.fa-beer:before {
  content: ""; }

.fa-h-square:before {
  content: ""; }

.fa-plus-square:before {
  content: ""; }

.fa-angle-double-left:before {
  content: ""; }

.fa-angle-double-right:before {
  content: ""; }

.fa-angle-double-up:before {
  content: ""; }

.fa-angle-double-down:before {
  content: ""; }

.fa-angle-left:before {
  content: ""; }

.fa-angle-right:before {
  content: ""; }

.fa-angle-up:before {
  content: ""; }

.fa-angle-down:before {
  content: ""; }

.fa-desktop:before, .icon-screen:before {
  content: ""; }

.fa-laptop:before {
  content: ""; }

.fa-tablet:before, .icon-tablet:before {
  content: ""; }

.fa-mobile-phone:before,
.fa-mobile:before,
.icon-mobile:before {
  content: ""; }

.fa-circle-o:before, .icon-radio-unchecked:before {
  content: ""; }

.fa-quote-left:before, .icon-quote:before, .icon-quotes-left:before {
  content: ""; }

.fa-quote-right:before, .icon-quote-2:before, .icon-quotes-right:before {
  content: ""; }

.fa-spinner:before {
  content: ""; }

.fa-circle:before, .icon-circle:before {
  content: ""; }

.fa-mail-reply:before,
.fa-reply:before {
  content: ""; }

.fa-github-alt:before {
  content: ""; }

.fa-folder-o:before {
  content: ""; }

.fa-folder-open-o:before {
  content: ""; }

.fa-smile-o:before, .icon-smiley:before, .icon-smiley-happy:before, .icon-smiley-2:before, .icon-smiley-happy-2:before, .icon-smiley-neutral:before, .icon-smiley-neutral-2:before {
  content: ""; }

.fa-frown-o:before, .icon-smiley-sad:before, .icon-smiley-sad-2:before {
  content: ""; }

.fa-meh-o:before {
  content: ""; }

.fa-gamepad:before {
  content: ""; }

.fa-keyboard-o:before {
  content: ""; }

.fa-flag-o:before, .icon-flag-3:before {
  content: ""; }

.fa-flag-checkered:before {
  content: ""; }

.fa-terminal:before {
  content: ""; }

.fa-code:before {
  content: ""; }

.fa-mail-reply-all:before,
.fa-reply-all:before {
  content: ""; }

.fa-star-half-empty:before,
.fa-star-half-full:before,
.fa-star-half-o:before,
.icon-star-2:before {
  content: ""; }

.fa-location-arrow:before {
  content: ""; }

.fa-crop:before {
  content: ""; }

.fa-code-fork:before, .icon-tree:before {
  content: ""; }

.fa-unlink:before,
.fa-chain-broken:before {
  content: ""; }

.fa-question:before, .icon-question:before, .icon-question-sign:before, .icon-help:before {
  content: ""; }

.fa-info:before, .icon-info:before {
  content: ""; }

.fa-exclamation:before, .icon-notification:before {
  content: ""; }

.fa-superscript:before {
  content: ""; }

.fa-subscript:before {
  content: ""; }

.fa-eraser:before {
  content: ""; }

.fa-puzzle-piece:before, .icon-puzzle:before {
  content: ""; }

.fa-microphone:before {
  content: ""; }

.fa-microphone-slash:before {
  content: ""; }

.fa-shield:before, .icon-shield:before {
  content: ""; }

.fa-calendar-o:before, .icon-calendar-3:before {
  content: ""; }

.fa-fire-extinguisher:before {
  content: ""; }

.fa-rocket:before {
  content: ""; }

.fa-maxcdn:before {
  content: ""; }

.fa-chevron-circle-left:before, .icon-backward-circle:before {
  content: ""; }

.fa-chevron-circle-right:before, .icon-forward-circle:before {
  content: ""; }

.fa-chevron-circle-up:before {
  content: ""; }

.fa-chevron-circle-down:before {
  content: ""; }

.fa-html5:before {
  content: ""; }

.fa-css3:before {
  content: ""; }

.fa-anchor:before {
  content: ""; }

.fa-unlock-alt:before {
  content: ""; }

.fa-bullseye:before {
  content: ""; }

.fa-ellipsis-h:before {
  content: ""; }

.fa-ellipsis-v:before {
  content: ""; }

.fa-rss-square:before, .icon-feed:before {
  content: ""; }

.fa-play-circle:before {
  content: ""; }

.fa-ticket:before {
  content: ""; }

.fa-minus-square:before {
  content: ""; }

.fa-minus-square-o:before {
  content: ""; }

.fa-level-up:before {
  content: ""; }

.fa-level-down:before {
  content: ""; }

.fa-check-square:before {
  content: ""; }

.fa-pencil-square:before {
  content: ""; }

.fa-external-link-square:before, .icon-out-3:before, .icon-new-tab-2:before {
  content: ""; }

.fa-share-square:before {
  content: ""; }

.fa-compass:before, .icon-compass:before {
  content: ""; }

.fa-toggle-down:before,
.fa-caret-square-o-down:before {
  content: ""; }

.fa-toggle-up:before,
.fa-caret-square-o-up:before {
  content: ""; }

.fa-toggle-right:before,
.fa-caret-square-o-right:before {
  content: ""; }

.fa-euro:before,
.fa-eur:before {
  content: ""; }

.fa-gbp:before {
  content: ""; }

.fa-dollar:before,
.fa-usd:before {
  content: ""; }

.fa-rupee:before,
.fa-inr:before {
  content: ""; }

.fa-cny:before,
.fa-rmb:before,
.fa-yen:before,
.fa-jpy:before {
  content: ""; }

.fa-ruble:before,
.fa-rouble:before,
.fa-rub:before {
  content: ""; }

.fa-won:before,
.fa-krw:before {
  content: ""; }

.fa-bitcoin:before,
.fa-btc:before {
  content: ""; }

.fa-file:before, .icon-file:before {
  content: ""; }

.fa-file-text:before, .icon-address:before {
  content: ""; }

.fa-sort-alpha-asc:before {
  content: ""; }

.fa-sort-alpha-desc:before {
  content: ""; }

.fa-sort-amount-asc:before {
  content: ""; }

.fa-sort-amount-desc:before {
  content: ""; }

.fa-sort-numeric-asc:before {
  content: ""; }

.fa-sort-numeric-desc:before {
  content: ""; }

.fa-thumbs-up:before, .icon-thumbs-up:before {
  content: ""; }

.fa-thumbs-down:before, .icon-thumbs-down:before {
  content: ""; }

.fa-youtube-square:before {
  content: ""; }

.fa-youtube:before {
  content: ""; }

.fa-xing:before {
  content: ""; }

.fa-xing-square:before {
  content: ""; }

.fa-youtube-play:before {
  content: ""; }

.fa-dropbox:before {
  content: ""; }

.fa-stack-overflow:before {
  content: ""; }

.fa-instagram:before {
  content: ""; }

.fa-flickr:before {
  content: ""; }

.fa-adn:before {
  content: ""; }

.fa-bitbucket:before {
  content: ""; }

.fa-bitbucket-square:before {
  content: ""; }

.fa-tumblr:before {
  content: ""; }

.fa-tumblr-square:before {
  content: ""; }

.fa-long-arrow-down:before {
  content: ""; }

.fa-long-arrow-up:before {
  content: ""; }

.fa-long-arrow-left:before {
  content: ""; }

.fa-long-arrow-right:before {
  content: ""; }

.fa-apple:before {
  content: ""; }

.fa-windows:before {
  content: ""; }

.fa-android:before {
  content: ""; }

.fa-linux:before {
  content: ""; }

.fa-dribbble:before {
  content: ""; }

.fa-skype:before {
  content: ""; }

.fa-foursquare:before {
  content: ""; }

.fa-trello:before {
  content: ""; }

.fa-female:before {
  content: ""; }

.fa-male:before {
  content: ""; }

.fa-gittip:before,
.fa-gratipay:before {
  content: ""; }

.fa-sun-o:before {
  content: ""; }

.fa-moon-o:before {
  content: ""; }

.fa-archive:before, .icon-box-add:before, .icon-box-remove:before {
  content: ""; }

.fa-bug:before {
  content: ""; }

.fa-vk:before {
  content: ""; }

.fa-weibo:before {
  content: ""; }

.fa-renren:before {
  content: ""; }

.fa-pagelines:before {
  content: ""; }

.fa-stack-exchange:before {
  content: ""; }

.fa-arrow-circle-o-right:before, .icon-arrow-right-2:before, .icon-forward-2:before {
  content: ""; }

.fa-arrow-circle-o-left:before, .icon-arrow-left-2:before, .icon-backward-2:before, .icon-reply:before {
  content: ""; }

.fa-toggle-left:before,
.fa-caret-square-o-left:before {
  content: ""; }

.fa-dot-circle-o:before {
  content: ""; }

.fa-wheelchair:before {
  content: ""; }

.fa-vimeo-square:before {
  content: ""; }

.fa-turkish-lira:before,
.fa-try:before {
  content: ""; }

.fa-plus-square-o:before {
  content: ""; }

.fa-space-shuttle:before {
  content: ""; }

.fa-slack:before {
  content: ""; }

.fa-envelope-square:before {
  content: ""; }

.fa-wordpress:before {
  content: ""; }

.fa-openid:before {
  content: ""; }

.fa-institution:before,
.fa-bank:before,
.fa-university:before {
  content: ""; }

.fa-mortar-board:before,
.fa-graduation-cap:before {
  content: ""; }

.fa-yahoo:before {
  content: ""; }

.fa-google:before {
  content: ""; }

.fa-reddit:before {
  content: ""; }

.fa-reddit-square:before {
  content: ""; }

.fa-stumbleupon-circle:before {
  content: ""; }

.fa-stumbleupon:before {
  content: ""; }

.fa-delicious:before {
  content: ""; }

.fa-digg:before {
  content: ""; }

.fa-pied-piper-pp:before {
  content: ""; }

.fa-pied-piper-alt:before {
  content: ""; }

.fa-drupal:before {
  content: ""; }

.fa-joomla:before, .icon-joomla:before {
  content: ""; }

.fa-language:before {
  content: ""; }

.fa-fax:before {
  content: ""; }

.fa-building:before {
  content: ""; }

.fa-child:before {
  content: ""; }

.fa-paw:before {
  content: ""; }

.fa-spoon:before {
  content: ""; }

.fa-cube:before, .icon-cube:before {
  content: ""; }

.fa-cubes:before {
  content: ""; }

.fa-behance:before {
  content: ""; }

.fa-behance-square:before {
  content: ""; }

.fa-steam:before {
  content: ""; }

.fa-steam-square:before {
  content: ""; }

.fa-recycle:before {
  content: ""; }

.fa-automobile:before,
.fa-car:before {
  content: ""; }

.fa-cab:before,
.fa-taxi:before {
  content: ""; }

.fa-tree:before {
  content: ""; }

.fa-spotify:before {
  content: ""; }

.fa-deviantart:before {
  content: ""; }

.fa-soundcloud:before {
  content: ""; }

.fa-database:before, .icon-database:before {
  content: ""; }

.fa-file-pdf-o:before {
  content: ""; }

.fa-file-word-o:before {
  content: ""; }

.fa-file-excel-o:before {
  content: ""; }

.fa-file-powerpoint-o:before {
  content: ""; }

.fa-file-photo-o:before,
.fa-file-picture-o:before,
.fa-file-image-o:before {
  content: ""; }

.fa-file-zip-o:before,
.fa-file-archive-o:before {
  content: ""; }

.fa-file-sound-o:before,
.fa-file-audio-o:before {
  content: ""; }

.fa-file-movie-o:before,
.fa-file-video-o:before {
  content: ""; }

.fa-file-code-o:before {
  content: ""; }

.fa-vine:before {
  content: ""; }

.fa-codepen:before {
  content: ""; }

.fa-jsfiddle:before {
  content: ""; }

.fa-life-bouy:before,
.fa-life-buoy:before,
.fa-life-saver:before,
.fa-support:before,
.fa-life-ring:before,
.icon-support:before {
  content: ""; }

.fa-circle-o-notch:before {
  content: ""; }

.fa-ra:before,
.fa-resistance:before,
.fa-rebel:before {
  content: ""; }

.fa-ge:before,
.fa-empire:before {
  content: ""; }

.fa-git-square:before {
  content: ""; }

.fa-git:before {
  content: ""; }

.fa-y-combinator-square:before,
.fa-yc-square:before,
.fa-hacker-news:before {
  content: ""; }

.fa-tencent-weibo:before {
  content: ""; }

.fa-qq:before {
  content: ""; }

.fa-wechat:before,
.fa-weixin:before {
  content: ""; }

.fa-send:before,
.fa-paper-plane:before {
  content: ""; }

.fa-send-o:before,
.fa-paper-plane-o:before {
  content: ""; }

.fa-history:before {
  content: ""; }

.fa-circle-thin:before {
  content: ""; }

.fa-header:before {
  content: ""; }

.fa-paragraph:before {
  content: ""; }

.fa-sliders:before, .icon-equalizer:before {
  content: ""; }

.fa-share-alt:before {
  content: ""; }

.fa-share-alt-square:before {
  content: ""; }

.fa-bomb:before {
  content: ""; }

.fa-soccer-ball-o:before,
.fa-futbol-o:before {
  content: ""; }

.fa-tty:before {
  content: ""; }

.fa-binoculars:before {
  content: ""; }

.fa-plug:before, .icon-power-cord:before {
  content: ""; }

.fa-slideshare:before {
  content: ""; }

.fa-twitch:before {
  content: ""; }

.fa-yelp:before {
  content: ""; }

.fa-newspaper-o:before {
  content: ""; }

.fa-wifi:before, .icon-broadcast:before, .icon-connection:before, .icon-wifi:before {
  content: ""; }

.fa-calculator:before {
  content: ""; }

.fa-paypal:before {
  content: ""; }

.fa-google-wallet:before {
  content: ""; }

.fa-cc-visa:before {
  content: ""; }

.fa-cc-mastercard:before {
  content: ""; }

.fa-cc-discover:before {
  content: ""; }

.fa-cc-amex:before {
  content: ""; }

.fa-cc-paypal:before {
  content: ""; }

.fa-cc-stripe:before {
  content: ""; }

.fa-bell-slash:before {
  content: ""; }

.fa-bell-slash-o:before {
  content: ""; }

.fa-trash:before, .icon-purge:before, .icon-trash:before {
  content: ""; }

.fa-copyright:before {
  content: ""; }

.fa-at:before {
  content: ""; }

.fa-eyedropper:before {
  content: ""; }

.fa-paint-brush:before, .icon-brush:before, .icon-palette:before, .icon-color-palette:before {
  content: ""; }

.fa-birthday-cake:before {
  content: ""; }

.fa-area-chart:before, .icon-chart:before {
  content: ""; }

.fa-pie-chart:before, .icon-pie:before {
  content: ""; }

.fa-line-chart:before {
  content: ""; }

.fa-lastfm:before {
  content: ""; }

.fa-lastfm-square:before {
  content: ""; }

.fa-toggle-off:before {
  content: ""; }

.fa-toggle-on:before {
  content: ""; }

.fa-bicycle:before {
  content: ""; }

.fa-bus:before {
  content: ""; }

.fa-ioxhost:before {
  content: ""; }

.fa-angellist:before {
  content: ""; }

.fa-cc:before {
  content: ""; }

.fa-shekel:before,
.fa-sheqel:before,
.fa-ils:before {
  content: ""; }

.fa-meanpath:before {
  content: ""; }

.fa-buysellads:before {
  content: ""; }

.fa-connectdevelop:before {
  content: ""; }

.fa-dashcube:before {
  content: ""; }

.fa-forumbee:before {
  content: ""; }

.fa-leanpub:before {
  content: ""; }

.fa-sellsy:before {
  content: ""; }

.fa-shirtsinbulk:before {
  content: ""; }

.fa-simplybuilt:before {
  content: ""; }

.fa-skyatlas:before {
  content: ""; }

.fa-cart-plus:before {
  content: ""; }

.fa-cart-arrow-down:before {
  content: ""; }

.fa-diamond:before {
  content: ""; }

.fa-ship:before {
  content: ""; }

.fa-user-secret:before {
  content: ""; }

.fa-motorcycle:before {
  content: ""; }

.fa-street-view:before {
  content: ""; }

.fa-heartbeat:before {
  content: ""; }

.fa-venus:before {
  content: ""; }

.fa-mars:before {
  content: ""; }

.fa-mercury:before {
  content: ""; }

.fa-intersex:before,
.fa-transgender:before {
  content: ""; }

.fa-transgender-alt:before {
  content: ""; }

.fa-venus-double:before {
  content: ""; }

.fa-mars-double:before {
  content: ""; }

.fa-venus-mars:before {
  content: ""; }

.fa-mars-stroke:before {
  content: ""; }

.fa-mars-stroke-v:before {
  content: ""; }

.fa-mars-stroke-h:before {
  content: ""; }

.fa-neuter:before {
  content: ""; }

.fa-genderless:before {
  content: ""; }

.fa-facebook-official:before {
  content: ""; }

.fa-pinterest-p:before {
  content: ""; }

.fa-whatsapp:before {
  content: ""; }

.fa-server:before {
  content: ""; }

.fa-user-plus:before {
  content: ""; }

.fa-user-times:before {
  content: ""; }

.fa-hotel:before,
.fa-bed:before {
  content: ""; }

.fa-viacoin:before {
  content: ""; }

.fa-train:before {
  content: ""; }

.fa-subway:before {
  content: ""; }

.fa-medium:before {
  content: ""; }

.fa-yc:before,
.fa-y-combinator:before {
  content: ""; }

.fa-optin-monster:before {
  content: ""; }

.fa-opencart:before {
  content: ""; }

.fa-expeditedssl:before {
  content: ""; }

.fa-battery-4:before,
.fa-battery:before,
.fa-battery-full:before {
  content: ""; }

.fa-battery-3:before,
.fa-battery-three-quarters:before {
  content: ""; }

.fa-battery-2:before,
.fa-battery-half:before {
  content: ""; }

.fa-battery-1:before,
.fa-battery-quarter:before {
  content: ""; }

.fa-battery-0:before,
.fa-battery-empty:before {
  content: ""; }

.fa-mouse-pointer:before {
  content: ""; }

.fa-i-cursor:before {
  content: ""; }

.fa-object-group:before {
  content: ""; }

.fa-object-ungroup:before {
  content: ""; }

.fa-sticky-note:before {
  content: ""; }

.fa-sticky-note-o:before {
  content: ""; }

.fa-cc-jcb:before {
  content: ""; }

.fa-cc-diners-club:before {
  content: ""; }

.fa-clone:before {
  content: ""; }

.fa-balance-scale:before {
  content: ""; }

.fa-hourglass-o:before {
  content: ""; }

.fa-hourglass-1:before,
.fa-hourglass-start:before {
  content: ""; }

.fa-hourglass-2:before,
.fa-hourglass-half:before {
  content: ""; }

.fa-hourglass-3:before,
.fa-hourglass-end:before {
  content: ""; }

.fa-hourglass:before {
  content: ""; }

.fa-hand-grab-o:before,
.fa-hand-rock-o:before {
  content: ""; }

.fa-hand-stop-o:before,
.fa-hand-paper-o:before {
  content: ""; }

.fa-hand-scissors-o:before {
  content: ""; }

.fa-hand-lizard-o:before {
  content: ""; }

.fa-hand-spock-o:before {
  content: ""; }

.fa-hand-pointer-o:before {
  content: ""; }

.fa-hand-peace-o:before {
  content: ""; }

.fa-trademark:before {
  content: ""; }

.fa-registered:before {
  content: ""; }

.fa-creative-commons:before {
  content: ""; }

.fa-gg:before {
  content: ""; }

.fa-gg-circle:before {
  content: ""; }

.fa-tripadvisor:before {
  content: ""; }

.fa-odnoklassniki:before {
  content: ""; }

.fa-odnoklassniki-square:before {
  content: ""; }

.fa-get-pocket:before {
  content: ""; }

.fa-wikipedia-w:before {
  content: ""; }

.fa-safari:before {
  content: ""; }

.fa-chrome:before {
  content: ""; }

.fa-firefox:before {
  content: ""; }

.fa-opera:before {
  content: ""; }

.fa-internet-explorer:before {
  content: ""; }

.fa-tv:before,
.fa-television:before {
  content: ""; }

.fa-contao:before {
  content: ""; }

.fa-500px:before {
  content: ""; }

.fa-amazon:before {
  content: ""; }

.fa-calendar-plus-o:before {
  content: ""; }

.fa-calendar-minus-o:before {
  content: ""; }

.fa-calendar-times-o:before {
  content: ""; }

.fa-calendar-check-o:before, .icon-calendar-2:before {
  content: ""; }

.fa-industry:before {
  content: ""; }

.fa-map-pin:before {
  content: ""; }

.fa-map-signs:before {
  content: ""; }

.fa-map-o:before {
  content: ""; }

.fa-map:before {
  content: ""; }

.fa-commenting:before {
  content: ""; }

.fa-commenting-o:before {
  content: ""; }

.fa-houzz:before {
  content: ""; }

.fa-vimeo:before {
  content: ""; }

.fa-black-tie:before {
  content: ""; }

.fa-fonticons:before {
  content: ""; }

.fa-reddit-alien:before {
  content: ""; }

.fa-edge:before {
  content: ""; }

.fa-credit-card-alt:before, .icon-credit-2:before {
  content: ""; }

.fa-codiepie:before {
  content: ""; }

.fa-modx:before {
  content: ""; }

.fa-fort-awesome:before {
  content: ""; }

.fa-usb:before {
  content: ""; }

.fa-product-hunt:before {
  content: ""; }

.fa-mixcloud:before {
  content: ""; }

.fa-scribd:before {
  content: ""; }

.fa-pause-circle:before {
  content: ""; }

.fa-pause-circle-o:before, .icon-pause-circle:before {
  content: ""; }

.fa-stop-circle:before {
  content: ""; }

.fa-stop-circle-o:before, .icon-stop-circle:before {
  content: ""; }

.fa-shopping-bag:before {
  content: ""; }

.fa-shopping-basket:before, .icon-contract-2:before, .icon-basket:before {
  content: ""; }

.fa-hashtag:before {
  content: ""; }

.fa-bluetooth:before {
  content: ""; }

.fa-bluetooth-b:before {
  content: ""; }

.fa-percent:before {
  content: ""; }

.fa-gitlab:before {
  content: ""; }

.fa-wpbeginner:before {
  content: ""; }

.fa-wpforms:before {
  content: ""; }

.fa-envira:before {
  content: ""; }

.fa-universal-access:before {
  content: ""; }

.fa-wheelchair-alt:before {
  content: ""; }

.fa-question-circle-o:before {
  content: ""; }

.fa-blind:before {
  content: ""; }

.fa-audio-description:before {
  content: ""; }

.fa-volume-control-phone:before {
  content: ""; }

.fa-braille:before {
  content: ""; }

.fa-assistive-listening-systems:before {
  content: ""; }

.fa-asl-interpreting:before,
.fa-american-sign-language-interpreting:before {
  content: ""; }

.fa-deafness:before,
.fa-hard-of-hearing:before,
.fa-deaf:before {
  content: ""; }

.fa-glide:before {
  content: ""; }

.fa-glide-g:before {
  content: ""; }

.fa-signing:before,
.fa-sign-language:before {
  content: ""; }

.fa-low-vision:before {
  content: ""; }

.fa-viadeo:before {
  content: ""; }

.fa-viadeo-square:before {
  content: ""; }

.fa-snapchat:before {
  content: ""; }

.fa-snapchat-ghost:before {
  content: ""; }

.fa-snapchat-square:before {
  content: ""; }

.fa-pied-piper:before {
  content: ""; }

.fa-first-order:before {
  content: ""; }

.fa-yoast:before {
  content: ""; }

.fa-themeisle:before {
  content: ""; }

.fa-google-plus-circle:before,
.fa-google-plus-official:before {
  content: ""; }

.fa-fa:before,
.fa-font-awesome:before {
  content: ""; }

.fa-handshake-o:before {
  content: ""; }

.fa-envelope-open:before {
  content: ""; }

.fa-envelope-open-o:before {
  content: ""; }

.fa-linode:before {
  content: ""; }

.fa-address-book:before {
  content: ""; }

.fa-address-book-o:before {
  content: ""; }

.fa-vcard:before,
.fa-address-card:before {
  content: ""; }

.fa-vcard-o:before,
.fa-address-card-o:before {
  content: ""; }

.fa-user-circle:before {
  content: ""; }

.fa-user-circle-o:before {
  content: ""; }

.fa-user-o:before {
  content: ""; }

.fa-id-badge:before {
  content: ""; }

.fa-drivers-license:before,
.fa-id-card:before {
  content: ""; }

.fa-drivers-license-o:before,
.fa-id-card-o:before {
  content: ""; }

.fa-quora:before {
  content: ""; }

.fa-free-code-camp:before {
  content: ""; }

.fa-telegram:before {
  content: ""; }

.fa-thermometer-4:before,
.fa-thermometer:before,
.fa-thermometer-full:before {
  content: ""; }

.fa-thermometer-3:before,
.fa-thermometer-three-quarters:before {
  content: ""; }

.fa-thermometer-2:before,
.fa-thermometer-half:before {
  content: ""; }

.fa-thermometer-1:before,
.fa-thermometer-quarter:before {
  content: ""; }

.fa-thermometer-0:before,
.fa-thermometer-empty:before {
  content: ""; }

.fa-shower:before {
  content: ""; }

.fa-bathtub:before,
.fa-s15:before,
.fa-bath:before {
  content: ""; }

.fa-podcast:before {
  content: ""; }

.fa-window-maximize:before {
  content: ""; }

.fa-window-minimize:before {
  content: ""; }

.fa-window-restore:before {
  content: ""; }

.fa-times-rectangle:before,
.fa-window-close:before {
  content: ""; }

.fa-times-rectangle-o:before,
.fa-window-close-o:before {
  content: ""; }

.fa-bandcamp:before {
  content: ""; }

.fa-grav:before {
  content: ""; }

.fa-etsy:before {
  content: ""; }

.fa-imdb:before {
  content: ""; }

.fa-ravelry:before {
  content: ""; }

.fa-eercast:before {
  content: ""; }

.fa-microchip:before {
  content: ""; }

.fa-snowflake-o:before {
  content: ""; }

.fa-superpowers:before {
  content: ""; }

.fa-wpexplorer:before {
  content: ""; }

.fa-meetup:before {
  content: ""; }

.sr-only {
  position: absolute;
  width: 1px;
  height: 1px;
  padding: 0;
  margin: -1px;
  overflow: hidden;
  clip: rect(0, 0, 0, 0);
  border: 0; }

.sr-only-focusable:active, .sr-only-focusable:focus {
  position: static;
  width: auto;
  height: auto;
  margin: 0;
  overflow: visible;
  clip: auto; }

/* IcoMoon Conversion */
[class^="icon-"],
[class*=" icon-"] {
  display: inline-block;
  width: 14px;
  height: 14px;
  *margin-right: .3em;
  line-height: 14px; }

[class^="icon-"]:before,
[class*=" icon-"]:before {
  font-family: 'FontAwesome';
  font-style: normal;
  speak: none; }

[class^="icon-"].disabled,
[class*=" icon-"].disabled {
  font-weight: normal; }

/* Bootstrap alert mapping */
.control-group::after {
  display: table;
  clear: both;
  content: ""; }

form:not(.form-no-margin) .control-group {
  margin-bottom: 18px; }
  form:not(.form-no-margin) .control-group .control-label {
    float: left;
    width: auto;
    padding-top: 5px;
    padding-right: 5px;
    text-align: left; }
  form:not(.form-no-margin) .control-group .controls {
    margin-left: 180px; }

form .form-no-margin .control-group .controls {
  margin-left: 0; }

form .form-no-margin .control-group .control-label {
  float: none; }

.spacer hr {
  width: 380px; }

.card .custom-select {
  width: 100%; }

td .form-control {
  display: inline-block;
  width: auto; }

legend {
  margin-bottom: 1.1rem;
  border-bottom: 1px solid #e5e5e5; }

.checkboxes {
  padding-top: 5px; }
  .checkboxes .checkbox input {
    position: static;
    margin-left: 0; }

.form-check {
  padding-top: 5px;
  margin-bottom: 0; }

.modal label {
  width: 100%; }

.custom-select[multiple] {
  height: auto;
  background: none; }

.header {
  position: relative;
  z-index: 1;
  height: 50px;
  background: #fff;
  border-bottom: 1px solid rgba(0, 0, 0, 0.17); }
  .header .page-title {
    margin: 0;
    font-size: 1.25rem;
    font-weight: normal;
    line-height: 2.4rem;
    color: #27283a; }
    .header .page-title .icon-list {
      color: #27283a; }
    .header .page-title [class^="icon-"] {
      margin-right: 15px; }
  .header .navbar-brand {
    display: inline-block;
    float: none;
    padding: 0;
    line-height: 1;
    color: #27283a; }
    .header .navbar-brand:hover, .header .navbar-brand:focus {
      color: #27283a; }

@media (min-width: 576px) and (max-width: 767px) {
  .header .navbar-brand {
    margin-right: 0;
    margin-left: 10px; } }

.icon-back::before {
  content: "\e008"; }

.icon-crop::before {
  content: "\f125"; }

.icon-white {
  color: #fff; }

.icon-publish {
  color: #5cb85c; }

.icon-unpublish {
  color: #d9534f; }

.view-login {
  background: #27283a; }
  .view-login .container {
    position: absolute;
    top: 50%;
    left: 50%;
    width: 330px;
    margin-top: -240px;
    margin-left: -165px; }
    @media (max-width: 575px) {
      .view-login .container {
        top: 10px;
        width: 320px;
        margin-top: 0 !important;
        margin-left: -160px; } }
  .view-login .login-logo {
    margin: 3rem 0;
    text-align: center; }
    @media (max-width: 767px) {
      .view-login .login-logo {
        margin: 1rem 0; } }
  .view-login h2 {
    font-size: 1.9rem;
    font-weight: 300; }
  .view-login .forgot {
    text-align: center; }
  .view-login .card-img-top {
    max-width: 100%; }
  .view-login .navbar p,
  .view-login .navbar a {
    margin-bottom: 0;
    color: #fff; }
  .view-login .navbar-fixed-bottom {
    bottom: 10px;
    text-align: center; }
  .view-login .login-joomla {
    position: absolute;
    left: 50%;
    width: 24px;
    height: 24px;
    margin-left: -12px;
    font-size: 22px; }
  @media (max-width: 575px) {
    .view-login .btn {
      padding: 8px 10px;
      font-size: 14px; } }

.quick-icons {
  margin-bottom: -15px; }
  .quick-icons *, .quick-icons *::before, .quick-icons *::after {
    transition: all .25s ease; }
  .quick-icons a {
    position: relative;
    display: block;
    padding: 2px 0;
    margin-bottom: 15px;
    overflow: hidden;
    color: #fff;
    text-align: center;
    text-transform: uppercase;
    background-color: #27283a;
    border-radius: 0.25rem; }
    .quick-icons a:hover, .quick-icons a:focus {
      text-decoration: none; }
      .quick-icons a:hover::before, .quick-icons a:focus::before {
        color: #444565; }
    .quick-icons a > * {
      vertical-align: middle; }
    .quick-icons a span {
      position: relative;
      display: inline;
      font-size: .85em;
      font-weight: bold;
      line-height: 2em;
      letter-spacing: .4px; }
      .quick-icons a span[class*=" icon-"], .quick-icons a span[class^="icon-"] {
        margin-right: .1em;
        font-size: 2.5em;
        font-weight: normal; }
    .quick-icons a::before {
      position: absolute;
      top: -100px;
      right: -40px;
      font-family: FontAwesome;
      font-size: 10em;
      color: #313349;
      content: "\f1aa";
      transform: rotate(20deg); }
    .quick-icons a::after {
      position: absolute;
      right: 100%;
      bottom: 0;
      left: 0;
      height: 8px;
      content: "";
      background: #3d3e54;
      transition-duration: .7s; }
  .quick-icons .danger a {
    background: #d9534f; }
    .quick-icons .danger a::after {
      right: 0;
      background: #d9534f; }
    .quick-icons .danger a::before {
      color: #df706c; }
  .quick-icons .success a {
    background: #5cb85c; }
    .quick-icons .success a::after {
      right: 0;
      background: #5cb85c; }
    .quick-icons .success a::before {
      color: #75c375; }
  .quick-icons [id*="plg_quickicon"] a, .quick-icons [id*="plg_quickicon"] a::before {
    transition-delay: .4s; }

.js-stools {
  width: 100%;
  padding: 8px 10px 0;
  background-color: #f5f5f5;
  border-bottom: 1px solid rgba(0, 0, 0, 0.125);
  border-radius: 0.25rem 0.25rem 0 0;
  box-shadow: 0 1px #fff inset, 0 2px 3px -3px rgba(0, 0, 0, 0.15); }
  .js-stools .btn-wrapper {
    display: inline-block;
    margin-right: 5px; }
  .js-stools .js-stools-container-filters {
    display: none;
    margin: 0 0 2px; }
  .js-stools .js-stools-container-bar {
    float: left; }
    .js-stools .js-stools-container-bar .btn-toolbar {
      float: left;
      margin-bottom: 8px; }
      .js-stools .js-stools-container-bar .btn-toolbar .btn-group:first-child {
        margin-left: 0; }
    .js-stools .js-stools-container-bar .input-append {
      margin-bottom: 0; }
  .js-stools .js-stools-container-list {
    float: right;
    text-align: left; }
    .js-stools .js-stools-container-list .js-stools-field-list:last-child {
      margin-right: 0; }
  .js-stools .js-stools-container-filters-visible {
    display: inline-block; }
  .js-stools .js-stools-field-list,
  .js-stools .js-stools-field-filter {
    display: inline-block;
    margin-right: 5px;
    margin-bottom: 5px; }
    .js-stools .js-stools-field-list .form-control,
    .js-stools .js-stools-field-filter .form-control {
      display: inline-block; }

.js-stools-column-order [class*=" icon-"],
.js-stools-column-order [class^="icon-"] {
  text-align: center; }

.wrapper {
  padding-left: 0;
  transition: all .5s ease; }
  @media (min-width: 768px) {
    .wrapper {
      padding-left: 250px; } }

.wrapper.closed {
  padding-left: 0; }
  @media (min-width: 768px) {
    .wrapper.closed {
      padding-left: 55px; } }
  .wrapper.closed .status {
    margin-left: 55px;
    transition: all .5s ease; }

.sidebar-wrapper {
  position: fixed;
  left: 0;
  width: 250px;
  height: 100%;
  margin-left: 0;
  background: linear-gradient(to bottom, #27283a 0%, #163f46 50%, #27283a 100%);
  transition: all .5s ease;
  transform: translateX(-250px); }
  @media (min-width: 768px) {
    .sidebar-wrapper {
      left: 250px;
      width: 250px;
      margin-left: -250px;
      transform: translateX(0); } }
  @media (max-width: 767px) {
    .sidebar-wrapper {
      z-index: 1; } }
  .sidebar-wrapper .main-brand {
    padding: 25px 0;
    font-size: 30px;
    text-align: center;
    text-indent: 0;
    border: 0;
    box-shadow: none; }
    .sidebar-wrapper .main-brand a {
      padding: 0 20px;
      border: 0;
      box-shadow: none; }
      .sidebar-wrapper .main-brand a:hover {
        background: none; }
    .sidebar-wrapper .main-brand img {
      max-width: 190px; }

.wrapper.closed .sidebar-wrapper {
  transform: translateX(0); }
  @media (min-width: 768px) {
    .wrapper.closed .sidebar-wrapper {
      width: 55px;
      transform: translateX(0); } }
  .wrapper.closed .sidebar-wrapper .main-brand img {
    max-width: 40px; }

.menu-collapse {
  z-index: 1001;
  width: 40px;
  height: 50px;
  text-align: center; }
  .menu-collapse .menu-text {
    margin-right: 5px;
    font-size: 16px;
    line-height: 50px;
    color: #27283a; }
    @media (max-width: 767px) {
      .menu-collapse .menu-text {
        display: none; } }
  .menu-collapse .menu-toggle {
    position: relative;
    display: inline-block;
    width: 40px;
    height: 50px;
    padding: 0;
    margin: 0;
    overflow: hidden;
    cursor: pointer;
    transition: background 0.3s; }
    .menu-collapse .menu-toggle:focus {
      outline: none; }
    .menu-collapse .menu-toggle span {
      position: absolute;
      top: 23px;
      right: 5px;
      left: 5px;
      display: block;
      height: 4px;
      background: #27283a;
      transition: transform 0.3s; }
      .menu-collapse .menu-toggle span::before, .menu-collapse .menu-toggle span::after {
        position: absolute;
        left: 0;
        display: block;
        width: 100%;
        height: 4px;
        content: "";
        background-color: #27283a; }
      .menu-collapse .menu-toggle span::before {
        top: -10px;
        transition: transform 0.3s, width 0.3s, top 0.3s;
        transform-origin: top left; }
        @media (max-width: 767px) {
          .menu-collapse .menu-toggle span::before {
            transform-origin: top right; } }
      .menu-collapse .menu-toggle span::after {
        bottom: -10px;
        transition: transform 0.3s, width 0.3s, bottom 0.3s;
        transform-origin: bottom left; }
        @media (max-width: 767px) {
          .menu-collapse .menu-toggle span::after {
            transform-origin: bottom right; } }
    @media (max-width: 767px) {
      .menu-collapse .menu-toggle {
        float: none;
        margin: 0 auto; } }
  .menu-collapse .menu-toggle .active span {
    transform: rotate(180deg); }
    .menu-collapse .menu-toggle .active span::before, .menu-collapse .menu-toggle .active span::after {
      width: 50%; }
    .menu-collapse .menu-toggle .active span::before {
      top: 0;
      transform: translateX(-4px) translateY(2px) rotate(-45deg); }
      @media (max-width: 767px) {
        .menu-collapse .menu-toggle .active span::before {
          transform: translateX(19px) translateY(2px) rotate(45deg); } }
    .menu-collapse .menu-toggle .active span::after {
      bottom: 0;
      transform: translateX(-4px) translateY(-2px) rotate(45deg); }
      @media (max-width: 767px) {
        .menu-collapse .menu-toggle .active span::after {
          bottom: 4px;
          transform: translateX(19px) translateY(2px) rotate(-45deg); } }

.main-nav {
  width: 250px;
  height: 100%;
  padding: 0;
  margin: 0;
  overflow-y: auto;
  list-style: none; }
  .main-nav.second {
    margin-bottom: 0; }
  .main-nav > li > .no-dropdown {
    color: #fff; }
  .main-nav li {
    line-height: 40px; }
    .main-nav li a {
      display: block;
      color: #fff;
      text-decoration: none;
      border-top: 1px solid rgba(0, 0, 0, 0.3);
      box-shadow: inset 0 1px 0 rgba(255, 255, 255, 0.05); }
      .main-nav li a:hover {
        color: #d9d9d9;
        text-decoration: none;
        background: rgba(255, 255, 255, 0.2); }
      .main-nav li a:active, .main-nav li a:focus {
        text-decoration: none;
        outline: 0; }
    .main-nav li ul li {
      text-indent: 20px; }
  .main-nav .fa {
    margin: 0 15px;
    font-size: 20px;
    text-align: center;
    vertical-align: middle; }
  .main-nav .collapse-level-1 {
    background: rgba(0, 0, 0, 0.4); }
  .main-nav .collapse-level-2 {
    background: rgba(0, 0, 0, 0.8); }
    .main-nav .collapse-level-2 > li > a {
      text-indent: 35px; }
  .main-nav > .parent > .collapse-arrow::after,
  .main-nav > .parent li > .collapse-arrow::after {
    display: inline-block;
    float: right;
    width: 0;
    height: 0;
    margin-top: 18px;
    margin-right: 10px;
    vertical-align: middle;
    content: "";
    border-top: 0;
    border-right: .3em solid transparent;
    border-bottom: .3em solid;
    border-left: .3em solid transparent; }
  .main-nav > .parent > .collapse-arrow.collapsed::after,
  .main-nav > .parent li > .collapse-arrow.collapsed::after {
    border-top: .3em solid;
    border-right: .3em solid transparent;
    border-bottom: 0;
    border-left: .3em solid transparent; }

.layout-edit .sidebar-wrapper .no-dropdown:hover {
  color: #fff;
  cursor: not-allowed;
  background: none; }

.status {
  padding: 2px 10px 4px;
  margin-left: 250px;
  color: #626262;
  background: #ebebeb;
  border-top: 1px solid #d4d4d4;
  box-shadow: 0 1px 0 rgba(255, 255, 255, 0.8) inset, 15px -15px 15px rgba(255, 255, 255, 0.6);
  transition: all .5s ease; }
  .status .btn-group {
    margin-top: 5px; }
    .status .btn-group .tag,
    .status .btn-group [class*="fa-"] {
      margin-right: 5px; }
  .status .btn-group::after {
    margin: 0 10px;
    content: "";
    border-left: 1px solid #999; }
  .status .btn-group.logout::after,
  .status .btn-group.details::after {
    margin: 0;
    content: "";
    border-left: 0; }
  .status p {
    margin: 0; }
  .status p,
  .status .btn-group,
  .status .btn-group > a {
    font-size: .9rem;
    color: #555; }

.js-switcher {
  position: relative;
  box-sizing: content-box;
  display: inline-block;
  width: 50px;
  height: 30px;
  vertical-align: middle;
  cursor: pointer;
  -webkit-user-select: none;
     -moz-user-select: none;
      -ms-user-select: none;
          user-select: none;
  background-color: #fff;
  background-clip: content-box;
  border: 1px solid #dfdfdf;
  border-radius: 20px;
  box-shadow: 0 0 0 0 #dfdfdf inset;
  transition: border .4s ease 0s, box-shadow .4s ease 0s; }
  .js-switcher.active {
    background-color: #64bd63;
    border-color: #64bd63;
    box-shadow: 0 0 0 16px #64bd63 inset;
    transition: border .4s ease 0s, box-shadow .4s ease 0s, background-color 1.2s ease 0s; }
  .js-switcher.switcher-danger.active {
    background-color: #bc6564;
    border-color: #bc6564;
    box-shadow: 0 0 0 16px #bc6564 inset; }
  .js-switcher.switcher-primary.active {
    background-color: #648fba;
    border-color: #648fba;
    box-shadow: 0 0 0 16px #648fba inset; }
  .js-switcher input {
    position: absolute;
    top: 0;
    left: 0;
    z-index: 2;
    width: 50px;
    height: 30px;
    padding: 0;
    margin: 0;
    zoom: 1;
    filter: alpha(opacity=0);
    opacity: 0; }
  .js-switcher .switch {
    position: absolute;
    top: 0;
    width: 30px;
    height: 30px;
    background: #fff;
    border-radius: 100%;
    box-shadow: 0 1px 3px rgba(0, 0, 0, 0.4);
    transition: left .2s ease 0s; }
  .js-switcher input:checked ~ .switch {
    left: -1px; }
  .js-switcher input ~ :checked ~ .switch {
    left: 20px; }
  .js-switcher input:checked {
    z-index: 0; }

.switcher-labels {
  position: relative;
  margin-left: 10px; }
  .switcher-labels span {
    position: absolute;
    top: 0;
    left: 0;
    color: #aaa;
    visibility: hidden;
    opacity: 0;
    transition: all .2s ease-in-out; }
    .switcher-labels span.active {
      visibility: visible;
      opacity: 1;
      transition: all .2s ease-in-out; }

.table thead th {
  border-bottom-width: 1px; }

.table th,
.table td {
  padding: 8px;
  vertical-align: middle; }
  .table th label,
  .table td label {
    margin-bottom: 0; }

.subhead {
  position: absolute;
  top: 0;
  right: 0;
  left: 0;
  width: auto;
  min-height: 43px;
  padding: 11px 0 10px;
  color: #0c192e;
  background: #f5f5f5;
  border-bottom: 1px solid rgba(0, 0, 0, 0.17); }
  .subhead .btn-toolbar {
    margin-bottom: 0; }
    .subhead .btn-toolbar .btn-group {
      float: none; }
      .subhead .btn-toolbar .btn-group + .btn {
        margin-left: .5rem; }
    .subhead .btn-toolbar .btn-group-sm > .btn,
    .subhead .btn-toolbar .btn-sm,
    .subhead .btn-toolbar .btn-group-sm > .btn {
      padding: 0 .75rem;
      line-height: 24px; }
    .subhead .btn-toolbar .btn-sm, .subhead .btn-toolbar .btn-group-sm > .btn {
      padding: 0 10px;
      line-height: 2em;
      color: #373a3c;
      background-color: #fff;
      border-color: #ccc; }
      .subhead .btn-toolbar .btn-sm [class^="icon-"], .subhead .btn-toolbar .btn-group-sm > .btn [class^="icon-"], .subhead .btn-toolbar .btn-sm [class*=" icon-"], .subhead .btn-toolbar .btn-group-sm > .btn [class*=" icon-"] {
        z-index: -1;
        display: inline-block;
        width: 28px;
        height: auto;
        margin: 0 6px 0 -10px;
        line-height: 2em;
        color: inherit;
        background-color: #eceeef;
        border-right: 1px solid #ccc;
        border-radius: 3px 0 0 3px; }
      .subhead .btn-toolbar .btn-sm:hover, .subhead .btn-toolbar .btn-group-sm > .btn:hover {
        background-color: #eceeef;
        border-color: #ccc; }
    .subhead .btn-toolbar .btn-primary [class^="icon-"], .subhead .btn-toolbar .btn-primary [class*=" icon-"], .subhead .btn-toolbar .btn-outline-primary [class^="icon-"], .subhead .btn-toolbar .btn-outline-primary [class*=" icon-"] {
      color: #0275d8; }
    .subhead .btn-toolbar .btn-success [class^="icon-"], .subhead .btn-toolbar .btn-success [class*=" icon-"], .subhead .btn-toolbar .btn-outline-success [class^="icon-"], .subhead .btn-toolbar .btn-outline-success [class*=" icon-"] {
      color: #5cb85c; }
    .subhead .btn-toolbar .btn-info [class^="icon-"], .subhead .btn-toolbar .btn-info [class*=" icon-"], .subhead .btn-toolbar .btn-outline-info [class^="icon-"], .subhead .btn-toolbar .btn-outline-info [class*=" icon-"] {
      color: #5bc0de; }
    .subhead .btn-toolbar .btn-danger [class^="icon-"], .subhead .btn-toolbar .btn-danger [class*=" icon-"], .subhead .btn-toolbar .btn-outline-danger [class^="icon-"], .subhead .btn-toolbar .btn-outline-danger [class*=" icon-"] {
      color: #d9534f; }
    .subhead .btn-toolbar .btn-warning [class^="icon-"], .subhead .btn-toolbar .btn-warning [class*=" icon-"], .subhead .btn-toolbar .btn-outline-warning [class^="icon-"], .subhead .btn-toolbar .btn-outline-warning [class*=" icon-"] {
      color: #f0ad4e; }
    .subhead .btn-toolbar .btn-success:not(.dropdown-toggle) {
      width: 140px;
      color: #fff;
      background-color: #5cb85c;
      border-color: rgba(0, 0, 0, 0.2); }
      .subhead .btn-toolbar .btn-success:not(.dropdown-toggle) [class^="icon-"], .subhead .btn-toolbar .btn-success:not(.dropdown-toggle) [class*=" icon-"] {
        width: 16px;
        margin-right: 0;
        margin-left: 0;
        color: #fff;
        background-color: transparent;
        border-right: 0 none;
        border-left: 0 none; }
      .subhead .btn-toolbar .btn-success:not(.dropdown-toggle):hover {
        background-color: #449d44; }
    .subhead .btn-toolbar .btn-success.dropdown-toggle {
      background: #419641;
      border-color: #419641; }
      .subhead .btn-toolbar .btn-success.dropdown-toggle::after {
        color: #fff; }
    .subhead .btn-toolbar button:first-of-type {
      margin-left: 0; }
  .subhead.subhead-fixed {
    position: fixed;
    top: 0;
    left: 250px;
    z-index: 100; }

.closed .subhead-fixed {
  left: 55px; }

.btn-toolbar {
  margin-bottom: 20px;
  margin-left: 0; }

.element-invisible {
  position: absolute;
  width: 1px;
  height: 1px;
  padding: 0;
  margin: 0;
  overflow: hidden;
  border: 0 none; }

.awesomplete {
  display: block; }

.card.card-light {
  background: #f8f8f8; }

.card.card-dark {
  background: linear-gradient(to right, #27283a 0%, #163f46 50%, #27283a 100%); }
  .card.card-dark > *,
  .card.card-dark a:not(.dropdown-item),
  .card.card-dark .module-dropdown > a {
    color: #fff; }
  .card.card-dark .list-group-item {
    background: none; }

.card .list-group-item {
  padding: .75rem 0; }

.list-unstyled .list-unstyled {
  padding-left: 20px; }

.btn.btn-xs, .btn-group-xs > .btn {
  padding: .09rem .4rem;
  font-size: .7rem;
  line-height: 1.2;
  border-radius: .2rem; }

.btn.btn-xs .caret {
  font-size: 16px;
  line-height: 13px; }

.btn:focus,
.btn.focus,
.btn:active:focus,
.btn.focus:active,
.btn.active:focus,
.btn.active.focus {
  text-decoration: none;
  outline: none; }

.btn.group-move {
  cursor: move; }

.nav.nav-tabs {
  margin-bottom: 20px; }

.jviewport-height10 {
  height: 10vh; }

.jviewport-height20 {
  height: 20vh; }

.jviewport-height30 {
  height: 30vh; }

.jviewport-height40 {
  height: 40vh; }

.jviewport-height50 {
  height: 50vh; }

.jviewport-height60 {
  height: 60vh; }

.jviewport-height70 {
  height: 70vh; }

.jviewport-height80 {
  height: 80vh; }

.jviewport-height90 {
  height: 90vh; }

.jviewport-height100 {
  height: 100vh; }

[class*=jviewport-height] iframe {
  height: 100%; }

.modal-dialog.jviewport-width10 {
  width: 10vw;
  max-width: none; }

.modal-dialog.jviewport-width20 {
  width: 20vw;
  max-width: none; }

.modal-dialog.jviewport-width30 {
  width: 30vw;
  max-width: none; }

.modal-dialog.jviewport-width40 {
  width: 40vw;
  max-width: none; }

.modal-dialog.jviewport-width50 {
  width: 50vw;
  max-width: none; }

.modal-dialog.jviewport-width60 {
  width: 60vw;
  max-width: none; }

.modal-dialog.jviewport-width70 {
  width: 70vw;
  max-width: none; }

.modal-dialog.jviewport-width80 {
  width: 80vw;
  max-width: none; }

.modal-dialog.jviewport-width90 {
  width: 90vw;
  max-width: none; }

.modal-dialog.jviewport-width100 {
  width: 100vw;
  max-width: none; }

.gu-mirror {
  position: fixed !important;
  z-index: 9999 !important;
  margin: 0 !important;
  background-color: #90ee90;
  opacity: .8; }
  .gu-mirror.table {
    display: table; }
    .gu-mirror.table td {
      display: table-cell; }

.minicolors-theme-bootstrap .minicolors-input {
  width: 120px; }

.minicolors-theme-bootstrap .rgb {
  width: 175px; }

.minicolors-theme-bootstrap .rgba {
  width: 220px; }

.editor .toggle-editor {
  margin-top: 1rem; }

html, body {
  font-size: 14px; }

body {
  padding: 0;
  margin: 0; }

h1, h2, h3, h4, h5, h6 {
  font-weight: bold; }

.container-main, .system-debug {
  padding-bottom: 50px; }

small, .small {
  font-size: .8rem; }

.nav-header {
  display: block;
  font-size: 13px;
  font-weight: bold;
  line-height: 18px;
  color: #999;
  text-shadow: none;
  text-transform: uppercase; }

.container-main {
  position: relative;
  min-height: calc(100vh - 50px);
  padding-top: 15px;
  background: #fff; }

.com_content .container-main,
.com_plugins .container-main,
.com_languages .container-main,
.com_banners .container-main,
.com_contact .container-main,
.com_checkin .container-main,
.com_users .container-main,
.com_menus .container-main,
.com_menus .container-main,
.com_redirect .container-main,
.com_search .container-main,
.com_finder .container-main,
.com_tags .container-main,
.com_templates .container-main {
  background-color: #eaebec; }

.com_content.layout-edit .container-main,
.com_plugins.layout-edit .container-main,
.com_languages.layout-edit .container-main,
.com_banners.layout-edit .container-main,
.com_contact.layout-edit .container-main,
.com_checkin.layout-edit .container-main,
.com_users.layout-edit .container-main,
.com_menus.layout-edit .container-main,
.com_menus.layout-edit .container-main,
.com_redirect.layout-edit .container-main,
.com_search.layout-edit .container-main,
.com_finder.layout-edit .container-main,
.com_tags.layout-edit .container-main,
.com_templates.layout-edit .container-main {
  background-color: #fff; }

.content {
  margin-top: 50px;
  background: #fff;
  border-radius: 0.25rem; }

.j-main-container {
  border: 1px solid rgba(0, 0, 0, 0.17);
  border-radius: 0.25rem;
  box-shadow: 0 0 3px rgba(0, 0, 0, 0.075); }

.admin.com_modules .js-stools-container-bar .btn-toolbar {
  float: left; }

.admin.com_modules .treeselect .list-unstyled {
  padding-left: 40px; }

.admin.com_modules .treeselect .treeselect-toggle {
  padding: 2px;
  cursor: pointer; }

.admin.com_modules .treeselect .tree-label,
.admin.com_modules .treeselect .nav-header {
  margin-left: 15px; }

.admin.com_modules .treeselect .treeselect-menu {
  margin-left: 5px; }

.info-labels {
  margin-bottom: 10px; }

.note-input h6 {
  font-weight: bold;
  line-height: 1.4rem; }

.com_cpanel .container-main {
  background: #eaebec; }

.com_cpanel .content {
  margin-top: 0;
  background: none; }

.com_cpanel .card {
  box-shadow: 0 0 3px rgba(0, 0, 0, 0.075); }
  .com_cpanel .card .list-group-item:first-child {
    border-top: 0;
    border-top-left-radius: 0;
    border-top-right-radius: 0; }
  .com_cpanel .card .list-group-item:last-child {
    border-bottom: 0;
    border-top-left-radius: 0;
    border-top-right-radius: 0; }

.com_cpanel .card-title {
  position: relative;
  z-index: 1;
  padding: 1.1em 1.25rem 0.75rem;
  margin-top: -1.25rem;
  margin-right: -1.25rem;
  margin-left: -1.25rem;
  font-size: .85em;
  color: #27283a;
  letter-spacing: .4px;
  background-color: #f5f5f5;
  border-bottom: 1px solid rgba(0, 0, 0, 0.125);
  border-radius: 0.25rem 0.25rem 0 0;
  box-shadow: 0 1px #fff inset, 0 2px 3px -3px rgba(0, 0, 0, 0.15); }

.com_cpanel .list-group {
  margin-top: -0.75rem;
  margin-right: -1.25rem;
  margin-bottom: -1.25rem;
  margin-left: -1.25rem; }
  .com_cpanel .list-group > li {
    padding: 0.7rem 1.25rem;
    overflow: hidden; }
    .com_cpanel .list-group > li.published {
      padding-left: .9rem;
      border-left: 5px solid #5cb85c; }
    .com_cpanel .list-group > li.unpublished {
      padding-left: .9rem;
      border-left: 5px solid #d9534f; }
  .com_cpanel .list-group:first-of-type {
    border-top: 0; }

.com_cpanel .module-dropdown {
  position: absolute;
  top: 0;
  right: 0;
  z-index: 2; }
  .com_cpanel .module-dropdown > a {
    display: inline-block;
    width: 2.95em;
    height: 2.95em;
    line-height: 2.95em;
    color: #55595c;
    text-align: center;
    border-left: 1px solid rgba(0, 0, 0, 0.125);
    box-shadow: 1px 0 #fff inset; }
    .com_cpanel .module-dropdown > a:hover, .com_cpanel .module-dropdown > a[aria-expanded*="true"] {
      background-color: #f0f0f0;
      border-left-color: transparent;
      box-shadow: 1px 0 rgba(0, 0, 0, 0.1) inset; }

.js-pstats-data-details {
  margin-top: 10px; }
  .js-pstats-data-details dd {
    margin-bottom: .2rem; }

iframe {
  border: 0; }

.modal iframe {
  width: 100%; }

.contentpane.component .j-main-container {
  padding: 0;
  margin-left: 0; }

.day:hover {
  background-color: #00a8c6; }

.name:hover {
  background-color: transparent; }

<<<<<<< HEAD
.pagination {
  margin: 1rem; }
=======
.chzn-container-single {
  width: auto !important; }
>>>>>>> d8281fc1
<|MERGE_RESOLUTION|>--- conflicted
+++ resolved
@@ -8626,10 +8626,8 @@
 .name:hover {
   background-color: transparent; }
 
-<<<<<<< HEAD
 .pagination {
   margin: 1rem; }
-=======
+
 .chzn-container-single {
-  width: auto !important; }
->>>>>>> d8281fc1
+  width: auto !important; }