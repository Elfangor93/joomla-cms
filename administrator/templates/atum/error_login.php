--- conflicted
+++ resolved
@@ -138,32 +138,9 @@
 						<?php endif; ?>
 					</div>
 				</div>
-<<<<<<< HEAD
 			</main>
 			<?php // End Content ?>
 		</section>
-=======
-				<?php // End Content ?>
-			</div>
-		</div>
-	</div>
-
-	<div class="fixed-bottom px-3 mb-2 d-none d-md-block">
-		<div class="row nav align-items-center">
-			<div class="col">
-				<a href="<?php echo Uri::root(); ?>" target="_blank"><span class="fa fa-external-link-alt mr-1" aria-hidden="true"></span><?php echo Text::_('COM_LOGIN_RETURN_TO_SITE_HOME_PAGE'); ?></a>
-			</div>
-			<div class="col text-center">
-				<a href="https://www.joomla.org" target="_blank" title="<?php echo Text::_('TPL_ATUM_ISFREESOFTWARE'); ?>">
-					<span class="fab fa-2x fa-joomla" aria-hidden="true"></span>
-					<span class="sr-only"><?php echo Text::_('TPL_ATUM_GOTO_JOOMLA_HOME_PAGE'); ?></span>
-				</a>
-			</div>
-			<div class="col text-right">
-				<span class="text-white">&nbsp;&copy; <?php echo date('Y'); ?> <?php echo $sitename; ?></span>
-			</div>
-		</div>
->>>>>>> 27259861
 	</div>
 </div>
 <jdoc:include type="modules" name="debug" style="none"/>
