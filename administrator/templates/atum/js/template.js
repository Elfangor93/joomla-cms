/**
 * @package     Joomla.Administrator
 * @subpackage  Templates.Atum
 * @copyright   Copyright (C) 2005 - 2016 Open Source Matters, Inc. All rights reserved.
 * @license     GNU General Public License version 2 or later; see LICENSE.txt
 * @since       4.0
 */

(function() {
	"use strict";

	document.addEventListener('DOMContentLoaded', function() {
		var wrapper = document.getElementById('wrapper');

		/** http://stackoverflow.com/questions/18663941/finding-closest-element-without-jquery */
		function closest(el, selector) {
			var parent;

			// traverse parents
			while (el) {
				parent = el.parentElement;
				if (parent && parent['matches'](selector)) {
					return parent;
				}
				el = parent;
			}

			return null;
		}

		/**
		 * Bootstrap tooltips
		 */
		jQuery('*[rel=tooltip]').tooltip({
			html: true
		});

		if (document.getElementById('sidebar-wrapper') && !document.getElementById('sidebar-wrapper').getAttribute('data-hidden')) {
			/** Sidebar */
			var sidebar       = document.getElementById('sidebar-wrapper'),
			    menu          = sidebar.querySelector('#menu'),
			    logo          = document.getElementById('main-brand'),
			    logoSm        = document.getElementById('main-brand-sm'),
			    menuToggle    = document.getElementById('header').querySelector('.menu-toggle'),
			    wrapperClosed = document.querySelector('#wrapper.closed'),
			    // Apply 2nd level collapse
			    first         = menu.querySelectorAll('.collapse-level-1');

			for (var i = 0; i < first.length; i++) {
				var second = first[i].querySelectorAll('.collapse-level-1');
				for (var j = 0; j < second.length; j++) {
					if (second[j]) {
						second[j].classList.remove('collapse-level-1');
						second[j].classList.add('collapse-level-2');
					}
				}
			}

			var menuClose = function() {
				sidebar.querySelector('.collapse').classList.remove('in');
				sidebar.querySelector('.collapse-arrow').classList.add('collapsed');
				menuToggle.classList.add('active');
				wrapper.classList.add('closed');
				logoSm.classList.remove('hidden-xs-up');
				logo.classList.add('hidden-xs-up');
			};

<<<<<<< HEAD
			for (var i = 0; i < navs.length; i++) {
				var parents = navs[i];
				for (var j = 0; j < parents.length; j++) {
					var aTags = parents[j];
					for (var k = 0; k < aTags.length; k++) {
						aTags[k].classList.remove('data-parent');
					}
=======
			var menuOpen = function() {
				wrapper.classList.remove('closed');
				menuToggle.classList.remove('active');
				logoSm.classList.add('hidden-xs-up');
				logo.classList.remove('hidden-xs-up');
			};

			/** Localstorage to remember the menu state (open/close) */
			var saveState = function () {
				if (typeof(Storage) !== 'undefined') {
					// Set the state of the menu in localStorage
					localStorage.setItem('adminMenuState', wrapper.classList.contains('closed'));
>>>>>>> 305b2912
				}
			};

			var animateWrapper = function(keepOpen) {
				if (window.outerWidth > 767) {
					if (wrapper.classList.contains('closed') || keepOpen && keepOpen === true) {
						menuOpen();
					} else {
						menuClose();
					}
				}
			};

			// Toggle menu
			document.getElementById('menu-collapse').addEventListener('click', function(e) {
				e.preventDefault();
				animateWrapper();
				saveState();
			});

<<<<<<< HEAD
			var doAnimate = function () {
				if (wrapper.classList.contains('closed') && window.outerWidth > 767) {
					animateWrapper();
				}
			};

			var classses = ["#wrapper.closed .sidebar-wrapper [data-toggle='collapse']"];
			classses.forEach(function(item) {
				var tmp = document.querySelectorAll(item);
				for (var i = 0; i < tmp.length; i++) {
					tmp[i].addEventListener('click', doAnimate);
=======
			if (wrapperClosed) {
				wrapperClosed[i].addEventListener('click', animateWrapper(true));
			}

			for (var i = 0; i < sidebar.length; i++) {
				sidebar[i].addEventListener('click', animateWrapper(true));
			}

			/**
			 * Sidebar Accordion
			 */
			jQuery('.main-nav li.parent > a').on('click', function(){
				jQuery(this).removeAttr('href');
				var element = jQuery(this).parent('li');
				if (element.hasClass('open')) {
					element.removeClass('open');
					element.find('li').removeClass('open');
					element.find('ul').slideUp();
				}
				else {
					element.addClass('open');
					element.children('ul').slideDown();
					element.siblings('li').children('ul').slideUp();
					element.siblings('li').removeClass('open');
					element.siblings('li').find('li').removeClass('open');
					element.siblings('li').find('ul').slideUp();
>>>>>>> 305b2912
				}
			});

			/** Accessibility */
			var allLiEl = sidebar.querySelectorAll('ul[role="menubar"] li');
			for (var i = 0; i < allLiEl.length; i++) {
				// We care for enter and space
				allLiEl[i].addEventListener('keyup', function(e) { if (e.keyCode == 32 || e.keyCode == 13 ) e.target.querySelector('a').click(); });
			}

			// Set the height of the menu to prevent overlapping
			var setMenuHeight = function() {
				var height = document.getElementById('header').offsetHeight + document.getElementById('main-brand').offsetHeight;
				document.getElementById('menu').height = window.height - height ;
			};

			setMenuHeight();

			// Remove 'closed' class on resize
			window.addEventListener('resize', function() {
				setMenuHeight();
			});
<<<<<<< HEAD

			/** Set active class */
			var allLinks = wrapper.querySelectorAll("a.no-dropdown, a.collapse-arrow");
			var currentUrl = window.location.href.toLowerCase();

			for (var i = 0; i < allLinks.length; i++) {
				var obj = allLinks[i];

				if (currentUrl.indexOf(obj.href) == 0) {
					obj.classList.add('active');
					if (!obj.parentNode.classList.contains('parent')) {
						var parentLink = closest(obj, '.panel-collapse');
						parentLink.parentNode.querySelector('a.collapse-arrow').classList.add('active');
					}
				}

			}
		} else {
			document.getElementById('sidebar-wrapper').style.display = 'none';
			document.getElementById('sidebar-wrapper').style.width = '0';
			document.getElementsByClassName('wrapper')[0].style.paddingLeft = '0';
		}
=======
>>>>>>> 305b2912

			/** Set active class */
			var allLinks = wrapper.querySelectorAll("a.no-dropdown, a.collapse-arrow");
			var currentUrl = window.location.href.toLowerCase();

			for (var i = 0; i < allLinks.length; i++) {
				if (currentUrl === allLinks[i].href) {
					allLinks[i].classList.add('active');
					if (!allLinks[i].parentNode.classList.contains('parent')) {
						var parentLink = closest(allLinks[i], '.panel-collapse');
						/** Auto Expand First Level */
						if (parentLink){
							parentLink.parentNode.querySelector('a.collapse-arrow').classList.add('active');
							if (!wrapper.classList.contains('closed')) {
									parentLink.classList.add('in');
							}
						}
						/** Auto Expand Second Level */
						if (allLinks[i].parentNode.parentNode.parentNode.classList.contains('parent')) {
							var parentLink2 = closest(parentLink, '.panel-collapse');
							if (parentLink2){
								parentLink2.parentNode.parentNode.parentNode.querySelector('a.collapse-arrow').classList.add('active');
								if (!wrapper.classList.contains('closed')) {
									parentLink2.classList.add('in');
								}
							}
						}
					}
				}
			}

			if (typeof(Storage) !== 'undefined') {
				if (localStorage.getItem('adminMenuState') == "true") {
					menuClose();
				}
			}

		} else {
			if (document.getElementById('sidebar-wrapper')) {
				document.getElementById('sidebar-wrapper').style.display = 'none';
				document.getElementById('sidebar-wrapper').style.width = '0';
			}

			if (document.getElementsByClassName('wrapper').length)
				document.getElementsByClassName('wrapper')[0].style.paddingLeft = '0';
		}



		/**
		 * Turn radios into btn-group
		 */
		var container = document.querySelectorAll('.btn-group');
		for (var i = 0; i < container.length; i++) {
			var labels = container[i].querySelectorAll('label');
			for (var j = 0; j < labels.length; j++) {
				labels[j].classList.add('btn');
				if ((j % 2) == 1) {
					labels[j].classList.add('btn-outline-danger');
				} else {
					labels[j].classList.add('btn-outline-success');

				}
			}
		}

		var somemem = document.querySelector('.btn-group label:not(.active)');
		if (somemem) {
			somemem.addEventListener('click', function(event) {
				var label = event.target;
				var input = document.getElementById(label.getAttribute('for'));

				if (input.getAttribute('checked') !== "checked") {
					var aa = closest(label, '.btn-group').querySelector('label');
					aa.classList.remove('active');
					aa.classList.remove('btn-success');
					aa.classList.remove('btn-danger');
					aa.classList.remove('btn-primary');

					if (closest(label, '.btn-group').classList.contains('btn-group-reversed')) {
						if (!label.classList.contains('btn')) label.classList.add('btn');
						if (input.value == '') {
							label.classList.add('active');
							label.classList.add('btn');
							label.classList.add('btn-outline-primary');
						} else if (input.value == 0) {
							label.classList.add('active');
							label.classList.add('btn');
							label.classList.add('btn-outline-success');
						} else {
							label.classList.add('active');
							label.classList.add('btn');
							label.classList.add('btn-outline-danger');
						}
					} else {
						if (input.value == '') {
							label.classList.add('active');
							label.classList.add('btn');
							label.classList.add('btn-outline-primary');
						} else if (input.value == 0) {
							label.classList.add('active');
							label.classList.add('btn');
							label.classList.add('btn-outline-danger');
						} else {
							label.classList.add('active');
							label.classList.add('btn');
							label.classList.add('btn-outline-success');
						}
					}
					input.setAttribute('checked', true);
					//input.dispatchEvent('change');
				}
			});
		}

		var btsGrouped = document.querySelectorAll('.btn-group input[checked=checked]');

		for(var i = 0, l = btsGrouped.length; l>i; i++) {
			var self   = btsGrouped[i],
			    attrId = self.id;
			if (self.parentNode.parentNode.classList.contains('btn-group-reversed')) {
				if (self.value == '') {
					var aa = document.querySelector('label[for=' + attrId + ']');
					aa.classList.add('active');
					aa.classList.add('btn');
					aa.classList.add('btn-outline-primary');
				} else if (self.value == 0) {
					var aa = document.querySelector('label[for=' + attrId + ']');
					aa.classList.add('active');
					aa.classList.add('btn');
					aa.classList.add('btn-outline-success');
				} else {
					var aa = document.querySelector('label[for=' + attrId + ']');
					aa.classList.add('active');
					aa.classList.add('btn');
					aa.classList.add('btn-outline-danger');
				}
			} else {
				if (self.value == '') {
					var aa = document.querySelector('label[for=' + attrId + ']');
					aa.classList.add('active');
					aa.classList.add('btn-outline-primary');
				} else if (self.value == 0) {
					var aa = document.querySelector('label[for=' + attrId + ']');
					aa.classList.add('active');
					aa.classList.add('btn');
					aa.classList.add('btn-outline-danger');
				} else {
					var aa = document.querySelector('label[for=' + attrId + ']');
					aa.classList.add('active');
					aa.classList.add('btn');
					aa.classList.add('btn-outline-success');
				}
			}
		}

		/**
		 * Sticky Toolbar
		 */
		var navTop;
		var isFixed = false;

		processScrollInit();
		processScroll();

		document.addEventListener('resize', processScrollInit, false);
		document.addEventListener('scroll', processScroll);

		function processScrollInit() {
			var subhead = document.getElementById('subhead');

			if (subhead) {
				navTop = document.querySelector('.subhead').offsetHeight;

				if (document.getElementById('sidebar-wrapper').style.display === 'none') {
					subhead.style.left = 0;
				}

				// Only apply the scrollspy when the toolbar is not collapsed
				if (document.body.clientWidth > 480) {
					document.querySelector('.subhead-collapse').style.height = document.querySelector('.subhead').style.height;
					subhead.style.width = 'auto';
				}
			}
		}

		function processScroll() {
			var subhead = document.getElementById('subhead');

			if (subhead) {
				var scrollTop = (window.pageYOffset || subhead.scrollTop)  - (subhead.clientTop || 0);

				if (scrollTop >= navTop && !isFixed) {
					isFixed = true;
					subhead.classList.add('subhead-fixed');

					if (document.getElementById('sidebar-wrapper').style.display === 'none') {
						subhead.style.left = 0;
					}
				} else if (scrollTop <= navTop && isFixed) {
					isFixed = false;
					subhead.classList.remove('subhead-fixed');
				}
			}
		}
	});
})();<|MERGE_RESOLUTION|>--- conflicted
+++ resolved
@@ -65,15 +65,6 @@
 				logo.classList.add('hidden-xs-up');
 			};
 
-<<<<<<< HEAD
-			for (var i = 0; i < navs.length; i++) {
-				var parents = navs[i];
-				for (var j = 0; j < parents.length; j++) {
-					var aTags = parents[j];
-					for (var k = 0; k < aTags.length; k++) {
-						aTags[k].classList.remove('data-parent');
-					}
-=======
 			var menuOpen = function() {
 				wrapper.classList.remove('closed');
 				menuToggle.classList.remove('active');
@@ -86,7 +77,6 @@
 				if (typeof(Storage) !== 'undefined') {
 					// Set the state of the menu in localStorage
 					localStorage.setItem('adminMenuState', wrapper.classList.contains('closed'));
->>>>>>> 305b2912
 				}
 			};
 
@@ -107,19 +97,6 @@
 				saveState();
 			});
 
-<<<<<<< HEAD
-			var doAnimate = function () {
-				if (wrapper.classList.contains('closed') && window.outerWidth > 767) {
-					animateWrapper();
-				}
-			};
-
-			var classses = ["#wrapper.closed .sidebar-wrapper [data-toggle='collapse']"];
-			classses.forEach(function(item) {
-				var tmp = document.querySelectorAll(item);
-				for (var i = 0; i < tmp.length; i++) {
-					tmp[i].addEventListener('click', doAnimate);
-=======
 			if (wrapperClosed) {
 				wrapperClosed[i].addEventListener('click', animateWrapper(true));
 			}
@@ -146,7 +123,6 @@
 					element.siblings('li').removeClass('open');
 					element.siblings('li').find('li').removeClass('open');
 					element.siblings('li').find('ul').slideUp();
->>>>>>> 305b2912
 				}
 			});
 
@@ -169,31 +145,6 @@
 			window.addEventListener('resize', function() {
 				setMenuHeight();
 			});
-<<<<<<< HEAD
-
-			/** Set active class */
-			var allLinks = wrapper.querySelectorAll("a.no-dropdown, a.collapse-arrow");
-			var currentUrl = window.location.href.toLowerCase();
-
-			for (var i = 0; i < allLinks.length; i++) {
-				var obj = allLinks[i];
-
-				if (currentUrl.indexOf(obj.href) == 0) {
-					obj.classList.add('active');
-					if (!obj.parentNode.classList.contains('parent')) {
-						var parentLink = closest(obj, '.panel-collapse');
-						parentLink.parentNode.querySelector('a.collapse-arrow').classList.add('active');
-					}
-				}
-
-			}
-		} else {
-			document.getElementById('sidebar-wrapper').style.display = 'none';
-			document.getElementById('sidebar-wrapper').style.width = '0';
-			document.getElementsByClassName('wrapper')[0].style.paddingLeft = '0';
-		}
-=======
->>>>>>> 305b2912
 
 			/** Set active class */
 			var allLinks = wrapper.querySelectorAll("a.no-dropdown, a.collapse-arrow");
