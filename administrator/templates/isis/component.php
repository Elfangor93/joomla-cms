<?php
/**
 * @package     Joomla.Administrator
 * @subpackage  Templates.isis
 *
 * @copyright   Copyright (C) 2005 - 2016 Open Source Matters, Inc. All rights reserved.
 * @license     GNU General Public License version 2 or later; see LICENSE.txt
 */

defined('_JEXEC') or die;

/** @var JDocumentHtml $this */

<<<<<<< HEAD
=======
$app  = JFactory::getApplication();
>>>>>>> 88bffd18
$lang = JFactory::getLanguage();

// Output as HTML5
$this->setHtml5(true);

// Add JavaScript Frameworks
JHtml::_('bootstrap.framework');

<<<<<<< HEAD
$this->addScriptVersion($this->baseurl . '/templates/' . $this->template . '/js/template.js');

// Add Stylesheets
$this->addStyleSheetVersion($this->baseurl . '/templates/' . $this->template . '/css/template.css');
=======
// Add template js
JHtml::_('script', 'template.js', array('version' => 'auto', 'relative' => true));

// Add html5 shiv
JHtml::_('script', 'jui/html5.js', array('version' => 'auto', 'relative' => true, 'conditional' => 'lt IE 9'));

// Add Stylesheets
JHtml::_('stylesheet', 'template' . ($this->direction === 'rtl' ? '-rtl' : '') . '.css', array('version' => 'auto', 'relative' => true));
>>>>>>> 88bffd18

// Load optional RTL Bootstrap CSS
JHtml::_('bootstrap.loadCss', false, $this->direction);

// Load specific language related CSS
<<<<<<< HEAD
$file = 'language/' . $lang->getTag() . '/' . $lang->getTag() . '.css';

if (is_file($file))
{
	$this->addStyleSheet($file);
}

// Load custom.css
$file = 'templates/' . $this->template . '/css/custom.css';

if (is_file($file))
{
	$this->addStyleSheetVersion($file);
}
=======
JHtml::_('stylesheet', 'language/' . $lang->getTag() . '/' . $lang->getTag() . '.css', array('version' => 'auto', 'relative' => true));

// Load custom.css
JHtml::_('stylesheet', 'custom.css', array('version' => 'auto', 'relative' => true));
>>>>>>> 88bffd18

// Link color
if ($this->params->get('linkColor'))
{
	$this->addStyleDeclaration('a { color: ' . $this->params->get('linkColor') . '; }');
}
?>
<!DOCTYPE html>
<html lang="<?php echo $this->language; ?>" dir="<?php echo $this->direction; ?>">
<head>
	<jdoc:include type="head" />
</head>
<body class="contentpane component">
	<jdoc:include type="message" />
	<jdoc:include type="component" />
</body>
</html><|MERGE_RESOLUTION|>--- conflicted
+++ resolved
@@ -11,10 +11,6 @@
 
 /** @var JDocumentHtml $this */
 
-<<<<<<< HEAD
-=======
-$app  = JFactory::getApplication();
->>>>>>> 88bffd18
 $lang = JFactory::getLanguage();
 
 // Output as HTML5
@@ -23,12 +19,6 @@
 // Add JavaScript Frameworks
 JHtml::_('bootstrap.framework');
 
-<<<<<<< HEAD
-$this->addScriptVersion($this->baseurl . '/templates/' . $this->template . '/js/template.js');
-
-// Add Stylesheets
-$this->addStyleSheetVersion($this->baseurl . '/templates/' . $this->template . '/css/template.css');
-=======
 // Add template js
 JHtml::_('script', 'template.js', array('version' => 'auto', 'relative' => true));
 
@@ -37,33 +27,15 @@
 
 // Add Stylesheets
 JHtml::_('stylesheet', 'template' . ($this->direction === 'rtl' ? '-rtl' : '') . '.css', array('version' => 'auto', 'relative' => true));
->>>>>>> 88bffd18
 
 // Load optional RTL Bootstrap CSS
 JHtml::_('bootstrap.loadCss', false, $this->direction);
 
 // Load specific language related CSS
-<<<<<<< HEAD
-$file = 'language/' . $lang->getTag() . '/' . $lang->getTag() . '.css';
-
-if (is_file($file))
-{
-	$this->addStyleSheet($file);
-}
-
-// Load custom.css
-$file = 'templates/' . $this->template . '/css/custom.css';
-
-if (is_file($file))
-{
-	$this->addStyleSheetVersion($file);
-}
-=======
 JHtml::_('stylesheet', 'language/' . $lang->getTag() . '/' . $lang->getTag() . '.css', array('version' => 'auto', 'relative' => true));
 
 // Load custom.css
 JHtml::_('stylesheet', 'custom.css', array('version' => 'auto', 'relative' => true));
->>>>>>> 88bffd18
 
 // Link color
 if ($this->params->get('linkColor'))
