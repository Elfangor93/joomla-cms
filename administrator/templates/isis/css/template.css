article,
aside,
details,
figcaption,
figure,
footer,
header,
hgroup,
nav,
section {
	display: block;
}
audio,
canvas,
video {
	display: inline-block;
	*display: inline;
	*zoom: 1;
}
audio:not([controls]) {
	display: none;
}
html {
	font-size: 100%;
	-webkit-text-size-adjust: 100%;
	-ms-text-size-adjust: 100%;
}
a:focus {
	outline: thin dotted #333;
	outline: 5px auto -webkit-focus-ring-color;
	outline-offset: -2px;
}
a:hover,
a:active {
	outline: 0;
}
sub,
sup {
	position: relative;
	font-size: 75%;
	line-height: 0;
	vertical-align: baseline;
}
sup {
	top: -0.5em;
}
sub {
	bottom: -0.25em;
}
img {
	max-width: 100%;
	width: auto \9;
	height: auto;
	vertical-align: middle;
	border: 0;
	-ms-interpolation-mode: bicubic;
}
#map_canvas img,
.google-maps img {
	max-width: none;
}
button,
input,
select,
textarea {
	margin: 0;
	font-size: 100%;
	vertical-align: middle;
}
button,
input {
	*overflow: visible;
	line-height: normal;
}
button::-moz-focus-inner,
input::-moz-focus-inner {
	padding: 0;
	border: 0;
}
button,
html input[type="button"],
input[type="reset"],
input[type="submit"] {
	-webkit-appearance: button;
	cursor: pointer;
}
label,
select,
button,
input[type="button"],
input[type="reset"],
input[type="submit"],
input[type="radio"],
input[type="checkbox"] {
	cursor: pointer;
}
input[type="search"] {
	-webkit-box-sizing: content-box;
	-moz-box-sizing: content-box;
	box-sizing: content-box;
	-webkit-appearance: textfield;
}
input[type="search"]::-webkit-search-decoration,
input[type="search"]::-webkit-search-cancel-button {
	-webkit-appearance: none;
}
textarea {
	overflow: auto;
	vertical-align: top;
}
@media print {
	* {
		text-shadow: none !important;
		color: #000 !important;
		background: transparent !important;
		box-shadow: none !important;
	}
	a,
	a:visited {
		text-decoration: underline;
	}
	a[href]:after {
		content: " (" attr(href) ")";
	}
	abbr[title]:after {
		content: " (" attr(title) ")";
	}
	.ir a:after,
	a[href^="javascript:"]:after,
	a[href^="#"]:after {
		content: "";
	}
	pre,
	blockquote {
		border: 1px solid #999;
		page-break-inside: avoid;
	}
	thead {
		display: table-header-group;
	}
	tr,
	img {
		page-break-inside: avoid;
	}
	img {
		max-width: 100% !important;
	}
	@page {
		margin: 0.5cm;
	}
	p,
	h2,
	h3 {
		orphans: 3;
		widows: 3;
	}
	h2,
	h3 {
		page-break-after: avoid;
	}
}
.clearfix {
	*zoom: 1;
}
.clearfix:before,
.clearfix:after {
	display: table;
	content: "";
	line-height: 0;
}
.clearfix:after {
	clear: both;
}
.hide-text {
	font: 0/0 a;
	color: transparent;
	text-shadow: none;
	background-color: transparent;
	border: 0;
}
.input-block-level {
	display: block;
	width: 100%;
	min-height: 28px;
	-webkit-box-sizing: border-box;
	-moz-box-sizing: border-box;
	box-sizing: border-box;
}
body {
	margin: 0;
	font-family: "Helvetica Neue", Helvetica, Arial, sans-serif;
	font-size: 13px;
	line-height: 18px;
	color: #333;
	background-color: #fff;
}
a {
	color: #08c;
	text-decoration: none;
}
a:hover,
a:focus {
	color: #005580;
	text-decoration: underline;
}
.img-rounded {
	-webkit-border-radius: 6px;
	-moz-border-radius: 6px;
	border-radius: 6px;
}
.img-polaroid {
	padding: 4px;
	background-color: #fff;
	border: 1px solid #ccc;
	border: 1px solid rgba(0,0,0,0.2);
	-webkit-box-shadow: 0 1px 3px rgba(0,0,0,0.1);
	-moz-box-shadow: 0 1px 3px rgba(0,0,0,0.1);
	box-shadow: 0 1px 3px rgba(0,0,0,0.1);
}
.img-circle {
	-webkit-border-radius: 500px;
	-moz-border-radius: 500px;
	border-radius: 500px;
}
.row {
	margin-left: -20px;
	*zoom: 1;
}
.row:before,
.row:after {
	display: table;
	content: "";
	line-height: 0;
}
.row:after {
	clear: both;
}
[class*="span"] {
	float: left;
	min-height: 1px;
	margin-left: 20px;
}
.container,
.navbar-static-top .container,
.navbar-fixed-top .container,
.navbar-fixed-bottom .container {
	width: 940px;
}
.span12 {
	width: 940px;
}
.span11 {
	width: 860px;
}
.span10 {
	width: 780px;
}
.span9 {
	width: 700px;
}
.span8 {
	width: 620px;
}
.span7 {
	width: 540px;
}
.span6 {
	width: 460px;
}
.span5 {
	width: 380px;
}
.span4 {
	width: 300px;
}
.span3 {
	width: 220px;
}
.span2 {
	width: 140px;
}
.span1 {
	width: 60px;
}
.offset12 {
	margin-left: 980px;
}
.offset11 {
	margin-left: 900px;
}
.offset10 {
	margin-left: 820px;
}
.offset9 {
	margin-left: 740px;
}
.offset8 {
	margin-left: 660px;
}
.offset7 {
	margin-left: 580px;
}
.offset6 {
	margin-left: 500px;
}
.offset5 {
	margin-left: 420px;
}
.offset4 {
	margin-left: 340px;
}
.offset3 {
	margin-left: 260px;
}
.offset2 {
	margin-left: 180px;
}
.offset1 {
	margin-left: 100px;
}
.row-fluid {
	width: 100%;
	*zoom: 1;
}
.row-fluid:before,
.row-fluid:after {
	display: table;
	content: "";
	line-height: 0;
}
.row-fluid:after {
	clear: both;
}
.row-fluid [class*="span"] {
	display: block;
	width: 100%;
	min-height: 28px;
	-webkit-box-sizing: border-box;
	-moz-box-sizing: border-box;
	box-sizing: border-box;
	float: left;
	margin-left: 2.1276595744681%;
	*margin-left: 2.0744680851064%;
}
.row-fluid [class*="span"]:first-child {
	margin-left: 0;
}
.row-fluid .controls-row [class*="span"] + [class*="span"] {
	margin-left: 2.1276595744681%;
}
.row-fluid .span12 {
	width: 100%;
	*width: 99.946808510638%;
}
.row-fluid .span11 {
	width: 91.489361702128%;
	*width: 91.436170212766%;
}
.row-fluid .span10 {
	width: 82.978723404255%;
	*width: 82.925531914894%;
}
.row-fluid .span9 {
	width: 74.468085106383%;
	*width: 74.414893617021%;
}
.row-fluid .span8 {
	width: 65.957446808511%;
	*width: 65.904255319149%;
}
.row-fluid .span7 {
	width: 57.446808510638%;
	*width: 57.393617021277%;
}
.row-fluid .span6 {
	width: 48.936170212766%;
	*width: 48.882978723404%;
}
.row-fluid .span5 {
	width: 40.425531914894%;
	*width: 40.372340425532%;
}
.row-fluid .span4 {
	width: 31.914893617021%;
	*width: 31.86170212766%;
}
.row-fluid .span3 {
	width: 23.404255319149%;
	*width: 23.351063829787%;
}
.row-fluid .span2 {
	width: 14.893617021277%;
	*width: 14.840425531915%;
}
.row-fluid .span1 {
	width: 6.3829787234043%;
	*width: 6.3297872340426%;
}
.row-fluid .offset12 {
	margin-left: 104.25531914894%;
	*margin-left: 104.14893617021%;
}
.row-fluid .offset12:first-child {
	margin-left: 102.12765957447%;
	*margin-left: 102.02127659574%;
}
.row-fluid .offset11 {
	margin-left: 95.744680851064%;
	*margin-left: 95.63829787234%;
}
.row-fluid .offset11:first-child {
	margin-left: 93.617021276596%;
	*margin-left: 93.510638297872%;
}
.row-fluid .offset10 {
	margin-left: 87.234042553191%;
	*margin-left: 87.127659574468%;
}
.row-fluid .offset10:first-child {
	margin-left: 85.106382978723%;
	*margin-left: 85%;
}
.row-fluid .offset9 {
	margin-left: 78.723404255319%;
	*margin-left: 78.617021276596%;
}
.row-fluid .offset9:first-child {
	margin-left: 76.595744680851%;
	*margin-left: 76.489361702128%;
}
.row-fluid .offset8 {
	margin-left: 70.212765957447%;
	*margin-left: 70.106382978723%;
}
.row-fluid .offset8:first-child {
	margin-left: 68.085106382979%;
	*margin-left: 67.978723404255%;
}
.row-fluid .offset7 {
	margin-left: 61.702127659574%;
	*margin-left: 61.595744680851%;
}
.row-fluid .offset7:first-child {
	margin-left: 59.574468085106%;
	*margin-left: 59.468085106383%;
}
.row-fluid .offset6 {
	margin-left: 53.191489361702%;
	*margin-left: 53.085106382979%;
}
.row-fluid .offset6:first-child {
	margin-left: 51.063829787234%;
	*margin-left: 50.957446808511%;
}
.row-fluid .offset5 {
	margin-left: 44.68085106383%;
	*margin-left: 44.574468085106%;
}
.row-fluid .offset5:first-child {
	margin-left: 42.553191489362%;
	*margin-left: 42.446808510638%;
}
.row-fluid .offset4 {
	margin-left: 36.170212765957%;
	*margin-left: 36.063829787234%;
}
.row-fluid .offset4:first-child {
	margin-left: 34.042553191489%;
	*margin-left: 33.936170212766%;
}
.row-fluid .offset3 {
	margin-left: 27.659574468085%;
	*margin-left: 27.553191489362%;
}
.row-fluid .offset3:first-child {
	margin-left: 25.531914893617%;
	*margin-left: 25.425531914894%;
}
.row-fluid .offset2 {
	margin-left: 19.148936170213%;
	*margin-left: 19.042553191489%;
}
.row-fluid .offset2:first-child {
	margin-left: 17.021276595745%;
	*margin-left: 16.914893617021%;
}
.row-fluid .offset1 {
	margin-left: 10.63829787234%;
	*margin-left: 10.531914893617%;
}
.row-fluid .offset1:first-child {
	margin-left: 8.5106382978723%;
	*margin-left: 8.4042553191489%;
}
[class*="span"].hide,
.row-fluid [class*="span"].hide {
	display: none;
}
[class*="span"].pull-right,
.row-fluid [class*="span"].pull-right {
	float: right;
}
.container {
	margin-right: auto;
	margin-left: auto;
	*zoom: 1;
}
.container:before,
.container:after {
	display: table;
	content: "";
	line-height: 0;
}
.container:after {
	clear: both;
}
.container-fluid {
	padding-right: 20px;
	padding-left: 20px;
	*zoom: 1;
}
.container-fluid:before,
.container-fluid:after {
	display: table;
	content: "";
	line-height: 0;
}
.container-fluid:after {
	clear: both;
}
p {
	margin: 0 0 9px;
}
.lead {
	margin-bottom: 18px;
	font-size: 19.5px;
	font-weight: 200;
	line-height: 27px;
}
small {
	font-size: 85%;
}
strong {
	font-weight: bold;
}
em {
	font-style: italic;
}
cite {
	font-style: normal;
}
.muted {
	color: #999;
}
a.muted:hover,
a.muted:focus {
	color: #808080;
}
.text-warning {
	color: #c09853;
}
a.text-warning:hover,
a.text-warning:focus {
	color: #a47e3c;
}
.text-error {
	color: #b94a48;
}
a.text-error:hover,
a.text-error:focus {
	color: #953b39;
}
.text-info {
	color: #3a87ad;
}
a.text-info:hover,
a.text-info:focus {
	color: #2d6987;
}
.text-success {
	color: #468847;
}
a.text-success:hover,
a.text-success:focus {
	color: #356635;
}
.text-left {
	text-align: left;
}
.text-right {
	text-align: right;
}
.text-center {
	text-align: center;
}
h1,
h2,
h3,
h4,
h5,
h6 {
	margin: 9px 0;
	font-family: inherit;
	font-weight: bold;
	line-height: 18px;
	color: inherit;
	text-rendering: optimizelegibility;
}
h1 small,
h2 small,
h3 small,
h4 small,
h5 small,
h6 small {
	font-weight: normal;
	line-height: 1;
	color: #999;
}
h1,
h2,
h3 {
	line-height: 36px;
}
h1 {
	font-size: 35.75px;
}
h2 {
	font-size: 29.25px;
}
h3 {
	font-size: 22.75px;
}
h4 {
	font-size: 16.25px;
}
h5 {
	font-size: 13px;
}
h6 {
	font-size: 11.05px;
}
h1 small {
	font-size: 22.75px;
}
h2 small {
	font-size: 16.25px;
}
h3 small {
	font-size: 13px;
}
h4 small {
	font-size: 13px;
}
.page-header {
	padding-bottom: 8px;
	margin: 18px 0 27px;
	border-bottom: 1px solid #eee;
}
ul,
ol {
	padding: 0;
	margin: 0 0 9px 25px;
}
ul ul,
ul ol,
ol ol,
ol ul {
	margin-bottom: 0;
}
li {
	line-height: 18px;
}
ul.unstyled,
ol.unstyled {
	margin-left: 0;
	list-style: none;
}
ul.inline,
ol.inline {
	margin-left: 0;
	list-style: none;
}
ul.inline > li,
ol.inline > li {
	display: inline-block;
	*display: inline;
	*zoom: 1;
	padding-left: 5px;
	padding-right: 5px;
}
dl {
	margin-bottom: 18px;
}
dt,
dd {
	line-height: 18px;
}
dt {
	font-weight: bold;
}
dd {
	margin-left: 9px;
}
.dl-horizontal {
	*zoom: 1;
}
.dl-horizontal:before,
.dl-horizontal:after {
	display: table;
	content: "";
	line-height: 0;
}
.dl-horizontal:after {
	clear: both;
}
.dl-horizontal dt {
	float: left;
	width: 160px;
	clear: left;
	text-align: right;
	overflow: hidden;
	text-overflow: ellipsis;
	white-space: nowrap;
}
.dl-horizontal dd {
	margin-left: 180px;
}
hr {
	margin: 18px 0;
	border: 0;
	border-top: 1px solid #eee;
	border-bottom: 1px solid #fff;
}
abbr[title],
abbr[data-original-title] {
	cursor: help;
	border-bottom: 1px dotted #999;
}
abbr.initialism {
	font-size: 90%;
	text-transform: uppercase;
}
blockquote {
	padding: 0 0 0 15px;
	margin: 0 0 18px;
	border-left: 5px solid #eee;
}
blockquote p {
	margin-bottom: 0;
	font-size: 16.25px;
	font-weight: 300;
	line-height: 1.25;
}
blockquote small {
	display: block;
	line-height: 18px;
	color: #999;
}
blockquote small:before {
	content: '\2014 \00A0';
}
blockquote.pull-right {
	float: right;
	padding-right: 15px;
	padding-left: 0;
	border-right: 5px solid #eee;
	border-left: 0;
}
blockquote.pull-right p,
blockquote.pull-right small {
	text-align: right;
}
blockquote.pull-right small:before {
	content: '';
}
blockquote.pull-right small:after {
	content: '\00A0 \2014';
}
q:before,
q:after,
blockquote:before,
blockquote:after {
	content: "";
}
address {
	display: block;
	margin-bottom: 18px;
	font-style: normal;
	line-height: 18px;
}
code,
pre {
	padding: 0 3px 2px;
	font-family: Monaco, Menlo, Consolas, "Courier New", monospace;
	font-size: 11px;
	color: #333;
	-webkit-border-radius: 3px;
	-moz-border-radius: 3px;
	border-radius: 3px;
}
code {
	padding: 2px 4px;
	color: #d14;
	background-color: #f7f7f9;
	border: 1px solid #e1e1e8;
	white-space: nowrap;
}
pre {
	display: block;
	padding: 8.5px;
	margin: 0 0 9px;
	font-size: 12px;
	line-height: 18px;
	word-break: break-all;
	word-wrap: break-word;
	white-space: pre;
	white-space: pre-wrap;
	background-color: #f5f5f5;
	border: 1px solid #ccc;
	border: 1px solid rgba(0,0,0,0.15);
	-webkit-border-radius: 4px;
	-moz-border-radius: 4px;
	border-radius: 4px;
}
pre.prettyprint {
	margin-bottom: 18px;
}
pre code {
	padding: 0;
	color: inherit;
	white-space: pre;
	white-space: pre-wrap;
	background-color: transparent;
	border: 0;
}
.pre-scrollable {
	max-height: 340px;
	overflow-y: scroll;
}
form {
	margin: 0 0 18px;
}
fieldset {
	padding: 0;
	margin: 0;
	border: 0;
}
legend {
	display: block;
	width: 100%;
	padding: 0;
	margin-bottom: 18px;
	font-size: 19.5px;
	line-height: 36px;
	color: #333;
	border: 0;
	border-bottom: 1px solid #e5e5e5;
}
legend small {
	font-size: 13.5px;
	color: #999;
}
label,
input,
button,
select,
textarea {
	font-size: 13px;
	font-weight: normal;
	line-height: 18px;
}
input,
button,
select,
textarea {
	font-family: "Helvetica Neue", Helvetica, Arial, sans-serif;
}
label {
	display: block;
	margin-bottom: 5px;
}
select,
textarea,
input[type="text"],
input[type="password"],
input[type="datetime"],
input[type="datetime-local"],
input[type="date"],
input[type="month"],
input[type="time"],
input[type="week"],
input[type="number"],
input[type="email"],
input[type="url"],
input[type="search"],
input[type="tel"],
input[type="color"],
.uneditable-input {
	display: inline-block;
	height: 18px;
	padding: 4px 6px;
	margin-bottom: 9px;
	font-size: 13px;
	line-height: 18px;
	color: #555;
	-webkit-border-radius: 3px;
	-moz-border-radius: 3px;
	border-radius: 3px;
	vertical-align: middle;
}
input,
textarea,
.uneditable-input {
	width: 206px;
}
textarea {
	height: auto;
}
textarea,
input[type="text"],
input[type="password"],
input[type="datetime"],
input[type="datetime-local"],
input[type="date"],
input[type="month"],
input[type="time"],
input[type="week"],
input[type="number"],
input[type="email"],
input[type="url"],
input[type="search"],
input[type="tel"],
input[type="color"],
.uneditable-input {
	background-color: #fff;
	border: 1px solid #ccc;
	-webkit-box-shadow: inset 0 1px 1px rgba(0,0,0,0.075);
	-moz-box-shadow: inset 0 1px 1px rgba(0,0,0,0.075);
	box-shadow: inset 0 1px 1px rgba(0,0,0,0.075);
	-webkit-transition: border linear .2s, box-shadow linear .2s;
	-moz-transition: border linear .2s, box-shadow linear .2s;
	-o-transition: border linear .2s, box-shadow linear .2s;
	transition: border linear .2s, box-shadow linear .2s;
}
textarea:focus,
input[type="text"]:focus,
input[type="password"]:focus,
input[type="datetime"]:focus,
input[type="datetime-local"]:focus,
input[type="date"]:focus,
input[type="month"]:focus,
input[type="time"]:focus,
input[type="week"]:focus,
input[type="number"]:focus,
input[type="email"]:focus,
input[type="url"]:focus,
input[type="search"]:focus,
input[type="tel"]:focus,
input[type="color"]:focus,
.uneditable-input:focus {
	border-color: rgba(82,168,236,0.8);
	outline: 0;
	outline: thin dotted \9;
	-webkit-box-shadow: inset 0 1px 1px rgba(0,0,0,.075), 0 0 8px rgba(82,168,236,.6);
	-moz-box-shadow: inset 0 1px 1px rgba(0,0,0,.075), 0 0 8px rgba(82,168,236,.6);
	box-shadow: inset 0 1px 1px rgba(0,0,0,.075), 0 0 8px rgba(82,168,236,.6);
}
input[type="radio"],
input[type="checkbox"] {
	margin: 4px 0 0;
	*margin-top: 0;
	margin-top: 1px \9;
	line-height: normal;
}
input[type="file"],
input[type="image"],
input[type="submit"],
input[type="reset"],
input[type="button"],
input[type="radio"],
input[type="checkbox"] {
	width: auto;
}
select,
input[type="file"] {
	height: 28px;
	*margin-top: 4px;
	line-height: 28px;
}
select {
	width: 220px;
	border: 1px solid #ccc;
	background-color: #fff;
}
select[multiple],
select[size] {
	height: auto;
}
select:focus,
input[type="file"]:focus,
input[type="radio"]:focus,
input[type="checkbox"]:focus {
	outline: thin dotted #333;
	outline: 5px auto -webkit-focus-ring-color;
	outline-offset: -2px;
}
.uneditable-input,
.uneditable-textarea {
	color: #999;
	background-color: #fcfcfc;
	border-color: #ccc;
	-webkit-box-shadow: inset 0 1px 2px rgba(0,0,0,0.025);
	-moz-box-shadow: inset 0 1px 2px rgba(0,0,0,0.025);
	box-shadow: inset 0 1px 2px rgba(0,0,0,0.025);
	cursor: not-allowed;
}
.uneditable-input {
	overflow: hidden;
	white-space: nowrap;
}
.uneditable-textarea {
	width: auto;
	height: auto;
}
input:-moz-placeholder,
textarea:-moz-placeholder {
	color: #999;
}
input:-ms-input-placeholder,
textarea:-ms-input-placeholder {
	color: #999;
}
input::-webkit-input-placeholder,
textarea::-webkit-input-placeholder {
	color: #999;
}
.radio,
.checkbox {
	min-height: 18px;
	padding-left: 20px;
}
.radio input[type="radio"],
.checkbox input[type="checkbox"] {
	float: left;
	margin-left: -20px;
}
.controls > .radio:first-child,
.controls > .checkbox:first-child {
	padding-top: 5px;
}
.radio.inline,
.checkbox.inline {
	display: inline-block;
	padding-top: 5px;
	margin-bottom: 0;
	vertical-align: middle;
}
.radio.inline + .radio.inline,
.checkbox.inline + .checkbox.inline {
	margin-left: 10px;
}
.input-mini {
	width: 60px;
}
.input-small {
	width: 90px;
}
.input-medium {
	width: 150px;
}
.input-large {
	width: 210px;
}
.input-xlarge {
	width: 270px;
}
.input-xxlarge {
	width: 530px;
}
input[class*="span"],
select[class*="span"],
textarea[class*="span"],
.uneditable-input[class*="span"],
.row-fluid input[class*="span"],
.row-fluid select[class*="span"],
.row-fluid textarea[class*="span"],
.row-fluid .uneditable-input[class*="span"] {
	float: none;
	margin-left: 0;
}
.input-append input[class*="span"],
.input-append .uneditable-input[class*="span"],
.input-prepend input[class*="span"],
.input-prepend .uneditable-input[class*="span"],
.row-fluid input[class*="span"],
.row-fluid select[class*="span"],
.row-fluid textarea[class*="span"],
.row-fluid .uneditable-input[class*="span"],
.row-fluid .input-prepend [class*="span"],
.row-fluid .input-append [class*="span"] {
	display: inline-block;
}
input,
textarea,
.uneditable-input {
	margin-left: 0;
}
.controls-row [class*="span"] + [class*="span"] {
	margin-left: 20px;
}
input.span12,
textarea.span12,
.uneditable-input.span12 {
	width: 926px;
}
input.span11,
textarea.span11,
.uneditable-input.span11 {
	width: 846px;
}
input.span10,
textarea.span10,
.uneditable-input.span10 {
	width: 766px;
}
input.span9,
textarea.span9,
.uneditable-input.span9 {
	width: 686px;
}
input.span8,
textarea.span8,
.uneditable-input.span8 {
	width: 606px;
}
input.span7,
textarea.span7,
.uneditable-input.span7 {
	width: 526px;
}
input.span6,
textarea.span6,
.uneditable-input.span6 {
	width: 446px;
}
input.span5,
textarea.span5,
.uneditable-input.span5 {
	width: 366px;
}
input.span4,
textarea.span4,
.uneditable-input.span4 {
	width: 286px;
}
input.span3,
textarea.span3,
.uneditable-input.span3 {
	width: 206px;
}
input.span2,
textarea.span2,
.uneditable-input.span2 {
	width: 126px;
}
input.span1,
textarea.span1,
.uneditable-input.span1 {
	width: 46px;
}
.controls-row {
	*zoom: 1;
}
.controls-row:before,
.controls-row:after {
	display: table;
	content: "";
	line-height: 0;
}
.controls-row:after {
	clear: both;
}
.controls-row [class*="span"],
.row-fluid .controls-row [class*="span"] {
	float: left;
}
.controls-row .checkbox[class*="span"],
.controls-row .radio[class*="span"] {
	padding-top: 5px;
}
input[disabled],
select[disabled],
textarea[disabled],
input[readonly],
select[readonly],
textarea[readonly] {
	cursor: not-allowed;
	background-color: #eee;
}
input[type="radio"][disabled],
input[type="checkbox"][disabled],
input[type="radio"][readonly],
input[type="checkbox"][readonly] {
	background-color: transparent;
}
.control-group.warning .control-label,
.control-group.warning .help-block,
.control-group.warning .help-inline {
	color: #c09853;
}
.control-group.warning .checkbox,
.control-group.warning .radio,
.control-group.warning input,
.control-group.warning select,
.control-group.warning textarea {
	color: #c09853;
}
.control-group.warning input,
.control-group.warning select,
.control-group.warning textarea {
	border-color: #c09853;
	-webkit-box-shadow: inset 0 1px 1px rgba(0,0,0,0.075);
	-moz-box-shadow: inset 0 1px 1px rgba(0,0,0,0.075);
	box-shadow: inset 0 1px 1px rgba(0,0,0,0.075);
}
.control-group.warning input:focus,
.control-group.warning select:focus,
.control-group.warning textarea:focus {
	border-color: #a47e3c;
	-webkit-box-shadow: inset 0 1px 1px rgba(0,0,0,0.075), 0 0 6px #dbc59e;
	-moz-box-shadow: inset 0 1px 1px rgba(0,0,0,0.075), 0 0 6px #dbc59e;
	box-shadow: inset 0 1px 1px rgba(0,0,0,0.075), 0 0 6px #dbc59e;
}
.control-group.warning .input-prepend .add-on,
.control-group.warning .input-append .add-on {
	color: #c09853;
	background-color: #fcf8e3;
	border-color: #c09853;
}
.control-group.error .control-label,
.control-group.error .help-block,
.control-group.error .help-inline {
	color: #b94a48;
}
.control-group.error .checkbox,
.control-group.error .radio,
.control-group.error input,
.control-group.error select,
.control-group.error textarea {
	color: #b94a48;
}
.control-group.error input,
.control-group.error select,
.control-group.error textarea {
	border-color: #b94a48;
	-webkit-box-shadow: inset 0 1px 1px rgba(0,0,0,0.075);
	-moz-box-shadow: inset 0 1px 1px rgba(0,0,0,0.075);
	box-shadow: inset 0 1px 1px rgba(0,0,0,0.075);
}
.control-group.error input:focus,
.control-group.error select:focus,
.control-group.error textarea:focus {
	border-color: #953b39;
	-webkit-box-shadow: inset 0 1px 1px rgba(0,0,0,0.075), 0 0 6px #d59392;
	-moz-box-shadow: inset 0 1px 1px rgba(0,0,0,0.075), 0 0 6px #d59392;
	box-shadow: inset 0 1px 1px rgba(0,0,0,0.075), 0 0 6px #d59392;
}
.control-group.error .input-prepend .add-on,
.control-group.error .input-append .add-on {
	color: #b94a48;
	background-color: #f2dede;
	border-color: #b94a48;
}
.control-group.success .control-label,
.control-group.success .help-block,
.control-group.success .help-inline {
	color: #468847;
}
.control-group.success .checkbox,
.control-group.success .radio,
.control-group.success input,
.control-group.success select,
.control-group.success textarea {
	color: #468847;
}
.control-group.success input,
.control-group.success select,
.control-group.success textarea {
	border-color: #468847;
	-webkit-box-shadow: inset 0 1px 1px rgba(0,0,0,0.075);
	-moz-box-shadow: inset 0 1px 1px rgba(0,0,0,0.075);
	box-shadow: inset 0 1px 1px rgba(0,0,0,0.075);
}
.control-group.success input:focus,
.control-group.success select:focus,
.control-group.success textarea:focus {
	border-color: #356635;
	-webkit-box-shadow: inset 0 1px 1px rgba(0,0,0,0.075), 0 0 6px #7aba7b;
	-moz-box-shadow: inset 0 1px 1px rgba(0,0,0,0.075), 0 0 6px #7aba7b;
	box-shadow: inset 0 1px 1px rgba(0,0,0,0.075), 0 0 6px #7aba7b;
}
.control-group.success .input-prepend .add-on,
.control-group.success .input-append .add-on {
	color: #468847;
	background-color: #dff0d8;
	border-color: #468847;
}
.control-group.info .control-label,
.control-group.info .help-block,
.control-group.info .help-inline {
	color: #3a87ad;
}
.control-group.info .checkbox,
.control-group.info .radio,
.control-group.info input,
.control-group.info select,
.control-group.info textarea {
	color: #3a87ad;
}
.control-group.info input,
.control-group.info select,
.control-group.info textarea {
	border-color: #3a87ad;
	-webkit-box-shadow: inset 0 1px 1px rgba(0,0,0,0.075);
	-moz-box-shadow: inset 0 1px 1px rgba(0,0,0,0.075);
	box-shadow: inset 0 1px 1px rgba(0,0,0,0.075);
}
.control-group.info input:focus,
.control-group.info select:focus,
.control-group.info textarea:focus {
	border-color: #2d6987;
	-webkit-box-shadow: inset 0 1px 1px rgba(0,0,0,0.075), 0 0 6px #7ab5d3;
	-moz-box-shadow: inset 0 1px 1px rgba(0,0,0,0.075), 0 0 6px #7ab5d3;
	box-shadow: inset 0 1px 1px rgba(0,0,0,0.075), 0 0 6px #7ab5d3;
}
.control-group.info .input-prepend .add-on,
.control-group.info .input-append .add-on {
	color: #3a87ad;
	background-color: #d9edf7;
	border-color: #3a87ad;
}
input:focus:invalid,
textarea:focus:invalid,
select:focus:invalid {
	color: #b94a48;
	border-color: #ee5f5b;
}
input:focus:invalid:focus,
textarea:focus:invalid:focus,
select:focus:invalid:focus {
	border-color: #e9322d;
	-webkit-box-shadow: 0 0 6px #f8b9b7;
	-moz-box-shadow: 0 0 6px #f8b9b7;
	box-shadow: 0 0 6px #f8b9b7;
}
.form-actions {
	padding: 17px 20px 18px;
	margin-top: 18px;
	margin-bottom: 18px;
	background-color: #f5f5f5;
	border-top: 1px solid #e5e5e5;
	*zoom: 1;
}
.form-actions:before,
.form-actions:after {
	display: table;
	content: "";
	line-height: 0;
}
.form-actions:after {
	clear: both;
}
.help-block,
.help-inline {
	color: #595959;
}
.help-block {
	display: block;
	margin-bottom: 9px;
}
.help-inline {
	display: inline-block;
	*display: inline;
	*zoom: 1;
	vertical-align: middle;
	padding-left: 5px;
}
.input-append,
.input-prepend {
	display: inline-block;
	margin-bottom: 9px;
	vertical-align: middle;
	font-size: 0;
	white-space: nowrap;
}
.input-append input,
.input-append select,
.input-append .uneditable-input,
.input-append .dropdown-menu,
.input-append .popover,
.input-prepend input,
.input-prepend select,
.input-prepend .uneditable-input,
.input-prepend .dropdown-menu,
.input-prepend .popover {
	font-size: 13px;
}
.input-append input,
.input-append select,
.input-append .uneditable-input,
.input-prepend input,
.input-prepend select,
.input-prepend .uneditable-input {
	position: relative;
	margin-bottom: 0;
	*margin-left: 0;
	vertical-align: top;
	-webkit-border-radius: 0 3px 3px 0;
	-moz-border-radius: 0 3px 3px 0;
	border-radius: 0 3px 3px 0;
}
.input-append input:focus,
.input-append select:focus,
.input-append .uneditable-input:focus,
.input-prepend input:focus,
.input-prepend select:focus,
.input-prepend .uneditable-input:focus {
	z-index: 2;
}
.input-append .add-on,
.input-prepend .add-on {
	display: inline-block;
	width: auto;
	height: 18px;
	min-width: 16px;
	padding: 4px 5px;
	font-size: 13px;
	font-weight: normal;
	line-height: 18px;
	text-align: center;
	text-shadow: 0 1px 0 #fff;
	background-color: #eee;
	border: 1px solid #ccc;
}
.input-append .add-on,
.input-append .btn,
.input-append .btn-group > .dropdown-toggle,
.input-prepend .add-on,
.input-prepend .btn,
.input-prepend .btn-group > .dropdown-toggle {
	vertical-align: top;
	-webkit-border-radius: 0;
	-moz-border-radius: 0;
	border-radius: 0;
}
.input-append .active,
.input-prepend .active {
	background-color: #a9dba9;
	border-color: #46a546;
}
.input-prepend .add-on,
.input-prepend .btn {
	margin-right: -1px;
}
.input-prepend .add-on:first-child,
.input-prepend .btn:first-child {
	-webkit-border-radius: 3px 0 0 3px;
	-moz-border-radius: 3px 0 0 3px;
	border-radius: 3px 0 0 3px;
}
.input-append input,
.input-append select,
.input-append .uneditable-input {
	-webkit-border-radius: 3px 0 0 3px;
	-moz-border-radius: 3px 0 0 3px;
	border-radius: 3px 0 0 3px;
}
.input-append input + .btn-group .btn:last-child,
.input-append select + .btn-group .btn:last-child,
.input-append .uneditable-input + .btn-group .btn:last-child {
	-webkit-border-radius: 0 3px 3px 0;
	-moz-border-radius: 0 3px 3px 0;
	border-radius: 0 3px 3px 0;
}
.input-append .add-on,
.input-append .btn,
.input-append .btn-group {
	margin-left: -1px;
}
.input-append .add-on:last-child,
.input-append .btn:last-child,
.input-append .btn-group:last-child > .dropdown-toggle {
	-webkit-border-radius: 0 3px 3px 0;
	-moz-border-radius: 0 3px 3px 0;
	border-radius: 0 3px 3px 0;
}
.input-prepend.input-append input,
.input-prepend.input-append select,
.input-prepend.input-append .uneditable-input {
	-webkit-border-radius: 0;
	-moz-border-radius: 0;
	border-radius: 0;
}
.input-prepend.input-append input + .btn-group .btn,
.input-prepend.input-append select + .btn-group .btn,
.input-prepend.input-append .uneditable-input + .btn-group .btn {
	-webkit-border-radius: 0 3px 3px 0;
	-moz-border-radius: 0 3px 3px 0;
	border-radius: 0 3px 3px 0;
}
.input-prepend.input-append .add-on:first-child,
.input-prepend.input-append .btn:first-child {
	margin-right: -1px;
	-webkit-border-radius: 3px 0 0 3px;
	-moz-border-radius: 3px 0 0 3px;
	border-radius: 3px 0 0 3px;
}
.input-prepend.input-append .add-on:last-child,
.input-prepend.input-append .btn:last-child {
	margin-left: -1px;
	-webkit-border-radius: 0 3px 3px 0;
	-moz-border-radius: 0 3px 3px 0;
	border-radius: 0 3px 3px 0;
}
.input-prepend.input-append .btn-group:first-child {
	margin-left: 0;
}
input.search-query {
	padding-right: 14px;
	padding-right: 4px \9;
	padding-left: 14px;
	padding-left: 4px \9;
	margin-bottom: 0;
	-webkit-border-radius: 15px;
	-moz-border-radius: 15px;
	border-radius: 15px;
}
.form-search .input-append .search-query,
.form-search .input-prepend .search-query {
	-webkit-border-radius: 0;
	-moz-border-radius: 0;
	border-radius: 0;
}
.form-search .input-append .search-query {
	-webkit-border-radius: 14px 0 0 14px;
	-moz-border-radius: 14px 0 0 14px;
	border-radius: 14px 0 0 14px;
}
.form-search .input-append .btn {
	-webkit-border-radius: 0 14px 14px 0;
	-moz-border-radius: 0 14px 14px 0;
	border-radius: 0 14px 14px 0;
}
.form-search .input-prepend .search-query {
	-webkit-border-radius: 0 14px 14px 0;
	-moz-border-radius: 0 14px 14px 0;
	border-radius: 0 14px 14px 0;
}
.form-search .input-prepend .btn {
	-webkit-border-radius: 14px 0 0 14px;
	-moz-border-radius: 14px 0 0 14px;
	border-radius: 14px 0 0 14px;
}
.form-search input,
.form-search textarea,
.form-search select,
.form-search .help-inline,
.form-search .uneditable-input,
.form-search .input-prepend,
.form-search .input-append,
.form-inline input,
.form-inline textarea,
.form-inline select,
.form-inline .help-inline,
.form-inline .uneditable-input,
.form-inline .input-prepend,
.form-inline .input-append,
.form-horizontal input,
.form-horizontal textarea,
.form-horizontal select,
.form-horizontal .help-inline,
.form-horizontal .uneditable-input,
.form-horizontal .input-prepend,
.form-horizontal .input-append {
	display: inline-block;
	*display: inline;
	*zoom: 1;
	margin-bottom: 0;
	vertical-align: middle;
}
.form-search .hide,
.form-inline .hide,
.form-horizontal .hide {
	display: none;
}
.form-search label,
.form-inline label,
.form-search .btn-group,
.form-inline .btn-group {
	display: inline-block;
}
.form-search .input-append,
.form-inline .input-append,
.form-search .input-prepend,
.form-inline .input-prepend {
	margin-bottom: 0;
}
.form-search .radio,
.form-search .checkbox,
.form-inline .radio,
.form-inline .checkbox {
	padding-left: 0;
	margin-bottom: 0;
	vertical-align: middle;
}
.form-search .radio input[type="radio"],
.form-search .checkbox input[type="checkbox"],
.form-inline .radio input[type="radio"],
.form-inline .checkbox input[type="checkbox"] {
	float: left;
	margin-right: 3px;
	margin-left: 0;
}
.control-group {
	margin-bottom: 9px;
}
legend + .control-group {
	margin-top: 18px;
	-webkit-margin-top-collapse: separate;
}
.form-horizontal .control-group {
	margin-bottom: 18px;
	*zoom: 1;
}
.form-horizontal .control-group:before,
.form-horizontal .control-group:after {
	display: table;
	content: "";
	line-height: 0;
}
.form-horizontal .control-group:after {
	clear: both;
}
.form-horizontal .control-label {
	float: left;
	width: 160px;
	padding-top: 5px;
	text-align: right;
}
.form-horizontal .controls {
	*display: inline-block;
	*padding-left: 20px;
	margin-left: 180px;
	*margin-left: 0;
}
.form-horizontal .controls:first-child {
	*padding-left: 180px;
}
.form-horizontal .help-block {
	margin-bottom: 0;
}
.form-horizontal input + .help-block,
.form-horizontal select + .help-block,
.form-horizontal textarea + .help-block,
.form-horizontal .uneditable-input + .help-block,
.form-horizontal .input-prepend + .help-block,
.form-horizontal .input-append + .help-block {
	margin-top: 9px;
}
.form-horizontal .form-actions {
	padding-left: 180px;
}
table {
	max-width: 100%;
	background-color: transparent;
	border-collapse: collapse;
	border-spacing: 0;
}
.table {
	width: 100%;
	margin-bottom: 18px;
}
.table th,
.table td {
	padding: 8px;
	line-height: 18px;
	text-align: left;
	vertical-align: top;
	border-top: 1px solid #ddd;
}
.table th {
	font-weight: bold;
}
.table thead th {
	vertical-align: bottom;
}
.table caption + thead tr:first-child th,
.table caption + thead tr:first-child td,
.table colgroup + thead tr:first-child th,
.table colgroup + thead tr:first-child td,
.table thead:first-child tr:first-child th,
.table thead:first-child tr:first-child td {
	border-top: 0;
}
.table tbody + tbody {
	border-top: 2px solid #ddd;
}
.table .table {
	background-color: #fff;
}
.table-condensed th,
.table-condensed td {
	padding: 4px 5px;
}
.table-bordered {
	border: 1px solid #ddd;
	border-collapse: separate;
	*border-collapse: collapse;
	border-left: 0;
	-webkit-border-radius: 4px;
	-moz-border-radius: 4px;
	border-radius: 4px;
}
.table-bordered th,
.table-bordered td {
	border-left: 1px solid #ddd;
}
.table-bordered caption + thead tr:first-child th,
.table-bordered caption + tbody tr:first-child th,
.table-bordered caption + tbody tr:first-child td,
.table-bordered colgroup + thead tr:first-child th,
.table-bordered colgroup + tbody tr:first-child th,
.table-bordered colgroup + tbody tr:first-child td,
.table-bordered thead:first-child tr:first-child th,
.table-bordered tbody:first-child tr:first-child th,
.table-bordered tbody:first-child tr:first-child td {
	border-top: 0;
}
.table-bordered thead:first-child tr:first-child > th:first-child,
.table-bordered tbody:first-child tr:first-child > td:first-child,
.table-bordered tbody:first-child tr:first-child > th:first-child {
	-webkit-border-top-left-radius: 4px;
	-moz-border-radius-topleft: 4px;
	border-top-left-radius: 4px;
}
.table-bordered thead:first-child tr:first-child > th:last-child,
.table-bordered tbody:first-child tr:first-child > td:last-child,
.table-bordered tbody:first-child tr:first-child > th:last-child {
	-webkit-border-top-right-radius: 4px;
	-moz-border-radius-topright: 4px;
	border-top-right-radius: 4px;
}
.table-bordered thead:last-child tr:last-child > th:first-child,
.table-bordered tbody:last-child tr:last-child > td:first-child,
.table-bordered tbody:last-child tr:last-child > th:first-child,
.table-bordered tfoot:last-child tr:last-child > td:first-child,
.table-bordered tfoot:last-child tr:last-child > th:first-child {
	-webkit-border-bottom-left-radius: 4px;
	-moz-border-radius-bottomleft: 4px;
	border-bottom-left-radius: 4px;
}
.table-bordered thead:last-child tr:last-child > th:last-child,
.table-bordered tbody:last-child tr:last-child > td:last-child,
.table-bordered tbody:last-child tr:last-child > th:last-child,
.table-bordered tfoot:last-child tr:last-child > td:last-child,
.table-bordered tfoot:last-child tr:last-child > th:last-child {
	-webkit-border-bottom-right-radius: 4px;
	-moz-border-radius-bottomright: 4px;
	border-bottom-right-radius: 4px;
}
.table-bordered tfoot + tbody:last-child tr:last-child td:first-child {
	-webkit-border-bottom-left-radius: 0;
	-moz-border-radius-bottomleft: 0;
	border-bottom-left-radius: 0;
}
.table-bordered tfoot + tbody:last-child tr:last-child td:last-child {
	-webkit-border-bottom-right-radius: 0;
	-moz-border-radius-bottomright: 0;
	border-bottom-right-radius: 0;
}
.table-bordered caption + thead tr:first-child th:first-child,
.table-bordered caption + tbody tr:first-child td:first-child,
.table-bordered colgroup + thead tr:first-child th:first-child,
.table-bordered colgroup + tbody tr:first-child td:first-child {
	-webkit-border-top-left-radius: 4px;
	-moz-border-radius-topleft: 4px;
	border-top-left-radius: 4px;
}
.table-bordered caption + thead tr:first-child th:last-child,
.table-bordered caption + tbody tr:first-child td:last-child,
.table-bordered colgroup + thead tr:first-child th:last-child,
.table-bordered colgroup + tbody tr:first-child td:last-child {
	-webkit-border-top-right-radius: 4px;
	-moz-border-radius-topright: 4px;
	border-top-right-radius: 4px;
}
.table-striped tbody > tr:nth-child(odd) > td,
.table-striped tbody > tr:nth-child(odd) > th {
	background-color: #f9f9f9;
}
.table-hover tbody tr:hover > td,
.table-hover tbody tr:hover > th {
	background-color: #f5f5f5;
}
table td[class*="span"],
table th[class*="span"],
.row-fluid table td[class*="span"],
.row-fluid table th[class*="span"] {
	display: table-cell;
	float: none;
	margin-left: 0;
}
.table td.span1,
.table th.span1 {
	float: none;
	width: 44px;
	margin-left: 0;
}
.table td.span2,
.table th.span2 {
	float: none;
	width: 124px;
	margin-left: 0;
}
.table td.span3,
.table th.span3 {
	float: none;
	width: 204px;
	margin-left: 0;
}
.table td.span4,
.table th.span4 {
	float: none;
	width: 284px;
	margin-left: 0;
}
.table td.span5,
.table th.span5 {
	float: none;
	width: 364px;
	margin-left: 0;
}
.table td.span6,
.table th.span6 {
	float: none;
	width: 444px;
	margin-left: 0;
}
.table td.span7,
.table th.span7 {
	float: none;
	width: 524px;
	margin-left: 0;
}
.table td.span8,
.table th.span8 {
	float: none;
	width: 604px;
	margin-left: 0;
}
.table td.span9,
.table th.span9 {
	float: none;
	width: 684px;
	margin-left: 0;
}
.table td.span10,
.table th.span10 {
	float: none;
	width: 764px;
	margin-left: 0;
}
.table td.span11,
.table th.span11 {
	float: none;
	width: 844px;
	margin-left: 0;
}
.table td.span12,
.table th.span12 {
	float: none;
	width: 924px;
	margin-left: 0;
}
.table tbody tr.success > td {
	background-color: #dff0d8;
}
.table tbody tr.error > td {
	background-color: #f2dede;
}
.table tbody tr.warning > td {
	background-color: #fcf8e3;
}
.table tbody tr.info > td {
	background-color: #d9edf7;
}
.table-hover tbody tr.success:hover > td {
	background-color: #d0e9c6;
}
.table-hover tbody tr.error:hover > td {
	background-color: #ebcccc;
}
.table-hover tbody tr.warning:hover > td {
	background-color: #faf2cc;
}
.table-hover tbody tr.info:hover > td {
	background-color: #c4e3f3;
}
.dropup,
.dropdown {
	position: relative;
}
.dropdown-toggle {
	*margin-bottom: -3px;
}
.dropdown-toggle:active,
.open .dropdown-toggle {
	outline: 0;
}
.caret {
	display: inline-block;
	width: 0;
	height: 0;
	vertical-align: top;
	border-top: 4px solid #000;
	border-right: 4px solid transparent;
	border-left: 4px solid transparent;
	content: "";
}
.dropdown .caret {
	margin-top: 8px;
	margin-left: 2px;
}
.dropdown-menu {
	position: absolute;
	top: 100%;
	left: 0;
	z-index: 1000;
	display: none;
	float: left;
	min-width: 160px;
	padding: 5px 0;
	margin: 2px 0 0;
	list-style: none;
	background-color: #fff;
	border: 1px solid #ccc;
	border: 1px solid rgba(0,0,0,0.2);
	*border-right-width: 2px;
	*border-bottom-width: 2px;
	-webkit-border-radius: 6px;
	-moz-border-radius: 6px;
	border-radius: 6px;
	-webkit-box-shadow: 0 5px 10px rgba(0,0,0,0.2);
	-moz-box-shadow: 0 5px 10px rgba(0,0,0,0.2);
	box-shadow: 0 5px 10px rgba(0,0,0,0.2);
	-webkit-background-clip: padding-box;
	-moz-background-clip: padding;
	background-clip: padding-box;
}
.dropdown-menu.pull-right {
	right: 0;
	left: auto;
}
.dropdown-menu .divider {
	*width: 100%;
	height: 1px;
	margin: 8px 1px;
	*margin: -5px 0 5px;
	overflow: hidden;
	background-color: #e5e5e5;
	border-bottom: 1px solid #fff;
}
.dropdown-menu > li > a {
	display: block;
	padding: 3px 20px;
	clear: both;
	font-weight: normal;
	line-height: 18px;
	color: #333;
	white-space: nowrap;
}
.dropdown-menu > li > a:hover,
.dropdown-menu > li > a:focus,
.dropdown-submenu:hover > a,
.dropdown-submenu:focus > a {
	text-decoration: none;
	color: #fff;
	background-color: #0081c2;
	background-image: -moz-linear-gradient(top,#08c,#0077b3);
	background-image: -webkit-gradient(linear,0 0,0 100%,from(#08c),to(#0077b3));
	background-image: -webkit-linear-gradient(top,#08c,#0077b3);
	background-image: -o-linear-gradient(top,#08c,#0077b3);
	background-image: linear-gradient(to bottom,#08c,#0077b3);
	background-repeat: repeat-x;
	filter: progid:DXImageTransform.Microsoft.gradient(startColorstr='#ff0088cc', endColorstr='#ff0076b2', GradientType=0);
}
.dropdown-menu > .active > a,
.dropdown-menu > .active > a:hover,
.dropdown-menu > .active > a:focus {
	color: #333;
	text-decoration: none;
	outline: 0;
	background-color: #0081c2;
	background-image: -moz-linear-gradient(top,#08c,#0077b3);
	background-image: -webkit-gradient(linear,0 0,0 100%,from(#08c),to(#0077b3));
	background-image: -webkit-linear-gradient(top,#08c,#0077b3);
	background-image: -o-linear-gradient(top,#08c,#0077b3);
	background-image: linear-gradient(to bottom,#08c,#0077b3);
	background-repeat: repeat-x;
	filter: progid:DXImageTransform.Microsoft.gradient(startColorstr='#ff0088cc', endColorstr='#ff0076b2', GradientType=0);
}
.dropdown-menu > .disabled > a,
.dropdown-menu > .disabled > a:hover,
.dropdown-menu > .disabled > a:focus {
	color: #999;
}
.dropdown-menu > .disabled > a:hover,
.dropdown-menu > .disabled > a:focus {
	text-decoration: none;
	background-color: transparent;
	background-image: none;
	filter: progid:DXImageTransform.Microsoft.gradient(enabled = false);
	cursor: default;
}
.open {
	*z-index: 1000;
}
.open > .dropdown-menu {
	display: block;
}
.dropdown-backdrop {
	position: fixed;
	left: 0;
	right: 0;
	bottom: 0;
	top: 0;
	z-index: 990;
}
.pull-right > .dropdown-menu {
	right: 0;
	left: auto;
}
.dropup .caret,
.navbar-fixed-bottom .dropdown .caret {
	border-top: 0;
	border-bottom: 4px solid #000;
	content: "";
}
.dropup .dropdown-menu,
.navbar-fixed-bottom .dropdown .dropdown-menu {
	top: auto;
	bottom: 100%;
	margin-bottom: 1px;
}
.dropdown-submenu {
	position: relative;
}
.dropdown-submenu > .dropdown-menu {
	top: 0;
	left: 100%;
	margin-top: -6px;
	margin-left: -1px;
	-webkit-border-radius: 0 6px 6px 6px;
	-moz-border-radius: 0 6px 6px 6px;
	border-radius: 6px 6px 6px 6px;
}
.dropdown-submenu:hover > .dropdown-menu {
	display: block;
}
.dropup .dropdown-submenu > .dropdown-menu {
	top: auto;
	bottom: 0;
	margin-top: 0;
	margin-bottom: -2px;
	-webkit-border-radius: 5px 5px 5px 0;
	-moz-border-radius: 5px 5px 5px 0;
	border-radius: 5px 5px 5px 0;
}
.dropdown-submenu > a:after {
	display: block;
	content: " ";
	float: right;
	width: 0;
	height: 0;
	border-color: transparent;
	border-style: solid;
	border-width: 5px 0 5px 5px;
	border-left-color: #cccccc;
	margin-top: 5px;
	margin-right: -10px;
}
.dropdown-submenu:hover > a:after {
	border-left-color: #fff;
}
.dropdown-submenu.pull-left {
	float: none;
}
.dropdown-submenu.pull-left > .dropdown-menu {
	left: -100%;
	margin-left: 10px;
	-webkit-border-radius: 6px 0 6px 6px;
	-moz-border-radius: 6px 0 6px 6px;
	border-radius: 6px 0 6px 6px;
}
.dropdown .dropdown-menu .nav-header {
	padding-left: 20px;
	padding-right: 20px;
}
.typeahead {
	z-index: 1051;
	margin-top: 2px;
	-webkit-border-radius: 4px;
	-moz-border-radius: 4px;
	border-radius: 4px;
}
.well {
	min-height: 20px;
	padding: 19px;
	margin-bottom: 20px;
	background-color: #f5f5f5;
	border: 1px solid #e3e3e3;
	-webkit-border-radius: 4px;
	-moz-border-radius: 4px;
	border-radius: 4px;
	-webkit-box-shadow: inset 0 1px 1px rgba(0,0,0,0.05);
	-moz-box-shadow: inset 0 1px 1px rgba(0,0,0,0.05);
	box-shadow: inset 0 1px 1px rgba(0,0,0,0.05);
}
.well blockquote {
	border-color: #ddd;
	border-color: rgba(0,0,0,0.15);
}
.well-large {
	padding: 24px;
	-webkit-border-radius: 6px;
	-moz-border-radius: 6px;
	border-radius: 6px;
}
.well-small {
	padding: 9px;
	-webkit-border-radius: 3px;
	-moz-border-radius: 3px;
	border-radius: 3px;
}
.fade {
	opacity: 0;
	-webkit-transition: opacity .15s linear;
	-moz-transition: opacity .15s linear;
	-o-transition: opacity .15s linear;
	transition: opacity .15s linear;
}
.fade.in {
	opacity: 1;
}
.collapse {
	position: relative;
	height: 0;
	overflow: hidden;
	-webkit-transition: height .35s ease;
	-moz-transition: height .35s ease;
	-o-transition: height .35s ease;
	transition: height .35s ease;
}
.collapse.in {
	height: auto;
}
.close {
	float: right;
	font-size: 20px;
	font-weight: bold;
	line-height: 18px;
	color: #000;
	text-shadow: 0 1px 0 #ffffff;
	opacity: 0.2;
	filter: alpha(opacity=20);
}
.close:hover,
.close:focus {
	color: #000;
	text-decoration: none;
	cursor: pointer;
	opacity: 0.4;
	filter: alpha(opacity=40);
}
button.close {
	padding: 3;
	cursor: pointer;
	background: transparent;
	border: 0;
	-webkit-appearance: none;
}
.btn {
	display: inline-block;
	*display: inline;
	*zoom: 1;
	padding: 4px 12px;
	margin-bottom: 0;
	font-size: 13px;
	line-height: 18px;
	text-align: center;
	vertical-align: middle;
	cursor: pointer;
	color: #333;
	text-shadow: 0 1px 1px rgba(255,255,255,0.75);
	background-color: #f5f5f5;
	background-image: -moz-linear-gradient(top,#fff,#e6e6e6);
	background-image: -webkit-gradient(linear,0 0,0 100%,from(#fff),to(#e6e6e6));
	background-image: -webkit-linear-gradient(top,#fff,#e6e6e6);
	background-image: -o-linear-gradient(top,#fff,#e6e6e6);
	background-image: linear-gradient(to bottom,#fff,#e6e6e6);
	background-repeat: repeat-x;
	filter: progid:DXImageTransform.Microsoft.gradient(startColorstr='#ffffffff', endColorstr='#ffe5e5e5', GradientType=0);
	border-color: #e6e6e6 #e6e6e6 #bfbfbf;
	*background-color: #e6e6e6;
	filter: progid:DXImageTransform.Microsoft.gradient(enabled = false);
	border: 1px solid #bbb;
	*border: 0;
	border-bottom-color: #a2a2a2;
	-webkit-border-radius: 4px;
	-moz-border-radius: 4px;
	border-radius: 4px;
	*margin-left: .3em;
	-webkit-box-shadow: inset 0 1px 0 rgba(255,255,255,.2), 0 1px 2px rgba(0,0,0,.05);
	-moz-box-shadow: inset 0 1px 0 rgba(255,255,255,.2), 0 1px 2px rgba(0,0,0,.05);
	box-shadow: inset 0 1px 0 rgba(255,255,255,.2), 0 1px 2px rgba(0,0,0,.05);
}
.btn:hover,
.btn:focus,
.btn:active,
.btn.active,
.btn.disabled,
.btn[disabled] {
	color: #333;
	background-color: #e6e6e6;
	*background-color: #d9d9d9;
}
.btn:active,
.btn.active {
	background-color: #cccccc \9;
}
.btn:first-child {
	*margin-left: 0;
}
.btn:hover,
.btn:focus {
	color: #333;
	text-decoration: none;
	background-position: 0 -15px;
	-webkit-transition: background-position .1s linear;
	-moz-transition: background-position .1s linear;
	-o-transition: background-position .1s linear;
	transition: background-position .1s linear;
}
.btn:focus {
	outline: thin dotted #333;
	outline: 5px auto -webkit-focus-ring-color;
	outline-offset: -2px;
}
.btn.active,
.btn:active {
	background-image: none;
	outline: 0;
	-webkit-box-shadow: inset 0 2px 4px rgba(0,0,0,.15), 0 1px 2px rgba(0,0,0,.05);
	-moz-box-shadow: inset 0 2px 4px rgba(0,0,0,.15), 0 1px 2px rgba(0,0,0,.05);
	box-shadow: inset 0 2px 4px rgba(0,0,0,.15), 0 1px 2px rgba(0,0,0,.05);
}
.btn.disabled,
.btn[disabled] {
	cursor: default;
	background-image: none;
	opacity: 0.65;
	filter: alpha(opacity=65);
	-webkit-box-shadow: none;
	-moz-box-shadow: none;
	box-shadow: none;
}
.btn-large {
	padding: 11px 19px;
	font-size: 16.25px;
	-webkit-border-radius: 6px;
	-moz-border-radius: 6px;
	border-radius: 6px;
}
.btn-large [class^="icon-"],
.btn-large [class*=" icon-"] {
	margin-top: 4px;
}
.btn-small {
	padding: 2px 10px;
	font-size: 12px;
	-webkit-border-radius: 3px;
	-moz-border-radius: 3px;
	border-radius: 3px;
}
.btn-small [class^="icon-"],
.btn-small [class*=" icon-"] {
	margin-top: 0;
}
.btn-mini [class^="icon-"],
.btn-mini [class*=" icon-"] {
	margin-top: -1px;
}
.btn-mini {
	padding: 0 6px;
	font-size: 9.75px;
	-webkit-border-radius: 3px;
	-moz-border-radius: 3px;
	border-radius: 3px;
}
.btn-block {
	display: block;
	width: 100%;
	padding-left: 0;
	padding-right: 0;
	-webkit-box-sizing: border-box;
	-moz-box-sizing: border-box;
	box-sizing: border-box;
}
.btn-block + .btn-block {
	margin-top: 5px;
}
input[type="submit"].btn-block,
input[type="reset"].btn-block,
input[type="button"].btn-block {
	width: 100%;
}
.btn-primary.active,
.btn-warning.active,
.btn-danger.active,
.btn-success.active,
.btn-info.active,
.btn-inverse.active {
	color: rgba(255,255,255,0.75);
}
.btn-primary {
	color: #fff;
	text-shadow: 0 -1px 0 rgba(0,0,0,0.25);
	background-color: #1d6cb0;
	background-image: -moz-linear-gradient(top,#2384d3,#15497c);
	background-image: -webkit-gradient(linear,0 0,0 100%,from(#2384d3),to(#15497c));
	background-image: -webkit-linear-gradient(top,#2384d3,#15497c);
	background-image: -o-linear-gradient(top,#2384d3,#15497c);
	background-image: linear-gradient(to bottom,#2384d3,#15497c);
	background-repeat: repeat-x;
	filter: progid:DXImageTransform.Microsoft.gradient(startColorstr='#ff2384d3', endColorstr='#ff15497c', GradientType=0);
	border-color: #15497c #15497c #0a223b;
	*background-color: #15497c;
	filter: progid:DXImageTransform.Microsoft.gradient(enabled = false);
}
.btn-primary:hover,
.btn-primary:focus,
.btn-primary:active,
.btn-primary.active,
.btn-primary.disabled,
.btn-primary[disabled] {
	color: #fff;
	background-color: #15497c;
	*background-color: #113c66;
}
.btn-primary:active,
.btn-primary.active {
	background-color: #0e2f50 \9;
}
.btn-warning {
	color: #fff;
	text-shadow: 0 -1px 0 rgba(0,0,0,0.25);
	background-color: #faa732;
	background-image: -moz-linear-gradient(top,#fbb450,#f89406);
	background-image: -webkit-gradient(linear,0 0,0 100%,from(#fbb450),to(#f89406));
	background-image: -webkit-linear-gradient(top,#fbb450,#f89406);
	background-image: -o-linear-gradient(top,#fbb450,#f89406);
	background-image: linear-gradient(to bottom,#fbb450,#f89406);
	background-repeat: repeat-x;
	filter: progid:DXImageTransform.Microsoft.gradient(startColorstr='#fffab44f', endColorstr='#fff89406', GradientType=0);
	border-color: #f89406 #f89406 #ad6704;
	*background-color: #f89406;
	filter: progid:DXImageTransform.Microsoft.gradient(enabled = false);
}
.btn-warning:hover,
.btn-warning:focus,
.btn-warning:active,
.btn-warning.active,
.btn-warning.disabled,
.btn-warning[disabled] {
	color: #fff;
	background-color: #f89406;
	*background-color: #df8505;
}
.btn-warning:active,
.btn-warning.active {
	background-color: #c67605 \9;
}
.btn-danger {
	color: #fff;
	text-shadow: 0 -1px 0 rgba(0,0,0,0.25);
	background-color: #da4f49;
	background-image: -moz-linear-gradient(top,#ee5f5b,#bd362f);
	background-image: -webkit-gradient(linear,0 0,0 100%,from(#ee5f5b),to(#bd362f));
	background-image: -webkit-linear-gradient(top,#ee5f5b,#bd362f);
	background-image: -o-linear-gradient(top,#ee5f5b,#bd362f);
	background-image: linear-gradient(to bottom,#ee5f5b,#bd362f);
	background-repeat: repeat-x;
	filter: progid:DXImageTransform.Microsoft.gradient(startColorstr='#ffee5f5b', endColorstr='#ffbd362f', GradientType=0);
	border-color: #bd362f #bd362f #802420;
	*background-color: #bd362f;
	filter: progid:DXImageTransform.Microsoft.gradient(enabled = false);
}
.btn-danger:hover,
.btn-danger:focus,
.btn-danger:active,
.btn-danger.active,
.btn-danger.disabled,
.btn-danger[disabled] {
	color: #fff;
	background-color: #bd362f;
	*background-color: #a9302a;
}
.btn-danger:active,
.btn-danger.active {
	background-color: #942a25 \9;
}
.btn-success {
	color: #fff;
	text-shadow: 0 -1px 0 rgba(0,0,0,0.25);
	background-color: #5bb75b;
	background-image: -moz-linear-gradient(top,#62c462,#51a351);
	background-image: -webkit-gradient(linear,0 0,0 100%,from(#62c462),to(#51a351));
	background-image: -webkit-linear-gradient(top,#62c462,#51a351);
	background-image: -o-linear-gradient(top,#62c462,#51a351);
	background-image: linear-gradient(to bottom,#62c462,#51a351);
	background-repeat: repeat-x;
	filter: progid:DXImageTransform.Microsoft.gradient(startColorstr='#ff62c462', endColorstr='#ff51a351', GradientType=0);
	border-color: #51a351 #51a351 #387038;
	*background-color: #51a351;
	filter: progid:DXImageTransform.Microsoft.gradient(enabled = false);
}
.btn-success:hover,
.btn-success:focus,
.btn-success:active,
.btn-success.active,
.btn-success.disabled,
.btn-success[disabled] {
	color: #fff;
	background-color: #51a351;
	*background-color: #499249;
}
.btn-success:active,
.btn-success.active {
	background-color: #408140 \9;
}
.btn-info {
	color: #fff;
	text-shadow: 0 -1px 0 rgba(0,0,0,0.25);
	background-color: #49afcd;
	background-image: -moz-linear-gradient(top,#5bc0de,#2f96b4);
	background-image: -webkit-gradient(linear,0 0,0 100%,from(#5bc0de),to(#2f96b4));
	background-image: -webkit-linear-gradient(top,#5bc0de,#2f96b4);
	background-image: -o-linear-gradient(top,#5bc0de,#2f96b4);
	background-image: linear-gradient(to bottom,#5bc0de,#2f96b4);
	background-repeat: repeat-x;
	filter: progid:DXImageTransform.Microsoft.gradient(startColorstr='#ff5bc0de', endColorstr='#ff2f96b4', GradientType=0);
	border-color: #2f96b4 #2f96b4 #1f6377;
	*background-color: #2f96b4;
	filter: progid:DXImageTransform.Microsoft.gradient(enabled = false);
}
.btn-info:hover,
.btn-info:focus,
.btn-info:active,
.btn-info.active,
.btn-info.disabled,
.btn-info[disabled] {
	color: #fff;
	background-color: #2f96b4;
	*background-color: #2a85a0;
}
.btn-info:active,
.btn-info.active {
	background-color: #24748c \9;
}
.btn-inverse {
	color: #fff;
	text-shadow: 0 -1px 0 rgba(0,0,0,0.25);
	background-color: #363636;
	background-image: -moz-linear-gradient(top,#444,#222);
	background-image: -webkit-gradient(linear,0 0,0 100%,from(#444),to(#222));
	background-image: -webkit-linear-gradient(top,#444,#222);
	background-image: -o-linear-gradient(top,#444,#222);
	background-image: linear-gradient(to bottom,#444,#222);
	background-repeat: repeat-x;
	filter: progid:DXImageTransform.Microsoft.gradient(startColorstr='#ff444444', endColorstr='#ff222222', GradientType=0);
	border-color: #222 #222 #000000;
	*background-color: #222;
	filter: progid:DXImageTransform.Microsoft.gradient(enabled = false);
}
.btn-inverse:hover,
.btn-inverse:focus,
.btn-inverse:active,
.btn-inverse.active,
.btn-inverse.disabled,
.btn-inverse[disabled] {
	color: #fff;
	background-color: #222;
	*background-color: #151515;
}
.btn-inverse:active,
.btn-inverse.active {
	background-color: #090909 \9;
}
button.btn,
input[type="submit"].btn {
	*padding-top: 3px;
	*padding-bottom: 3px;
}
button.btn::-moz-focus-inner,
input[type="submit"].btn::-moz-focus-inner {
	padding: 0;
	border: 0;
}
button.btn.btn-large,
input[type="submit"].btn.btn-large {
	*padding-top: 7px;
	*padding-bottom: 7px;
}
button.btn.btn-small,
input[type="submit"].btn.btn-small {
	*padding-top: 3px;
	*padding-bottom: 3px;
}
button.btn.btn-mini,
input[type="submit"].btn.btn-mini {
	*padding-top: 1px;
	*padding-bottom: 1px;
}
.btn-link,
.btn-link:active,
.btn-link[disabled] {
	background-color: transparent;
	background-image: none;
	-webkit-box-shadow: none;
	-moz-box-shadow: none;
	box-shadow: none;
}
.btn-link {
	border-color: transparent;
	cursor: pointer;
	color: #08c;
	-webkit-border-radius: 0;
	-moz-border-radius: 0;
	border-radius: 0;
}
.btn-link:hover,
.btn-link:focus {
	color: #005580;
	text-decoration: underline;
	background-color: transparent;
}
.btn-link[disabled]:hover,
.btn-link[disabled]:focus {
	color: #333;
	text-decoration: none;
}
.btn-group {
	position: relative;
	display: inline-block;
	*display: inline;
	*zoom: 1;
	font-size: 0;
	vertical-align: middle;
	white-space: nowrap;
	*margin-left: .3em;
}
.btn-group:first-child {
	*margin-left: 0;
}
.btn-group + .btn-group {
	margin-left: 5px;
}
.btn-toolbar {
	font-size: 0;
	margin-top: 9px;
	margin-bottom: 9px;
}
.btn-toolbar > .btn + .btn,
.btn-toolbar > .btn-group + .btn,
.btn-toolbar > .btn + .btn-group {
	margin-left: 5px;
}
.btn-group > .btn {
	position: relative;
	-webkit-border-radius: 0;
	-moz-border-radius: 0;
	border-radius: 0;
}
.btn-group > .btn + .btn {
	margin-left: -1px;
}
.btn-group > .btn,
.btn-group > .dropdown-menu,
.btn-group > .popover {
	font-size: 13px;
}
.btn-group > .btn-mini {
	font-size: 9.75px;
}
.btn-group > .btn-small {
	font-size: 12px;
}
.btn-group > .btn-large {
	font-size: 16.25px;
}
.btn-group > .btn:first-child {
	margin-left: 0;
	-webkit-border-top-left-radius: 4px;
	-moz-border-radius-topleft: 4px;
	border-top-left-radius: 4px;
	-webkit-border-bottom-left-radius: 4px;
	-moz-border-radius-bottomleft: 4px;
	border-bottom-left-radius: 4px;
}
.btn-group > .btn:last-child,
.btn-group > .dropdown-toggle {
	-webkit-border-top-right-radius: 4px;
	-moz-border-radius-topright: 4px;
	border-top-right-radius: 4px;
	-webkit-border-bottom-right-radius: 4px;
	-moz-border-radius-bottomright: 4px;
	border-bottom-right-radius: 4px;
}
.btn-group > .btn.large:first-child {
	margin-left: 0;
	-webkit-border-top-left-radius: 6px;
	-moz-border-radius-topleft: 6px;
	border-top-left-radius: 6px;
	-webkit-border-bottom-left-radius: 6px;
	-moz-border-radius-bottomleft: 6px;
	border-bottom-left-radius: 6px;
}
.btn-group > .btn.large:last-child,
.btn-group > .large.dropdown-toggle {
	-webkit-border-top-right-radius: 6px;
	-moz-border-radius-topright: 6px;
	border-top-right-radius: 6px;
	-webkit-border-bottom-right-radius: 6px;
	-moz-border-radius-bottomright: 6px;
	border-bottom-right-radius: 6px;
}
.btn-group > .btn:hover,
.btn-group > .btn:focus,
.btn-group > .btn:active,
.btn-group > .btn.active {
	z-index: 2;
}
.btn-group .dropdown-toggle:active,
.btn-group.open .dropdown-toggle {
	outline: 0;
}
.btn-group > .btn + .dropdown-toggle {
	padding-left: 8px;
	padding-right: 8px;
	-webkit-box-shadow: inset 1px 0 0 rgba(255,255,255,.125), inset 0 1px 0 rgba(255,255,255,.2), 0 1px 2px rgba(0,0,0,.05);
	-moz-box-shadow: inset 1px 0 0 rgba(255,255,255,.125), inset 0 1px 0 rgba(255,255,255,.2), 0 1px 2px rgba(0,0,0,.05);
	box-shadow: inset 1px 0 0 rgba(255,255,255,.125), inset 0 1px 0 rgba(255,255,255,.2), 0 1px 2px rgba(0,0,0,.05);
	*padding-top: 5px;
	*padding-bottom: 5px;
}
.btn-group > .btn-mini + .dropdown-toggle {
	padding-left: 5px;
	padding-right: 5px;
	*padding-top: 2px;
	*padding-bottom: 2px;
}
.btn-group > .btn-small + .dropdown-toggle {
	*padding-top: 5px;
	*padding-bottom: 4px;
}
.btn-group > .btn-large + .dropdown-toggle {
	padding-left: 12px;
	padding-right: 12px;
	*padding-top: 7px;
	*padding-bottom: 7px;
}
.btn-group.open .dropdown-toggle {
	background-image: none;
	-webkit-box-shadow: inset 0 2px 4px rgba(0,0,0,.15), 0 1px 2px rgba(0,0,0,.05);
	-moz-box-shadow: inset 0 2px 4px rgba(0,0,0,.15), 0 1px 2px rgba(0,0,0,.05);
	box-shadow: inset 0 2px 4px rgba(0,0,0,.15), 0 1px 2px rgba(0,0,0,.05);
}
.btn-group.open .btn.dropdown-toggle {
	background-color: #e6e6e6;
}
.btn-group.open .btn-primary.dropdown-toggle {
	background-color: #15497c;
}
.btn-group.open .btn-warning.dropdown-toggle {
	background-color: #f89406;
}
.btn-group.open .btn-danger.dropdown-toggle {
	background-color: #bd362f;
}
.btn-group.open .btn-success.dropdown-toggle {
	background-color: #51a351;
}
.btn-group.open .btn-info.dropdown-toggle {
	background-color: #2f96b4;
}
.btn-group.open .btn-inverse.dropdown-toggle {
	background-color: #222;
}
.btn .caret {
	margin-top: 8px;
	margin-left: 0;
}
.btn-large .caret {
	margin-top: 6px;
}
.btn-large .caret {
	border-left-width: 5px;
	border-right-width: 5px;
	border-top-width: 5px;
}
.btn-mini .caret,
.btn-small .caret {
	margin-top: 8px;
}
.dropup .btn-large .caret {
	border-bottom-width: 5px;
}
.btn-primary .caret,
.btn-warning .caret,
.btn-danger .caret,
.btn-info .caret,
.btn-success .caret,
.btn-inverse .caret {
	border-top-color: #fff;
	border-bottom-color: #fff;
}
.btn-group-vertical {
	display: inline-block;
	*display: inline;
	*zoom: 1;
}
.btn-group-vertical > .btn {
	display: block;
	float: none;
	max-width: 100%;
	-webkit-border-radius: 0;
	-moz-border-radius: 0;
	border-radius: 0;
}
.btn-group-vertical > .btn + .btn {
	margin-left: 0;
	margin-top: -1px;
}
.btn-group-vertical > .btn:first-child {
	-webkit-border-radius: 4px 4px 0 0;
	-moz-border-radius: 4px 4px 0 0;
	border-radius: 4px 4px 0 0;
}
.btn-group-vertical > .btn:last-child {
	-webkit-border-radius: 0 0 4px 4px;
	-moz-border-radius: 0 0 4px 4px;
	border-radius: 0 0 4px 4px;
}
.btn-group-vertical > .btn-large:first-child {
	-webkit-border-radius: 6px 6px 0 0;
	-moz-border-radius: 6px 6px 0 0;
	border-radius: 6px 6px 0 0;
}
.btn-group-vertical > .btn-large:last-child {
	-webkit-border-radius: 0 0 6px 6px;
	-moz-border-radius: 0 0 6px 6px;
	border-radius: 0 0 6px 6px;
}
.alert {
	padding: 8px 35px 8px 14px;
	margin-bottom: 18px;
	text-shadow: 0 1px 0 rgba(255,255,255,0.5);
	background-color: #fcf8e3;
	border: 1px solid #fbeed5;
	-webkit-border-radius: 4px;
	-moz-border-radius: 4px;
	border-radius: 4px;
}
.alert,
.alert h4 {
	color: #c09853;
}
.alert h4 {
	margin: 0;
}
.alert .close {
	position: relative;
	top: -2px;
	right: -21px;
	line-height: 18px;
}
.alert-success {
	background-color: #dff0d8;
	border-color: #d6e9c6;
	color: #468847;
}
.alert-success h4 {
	color: #468847;
}
.alert-danger,
.alert-error {
	background-color: #f2dede;
	border-color: #eed3d7;
	color: #b94a48;
}
.alert-danger h4,
.alert-error h4 {
	color: #b94a48;
}
.alert-info {
	background-color: #d9edf7;
	border-color: #bce8f1;
	color: #3a87ad;
}
.alert-info h4 {
	color: #3a87ad;
}
.alert-block {
	padding-top: 14px;
	padding-bottom: 14px;
}
.alert-block > p,
.alert-block > ul {
	margin-bottom: 0;
}
.alert-block p + p {
	margin-top: 5px;
}
.nav {
	margin-left: 0;
	margin-bottom: 18px;
	list-style: none;
}
.nav > li > a {
	display: block;
}
.nav > li > a:hover,
.nav > li > a:focus {
	text-decoration: none;
	background-color: #eee;
}
.nav > li > a > img {
	max-width: none;
}
.nav > .pull-right {
	float: right;
}
.nav-header {
	display: block;
	padding: 3px 15px;
	font-size: 11px;
	font-weight: bold;
	line-height: 18px;
	color: #999;
	text-shadow: 0 1px 0 rgba(255,255,255,0.5);
	text-transform: uppercase;
}
.nav li + .nav-header {
	margin-top: 9px;
}
.nav-list {
	padding-left: 15px;
	padding-right: 15px;
	margin-bottom: 0;
}
.nav-list > li > a,
.nav-list .nav-header {
	margin-left: -15px;
	margin-right: -15px;
	text-shadow: 0 1px 0 rgba(255,255,255,0.5);
}
.nav-list > li > a {
	padding: 3px 15px;
}
.nav-list > .active > a,
.nav-list > .active > a:hover,
.nav-list > .active > a:focus {
	color: #fff;
	text-shadow: 0 -1px 0 rgba(0,0,0,0.2);
	background-color: #08c;
}
.nav-list [class^="icon-"],
.nav-list [class*=" icon-"] {
	margin-right: 2px;
}
.nav-list .divider {
	*width: 100%;
	height: 1px;
	margin: 8px 1px;
	*margin: -5px 0 5px;
	overflow: hidden;
	background-color: #e5e5e5;
	border-bottom: 1px solid #fff;
}
.nav-tabs,
.nav-pills {
	*zoom: 1;
}
.nav-tabs:before,
.nav-tabs:after,
.nav-pills:before,
.nav-pills:after {
	display: table;
	content: "";
	line-height: 0;
}
.nav-tabs:after,
.nav-pills:after {
	clear: both;
}
.nav-tabs > li,
.nav-pills > li {
	float: left;
}
.nav-tabs > li > a,
.nav-pills > li > a {
	padding-right: 12px;
	padding-left: 12px;
	margin-right: 2px;
	line-height: 14px;
}
.nav-tabs {
	border-bottom: 1px solid #ddd;
}
.nav-tabs > li {
	margin-bottom: -1px;
}
.nav-tabs > li > a {
	padding-top: 8px;
	padding-bottom: 8px;
	line-height: 18px;
	border: 1px solid transparent;
	-webkit-border-radius: 4px 4px 0 0;
	-moz-border-radius: 4px 4px 0 0;
	border-radius: 4px 4px 0 0;
}
.nav-tabs > li > a:hover,
.nav-tabs > li > a:focus {
	border-color: #eee #eee #ddd;
}
.nav-tabs > .active > a,
.nav-tabs > .active > a:hover,
.nav-tabs > .active > a:focus {
	color: #555;
	background-color: #fff;
	border: 1px solid #ddd;
	border-bottom-color: transparent;
	cursor: default;
}
.nav-pills > li > a {
	padding-top: 8px;
	padding-bottom: 8px;
	margin-top: 2px;
	margin-bottom: 2px;
	-webkit-border-radius: 5px;
	-moz-border-radius: 5px;
	border-radius: 5px;
}
.nav-pills > .active > a,
.nav-pills > .active > a:hover,
.nav-pills > .active > a:focus {
	color: #fff;
	background-color: #08c;
}
.nav-stacked > li {
	float: none;
}
.nav-stacked > li > a {
	margin-right: 0;
}
.nav-tabs.nav-stacked {
	border-bottom: 0;
}
.nav-tabs.nav-stacked > li > a {
	border: 1px solid #ddd;
	-webkit-border-radius: 0;
	-moz-border-radius: 0;
	border-radius: 0;
}
.nav-tabs.nav-stacked > li:first-child > a {
	-webkit-border-top-right-radius: 4px;
	-moz-border-radius-topright: 4px;
	border-top-right-radius: 4px;
	-webkit-border-top-left-radius: 4px;
	-moz-border-radius-topleft: 4px;
	border-top-left-radius: 4px;
}
.nav-tabs.nav-stacked > li:last-child > a {
	-webkit-border-bottom-right-radius: 4px;
	-moz-border-radius-bottomright: 4px;
	border-bottom-right-radius: 4px;
	-webkit-border-bottom-left-radius: 4px;
	-moz-border-radius-bottomleft: 4px;
	border-bottom-left-radius: 4px;
}
.nav-tabs.nav-stacked > li > a:hover,
.nav-tabs.nav-stacked > li > a:focus {
	border-color: #ddd;
	z-index: 2;
}
.nav-pills.nav-stacked > li > a {
	margin-bottom: 3px;
}
.nav-pills.nav-stacked > li:last-child > a {
	margin-bottom: 1px;
}
.nav-tabs .dropdown-menu {
	-webkit-border-radius: 0 0 6px 6px;
	-moz-border-radius: 0 0 6px 6px;
	border-radius: 0 0 6px 6px;
}
.nav-pills .dropdown-menu {
	-webkit-border-radius: 6px;
	-moz-border-radius: 6px;
	border-radius: 6px;
}
.nav .dropdown-toggle .caret {
	border-top-color: #08c;
	border-bottom-color: #08c;
	margin-top: 6px;
}
.nav .dropdown-toggle:hover .caret,
.nav .dropdown-toggle:focus .caret {
	border-top-color: #005580;
	border-bottom-color: #005580;
}
.nav-tabs .dropdown-toggle .caret {
	margin-top: 8px;
}
.nav .active .dropdown-toggle .caret {
	border-top-color: #fff;
	border-bottom-color: #fff;
}
.nav-tabs .active .dropdown-toggle .caret {
	border-top-color: #555;
	border-bottom-color: #555;
}
.nav > .dropdown.active > a:hover,
.nav > .dropdown.active > a:focus {
	cursor: pointer;
}
.nav-tabs .open .dropdown-toggle,
.nav-pills .open .dropdown-toggle,
.nav > li.dropdown.open.active > a:hover,
.nav > li.dropdown.open.active > a:focus {
	color: #fff;
	background-color: #999;
	border-color: #999;
}
.nav li.dropdown.open .caret,
.nav li.dropdown.open.active .caret,
.nav li.dropdown.open a:hover .caret,
.nav li.dropdown.open a:focus .caret {
	border-top-color: #fff;
	border-bottom-color: #fff;
	opacity: 1;
	filter: alpha(opacity=100);
}
.tabs-stacked .open > a:hover,
.tabs-stacked .open > a:focus {
	border-color: #999;
}
.tabbable {
	*zoom: 1;
}
.tabbable:before,
.tabbable:after {
	display: table;
	content: "";
	line-height: 0;
}
.tabbable:after {
	clear: both;
}
.tab-content {
	overflow: auto;
}
.tabs-below > .nav-tabs,
.tabs-right > .nav-tabs,
.tabs-left > .nav-tabs {
	border-bottom: 0;
}
.tab-content > .tab-pane,
.pill-content > .pill-pane {
	display: none;
}
.tab-content > .active,
.pill-content > .active {
	display: block;
}
.tabs-below > .nav-tabs {
	border-top: 1px solid #ddd;
}
.tabs-below > .nav-tabs > li {
	margin-top: -1px;
	margin-bottom: 0;
}
.tabs-below > .nav-tabs > li > a {
	-webkit-border-radius: 0 0 4px 4px;
	-moz-border-radius: 0 0 4px 4px;
	border-radius: 0 0 4px 4px;
}
.tabs-below > .nav-tabs > li > a:hover,
.tabs-below > .nav-tabs > li > a:focus {
	border-bottom-color: transparent;
	border-top-color: #ddd;
}
.tabs-below > .nav-tabs > .active > a,
.tabs-below > .nav-tabs > .active > a:hover,
.tabs-below > .nav-tabs > .active > a:focus {
	border-color: transparent #ddd #ddd #ddd;
}
.tabs-left > .nav-tabs > li,
.tabs-right > .nav-tabs > li {
	float: none;
}
.tabs-left > .nav-tabs > li > a,
.tabs-right > .nav-tabs > li > a {
	min-width: 74px;
	margin-right: 0;
	margin-bottom: 3px;
}
.tabs-left > .nav-tabs {
	float: left;
	margin-right: 19px;
	border-right: 1px solid #ddd;
}
.tabs-left > .nav-tabs > li > a {
	margin-right: -1px;
	-webkit-border-radius: 4px 0 0 4px;
	-moz-border-radius: 4px 0 0 4px;
	border-radius: 4px 0 0 4px;
}
.tabs-left > .nav-tabs > li > a:hover,
.tabs-left > .nav-tabs > li > a:focus {
	border-color: #eee #ddd #eee #eee;
}
.tabs-left > .nav-tabs .active > a,
.tabs-left > .nav-tabs .active > a:hover,
.tabs-left > .nav-tabs .active > a:focus {
	border-color: #ddd transparent #ddd #ddd;
	*border-right-color: #fff;
}
.tabs-right > .nav-tabs {
	float: right;
	margin-left: 19px;
	border-left: 1px solid #ddd;
}
.tabs-right > .nav-tabs > li > a {
	margin-left: -1px;
	-webkit-border-radius: 0 4px 4px 0;
	-moz-border-radius: 0 4px 4px 0;
	border-radius: 0 4px 4px 0;
}
.tabs-right > .nav-tabs > li > a:hover,
.tabs-right > .nav-tabs > li > a:focus {
	border-color: #eee #eee #eee #ddd;
}
.tabs-right > .nav-tabs .active > a,
.tabs-right > .nav-tabs .active > a:hover,
.tabs-right > .nav-tabs .active > a:focus {
	border-color: #ddd #ddd #ddd transparent;
	*border-left-color: #fff;
}
.nav > .disabled > a {
	color: #999;
}
.nav > .disabled > a:hover,
.nav > .disabled > a:focus {
	text-decoration: none;
	background-color: transparent;
	cursor: default;
}
.navbar {
	overflow: visible;
	margin-bottom: 18px;
	*position: relative;
	*z-index: 2;
}
.navbar-inner {
	min-height: 40px;
	padding-left: 20px;
	padding-right: 20px;
	background-color: #fafafa;
	background-image: -moz-linear-gradient(top,#ffffff,#f2f2f2);
	background-image: -webkit-gradient(linear,0 0,0 100%,from(#ffffff),to(#f2f2f2));
	background-image: -webkit-linear-gradient(top,#ffffff,#f2f2f2);
	background-image: -o-linear-gradient(top,#ffffff,#f2f2f2);
	background-image: linear-gradient(to bottom,#ffffff,#f2f2f2);
	background-repeat: repeat-x;
	filter: progid:DXImageTransform.Microsoft.gradient(startColorstr='#ffffffff', endColorstr='#fff2f2f2', GradientType=0);
	border: 1px solid #d4d4d4;
	-webkit-border-radius: 4px;
	-moz-border-radius: 4px;
	border-radius: 4px;
	-webkit-box-shadow: 0 1px 4px rgba(0,0,0,0.065);
	-moz-box-shadow: 0 1px 4px rgba(0,0,0,0.065);
	box-shadow: 0 1px 4px rgba(0,0,0,0.065);
	*zoom: 1;
}
.navbar-inner:before,
.navbar-inner:after {
	display: table;
	content: "";
	line-height: 0;
}
.navbar-inner:after {
	clear: both;
}
.navbar .container {
	width: auto;
}
.nav-collapse.collapse {
	height: auto;
	overflow: visible;
}
.navbar .brand {
	float: left;
	display: block;
	padding: 11px 20px 11px;
	margin-left: -20px;
	font-size: 20px;
	font-weight: 200;
	color: #555;
	text-shadow: 0 1px 0 #ffffff;
}
.navbar .brand:hover,
.navbar .brand:focus {
	text-decoration: none;
}
.navbar-text {
	margin-bottom: 0;
	line-height: 40px;
	color: #555;
}
.navbar-link {
	color: #555;
}
.navbar-link:hover,
.navbar-link:focus {
	color: #333;
}
.navbar .divider-vertical {
	height: 40px;
	margin: 0 9px;
	border-left: 1px solid #f2f2f2;
	border-right: 1px solid #ffffff;
}
.navbar .btn,
.navbar .btn-group {
	margin-top: 5px;
}
.navbar .btn-group .btn,
.navbar .input-prepend .btn,
.navbar .input-append .btn,
.navbar .input-prepend .btn-group,
.navbar .input-append .btn-group {
	margin-top: 0;
}
.navbar-form {
	margin-bottom: 0;
	*zoom: 1;
}
.navbar-form:before,
.navbar-form:after {
	display: table;
	content: "";
	line-height: 0;
}
.navbar-form:after {
	clear: both;
}
.navbar-form input,
.navbar-form select,
.navbar-form .radio,
.navbar-form .checkbox {
	margin-top: 5px;
}
.navbar-form input,
.navbar-form select,
.navbar-form .btn {
	display: inline-block;
	margin-bottom: 0;
}
.navbar-form input[type="image"],
.navbar-form input[type="checkbox"],
.navbar-form input[type="radio"] {
	margin-top: 3px;
}
.navbar-form .input-append,
.navbar-form .input-prepend {
	margin-top: 5px;
	white-space: nowrap;
}
.navbar-form .input-append input,
.navbar-form .input-prepend input {
	margin-top: 0;
}
.navbar-search {
	position: relative;
	float: left;
	margin-top: 5px;
	margin-bottom: 0;
}
.navbar-search .search-query {
	margin-bottom: 0;
	padding: 4px 14px;
	font-family: "Helvetica Neue", Helvetica, Arial, sans-serif;
	font-size: 13px;
	font-weight: normal;
	line-height: 1;
	-webkit-border-radius: 15px;
	-moz-border-radius: 15px;
	border-radius: 15px;
}
.navbar-static-top {
	position: static;
	margin-bottom: 0;
}
.navbar-static-top .navbar-inner {
	-webkit-border-radius: 0;
	-moz-border-radius: 0;
	border-radius: 0;
}
.navbar-fixed-top,
.navbar-fixed-bottom {
	position: fixed;
	right: 0;
	left: 0;
	z-index: 1030;
	margin-bottom: 0;
}
.navbar-fixed-top .navbar-inner,
.navbar-static-top .navbar-inner {
	border-width: 0 0 1px;
}
.navbar-fixed-bottom .navbar-inner {
	border-width: 1px 0 0;
}
.navbar-fixed-top .navbar-inner,
.navbar-fixed-bottom .navbar-inner {
	padding-left: 0;
	padding-right: 0;
	-webkit-border-radius: 0;
	-moz-border-radius: 0;
	border-radius: 0;
}
.navbar-static-top .container,
.navbar-fixed-top .container,
.navbar-fixed-bottom .container {
	width: 940px;
}
.navbar-fixed-top {
	top: 0;
}
.navbar-fixed-top .navbar-inner,
.navbar-static-top .navbar-inner {
	-webkit-box-shadow: 0 1px 10px rgba(0,0,0,.1);
	-moz-box-shadow: 0 1px 10px rgba(0,0,0,.1);
	box-shadow: 0 1px 10px rgba(0,0,0,.1);
}
.navbar-fixed-bottom {
	bottom: 0;
}
.navbar-fixed-bottom .navbar-inner {
	-webkit-box-shadow: 0 -1px 10px rgba(0,0,0,.1);
	-moz-box-shadow: 0 -1px 10px rgba(0,0,0,.1);
	box-shadow: 0 -1px 10px rgba(0,0,0,.1);
}
.navbar .nav {
	position: relative;
	left: 0;
	display: block;
	float: left;
	margin: 0 10px 0 0;
}
.navbar .nav.pull-right {
	float: right;
	margin-right: 0;
}
.navbar .nav > li {
	float: left;
}
.navbar .nav > li > a {
	float: none;
	padding: 11px 15px 11px;
	color: #555;
	text-decoration: none;
	text-shadow: 0 1px 0 #ffffff;
}
.navbar .nav .dropdown-toggle .caret {
	margin-top: 8px;
}
.navbar .nav > li > a:focus,
.navbar .nav > li > a:hover {
	background-color: transparent;
	color: #333;
	text-decoration: none;
}
.navbar .nav > .active > a,
.navbar .nav > .active > a:hover,
.navbar .nav > .active > a:focus {
	color: #555;
	text-decoration: none;
	background-color: #e6e6e6;
	-webkit-box-shadow: inset 0 3px 8px rgba(0,0,0,0.125);
	-moz-box-shadow: inset 0 3px 8px rgba(0,0,0,0.125);
	box-shadow: inset 0 3px 8px rgba(0,0,0,0.125);
}
.navbar .btn-navbar {
	display: none;
	float: right;
	padding: 7px 10px;
	margin-left: 5px;
	margin-right: 5px;
	color: #fff;
	text-shadow: 0 -1px 0 rgba(0,0,0,0.25);
	background-color: #ededed;
	background-image: -moz-linear-gradient(top,#f2f2f2,#e6e6e6);
	background-image: -webkit-gradient(linear,0 0,0 100%,from(#f2f2f2),to(#e6e6e6));
	background-image: -webkit-linear-gradient(top,#f2f2f2,#e6e6e6);
	background-image: -o-linear-gradient(top,#f2f2f2,#e6e6e6);
	background-image: linear-gradient(to bottom,#f2f2f2,#e6e6e6);
	background-repeat: repeat-x;
	filter: progid:DXImageTransform.Microsoft.gradient(startColorstr='#fff2f2f2', endColorstr='#ffe5e5e5', GradientType=0);
	border-color: #e6e6e6 #e6e6e6 #bfbfbf;
	*background-color: #e6e6e6;
	filter: progid:DXImageTransform.Microsoft.gradient(enabled = false);
	-webkit-box-shadow: inset 0 1px 0 rgba(255,255,255,.1), 0 1px 0 rgba(255,255,255,.075);
	-moz-box-shadow: inset 0 1px 0 rgba(255,255,255,.1), 0 1px 0 rgba(255,255,255,.075);
	box-shadow: inset 0 1px 0 rgba(255,255,255,.1), 0 1px 0 rgba(255,255,255,.075);
}
.navbar .btn-navbar:hover,
.navbar .btn-navbar:focus,
.navbar .btn-navbar:active,
.navbar .btn-navbar.active,
.navbar .btn-navbar.disabled,
.navbar .btn-navbar[disabled] {
	color: #fff;
	background-color: #e6e6e6;
	*background-color: #d9d9d9;
}
.navbar .btn-navbar:active,
.navbar .btn-navbar.active {
	background-color: #cccccc \9;
}
.navbar .btn-navbar .icon-bar {
	display: block;
	width: 18px;
	height: 2px;
	background-color: #f5f5f5;
	-webkit-border-radius: 1px;
	-moz-border-radius: 1px;
	border-radius: 1px;
	-webkit-box-shadow: 0 1px 0 rgba(0,0,0,0.25);
	-moz-box-shadow: 0 1px 0 rgba(0,0,0,0.25);
	box-shadow: 0 1px 0 rgba(0,0,0,0.25);
}
.btn-navbar .icon-bar + .icon-bar {
	margin-top: 3px;
}
.navbar .nav > li > .dropdown-menu:before {
	content: '';
	display: inline-block;
	border-left: 7px solid transparent;
	border-right: 7px solid transparent;
	border-bottom: 7px solid #ccc;
	border-bottom-color: rgba(0,0,0,0.2);
	position: absolute;
	top: -7px;
	left: 9px;
}
.navbar .nav > li > .dropdown-menu:after {
	content: '';
	display: inline-block;
	border-left: 6px solid transparent;
	border-right: 6px solid transparent;
	border-bottom: 6px solid #fff;
	position: absolute;
	top: -6px;
	left: 10px;
}
.navbar-fixed-bottom .nav > li > .dropdown-menu:before {
	border-top: 7px solid #ccc;
	border-top-color: rgba(0,0,0,0.2);
	border-bottom: 0;
	bottom: -7px;
	top: auto;
}
.navbar-fixed-bottom .nav > li > .dropdown-menu:after {
	border-top: 6px solid #fff;
	border-bottom: 0;
	bottom: -6px;
	top: auto;
}
.navbar .nav li.dropdown > a:hover .caret,
.navbar .nav li.dropdown > a:focus .caret {
	border-top-color: #333;
	border-bottom-color: #333;
}
.navbar .nav li.dropdown.open > .dropdown-toggle,
.navbar .nav li.dropdown.active > .dropdown-toggle,
.navbar .nav li.dropdown.open.active > .dropdown-toggle {
	background-color: #e6e6e6;
	color: #555;
}
.navbar .nav li.dropdown > .dropdown-toggle .caret {
	border-top-color: #555;
	border-bottom-color: #555;
}
.navbar .nav li.dropdown.open > .dropdown-toggle .caret,
.navbar .nav li.dropdown.active > .dropdown-toggle .caret,
.navbar .nav li.dropdown.open.active > .dropdown-toggle .caret {
	border-top-color: #555;
	border-bottom-color: #555;
}
.navbar .pull-right > li > .dropdown-menu,
.navbar .nav > li > .dropdown-menu.pull-right {
	left: auto;
	right: 0;
}
.navbar .pull-right > li > .dropdown-menu:before,
.navbar .nav > li > .dropdown-menu.pull-right:before {
	left: auto;
	right: 12px;
}
.navbar .pull-right > li > .dropdown-menu:after,
.navbar .nav > li > .dropdown-menu.pull-right:after {
	left: auto;
	right: 13px;
}
.navbar .pull-right > li > .dropdown-menu .dropdown-menu,
.navbar .nav > li > .dropdown-menu.pull-right .dropdown-menu {
	left: auto;
	right: 100%;
	margin-left: 0;
	margin-right: -1px;
	-webkit-border-radius: 6px 0 6px 6px;
	-moz-border-radius: 6px 0 6px 6px;
	border-radius: 6px 0 6px 6px;
}
.navbar-inverse .navbar-inner {
	background-color: #13294a;
	background-image: -moz-linear-gradient(top,#152d53,#10223e);
	background-image: -webkit-gradient(linear,0 0,0 100%,from(#152d53),to(#10223e));
	background-image: -webkit-linear-gradient(top,#152d53,#10223e);
	background-image: -o-linear-gradient(top,#152d53,#10223e);
	background-image: linear-gradient(to bottom,#152d53,#10223e);
	background-repeat: repeat-x;
	filter: progid:DXImageTransform.Microsoft.gradient(startColorstr='#ff142c52', endColorstr='#ff0f213e', GradientType=0);
	border-color: #0b172a;
}
.navbar-inverse .brand,
.navbar-inverse .nav > li > a {
	color: #d9d9d9;
	text-shadow: 0 -1px 0 rgba(0,0,0,0.25);
}
.navbar-inverse .brand:hover,
.navbar-inverse .brand:focus,
.navbar-inverse .nav > li > a:hover,
.navbar-inverse .nav > li > a:focus {
	color: #fff;
}
.navbar-inverse .brand {
	color: #d9d9d9;
}
.navbar-inverse .navbar-text {
	color: #d9d9d9;
}
.navbar-inverse .nav > li > a:focus,
.navbar-inverse .nav > li > a:hover {
	background-color: transparent;
	color: #fff;
}
.navbar-inverse .nav .active > a,
.navbar-inverse .nav .active > a:hover,
.navbar-inverse .nav .active > a:focus {
	color: #fff;
	background-color: #10223e;
}
.navbar-inverse .navbar-link {
	color: #d9d9d9;
}
.navbar-inverse .navbar-link:hover,
.navbar-inverse .navbar-link:focus {
	color: #fff;
}
.navbar-inverse .divider-vertical {
	border-left-color: #10223e;
	border-right-color: #152d53;
}
.navbar-inverse .nav li.dropdown.open > .dropdown-toggle,
.navbar-inverse .nav li.dropdown.active > .dropdown-toggle,
.navbar-inverse .nav li.dropdown.open.active > .dropdown-toggle {
	background-color: #10223e;
	color: #fff;
}
.navbar-inverse .nav li.dropdown > a:hover .caret,
.navbar-inverse .nav li.dropdown > a:focus .caret {
	border-top-color: #fff;
	border-bottom-color: #fff;
}
.navbar-inverse .nav li.dropdown > .dropdown-toggle .caret {
	border-top-color: #d9d9d9;
	border-bottom-color: #d9d9d9;
}
.navbar-inverse .nav li.dropdown.open > .dropdown-toggle .caret,
.navbar-inverse .nav li.dropdown.active > .dropdown-toggle .caret,
.navbar-inverse .nav li.dropdown.open.active > .dropdown-toggle .caret {
	border-top-color: #fff;
	border-bottom-color: #fff;
}
.navbar-inverse .navbar-search .search-query {
	color: #fff;
	background-color: #2959a4;
	border-color: #10223e;
	-webkit-box-shadow: inset 0 1px 2px rgba(0,0,0,.1), 0 1px 0 rgba(255,255,255,.15);
	-moz-box-shadow: inset 0 1px 2px rgba(0,0,0,.1), 0 1px 0 rgba(255,255,255,.15);
	box-shadow: inset 0 1px 2px rgba(0,0,0,.1), 0 1px 0 rgba(255,255,255,.15);
	-webkit-transition: none;
	-moz-transition: none;
	-o-transition: none;
	transition: none;
}
.navbar-inverse .navbar-search .search-query:-moz-placeholder {
	color: #ccc;
}
.navbar-inverse .navbar-search .search-query:-ms-input-placeholder {
	color: #ccc;
}
.navbar-inverse .navbar-search .search-query::-webkit-input-placeholder {
	color: #ccc;
}
.navbar-inverse .navbar-search .search-query:focus,
.navbar-inverse .navbar-search .search-query.focused {
	padding: 5px 15px;
	color: #333;
	text-shadow: 0 1px 0 #fff;
	background-color: #fff;
	border: 0;
	-webkit-box-shadow: 0 0 3px rgba(0,0,0,0.15);
	-moz-box-shadow: 0 0 3px rgba(0,0,0,0.15);
	box-shadow: 0 0 3px rgba(0,0,0,0.15);
	outline: 0;
}
.navbar-inverse .btn-navbar {
	color: #fff;
	text-shadow: 0 -1px 0 rgba(0,0,0,0.25);
	background-color: #0e1d36;
	background-image: -moz-linear-gradient(top,#10223e,#0b172a);
	background-image: -webkit-gradient(linear,0 0,0 100%,from(#10223e),to(#0b172a));
	background-image: -webkit-linear-gradient(top,#10223e,#0b172a);
	background-image: -o-linear-gradient(top,#10223e,#0b172a);
	background-image: linear-gradient(to bottom,#10223e,#0b172a);
	background-repeat: repeat-x;
	filter: progid:DXImageTransform.Microsoft.gradient(startColorstr='#ff0f213e', endColorstr='#ff0a1629', GradientType=0);
	border-color: #0b172a #0b172a #000000;
	*background-color: #0b172a;
	filter: progid:DXImageTransform.Microsoft.gradient(enabled = false);
}
.navbar-inverse .btn-navbar:hover,
.navbar-inverse .btn-navbar:focus,
.navbar-inverse .btn-navbar:active,
.navbar-inverse .btn-navbar.active,
.navbar-inverse .btn-navbar.disabled,
.navbar-inverse .btn-navbar[disabled] {
	color: #fff;
	background-color: #0b172a;
	*background-color: #050c16;
}
.navbar-inverse .btn-navbar:active,
.navbar-inverse .btn-navbar.active {
	background-color: #000101 \9;
}
.breadcrumb {
	padding: 8px 15px;
	margin: 0 0 18px;
	list-style: none;
	background-color: #f5f5f5;
	-webkit-border-radius: 4px;
	-moz-border-radius: 4px;
	border-radius: 4px;
}
.breadcrumb > li {
	display: inline-block;
	*display: inline;
	*zoom: 1;
	text-shadow: 0 1px 0 #fff;
}
.breadcrumb > li > .divider {
	padding: 0 5px;
	color: #ccc;
}
.breadcrumb > .active {
	color: #999;
}
.pagination {
	margin: 18px 0;
}
.pagination ul {
	display: inline-block;
	*display: inline;
	*zoom: 1;
	margin-left: 0;
	margin-bottom: 0;
	-webkit-border-radius: 4px;
	-moz-border-radius: 4px;
	border-radius: 4px;
	-webkit-box-shadow: 0 1px 2px rgba(0,0,0,0.05);
	-moz-box-shadow: 0 1px 2px rgba(0,0,0,0.05);
	box-shadow: 0 1px 2px rgba(0,0,0,0.05);
}
.pagination ul > li {
	display: inline;
}
.pagination ul > li > a,
.pagination ul > li > span {
	float: left;
	padding: 4px 12px;
	line-height: 18px;
	text-decoration: none;
	background-color: #fff;
	border: 1px solid #ddd;
	border-left-width: 0;
}
.pagination ul > li > a:hover,
.pagination ul > li > a:focus,
.pagination ul > .active > a,
.pagination ul > .active > span {
	background-color: #f5f5f5;
}
.pagination ul > .active > a,
.pagination ul > .active > span {
	color: #999;
	cursor: default;
}
.pagination ul > .disabled > span,
.pagination ul > .disabled > a,
.pagination ul > .disabled > a:hover,
.pagination ul > .disabled > a:focus {
	color: #999;
	background-color: transparent;
	cursor: default;
}
.pagination ul > li:first-child > a,
.pagination ul > li:first-child > span {
	border-left-width: 1px;
	-webkit-border-top-left-radius: 4px;
	-moz-border-radius-topleft: 4px;
	border-top-left-radius: 4px;
	-webkit-border-bottom-left-radius: 4px;
	-moz-border-radius-bottomleft: 4px;
	border-bottom-left-radius: 4px;
}
.pagination ul > li:last-child > a,
.pagination ul > li:last-child > span {
	-webkit-border-top-right-radius: 4px;
	-moz-border-radius-topright: 4px;
	border-top-right-radius: 4px;
	-webkit-border-bottom-right-radius: 4px;
	-moz-border-radius-bottomright: 4px;
	border-bottom-right-radius: 4px;
}
.pagination-centered {
	text-align: center;
}
.pagination-right {
	text-align: right;
}
.pagination-large ul > li > a,
.pagination-large ul > li > span {
	padding: 11px 19px;
	font-size: 16.25px;
}
.pagination-large ul > li:first-child > a,
.pagination-large ul > li:first-child > span {
	-webkit-border-top-left-radius: 6px;
	-moz-border-radius-topleft: 6px;
	border-top-left-radius: 6px;
	-webkit-border-bottom-left-radius: 6px;
	-moz-border-radius-bottomleft: 6px;
	border-bottom-left-radius: 6px;
}
.pagination-large ul > li:last-child > a,
.pagination-large ul > li:last-child > span {
	-webkit-border-top-right-radius: 6px;
	-moz-border-radius-topright: 6px;
	border-top-right-radius: 6px;
	-webkit-border-bottom-right-radius: 6px;
	-moz-border-radius-bottomright: 6px;
	border-bottom-right-radius: 6px;
}
.pagination-mini ul > li:first-child > a,
.pagination-mini ul > li:first-child > span,
.pagination-small ul > li:first-child > a,
.pagination-small ul > li:first-child > span {
	-webkit-border-top-left-radius: 3px;
	-moz-border-radius-topleft: 3px;
	border-top-left-radius: 3px;
	-webkit-border-bottom-left-radius: 3px;
	-moz-border-radius-bottomleft: 3px;
	border-bottom-left-radius: 3px;
}
.pagination-mini ul > li:last-child > a,
.pagination-mini ul > li:last-child > span,
.pagination-small ul > li:last-child > a,
.pagination-small ul > li:last-child > span {
	-webkit-border-top-right-radius: 3px;
	-moz-border-radius-topright: 3px;
	border-top-right-radius: 3px;
	-webkit-border-bottom-right-radius: 3px;
	-moz-border-radius-bottomright: 3px;
	border-bottom-right-radius: 3px;
}
.pagination-small ul > li > a,
.pagination-small ul > li > span {
	padding: 2px 10px;
	font-size: 12px;
}
.pagination-mini ul > li > a,
.pagination-mini ul > li > span {
	padding: 0 6px;
	font-size: 9.75px;
}
.pager {
	margin: 18px 0;
	list-style: none;
	text-align: center;
	*zoom: 1;
}
.pager:before,
.pager:after {
	display: table;
	content: "";
	line-height: 0;
}
.pager:after {
	clear: both;
}
.pager li {
	display: inline;
}
.pager li > a,
.pager li > span {
	display: inline-block;
	padding: 5px 14px;
	background-color: #fff;
	border: 1px solid #ddd;
	-webkit-border-radius: 15px;
	-moz-border-radius: 15px;
	border-radius: 15px;
}
.pager li > a:hover,
.pager li > a:focus {
	text-decoration: none;
	background-color: #f5f5f5;
}
.pager .next > a,
.pager .next > span {
	float: right;
}
.pager .previous > a,
.pager .previous > span {
	float: left;
}
.pager .disabled > a,
.pager .disabled > a:hover,
.pager .disabled > a:focus,
.pager .disabled > span {
	color: #999;
	background-color: #fff;
	cursor: default;
}
.modal-backdrop {
	position: fixed;
	top: 0;
	right: 0;
	bottom: 0;
	left: 0;
	z-index: 1040;
	background-color: #000;
}
.modal-backdrop.fade {
	opacity: 0;
}
.modal-backdrop,
.modal-backdrop.fade.in {
	opacity: 0.8;
	filter: alpha(opacity=80);
}
.modal-header {
	padding: 9px 15px;
	border-bottom: 1px solid #eee;
}
.modal-header .close {
	margin-top: 2px;
}
.modal-header h3 {
	margin: 0;
	line-height: 30px;
}
.modal-body {
	position: relative;
	overflow-y: auto;
	max-height: 400px;
	padding: 15px;
}
.modal-form {
	margin-bottom: 0;
}
.modal-footer {
	padding: 14px 15px 15px;
	margin-bottom: 0;
	text-align: right;
	background-color: #f5f5f5;
	border-top: 1px solid #ddd;
	-webkit-border-radius: 0 0 6px 6px;
	-moz-border-radius: 0 0 6px 6px;
	border-radius: 0 0 6px 6px;
	-webkit-box-shadow: inset 0 1px 0 #fff;
	-moz-box-shadow: inset 0 1px 0 #fff;
	box-shadow: inset 0 1px 0 #fff;
	*zoom: 1;
}
.modal-footer:before,
.modal-footer:after {
	display: table;
	content: "";
	line-height: 0;
}
.modal-footer:after {
	clear: both;
}
.modal-footer .btn + .btn {
	margin-left: 5px;
	margin-bottom: 0;
}
.modal-footer .btn-group .btn + .btn {
	margin-left: -1px;
}
.modal-footer .btn-block + .btn-block {
	margin-left: 0;
}
.tooltip {
	position: absolute;
	z-index: 1030;
	display: block;
	visibility: visible;
	font-size: 11px;
	line-height: 1.4;
	opacity: 0;
	filter: alpha(opacity=0);
}
.tooltip.in {
	opacity: 0.8;
	filter: alpha(opacity=80);
}
.tooltip.top {
	margin-top: -3px;
	padding: 5px 0;
}
.tooltip.right {
	margin-left: 3px;
	padding: 0 5px;
}
.tooltip.bottom {
	margin-top: 3px;
	padding: 5px 0;
}
.tooltip.left {
	margin-left: -3px;
	padding: 0 5px;
}
.tooltip-inner {
	max-width: 200px;
	padding: 8px;
	color: #fff;
	text-align: center;
	text-decoration: none;
	background-color: #000;
	-webkit-border-radius: 4px;
	-moz-border-radius: 4px;
	border-radius: 4px;
}
.tooltip-arrow {
	position: absolute;
	width: 0;
	height: 0;
	border-color: transparent;
	border-style: solid;
}
.tooltip.top .tooltip-arrow {
	bottom: 0;
	left: 50%;
	margin-left: -5px;
	border-width: 5px 5px 0;
	border-top-color: #000;
}
.tooltip.right .tooltip-arrow {
	top: 50%;
	left: 0;
	margin-top: -5px;
	border-width: 5px 5px 5px 0;
	border-right-color: #000;
}
.tooltip.left .tooltip-arrow {
	top: 50%;
	right: 0;
	margin-top: -5px;
	border-width: 5px 0 5px 5px;
	border-left-color: #000;
}
.tooltip.bottom .tooltip-arrow {
	top: 0;
	left: 50%;
	margin-left: -5px;
	border-width: 0 5px 5px;
	border-bottom-color: #000;
}
.popover {
	position: absolute;
	top: 0;
	left: 0;
	z-index: 1010;
	display: none;
	max-width: 276px;
	padding: 1px;
	text-align: left;
	background-color: #fff;
	-webkit-background-clip: padding-box;
	-moz-background-clip: padding;
	background-clip: padding-box;
	border: 1px solid #ccc;
	border: 1px solid rgba(0,0,0,0.2);
	-webkit-border-radius: 6px;
	-moz-border-radius: 6px;
	border-radius: 6px;
	-webkit-box-shadow: 0 5px 10px rgba(0,0,0,0.2);
	-moz-box-shadow: 0 5px 10px rgba(0,0,0,0.2);
	box-shadow: 0 5px 10px rgba(0,0,0,0.2);
	white-space: normal;
}
.popover.top {
	margin-top: -10px;
}
.popover.right {
	margin-left: 10px;
}
.popover.bottom {
	margin-top: 10px;
}
.popover.left {
	margin-left: -10px;
}
.popover-title {
	margin: 0;
	padding: 8px 14px;
	font-size: 14px;
	font-weight: normal;
	line-height: 18px;
	background-color: #f7f7f7;
	border-bottom: 1px solid #ebebeb;
	-webkit-border-radius: 5px 5px 0 0;
	-moz-border-radius: 5px 5px 0 0;
	border-radius: 5px 5px 0 0;
}
.popover-title:empty {
	display: none;
}
.popover-content {
	padding: 9px 14px;
}
.popover .arrow,
.popover .arrow:after {
	position: absolute;
	display: block;
	width: 0;
	height: 0;
	border-color: transparent;
	border-style: solid;
}
.popover .arrow {
	border-width: 11px;
}
.popover .arrow:after {
	border-width: 10px;
	content: "";
}
.popover.top .arrow {
	left: 50%;
	margin-left: -11px;
	border-bottom-width: 0;
	border-top-color: #999;
	border-top-color: rgba(0,0,0,0.25);
	bottom: -11px;
}
.popover.top .arrow:after {
	bottom: 1px;
	margin-left: -10px;
	border-bottom-width: 0;
	border-top-color: #fff;
}
.popover.right .arrow {
	top: 50%;
	left: -11px;
	margin-top: -11px;
	border-left-width: 0;
	border-right-color: #999;
	border-right-color: rgba(0,0,0,0.25);
}
.popover.right .arrow:after {
	left: 1px;
	bottom: -10px;
	border-left-width: 0;
	border-right-color: #fff;
}
.popover.bottom .arrow {
	left: 50%;
	margin-left: -11px;
	border-top-width: 0;
	border-bottom-color: #999;
	border-bottom-color: rgba(0,0,0,0.25);
	top: -11px;
}
.popover.bottom .arrow:after {
	top: 1px;
	margin-left: -10px;
	border-top-width: 0;
	border-bottom-color: #fff;
}
.popover.left .arrow {
	top: 50%;
	right: -11px;
	margin-top: -11px;
	border-right-width: 0;
	border-left-color: #999;
	border-left-color: rgba(0,0,0,0.25);
}
.popover.left .arrow:after {
	right: 1px;
	border-right-width: 0;
	border-left-color: #fff;
	bottom: -10px;
}
.thumbnails {
	margin-left: -20px;
	list-style: none;
	*zoom: 1;
}
.thumbnails:before,
.thumbnails:after {
	display: table;
	content: "";
	line-height: 0;
}
.thumbnails:after {
	clear: both;
}
.row-fluid .thumbnails {
	margin-left: 0;
}
.thumbnails > li {
	float: left;
	margin-bottom: 18px;
	margin-left: 20px;
}
.thumbnail {
	display: block;
	padding: 4px;
	line-height: 18px;
	border: 1px solid #ddd;
	-webkit-border-radius: 4px;
	-moz-border-radius: 4px;
	border-radius: 4px;
	-webkit-box-shadow: 0 1px 3px rgba(0,0,0,0.055);
	-moz-box-shadow: 0 1px 3px rgba(0,0,0,0.055);
	box-shadow: 0 1px 3px rgba(0,0,0,0.055);
	-webkit-transition: all .2s ease-in-out;
	-moz-transition: all .2s ease-in-out;
	-o-transition: all .2s ease-in-out;
	transition: all .2s ease-in-out;
}
a.thumbnail:hover,
a.thumbnail:focus {
	border-color: #08c;
	-webkit-box-shadow: 0 1px 4px rgba(0,105,214,0.25);
	-moz-box-shadow: 0 1px 4px rgba(0,105,214,0.25);
	box-shadow: 0 1px 4px rgba(0,105,214,0.25);
}
.thumbnail > img {
	display: block;
	max-width: 100%;
	margin-left: auto;
	margin-right: auto;
}
.thumbnail .caption {
	padding: 9px;
	color: #555;
}
.label,
.badge {
	display: inline-block;
	padding: 2px 4px;
	font-size: 10.998px;
	font-weight: bold;
	line-height: 14px;
	color: #fff;
	vertical-align: baseline;
	white-space: nowrap;
	text-shadow: 0 -1px 0 rgba(0,0,0,0.25);
	background-color: #999;
}
.label {
	-webkit-border-radius: 3px;
	-moz-border-radius: 3px;
	border-radius: 3px;
}
.badge {
	padding-left: 9px;
	padding-right: 9px;
	-webkit-border-radius: 9px;
	-moz-border-radius: 9px;
	border-radius: 9px;
}
.label:empty,
.badge:empty {
	display: none;
}
a.label:hover,
a.label:focus,
a.badge:hover,
a.badge:focus {
	color: #fff;
	text-decoration: none;
	cursor: pointer;
}
.label-important,
.badge-important {
	background-color: #b94a48;
}
.label-important[href],
.badge-important[href] {
	background-color: #953b39;
}
.label-warning,
.badge-warning {
	background-color: #f89406;
}
.label-warning[href],
.badge-warning[href] {
	background-color: #c67605;
}
.label-success,
.badge-success {
	background-color: #468847;
}
.label-success[href],
.badge-success[href] {
	background-color: #356635;
}
.label-info,
.badge-info {
	background-color: #3a87ad;
}
.label-info[href],
.badge-info[href] {
	background-color: #2d6987;
}
.label-inverse,
.badge-inverse {
	background-color: #333;
}
.label-inverse[href],
.badge-inverse[href] {
	background-color: #1a1a1a;
}
.btn .label,
.btn .badge {
	position: relative;
	top: -1px;
}
.btn-mini .label,
.btn-mini .badge {
	top: 0;
}
@-webkit-keyframes progress-bar-stripes {
	from {
		background-position: 40px 0;
	}
	to {
		background-position: 0 0;
	}
}
@-moz-keyframes progress-bar-stripes {
	from {
		background-position: 40px 0;
	}
	to {
		background-position: 0 0;
	}
}
@-ms-keyframes progress-bar-stripes {
	from {
		background-position: 40px 0;
	}
	to {
		background-position: 0 0;
	}
}
@-o-keyframes progress-bar-stripes {
	from {
		background-position: 0 0;
	}
	to {
		background-position: 40px 0;
	}
}
@keyframes progress-bar-stripes {
	from {
		background-position: 40px 0;
	}
	to {
		background-position: 0 0;
	}
}
.progress {
	overflow: hidden;
	height: 18px;
	margin-bottom: 18px;
	background-color: #f7f7f7;
	background-image: -moz-linear-gradient(top,#f5f5f5,#f9f9f9);
	background-image: -webkit-gradient(linear,0 0,0 100%,from(#f5f5f5),to(#f9f9f9));
	background-image: -webkit-linear-gradient(top,#f5f5f5,#f9f9f9);
	background-image: -o-linear-gradient(top,#f5f5f5,#f9f9f9);
	background-image: linear-gradient(to bottom,#f5f5f5,#f9f9f9);
	background-repeat: repeat-x;
	filter: progid:DXImageTransform.Microsoft.gradient(startColorstr='#fff5f5f5', endColorstr='#fff9f9f9', GradientType=0);
	-webkit-box-shadow: inset 0 1px 2px rgba(0,0,0,0.1);
	-moz-box-shadow: inset 0 1px 2px rgba(0,0,0,0.1);
	box-shadow: inset 0 1px 2px rgba(0,0,0,0.1);
	-webkit-border-radius: 4px;
	-moz-border-radius: 4px;
	border-radius: 4px;
}
.progress .bar {
	width: 0%;
	height: 100%;
	color: #fff;
	float: left;
	font-size: 12px;
	text-align: center;
	text-shadow: 0 -1px 0 rgba(0,0,0,0.25);
	background-color: #0e90d2;
	background-image: -moz-linear-gradient(top,#149bdf,#0480be);
	background-image: -webkit-gradient(linear,0 0,0 100%,from(#149bdf),to(#0480be));
	background-image: -webkit-linear-gradient(top,#149bdf,#0480be);
	background-image: -o-linear-gradient(top,#149bdf,#0480be);
	background-image: linear-gradient(to bottom,#149bdf,#0480be);
	background-repeat: repeat-x;
	filter: progid:DXImageTransform.Microsoft.gradient(startColorstr='#ff149bdf', endColorstr='#ff0480be', GradientType=0);
	-webkit-box-shadow: inset 0 -1px 0 rgba(0,0,0,0.15);
	-moz-box-shadow: inset 0 -1px 0 rgba(0,0,0,0.15);
	box-shadow: inset 0 -1px 0 rgba(0,0,0,0.15);
	-webkit-box-sizing: border-box;
	-moz-box-sizing: border-box;
	box-sizing: border-box;
	-webkit-transition: width .6s ease;
	-moz-transition: width .6s ease;
	-o-transition: width .6s ease;
	transition: width .6s ease;
}
.progress .bar + .bar {
	-webkit-box-shadow: inset 1px 0 0 rgba(0,0,0,.15), inset 0 -1px 0 rgba(0,0,0,.15);
	-moz-box-shadow: inset 1px 0 0 rgba(0,0,0,.15), inset 0 -1px 0 rgba(0,0,0,.15);
	box-shadow: inset 1px 0 0 rgba(0,0,0,.15), inset 0 -1px 0 rgba(0,0,0,.15);
}
.progress-striped .bar {
	background-color: #149bdf;
	background-image: -webkit-gradient(linear,0 100%,100% 0,color-stop(.25,rgba(255,255,255,0.15)),color-stop(.25,transparent),color-stop(.5,transparent),color-stop(.5,rgba(255,255,255,0.15)),color-stop(.75,rgba(255,255,255,0.15)),color-stop(.75,transparent),to(transparent));
	background-image: -webkit-linear-gradient(45deg,rgba(255,255,255,0.15) 25%,transparent 25%,transparent 50%,rgba(255,255,255,0.15) 50%,rgba(255,255,255,0.15) 75%,transparent 75%,transparent);
	background-image: -moz-linear-gradient(45deg,rgba(255,255,255,0.15) 25%,transparent 25%,transparent 50%,rgba(255,255,255,0.15) 50%,rgba(255,255,255,0.15) 75%,transparent 75%,transparent);
	background-image: -o-linear-gradient(45deg,rgba(255,255,255,0.15) 25%,transparent 25%,transparent 50%,rgba(255,255,255,0.15) 50%,rgba(255,255,255,0.15) 75%,transparent 75%,transparent);
	background-image: linear-gradient(45deg,rgba(255,255,255,0.15) 25%,transparent 25%,transparent 50%,rgba(255,255,255,0.15) 50%,rgba(255,255,255,0.15) 75%,transparent 75%,transparent);
	-webkit-background-size: 40px 40px;
	-moz-background-size: 40px 40px;
	-o-background-size: 40px 40px;
	background-size: 40px 40px;
}
.progress.active .bar {
	-webkit-animation: progress-bar-stripes 2s linear infinite;
	-moz-animation: progress-bar-stripes 2s linear infinite;
	-ms-animation: progress-bar-stripes 2s linear infinite;
	-o-animation: progress-bar-stripes 2s linear infinite;
	animation: progress-bar-stripes 2s linear infinite;
}
.progress-danger .bar,
.progress .bar-danger {
	background-color: #dd514c;
	background-image: -moz-linear-gradient(top,#ee5f5b,#c43c35);
	background-image: -webkit-gradient(linear,0 0,0 100%,from(#ee5f5b),to(#c43c35));
	background-image: -webkit-linear-gradient(top,#ee5f5b,#c43c35);
	background-image: -o-linear-gradient(top,#ee5f5b,#c43c35);
	background-image: linear-gradient(to bottom,#ee5f5b,#c43c35);
	background-repeat: repeat-x;
	filter: progid:DXImageTransform.Microsoft.gradient(startColorstr='#ffee5f5b', endColorstr='#ffc43c35', GradientType=0);
}
.progress-danger.progress-striped .bar,
.progress-striped .bar-danger {
	background-color: #ee5f5b;
	background-image: -webkit-gradient(linear,0 100%,100% 0,color-stop(.25,rgba(255,255,255,0.15)),color-stop(.25,transparent),color-stop(.5,transparent),color-stop(.5,rgba(255,255,255,0.15)),color-stop(.75,rgba(255,255,255,0.15)),color-stop(.75,transparent),to(transparent));
	background-image: -webkit-linear-gradient(45deg,rgba(255,255,255,0.15) 25%,transparent 25%,transparent 50%,rgba(255,255,255,0.15) 50%,rgba(255,255,255,0.15) 75%,transparent 75%,transparent);
	background-image: -moz-linear-gradient(45deg,rgba(255,255,255,0.15) 25%,transparent 25%,transparent 50%,rgba(255,255,255,0.15) 50%,rgba(255,255,255,0.15) 75%,transparent 75%,transparent);
	background-image: -o-linear-gradient(45deg,rgba(255,255,255,0.15) 25%,transparent 25%,transparent 50%,rgba(255,255,255,0.15) 50%,rgba(255,255,255,0.15) 75%,transparent 75%,transparent);
	background-image: linear-gradient(45deg,rgba(255,255,255,0.15) 25%,transparent 25%,transparent 50%,rgba(255,255,255,0.15) 50%,rgba(255,255,255,0.15) 75%,transparent 75%,transparent);
}
.progress-success .bar,
.progress .bar-success {
	background-color: #5eb95e;
	background-image: -moz-linear-gradient(top,#62c462,#57a957);
	background-image: -webkit-gradient(linear,0 0,0 100%,from(#62c462),to(#57a957));
	background-image: -webkit-linear-gradient(top,#62c462,#57a957);
	background-image: -o-linear-gradient(top,#62c462,#57a957);
	background-image: linear-gradient(to bottom,#62c462,#57a957);
	background-repeat: repeat-x;
	filter: progid:DXImageTransform.Microsoft.gradient(startColorstr='#ff62c462', endColorstr='#ff57a957', GradientType=0);
}
.progress-success.progress-striped .bar,
.progress-striped .bar-success {
	background-color: #62c462;
	background-image: -webkit-gradient(linear,0 100%,100% 0,color-stop(.25,rgba(255,255,255,0.15)),color-stop(.25,transparent),color-stop(.5,transparent),color-stop(.5,rgba(255,255,255,0.15)),color-stop(.75,rgba(255,255,255,0.15)),color-stop(.75,transparent),to(transparent));
	background-image: -webkit-linear-gradient(45deg,rgba(255,255,255,0.15) 25%,transparent 25%,transparent 50%,rgba(255,255,255,0.15) 50%,rgba(255,255,255,0.15) 75%,transparent 75%,transparent);
	background-image: -moz-linear-gradient(45deg,rgba(255,255,255,0.15) 25%,transparent 25%,transparent 50%,rgba(255,255,255,0.15) 50%,rgba(255,255,255,0.15) 75%,transparent 75%,transparent);
	background-image: -o-linear-gradient(45deg,rgba(255,255,255,0.15) 25%,transparent 25%,transparent 50%,rgba(255,255,255,0.15) 50%,rgba(255,255,255,0.15) 75%,transparent 75%,transparent);
	background-image: linear-gradient(45deg,rgba(255,255,255,0.15) 25%,transparent 25%,transparent 50%,rgba(255,255,255,0.15) 50%,rgba(255,255,255,0.15) 75%,transparent 75%,transparent);
}
.progress-info .bar,
.progress .bar-info {
	background-color: #4bb1cf;
	background-image: -moz-linear-gradient(top,#5bc0de,#339bb9);
	background-image: -webkit-gradient(linear,0 0,0 100%,from(#5bc0de),to(#339bb9));
	background-image: -webkit-linear-gradient(top,#5bc0de,#339bb9);
	background-image: -o-linear-gradient(top,#5bc0de,#339bb9);
	background-image: linear-gradient(to bottom,#5bc0de,#339bb9);
	background-repeat: repeat-x;
	filter: progid:DXImageTransform.Microsoft.gradient(startColorstr='#ff5bc0de', endColorstr='#ff339bb9', GradientType=0);
}
.progress-info.progress-striped .bar,
.progress-striped .bar-info {
	background-color: #5bc0de;
	background-image: -webkit-gradient(linear,0 100%,100% 0,color-stop(.25,rgba(255,255,255,0.15)),color-stop(.25,transparent),color-stop(.5,transparent),color-stop(.5,rgba(255,255,255,0.15)),color-stop(.75,rgba(255,255,255,0.15)),color-stop(.75,transparent),to(transparent));
	background-image: -webkit-linear-gradient(45deg,rgba(255,255,255,0.15) 25%,transparent 25%,transparent 50%,rgba(255,255,255,0.15) 50%,rgba(255,255,255,0.15) 75%,transparent 75%,transparent);
	background-image: -moz-linear-gradient(45deg,rgba(255,255,255,0.15) 25%,transparent 25%,transparent 50%,rgba(255,255,255,0.15) 50%,rgba(255,255,255,0.15) 75%,transparent 75%,transparent);
	background-image: -o-linear-gradient(45deg,rgba(255,255,255,0.15) 25%,transparent 25%,transparent 50%,rgba(255,255,255,0.15) 50%,rgba(255,255,255,0.15) 75%,transparent 75%,transparent);
	background-image: linear-gradient(45deg,rgba(255,255,255,0.15) 25%,transparent 25%,transparent 50%,rgba(255,255,255,0.15) 50%,rgba(255,255,255,0.15) 75%,transparent 75%,transparent);
}
.progress-warning .bar,
.progress .bar-warning {
	background-color: #faa732;
	background-image: -moz-linear-gradient(top,#fbb450,#f89406);
	background-image: -webkit-gradient(linear,0 0,0 100%,from(#fbb450),to(#f89406));
	background-image: -webkit-linear-gradient(top,#fbb450,#f89406);
	background-image: -o-linear-gradient(top,#fbb450,#f89406);
	background-image: linear-gradient(to bottom,#fbb450,#f89406);
	background-repeat: repeat-x;
	filter: progid:DXImageTransform.Microsoft.gradient(startColorstr='#fffab44f', endColorstr='#fff89406', GradientType=0);
}
.progress-warning.progress-striped .bar,
.progress-striped .bar-warning {
	background-color: #fbb450;
	background-image: -webkit-gradient(linear,0 100%,100% 0,color-stop(.25,rgba(255,255,255,0.15)),color-stop(.25,transparent),color-stop(.5,transparent),color-stop(.5,rgba(255,255,255,0.15)),color-stop(.75,rgba(255,255,255,0.15)),color-stop(.75,transparent),to(transparent));
	background-image: -webkit-linear-gradient(45deg,rgba(255,255,255,0.15) 25%,transparent 25%,transparent 50%,rgba(255,255,255,0.15) 50%,rgba(255,255,255,0.15) 75%,transparent 75%,transparent);
	background-image: -moz-linear-gradient(45deg,rgba(255,255,255,0.15) 25%,transparent 25%,transparent 50%,rgba(255,255,255,0.15) 50%,rgba(255,255,255,0.15) 75%,transparent 75%,transparent);
	background-image: -o-linear-gradient(45deg,rgba(255,255,255,0.15) 25%,transparent 25%,transparent 50%,rgba(255,255,255,0.15) 50%,rgba(255,255,255,0.15) 75%,transparent 75%,transparent);
	background-image: linear-gradient(45deg,rgba(255,255,255,0.15) 25%,transparent 25%,transparent 50%,rgba(255,255,255,0.15) 50%,rgba(255,255,255,0.15) 75%,transparent 75%,transparent);
}
.accordion {
	margin-bottom: 18px;
}
.accordion-group {
	margin-bottom: 2px;
	border: 1px solid #e5e5e5;
	-webkit-border-radius: 4px;
	-moz-border-radius: 4px;
	border-radius: 4px;
}
.accordion-heading {
	border-bottom: 0;
}
.accordion-heading .accordion-toggle {
	display: block;
	padding: 8px 15px;
}
.accordion-toggle {
	cursor: pointer;
}
.accordion-inner {
	padding: 9px 15px;
	border-top: 1px solid #e5e5e5;
}
.carousel {
	position: relative;
	margin-bottom: 18px;
	line-height: 1;
}
.carousel-inner {
	overflow: hidden;
	width: 100%;
	position: relative;
}
.carousel-inner > .item {
	display: none;
	position: relative;
	-webkit-transition: .6s ease-in-out left;
	-moz-transition: .6s ease-in-out left;
	-o-transition: .6s ease-in-out left;
	transition: .6s ease-in-out left;
}
.carousel-inner > .item > img,
.carousel-inner > .item > a > img {
	display: block;
	line-height: 1;
}
.carousel-inner > .active,
.carousel-inner > .next,
.carousel-inner > .prev {
	display: block;
}
.carousel-inner > .active {
	left: 0;
}
.carousel-inner > .next,
.carousel-inner > .prev {
	position: absolute;
	top: 0;
	width: 100%;
}
.carousel-inner > .next {
	left: 100%;
}
.carousel-inner > .prev {
	left: -100%;
}
.carousel-inner > .next.left,
.carousel-inner > .prev.right {
	left: 0;
}
.carousel-inner > .active.left {
	left: -100%;
}
.carousel-inner > .active.right {
	left: 100%;
}
.carousel-control {
	position: absolute;
	top: 40%;
	left: 15px;
	width: 40px;
	height: 40px;
	margin-top: -20px;
	font-size: 60px;
	font-weight: 100;
	line-height: 30px;
	color: #fff;
	text-align: center;
	background: #222;
	border: 3px solid #fff;
	-webkit-border-radius: 23px;
	-moz-border-radius: 23px;
	border-radius: 23px;
	opacity: 0.5;
	filter: alpha(opacity=50);
}
.carousel-control.right {
	left: auto;
	right: 15px;
}
.carousel-control:hover,
.carousel-control:focus {
	color: #fff;
	text-decoration: none;
	opacity: 0.9;
	filter: alpha(opacity=90);
}
.carousel-indicators {
	position: absolute;
	top: 15px;
	right: 15px;
	z-index: 5;
	margin: 0;
	list-style: none;
}
.carousel-indicators li {
	display: block;
	float: left;
	width: 10px;
	height: 10px;
	margin-left: 5px;
	text-indent: -999px;
	background-color: #ccc;
	background-color: rgba(255,255,255,0.25);
	border-radius: 5px;
}
.carousel-indicators .active {
	background-color: #fff;
}
.carousel-caption {
	position: absolute;
	left: 0;
	right: 0;
	bottom: 0;
	padding: 15px;
	background: #333;
	background: rgba(0,0,0,0.75);
}
.carousel-caption h4,
.carousel-caption p {
	color: #fff;
	line-height: 18px;
}
.carousel-caption h4 {
	margin: 0 0 5px;
}
.carousel-caption p {
	margin-bottom: 0;
}
.hero-unit {
	padding: 60px;
	margin-bottom: 30px;
	font-size: 18px;
	font-weight: 200;
	line-height: 27px;
	color: inherit;
	background-color: #eee;
	-webkit-border-radius: 6px;
	-moz-border-radius: 6px;
	border-radius: 6px;
}
.hero-unit h1 {
	margin-bottom: 0;
	font-size: 60px;
	line-height: 1;
	color: inherit;
	letter-spacing: -1px;
}
.hero-unit li {
	line-height: 27px;
}
.pull-right {
	float: right;
}
.pull-left {
	float: left;
}
.hide {
	display: none;
}
.show {
	display: block;
}
.invisible {
	visibility: hidden;
}
.affix {
	position: fixed;
}
.hidden {
	display: none;
	visibility: hidden;
}
.visible-phone {
	display: none !important;
}
.visible-tablet {
	display: none !important;
}
.hidden-desktop {
	display: none !important;
}
.visible-desktop {
	display: inherit !important;
}
@media (min-width: 768px) and (max-width: 979px) {
	.hidden-desktop {
		display: inherit !important;
	}
	.visible-desktop {
		display: none !important;
	}
	.visible-tablet {
		display: inherit !important;
	}
	.hidden-tablet {
		display: none !important;
	}
}
@media (max-width: 767px) {
	.hidden-desktop {
		display: inherit !important;
	}
	.visible-desktop {
		display: none !important;
	}
	.visible-phone {
		display: inherit !important;
	}
	.hidden-phone {
		display: none !important;
	}
}
.visible-print {
	display: none !important;
}
@media print {
	.visible-print {
		display: inherit !important;
	}
	.hidden-print {
		display: none !important;
	}
}
@media (max-width: 767px) {
	body {
		padding-left: 20px;
		padding-right: 20px;
	}
	.navbar-fixed-top,
	.navbar-fixed-bottom,
	.navbar-static-top {
		margin-left: -20px;
		margin-right: -20px;
	}
	.container-fluid {
		padding: 0;
	}
	.dl-horizontal dt {
		float: none;
		clear: none;
		width: auto;
		text-align: left;
	}
	.dl-horizontal dd {
		margin-left: 0;
	}
	.container {
		width: auto;
	}
	.row-fluid {
		width: 100%;
	}
	.row,
	.thumbnails {
		margin-left: 0;
	}
	.thumbnails > li {
		float: none;
		margin-left: 0;
	}
	[class*="span"],
	.uneditable-input[class*="span"],
	.row-fluid [class*="span"] {
		float: none;
		display: block;
		width: 100%;
		margin-left: 0;
		-webkit-box-sizing: border-box;
		-moz-box-sizing: border-box;
		box-sizing: border-box;
	}
	.span12,
	.row-fluid .span12 {
		width: 100%;
		-webkit-box-sizing: border-box;
		-moz-box-sizing: border-box;
		box-sizing: border-box;
	}
	.row-fluid [class*="offset"]:first-child {
		margin-left: 0;
	}
	.input-large,
	.input-xlarge,
	.input-xxlarge,
	input[class*="span"],
	select[class*="span"],
	textarea[class*="span"],
	.uneditable-input {
		display: block;
		width: 100%;
		min-height: 28px;
		-webkit-box-sizing: border-box;
		-moz-box-sizing: border-box;
		box-sizing: border-box;
	}
	.input-prepend input,
	.input-append input,
	.input-prepend input[class*="span"],
	.input-append input[class*="span"] {
		display: inline-block;
		width: auto;
	}
	.controls-row [class*="span"] + [class*="span"] {
		margin-left: 0;
	}
}
@media (max-width: 480px) {
	.nav-collapse {
		-webkit-transform: translate3d(0,0,0);
	}
	.page-header h1 small {
		display: block;
		line-height: 18px;
	}
	input[type="checkbox"],
	input[type="radio"] {
		border: 1px solid #ccc;
	}
	.form-horizontal .control-label {
		float: none;
		width: auto;
		padding-top: 0;
		text-align: left;
	}
	.form-horizontal .controls {
		margin-left: 0;
	}
	.form-horizontal .control-list {
		padding-top: 0;
	}
	.form-horizontal .form-actions {
		padding-left: 10px;
		padding-right: 10px;
	}
	.media .pull-left,
	.media .pull-right {
		float: none;
		display: block;
		margin-bottom: 10px;
	}
	.media-object {
		margin-right: 0;
		margin-left: 0;
	}
	.modal-header .close {
		padding: 10px;
		margin: -10px;
	}
	.carousel-caption {
		position: static;
	}
}
@media (min-width: 768px) and (max-width: 979px) {
	.row {
		margin-left: -20px;
		*zoom: 1;
	}
	.row:before,
	.row:after {
		display: table;
		content: "";
		line-height: 0;
	}
	.row:after {
		clear: both;
	}
	[class*="span"] {
		float: left;
		min-height: 1px;
		margin-left: 20px;
	}
	.container,
	.navbar-static-top .container,
	.navbar-fixed-top .container,
	.navbar-fixed-bottom .container {
		width: 724px;
	}
	.span12 {
		width: 724px;
	}
	.span11 {
		width: 662px;
	}
	.span10 {
		width: 600px;
	}
	.span9 {
		width: 538px;
	}
	.span8 {
		width: 476px;
	}
	.span7 {
		width: 414px;
	}
	.span6 {
		width: 352px;
	}
	.span5 {
		width: 290px;
	}
	.span4 {
		width: 228px;
	}
	.span3 {
		width: 166px;
	}
	.span2 {
		width: 104px;
	}
	.span1 {
		width: 42px;
	}
	.offset12 {
		margin-left: 764px;
	}
	.offset11 {
		margin-left: 702px;
	}
	.offset10 {
		margin-left: 640px;
	}
	.offset9 {
		margin-left: 578px;
	}
	.offset8 {
		margin-left: 516px;
	}
	.offset7 {
		margin-left: 454px;
	}
	.offset6 {
		margin-left: 392px;
	}
	.offset5 {
		margin-left: 330px;
	}
	.offset4 {
		margin-left: 268px;
	}
	.offset3 {
		margin-left: 206px;
	}
	.offset2 {
		margin-left: 144px;
	}
	.offset1 {
		margin-left: 82px;
	}
	.row-fluid {
		width: 100%;
		*zoom: 1;
	}
	.row-fluid:before,
	.row-fluid:after {
		display: table;
		content: "";
		line-height: 0;
	}
	.row-fluid:after {
		clear: both;
	}
	.row-fluid [class*="span"] {
		display: block;
		width: 100%;
		min-height: 28px;
		-webkit-box-sizing: border-box;
		-moz-box-sizing: border-box;
		box-sizing: border-box;
		float: left;
		margin-left: 2.7624309392265%;
		*margin-left: 2.7092394498648%;
	}
	.row-fluid [class*="span"]:first-child {
		margin-left: 0;
	}
	.row-fluid .controls-row [class*="span"] + [class*="span"] {
		margin-left: 2.7624309392265%;
	}
	.row-fluid .span12 {
		width: 100%;
		*width: 99.946808510638%;
	}
	.row-fluid .span11 {
		width: 91.489361702128%;
		*width: 91.436170212766%;
	}
	.row-fluid .span10 {
		width: 82.978723404255%;
		*width: 82.925531914894%;
	}
	.row-fluid .span9 {
		width: 74.468085106383%;
		*width: 74.414893617021%;
	}
	.row-fluid .span8 {
		width: 65.957446808511%;
		*width: 65.904255319149%;
	}
	.row-fluid .span7 {
		width: 57.446808510638%;
		*width: 57.393617021277%;
	}
	.row-fluid .span6 {
		width: 48.936170212766%;
		*width: 48.882978723404%;
	}
	.row-fluid .span5 {
		width: 40.425531914894%;
		*width: 40.372340425532%;
	}
	.row-fluid .span4 {
		width: 31.914893617021%;
		*width: 31.86170212766%;
	}
	.row-fluid .span3 {
		width: 23.404255319149%;
		*width: 23.351063829787%;
	}
	.row-fluid .span2 {
		width: 14.893617021277%;
		*width: 14.840425531915%;
	}
	.row-fluid .span1 {
		width: 6.3829787234043%;
		*width: 6.3297872340426%;
	}
	.row-fluid .offset12 {
		margin-left: 105.52486187845%;
		*margin-left: 105.41847889973%;
	}
	.row-fluid .offset12:first-child {
		margin-left: 102.76243093923%;
		*margin-left: 102.6560479605%;
	}
	.row-fluid .offset11 {
		margin-left: 95.744680851064%;
		*margin-left: 95.63829787234%;
	}
	.row-fluid .offset11:first-child {
		margin-left: 93.617021276596%;
		*margin-left: 93.510638297872%;
	}
	.row-fluid .offset10 {
		margin-left: 87.234042553191%;
		*margin-left: 87.127659574468%;
	}
	.row-fluid .offset10:first-child {
		margin-left: 85.106382978723%;
		*margin-left: 85%;
	}
	.row-fluid .offset9 {
		margin-left: 78.723404255319%;
		*margin-left: 78.617021276596%;
	}
	.row-fluid .offset9:first-child {
		margin-left: 76.595744680851%;
		*margin-left: 76.489361702128%;
	}
	.row-fluid .offset8 {
		margin-left: 70.212765957447%;
		*margin-left: 70.106382978723%;
	}
	.row-fluid .offset8:first-child {
		margin-left: 68.085106382979%;
		*margin-left: 67.978723404255%;
	}
	.row-fluid .offset7 {
		margin-left: 61.702127659574%;
		*margin-left: 61.595744680851%;
	}
	.row-fluid .offset7:first-child {
		margin-left: 59.574468085106%;
		*margin-left: 59.468085106383%;
	}
	.row-fluid .offset6 {
		margin-left: 53.191489361702%;
		*margin-left: 53.085106382979%;
	}
	.row-fluid .offset6:first-child {
		margin-left: 51.063829787234%;
		*margin-left: 50.957446808511%;
	}
	.row-fluid .offset5 {
		margin-left: 44.68085106383%;
		*margin-left: 44.574468085106%;
	}
	.row-fluid .offset5:first-child {
		margin-left: 42.553191489362%;
		*margin-left: 42.446808510638%;
	}
	.row-fluid .offset4 {
		margin-left: 36.170212765957%;
		*margin-left: 36.063829787234%;
	}
	.row-fluid .offset4:first-child {
		margin-left: 34.042553191489%;
		*margin-left: 33.936170212766%;
	}
	.row-fluid .offset3 {
		margin-left: 27.659574468085%;
		*margin-left: 27.553191489362%;
	}
	.row-fluid .offset3:first-child {
		margin-left: 25.531914893617%;
		*margin-left: 25.425531914894%;
	}
	.row-fluid .offset2 {
		margin-left: 19.148936170213%;
		*margin-left: 19.042553191489%;
	}
	.row-fluid .offset2:first-child {
		margin-left: 17.021276595745%;
		*margin-left: 16.914893617021%;
	}
	.row-fluid .offset1 {
		margin-left: 10.63829787234%;
		*margin-left: 10.531914893617%;
	}
	.row-fluid .offset1:first-child {
		margin-left: 8.5106382978723%;
		*margin-left: 8.4042553191489%;
	}
	input,
	textarea,
	.uneditable-input {
		margin-left: 0;
	}
	.controls-row [class*="span"] + [class*="span"] {
		margin-left: 20px;
	}
	input.span12,
	textarea.span12,
	.uneditable-input.span12 {
		width: 710px;
	}
	input.span11,
	textarea.span11,
	.uneditable-input.span11 {
		width: 648px;
	}
	input.span10,
	textarea.span10,
	.uneditable-input.span10 {
		width: 586px;
	}
	input.span9,
	textarea.span9,
	.uneditable-input.span9 {
		width: 524px;
	}
	input.span8,
	textarea.span8,
	.uneditable-input.span8 {
		width: 462px;
	}
	input.span7,
	textarea.span7,
	.uneditable-input.span7 {
		width: 400px;
	}
	input.span6,
	textarea.span6,
	.uneditable-input.span6 {
		width: 338px;
	}
	input.span5,
	textarea.span5,
	.uneditable-input.span5 {
		width: 276px;
	}
	input.span4,
	textarea.span4,
	.uneditable-input.span4 {
		width: 214px;
	}
	input.span3,
	textarea.span3,
	.uneditable-input.span3 {
		width: 152px;
	}
	input.span2,
	textarea.span2,
	.uneditable-input.span2 {
		width: 90px;
	}
	input.span1,
	textarea.span1,
	.uneditable-input.span1 {
		width: 28px;
	}
}
@media (min-width: 1200px) {
	.row {
		margin-left: -30px;
		*zoom: 1;
	}
	.row:before,
	.row:after {
		display: table;
		content: "";
		line-height: 0;
	}
	.row:after {
		clear: both;
	}
	[class*="span"] {
		float: left;
		min-height: 1px;
		margin-left: 30px;
	}
	.container,
	.navbar-static-top .container,
	.navbar-fixed-top .container,
	.navbar-fixed-bottom .container {
		width: 1170px;
	}
	.span12 {
		width: 1170px;
	}
	.span11 {
		width: 1070px;
	}
	.span10 {
		width: 970px;
	}
	.span9 {
		width: 870px;
	}
	.span8 {
		width: 770px;
	}
	.span7 {
		width: 670px;
	}
	.span6 {
		width: 570px;
	}
	.span5 {
		width: 470px;
	}
	.span4 {
		width: 370px;
	}
	.span3 {
		width: 270px;
	}
	.span2 {
		width: 170px;
	}
	.span1 {
		width: 70px;
	}
	.offset12 {
		margin-left: 1230px;
	}
	.offset11 {
		margin-left: 1130px;
	}
	.offset10 {
		margin-left: 1030px;
	}
	.offset9 {
		margin-left: 930px;
	}
	.offset8 {
		margin-left: 830px;
	}
	.offset7 {
		margin-left: 730px;
	}
	.offset6 {
		margin-left: 630px;
	}
	.offset5 {
		margin-left: 530px;
	}
	.offset4 {
		margin-left: 430px;
	}
	.offset3 {
		margin-left: 330px;
	}
	.offset2 {
		margin-left: 230px;
	}
	.offset1 {
		margin-left: 130px;
	}
	.row-fluid {
		width: 100%;
		*zoom: 1;
	}
	.row-fluid:before,
	.row-fluid:after {
		display: table;
		content: "";
		line-height: 0;
	}
	.row-fluid:after {
		clear: both;
	}
	.row-fluid [class*="span"] {
		display: block;
		width: 100%;
		min-height: 28px;
		-webkit-box-sizing: border-box;
		-moz-box-sizing: border-box;
		box-sizing: border-box;
		float: left;
		margin-left: 2.5641025641026%;
		*margin-left: 2.5109110747409%;
	}
	.row-fluid [class*="span"]:first-child {
		margin-left: 0;
	}
	.row-fluid .controls-row [class*="span"] + [class*="span"] {
		margin-left: 2.5641025641026%;
	}
	.row-fluid .span12 {
		width: 100%;
		*width: 99.946808510638%;
	}
	.row-fluid .span11 {
		width: 91.436464088398%;
		*width: 91.383272599036%;
	}
	.row-fluid .span10 {
		width: 82.872928176796%;
		*width: 82.819736687434%;
	}
	.row-fluid .span9 {
		width: 74.309392265193%;
		*width: 74.256200775832%;
	}
	.row-fluid .span8 {
		width: 65.745856353591%;
		*width: 65.692664864229%;
	}
	.row-fluid .span7 {
		width: 57.182320441989%;
		*width: 57.129128952627%;
	}
	.row-fluid .span6 {
		width: 48.618784530387%;
		*width: 48.565593041025%;
	}
	.row-fluid .span5 {
		width: 40.055248618785%;
		*width: 40.002057129423%;
	}
	.row-fluid .span4 {
		width: 31.491712707182%;
		*width: 31.438521217821%;
	}
	.row-fluid .span3 {
		width: 22.92817679558%;
		*width: 22.874985306218%;
	}
	.row-fluid .span2 {
		width: 14.364640883978%;
		*width: 14.311449394616%;
	}
	.row-fluid .span1 {
		width: 5.8011049723757%;
		*width: 5.747913483014%;
	}
	.row-fluid .offset12 {
		margin-left: 105.12820512821%;
		*margin-left: 105.02182214948%;
	}
	.row-fluid .offset12:first-child {
		margin-left: 102.5641025641%;
		*margin-left: 102.45771958538%;
	}
	.row-fluid .offset11 {
		margin-left: 96.961325966851%;
		*margin-left: 96.854942988127%;
	}
	.row-fluid .offset11:first-child {
		margin-left: 94.198895027624%;
		*margin-left: 94.092512048901%;
	}
	.row-fluid .offset10 {
		margin-left: 88.397790055249%;
		*margin-left: 88.291407076525%;
	}
	.row-fluid .offset10:first-child {
		margin-left: 85.635359116022%;
		*margin-left: 85.528976137299%;
	}
	.row-fluid .offset9 {
		margin-left: 79.834254143646%;
		*margin-left: 79.727871164923%;
	}
	.row-fluid .offset9:first-child {
		margin-left: 77.07182320442%;
		*margin-left: 76.965440225696%;
	}
	.row-fluid .offset8 {
		margin-left: 71.270718232044%;
		*margin-left: 71.164335253321%;
	}
	.row-fluid .offset8:first-child {
		margin-left: 68.508287292818%;
		*margin-left: 68.401904314094%;
	}
	.row-fluid .offset7 {
		margin-left: 62.707182320442%;
		*margin-left: 62.600799341719%;
	}
	.row-fluid .offset7:first-child {
		margin-left: 59.944751381215%;
		*margin-left: 59.838368402492%;
	}
	.row-fluid .offset6 {
		margin-left: 54.14364640884%;
		*margin-left: 54.037263430116%;
	}
	.row-fluid .offset6:first-child {
		margin-left: 51.381215469613%;
		*margin-left: 51.27483249089%;
	}
	.row-fluid .offset5 {
		margin-left: 45.580110497238%;
		*margin-left: 45.473727518514%;
	}
	.row-fluid .offset5:first-child {
		margin-left: 42.817679558011%;
		*margin-left: 42.711296579288%;
	}
	.row-fluid .offset4 {
		margin-left: 37.016574585635%;
		*margin-left: 36.910191606912%;
	}
	.row-fluid .offset4:first-child {
		margin-left: 34.254143646409%;
		*margin-left: 34.147760667685%;
	}
	.row-fluid .offset3 {
		margin-left: 28.453038674033%;
		*margin-left: 28.34665569531%;
	}
	.row-fluid .offset3:first-child {
		margin-left: 25.690607734807%;
		*margin-left: 25.584224756083%;
	}
	.row-fluid .offset2 {
		margin-left: 19.889502762431%;
		*margin-left: 19.783119783708%;
	}
	.row-fluid .offset2:first-child {
		margin-left: 17.127071823204%;
		*margin-left: 17.020688844481%;
	}
	.row-fluid .offset1 {
		margin-left: 11.325966850829%;
		*margin-left: 11.219583872105%;
	}
	.row-fluid .offset1:first-child {
		margin-left: 8.5635359116022%;
		*margin-left: 8.4571529328788%;
	}
	input,
	textarea,
	.uneditable-input {
		margin-left: 0;
	}
	.controls-row [class*="span"] + [class*="span"] {
		margin-left: 30px;
	}
	input.span12,
	textarea.span12,
	.uneditable-input.span12 {
		width: 1156px;
	}
	input.span11,
	textarea.span11,
	.uneditable-input.span11 {
		width: 1056px;
	}
	input.span10,
	textarea.span10,
	.uneditable-input.span10 {
		width: 956px;
	}
	input.span9,
	textarea.span9,
	.uneditable-input.span9 {
		width: 856px;
	}
	input.span8,
	textarea.span8,
	.uneditable-input.span8 {
		width: 756px;
	}
	input.span7,
	textarea.span7,
	.uneditable-input.span7 {
		width: 656px;
	}
	input.span6,
	textarea.span6,
	.uneditable-input.span6 {
		width: 556px;
	}
	input.span5,
	textarea.span5,
	.uneditable-input.span5 {
		width: 456px;
	}
	input.span4,
	textarea.span4,
	.uneditable-input.span4 {
		width: 356px;
	}
	input.span3,
	textarea.span3,
	.uneditable-input.span3 {
		width: 256px;
	}
	input.span2,
	textarea.span2,
	.uneditable-input.span2 {
		width: 156px;
	}
	input.span1,
	textarea.span1,
	.uneditable-input.span1 {
		width: 56px;
	}
	.thumbnails {
		margin-left: -30px;
	}
	.thumbnails > li {
		margin-left: 30px;
	}
	.row-fluid .thumbnails {
		margin-left: 0;
	}
}
@media (max-width: 738px) {
	body {
		padding-top: 0;
	}
	.navbar-fixed-top,
	.navbar-fixed-bottom {
		position: static;
	}
	.navbar-fixed-top {
		margin-bottom: 18px;
	}
	.navbar-fixed-bottom {
		margin-top: 18px;
	}
	.navbar-fixed-top .navbar-inner,
	.navbar-fixed-bottom .navbar-inner {
		padding: 5px;
	}
	.navbar .container {
		width: auto;
		padding: 0;
	}
	.navbar .brand {
		padding-left: 10px;
		padding-right: 10px;
		margin: 0 0 0 -5px;
	}
	.nav-collapse {
		clear: both;
	}
	.nav-collapse .nav {
		float: none;
		margin: 0 0 9px;
	}
	.nav-collapse .nav > li {
		float: none;
	}
	.nav-collapse .nav > li > a {
		margin-bottom: 2px;
	}
	.nav-collapse .nav > .divider-vertical {
		display: none;
	}
	.nav-collapse .nav .nav-header {
		color: #555;
		text-shadow: none;
	}
	.nav-collapse .nav > li > a,
	.nav-collapse .dropdown-menu a {
		padding: 9px 15px;
		font-weight: bold;
		color: #555;
		-webkit-border-radius: 3px;
		-moz-border-radius: 3px;
		border-radius: 3px;
	}
	.nav-collapse .btn {
		padding: 4px 10px 4px;
		font-weight: normal;
		-webkit-border-radius: 4px;
		-moz-border-radius: 4px;
		border-radius: 4px;
	}
	.nav-collapse .dropdown-menu li + li a {
		margin-bottom: 2px;
	}
	.nav-collapse .nav > li > a:hover,
	.nav-collapse .nav > li > a:focus,
	.nav-collapse .dropdown-menu a:hover,
	.nav-collapse .dropdown-menu a:focus {
		background-color: #f2f2f2;
	}
	.navbar-inverse .nav-collapse .nav > li > a,
	.navbar-inverse .nav-collapse .dropdown-menu a {
		color: #d9d9d9;
	}
	.navbar-inverse .nav-collapse .nav > li > a:hover,
	.navbar-inverse .nav-collapse .nav > li > a:focus,
	.navbar-inverse .nav-collapse .dropdown-menu a:hover,
	.navbar-inverse .nav-collapse .dropdown-menu a:focus {
		background-color: #10223e;
	}
	.nav-collapse.in .btn-group {
		margin-top: 5px;
		padding: 0;
	}
	.nav-collapse .dropdown-menu {
		position: static;
		top: auto;
		left: auto;
		float: none;
		display: none;
		max-width: none;
		margin: 0 15px;
		padding: 0;
		background-color: transparent;
		border: none;
		-webkit-border-radius: 0;
		-moz-border-radius: 0;
		border-radius: 0;
		-webkit-box-shadow: none;
		-moz-box-shadow: none;
		box-shadow: none;
	}
	.nav-collapse .open > .dropdown-menu {
		display: block;
	}
	.nav-collapse .dropdown-menu:before,
	.nav-collapse .dropdown-menu:after {
		display: none;
	}
	.nav-collapse .dropdown-menu .divider {
		display: none;
	}
	.nav-collapse .nav > li > .dropdown-menu:before,
	.nav-collapse .nav > li > .dropdown-menu:after {
		display: none;
	}
	.nav-collapse .navbar-form,
	.nav-collapse .navbar-search {
		float: none;
		padding: 9px 15px;
		margin: 9px 0;
		border-top: 1px solid #f2f2f2;
		border-bottom: 1px solid #f2f2f2;
		-webkit-box-shadow: inset 0 1px 0 rgba(255,255,255,.1), 0 1px 0 rgba(255,255,255,.1);
		-moz-box-shadow: inset 0 1px 0 rgba(255,255,255,.1), 0 1px 0 rgba(255,255,255,.1);
		box-shadow: inset 0 1px 0 rgba(255,255,255,.1), 0 1px 0 rgba(255,255,255,.1);
	}
	.navbar-inverse .nav-collapse .navbar-form,
	.navbar-inverse .nav-collapse .navbar-search {
		border-top-color: #10223e;
		border-bottom-color: #10223e;
	}
	.navbar .nav-collapse .nav.pull-right {
		float: none;
		margin-left: 0;
	}
	.nav-collapse,
	.nav-collapse.collapse {
		overflow: hidden;
		height: 0;
	}
	.navbar .btn-navbar {
		display: block;
	}
	.navbar-static .navbar-inner {
		padding-left: 10px;
		padding-right: 10px;
	}
}
@media (min-width: 739px) {
	.nav-collapse.collapse {
		height: auto !important;
		overflow: visible !important;
	}
}
.small {
	font-size: 11px;
}
iframe,
svg {
	max-width: 100%;
}
.nowrap {
	white-space: nowrap;
}
.center,
.table td.center,
.table th.center {
	text-align: center;
}
a.disabled,
a.disabled:hover {
	color: #999999;
	background-color: transparent;
	cursor: default;
	text-decoration: none;
}
.hero-unit {
	text-align: center;
}
.hero-unit .lead {
	margin-bottom: 18px;
	font-size: 20px;
	font-weight: 200;
	line-height: 27px;
}
.btn .caret {
	margin-bottom: 7px;
}
.blog-row-rule,
.blog-item-rule {
	border: 0;
}
body.modal {
	padding-top: 0;
}
.row-even,
.row-odd {
	padding: 5px;
	width: 99%;
	border-bottom: 1px solid #ddd;
}
.row-odd {
	background-color: transparent;
}
.row-even {
	background-color: #f9f9f9;
}
.blog-row-rule,
.blog-item-rule {
	border: 0;
}
.row-fluid .row-reveal {
	visibility: hidden;
}
.row-fluid:hover .row-reveal {
	visibility: visible;
}
.btn-wide {
	width: 80%;
}
.nav-list > li.offset > a {
	padding-left: 30px;
	font-size: 12px;
}
.blog-row-rule,
.blog-item-rule {
	border: 0;
}
.row-fluid .offset1 {
	margin-left: 8.382978723%;
}
.row-fluid .offset2 {
	margin-left: 16.89361702%;
}
.row-fluid .offset3 {
	margin-left: 25.404255317%;
}
.row-fluid .offset4 {
	margin-left: 33.914893614%;
}
.row-fluid .offset5 {
	margin-left: 42.425531911%;
}
.row-fluid .offset6 {
	margin-left: 50.93617020799999%;
}
.row-fluid .offset7 {
	margin-left: 59.446808505%;
}
.row-fluid .offset8 {
	margin-left: 67.95744680199999%;
}
.row-fluid .offset9 {
	margin-left: 76.468085099%;
}
.row-fluid .offset10 {
	margin-left: 84.97872339599999%;
}
.row-fluid .offset11 {
	margin-left: 91.489361693%;
}
.navbar .nav > li > a.btn {
	padding: 4px 10px;
	line-height: 18px;
}
.nav-tabs.nav-dark {
	border-bottom: 1px solid #333;
	text-shadow: 1px 1px 1px #000;
}
.nav-tabs.nav-dark > li > a {
	color: #F8F8F8;
}
.nav-tabs.nav-dark > li > a:hover {
	border-color: #333 #333 #111;
	background-color: #777777;
}
.nav-tabs.nav-dark > .active > a,
.nav-tabs.nav-dark > .active > a:hover {
	color: #ffffff;
	background-color: #555555;
	border: 1px solid #222;
	border-bottom-color: transparent;
}
.thumbnail.pull-left {
	margin: 0 10px 10px 0;
}
.thumbnail.pull-right {
	margin: 0 0 10px 10px;
}
.width-10 {
	width: 10px;
}
.width-20 {
	width: 20px;
}
.width-30 {
	width: 30px;
}
.width-40 {
	width: 40px;
}
.width-50 {
	width: 50px;
}
.width-60 {
	width: 60px;
}
.width-70 {
	width: 70px;
}
.width-80 {
	width: 80px;
}
.width-90 {
	width: 90px;
}
.width-100 {
	width: 100px;
}
.height-10 {
	height: 10px;
}
.height-20 {
	height: 20px;
}
.height-30 {
	height: 30px;
}
.height-40 {
	height: 40px;
}
.height-50 {
	height: 50px;
}
.height-60 {
	height: 60px;
}
.height-70 {
	height: 70px;
}
.height-80 {
	height: 80px;
}
.height-90 {
	height: 90px;
}
.height-100 {
	height: 100px;
}
hr.hr-condensed {
	margin: 10px 0;
}
.list-striped,
.row-striped {
	list-style: none;
	line-height: 18px;
	text-align: left;
	vertical-align: middle;
	border-top: 1px solid #ddd;
	margin-left: 0;
}
.list-striped li,
.list-striped dd,
.row-striped .row,
.row-striped .row-fluid {
	border-bottom: 1px solid #ddd;
	padding: 8px;
}
.list-striped li:nth-child(odd),
.list-striped dd:nth-child(odd),
.row-striped .row:nth-child(odd),
.row-striped .row-fluid:nth-child(odd) {
	background-color: #f9f9f9;
}
.list-striped li:hover,
.list-striped dd:hover,
.row-striped .row:hover,
.row-striped .row-fluid:hover {
	background-color: #f5f5f5;
}
.row-striped .row-fluid {
	width: 97%;
}
.row-striped .row-fluid [class*="span"] {
	min-height: 10px;
}
.row-striped .row-fluid [class*="span"] {
	margin-left: 8px;
}
.row-striped .row-fluid [class*="span"]:first-child {
	margin-left: 0;
}
.list-condensed li {
	padding: 4px 5px;
}
.row-condensed .row,
.row-condensed .row-fluid {
	padding: 4px 5px;
}
.list-bordered,
.row-bordered {
	list-style: none;
	line-height: 18px;
	text-align: left;
	vertical-align: middle;
	margin-left: 0;
	border: 1px solid #ddd;
	-webkit-border-radius: 4px;
	-moz-border-radius: 4px;
	border-radius: 4px;
}
.radio.btn-group input[type=radio] {
	display: none;
}
.radio.btn-group > label:first-of-type {
	margin-left: 0;
	-webkit-border-bottom-left-radius: 4px;
	border-bottom-left-radius: 4px;
	-webkit-border-top-left-radius: 4px;
	border-top-left-radius: 4px;
	-moz-border-radius-bottomleft: 4px;
	-moz-border-radius-topleft: 4px;
}
fieldset.radio.btn-group {
	padding-left: 0;
}
.iframe-bordered {
	border: 1px solid #ddd;
}
.tab-content {
	overflow: visible;
}
.tabs-left .tab-content {
	overflow: auto;
}
.nav-tabs > li > span {
	display: block;
	margin-right: 2px;
	padding-right: 12px;
	padding-left: 12px;
	padding-top: 8px;
	padding-bottom: 8px;
	line-height: 18px;
	border: 1px solid transparent;
	-webkit-border-radius: 4px 4px 0 0;
	-moz-border-radius: 4px 4px 0 0;
	border-radius: 4px 4px 0 0;
}
.btn-micro {
	padding: 1px 4px;
	font-size: 10px;
	line-height: 8px;
}
.tip-wrap {
	max-width: 200px;
	padding: 3px 8px;
	color: #fff;
	text-align: center;
	text-decoration: none;
	background-color: #000;
	-webkit-border-radius: 4px;
	-moz-border-radius: 4px;
	border-radius: 4px;
	z-index: 100;
}
.page-header {
	margin: 2px 0px 10px 0px;
	padding-bottom: 5px;
}
.input-prepend .chzn-container-single .chzn-single {
	border-color: #ccc;
	height: 26px;
	-webkit-border-radius: 0 3px 3px 0;
	-moz-border-radius: 0 3px 3px 0;
	border-radius: 0 3px 3px 0;
	-moz-box-shadow: none;
	-webkit-box-shadow: none;
	box-shadow: none;
}
.input-prepend .chzn-container-active .chzn-single-with-drop {
	-webkit-border-radius: 0 3px 0 0;
	-moz-border-radius: 0 3px 0 0;
	border-radius: 0 3px 0 0;
}
.input-prepend .chzn-container-single .chzn-drop {
	border-color: #ccc;
}
.input-prepend > .add-on,
.input-append > .add-on {
	vertical-align: top;
}
.element-invisible {
	position: absolute;
	padding: 0;
	margin: 0;
	border: 0;
	height: 1px;
	width: 1px;
	overflow: hidden;
}
.form-vertical .control-label {
	float: none;
	width: auto;
	padding-right: 0;
	padding-top: 0;
	text-align: left;
}
.form-vertical .controls {
	margin-left: 0;
}
.width-auto {
	width: auto;
}
.btn-group .chzn-results {
	white-space: normal;
}
.accordion-body.in:hover {
	overflow: visible;
}
.invalid {
	color: #9d261d;
	font-weight: bold;
}
input.invalid {
	border: 1px solid #9d261d;
}
.tooltip {
	max-width: 400px;
}
.tooltip-inner {
	max-width: none;
	text-align: left;
	text-shadow: none;
}
th .tooltip-inner {
	font-weight: normal;
}
.tooltip.hasimage {
	opacity: 1;
}
.tip-text {
	text-align: left;
}
div.modal {
	position: fixed;
	top: 10%;
	left: 50%;
	z-index: 1050;
	width: 560px;
	margin-left: -280px;
	background-color: #fff;
	border: 1px solid #999;
	border: 1px solid rgba(0,0,0,0.3);
	*border: 1px solid #999;
	-webkit-border-radius: 6px;
	-moz-border-radius: 6px;
	border-radius: 6px;
	-webkit-box-shadow: 0 3px 7px rgba(0,0,0,0.3);
	-moz-box-shadow: 0 3px 7px rgba(0,0,0,0.3);
	box-shadow: 0 3px 7px rgba(0,0,0,0.3);
	-webkit-background-clip: padding-box;
	-moz-background-clip: padding-box;
	background-clip: padding-box;
	outline: none;
}
div.modal.fade {
	-webkit-transition: opacity .3s linear, top .3s ease-out;
	-moz-transition: opacity .3s linear, top .3s ease-out;
	-o-transition: opacity .3s linear, top .3s ease-out;
	transition: opacity .3s linear, top .3s ease-out;
	top: -25%;
}
div.modal.fade.in {
	top: 10%;
}
@media (max-width: 767px) {
	div.modal {
		position: fixed;
		top: 20px;
		left: 20px;
		right: 20px;
		width: auto;
		margin: 0;
	}
	div.modal.fade {
		top: -100px;
	}
	div.modal.fade.in {
		top: 20px;
	}
}
@media (max-width: 480px) {
	div.modal {
		top: 10px;
		left: 10px;
		right: 10px;
	}
}
@font-face {
	font-family: 'IcoMoon';
	src: url('../../../../media/jui/fonts/IcoMoon.eot');
	src: url('../../../../media/jui/fonts/IcoMoon.eot?#iefix') format('embedded-opentype'), url('../../../../media/jui/fonts/IcoMoon.woff') format('woff'), url('../../../../media/jui/fonts/IcoMoon.ttf') format('truetype'), url('../../../../media/jui/fonts/IcoMoon.svg#IcoMoon') format('svg');
	font-weight: normal;
	font-style: normal;
}
[data-icon]:before {
	font-family: 'IcoMoon';
	content: attr(data-icon);
	speak: none;
}
[class^="icon-"],
[class*=" icon-"] {
	display: inline-block;
	width: 14px;
	height: 14px;
	*margin-right: .3em;
	line-height: 14px;
}
[class^="icon-"]:before,
[class*=" icon-"]:before {
	font-family: 'IcoMoon';
	font-style: normal;
	speak: none;
}
[class^="icon-"].disabled,
[class*=" icon-"].disabled {
	font-weight: normal;
}
.icon-joomla:before {
	content: "\e200";
}
.icon-chevron-up:before,
.icon-uparrow:before,
.icon-arrow-up:before {
	content: "\e005";
}
.icon-chevron-right:before,
.icon-rightarrow:before,
.icon-arrow-right:before {
	content: "\e006";
}
.icon-chevron-down:before,
.icon-downarrow:before,
.icon-arrow-down:before {
	content: "\e007";
}
.icon-chevron-left:before,
.icon-leftarrow:before,
.icon-arrow-left:before {
	content: "\e008";
}
.icon-arrow-first:before {
	content: "\e003";
}
.icon-arrow-last:before {
	content: "\e004";
}
.icon-arrow-up-2:before {
	content: "\e009";
}
.icon-arrow-right-2:before {
	content: "\e00a";
}
.icon-arrow-down-2:before {
	content: "\e00b";
}
.icon-arrow-left-2:before {
	content: "\e00c";
}
.icon-arrow-up-3:before {
	content: "\e00f";
}
.icon-arrow-right-3:before {
	content: "\e010";
}
.icon-arrow-down-3:before {
	content: "\e011";
}
.icon-arrow-left-3:before {
	content: "\e012";
}
.icon-menu-2:before {
	content: "\e00e";
}
.icon-arrow-up-4:before {
	content: "\e201";
}
.icon-arrow-right-4:before {
	content: "\e202";
}
.icon-arrow-down-4:before {
	content: "\e203";
}
.icon-arrow-left-4:before {
	content: "\e204";
}
.icon-share:before,
.icon-redo:before {
	content: "\27";
}
.icon-undo:before {
	content: "\28";
}
.icon-forward-2:before {
	content: "\e205";
}
.icon-backward-2:before,
.icon-reply:before {
	content: "\e206";
}
.icon-unblock:before,
.icon-refresh:before,
.icon-redo-2:before {
	content: "\6c";
}
.icon-undo-2:before {
	content: "\e207";
}
.icon-move:before {
	content: "\7a";
}
.icon-expand:before {
	content: "\66";
}
.icon-contract:before {
	content: "\67";
}
.icon-expand-2:before {
	content: "\68";
}
.icon-contract-2:before {
	content: "\69";
}
.icon-play:before {
	content: "\e208";
}
.icon-pause:before {
	content: "\e209";
}
.icon-stop:before {
	content: "\e210";
}
.icon-previous:before,
.icon-backward:before {
	content: "\7c";
}
.icon-next:before,
.icon-forward:before {
	content: "\7b";
}
.icon-first:before {
	content: "\7d";
}
.icon-last:before {
	content: "\e000";
}
.icon-play-circle:before {
	content: "\e00d";
}
.icon-pause-circle:before {
	content: "\e211";
}
.icon-stop-circle:before {
	content: "\e212";
}
.icon-backward-circle:before {
	content: "\e213";
}
.icon-forward-circle:before {
	content: "\e214";
}
.icon-loop:before {
	content: "\e001";
}
.icon-shuffle:before {
	content: "\e002";
}
.icon-search:before {
	content: "\53";
}
.icon-zoom-in:before {
	content: "\64";
}
.icon-zoom-out:before {
	content: "\65";
}
.icon-apply:before,
.icon-edit:before,
.icon-pencil:before {
	content: "\2b";
}
.icon-pencil-2:before {
	content: "\2c";
}
.icon-brush:before {
	content: "\3b";
}
.icon-save-new:before,
.icon-plus-2:before {
	content: "\5d";
}
.icon-ban-circle:before,
.icon-minus-sign:before,
.icon-minus-2:before {
	content: "\5e";
}
.icon-delete:before,
.icon-remove:before,
.icon-cancel-2:before {
	content: "\49";
}
.icon-publish:before,
.icon-save:before,
.icon-ok:before,
.icon-checkmark:before {
	content: "\47";
}
.icon-new:before,
.icon-plus:before {
	content: "\2a";
}
.icon-plus-circle:before {
	content: "\e215";
}
.icon-minus:before,
.icon-not-ok:before {
	content: "\4b";
}
.icon-minus-circle:before {
	content: "\e216";
}
.icon-unpublish:before,
.icon-cancel:before {
	content: "\4a";
}
.icon-cancel-circle:before {
	content: "\e217";
}
.icon-checkmark-2:before {
	content: "\e218";
}
.icon-checkmark-circle:before {
	content: "\e219";
}
.icon-info:before {
	content: "\e220";
}
.icon-info-2:before,
.icon-info-circle:before {
	content: "\e221";
}
.icon-question:before,
.icon-question-sign:before,
.icon-help:before {
	content: "\45";
}
.icon-question-2:before,
.icon-question-circle:before {
	content: "\e222";
}
.icon-notification:before {
	content: "\e223";
}
.icon-notification-2:before,
.icon-notification-circle:before {
	content: "\e224";
}
.icon-pending:before,
.icon-warning:before {
	content: "\48";
}
.icon-warning-2:before,
.icon-warning-circle:before {
	content: "\e225";
}
.icon-checkbox-unchecked:before {
	content: "\3d";
}
.icon-checkin:before,
.icon-checkbox:before,
.icon-checkbox-checked:before {
	content: "\3e";
}
.icon-checkbox-partial:before {
	content: "\3f";
}
.icon-square:before {
	content: "\e226";
}
.icon-radio-unchecked:before {
	content: "\e227";
}
.icon-radio-checked:before {
	content: "\e228";
}
.icon-circle:before {
	content: "\e229";
}
.icon-signup:before {
	content: "\e230";
}
.icon-grid:before,
.icon-grid-view:before {
	content: "\58";
}
.icon-grid-2:before,
.icon-grid-view-2:before {
	content: "\59";
}
.icon-menu:before {
	content: "\5a";
}
.icon-list:before,
.icon-list-view:before {
	content: "\31";
}
.icon-list-2:before {
	content: "\e231";
}
.icon-menu-3:before {
	content: "\e232";
}
.icon-folder-open:before,
.icon-folder:before {
	content: "\2d";
}
.icon-folder-close:before,
.icon-folder-2:before {
	content: "\2e";
}
.icon-folder-plus:before {
	content: "\e234";
}
.icon-folder-minus:before {
	content: "\e235";
}
.icon-folder-3:before {
	content: "\e236";
}
.icon-folder-plus-2:before {
	content: "\e237";
}
.icon-folder-remove:before {
	content: "\e238";
}
.icon-file:before {
	content: "\e016";
}
.icon-file-2:before {
	content: "\e239";
}
.icon-file-add:before,
.icon-file-plus:before {
	content: "\29";
}
.icon-file-remove:before,
.icon-file-minus:before {
	content: "\e017";
}
.icon-file-check:before {
	content: "\e240";
}
.icon-file-remove:before {
	content: "\e241";
}
.icon-save-copy:before,
.icon-copy:before {
	content: "\e018";
}
.icon-stack:before {
	content: "\e242";
}
.icon-tree:before {
	content: "\e243";
}
.icon-tree-2:before {
	content: "\e244";
}
.icon-paragraph-left:before {
	content: "\e246";
}
.icon-paragraph-center:before {
	content: "\e247";
}
.icon-paragraph-right:before {
	content: "\e248";
}
.icon-paragraph-justify:before {
	content: "\e249";
}
.icon-screen:before {
	content: "\e01c";
}
.icon-tablet:before {
	content: "\e01d";
}
.icon-mobile:before {
	content: "\e01e";
}
.icon-box-add:before {
	content: "\51";
}
.icon-box-remove:before {
	content: "\52";
}
.icon-download:before {
	content: "\e021";
}
.icon-upload:before {
	content: "\e022";
}
.icon-home:before {
	content: "\21";
}
.icon-home-2:before {
	content: "\e250";
}
.icon-out-2:before,
.icon-new-tab:before {
	content: "\e024";
}
.icon-out-3:before,
.icon-new-tab-2:before {
	content: "\e251";
}
.icon-link:before {
	content: "\e252";
}
.icon-picture:before,
.icon-image:before {
	content: "\2f";
}
.icon-pictures:before,
.icon-images:before {
	content: "\30";
}
.icon-palette:before,
.icon-color-palette:before {
	content: "\e014";
}
.icon-camera:before {
	content: "\55";
}
.icon-camera-2:before,
.icon-video:before {
	content: "\e015";
}
.icon-play-2:before,
.icon-video-2:before,
.icon-youtube:before {
	content: "\56";
}
.icon-music:before {
	content: "\57";
}
.icon-user:before {
	content: "\22";
}
.icon-users:before {
	content: "\e01f";
}
.icon-vcard:before {
	content: "\6d";
}
.icon-address:before {
	content: "\70";
}
.icon-share-alt:before,
.icon-out:before {
	content: "\26";
}
.icon-enter:before {
	content: "\e257";
}
.icon-exit:before {
	content: "\e258";
}
.icon-comment:before,
.icon-comments:before {
	content: "\24";
}
.icon-comments-2:before {
	content: "\25";
}
.icon-quote:before,
.icon-quotes-left:before {
	content: "\60";
}
.icon-quote-2:before,
.icon-quotes-right:before {
	content: "\61";
}
.icon-quote-3:before,
.icon-bubble-quote:before {
	content: "\e259";
}
.icon-phone:before {
	content: "\e260";
}
.icon-phone-2:before {
	content: "\e261";
}
.icon-envelope:before,
.icon-mail:before {
	content: "\4d";
}
.icon-envelope-opened:before,
.icon-mail-2:before {
	content: "\4e";
}
.icon-unarchive:before,
.icon-drawer:before {
	content: "\4f";
}
.icon-archive:before,
.icon-drawer-2:before {
	content: "\50";
}
.icon-briefcase:before {
	content: "\e020";
}
.icon-tag:before {
	content: "\e262";
}
.icon-tag-2:before {
	content: "\e263";
}
.icon-tags:before {
	content: "\e264";
}
.icon-tags-2:before {
	content: "\e265";
}
.icon-options:before,
.icon-cog:before {
	content: "\38";
}
.icon-cogs:before {
	content: "\37";
}
.icon-screwdriver:before,
.icon-tools:before {
	content: "\36";
}
.icon-wrench:before {
	content: "\3a";
}
.icon-equalizer:before {
	content: "\39";
}
.icon-dashboard:before {
	content: "\78";
}
.icon-switch:before {
	content: "\e266";
}
.icon-filter:before {
	content: "\54";
}
.icon-purge:before,
.icon-trash:before {
	content: "\4c";
}
.icon-checkedout:before,
.icon-lock:before,
.icon-locked:before {
	content: "\23";
}
.icon-unlock:before {
	content: "\e267";
}
.icon-key:before {
	content: "\5f";
}
.icon-support:before {
	content: "\46";
}
.icon-database:before {
	content: "\62";
}
.icon-scissors:before {
	content: "\e268";
}
.icon-health:before {
	content: "\6a";
}
.icon-wand:before {
	content: "\6b";
}
.icon-eye-open:before,
.icon-eye:before {
	content: "\3c";
}
.icon-eye-close:before,
.icon-eye-blocked:before,
.icon-eye-2:before {
	content: "\e269";
}
.icon-clock:before {
	content: "\6e";
}
.icon-compass:before {
	content: "\6f";
}
.icon-broadcast:before,
.icon-connection:before,
.icon-wifi:before {
	content: "\e01b";
}
.icon-book:before {
	content: "\e271";
}
.icon-lightning:before,
.icon-flash:before {
	content: "\79";
}
.icon-print:before,
.icon-printer:before {
	content: "\e013";
}
.icon-feed:before {
	content: "\71";
}
.icon-calendar:before {
	content: "\43";
}
.icon-calendar-2:before {
	content: "\44";
}
.icon-calendar-3:before {
	content: "\e273";
}
.icon-pie:before {
	content: "\77";
}
.icon-bars:before {
	content: "\76";
}
.icon-chart:before {
	content: "\75";
}
.icon-power-cord:before {
	content: "\32";
}
.icon-cube:before {
	content: "\33";
}
.icon-puzzle:before {
	content: "\34";
}
.icon-attachment:before,
.icon-paperclip:before,
.icon-flag-2:before {
	content: "\72";
}
.icon-lamp:before {
	content: "\74";
}
.icon-pin:before,
.icon-pushpin:before {
	content: "\73";
}
.icon-location:before {
	content: "\63";
}
.icon-shield:before {
	content: "\e274";
}
.icon-flag:before {
	content: "\35";
}
.icon-flag-3:before {
	content: "\e275";
}
.icon-bookmark:before {
	content: "\e023";
}
.icon-bookmark-2:before {
	content: "\e276";
}
.icon-heart:before {
	content: "\e277";
}
.icon-heart-2:before {
	content: "\e278";
}
.icon-thumbs-up:before {
	content: "\5b";
}
.icon-thumbs-down:before {
	content: "\5c";
}
.icon-unfeatured:before,
.icon-asterisk:before,
.icon-star-empty:before {
	content: "\40";
}
.icon-star-2:before {
	content: "\41";
}
.icon-featured:before,
.icon-default:before,
.icon-star:before {
	content: "\42";
}
.icon-smiley:before,
.icon-smiley-happy:before {
	content: "\e279";
}
.icon-smiley-2:before,
.icon-smiley-happy-2:before {
	content: "\e280";
}
.icon-smiley-sad:before {
	content: "\e281";
}
.icon-smiley-sad-2:before {
	content: "\e282";
}
.icon-smiley-neutral:before {
	content: "\e283";
}
.icon-smiley-neutral-2:before {
	content: "\e284";
}
.icon-cart:before {
	content: "\e019";
}
.icon-basket:before {
	content: "\e01a";
}
.icon-credit:before {
	content: "\e286";
}
.icon-credit-2:before {
	content: "\e287";
}
.icon-edit:before {
	color: #2f96b4;
}
.icon-publish:before,
.icon-save:before,
.icon-ok:before,
.icon-save-new:before,
.icon-save-copy:before,
.btn-toolbar .icon-copy:before {
	color: #51a351;
}
.icon-unpublish:before,
.icon-not-ok:before,
.icon-eye-close:before,
.icon-ban-circle:before,
.icon-minus-sign:before,
.btn-toolbar .icon-cancel:before {
	color: #bd362f;
}
.icon-featured:before,
.icon-default:before,
.icon-pending:before {
	color: #f89406;
}
html {
	height: 100%;
}
body {
	height: 100%;
}
.view-login {
	padding-top: 0;
	background-color: #142849;
	background-image: -webkit-gradient(radial,center center,0,center center,460,from(#165387),to(#142849));
	background-image: -webkit-radial-gradient(circle,#165387,#142849);
	background-image: -moz-radial-gradient(circle,#165387,#142849);
	background-image: -o-radial-gradient(circle,#165387,#142849);
	background-repeat: no-repeat;
}
.view-login .container {
	width: 300px;
	position: absolute;
	top: 50%;
	left: 50%;
	margin-top: -206px;
	margin-left: -150px;
}
.view-login .navbar-fixed-bottom {
	padding-left: 20px;
	padding-right: 20px;
	text-align: center;
}
.view-login .navbar-fixed-bottom,
.view-login .navbar-fixed-bottom a {
	color: #FCFCFC;
	text-shadow: 1px 1px 1px rgba(0,0,0,0.5);
}
.view-login .well {
	padding-bottom: 0;
	-webkit-box-shadow: 0px 0px 60px rgba(0, 0, 0, 0.5), 0px 1px 0px rgba(255, 255, 255, 0.9) inset;
	-moz-box-shadow: 0px 0px 60px rgba(0, 0, 0, 0.5), 0px 1px 0px rgba(255, 255, 255, 0.9) inset;
	box-shadow: 0px 0px 60px rgba(0, 0, 0, 0.5), 0px 1px 0px rgba(255, 255, 255, 0.9) inset;
}
.view-login .login-joomla {
	display: inline-block;
	height: 24px;
	width: 24px;
	text-indent: -9999px;
	background: url('../images/login-joomla.png') no-repeat;
	margin-left: -20px;
}
.view-login .navbar-fixed-bottom {
	position: absolute;
}
.view-login .input-medium {
	width: 184px;
}
.login .chzn-single {
	width: 230px !important;
}
.login .chzn-container,
.login .chzn-drop {
	width: 238px !important;
	max-width: 238px !important;
}
.login .btn-large {
	margin-top: 10px;
}
.small {
	font-size: 11px;
}
.row-even .small,
.row-odd .small,
.row-even .small a,
.row-odd .small a {
	color: #888;
}
body .navbar,
body .navbar-fixed-top {
	margin-bottom: 0;
}
.navbar-inner {
	min-height: 0;
}
.navbar-inner .container-fluid {
	padding-left: 10px;
	padding-right: 10px;
}
.navbar .navbar-text {
	line-height: 30px;
}
.navbar .brand {
	padding: 5px 12px 5px 12px;
	font-size: 16px;
	margin-left: 0;
}
.navbar .nav > li > a {
	padding: 6px 10px;
}
.header {
	background-color: #184a7d;
	background-image: -moz-linear-gradient(top,#17568c,#1a3867);
	background-image: -webkit-gradient(linear,0 0,0 100%,from(#17568c),to(#1a3867));
	background-image: -webkit-linear-gradient(top,#17568c,#1a3867);
	background-image: -o-linear-gradient(top,#17568c,#1a3867);
	background-image: linear-gradient(to bottom,#17568c,#1a3867);
	background-repeat: repeat-x;
	filter: progid:DXImageTransform.Microsoft.gradient(startColorstr='#ff17568c', endColorstr='#ff1a3867', GradientType=0);
	border-top: 1px solid rgba(255,255,255,0.2);
	padding: 5px;
}
.navbar .btn-navbar {
	background: #17568c;
	background: -moz-linear-gradient(top,#17568c 0%,#1a3867 100%);
	background: -webkit-gradient(linear,left top,left bottom,color-stop(0%,#17568c),color-stop(100%,#1a3867));
	background: -webkit-linear-gradient(top,#17568c 0%,#1a3867 100%);
	background: -o-linear-gradient(top,#17568c 0%,#1a3867 100%);
	background: -ms-linear-gradient(top,#17568c 0%,#1a3867 100%);
	background: linear-gradient(top,#17568c 0%,#1a3867 100%);
	filter: progid:DXImageTransform.Microsoft.gradient(startColorstr='#17568c',endColorstr='#1a3867',GradientType=0);
	border: 1px solid #0D2242;
	margin-bottom: 2px;
}
@media (max-width: 767px) {
	.header {
		margin-left: -20px;
		margin-right: -20px;
	}
}
.header .navbar-search {
	margin-top: 0;
}
@media (max-width: 979px) {
	.header .navbar-search {
		border-top: 0;
		border-bottom: 0;
		-webkit-box-shadow: none;
		-moz-box-shadow: none;
		box-shadow: none;
	}
}
.navbar-search .search-query {
	background: rgba(255,255,255,0.3);
}
.logo {
	width: 100%;
	max-width: 143px;
	height: auto;
}
.container-logo {
	text-align: center;
}
.page-title {
	color: white;
	text-shadow: 1px 1px 1px rgba(0,0,0,0.8);
	font-weight: normal;
	font-size: 20px;
	line-height: 36px;
	margin: 0;
}
.content-title {
	font-size: 24px;
	font-weight: normal;
	line-height: 26px;
	margin-top: 0;
}
.subhead {
	background: #ffffff;
	background: -moz-linear-gradient(top,#ffffff 0%,#ededed 100%);
	background: -webkit-gradient(linear,left top,left bottom,color-stop(0%,#ffffff),color-stop(100%,#ededed));
	background: -webkit-linear-gradient(top,#ffffff 0%,#ededed 100%);
	background: -o-linear-gradient(top,#ffffff 0%,#ededed 100%);
	background: -ms-linear-gradient(top,#ffffff 0%,#ededed 100%);
	background: linear-gradient(top,#ffffff 0%,#ededed 100%);
	filter: progid:DXImageTransform.Microsoft.gradient(startColorstr='#ffffff',endColorstr='#ededed',GradientType=0);
	border-bottom: 1px solid #D3D3D3;
	color: #0C192E;
	text-shadow: 0 1px 0 #FFF;
	margin-bottom: 10px;
}
.subhead-collapse.collapse {
	height: auto;
	overflow: visible;
}
.btn-toolbar .btn-wrapper {
	display: inline-block;
	margin: 0 0 5px 5px;
}
.subhead-fixed {
	position: fixed;
	width: 100%;
	top: 30px;
	z-index: 100;
	-moz-box-shadow: 0px 2px 5px rgba(0,0,0,0.2);
	-webkit-box-shadow: 0px 2px 5px rgba(0,0,0,0.2);
	box-shadow: 0px 2px 5px rgba(0,0,0,0.2);
}
@media (max-width: 767px) {
	.subhead {
		margin-left: -20px;
		margin-right: -20px;
		padding-left: 10px;
		padding-right: 10px;
	}
}
.subhead h1 {
	font-size: 17px;
	font-weight: normal;
	margin-left: 10px;
	margin-top: 6px;
}
#toolbar .btn-success {
	width: 148px;
}
#toolbar #toolbar-options,
#toolbar #toolbar-help {
  float: right;
}
html[dir=rtl] #toolbar #toolbar-options,
html[dir=rtl] #toolbar #toolbar-help {
  float: left;
}
.well .page-header {
	margin: -10px 0 18px 0;
	padding-bottom: 5px;
}
.well .row-even p,
.well .row-odd p {
	margin-bottom: 0;
}
h1,
h2,
h3,
h4,
h5,
h6 {
	margin: 12px 0;
}
h1 {
	font-size: 26px;
	line-height: 28px;
}
h2 {
	font-size: 22px;
	line-height: 24px;
}
h3 {
	font-size: 18px;
	line-height: 20px;
}
h4 {
	font-size: 14px;
	line-height: 16px;
}
h5 {
	font-size: 13px;
	line-height: 15px;
}
h6 {
	font-size: 12px;
	line-height: 14px;
}
.sidebar-nav .nav-list > li > a {
	color: #555;
}
.sidebar-nav .nav-list > li.active > a {
	color: #fff;
}
.quick-icons .nav li + .nav-header {
	margin-top: 12px;
	margin-bottom: 2px;
}
.quick-icons .nav-list > li > a {
	padding: 5px 15px;
}
.quick-icons {
	font-size: 14px;
	margin-bottom: 20px;
}
.quick-icons .nav-header,
.well .module-title.nav-header {
	font-size: 13px;
}
.quick-icons h2.nav-header {
	margin: 12px 0 5px;
}
.quick-icons h2.nav-header:first-child {
	margin: 0px 0 5px;
}
.well .module-title.nav-header {
	padding: 0px 15px 7px;
	margin: 0px;
}
.quick-icons [class^="icon-"]:before,
.quick-icons [class*=" icon-"]:before {
	font-size: 16px;
	margin-bottom: 20px;
	line-height: 18px;
}
.quick-icons .nav-list [class^="icon-"],
.quick-icons .nav-list [class*=" icon-"] {
	margin-right: 9px;
}
html[dir=rtl] .quick-icons .nav-list [class^="icon-"],
html[dir=rtl] .quick-icons .nav-list [class*=" icon-"] {
	margin-left: 9px;
	margin-right: 0px;
}
.j-links-separator {
	margin: 20px 0px;
	width: 100%;
	height: 0px;
	border-top: 2px solid #DDDDDD;
}
.container-main,
#system-debug {
	padding-bottom: 50px;
}
#status {
	background: #EDEDED;
	border-top: 1px solid #DDDDDD;
	padding: 2px 10px 4px 10px;
	-webkit-box-shadow: 0px 1px 0px rgba(255, 255, 255, 0.8) inset, 0px -15px 15px rgba(255, 255, 255, 0.6);
	-moz-box-shadow: 0px 1px 0px rgba(255, 255, 255, 0.8) inset, 0px -15px 15px rgba(255, 255, 255, 0.6);
	box-shadow: 0px 1px 0px rgba(255, 255, 255, 0.8) inset, 0px -15px 15px rgba(255, 255, 255, 0.6);
	color: #999999;
}
#status .btn-toolbar,
#status p {
	margin: 0px;
}
#status .btn-toolbar,
#status .btn-group {
	font-size: 12px;
}
#status a {
	color: #999999;
}
#status.status-top {
	background: #1a3867;
	-webkit-box-shadow: 0px 1px 0px rgba(255, 255, 255, 0.2) inset, 0px -1px 0px rgba(0, 0, 0, 0.3) inset, 0px -1px 0px rgba(0, 0, 0, 0.3);
	-moz-box-shadow: 0px 1px 0px rgba(255, 255, 255, 0.2) inset, 0px -1px 0px rgba(0, 0, 0, 0.3) inset, 0px -1px 0px rgba(0, 0, 0, 0.3);
	box-shadow: 0px 1px 0px rgba(255, 255, 255, 0.2) inset, 0px -1px 0px rgba(0, 0, 0, 0.3) inset, 0px -1px 0px rgba(0, 0, 0, 0.3);
	border-top: 0;
	color: #d9d9d9;
	padding: 2px 20px 6px 20px;
}
#status.status-top a {
	color: #d9d9d9;
}
.pagination-toolbar {
	margin: 0;
}
.pagination-toolbar a {
	line-height: 26px;
}
.pull-right > .dropdown-menu {
	left: auto;
	right: 0;
}
.disabled {
	cursor: default;
	background-image: none;
	opacity: 0.65;
	filter: alpha(opacity=65);
	-webkit-box-shadow: none;
	-moz-box-shadow: none;
	box-shadow: none;
}
.nav-filters hr {
	margin: 5px 0;
}
.view-module .tab-content {
	overflow: visible;
}
#assignment.tab-pane {
	min-height: 500px;
}
.btn-primary.active,
.btn-warning.active,
.btn-danger.active,
.btn-success.active,
.btn-info.active,
.btn-inverse.active {
	color: rgba(255,255,255,0.95);
}
.chzn-container,
.chzn-drop {
	max-width: 100% !important;
}
@media (max-width: 979px) {
	.navbar .brand {
		font-size: 13px;
	}
	.navbar .nav {
		margin: 0 2px 0 0;
	}
	.navbar .nav > li > a {
		padding: 6px;
	}
	.container-fluid {
		padding-left: 10px;
		padding-right: 10px;
	}
}
@media (min-width: 768px) {
	.row-fluid [class*="span"] {
		margin-left: 15px;
	}
}
@media (max-width: 767px) {
	.page-title {
		text-align: center;
	}
	.navbar-search.pull-right {
		float: none;
		text-align: center;
	}
	.subhead-fixed {
		position: static;
		width: auto;
	}
	.container-fluid {
		padding-left: 0;
		padding-right: 0;
	}
}
@media (min-width: 738px) {
	body {
		padding-top: 30px;
	}
	body.component {
		padding-top: 0;
	}
}
@media (max-width: 738px) {
	.navbar .brand {
		font-size: 16px;
	}
}
.btn-subhead {
	display: none;
}
@media (min-width: 481px) {
	#filter-bar {
		height: 29px;
	}
}
@media (max-width: 480px) {
	.table th:nth-of-type(n+5),
	.table th:nth-of-type(3),
	.table th:nth-of-type(2),
	.table td:nth-of-type(n+5),
	.table td:nth-of-type(2),
	.table td:nth-of-type(3) {
		white-space: normal;
	}
	.pagination a {
		padding: 5px;
	}
	.btn-group.divider,
	.header .row-fluid .span3,
	.header .row-fluid .span7 {
		display: none;
	}
	.navbar .btn {
		margin: 0;
	}
	.btn-subhead {
		display: block;
		margin: 10px 0;
	}
	.chzn-container,
	.chzn-container .chzn-results,
	.chzn-container-single .chzn-drop {
		width: 99% !important;
	}
	.subhead-collapse.collapse {
		height: 0;
		overflow: hidden;
	}
	.btn-toolbar .btn-wrapper {
		display: block;
		margin-left: 0;
		margin-bottom: 5px;
	}
	.btn-toolbar .btn-wrapper .btn {
		width: 95% !important;
		margin-left: 10px;
	}
	.subhead-fixed {
		box-shadow: 0 0 0 rgba(0,0,0,0.2);
	}
	.subhead {
		background: none repeat scroll 0 0 transparent;
		border-bottom: 0 solid #D3D3D3;
	}
	.btn-group + .btn-group {
		margin-left: 10px;
	}
	.login .chzn-single {
		width: 222px !important;
	}
	.login .chzn-container,
	.login .chzn-drop {
		width: 230px !important;
	}
}
@media (max-width: 320px) {
	.view-login .navbar-fixed-bottom {
		display: none;
	}
	.btn-toolbar .btn-wrapper .btn {
		width: 93% !important;
	}
}
.nav-collapse .nav li a,
.dropdown-menu a {
	background-image: none;
}
@media (max-width: 738px) {
	.navbar-fixed-top .navbar-inner,
	.navbar-fixed-top .navbar-inner .container-fluid {
		padding: 0;
	}
	.navbar .brand {
		margin-top: 2px;
	}
	.navbar .btn-navbar {
		margin-top: 3px;
		margin-right: 3px;
		margin-bottom: 3px;
	}
	.nav-collapse .nav .nav-header {
		color: #fff;
	}
	.nav-collapse.collapse.in {
		height: auto !important;
	}
	.nav-collapse .nav,
	.navbar .nav-collapse .nav.pull-right {
		margin: 0;
	}
	.nav-collapse .dropdown-menu {
		margin: 0;
	}
	.nav-collapse .nav > li > a.dropdown-toggle {
		background-color: rgba(255,255,255,0.07);
		background-image: -moz-linear-gradient(top,rgba(255,255,255,0.15),rgba(255,255,255,0.05));
		background-image: -webkit-gradient(linear,0 0,0 100%,from(rgba(255,255,255,0.15)),to(rgba(255,255,255,0.05)));
		background-image: -webkit-linear-gradient(top,rgba(255,255,255,0.15),rgba(255,255,255,0.05));
		background-image: -o-linear-gradient(top,rgba(255,255,255,0.15),rgba(255,255,255,0.05));
		background-image: linear-gradient(to bottom,rgba(255,255,255,0.15),rgba(255,255,255,0.05));
		background-repeat: repeat-x;
		filter: progid:DXImageTransform.Microsoft.gradient(startColorstr='#26ffffff', endColorstr='#0cffffff', GradientType=0);
		font-size: 12px;
		font-weight: bold;
		color: #eee;
		text-transform: uppercase;
		padding-left: 15px;
	}
	.nav-collapse .nav li a {
		margin-bottom: 0;
		border-top: 1px solid rgba(255,255,255,0.25);
		border-bottom: 1px solid rgba(0,0,0,0.5);
	}
	.nav-collapse .nav li ul li ul.dropdown-menu,
	.nav-collapse .nav li ul li:hover ul.dropdown-menu,
	.nav-collapse .caret {
		display: none !important;
	}
	.nav-collapse .nav > li > a,
	.nav-collapse .dropdown-menu a {
		font-size: 15px;
		font-weight: normal;
		color: #fff;
		-webkit-border-radius: 0;
		-moz-border-radius: 0;
		border-radius: 0;
	}
	.navbar .nav-collapse .nav > li > .dropdown-menu::before,
	.navbar .nav-collapse .nav > li > .dropdown-menu::after,
	.navbar .nav-collapse .dropdown-submenu > a::after {
		display: none;
	}
	.nav-collapse .dropdown-menu li + li a {
		margin-bottom: 0;
	}
}
.sortable-handler.inactive {
	opacity: 0.3;
	filter: alpha(opacity=30);
}
.form-horizontal .control-label {
	width: auto;
	padding-right: 5px;
	text-align: left;
}
.form-horizontal #jform_catid_chzn {
	vertical-align: middle;
}
.form-vertical .control-label > label {
	display: inline-block;
	*display: inline;
	*zoom: 1;
}
.form-vertical .controls {
	margin-left: 0;
}
@media (max-width: 979px) {
	.form-horizontal-desktop .control-label {
		float: none;
		width: auto;
		padding-right: 0;
		padding-top: 0;
		text-align: left;
	}
	.form-horizontal-desktop .control-label > label {
		display: inline-block;
		*display: inline;
		*zoom: 1;
	}
	.form-horizontal-desktop .controls {
		margin-left: 0;
	}
}
@media (max-width: 1200px) {
	.row-fluid .row-fluid .form-horizontal-desktop .control-label {
		float: none;
		width: auto;
		padding-right: 0;
		padding-top: 0;
		text-align: left;
	}
	.row-fluid .row-fluid .form-horizontal-desktop .control-label > label {
		display: inline-block;
		*display: inline;
		*zoom: 1;
	}
	.row-fluid .row-fluid .form-horizontal-desktop .controls {
		margin-left: 0;
	}
}
.form-inline-header {
	margin: 5px 0;
}
.form-inline-header .control-group,
.form-inline-header .control-label,
.form-inline-header .controls {
	display: inline-block;
	*display: inline;
	*zoom: 1;
}
.form-inline-header .control-label {
	width: auto;
	padding-right: 10px;
}
.form-inline-header .controls {
	padding-right: 20px;
}
fieldset.checkboxes input {
	float: left;
}
fieldset.checkboxes li {
	list-style: none;
}
ul.manager .height-50 .icon-folder-2 {
	height: 35px;
	width: 35px;
	line-height: 35px;
	font-size: 30px;
}
.upload-queue > li > span,
.upload-queue > li > a {
	margin: 0 2px;
}
.upload-queue .file-remove {
	float: right;
}
.moor-box {
	z-index: 3;
}
.admin .chzn-container .chzn-drop {
	z-index: 1040;
}
ul.treeselect,
ul.treeselect li {
	margin: 0;
	padding: 0;
}
ul.treeselect {
	margin-top: 8px;
}
ul.treeselect li {
	padding: 2px 10px 2px;
	list-style: none;
}
ul.treeselect i.treeselect-toggle {
	line-height: 18px;
}
ul.treeselect label {
	font-size: 1em;
	margin-left: 8px;
}
ul.treeselect label.nav-header {
	padding: 0;
}
ul.treeselect input {
	margin: 2px 0 0 8px;
}
ul.treeselect .treeselect-menu {
	margin: 0 6px;
}
ul.treeselect ul.dropdown-menu {
	margin: 0;
}
ul.treeselect ul.dropdown-menu li {
	padding: 0 5px;
	border: none;
}
td.has-context {
	height: 23px;
}
td.nowrap.has-context {
	width: 45%;
}
.item-associations {
	margin: 0;
}
.item-associations li {
	list-style: none;
	display: inline-block;
	margin: 0 0 3px 0;
}
.item-associations li a {
	color: #ffffff;
}
#flag img {
	padding-top: 6px;
	vertical-align: top;
}
.tooltip {
	max-width: 400px;
}
.tooltip-inner {
	max-width: none;
	text-align: left;
	text-shadow: none;
}
th .tooltip-inner {
	font-weight: normal;
}
.tooltip.hasimage {
	opacity: 1;
}
#permissions-sliders .chzn-container {
	position: absolute;
}
.container-popup {
	padding: 15px;
}
.controls .btn-group > .btn {
	min-width: 50px;
}
.controls .btn-group.btn-group-yesno > .btn {
	min-width: 84px;
	padding: 2px 12px;
}
.img-preview > img {
	max-height: 100%;
}
#helpsite-refresh {
	vertical-align: top;
}
<<<<<<< HEAD
input.input-large-text {
	font-size: 18px;
	height: auto;
}
.info-labels {
	margin-top: -5px;
	margin-bottom: 10px;
}
[class^="chzn-color"].chzn-single,
[class*=" chzn-color"].chzn-single,
[class^="chzn-color"].chzn-single .chzn-single-with-drop,
[class*=" chzn-color"].chzn-single .chzn-single-with-drop {
	-webkit-box-shadow: none;
	-moz-box-shadow: none;
	box-shadow: none;
}
.chzn-color.chzn-single[rel="value_1"],
.chzn-color-reverse.chzn-single[rel="value_0"],
.chzn-color-state.chzn-single[rel="value_1"] {
	color: #fff;
	text-shadow: 0 -1px 0 rgba(0,0,0,0.25);
	background-color: #5bb75b;
	background-image: -moz-linear-gradient(top,#62c462,#51a351);
	background-image: -webkit-gradient(linear,0 0,0 100%,from(#62c462),to(#51a351));
	background-image: -webkit-linear-gradient(top,#62c462,#51a351);
	background-image: -o-linear-gradient(top,#62c462,#51a351);
	background-image: linear-gradient(to bottom,#62c462,#51a351);
	background-repeat: repeat-x;
	filter: progid:DXImageTransform.Microsoft.gradient(startColorstr='#ff62c462', endColorstr='#ff51a351', GradientType=0);
	border-color: #51a351 #51a351 #387038;
	*background-color: #51a351;
	filter: progid:DXImageTransform.Microsoft.gradient(enabled = false);
}
.chzn-color.chzn-single[rel="value_1"]:hover,
.chzn-color.chzn-single[rel="value_1"]:focus,
.chzn-color.chzn-single[rel="value_1"]:active,
.chzn-color.chzn-single[rel="value_1"].active,
.chzn-color.chzn-single[rel="value_1"].disabled,
.chzn-color.chzn-single[rel="value_1"][disabled],
.chzn-color-reverse.chzn-single[rel="value_0"]:hover,
.chzn-color-reverse.chzn-single[rel="value_0"]:focus,
.chzn-color-reverse.chzn-single[rel="value_0"]:active,
.chzn-color-reverse.chzn-single[rel="value_0"].active,
.chzn-color-reverse.chzn-single[rel="value_0"].disabled,
.chzn-color-reverse.chzn-single[rel="value_0"][disabled],
.chzn-color-state.chzn-single[rel="value_1"]:hover,
.chzn-color-state.chzn-single[rel="value_1"]:focus,
.chzn-color-state.chzn-single[rel="value_1"]:active,
.chzn-color-state.chzn-single[rel="value_1"].active,
.chzn-color-state.chzn-single[rel="value_1"].disabled,
.chzn-color-state.chzn-single[rel="value_1"][disabled] {
	color: #fff;
	background-color: #51a351;
	*background-color: #499249;
}
.chzn-color.chzn-single[rel="value_1"]:active,
.chzn-color.chzn-single[rel="value_1"].active,
.chzn-color-reverse.chzn-single[rel="value_0"]:active,
.chzn-color-reverse.chzn-single[rel="value_0"].active,
.chzn-color-state.chzn-single[rel="value_1"]:active,
.chzn-color-state.chzn-single[rel="value_1"].active {
	background-color: #408140 \9;
}
.chzn-color.chzn-single[rel="value_0"],
.chzn-color-reverse.chzn-single[rel="value_1"],
.chzn-color-state.chzn-single[rel="value_0"],
.chzn-color-state.chzn-single[rel="value_-1"],
.chzn-color-state.chzn-single[rel="value_-2"] {
	color: #fff;
	text-shadow: 0 -1px 0 rgba(0,0,0,0.25);
	background-color: #da4f49;
	background-image: -moz-linear-gradient(top,#ee5f5b,#bd362f);
	background-image: -webkit-gradient(linear,0 0,0 100%,from(#ee5f5b),to(#bd362f));
	background-image: -webkit-linear-gradient(top,#ee5f5b,#bd362f);
	background-image: -o-linear-gradient(top,#ee5f5b,#bd362f);
	background-image: linear-gradient(to bottom,#ee5f5b,#bd362f);
	background-repeat: repeat-x;
	filter: progid:DXImageTransform.Microsoft.gradient(startColorstr='#ffee5f5b', endColorstr='#ffbd362f', GradientType=0);
	border-color: #bd362f #bd362f #802420;
	*background-color: #bd362f;
	filter: progid:DXImageTransform.Microsoft.gradient(enabled = false);
}
.chzn-color.chzn-single[rel="value_0"]:hover,
.chzn-color.chzn-single[rel="value_0"]:focus,
.chzn-color.chzn-single[rel="value_0"]:active,
.chzn-color.chzn-single[rel="value_0"].active,
.chzn-color.chzn-single[rel="value_0"].disabled,
.chzn-color.chzn-single[rel="value_0"][disabled],
.chzn-color-reverse.chzn-single[rel="value_1"]:hover,
.chzn-color-reverse.chzn-single[rel="value_1"]:focus,
.chzn-color-reverse.chzn-single[rel="value_1"]:active,
.chzn-color-reverse.chzn-single[rel="value_1"].active,
.chzn-color-reverse.chzn-single[rel="value_1"].disabled,
.chzn-color-reverse.chzn-single[rel="value_1"][disabled],
.chzn-color-state.chzn-single[rel="value_0"]:hover,
.chzn-color-state.chzn-single[rel="value_0"]:focus,
.chzn-color-state.chzn-single[rel="value_0"]:active,
.chzn-color-state.chzn-single[rel="value_0"].active,
.chzn-color-state.chzn-single[rel="value_0"].disabled,
.chzn-color-state.chzn-single[rel="value_0"][disabled],
.chzn-color-state.chzn-single[rel="value_-1"]:hover,
.chzn-color-state.chzn-single[rel="value_-1"]:focus,
.chzn-color-state.chzn-single[rel="value_-1"]:active,
.chzn-color-state.chzn-single[rel="value_-1"].active,
.chzn-color-state.chzn-single[rel="value_-1"].disabled,
.chzn-color-state.chzn-single[rel="value_-1"][disabled],
.chzn-color-state.chzn-single[rel="value_-2"]:hover,
.chzn-color-state.chzn-single[rel="value_-2"]:focus,
.chzn-color-state.chzn-single[rel="value_-2"]:active,
.chzn-color-state.chzn-single[rel="value_-2"].active,
.chzn-color-state.chzn-single[rel="value_-2"].disabled,
.chzn-color-state.chzn-single[rel="value_-2"][disabled] {
	color: #fff;
	background-color: #bd362f;
	*background-color: #a9302a;
}
.chzn-color.chzn-single[rel="value_0"]:active,
.chzn-color.chzn-single[rel="value_0"].active,
.chzn-color-reverse.chzn-single[rel="value_1"]:active,
.chzn-color-reverse.chzn-single[rel="value_1"].active,
.chzn-color-state.chzn-single[rel="value_0"]:active,
.chzn-color-state.chzn-single[rel="value_0"].active,
.chzn-color-state.chzn-single[rel="value_-1"]:active,
.chzn-color-state.chzn-single[rel="value_-1"].active,
.chzn-color-state.chzn-single[rel="value_-2"]:active,
.chzn-color-state.chzn-single[rel="value_-2"].active {
	background-color: #942a25 \9;
=======
@media (max-width: 767px) {
  html[dir=rtl] #toolbar #toolbar-options,
  html[dir=rtl] #toolbar #toolbar-help,
  #toolbar #toolbar-options,
  #toolbar #toolbar-help {
    float: none;
  }
}
.span2 input#jform_version_note {
	width: 190px;
>>>>>>> 65e21cf8
}<|MERGE_RESOLUTION|>--- conflicted
+++ resolved
@@ -2062,7 +2062,7 @@
 	margin-left: -1px;
 	-webkit-border-radius: 0 6px 6px 6px;
 	-moz-border-radius: 0 6px 6px 6px;
-	border-radius: 6px 6px 6px 6px;
+	border-radius: 0 6px 6px 6px;
 }
 .dropdown-submenu:hover > .dropdown-menu {
 	display: block;
@@ -7675,7 +7675,14 @@
 #helpsite-refresh {
 	vertical-align: top;
 }
-<<<<<<< HEAD
+@media (max-width: 767px) {
+  html[dir=rtl] #toolbar #toolbar-options,
+  html[dir=rtl] #toolbar #toolbar-help,
+  #toolbar #toolbar-options,
+  #toolbar #toolbar-help {
+    float: none;
+  }
+}
 input.input-large-text {
 	font-size: 18px;
 	height: auto;
@@ -7803,16 +7810,4 @@
 .chzn-color-state.chzn-single[rel="value_-2"]:active,
 .chzn-color-state.chzn-single[rel="value_-2"].active {
 	background-color: #942a25 \9;
-=======
-@media (max-width: 767px) {
-  html[dir=rtl] #toolbar #toolbar-options,
-  html[dir=rtl] #toolbar #toolbar-help,
-  #toolbar #toolbar-options,
-  #toolbar #toolbar-help {
-    float: none;
-  }
-}
-.span2 input#jform_version_note {
-	width: 190px;
->>>>>>> 65e21cf8
 }