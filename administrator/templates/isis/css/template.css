article,
aside,
details,
figcaption,
figure,
footer,
header,
hgroup,
nav,
section {
	display: block;
}
audio,
canvas,
video {
	display: inline-block;
	*display: inline;
	*zoom: 1;
}
audio:not([controls]) {
	display: none;
}
html {
	font-size: 100%;
	-webkit-text-size-adjust: 100%;
	-ms-text-size-adjust: 100%;
}
a:focus {
	outline: thin dotted #333;
	outline: 5px auto -webkit-focus-ring-color;
	outline-offset: -2px;
}
a:hover,
a:active {
	outline: 0;
}
sub,
sup {
	position: relative;
	font-size: 75%;
	line-height: 0;
	vertical-align: baseline;
}
sup {
	top: -0.5em;
}
sub {
	bottom: -0.25em;
}
img {
	max-width: 100%;
	width: auto \9;
	height: auto;
	vertical-align: middle;
	border: 0;
	-ms-interpolation-mode: bicubic;
}
#map_canvas img,
.google-maps img {
	max-width: none;
}
button,
input,
select,
textarea {
	margin: 0;
	font-size: 100%;
	vertical-align: middle;
}
button,
input {
	*overflow: visible;
	line-height: normal;
}
button::-moz-focus-inner,
input::-moz-focus-inner {
	padding: 0;
	border: 0;
}
button,
html input[type="button"],
input[type="reset"],
input[type="submit"] {
	-webkit-appearance: button;
	cursor: pointer;
}
label,
select,
button,
input[type="button"],
input[type="reset"],
input[type="submit"],
input[type="radio"],
input[type="checkbox"] {
	cursor: pointer;
}
input[type="search"] {
	-webkit-box-sizing: content-box;
	-moz-box-sizing: content-box;
	box-sizing: content-box;
	-webkit-appearance: textfield;
}
input[type="search"]::-webkit-search-decoration,
input[type="search"]::-webkit-search-cancel-button {
	-webkit-appearance: none;
}
textarea {
	overflow: auto;
	vertical-align: top;
}
@media print {
	* {
		text-shadow: none !important;
		color: #000 !important;
		background: transparent !important;
		box-shadow: none !important;
	}
	a,
	a:visited {
		text-decoration: underline;
	}
	a[href]:after {
		content: " (" attr(href) ")";
	}
	abbr[title]:after {
		content: " (" attr(title) ")";
	}
	.ir a:after,
	a[href^="javascript:"]:after,
	a[href^="#"]:after {
		content: "";
	}
	pre,
	blockquote {
		border: 1px solid #999;
		page-break-inside: avoid;
	}
	thead {
		display: table-header-group;
	}
	tr,
	img {
		page-break-inside: avoid;
	}
	img {
		max-width: 100% !important;
	}
	@page {
		margin: 0.5cm;
	}
	p,
	h2,
	h3 {
		orphans: 3;
		widows: 3;
	}
	h2,
	h3 {
		page-break-after: avoid;
	}
}
.clearfix {
	*zoom: 1;
}
.clearfix:before,
.clearfix:after {
	display: table;
	content: "";
	line-height: 0;
}
.clearfix:after {
	clear: both;
}
.hide-text {
	font: 0/0 a;
	color: transparent;
	text-shadow: none;
	background-color: transparent;
	border: 0;
}
.input-block-level {
	display: block;
	width: 100%;
	min-height: 28px;
	-webkit-box-sizing: border-box;
	-moz-box-sizing: border-box;
	box-sizing: border-box;
}
body {
	margin: 0;
	font-family: "Helvetica Neue", Helvetica, Arial, sans-serif;
	font-size: 13px;
	line-height: 18px;
	color: #333;
	background-color: #fff;
}
a {
	color: #08c;
	text-decoration: none;
}
a:hover,
a:focus {
	color: #005580;
	text-decoration: underline;
}
.img-rounded {
	-webkit-border-radius: 6px;
	-moz-border-radius: 6px;
	border-radius: 6px;
}
.img-polaroid {
	padding: 4px;
	background-color: #fff;
	border: 1px solid #ccc;
	border: 1px solid rgba(0,0,0,0.2);
	-webkit-box-shadow: 0 1px 3px rgba(0,0,0,0.1);
	-moz-box-shadow: 0 1px 3px rgba(0,0,0,0.1);
	box-shadow: 0 1px 3px rgba(0,0,0,0.1);
}
.img-circle {
	-webkit-border-radius: 500px;
	-moz-border-radius: 500px;
	border-radius: 500px;
}
.row {
	margin-left: -20px;
	*zoom: 1;
}
.row:before,
.row:after {
	display: table;
	content: "";
	line-height: 0;
}
.row:after {
	clear: both;
}
[class*="span"] {
	float: left;
	min-height: 1px;
	margin-left: 20px;
}
.container,
.navbar-static-top .container,
.navbar-fixed-top .container,
.navbar-fixed-bottom .container {
	width: 940px;
}
.span12 {
	width: 940px;
}
.span11 {
	width: 860px;
}
.span10 {
	width: 780px;
}
.span9 {
	width: 700px;
}
.span8 {
	width: 620px;
}
.span7 {
	width: 540px;
}
.span6 {
	width: 460px;
}
.span5 {
	width: 380px;
}
.span4 {
	width: 300px;
}
.span3 {
	width: 220px;
}
.span2 {
	width: 140px;
}
.span1 {
	width: 60px;
}
.offset12 {
	margin-left: 980px;
}
.offset11 {
	margin-left: 900px;
}
.offset10 {
	margin-left: 820px;
}
.offset9 {
	margin-left: 740px;
}
.offset8 {
	margin-left: 660px;
}
.offset7 {
	margin-left: 580px;
}
.offset6 {
	margin-left: 500px;
}
.offset5 {
	margin-left: 420px;
}
.offset4 {
	margin-left: 340px;
}
.offset3 {
	margin-left: 260px;
}
.offset2 {
	margin-left: 180px;
}
.offset1 {
	margin-left: 100px;
}
.row-fluid {
	width: 100%;
	*zoom: 1;
}
.row-fluid:before,
.row-fluid:after {
	display: table;
	content: "";
	line-height: 0;
}
.row-fluid:after {
	clear: both;
}
.row-fluid [class*="span"] {
	display: block;
	width: 100%;
	min-height: 28px;
	-webkit-box-sizing: border-box;
	-moz-box-sizing: border-box;
	box-sizing: border-box;
	float: left;
	margin-left: 2.1276595744681%;
	*margin-left: 2.0744680851064%;
}
.row-fluid [class*="span"]:first-child {
	margin-left: 0;
}
.row-fluid .controls-row [class*="span"] + [class*="span"] {
	margin-left: 2.1276595744681%;
}
.row-fluid .span12 {
	width: 100%;
	*width: 99.946808510638%;
}
.row-fluid .span11 {
	width: 91.489361702128%;
	*width: 91.436170212766%;
}
.row-fluid .span10 {
	width: 82.978723404255%;
	*width: 82.925531914894%;
}
.row-fluid .span9 {
	width: 74.468085106383%;
	*width: 74.414893617021%;
}
.row-fluid .span8 {
	width: 65.957446808511%;
	*width: 65.904255319149%;
}
.row-fluid .span7 {
	width: 57.446808510638%;
	*width: 57.393617021277%;
}
.row-fluid .span6 {
	width: 48.936170212766%;
	*width: 48.882978723404%;
}
.row-fluid .span5 {
	width: 40.425531914894%;
	*width: 40.372340425532%;
}
.row-fluid .span4 {
	width: 31.914893617021%;
	*width: 31.86170212766%;
}
.row-fluid .span3 {
	width: 23.404255319149%;
	*width: 23.351063829787%;
}
.row-fluid .span2 {
	width: 14.893617021277%;
	*width: 14.840425531915%;
}
.row-fluid .span1 {
	width: 6.3829787234043%;
	*width: 6.3297872340426%;
}
.row-fluid .offset12 {
	margin-left: 104.25531914894%;
	*margin-left: 104.14893617021%;
}
.row-fluid .offset12:first-child {
	margin-left: 102.12765957447%;
	*margin-left: 102.02127659574%;
}
.row-fluid .offset11 {
	margin-left: 95.744680851064%;
	*margin-left: 95.63829787234%;
}
.row-fluid .offset11:first-child {
	margin-left: 93.617021276596%;
	*margin-left: 93.510638297872%;
}
.row-fluid .offset10 {
	margin-left: 87.234042553191%;
	*margin-left: 87.127659574468%;
}
.row-fluid .offset10:first-child {
	margin-left: 85.106382978723%;
	*margin-left: 85%;
}
.row-fluid .offset9 {
	margin-left: 78.723404255319%;
	*margin-left: 78.617021276596%;
}
.row-fluid .offset9:first-child {
	margin-left: 76.595744680851%;
	*margin-left: 76.489361702128%;
}
.row-fluid .offset8 {
	margin-left: 70.212765957447%;
	*margin-left: 70.106382978723%;
}
.row-fluid .offset8:first-child {
	margin-left: 68.085106382979%;
	*margin-left: 67.978723404255%;
}
.row-fluid .offset7 {
	margin-left: 61.702127659574%;
	*margin-left: 61.595744680851%;
}
.row-fluid .offset7:first-child {
	margin-left: 59.574468085106%;
	*margin-left: 59.468085106383%;
}
.row-fluid .offset6 {
	margin-left: 53.191489361702%;
	*margin-left: 53.085106382979%;
}
.row-fluid .offset6:first-child {
	margin-left: 51.063829787234%;
	*margin-left: 50.957446808511%;
}
.row-fluid .offset5 {
	margin-left: 44.68085106383%;
	*margin-left: 44.574468085106%;
}
.row-fluid .offset5:first-child {
	margin-left: 42.553191489362%;
	*margin-left: 42.446808510638%;
}
.row-fluid .offset4 {
	margin-left: 36.170212765957%;
	*margin-left: 36.063829787234%;
}
.row-fluid .offset4:first-child {
	margin-left: 34.042553191489%;
	*margin-left: 33.936170212766%;
}
.row-fluid .offset3 {
	margin-left: 27.659574468085%;
	*margin-left: 27.553191489362%;
}
.row-fluid .offset3:first-child {
	margin-left: 25.531914893617%;
	*margin-left: 25.425531914894%;
}
.row-fluid .offset2 {
	margin-left: 19.148936170213%;
	*margin-left: 19.042553191489%;
}
.row-fluid .offset2:first-child {
	margin-left: 17.021276595745%;
	*margin-left: 16.914893617021%;
}
.row-fluid .offset1 {
	margin-left: 10.63829787234%;
	*margin-left: 10.531914893617%;
}
.row-fluid .offset1:first-child {
	margin-left: 8.5106382978723%;
	*margin-left: 8.4042553191489%;
}
[class*="span"].hide,
.row-fluid [class*="span"].hide {
	display: none;
}
[class*="span"].pull-right,
.row-fluid [class*="span"].pull-right {
	float: right;
}
.container {
	margin-right: auto;
	margin-left: auto;
	*zoom: 1;
}
.container:before,
.container:after {
	display: table;
	content: "";
	line-height: 0;
}
.container:after {
	clear: both;
}
.container-fluid {
	padding-right: 20px;
	padding-left: 20px;
	*zoom: 1;
}
.container-fluid:before,
.container-fluid:after {
	display: table;
	content: "";
	line-height: 0;
}
.container-fluid:after {
	clear: both;
}
p {
	margin: 0 0 9px;
}
.lead {
	margin-bottom: 18px;
	font-size: 19.5px;
	font-weight: 200;
	line-height: 27px;
}
small {
	font-size: 85%;
}
strong {
	font-weight: bold;
}
em {
	font-style: italic;
}
cite {
	font-style: normal;
}
.muted {
	color: #999;
}
a.muted:hover,
a.muted:focus {
	color: #808080;
}
.text-warning {
	color: #c09853;
}
a.text-warning:hover,
a.text-warning:focus {
	color: #a47e3c;
}
.text-error {
	color: #b94a48;
}
a.text-error:hover,
a.text-error:focus {
	color: #953b39;
}
.text-info {
	color: #3a87ad;
}
a.text-info:hover,
a.text-info:focus {
	color: #2d6987;
}
.text-success {
	color: #468847;
}
a.text-success:hover,
a.text-success:focus {
	color: #356635;
}
.text-left {
	text-align: left;
}
.text-right {
	text-align: right;
}
.text-center {
	text-align: center;
}
h1,
h2,
h3,
h4,
h5,
h6 {
	margin: 9px 0;
	font-family: inherit;
	font-weight: bold;
	line-height: 18px;
	color: inherit;
	text-rendering: optimizelegibility;
}
h1 small,
h2 small,
h3 small,
h4 small,
h5 small,
h6 small {
	font-weight: normal;
	line-height: 1;
	color: #999;
}
h1,
h2,
h3 {
	line-height: 36px;
}
h1 {
	font-size: 35.75px;
}
h2 {
	font-size: 29.25px;
}
h3 {
	font-size: 22.75px;
}
h4 {
	font-size: 16.25px;
}
h5 {
	font-size: 13px;
}
h6 {
	font-size: 11.05px;
}
h1 small {
	font-size: 22.75px;
}
h2 small {
	font-size: 16.25px;
}
h3 small {
	font-size: 13px;
}
h4 small {
	font-size: 13px;
}
.page-header {
	padding-bottom: 8px;
	margin: 18px 0 27px;
	border-bottom: 1px solid #eee;
}
ul,
ol {
	padding: 0;
	margin: 0 0 9px 25px;
}
ul ul,
ul ol,
ol ol,
ol ul {
	margin-bottom: 0;
}
li {
	line-height: 18px;
}
ul.unstyled,
ol.unstyled {
	margin-left: 0;
	list-style: none;
}
ul.inline,
ol.inline {
	margin-left: 0;
	list-style: none;
}
ul.inline > li,
ol.inline > li {
	display: inline-block;
	*display: inline;
	*zoom: 1;
	padding-left: 5px;
	padding-right: 5px;
}
dl {
	margin-bottom: 18px;
}
dt,
dd {
	line-height: 18px;
}
dt {
	font-weight: bold;
}
dd {
	margin-left: 9px;
}
.dl-horizontal {
	*zoom: 1;
}
.dl-horizontal:before,
.dl-horizontal:after {
	display: table;
	content: "";
	line-height: 0;
}
.dl-horizontal:after {
	clear: both;
}
.dl-horizontal dt {
	float: left;
	width: 160px;
	clear: left;
	text-align: right;
	overflow: hidden;
	text-overflow: ellipsis;
	white-space: nowrap;
}
.dl-horizontal dd {
	margin-left: 180px;
}
hr {
	margin: 18px 0;
	border: 0;
	border-top: 1px solid #eee;
	border-bottom: 1px solid #fff;
}
abbr[title],
abbr[data-original-title] {
	cursor: help;
	border-bottom: 1px dotted #999;
}
abbr.initialism {
	font-size: 90%;
	text-transform: uppercase;
}
blockquote {
	padding: 0 0 0 15px;
	margin: 0 0 18px;
	border-left: 5px solid #eee;
}
blockquote p {
	margin-bottom: 0;
	font-size: 16.25px;
	font-weight: 300;
	line-height: 1.25;
}
blockquote small {
	display: block;
	line-height: 18px;
	color: #999;
}
blockquote small:before {
	content: '\2014 \00A0';
}
blockquote.pull-right {
	float: right;
	padding-right: 15px;
	padding-left: 0;
	border-right: 5px solid #eee;
	border-left: 0;
}
blockquote.pull-right p,
blockquote.pull-right small {
	text-align: right;
}
blockquote.pull-right small:before {
	content: '';
}
blockquote.pull-right small:after {
	content: '\00A0 \2014';
}
q:before,
q:after,
blockquote:before,
blockquote:after {
	content: "";
}
address {
	display: block;
	margin-bottom: 18px;
	font-style: normal;
	line-height: 18px;
}
code,
pre {
	padding: 0 3px 2px;
	font-family: Monaco, Menlo, Consolas, "Courier New", monospace;
	font-size: 11px;
	color: #333;
	-webkit-border-radius: 3px;
	-moz-border-radius: 3px;
	border-radius: 3px;
}
code {
	padding: 2px 4px;
	color: #d14;
	background-color: #f7f7f9;
	border: 1px solid #e1e1e8;
	white-space: nowrap;
}
pre {
	display: block;
	padding: 8.5px;
	margin: 0 0 9px;
	font-size: 12px;
	line-height: 18px;
	word-break: break-all;
	word-wrap: break-word;
	white-space: pre;
	white-space: pre-wrap;
	background-color: #f5f5f5;
	border: 1px solid #ccc;
	border: 1px solid rgba(0,0,0,0.15);
	-webkit-border-radius: 4px;
	-moz-border-radius: 4px;
	border-radius: 4px;
}
pre.prettyprint {
	margin-bottom: 18px;
}
pre code {
	padding: 0;
	color: inherit;
	white-space: pre;
	white-space: pre-wrap;
	background-color: transparent;
	border: 0;
}
.pre-scrollable {
	max-height: 340px;
	overflow-y: scroll;
}
form {
	margin: 0 0 18px;
}
fieldset {
	padding: 0;
	margin: 0;
	border: 0;
}
legend {
	display: block;
	width: 100%;
	padding: 0;
	margin-bottom: 18px;
	font-size: 19.5px;
	line-height: 36px;
	color: #333;
	border: 0;
	border-bottom: 1px solid #e5e5e5;
}
legend small {
	font-size: 13.5px;
	color: #999;
}
label,
input,
button,
select,
textarea {
	font-size: 13px;
	font-weight: normal;
	line-height: 18px;
}
input,
button,
select,
textarea {
	font-family: "Helvetica Neue", Helvetica, Arial, sans-serif;
}
label {
	display: block;
	margin-bottom: 5px;
}
select,
textarea,
input[type="text"],
input[type="password"],
input[type="datetime"],
input[type="datetime-local"],
input[type="date"],
input[type="month"],
input[type="time"],
input[type="week"],
input[type="number"],
input[type="email"],
input[type="url"],
input[type="search"],
input[type="tel"],
input[type="color"],
.uneditable-input {
	display: inline-block;
	height: 18px;
	padding: 4px 6px;
	margin-bottom: 9px;
	font-size: 13px;
	line-height: 18px;
	color: #555;
	-webkit-border-radius: 3px;
	-moz-border-radius: 3px;
	border-radius: 3px;
	vertical-align: middle;
}
input,
textarea,
.uneditable-input {
	width: 206px;
}
textarea {
	height: auto;
}
textarea,
input[type="text"],
input[type="password"],
input[type="datetime"],
input[type="datetime-local"],
input[type="date"],
input[type="month"],
input[type="time"],
input[type="week"],
input[type="number"],
input[type="email"],
input[type="url"],
input[type="search"],
input[type="tel"],
input[type="color"],
.uneditable-input {
	background-color: #fff;
	border: 1px solid #ccc;
	-webkit-box-shadow: inset 0 1px 1px rgba(0,0,0,0.075);
	-moz-box-shadow: inset 0 1px 1px rgba(0,0,0,0.075);
	box-shadow: inset 0 1px 1px rgba(0,0,0,0.075);
	-webkit-transition: border linear .2s, box-shadow linear .2s;
	-moz-transition: border linear .2s, box-shadow linear .2s;
	-o-transition: border linear .2s, box-shadow linear .2s;
	transition: border linear .2s, box-shadow linear .2s;
}
textarea:focus,
input[type="text"]:focus,
input[type="password"]:focus,
input[type="datetime"]:focus,
input[type="datetime-local"]:focus,
input[type="date"]:focus,
input[type="month"]:focus,
input[type="time"]:focus,
input[type="week"]:focus,
input[type="number"]:focus,
input[type="email"]:focus,
input[type="url"]:focus,
input[type="search"]:focus,
input[type="tel"]:focus,
input[type="color"]:focus,
.uneditable-input:focus {
	border-color: rgba(82,168,236,0.8);
	outline: 0;
	outline: thin dotted \9;
	-webkit-box-shadow: inset 0 1px 1px rgba(0,0,0,.075), 0 0 8px rgba(82,168,236,.6);
	-moz-box-shadow: inset 0 1px 1px rgba(0,0,0,.075), 0 0 8px rgba(82,168,236,.6);
	box-shadow: inset 0 1px 1px rgba(0,0,0,.075), 0 0 8px rgba(82,168,236,.6);
}
input[type="radio"],
input[type="checkbox"] {
	margin: 4px 0 0;
	*margin-top: 0;
	margin-top: 1px \9;
	line-height: normal;
}
input[type="file"],
input[type="image"],
input[type="submit"],
input[type="reset"],
input[type="button"],
input[type="radio"],
input[type="checkbox"] {
	width: auto;
}
select,
input[type="file"] {
	height: 28px;
	*margin-top: 4px;
	line-height: 28px;
}
select {
	width: 220px;
	border: 1px solid #ccc;
	background-color: #fff;
}
select[multiple],
select[size] {
	height: auto;
}
select:focus,
input[type="file"]:focus,
input[type="radio"]:focus,
input[type="checkbox"]:focus {
	outline: thin dotted #333;
	outline: 5px auto -webkit-focus-ring-color;
	outline-offset: -2px;
}
.uneditable-input,
.uneditable-textarea {
	color: #999;
	background-color: #fcfcfc;
	border-color: #ccc;
	-webkit-box-shadow: inset 0 1px 2px rgba(0,0,0,0.025);
	-moz-box-shadow: inset 0 1px 2px rgba(0,0,0,0.025);
	box-shadow: inset 0 1px 2px rgba(0,0,0,0.025);
	cursor: not-allowed;
}
.uneditable-input {
	overflow: hidden;
	white-space: nowrap;
}
.uneditable-textarea {
	width: auto;
	height: auto;
}
input:-moz-placeholder,
textarea:-moz-placeholder {
	color: #999;
}
input:-ms-input-placeholder,
textarea:-ms-input-placeholder {
	color: #999;
}
input::-webkit-input-placeholder,
textarea::-webkit-input-placeholder {
	color: #999;
}
.radio,
.checkbox {
	min-height: 18px;
	padding-left: 20px;
}
.radio input[type="radio"],
.checkbox input[type="checkbox"] {
	float: left;
	margin-left: -20px;
}
.controls > .radio:first-child,
.controls > .checkbox:first-child {
	padding-top: 5px;
}
.radio.inline,
.checkbox.inline {
	display: inline-block;
	padding-top: 5px;
	margin-bottom: 0;
	vertical-align: middle;
}
.radio.inline + .radio.inline,
.checkbox.inline + .checkbox.inline {
	margin-left: 10px;
}
.input-mini {
	width: 60px;
}
.input-small {
	width: 90px;
}
.input-medium {
	width: 150px;
}
.input-large {
	width: 210px;
}
.input-xlarge {
	width: 270px;
}
.input-xxlarge {
	width: 530px;
}
input[class*="span"],
select[class*="span"],
textarea[class*="span"],
.uneditable-input[class*="span"],
.row-fluid input[class*="span"],
.row-fluid select[class*="span"],
.row-fluid textarea[class*="span"],
.row-fluid .uneditable-input[class*="span"] {
	float: none;
	margin-left: 0;
}
.input-append input[class*="span"],
.input-append .uneditable-input[class*="span"],
.input-prepend input[class*="span"],
.input-prepend .uneditable-input[class*="span"],
.row-fluid input[class*="span"],
.row-fluid select[class*="span"],
.row-fluid textarea[class*="span"],
.row-fluid .uneditable-input[class*="span"],
.row-fluid .input-prepend [class*="span"],
.row-fluid .input-append [class*="span"] {
	display: inline-block;
}
input,
textarea,
.uneditable-input {
	margin-left: 0;
}
.controls-row [class*="span"] + [class*="span"] {
	margin-left: 20px;
}
input.span12,
textarea.span12,
.uneditable-input.span12 {
	width: 926px;
}
input.span11,
textarea.span11,
.uneditable-input.span11 {
	width: 846px;
}
input.span10,
textarea.span10,
.uneditable-input.span10 {
	width: 766px;
}
input.span9,
textarea.span9,
.uneditable-input.span9 {
	width: 686px;
}
input.span8,
textarea.span8,
.uneditable-input.span8 {
	width: 606px;
}
input.span7,
textarea.span7,
.uneditable-input.span7 {
	width: 526px;
}
input.span6,
textarea.span6,
.uneditable-input.span6 {
	width: 446px;
}
input.span5,
textarea.span5,
.uneditable-input.span5 {
	width: 366px;
}
input.span4,
textarea.span4,
.uneditable-input.span4 {
	width: 286px;
}
input.span3,
textarea.span3,
.uneditable-input.span3 {
	width: 206px;
}
input.span2,
textarea.span2,
.uneditable-input.span2 {
	width: 126px;
}
input.span1,
textarea.span1,
.uneditable-input.span1 {
	width: 46px;
}
.controls-row {
	*zoom: 1;
}
.controls-row:before,
.controls-row:after {
	display: table;
	content: "";
	line-height: 0;
}
.controls-row:after {
	clear: both;
}
.controls-row [class*="span"],
.row-fluid .controls-row [class*="span"] {
	float: left;
}
.controls-row .checkbox[class*="span"],
.controls-row .radio[class*="span"] {
	padding-top: 5px;
}
input[disabled],
select[disabled],
textarea[disabled],
input[readonly],
select[readonly],
textarea[readonly] {
	cursor: not-allowed;
	background-color: #eee;
}
input[type="radio"][disabled],
input[type="checkbox"][disabled],
input[type="radio"][readonly],
input[type="checkbox"][readonly] {
	background-color: transparent;
}
.control-group.warning .control-label,
.control-group.warning .help-block,
.control-group.warning .help-inline {
	color: #c09853;
}
.control-group.warning .checkbox,
.control-group.warning .radio,
.control-group.warning input,
.control-group.warning select,
.control-group.warning textarea {
	color: #c09853;
}
.control-group.warning input,
.control-group.warning select,
.control-group.warning textarea {
	border-color: #c09853;
	-webkit-box-shadow: inset 0 1px 1px rgba(0,0,0,0.075);
	-moz-box-shadow: inset 0 1px 1px rgba(0,0,0,0.075);
	box-shadow: inset 0 1px 1px rgba(0,0,0,0.075);
}
.control-group.warning input:focus,
.control-group.warning select:focus,
.control-group.warning textarea:focus {
	border-color: #a47e3c;
	-webkit-box-shadow: inset 0 1px 1px rgba(0,0,0,0.075), 0 0 6px #dbc59e;
	-moz-box-shadow: inset 0 1px 1px rgba(0,0,0,0.075), 0 0 6px #dbc59e;
	box-shadow: inset 0 1px 1px rgba(0,0,0,0.075), 0 0 6px #dbc59e;
}
.control-group.warning .input-prepend .add-on,
.control-group.warning .input-append .add-on {
	color: #c09853;
	background-color: #fcf8e3;
	border-color: #c09853;
}
.control-group.error .control-label,
.control-group.error .help-block,
.control-group.error .help-inline {
	color: #b94a48;
}
.control-group.error .checkbox,
.control-group.error .radio,
.control-group.error input,
.control-group.error select,
.control-group.error textarea {
	color: #b94a48;
}
.control-group.error input,
.control-group.error select,
.control-group.error textarea {
	border-color: #b94a48;
	-webkit-box-shadow: inset 0 1px 1px rgba(0,0,0,0.075);
	-moz-box-shadow: inset 0 1px 1px rgba(0,0,0,0.075);
	box-shadow: inset 0 1px 1px rgba(0,0,0,0.075);
}
.control-group.error input:focus,
.control-group.error select:focus,
.control-group.error textarea:focus {
	border-color: #953b39;
	-webkit-box-shadow: inset 0 1px 1px rgba(0,0,0,0.075), 0 0 6px #d59392;
	-moz-box-shadow: inset 0 1px 1px rgba(0,0,0,0.075), 0 0 6px #d59392;
	box-shadow: inset 0 1px 1px rgba(0,0,0,0.075), 0 0 6px #d59392;
}
.control-group.error .input-prepend .add-on,
.control-group.error .input-append .add-on {
	color: #b94a48;
	background-color: #f2dede;
	border-color: #b94a48;
}
.control-group.success .control-label,
.control-group.success .help-block,
.control-group.success .help-inline {
	color: #468847;
}
.control-group.success .checkbox,
.control-group.success .radio,
.control-group.success input,
.control-group.success select,
.control-group.success textarea {
	color: #468847;
}
.control-group.success input,
.control-group.success select,
.control-group.success textarea {
	border-color: #468847;
	-webkit-box-shadow: inset 0 1px 1px rgba(0,0,0,0.075);
	-moz-box-shadow: inset 0 1px 1px rgba(0,0,0,0.075);
	box-shadow: inset 0 1px 1px rgba(0,0,0,0.075);
}
.control-group.success input:focus,
.control-group.success select:focus,
.control-group.success textarea:focus {
	border-color: #356635;
	-webkit-box-shadow: inset 0 1px 1px rgba(0,0,0,0.075), 0 0 6px #7aba7b;
	-moz-box-shadow: inset 0 1px 1px rgba(0,0,0,0.075), 0 0 6px #7aba7b;
	box-shadow: inset 0 1px 1px rgba(0,0,0,0.075), 0 0 6px #7aba7b;
}
.control-group.success .input-prepend .add-on,
.control-group.success .input-append .add-on {
	color: #468847;
	background-color: #dff0d8;
	border-color: #468847;
}
.control-group.info .control-label,
.control-group.info .help-block,
.control-group.info .help-inline {
	color: #3a87ad;
}
.control-group.info .checkbox,
.control-group.info .radio,
.control-group.info input,
.control-group.info select,
.control-group.info textarea {
	color: #3a87ad;
}
.control-group.info input,
.control-group.info select,
.control-group.info textarea {
	border-color: #3a87ad;
	-webkit-box-shadow: inset 0 1px 1px rgba(0,0,0,0.075);
	-moz-box-shadow: inset 0 1px 1px rgba(0,0,0,0.075);
	box-shadow: inset 0 1px 1px rgba(0,0,0,0.075);
}
.control-group.info input:focus,
.control-group.info select:focus,
.control-group.info textarea:focus {
	border-color: #2d6987;
	-webkit-box-shadow: inset 0 1px 1px rgba(0,0,0,0.075), 0 0 6px #7ab5d3;
	-moz-box-shadow: inset 0 1px 1px rgba(0,0,0,0.075), 0 0 6px #7ab5d3;
	box-shadow: inset 0 1px 1px rgba(0,0,0,0.075), 0 0 6px #7ab5d3;
}
.control-group.info .input-prepend .add-on,
.control-group.info .input-append .add-on {
	color: #3a87ad;
	background-color: #d9edf7;
	border-color: #3a87ad;
}
input:focus:invalid,
textarea:focus:invalid,
select:focus:invalid {
	color: #b94a48;
	border-color: #ee5f5b;
}
input:focus:invalid:focus,
textarea:focus:invalid:focus,
select:focus:invalid:focus {
	border-color: #e9322d;
	-webkit-box-shadow: 0 0 6px #f8b9b7;
	-moz-box-shadow: 0 0 6px #f8b9b7;
	box-shadow: 0 0 6px #f8b9b7;
}
.form-actions {
	padding: 17px 20px 18px;
	margin-top: 18px;
	margin-bottom: 18px;
	background-color: #f5f5f5;
	border-top: 1px solid #e5e5e5;
	*zoom: 1;
}
.form-actions:before,
.form-actions:after {
	display: table;
	content: "";
	line-height: 0;
}
.form-actions:after {
	clear: both;
}
.help-block,
.help-inline {
	color: #595959;
}
.help-block {
	display: block;
	margin-bottom: 9px;
}
.help-inline {
	display: inline-block;
	*display: inline;
	*zoom: 1;
	vertical-align: middle;
	padding-left: 5px;
}
.input-append,
.input-prepend {
	display: inline-block;
	margin-bottom: 9px;
	vertical-align: middle;
	font-size: 0;
	white-space: nowrap;
}
.input-append input,
.input-append select,
.input-append .uneditable-input,
.input-append .dropdown-menu,
.input-append .popover,
.input-prepend input,
.input-prepend select,
.input-prepend .uneditable-input,
.input-prepend .dropdown-menu,
.input-prepend .popover {
	font-size: 13px;
}
.input-append input,
.input-append select,
.input-append .uneditable-input,
.input-prepend input,
.input-prepend select,
.input-prepend .uneditable-input {
	position: relative;
	margin-bottom: 0;
	*margin-left: 0;
	vertical-align: top;
	-webkit-border-radius: 0 3px 3px 0;
	-moz-border-radius: 0 3px 3px 0;
	border-radius: 0 3px 3px 0;
}
.input-append input:focus,
.input-append select:focus,
.input-append .uneditable-input:focus,
.input-prepend input:focus,
.input-prepend select:focus,
.input-prepend .uneditable-input:focus {
	z-index: 2;
}
.input-append .add-on,
.input-prepend .add-on {
	display: inline-block;
	width: auto;
	height: 18px;
	min-width: 16px;
	padding: 4px 5px;
	font-size: 13px;
	font-weight: normal;
	line-height: 18px;
	text-align: center;
	text-shadow: 0 1px 0 #fff;
	background-color: #eee;
	border: 1px solid #ccc;
}
.input-append .add-on,
.input-append .btn,
.input-append .btn-group > .dropdown-toggle,
.input-prepend .add-on,
.input-prepend .btn,
.input-prepend .btn-group > .dropdown-toggle {
	vertical-align: top;
	-webkit-border-radius: 0;
	-moz-border-radius: 0;
	border-radius: 0;
}
.input-append .active,
.input-prepend .active {
	background-color: #a9dba9;
	border-color: #46a546;
}
.input-prepend .add-on,
.input-prepend .btn {
	margin-right: -1px;
}
.input-prepend .add-on:first-child,
.input-prepend .btn:first-child {
	-webkit-border-radius: 3px 0 0 3px;
	-moz-border-radius: 3px 0 0 3px;
	border-radius: 3px 0 0 3px;
}
.input-append input,
.input-append select,
.input-append .uneditable-input {
	-webkit-border-radius: 3px 0 0 3px;
	-moz-border-radius: 3px 0 0 3px;
	border-radius: 3px 0 0 3px;
}
.input-append input + .btn-group .btn:last-child,
.input-append select + .btn-group .btn:last-child,
.input-append .uneditable-input + .btn-group .btn:last-child {
	-webkit-border-radius: 0 3px 3px 0;
	-moz-border-radius: 0 3px 3px 0;
	border-radius: 0 3px 3px 0;
}
.input-append .add-on,
.input-append .btn,
.input-append .btn-group {
	margin-left: -1px;
}
.input-append .add-on:last-child,
.input-append .btn:last-child,
.input-append .btn-group:last-child > .dropdown-toggle {
	-webkit-border-radius: 0 3px 3px 0;
	-moz-border-radius: 0 3px 3px 0;
	border-radius: 0 3px 3px 0;
}
.input-prepend.input-append input,
.input-prepend.input-append select,
.input-prepend.input-append .uneditable-input {
	-webkit-border-radius: 0;
	-moz-border-radius: 0;
	border-radius: 0;
}
.input-prepend.input-append input + .btn-group .btn,
.input-prepend.input-append select + .btn-group .btn,
.input-prepend.input-append .uneditable-input + .btn-group .btn {
	-webkit-border-radius: 0 3px 3px 0;
	-moz-border-radius: 0 3px 3px 0;
	border-radius: 0 3px 3px 0;
}
.input-prepend.input-append .add-on:first-child,
.input-prepend.input-append .btn:first-child {
	margin-right: -1px;
	-webkit-border-radius: 3px 0 0 3px;
	-moz-border-radius: 3px 0 0 3px;
	border-radius: 3px 0 0 3px;
}
.input-prepend.input-append .add-on:last-child,
.input-prepend.input-append .btn:last-child {
	margin-left: -1px;
	-webkit-border-radius: 0 3px 3px 0;
	-moz-border-radius: 0 3px 3px 0;
	border-radius: 0 3px 3px 0;
}
.input-prepend.input-append .btn-group:first-child {
	margin-left: 0;
}
input.search-query {
	padding-right: 14px;
	padding-right: 4px \9;
	padding-left: 14px;
	padding-left: 4px \9;
	margin-bottom: 0;
	-webkit-border-radius: 15px;
	-moz-border-radius: 15px;
	border-radius: 15px;
}
.form-search .input-append .search-query,
.form-search .input-prepend .search-query {
	-webkit-border-radius: 0;
	-moz-border-radius: 0;
	border-radius: 0;
}
.form-search .input-append .search-query {
	-webkit-border-radius: 14px 0 0 14px;
	-moz-border-radius: 14px 0 0 14px;
	border-radius: 14px 0 0 14px;
}
.form-search .input-append .btn {
	-webkit-border-radius: 0 14px 14px 0;
	-moz-border-radius: 0 14px 14px 0;
	border-radius: 0 14px 14px 0;
}
.form-search .input-prepend .search-query {
	-webkit-border-radius: 0 14px 14px 0;
	-moz-border-radius: 0 14px 14px 0;
	border-radius: 0 14px 14px 0;
}
.form-search .input-prepend .btn {
	-webkit-border-radius: 14px 0 0 14px;
	-moz-border-radius: 14px 0 0 14px;
	border-radius: 14px 0 0 14px;
}
.form-search input,
.form-search textarea,
.form-search select,
.form-search .help-inline,
.form-search .uneditable-input,
.form-search .input-prepend,
.form-search .input-append,
.form-inline input,
.form-inline textarea,
.form-inline select,
.form-inline .help-inline,
.form-inline .uneditable-input,
.form-inline .input-prepend,
.form-inline .input-append,
.form-horizontal input,
.form-horizontal textarea,
.form-horizontal select,
.form-horizontal .help-inline,
.form-horizontal .uneditable-input,
.form-horizontal .input-prepend,
.form-horizontal .input-append {
	display: inline-block;
	*display: inline;
	*zoom: 1;
	margin-bottom: 0;
	vertical-align: middle;
}
.form-search .hide,
.form-inline .hide,
.form-horizontal .hide {
	display: none;
}
.form-search label,
.form-inline label,
.form-search .btn-group,
.form-inline .btn-group {
	display: inline-block;
}
.form-search .input-append,
.form-inline .input-append,
.form-search .input-prepend,
.form-inline .input-prepend {
	margin-bottom: 0;
}
.form-search .radio,
.form-search .checkbox,
.form-inline .radio,
.form-inline .checkbox {
	padding-left: 0;
	margin-bottom: 0;
	vertical-align: middle;
}
.form-search .radio input[type="radio"],
.form-search .checkbox input[type="checkbox"],
.form-inline .radio input[type="radio"],
.form-inline .checkbox input[type="checkbox"] {
	float: left;
	margin-right: 3px;
	margin-left: 0;
}
.control-group {
	margin-bottom: 9px;
}
legend + .control-group {
	margin-top: 18px;
	-webkit-margin-top-collapse: separate;
}
.form-horizontal .control-group {
	margin-bottom: 18px;
	*zoom: 1;
}
.form-horizontal .control-group:before,
.form-horizontal .control-group:after {
	display: table;
	content: "";
	line-height: 0;
}
.form-horizontal .control-group:after {
	clear: both;
}
.form-horizontal .control-label {
	float: left;
	width: 160px;
	padding-top: 5px;
	text-align: right;
}
.form-horizontal .controls {
	*display: inline-block;
	*padding-left: 20px;
	margin-left: 180px;
	*margin-left: 0;
}
.form-horizontal .controls:first-child {
	*padding-left: 180px;
}
.form-horizontal .help-block {
	margin-bottom: 0;
}
.form-horizontal input + .help-block,
.form-horizontal select + .help-block,
.form-horizontal textarea + .help-block,
.form-horizontal .uneditable-input + .help-block,
.form-horizontal .input-prepend + .help-block,
.form-horizontal .input-append + .help-block {
	margin-top: 9px;
}
.form-horizontal .form-actions {
	padding-left: 180px;
}
table {
	max-width: 100%;
	background-color: transparent;
	border-collapse: collapse;
	border-spacing: 0;
}
.table {
	width: 100%;
	margin-bottom: 18px;
}
.table th,
.table td {
	padding: 8px;
	line-height: 18px;
	text-align: left;
	vertical-align: top;
	border-top: 1px solid #ddd;
}
.table th {
	font-weight: bold;
}
.table thead th {
	vertical-align: bottom;
}
.table caption + thead tr:first-child th,
.table caption + thead tr:first-child td,
.table colgroup + thead tr:first-child th,
.table colgroup + thead tr:first-child td,
.table thead:first-child tr:first-child th,
.table thead:first-child tr:first-child td {
	border-top: 0;
}
.table tbody + tbody {
	border-top: 2px solid #ddd;
}
.table .table {
	background-color: #fff;
}
.table-condensed th,
.table-condensed td {
	padding: 4px 5px;
}
.table-bordered {
	border: 1px solid #ddd;
	border-collapse: separate;
	*border-collapse: collapse;
	border-left: 0;
	-webkit-border-radius: 4px;
	-moz-border-radius: 4px;
	border-radius: 4px;
}
.table-bordered th,
.table-bordered td {
	border-left: 1px solid #ddd;
}
.table-bordered caption + thead tr:first-child th,
.table-bordered caption + tbody tr:first-child th,
.table-bordered caption + tbody tr:first-child td,
.table-bordered colgroup + thead tr:first-child th,
.table-bordered colgroup + tbody tr:first-child th,
.table-bordered colgroup + tbody tr:first-child td,
.table-bordered thead:first-child tr:first-child th,
.table-bordered tbody:first-child tr:first-child th,
.table-bordered tbody:first-child tr:first-child td {
	border-top: 0;
}
.table-bordered thead:first-child tr:first-child > th:first-child,
.table-bordered tbody:first-child tr:first-child > td:first-child,
.table-bordered tbody:first-child tr:first-child > th:first-child {
	-webkit-border-top-left-radius: 4px;
	-moz-border-radius-topleft: 4px;
	border-top-left-radius: 4px;
}
.table-bordered thead:first-child tr:first-child > th:last-child,
.table-bordered tbody:first-child tr:first-child > td:last-child,
.table-bordered tbody:first-child tr:first-child > th:last-child {
	-webkit-border-top-right-radius: 4px;
	-moz-border-radius-topright: 4px;
	border-top-right-radius: 4px;
}
.table-bordered thead:last-child tr:last-child > th:first-child,
.table-bordered tbody:last-child tr:last-child > td:first-child,
.table-bordered tbody:last-child tr:last-child > th:first-child,
.table-bordered tfoot:last-child tr:last-child > td:first-child,
.table-bordered tfoot:last-child tr:last-child > th:first-child {
	-webkit-border-bottom-left-radius: 4px;
	-moz-border-radius-bottomleft: 4px;
	border-bottom-left-radius: 4px;
}
.table-bordered thead:last-child tr:last-child > th:last-child,
.table-bordered tbody:last-child tr:last-child > td:last-child,
.table-bordered tbody:last-child tr:last-child > th:last-child,
.table-bordered tfoot:last-child tr:last-child > td:last-child,
.table-bordered tfoot:last-child tr:last-child > th:last-child {
	-webkit-border-bottom-right-radius: 4px;
	-moz-border-radius-bottomright: 4px;
	border-bottom-right-radius: 4px;
}
.table-bordered tfoot + tbody:last-child tr:last-child td:first-child {
	-webkit-border-bottom-left-radius: 0;
	-moz-border-radius-bottomleft: 0;
	border-bottom-left-radius: 0;
}
.table-bordered tfoot + tbody:last-child tr:last-child td:last-child {
	-webkit-border-bottom-right-radius: 0;
	-moz-border-radius-bottomright: 0;
	border-bottom-right-radius: 0;
}
.table-bordered caption + thead tr:first-child th:first-child,
.table-bordered caption + tbody tr:first-child td:first-child,
.table-bordered colgroup + thead tr:first-child th:first-child,
.table-bordered colgroup + tbody tr:first-child td:first-child {
	-webkit-border-top-left-radius: 4px;
	-moz-border-radius-topleft: 4px;
	border-top-left-radius: 4px;
}
.table-bordered caption + thead tr:first-child th:last-child,
.table-bordered caption + tbody tr:first-child td:last-child,
.table-bordered colgroup + thead tr:first-child th:last-child,
.table-bordered colgroup + tbody tr:first-child td:last-child {
	-webkit-border-top-right-radius: 4px;
	-moz-border-radius-topright: 4px;
	border-top-right-radius: 4px;
}
.table-striped tbody > tr:nth-child(odd) > td,
.table-striped tbody > tr:nth-child(odd) > th {
	background-color: #f9f9f9;
}
.table-hover tbody tr:hover > td,
.table-hover tbody tr:hover > th {
	background-color: #f5f5f5;
}
table td[class*="span"],
table th[class*="span"],
.row-fluid table td[class*="span"],
.row-fluid table th[class*="span"] {
	display: table-cell;
	float: none;
	margin-left: 0;
}
.table td.span1,
.table th.span1 {
	float: none;
	width: 44px;
	margin-left: 0;
}
.table td.span2,
.table th.span2 {
	float: none;
	width: 124px;
	margin-left: 0;
}
.table td.span3,
.table th.span3 {
	float: none;
	width: 204px;
	margin-left: 0;
}
.table td.span4,
.table th.span4 {
	float: none;
	width: 284px;
	margin-left: 0;
}
.table td.span5,
.table th.span5 {
	float: none;
	width: 364px;
	margin-left: 0;
}
.table td.span6,
.table th.span6 {
	float: none;
	width: 444px;
	margin-left: 0;
}
.table td.span7,
.table th.span7 {
	float: none;
	width: 524px;
	margin-left: 0;
}
.table td.span8,
.table th.span8 {
	float: none;
	width: 604px;
	margin-left: 0;
}
.table td.span9,
.table th.span9 {
	float: none;
	width: 684px;
	margin-left: 0;
}
.table td.span10,
.table th.span10 {
	float: none;
	width: 764px;
	margin-left: 0;
}
.table td.span11,
.table th.span11 {
	float: none;
	width: 844px;
	margin-left: 0;
}
.table td.span12,
.table th.span12 {
	float: none;
	width: 924px;
	margin-left: 0;
}
.table tbody tr.success > td {
	background-color: #dff0d8;
}
.table tbody tr.error > td {
	background-color: #f2dede;
}
.table tbody tr.warning > td {
	background-color: #fcf8e3;
}
.table tbody tr.info > td {
	background-color: #d9edf7;
}
.table-hover tbody tr.success:hover > td {
	background-color: #d0e9c6;
}
.table-hover tbody tr.error:hover > td {
	background-color: #ebcccc;
}
.table-hover tbody tr.warning:hover > td {
	background-color: #faf2cc;
}
.table-hover tbody tr.info:hover > td {
	background-color: #c4e3f3;
}
.dropup,
.dropdown {
	position: relative;
}
.dropdown-toggle {
	*margin-bottom: -3px;
}
.dropdown-toggle:active,
.open .dropdown-toggle {
	outline: 0;
}
.caret {
	display: inline-block;
	width: 0;
	height: 0;
	vertical-align: top;
	border-top: 4px solid #000;
	border-right: 4px solid transparent;
	border-left: 4px solid transparent;
	content: "";
}
.dropdown .caret {
	margin-top: 8px;
	margin-left: 2px;
}
.dropdown-menu {
	position: absolute;
	top: 100%;
	left: 0;
	z-index: 1000;
	display: none;
	float: left;
	min-width: 160px;
	padding: 5px 0;
	margin: 2px 0 0;
	list-style: none;
	background-color: #fff;
	border: 1px solid #ccc;
	border: 1px solid rgba(0,0,0,0.2);
	*border-right-width: 2px;
	*border-bottom-width: 2px;
	-webkit-border-radius: 6px;
	-moz-border-radius: 6px;
	border-radius: 6px;
	-webkit-box-shadow: 0 5px 10px rgba(0,0,0,0.2);
	-moz-box-shadow: 0 5px 10px rgba(0,0,0,0.2);
	box-shadow: 0 5px 10px rgba(0,0,0,0.2);
	-webkit-background-clip: padding-box;
	-moz-background-clip: padding;
	background-clip: padding-box;
}
.dropdown-menu.pull-right {
	right: 0;
	left: auto;
}
.dropdown-menu .divider {
	*width: 100%;
	height: 1px;
	margin: 8px 1px;
	*margin: -5px 0 5px;
	overflow: hidden;
	background-color: #e5e5e5;
	border-bottom: 1px solid #fff;
}
.dropdown-menu > li > a {
	display: block;
	padding: 3px 20px;
	clear: both;
	font-weight: normal;
	line-height: 18px;
	color: #333;
	white-space: nowrap;
}
.dropdown-menu > li > a:hover,
.dropdown-menu > li > a:focus,
.dropdown-submenu:hover > a,
.dropdown-submenu:focus > a {
	text-decoration: none;
	color: #fff;
	background-color: #0081c2;
	background-image: -moz-linear-gradient(top,#08c,#0077b3);
	background-image: -webkit-gradient(linear,0 0,0 100%,from(#08c),to(#0077b3));
	background-image: -webkit-linear-gradient(top,#08c,#0077b3);
	background-image: -o-linear-gradient(top,#08c,#0077b3);
	background-image: linear-gradient(to bottom,#08c,#0077b3);
	background-repeat: repeat-x;
	filter: progid:DXImageTransform.Microsoft.gradient(startColorstr='#ff0088cc', endColorstr='#ff0076b2', GradientType=0);
}
.dropdown-menu > .active > a,
.dropdown-menu > .active > a:hover,
.dropdown-menu > .active > a:focus {
	color: #333;
	text-decoration: none;
	outline: 0;
	background-color: #0081c2;
	background-image: -moz-linear-gradient(top,#08c,#0077b3);
	background-image: -webkit-gradient(linear,0 0,0 100%,from(#08c),to(#0077b3));
	background-image: -webkit-linear-gradient(top,#08c,#0077b3);
	background-image: -o-linear-gradient(top,#08c,#0077b3);
	background-image: linear-gradient(to bottom,#08c,#0077b3);
	background-repeat: repeat-x;
	filter: progid:DXImageTransform.Microsoft.gradient(startColorstr='#ff0088cc', endColorstr='#ff0076b2', GradientType=0);
}
.dropdown-menu > .disabled > a,
.dropdown-menu > .disabled > a:hover,
.dropdown-menu > .disabled > a:focus {
	color: #999;
}
.dropdown-menu > .disabled > a:hover,
.dropdown-menu > .disabled > a:focus {
	text-decoration: none;
	background-color: transparent;
	background-image: none;
	filter: progid:DXImageTransform.Microsoft.gradient(enabled = false);
	cursor: default;
}
.open {
	*z-index: 1000;
}
.open > .dropdown-menu {
	display: block;
}
.dropdown-backdrop {
	position: fixed;
	left: 0;
	right: 0;
	bottom: 0;
	top: 0;
	z-index: 990;
}
.pull-right > .dropdown-menu {
	right: 0;
	left: auto;
}
.dropup .caret,
.navbar-fixed-bottom .dropdown .caret {
	border-top: 0;
	border-bottom: 4px solid #000;
	content: "";
}
.dropup .dropdown-menu,
.navbar-fixed-bottom .dropdown .dropdown-menu {
	top: auto;
	bottom: 100%;
	margin-bottom: 1px;
}
.dropdown-submenu {
	position: relative;
}
.dropdown-submenu > .dropdown-menu {
	top: 0;
	left: 100%;
	margin-top: -6px;
	margin-left: -1px;
	-webkit-border-radius: 6px 6px 6px 6px;
	-moz-border-radius: 6px 6px 6px 6px;
	border-radius: 6px 6px 6px 6px;
}
.dropdown-submenu:hover > .dropdown-menu {
	display: block;
}
.dropup .dropdown-submenu > .dropdown-menu {
	top: auto;
	bottom: 0;
	margin-top: 0;
	margin-bottom: -2px;
	-webkit-border-radius: 5px 5px 5px 0;
	-moz-border-radius: 5px 5px 5px 0;
	border-radius: 5px 5px 5px 0;
}
.dropdown-submenu > a:after {
	display: block;
	content: " ";
	float: right;
	width: 0;
	height: 0;
	border-color: transparent;
	border-style: solid;
	border-width: 5px 0 5px 5px;
	border-left-color: #cccccc;
	margin-top: 5px;
	margin-right: -10px;
}
.dropdown-submenu:hover > a:after {
	border-left-color: #fff;
}
.dropdown-submenu.pull-left {
	float: none;
}
.dropdown-submenu.pull-left > .dropdown-menu {
	left: -100%;
	margin-left: 10px;
	-webkit-border-radius: 6px 0 6px 6px;
	-moz-border-radius: 6px 0 6px 6px;
	border-radius: 6px 0 6px 6px;
}
.dropdown .dropdown-menu .nav-header {
	padding-left: 20px;
	padding-right: 20px;
}
.typeahead {
	z-index: 1051;
	margin-top: 2px;
	-webkit-border-radius: 4px;
	-moz-border-radius: 4px;
	border-radius: 4px;
}
.well {
	min-height: 20px;
	padding: 19px;
	margin-bottom: 20px;
	background-color: #f5f5f5;
	border: 1px solid #e3e3e3;
	-webkit-border-radius: 4px;
	-moz-border-radius: 4px;
	border-radius: 4px;
	-webkit-box-shadow: inset 0 1px 1px rgba(0,0,0,0.05);
	-moz-box-shadow: inset 0 1px 1px rgba(0,0,0,0.05);
	box-shadow: inset 0 1px 1px rgba(0,0,0,0.05);
}
.well blockquote {
	border-color: #ddd;
	border-color: rgba(0,0,0,0.15);
}
.well-large {
	padding: 24px;
	-webkit-border-radius: 6px;
	-moz-border-radius: 6px;
	border-radius: 6px;
}
.well-small {
	padding: 9px;
	-webkit-border-radius: 3px;
	-moz-border-radius: 3px;
	border-radius: 3px;
}
.fade {
	opacity: 0;
	-webkit-transition: opacity .15s linear;
	-moz-transition: opacity .15s linear;
	-o-transition: opacity .15s linear;
	transition: opacity .15s linear;
}
.fade.in {
	opacity: 1;
}
.collapse {
	position: relative;
	height: 0;
	overflow: hidden;
	-webkit-transition: height .35s ease;
	-moz-transition: height .35s ease;
	-o-transition: height .35s ease;
	transition: height .35s ease;
}
.collapse.in {
	height: auto;
}
.close {
	float: right;
	font-size: 20px;
	font-weight: bold;
	line-height: 18px;
	color: #000;
	text-shadow: 0 1px 0 #ffffff;
	opacity: 0.2;
	filter: alpha(opacity=20);
}
.close:hover,
.close:focus {
	color: #000;
	text-decoration: none;
	cursor: pointer;
	opacity: 0.4;
	filter: alpha(opacity=40);
}
button.close {
	padding: 3;
	cursor: pointer;
	background: transparent;
	border: 0;
	-webkit-appearance: none;
}
.btn {
	display: inline-block;
	*display: inline;
	*zoom: 1;
	padding: 4px 12px;
	margin-bottom: 0;
	font-size: 13px;
	line-height: 18px;
	text-align: center;
	vertical-align: middle;
	cursor: pointer;
	color: #333;
	text-shadow: 0 1px 1px rgba(255,255,255,0.75);
	background-color: #f5f5f5;
	background-image: -moz-linear-gradient(top,#fff,#e6e6e6);
	background-image: -webkit-gradient(linear,0 0,0 100%,from(#fff),to(#e6e6e6));
	background-image: -webkit-linear-gradient(top,#fff,#e6e6e6);
	background-image: -o-linear-gradient(top,#fff,#e6e6e6);
	background-image: linear-gradient(to bottom,#fff,#e6e6e6);
	background-repeat: repeat-x;
	filter: progid:DXImageTransform.Microsoft.gradient(startColorstr='#ffffffff', endColorstr='#ffe5e5e5', GradientType=0);
	border-color: #e6e6e6 #e6e6e6 #bfbfbf;
	*background-color: #e6e6e6;
	filter: progid:DXImageTransform.Microsoft.gradient(enabled = false);
	border: 1px solid #bbb;
	*border: 0;
	border-bottom-color: #a2a2a2;
	-webkit-border-radius: 4px;
	-moz-border-radius: 4px;
	border-radius: 4px;
	*margin-left: .3em;
	-webkit-box-shadow: inset 0 1px 0 rgba(255,255,255,.2), 0 1px 2px rgba(0,0,0,.05);
	-moz-box-shadow: inset 0 1px 0 rgba(255,255,255,.2), 0 1px 2px rgba(0,0,0,.05);
	box-shadow: inset 0 1px 0 rgba(255,255,255,.2), 0 1px 2px rgba(0,0,0,.05);
}
.btn:hover,
.btn:focus,
.btn:active,
.btn.active,
.btn.disabled,
.btn[disabled] {
	color: #333;
	background-color: #e6e6e6;
	*background-color: #d9d9d9;
}
.btn:active,
.btn.active {
	background-color: #cccccc \9;
}
.btn:first-child {
	*margin-left: 0;
}
.btn:hover,
.btn:focus {
	color: #333;
	text-decoration: none;
	background-position: 0 -15px;
	-webkit-transition: background-position .1s linear;
	-moz-transition: background-position .1s linear;
	-o-transition: background-position .1s linear;
	transition: background-position .1s linear;
}
.btn:focus {
	outline: thin dotted #333;
	outline: 5px auto -webkit-focus-ring-color;
	outline-offset: -2px;
}
.btn.active,
.btn:active {
	background-image: none;
	outline: 0;
	-webkit-box-shadow: inset 0 2px 4px rgba(0,0,0,.15), 0 1px 2px rgba(0,0,0,.05);
	-moz-box-shadow: inset 0 2px 4px rgba(0,0,0,.15), 0 1px 2px rgba(0,0,0,.05);
	box-shadow: inset 0 2px 4px rgba(0,0,0,.15), 0 1px 2px rgba(0,0,0,.05);
}
.btn.disabled,
.btn[disabled] {
	cursor: default;
	background-image: none;
	opacity: 0.65;
	filter: alpha(opacity=65);
	-webkit-box-shadow: none;
	-moz-box-shadow: none;
	box-shadow: none;
}
.btn-large {
	padding: 11px 19px;
	font-size: 16.25px;
	-webkit-border-radius: 6px;
	-moz-border-radius: 6px;
	border-radius: 6px;
}
.btn-large [class^="icon-"],
.btn-large [class*=" icon-"] {
	margin-top: 4px;
}
.btn-small {
	padding: 2px 10px;
	font-size: 12px;
	-webkit-border-radius: 3px;
	-moz-border-radius: 3px;
	border-radius: 3px;
}
.btn-small [class^="icon-"],
.btn-small [class*=" icon-"] {
	margin-top: 0;
}
.btn-mini [class^="icon-"],
.btn-mini [class*=" icon-"] {
	margin-top: -1px;
}
.btn-mini {
	padding: 0 6px;
	font-size: 9.75px;
	-webkit-border-radius: 3px;
	-moz-border-radius: 3px;
	border-radius: 3px;
}
.btn-block {
	display: block;
	width: 100%;
	padding-left: 0;
	padding-right: 0;
	-webkit-box-sizing: border-box;
	-moz-box-sizing: border-box;
	box-sizing: border-box;
}
.btn-block + .btn-block {
	margin-top: 5px;
}
input[type="submit"].btn-block,
input[type="reset"].btn-block,
input[type="button"].btn-block {
	width: 100%;
}
.btn-primary.active,
.btn-warning.active,
.btn-danger.active,
.btn-success.active,
.btn-info.active,
.btn-inverse.active {
	color: rgba(255,255,255,0.75);
}
.btn-primary {
	color: #fff;
	text-shadow: 0 -1px 0 rgba(0,0,0,0.25);
	background-color: #1d6cb0;
	background-image: -moz-linear-gradient(top,#2384d3,#15497c);
	background-image: -webkit-gradient(linear,0 0,0 100%,from(#2384d3),to(#15497c));
	background-image: -webkit-linear-gradient(top,#2384d3,#15497c);
	background-image: -o-linear-gradient(top,#2384d3,#15497c);
	background-image: linear-gradient(to bottom,#2384d3,#15497c);
	background-repeat: repeat-x;
	filter: progid:DXImageTransform.Microsoft.gradient(startColorstr='#ff2384d3', endColorstr='#ff15497c', GradientType=0);
	border-color: #15497c #15497c #0a223b;
	*background-color: #15497c;
	filter: progid:DXImageTransform.Microsoft.gradient(enabled = false);
}
.btn-primary:hover,
.btn-primary:focus,
.btn-primary:active,
.btn-primary.active,
.btn-primary.disabled,
.btn-primary[disabled] {
	color: #fff;
	background-color: #15497c;
	*background-color: #113c66;
}
.btn-primary:active,
.btn-primary.active {
	background-color: #0e2f50 \9;
}
.btn-warning {
	color: #fff;
	text-shadow: 0 -1px 0 rgba(0,0,0,0.25);
	background-color: #faa732;
	background-image: -moz-linear-gradient(top,#fbb450,#f89406);
	background-image: -webkit-gradient(linear,0 0,0 100%,from(#fbb450),to(#f89406));
	background-image: -webkit-linear-gradient(top,#fbb450,#f89406);
	background-image: -o-linear-gradient(top,#fbb450,#f89406);
	background-image: linear-gradient(to bottom,#fbb450,#f89406);
	background-repeat: repeat-x;
	filter: progid:DXImageTransform.Microsoft.gradient(startColorstr='#fffab44f', endColorstr='#fff89406', GradientType=0);
	border-color: #f89406 #f89406 #ad6704;
	*background-color: #f89406;
	filter: progid:DXImageTransform.Microsoft.gradient(enabled = false);
}
.btn-warning:hover,
.btn-warning:focus,
.btn-warning:active,
.btn-warning.active,
.btn-warning.disabled,
.btn-warning[disabled] {
	color: #fff;
	background-color: #f89406;
	*background-color: #df8505;
}
.btn-warning:active,
.btn-warning.active {
	background-color: #c67605 \9;
}
.btn-danger {
	color: #fff;
	text-shadow: 0 -1px 0 rgba(0,0,0,0.25);
	background-color: #da4f49;
	background-image: -moz-linear-gradient(top,#ee5f5b,#bd362f);
	background-image: -webkit-gradient(linear,0 0,0 100%,from(#ee5f5b),to(#bd362f));
	background-image: -webkit-linear-gradient(top,#ee5f5b,#bd362f);
	background-image: -o-linear-gradient(top,#ee5f5b,#bd362f);
	background-image: linear-gradient(to bottom,#ee5f5b,#bd362f);
	background-repeat: repeat-x;
	filter: progid:DXImageTransform.Microsoft.gradient(startColorstr='#ffee5f5b', endColorstr='#ffbd362f', GradientType=0);
	border-color: #bd362f #bd362f #802420;
	*background-color: #bd362f;
	filter: progid:DXImageTransform.Microsoft.gradient(enabled = false);
}
.btn-danger:hover,
.btn-danger:focus,
.btn-danger:active,
.btn-danger.active,
.btn-danger.disabled,
.btn-danger[disabled] {
	color: #fff;
	background-color: #bd362f;
	*background-color: #a9302a;
}
.btn-danger:active,
.btn-danger.active {
	background-color: #942a25 \9;
}
.btn-success {
	color: #fff;
	text-shadow: 0 -1px 0 rgba(0,0,0,0.25);
	background-color: #5bb75b;
	background-image: -moz-linear-gradient(top,#62c462,#51a351);
	background-image: -webkit-gradient(linear,0 0,0 100%,from(#62c462),to(#51a351));
	background-image: -webkit-linear-gradient(top,#62c462,#51a351);
	background-image: -o-linear-gradient(top,#62c462,#51a351);
	background-image: linear-gradient(to bottom,#62c462,#51a351);
	background-repeat: repeat-x;
	filter: progid:DXImageTransform.Microsoft.gradient(startColorstr='#ff62c462', endColorstr='#ff51a351', GradientType=0);
	border-color: #51a351 #51a351 #387038;
	*background-color: #51a351;
	filter: progid:DXImageTransform.Microsoft.gradient(enabled = false);
}
.btn-success:hover,
.btn-success:focus,
.btn-success:active,
.btn-success.active,
.btn-success.disabled,
.btn-success[disabled] {
	color: #fff;
	background-color: #51a351;
	*background-color: #499249;
}
.btn-success:active,
.btn-success.active {
	background-color: #408140 \9;
}
.btn-info {
	color: #fff;
	text-shadow: 0 -1px 0 rgba(0,0,0,0.25);
	background-color: #49afcd;
	background-image: -moz-linear-gradient(top,#5bc0de,#2f96b4);
	background-image: -webkit-gradient(linear,0 0,0 100%,from(#5bc0de),to(#2f96b4));
	background-image: -webkit-linear-gradient(top,#5bc0de,#2f96b4);
	background-image: -o-linear-gradient(top,#5bc0de,#2f96b4);
	background-image: linear-gradient(to bottom,#5bc0de,#2f96b4);
	background-repeat: repeat-x;
	filter: progid:DXImageTransform.Microsoft.gradient(startColorstr='#ff5bc0de', endColorstr='#ff2f96b4', GradientType=0);
	border-color: #2f96b4 #2f96b4 #1f6377;
	*background-color: #2f96b4;
	filter: progid:DXImageTransform.Microsoft.gradient(enabled = false);
}
.btn-info:hover,
.btn-info:focus,
.btn-info:active,
.btn-info.active,
.btn-info.disabled,
.btn-info[disabled] {
	color: #fff;
	background-color: #2f96b4;
	*background-color: #2a85a0;
}
.btn-info:active,
.btn-info.active {
	background-color: #24748c \9;
}
.btn-inverse {
	color: #fff;
	text-shadow: 0 -1px 0 rgba(0,0,0,0.25);
	background-color: #363636;
	background-image: -moz-linear-gradient(top,#444,#222);
	background-image: -webkit-gradient(linear,0 0,0 100%,from(#444),to(#222));
	background-image: -webkit-linear-gradient(top,#444,#222);
	background-image: -o-linear-gradient(top,#444,#222);
	background-image: linear-gradient(to bottom,#444,#222);
	background-repeat: repeat-x;
	filter: progid:DXImageTransform.Microsoft.gradient(startColorstr='#ff444444', endColorstr='#ff222222', GradientType=0);
	border-color: #222 #222 #000000;
	*background-color: #222;
	filter: progid:DXImageTransform.Microsoft.gradient(enabled = false);
}
.btn-inverse:hover,
.btn-inverse:focus,
.btn-inverse:active,
.btn-inverse.active,
.btn-inverse.disabled,
.btn-inverse[disabled] {
	color: #fff;
	background-color: #222;
	*background-color: #151515;
}
.btn-inverse:active,
.btn-inverse.active {
	background-color: #090909 \9;
}
button.btn,
input[type="submit"].btn {
	*padding-top: 3px;
	*padding-bottom: 3px;
}
button.btn::-moz-focus-inner,
input[type="submit"].btn::-moz-focus-inner {
	padding: 0;
	border: 0;
}
button.btn.btn-large,
input[type="submit"].btn.btn-large {
	*padding-top: 7px;
	*padding-bottom: 7px;
}
button.btn.btn-small,
input[type="submit"].btn.btn-small {
	*padding-top: 3px;
	*padding-bottom: 3px;
}
button.btn.btn-mini,
input[type="submit"].btn.btn-mini {
	*padding-top: 1px;
	*padding-bottom: 1px;
}
.btn-link,
.btn-link:active,
.btn-link[disabled] {
	background-color: transparent;
	background-image: none;
	-webkit-box-shadow: none;
	-moz-box-shadow: none;
	box-shadow: none;
}
.btn-link {
	border-color: transparent;
	cursor: pointer;
	color: #08c;
	-webkit-border-radius: 0;
	-moz-border-radius: 0;
	border-radius: 0;
}
.btn-link:hover,
.btn-link:focus {
	color: #005580;
	text-decoration: underline;
	background-color: transparent;
}
.btn-link[disabled]:hover,
.btn-link[disabled]:focus {
	color: #333;
	text-decoration: none;
}
.btn-group {
	position: relative;
	display: inline-block;
	*display: inline;
	*zoom: 1;
	font-size: 0;
	vertical-align: middle;
	white-space: nowrap;
	*margin-left: .3em;
}
.btn-group:first-child {
	*margin-left: 0;
}
.btn-group + .btn-group {
	margin-left: 5px;
}
.btn-toolbar {
	font-size: 0;
	margin-top: 9px;
	margin-bottom: 9px;
}
.btn-toolbar > .btn + .btn,
.btn-toolbar > .btn-group + .btn,
.btn-toolbar > .btn + .btn-group {
	margin-left: 5px;
}
.btn-group > .btn {
	position: relative;
	-webkit-border-radius: 0;
	-moz-border-radius: 0;
	border-radius: 0;
}
.btn-group > .btn + .btn {
	margin-left: -1px;
}
.btn-group > .btn,
.btn-group > .dropdown-menu,
.btn-group > .popover {
	font-size: 13px;
}
.btn-group > .btn-mini {
	font-size: 9.75px;
}
.btn-group > .btn-small {
	font-size: 12px;
}
.btn-group > .btn-large {
	font-size: 16.25px;
}
.btn-group > .btn:first-child {
	margin-left: 0;
	-webkit-border-top-left-radius: 4px;
	-moz-border-radius-topleft: 4px;
	border-top-left-radius: 4px;
	-webkit-border-bottom-left-radius: 4px;
	-moz-border-radius-bottomleft: 4px;
	border-bottom-left-radius: 4px;
}
.btn-group > .btn:last-child,
.btn-group > .dropdown-toggle {
	-webkit-border-top-right-radius: 4px;
	-moz-border-radius-topright: 4px;
	border-top-right-radius: 4px;
	-webkit-border-bottom-right-radius: 4px;
	-moz-border-radius-bottomright: 4px;
	border-bottom-right-radius: 4px;
}
.btn-group > .btn.large:first-child {
	margin-left: 0;
	-webkit-border-top-left-radius: 6px;
	-moz-border-radius-topleft: 6px;
	border-top-left-radius: 6px;
	-webkit-border-bottom-left-radius: 6px;
	-moz-border-radius-bottomleft: 6px;
	border-bottom-left-radius: 6px;
}
.btn-group > .btn.large:last-child,
.btn-group > .large.dropdown-toggle {
	-webkit-border-top-right-radius: 6px;
	-moz-border-radius-topright: 6px;
	border-top-right-radius: 6px;
	-webkit-border-bottom-right-radius: 6px;
	-moz-border-radius-bottomright: 6px;
	border-bottom-right-radius: 6px;
}
.btn-group > .btn:hover,
.btn-group > .btn:focus,
.btn-group > .btn:active,
.btn-group > .btn.active {
	z-index: 2;
}
.btn-group .dropdown-toggle:active,
.btn-group.open .dropdown-toggle {
	outline: 0;
}
.btn-group > .btn + .dropdown-toggle {
	padding-left: 8px;
	padding-right: 8px;
	-webkit-box-shadow: inset 1px 0 0 rgba(255,255,255,.125), inset 0 1px 0 rgba(255,255,255,.2), 0 1px 2px rgba(0,0,0,.05);
	-moz-box-shadow: inset 1px 0 0 rgba(255,255,255,.125), inset 0 1px 0 rgba(255,255,255,.2), 0 1px 2px rgba(0,0,0,.05);
	box-shadow: inset 1px 0 0 rgba(255,255,255,.125), inset 0 1px 0 rgba(255,255,255,.2), 0 1px 2px rgba(0,0,0,.05);
	*padding-top: 5px;
	*padding-bottom: 5px;
}
.btn-group > .btn-mini + .dropdown-toggle {
	padding-left: 5px;
	padding-right: 5px;
	*padding-top: 2px;
	*padding-bottom: 2px;
}
.btn-group > .btn-small + .dropdown-toggle {
	*padding-top: 5px;
	*padding-bottom: 4px;
}
.btn-group > .btn-large + .dropdown-toggle {
	padding-left: 12px;
	padding-right: 12px;
	*padding-top: 7px;
	*padding-bottom: 7px;
}
.btn-group.open .dropdown-toggle {
	background-image: none;
	-webkit-box-shadow: inset 0 2px 4px rgba(0,0,0,.15), 0 1px 2px rgba(0,0,0,.05);
	-moz-box-shadow: inset 0 2px 4px rgba(0,0,0,.15), 0 1px 2px rgba(0,0,0,.05);
	box-shadow: inset 0 2px 4px rgba(0,0,0,.15), 0 1px 2px rgba(0,0,0,.05);
}
.btn-group.open .btn.dropdown-toggle {
	background-color: #e6e6e6;
}
.btn-group.open .btn-primary.dropdown-toggle {
	background-color: #15497c;
}
.btn-group.open .btn-warning.dropdown-toggle {
	background-color: #f89406;
}
.btn-group.open .btn-danger.dropdown-toggle {
	background-color: #bd362f;
}
.btn-group.open .btn-success.dropdown-toggle {
	background-color: #51a351;
}
.btn-group.open .btn-info.dropdown-toggle {
	background-color: #2f96b4;
}
.btn-group.open .btn-inverse.dropdown-toggle {
	background-color: #222;
}
.btn .caret {
	margin-top: 8px;
	margin-left: 0;
}
.btn-large .caret {
	margin-top: 6px;
}
.btn-large .caret {
	border-left-width: 5px;
	border-right-width: 5px;
	border-top-width: 5px;
}
.btn-mini .caret,
.btn-small .caret {
	margin-top: 8px;
}
.dropup .btn-large .caret {
	border-bottom-width: 5px;
}
.btn-primary .caret,
.btn-warning .caret,
.btn-danger .caret,
.btn-info .caret,
.btn-success .caret,
.btn-inverse .caret {
	border-top-color: #fff;
	border-bottom-color: #fff;
}
.btn-group-vertical {
	display: inline-block;
	*display: inline;
	*zoom: 1;
}
.btn-group-vertical > .btn {
	display: block;
	float: none;
	max-width: 100%;
	-webkit-border-radius: 0;
	-moz-border-radius: 0;
	border-radius: 0;
}
.btn-group-vertical > .btn + .btn {
	margin-left: 0;
	margin-top: -1px;
}
.btn-group-vertical > .btn:first-child {
	-webkit-border-radius: 4px 4px 0 0;
	-moz-border-radius: 4px 4px 0 0;
	border-radius: 4px 4px 0 0;
}
.btn-group-vertical > .btn:last-child {
	-webkit-border-radius: 0 0 4px 4px;
	-moz-border-radius: 0 0 4px 4px;
	border-radius: 0 0 4px 4px;
}
.btn-group-vertical > .btn-large:first-child {
	-webkit-border-radius: 6px 6px 0 0;
	-moz-border-radius: 6px 6px 0 0;
	border-radius: 6px 6px 0 0;
}
.btn-group-vertical > .btn-large:last-child {
	-webkit-border-radius: 0 0 6px 6px;
	-moz-border-radius: 0 0 6px 6px;
	border-radius: 0 0 6px 6px;
}
.alert {
	padding: 8px 35px 8px 14px;
	margin-bottom: 18px;
	text-shadow: 0 1px 0 rgba(255,255,255,0.5);
	background-color: #fcf8e3;
	border: 1px solid #fbeed5;
	-webkit-border-radius: 4px;
	-moz-border-radius: 4px;
	border-radius: 4px;
}
.alert,
.alert h4 {
	color: #c09853;
}
.alert h4 {
	margin: 0;
}
.alert .close {
	position: relative;
	top: -2px;
	right: -21px;
	line-height: 18px;
}
.alert-success {
	background-color: #dff0d8;
	border-color: #d6e9c6;
	color: #468847;
}
.alert-success h4 {
	color: #468847;
}
.alert-danger,
.alert-error {
	background-color: #f2dede;
	border-color: #eed3d7;
	color: #b94a48;
}
.alert-danger h4,
.alert-error h4 {
	color: #b94a48;
}
.alert-info {
	background-color: #d9edf7;
	border-color: #bce8f1;
	color: #3a87ad;
}
.alert-info h4 {
	color: #3a87ad;
}
.alert-block {
	padding-top: 14px;
	padding-bottom: 14px;
}
.alert-block > p,
.alert-block > ul {
	margin-bottom: 0;
}
.alert-block p + p {
	margin-top: 5px;
}
.nav {
	margin-left: 0;
	margin-bottom: 18px;
	list-style: none;
}
.nav > li > a {
	display: block;
}
.nav > li > a:hover,
.nav > li > a:focus {
	text-decoration: none;
	background-color: #eee;
}
.nav > li > a > img {
	max-width: none;
}
.nav > .pull-right {
	float: right;
}
.nav-header {
	display: block;
	padding: 3px 15px;
	font-size: 11px;
	font-weight: bold;
	line-height: 18px;
	color: #999;
	text-shadow: 0 1px 0 rgba(255,255,255,0.5);
	text-transform: uppercase;
}
.nav li + .nav-header {
	margin-top: 9px;
}
.nav-list {
	padding-left: 15px;
	padding-right: 15px;
	margin-bottom: 0;
}
.nav-list > li > a,
.nav-list .nav-header {
	margin-left: -15px;
	margin-right: -15px;
	text-shadow: 0 1px 0 rgba(255,255,255,0.5);
}
.nav-list > li > a {
	padding: 3px 15px;
}
.nav-list > .active > a,
.nav-list > .active > a:hover,
.nav-list > .active > a:focus {
	color: #fff;
	text-shadow: 0 -1px 0 rgba(0,0,0,0.2);
	background-color: #08c;
}
.nav-list [class^="icon-"],
.nav-list [class*=" icon-"] {
	margin-right: 2px;
}
.nav-list .divider {
	*width: 100%;
	height: 1px;
	margin: 8px 1px;
	*margin: -5px 0 5px;
	overflow: hidden;
	background-color: #e5e5e5;
	border-bottom: 1px solid #fff;
}
.nav-tabs,
.nav-pills {
	*zoom: 1;
}
.nav-tabs:before,
.nav-tabs:after,
.nav-pills:before,
.nav-pills:after {
	display: table;
	content: "";
	line-height: 0;
}
.nav-tabs:after,
.nav-pills:after {
	clear: both;
}
.nav-tabs > li,
.nav-pills > li {
	float: left;
}
.nav-tabs > li > a,
.nav-pills > li > a {
	padding-right: 12px;
	padding-left: 12px;
	margin-right: 2px;
	line-height: 14px;
}
.nav-tabs {
	border-bottom: 1px solid #ddd;
}
.nav-tabs > li {
	margin-bottom: -1px;
}
.nav-tabs > li > a {
	padding-top: 8px;
	padding-bottom: 8px;
	line-height: 18px;
	border: 1px solid transparent;
	-webkit-border-radius: 4px 4px 0 0;
	-moz-border-radius: 4px 4px 0 0;
	border-radius: 4px 4px 0 0;
}
.nav-tabs > li > a:hover,
.nav-tabs > li > a:focus {
	border-color: #eee #eee #ddd;
}
.nav-tabs > .active > a,
.nav-tabs > .active > a:hover,
.nav-tabs > .active > a:focus {
	color: #555;
	background-color: #fff;
	border: 1px solid #ddd;
	border-bottom-color: transparent;
	cursor: default;
}
.nav-pills > li > a {
	padding-top: 8px;
	padding-bottom: 8px;
	margin-top: 2px;
	margin-bottom: 2px;
	-webkit-border-radius: 5px;
	-moz-border-radius: 5px;
	border-radius: 5px;
}
.nav-pills > .active > a,
.nav-pills > .active > a:hover,
.nav-pills > .active > a:focus {
	color: #fff;
	background-color: #08c;
}
.nav-stacked > li {
	float: none;
}
.nav-stacked > li > a {
	margin-right: 0;
}
.nav-tabs.nav-stacked {
	border-bottom: 0;
}
.nav-tabs.nav-stacked > li > a {
	border: 1px solid #ddd;
	-webkit-border-radius: 0;
	-moz-border-radius: 0;
	border-radius: 0;
}
.nav-tabs.nav-stacked > li:first-child > a {
	-webkit-border-top-right-radius: 4px;
	-moz-border-radius-topright: 4px;
	border-top-right-radius: 4px;
	-webkit-border-top-left-radius: 4px;
	-moz-border-radius-topleft: 4px;
	border-top-left-radius: 4px;
}
.nav-tabs.nav-stacked > li:last-child > a {
	-webkit-border-bottom-right-radius: 4px;
	-moz-border-radius-bottomright: 4px;
	border-bottom-right-radius: 4px;
	-webkit-border-bottom-left-radius: 4px;
	-moz-border-radius-bottomleft: 4px;
	border-bottom-left-radius: 4px;
}
.nav-tabs.nav-stacked > li > a:hover,
.nav-tabs.nav-stacked > li > a:focus {
	border-color: #ddd;
	z-index: 2;
}
.nav-pills.nav-stacked > li > a {
	margin-bottom: 3px;
}
.nav-pills.nav-stacked > li:last-child > a {
	margin-bottom: 1px;
}
.nav-tabs .dropdown-menu {
	-webkit-border-radius: 0 0 6px 6px;
	-moz-border-radius: 0 0 6px 6px;
	border-radius: 0 0 6px 6px;
}
.nav-pills .dropdown-menu {
	-webkit-border-radius: 6px;
	-moz-border-radius: 6px;
	border-radius: 6px;
}
.nav .dropdown-toggle .caret {
	border-top-color: #08c;
	border-bottom-color: #08c;
	margin-top: 6px;
}
.nav .dropdown-toggle:hover .caret,
.nav .dropdown-toggle:focus .caret {
	border-top-color: #005580;
	border-bottom-color: #005580;
}
.nav-tabs .dropdown-toggle .caret {
	margin-top: 8px;
}
.nav .active .dropdown-toggle .caret {
	border-top-color: #fff;
	border-bottom-color: #fff;
}
.nav-tabs .active .dropdown-toggle .caret {
	border-top-color: #555;
	border-bottom-color: #555;
}
.nav > .dropdown.active > a:hover,
.nav > .dropdown.active > a:focus {
	cursor: pointer;
}
.nav-tabs .open .dropdown-toggle,
.nav-pills .open .dropdown-toggle,
.nav > li.dropdown.open.active > a:hover,
.nav > li.dropdown.open.active > a:focus {
	color: #fff;
	background-color: #999;
	border-color: #999;
}
.nav li.dropdown.open .caret,
.nav li.dropdown.open.active .caret,
.nav li.dropdown.open a:hover .caret,
.nav li.dropdown.open a:focus .caret {
	border-top-color: #fff;
	border-bottom-color: #fff;
	opacity: 1;
	filter: alpha(opacity=100);
}
.tabs-stacked .open > a:hover,
.tabs-stacked .open > a:focus {
	border-color: #999;
}
.tabbable {
	*zoom: 1;
}
.tabbable:before,
.tabbable:after {
	display: table;
	content: "";
	line-height: 0;
}
.tabbable:after {
	clear: both;
}
.tab-content {
	overflow: auto;
}
.tabs-below > .nav-tabs,
.tabs-right > .nav-tabs,
.tabs-left > .nav-tabs {
	border-bottom: 0;
}
.tab-content > .tab-pane,
.pill-content > .pill-pane {
	display: none;
}
.tab-content > .active,
.pill-content > .active {
	display: block;
}
.tabs-below > .nav-tabs {
	border-top: 1px solid #ddd;
}
.tabs-below > .nav-tabs > li {
	margin-top: -1px;
	margin-bottom: 0;
}
.tabs-below > .nav-tabs > li > a {
	-webkit-border-radius: 0 0 4px 4px;
	-moz-border-radius: 0 0 4px 4px;
	border-radius: 0 0 4px 4px;
}
.tabs-below > .nav-tabs > li > a:hover,
.tabs-below > .nav-tabs > li > a:focus {
	border-bottom-color: transparent;
	border-top-color: #ddd;
}
.tabs-below > .nav-tabs > .active > a,
.tabs-below > .nav-tabs > .active > a:hover,
.tabs-below > .nav-tabs > .active > a:focus {
	border-color: transparent #ddd #ddd #ddd;
}
.tabs-left > .nav-tabs > li,
.tabs-right > .nav-tabs > li {
	float: none;
}
.tabs-left > .nav-tabs > li > a,
.tabs-right > .nav-tabs > li > a {
	min-width: 74px;
	margin-right: 0;
	margin-bottom: 3px;
}
.tabs-left > .nav-tabs {
	float: left;
	margin-right: 19px;
	border-right: 1px solid #ddd;
}
.tabs-left > .nav-tabs > li > a {
	margin-right: -1px;
	-webkit-border-radius: 4px 0 0 4px;
	-moz-border-radius: 4px 0 0 4px;
	border-radius: 4px 0 0 4px;
}
.tabs-left > .nav-tabs > li > a:hover,
.tabs-left > .nav-tabs > li > a:focus {
	border-color: #eee #ddd #eee #eee;
}
.tabs-left > .nav-tabs .active > a,
.tabs-left > .nav-tabs .active > a:hover,
.tabs-left > .nav-tabs .active > a:focus {
	border-color: #ddd transparent #ddd #ddd;
	*border-right-color: #fff;
}
.tabs-right > .nav-tabs {
	float: right;
	margin-left: 19px;
	border-left: 1px solid #ddd;
}
.tabs-right > .nav-tabs > li > a {
	margin-left: -1px;
	-webkit-border-radius: 0 4px 4px 0;
	-moz-border-radius: 0 4px 4px 0;
	border-radius: 0 4px 4px 0;
}
.tabs-right > .nav-tabs > li > a:hover,
.tabs-right > .nav-tabs > li > a:focus {
	border-color: #eee #eee #eee #ddd;
}
.tabs-right > .nav-tabs .active > a,
.tabs-right > .nav-tabs .active > a:hover,
.tabs-right > .nav-tabs .active > a:focus {
	border-color: #ddd #ddd #ddd transparent;
	*border-left-color: #fff;
}
.nav > .disabled > a {
	color: #999;
}
.nav > .disabled > a:hover,
.nav > .disabled > a:focus {
	text-decoration: none;
	background-color: transparent;
	cursor: default;
}
.navbar {
	overflow: visible;
	margin-bottom: 18px;
	*position: relative;
	*z-index: 2;
}
.navbar-inner {
	min-height: 40px;
	padding-left: 20px;
	padding-right: 20px;
	background-color: #fafafa;
	background-image: -moz-linear-gradient(top,#ffffff,#f2f2f2);
	background-image: -webkit-gradient(linear,0 0,0 100%,from(#ffffff),to(#f2f2f2));
	background-image: -webkit-linear-gradient(top,#ffffff,#f2f2f2);
	background-image: -o-linear-gradient(top,#ffffff,#f2f2f2);
	background-image: linear-gradient(to bottom,#ffffff,#f2f2f2);
	background-repeat: repeat-x;
	filter: progid:DXImageTransform.Microsoft.gradient(startColorstr='#ffffffff', endColorstr='#fff2f2f2', GradientType=0);
	border: 1px solid #d4d4d4;
	-webkit-border-radius: 4px;
	-moz-border-radius: 4px;
	border-radius: 4px;
	-webkit-box-shadow: 0 1px 4px rgba(0,0,0,0.065);
	-moz-box-shadow: 0 1px 4px rgba(0,0,0,0.065);
	box-shadow: 0 1px 4px rgba(0,0,0,0.065);
	*zoom: 1;
}
.navbar-inner:before,
.navbar-inner:after {
	display: table;
	content: "";
	line-height: 0;
}
.navbar-inner:after {
	clear: both;
}
.navbar .container {
	width: auto;
}
.nav-collapse.collapse {
	height: auto;
	overflow: visible;
}
.navbar .brand {
	float: left;
	display: block;
	padding: 11px 20px 11px;
	margin-left: -20px;
	font-size: 20px;
	font-weight: 200;
	color: #555;
	text-shadow: 0 1px 0 #ffffff;
}
.navbar .brand:hover,
.navbar .brand:focus {
	text-decoration: none;
}
.navbar-text {
	margin-bottom: 0;
	line-height: 40px;
	color: #555;
}
.navbar-link {
	color: #555;
}
.navbar-link:hover,
.navbar-link:focus {
	color: #333;
}
.navbar .divider-vertical {
	height: 40px;
	margin: 0 9px;
	border-left: 1px solid #f2f2f2;
	border-right: 1px solid #ffffff;
}
.navbar .btn,
.navbar .btn-group {
	margin-top: 5px;
}
.navbar .btn-group .btn,
.navbar .input-prepend .btn,
.navbar .input-append .btn,
.navbar .input-prepend .btn-group,
.navbar .input-append .btn-group {
	margin-top: 0;
}
.navbar-form {
	margin-bottom: 0;
	*zoom: 1;
}
.navbar-form:before,
.navbar-form:after {
	display: table;
	content: "";
	line-height: 0;
}
.navbar-form:after {
	clear: both;
}
.navbar-form input,
.navbar-form select,
.navbar-form .radio,
.navbar-form .checkbox {
	margin-top: 5px;
}
.navbar-form input,
.navbar-form select,
.navbar-form .btn {
	display: inline-block;
	margin-bottom: 0;
}
.navbar-form input[type="image"],
.navbar-form input[type="checkbox"],
.navbar-form input[type="radio"] {
	margin-top: 3px;
}
.navbar-form .input-append,
.navbar-form .input-prepend {
	margin-top: 5px;
	white-space: nowrap;
}
.navbar-form .input-append input,
.navbar-form .input-prepend input {
	margin-top: 0;
}
.navbar-search {
	position: relative;
	float: left;
	margin-top: 5px;
	margin-bottom: 0;
}
.navbar-search .search-query {
	margin-bottom: 0;
	padding: 4px 14px;
	font-family: "Helvetica Neue", Helvetica, Arial, sans-serif;
	font-size: 13px;
	font-weight: normal;
	line-height: 1;
	-webkit-border-radius: 15px;
	-moz-border-radius: 15px;
	border-radius: 15px;
}
.navbar-static-top {
	position: static;
	margin-bottom: 0;
}
.navbar-static-top .navbar-inner {
	-webkit-border-radius: 0;
	-moz-border-radius: 0;
	border-radius: 0;
}
.navbar-fixed-top,
.navbar-fixed-bottom {
	position: fixed;
	right: 0;
	left: 0;
	z-index: 1030;
	margin-bottom: 0;
}
.navbar-fixed-top .navbar-inner,
.navbar-static-top .navbar-inner {
	border-width: 0 0 1px;
}
.navbar-fixed-bottom .navbar-inner {
	border-width: 1px 0 0;
}
.navbar-fixed-top .navbar-inner,
.navbar-fixed-bottom .navbar-inner {
	padding-left: 0;
	padding-right: 0;
	-webkit-border-radius: 0;
	-moz-border-radius: 0;
	border-radius: 0;
}
.navbar-static-top .container,
.navbar-fixed-top .container,
.navbar-fixed-bottom .container {
	width: 940px;
}
.navbar-fixed-top {
	top: 0;
}
.navbar-fixed-top .navbar-inner,
.navbar-static-top .navbar-inner {
	-webkit-box-shadow: 0 1px 10px rgba(0,0,0,.1);
	-moz-box-shadow: 0 1px 10px rgba(0,0,0,.1);
	box-shadow: 0 1px 10px rgba(0,0,0,.1);
}
.navbar-fixed-bottom {
	bottom: 0;
}
.navbar-fixed-bottom .navbar-inner {
	-webkit-box-shadow: 0 -1px 10px rgba(0,0,0,.1);
	-moz-box-shadow: 0 -1px 10px rgba(0,0,0,.1);
	box-shadow: 0 -1px 10px rgba(0,0,0,.1);
}
.navbar .nav {
	position: relative;
	left: 0;
	display: block;
	float: left;
	margin: 0 10px 0 0;
}
.navbar .nav.pull-right {
	float: right;
	margin-right: 0;
}
.navbar .nav > li {
	float: left;
}
.navbar .nav > li > a {
	float: none;
	padding: 11px 15px 11px;
	color: #555;
	text-decoration: none;
	text-shadow: 0 1px 0 #ffffff;
}
.navbar .nav .dropdown-toggle .caret {
	margin-top: 8px;
}
.navbar .nav > li > a:focus,
.navbar .nav > li > a:hover {
	background-color: transparent;
	color: #333;
	text-decoration: none;
}
.navbar .nav > .active > a,
.navbar .nav > .active > a:hover,
.navbar .nav > .active > a:focus {
	color: #555;
	text-decoration: none;
	background-color: #e6e6e6;
	-webkit-box-shadow: inset 0 3px 8px rgba(0,0,0,0.125);
	-moz-box-shadow: inset 0 3px 8px rgba(0,0,0,0.125);
	box-shadow: inset 0 3px 8px rgba(0,0,0,0.125);
}
.navbar .btn-navbar {
	display: none;
	float: right;
	padding: 7px 10px;
	margin-left: 5px;
	margin-right: 5px;
	color: #fff;
	text-shadow: 0 -1px 0 rgba(0,0,0,0.25);
	background-color: #ededed;
	background-image: -moz-linear-gradient(top,#f2f2f2,#e6e6e6);
	background-image: -webkit-gradient(linear,0 0,0 100%,from(#f2f2f2),to(#e6e6e6));
	background-image: -webkit-linear-gradient(top,#f2f2f2,#e6e6e6);
	background-image: -o-linear-gradient(top,#f2f2f2,#e6e6e6);
	background-image: linear-gradient(to bottom,#f2f2f2,#e6e6e6);
	background-repeat: repeat-x;
	filter: progid:DXImageTransform.Microsoft.gradient(startColorstr='#fff2f2f2', endColorstr='#ffe5e5e5', GradientType=0);
	border-color: #e6e6e6 #e6e6e6 #bfbfbf;
	*background-color: #e6e6e6;
	filter: progid:DXImageTransform.Microsoft.gradient(enabled = false);
	-webkit-box-shadow: inset 0 1px 0 rgba(255,255,255,.1), 0 1px 0 rgba(255,255,255,.075);
	-moz-box-shadow: inset 0 1px 0 rgba(255,255,255,.1), 0 1px 0 rgba(255,255,255,.075);
	box-shadow: inset 0 1px 0 rgba(255,255,255,.1), 0 1px 0 rgba(255,255,255,.075);
}
.navbar .btn-navbar:hover,
.navbar .btn-navbar:focus,
.navbar .btn-navbar:active,
.navbar .btn-navbar.active,
.navbar .btn-navbar.disabled,
.navbar .btn-navbar[disabled] {
	color: #fff;
	background-color: #e6e6e6;
	*background-color: #d9d9d9;
}
.navbar .btn-navbar:active,
.navbar .btn-navbar.active {
	background-color: #cccccc \9;
}
.navbar .btn-navbar .icon-bar {
	display: block;
	width: 18px;
	height: 2px;
	background-color: #f5f5f5;
	-webkit-border-radius: 1px;
	-moz-border-radius: 1px;
	border-radius: 1px;
	-webkit-box-shadow: 0 1px 0 rgba(0,0,0,0.25);
	-moz-box-shadow: 0 1px 0 rgba(0,0,0,0.25);
	box-shadow: 0 1px 0 rgba(0,0,0,0.25);
}
.btn-navbar .icon-bar + .icon-bar {
	margin-top: 3px;
}
.navbar .nav > li > .dropdown-menu:before {
	content: '';
	display: inline-block;
	border-left: 7px solid transparent;
	border-right: 7px solid transparent;
	border-bottom: 7px solid #ccc;
	border-bottom-color: rgba(0,0,0,0.2);
	position: absolute;
	top: -7px;
	left: 9px;
}
.navbar .nav > li > .dropdown-menu:after {
	content: '';
	display: inline-block;
	border-left: 6px solid transparent;
	border-right: 6px solid transparent;
	border-bottom: 6px solid #fff;
	position: absolute;
	top: -6px;
	left: 10px;
}
.navbar-fixed-bottom .nav > li > .dropdown-menu:before {
	border-top: 7px solid #ccc;
	border-top-color: rgba(0,0,0,0.2);
	border-bottom: 0;
	bottom: -7px;
	top: auto;
}
.navbar-fixed-bottom .nav > li > .dropdown-menu:after {
	border-top: 6px solid #fff;
	border-bottom: 0;
	bottom: -6px;
	top: auto;
}
.navbar .nav li.dropdown > a:hover .caret,
.navbar .nav li.dropdown > a:focus .caret {
	border-top-color: #333;
	border-bottom-color: #333;
}
.navbar .nav li.dropdown.open > .dropdown-toggle,
.navbar .nav li.dropdown.active > .dropdown-toggle,
.navbar .nav li.dropdown.open.active > .dropdown-toggle {
	background-color: #e6e6e6;
	color: #555;
}
.navbar .nav li.dropdown > .dropdown-toggle .caret {
	border-top-color: #555;
	border-bottom-color: #555;
}
.navbar .nav li.dropdown.open > .dropdown-toggle .caret,
.navbar .nav li.dropdown.active > .dropdown-toggle .caret,
.navbar .nav li.dropdown.open.active > .dropdown-toggle .caret {
	border-top-color: #555;
	border-bottom-color: #555;
}
.navbar .pull-right > li > .dropdown-menu,
.navbar .nav > li > .dropdown-menu.pull-right {
	left: auto;
	right: 0;
}
.navbar .pull-right > li > .dropdown-menu:before,
.navbar .nav > li > .dropdown-menu.pull-right:before {
	left: auto;
	right: 12px;
}
.navbar .pull-right > li > .dropdown-menu:after,
.navbar .nav > li > .dropdown-menu.pull-right:after {
	left: auto;
	right: 13px;
}
.navbar .pull-right > li > .dropdown-menu .dropdown-menu,
.navbar .nav > li > .dropdown-menu.pull-right .dropdown-menu {
	left: auto;
	right: 100%;
	margin-left: 0;
	margin-right: -1px;
	-webkit-border-radius: 6px 0 6px 6px;
	-moz-border-radius: 6px 0 6px 6px;
	border-radius: 6px 0 6px 6px;
}
.navbar-inverse .navbar-inner {
	background-color: #13294a;
	background-image: -moz-linear-gradient(top,#152d53,#10223e);
	background-image: -webkit-gradient(linear,0 0,0 100%,from(#152d53),to(#10223e));
	background-image: -webkit-linear-gradient(top,#152d53,#10223e);
	background-image: -o-linear-gradient(top,#152d53,#10223e);
	background-image: linear-gradient(to bottom,#152d53,#10223e);
	background-repeat: repeat-x;
	filter: progid:DXImageTransform.Microsoft.gradient(startColorstr='#ff142c52', endColorstr='#ff0f213e', GradientType=0);
	border-color: #0b172a;
}
.navbar-inverse .brand,
.navbar-inverse .nav > li > a {
	color: #d9d9d9;
	text-shadow: 0 -1px 0 rgba(0,0,0,0.25);
}
.navbar-inverse .brand:hover,
.navbar-inverse .brand:focus,
.navbar-inverse .nav > li > a:hover,
.navbar-inverse .nav > li > a:focus {
	color: #fff;
}
.navbar-inverse .brand {
	color: #d9d9d9;
}
.navbar-inverse .navbar-text {
	color: #d9d9d9;
}
.navbar-inverse .nav > li > a:focus,
.navbar-inverse .nav > li > a:hover {
	background-color: transparent;
	color: #fff;
}
.navbar-inverse .nav .active > a,
.navbar-inverse .nav .active > a:hover,
.navbar-inverse .nav .active > a:focus {
	color: #fff;
	background-color: #10223e;
}
.navbar-inverse .navbar-link {
	color: #d9d9d9;
}
.navbar-inverse .navbar-link:hover,
.navbar-inverse .navbar-link:focus {
	color: #fff;
}
.navbar-inverse .divider-vertical {
	border-left-color: #10223e;
	border-right-color: #152d53;
}
.navbar-inverse .nav li.dropdown.open > .dropdown-toggle,
.navbar-inverse .nav li.dropdown.active > .dropdown-toggle,
.navbar-inverse .nav li.dropdown.open.active > .dropdown-toggle {
	background-color: #10223e;
	color: #fff;
}
.navbar-inverse .nav li.dropdown > a:hover .caret,
.navbar-inverse .nav li.dropdown > a:focus .caret {
	border-top-color: #fff;
	border-bottom-color: #fff;
}
.navbar-inverse .nav li.dropdown > .dropdown-toggle .caret {
	border-top-color: #d9d9d9;
	border-bottom-color: #d9d9d9;
}
.navbar-inverse .nav li.dropdown.open > .dropdown-toggle .caret,
.navbar-inverse .nav li.dropdown.active > .dropdown-toggle .caret,
.navbar-inverse .nav li.dropdown.open.active > .dropdown-toggle .caret {
	border-top-color: #fff;
	border-bottom-color: #fff;
}
.navbar-inverse .navbar-search .search-query {
	color: #fff;
	background-color: #2959a4;
	border-color: #10223e;
	-webkit-box-shadow: inset 0 1px 2px rgba(0,0,0,.1), 0 1px 0 rgba(255,255,255,.15);
	-moz-box-shadow: inset 0 1px 2px rgba(0,0,0,.1), 0 1px 0 rgba(255,255,255,.15);
	box-shadow: inset 0 1px 2px rgba(0,0,0,.1), 0 1px 0 rgba(255,255,255,.15);
	-webkit-transition: none;
	-moz-transition: none;
	-o-transition: none;
	transition: none;
}
.navbar-inverse .navbar-search .search-query:-moz-placeholder {
	color: #ccc;
}
.navbar-inverse .navbar-search .search-query:-ms-input-placeholder {
	color: #ccc;
}
.navbar-inverse .navbar-search .search-query::-webkit-input-placeholder {
	color: #ccc;
}
.navbar-inverse .navbar-search .search-query:focus,
.navbar-inverse .navbar-search .search-query.focused {
	padding: 5px 15px;
	color: #333;
	text-shadow: 0 1px 0 #fff;
	background-color: #fff;
	border: 0;
	-webkit-box-shadow: 0 0 3px rgba(0,0,0,0.15);
	-moz-box-shadow: 0 0 3px rgba(0,0,0,0.15);
	box-shadow: 0 0 3px rgba(0,0,0,0.15);
	outline: 0;
}
.navbar-inverse .btn-navbar {
	color: #fff;
	text-shadow: 0 -1px 0 rgba(0,0,0,0.25);
	background-color: #0e1d36;
	background-image: -moz-linear-gradient(top,#10223e,#0b172a);
	background-image: -webkit-gradient(linear,0 0,0 100%,from(#10223e),to(#0b172a));
	background-image: -webkit-linear-gradient(top,#10223e,#0b172a);
	background-image: -o-linear-gradient(top,#10223e,#0b172a);
	background-image: linear-gradient(to bottom,#10223e,#0b172a);
	background-repeat: repeat-x;
	filter: progid:DXImageTransform.Microsoft.gradient(startColorstr='#ff0f213e', endColorstr='#ff0a1629', GradientType=0);
	border-color: #0b172a #0b172a #000000;
	*background-color: #0b172a;
	filter: progid:DXImageTransform.Microsoft.gradient(enabled = false);
}
.navbar-inverse .btn-navbar:hover,
.navbar-inverse .btn-navbar:focus,
.navbar-inverse .btn-navbar:active,
.navbar-inverse .btn-navbar.active,
.navbar-inverse .btn-navbar.disabled,
.navbar-inverse .btn-navbar[disabled] {
	color: #fff;
	background-color: #0b172a;
	*background-color: #050c16;
}
.navbar-inverse .btn-navbar:active,
.navbar-inverse .btn-navbar.active {
	background-color: #000101 \9;
}
.breadcrumb {
	padding: 8px 15px;
	margin: 0 0 18px;
	list-style: none;
	background-color: #f5f5f5;
	-webkit-border-radius: 4px;
	-moz-border-radius: 4px;
	border-radius: 4px;
}
.breadcrumb > li {
	display: inline-block;
	*display: inline;
	*zoom: 1;
	text-shadow: 0 1px 0 #fff;
}
.breadcrumb > li > .divider {
	padding: 0 5px;
	color: #ccc;
}
.breadcrumb > .active {
	color: #999;
}
.pagination {
	margin: 18px 0;
}
.pagination ul {
	display: inline-block;
	*display: inline;
	*zoom: 1;
	margin-left: 0;
	margin-bottom: 0;
	-webkit-border-radius: 4px;
	-moz-border-radius: 4px;
	border-radius: 4px;
	-webkit-box-shadow: 0 1px 2px rgba(0,0,0,0.05);
	-moz-box-shadow: 0 1px 2px rgba(0,0,0,0.05);
	box-shadow: 0 1px 2px rgba(0,0,0,0.05);
}
.pagination ul > li {
	display: inline;
}
.pagination ul > li > a,
.pagination ul > li > span {
	float: left;
	padding: 4px 12px;
	line-height: 18px;
	text-decoration: none;
	background-color: #fff;
	border: 1px solid #ddd;
	border-left-width: 0;
}
.pagination ul > li > a:hover,
.pagination ul > li > a:focus,
.pagination ul > .active > a,
.pagination ul > .active > span {
	background-color: #f5f5f5;
}
.pagination ul > .active > a,
.pagination ul > .active > span {
	color: #999;
	cursor: default;
}
.pagination ul > .disabled > span,
.pagination ul > .disabled > a,
.pagination ul > .disabled > a:hover,
.pagination ul > .disabled > a:focus {
	color: #999;
	background-color: transparent;
	cursor: default;
}
.pagination ul > li:first-child > a,
.pagination ul > li:first-child > span {
	border-left-width: 1px;
	-webkit-border-top-left-radius: 4px;
	-moz-border-radius-topleft: 4px;
	border-top-left-radius: 4px;
	-webkit-border-bottom-left-radius: 4px;
	-moz-border-radius-bottomleft: 4px;
	border-bottom-left-radius: 4px;
}
.pagination ul > li:last-child > a,
.pagination ul > li:last-child > span {
	-webkit-border-top-right-radius: 4px;
	-moz-border-radius-topright: 4px;
	border-top-right-radius: 4px;
	-webkit-border-bottom-right-radius: 4px;
	-moz-border-radius-bottomright: 4px;
	border-bottom-right-radius: 4px;
}
.pagination-centered {
	text-align: center;
}
.pagination-right {
	text-align: right;
}
.pagination-large ul > li > a,
.pagination-large ul > li > span {
	padding: 11px 19px;
	font-size: 16.25px;
}
.pagination-large ul > li:first-child > a,
.pagination-large ul > li:first-child > span {
	-webkit-border-top-left-radius: 6px;
	-moz-border-radius-topleft: 6px;
	border-top-left-radius: 6px;
	-webkit-border-bottom-left-radius: 6px;
	-moz-border-radius-bottomleft: 6px;
	border-bottom-left-radius: 6px;
}
.pagination-large ul > li:last-child > a,
.pagination-large ul > li:last-child > span {
	-webkit-border-top-right-radius: 6px;
	-moz-border-radius-topright: 6px;
	border-top-right-radius: 6px;
	-webkit-border-bottom-right-radius: 6px;
	-moz-border-radius-bottomright: 6px;
	border-bottom-right-radius: 6px;
}
.pagination-mini ul > li:first-child > a,
.pagination-mini ul > li:first-child > span,
.pagination-small ul > li:first-child > a,
.pagination-small ul > li:first-child > span {
	-webkit-border-top-left-radius: 3px;
	-moz-border-radius-topleft: 3px;
	border-top-left-radius: 3px;
	-webkit-border-bottom-left-radius: 3px;
	-moz-border-radius-bottomleft: 3px;
	border-bottom-left-radius: 3px;
}
.pagination-mini ul > li:last-child > a,
.pagination-mini ul > li:last-child > span,
.pagination-small ul > li:last-child > a,
.pagination-small ul > li:last-child > span {
	-webkit-border-top-right-radius: 3px;
	-moz-border-radius-topright: 3px;
	border-top-right-radius: 3px;
	-webkit-border-bottom-right-radius: 3px;
	-moz-border-radius-bottomright: 3px;
	border-bottom-right-radius: 3px;
}
.pagination-small ul > li > a,
.pagination-small ul > li > span {
	padding: 2px 10px;
	font-size: 12px;
}
.pagination-mini ul > li > a,
.pagination-mini ul > li > span {
	padding: 0 6px;
	font-size: 9.75px;
}
.pager {
	margin: 18px 0;
	list-style: none;
	text-align: center;
	*zoom: 1;
}
.pager:before,
.pager:after {
	display: table;
	content: "";
	line-height: 0;
}
.pager:after {
	clear: both;
}
.pager li {
	display: inline;
}
.pager li > a,
.pager li > span {
	display: inline-block;
	padding: 5px 14px;
	background-color: #fff;
	border: 1px solid #ddd;
	-webkit-border-radius: 15px;
	-moz-border-radius: 15px;
	border-radius: 15px;
}
.pager li > a:hover,
.pager li > a:focus {
	text-decoration: none;
	background-color: #f5f5f5;
}
.pager .next > a,
.pager .next > span {
	float: right;
}
.pager .previous > a,
.pager .previous > span {
	float: left;
}
.pager .disabled > a,
.pager .disabled > a:hover,
.pager .disabled > a:focus,
.pager .disabled > span {
	color: #999;
	background-color: #fff;
	cursor: default;
}
.modal-backdrop {
	position: fixed;
	top: 0;
	right: 0;
	bottom: 0;
	left: 0;
	z-index: 1040;
	background-color: #000;
}
.modal-backdrop.fade {
	opacity: 0;
}
.modal-backdrop,
.modal-backdrop.fade.in {
	opacity: 0.8;
	filter: alpha(opacity=80);
}
.modal-header {
	padding: 9px 15px;
	border-bottom: 1px solid #eee;
}
.modal-header .close {
	margin-top: 2px;
}
.modal-header h3 {
	margin: 0;
	line-height: 30px;
}
.modal-body {
	position: relative;
	overflow-y: auto;
	max-height: 400px;
	padding: 15px;
}
.modal-form {
	margin-bottom: 0;
}
.modal-footer {
	padding: 14px 15px 15px;
	margin-bottom: 0;
	text-align: right;
	background-color: #f5f5f5;
	border-top: 1px solid #ddd;
	-webkit-border-radius: 0 0 6px 6px;
	-moz-border-radius: 0 0 6px 6px;
	border-radius: 0 0 6px 6px;
	-webkit-box-shadow: inset 0 1px 0 #fff;
	-moz-box-shadow: inset 0 1px 0 #fff;
	box-shadow: inset 0 1px 0 #fff;
	*zoom: 1;
}
.modal-footer:before,
.modal-footer:after {
	display: table;
	content: "";
	line-height: 0;
}
.modal-footer:after {
	clear: both;
}
.modal-footer .btn + .btn {
	margin-left: 5px;
	margin-bottom: 0;
}
.modal-footer .btn-group .btn + .btn {
	margin-left: -1px;
}
.modal-footer .btn-block + .btn-block {
	margin-left: 0;
}
.tooltip {
	position: absolute;
	z-index: 1030;
	display: block;
	visibility: visible;
	font-size: 11px;
	line-height: 1.4;
	opacity: 0;
	filter: alpha(opacity=0);
}
.tooltip.in {
	opacity: 0.8;
	filter: alpha(opacity=80);
}
.tooltip.top {
	margin-top: -3px;
	padding: 5px 0;
}
.tooltip.right {
	margin-left: 3px;
	padding: 0 5px;
}
.tooltip.bottom {
	margin-top: 3px;
	padding: 5px 0;
}
.tooltip.left {
	margin-left: -3px;
	padding: 0 5px;
}
.tooltip-inner {
	max-width: 200px;
	padding: 8px;
	color: #fff;
	text-align: center;
	text-decoration: none;
	background-color: #000;
	-webkit-border-radius: 4px;
	-moz-border-radius: 4px;
	border-radius: 4px;
}
.tooltip-arrow {
	position: absolute;
	width: 0;
	height: 0;
	border-color: transparent;
	border-style: solid;
}
.tooltip.top .tooltip-arrow {
	bottom: 0;
	left: 50%;
	margin-left: -5px;
	border-width: 5px 5px 0;
	border-top-color: #000;
}
.tooltip.right .tooltip-arrow {
	top: 50%;
	left: 0;
	margin-top: -5px;
	border-width: 5px 5px 5px 0;
	border-right-color: #000;
}
.tooltip.left .tooltip-arrow {
	top: 50%;
	right: 0;
	margin-top: -5px;
	border-width: 5px 0 5px 5px;
	border-left-color: #000;
}
.tooltip.bottom .tooltip-arrow {
	top: 0;
	left: 50%;
	margin-left: -5px;
	border-width: 0 5px 5px;
	border-bottom-color: #000;
}
.popover {
	position: absolute;
	top: 0;
	left: 0;
	z-index: 1010;
	display: none;
	max-width: 276px;
	padding: 1px;
	text-align: left;
	background-color: #fff;
	-webkit-background-clip: padding-box;
	-moz-background-clip: padding;
	background-clip: padding-box;
	border: 1px solid #ccc;
	border: 1px solid rgba(0,0,0,0.2);
	-webkit-border-radius: 6px;
	-moz-border-radius: 6px;
	border-radius: 6px;
	-webkit-box-shadow: 0 5px 10px rgba(0,0,0,0.2);
	-moz-box-shadow: 0 5px 10px rgba(0,0,0,0.2);
	box-shadow: 0 5px 10px rgba(0,0,0,0.2);
	white-space: normal;
}
.popover.top {
	margin-top: -10px;
}
.popover.right {
	margin-left: 10px;
}
.popover.bottom {
	margin-top: 10px;
}
.popover.left {
	margin-left: -10px;
}
.popover-title {
	margin: 0;
	padding: 8px 14px;
	font-size: 14px;
	font-weight: normal;
	line-height: 18px;
	background-color: #f7f7f7;
	border-bottom: 1px solid #ebebeb;
	-webkit-border-radius: 5px 5px 0 0;
	-moz-border-radius: 5px 5px 0 0;
	border-radius: 5px 5px 0 0;
}
.popover-title:empty {
	display: none;
}
.popover-content {
	padding: 9px 14px;
}
.popover .arrow,
.popover .arrow:after {
	position: absolute;
	display: block;
	width: 0;
	height: 0;
	border-color: transparent;
	border-style: solid;
}
.popover .arrow {
	border-width: 11px;
}
.popover .arrow:after {
	border-width: 10px;
	content: "";
}
.popover.top .arrow {
	left: 50%;
	margin-left: -11px;
	border-bottom-width: 0;
	border-top-color: #999;
	border-top-color: rgba(0,0,0,0.25);
	bottom: -11px;
}
.popover.top .arrow:after {
	bottom: 1px;
	margin-left: -10px;
	border-bottom-width: 0;
	border-top-color: #fff;
}
.popover.right .arrow {
	top: 50%;
	left: -11px;
	margin-top: -11px;
	border-left-width: 0;
	border-right-color: #999;
	border-right-color: rgba(0,0,0,0.25);
}
.popover.right .arrow:after {
	left: 1px;
	bottom: -10px;
	border-left-width: 0;
	border-right-color: #fff;
}
.popover.bottom .arrow {
	left: 50%;
	margin-left: -11px;
	border-top-width: 0;
	border-bottom-color: #999;
	border-bottom-color: rgba(0,0,0,0.25);
	top: -11px;
}
.popover.bottom .arrow:after {
	top: 1px;
	margin-left: -10px;
	border-top-width: 0;
	border-bottom-color: #fff;
}
.popover.left .arrow {
	top: 50%;
	right: -11px;
	margin-top: -11px;
	border-right-width: 0;
	border-left-color: #999;
	border-left-color: rgba(0,0,0,0.25);
}
.popover.left .arrow:after {
	right: 1px;
	border-right-width: 0;
	border-left-color: #fff;
	bottom: -10px;
}
.thumbnails {
	margin-left: -20px;
	list-style: none;
	*zoom: 1;
}
.thumbnails:before,
.thumbnails:after {
	display: table;
	content: "";
	line-height: 0;
}
.thumbnails:after {
	clear: both;
}
.row-fluid .thumbnails {
	margin-left: 0;
}
.thumbnails > li {
	float: left;
	margin-bottom: 18px;
	margin-left: 20px;
}
.thumbnail {
	display: block;
	padding: 4px;
	line-height: 18px;
	border: 1px solid #ddd;
	-webkit-border-radius: 4px;
	-moz-border-radius: 4px;
	border-radius: 4px;
	-webkit-box-shadow: 0 1px 3px rgba(0,0,0,0.055);
	-moz-box-shadow: 0 1px 3px rgba(0,0,0,0.055);
	box-shadow: 0 1px 3px rgba(0,0,0,0.055);
	-webkit-transition: all .2s ease-in-out;
	-moz-transition: all .2s ease-in-out;
	-o-transition: all .2s ease-in-out;
	transition: all .2s ease-in-out;
}
a.thumbnail:hover,
a.thumbnail:focus {
	border-color: #08c;
	-webkit-box-shadow: 0 1px 4px rgba(0,105,214,0.25);
	-moz-box-shadow: 0 1px 4px rgba(0,105,214,0.25);
	box-shadow: 0 1px 4px rgba(0,105,214,0.25);
}
.thumbnail > img {
	display: block;
	max-width: 100%;
	margin-left: auto;
	margin-right: auto;
}
.thumbnail .caption {
	padding: 9px;
	color: #555;
}
.label,
.badge {
	display: inline-block;
	padding: 2px 4px;
	font-size: 10.998px;
	font-weight: bold;
	line-height: 14px;
	color: #fff;
	vertical-align: baseline;
	white-space: nowrap;
	text-shadow: 0 -1px 0 rgba(0,0,0,0.25);
	background-color: #999;
}
.label {
	-webkit-border-radius: 3px;
	-moz-border-radius: 3px;
	border-radius: 3px;
}
.badge {
	padding-left: 9px;
	padding-right: 9px;
	-webkit-border-radius: 9px;
	-moz-border-radius: 9px;
	border-radius: 9px;
}
.label:empty,
.badge:empty {
	display: none;
}
a.label:hover,
a.label:focus,
a.badge:hover,
a.badge:focus {
	color: #fff;
	text-decoration: none;
	cursor: pointer;
}
.label-important,
.badge-important {
	background-color: #b94a48;
}
.label-important[href],
.badge-important[href] {
	background-color: #953b39;
}
.label-warning,
.badge-warning {
	background-color: #f89406;
}
.label-warning[href],
.badge-warning[href] {
	background-color: #c67605;
}
.label-success,
.badge-success {
	background-color: #468847;
}
.label-success[href],
.badge-success[href] {
	background-color: #356635;
}
.label-info,
.badge-info {
	background-color: #3a87ad;
}
.label-info[href],
.badge-info[href] {
	background-color: #2d6987;
}
.label-inverse,
.badge-inverse {
	background-color: #333;
}
.label-inverse[href],
.badge-inverse[href] {
	background-color: #1a1a1a;
}
.btn .label,
.btn .badge {
	position: relative;
	top: -1px;
}
.btn-mini .label,
.btn-mini .badge {
	top: 0;
}
@-webkit-keyframes progress-bar-stripes {
	from {
		background-position: 40px 0;
	}
	to {
		background-position: 0 0;
	}
}
@-moz-keyframes progress-bar-stripes {
	from {
		background-position: 40px 0;
	}
	to {
		background-position: 0 0;
	}
}
@-ms-keyframes progress-bar-stripes {
	from {
		background-position: 40px 0;
	}
	to {
		background-position: 0 0;
	}
}
@-o-keyframes progress-bar-stripes {
	from {
		background-position: 0 0;
	}
	to {
		background-position: 40px 0;
	}
}
@keyframes progress-bar-stripes {
	from {
		background-position: 40px 0;
	}
	to {
		background-position: 0 0;
	}
}
.progress {
	overflow: hidden;
	height: 18px;
	margin-bottom: 18px;
	background-color: #f7f7f7;
	background-image: -moz-linear-gradient(top,#f5f5f5,#f9f9f9);
	background-image: -webkit-gradient(linear,0 0,0 100%,from(#f5f5f5),to(#f9f9f9));
	background-image: -webkit-linear-gradient(top,#f5f5f5,#f9f9f9);
	background-image: -o-linear-gradient(top,#f5f5f5,#f9f9f9);
	background-image: linear-gradient(to bottom,#f5f5f5,#f9f9f9);
	background-repeat: repeat-x;
	filter: progid:DXImageTransform.Microsoft.gradient(startColorstr='#fff5f5f5', endColorstr='#fff9f9f9', GradientType=0);
	-webkit-box-shadow: inset 0 1px 2px rgba(0,0,0,0.1);
	-moz-box-shadow: inset 0 1px 2px rgba(0,0,0,0.1);
	box-shadow: inset 0 1px 2px rgba(0,0,0,0.1);
	-webkit-border-radius: 4px;
	-moz-border-radius: 4px;
	border-radius: 4px;
}
.progress .bar {
	width: 0%;
	height: 100%;
	color: #fff;
	float: left;
	font-size: 12px;
	text-align: center;
	text-shadow: 0 -1px 0 rgba(0,0,0,0.25);
	background-color: #0e90d2;
	background-image: -moz-linear-gradient(top,#149bdf,#0480be);
	background-image: -webkit-gradient(linear,0 0,0 100%,from(#149bdf),to(#0480be));
	background-image: -webkit-linear-gradient(top,#149bdf,#0480be);
	background-image: -o-linear-gradient(top,#149bdf,#0480be);
	background-image: linear-gradient(to bottom,#149bdf,#0480be);
	background-repeat: repeat-x;
	filter: progid:DXImageTransform.Microsoft.gradient(startColorstr='#ff149bdf', endColorstr='#ff0480be', GradientType=0);
	-webkit-box-shadow: inset 0 -1px 0 rgba(0,0,0,0.15);
	-moz-box-shadow: inset 0 -1px 0 rgba(0,0,0,0.15);
	box-shadow: inset 0 -1px 0 rgba(0,0,0,0.15);
	-webkit-box-sizing: border-box;
	-moz-box-sizing: border-box;
	box-sizing: border-box;
	-webkit-transition: width .6s ease;
	-moz-transition: width .6s ease;
	-o-transition: width .6s ease;
	transition: width .6s ease;
}
.progress .bar + .bar {
	-webkit-box-shadow: inset 1px 0 0 rgba(0,0,0,.15), inset 0 -1px 0 rgba(0,0,0,.15);
	-moz-box-shadow: inset 1px 0 0 rgba(0,0,0,.15), inset 0 -1px 0 rgba(0,0,0,.15);
	box-shadow: inset 1px 0 0 rgba(0,0,0,.15), inset 0 -1px 0 rgba(0,0,0,.15);
}
.progress-striped .bar {
	background-color: #149bdf;
	background-image: -webkit-gradient(linear,0 100%,100% 0,color-stop(.25,rgba(255,255,255,0.15)),color-stop(.25,transparent),color-stop(.5,transparent),color-stop(.5,rgba(255,255,255,0.15)),color-stop(.75,rgba(255,255,255,0.15)),color-stop(.75,transparent),to(transparent));
	background-image: -webkit-linear-gradient(45deg,rgba(255,255,255,0.15) 25%,transparent 25%,transparent 50%,rgba(255,255,255,0.15) 50%,rgba(255,255,255,0.15) 75%,transparent 75%,transparent);
	background-image: -moz-linear-gradient(45deg,rgba(255,255,255,0.15) 25%,transparent 25%,transparent 50%,rgba(255,255,255,0.15) 50%,rgba(255,255,255,0.15) 75%,transparent 75%,transparent);
	background-image: -o-linear-gradient(45deg,rgba(255,255,255,0.15) 25%,transparent 25%,transparent 50%,rgba(255,255,255,0.15) 50%,rgba(255,255,255,0.15) 75%,transparent 75%,transparent);
	background-image: linear-gradient(45deg,rgba(255,255,255,0.15) 25%,transparent 25%,transparent 50%,rgba(255,255,255,0.15) 50%,rgba(255,255,255,0.15) 75%,transparent 75%,transparent);
	-webkit-background-size: 40px 40px;
	-moz-background-size: 40px 40px;
	-o-background-size: 40px 40px;
	background-size: 40px 40px;
}
.progress.active .bar {
	-webkit-animation: progress-bar-stripes 2s linear infinite;
	-moz-animation: progress-bar-stripes 2s linear infinite;
	-ms-animation: progress-bar-stripes 2s linear infinite;
	-o-animation: progress-bar-stripes 2s linear infinite;
	animation: progress-bar-stripes 2s linear infinite;
}
.progress-danger .bar,
.progress .bar-danger {
	background-color: #dd514c;
	background-image: -moz-linear-gradient(top,#ee5f5b,#c43c35);
	background-image: -webkit-gradient(linear,0 0,0 100%,from(#ee5f5b),to(#c43c35));
	background-image: -webkit-linear-gradient(top,#ee5f5b,#c43c35);
	background-image: -o-linear-gradient(top,#ee5f5b,#c43c35);
	background-image: linear-gradient(to bottom,#ee5f5b,#c43c35);
	background-repeat: repeat-x;
	filter: progid:DXImageTransform.Microsoft.gradient(startColorstr='#ffee5f5b', endColorstr='#ffc43c35', GradientType=0);
}
.progress-danger.progress-striped .bar,
.progress-striped .bar-danger {
	background-color: #ee5f5b;
	background-image: -webkit-gradient(linear,0 100%,100% 0,color-stop(.25,rgba(255,255,255,0.15)),color-stop(.25,transparent),color-stop(.5,transparent),color-stop(.5,rgba(255,255,255,0.15)),color-stop(.75,rgba(255,255,255,0.15)),color-stop(.75,transparent),to(transparent));
	background-image: -webkit-linear-gradient(45deg,rgba(255,255,255,0.15) 25%,transparent 25%,transparent 50%,rgba(255,255,255,0.15) 50%,rgba(255,255,255,0.15) 75%,transparent 75%,transparent);
	background-image: -moz-linear-gradient(45deg,rgba(255,255,255,0.15) 25%,transparent 25%,transparent 50%,rgba(255,255,255,0.15) 50%,rgba(255,255,255,0.15) 75%,transparent 75%,transparent);
	background-image: -o-linear-gradient(45deg,rgba(255,255,255,0.15) 25%,transparent 25%,transparent 50%,rgba(255,255,255,0.15) 50%,rgba(255,255,255,0.15) 75%,transparent 75%,transparent);
	background-image: linear-gradient(45deg,rgba(255,255,255,0.15) 25%,transparent 25%,transparent 50%,rgba(255,255,255,0.15) 50%,rgba(255,255,255,0.15) 75%,transparent 75%,transparent);
}
.progress-success .bar,
.progress .bar-success {
	background-color: #5eb95e;
	background-image: -moz-linear-gradient(top,#62c462,#57a957);
	background-image: -webkit-gradient(linear,0 0,0 100%,from(#62c462),to(#57a957));
	background-image: -webkit-linear-gradient(top,#62c462,#57a957);
	background-image: -o-linear-gradient(top,#62c462,#57a957);
	background-image: linear-gradient(to bottom,#62c462,#57a957);
	background-repeat: repeat-x;
	filter: progid:DXImageTransform.Microsoft.gradient(startColorstr='#ff62c462', endColorstr='#ff57a957', GradientType=0);
}
.progress-success.progress-striped .bar,
.progress-striped .bar-success {
	background-color: #62c462;
	background-image: -webkit-gradient(linear,0 100%,100% 0,color-stop(.25,rgba(255,255,255,0.15)),color-stop(.25,transparent),color-stop(.5,transparent),color-stop(.5,rgba(255,255,255,0.15)),color-stop(.75,rgba(255,255,255,0.15)),color-stop(.75,transparent),to(transparent));
	background-image: -webkit-linear-gradient(45deg,rgba(255,255,255,0.15) 25%,transparent 25%,transparent 50%,rgba(255,255,255,0.15) 50%,rgba(255,255,255,0.15) 75%,transparent 75%,transparent);
	background-image: -moz-linear-gradient(45deg,rgba(255,255,255,0.15) 25%,transparent 25%,transparent 50%,rgba(255,255,255,0.15) 50%,rgba(255,255,255,0.15) 75%,transparent 75%,transparent);
	background-image: -o-linear-gradient(45deg,rgba(255,255,255,0.15) 25%,transparent 25%,transparent 50%,rgba(255,255,255,0.15) 50%,rgba(255,255,255,0.15) 75%,transparent 75%,transparent);
	background-image: linear-gradient(45deg,rgba(255,255,255,0.15) 25%,transparent 25%,transparent 50%,rgba(255,255,255,0.15) 50%,rgba(255,255,255,0.15) 75%,transparent 75%,transparent);
}
.progress-info .bar,
.progress .bar-info {
	background-color: #4bb1cf;
	background-image: -moz-linear-gradient(top,#5bc0de,#339bb9);
	background-image: -webkit-gradient(linear,0 0,0 100%,from(#5bc0de),to(#339bb9));
	background-image: -webkit-linear-gradient(top,#5bc0de,#339bb9);
	background-image: -o-linear-gradient(top,#5bc0de,#339bb9);
	background-image: linear-gradient(to bottom,#5bc0de,#339bb9);
	background-repeat: repeat-x;
	filter: progid:DXImageTransform.Microsoft.gradient(startColorstr='#ff5bc0de', endColorstr='#ff339bb9', GradientType=0);
}
.progress-info.progress-striped .bar,
.progress-striped .bar-info {
	background-color: #5bc0de;
	background-image: -webkit-gradient(linear,0 100%,100% 0,color-stop(.25,rgba(255,255,255,0.15)),color-stop(.25,transparent),color-stop(.5,transparent),color-stop(.5,rgba(255,255,255,0.15)),color-stop(.75,rgba(255,255,255,0.15)),color-stop(.75,transparent),to(transparent));
	background-image: -webkit-linear-gradient(45deg,rgba(255,255,255,0.15) 25%,transparent 25%,transparent 50%,rgba(255,255,255,0.15) 50%,rgba(255,255,255,0.15) 75%,transparent 75%,transparent);
	background-image: -moz-linear-gradient(45deg,rgba(255,255,255,0.15) 25%,transparent 25%,transparent 50%,rgba(255,255,255,0.15) 50%,rgba(255,255,255,0.15) 75%,transparent 75%,transparent);
	background-image: -o-linear-gradient(45deg,rgba(255,255,255,0.15) 25%,transparent 25%,transparent 50%,rgba(255,255,255,0.15) 50%,rgba(255,255,255,0.15) 75%,transparent 75%,transparent);
	background-image: linear-gradient(45deg,rgba(255,255,255,0.15) 25%,transparent 25%,transparent 50%,rgba(255,255,255,0.15) 50%,rgba(255,255,255,0.15) 75%,transparent 75%,transparent);
}
.progress-warning .bar,
.progress .bar-warning {
	background-color: #faa732;
	background-image: -moz-linear-gradient(top,#fbb450,#f89406);
	background-image: -webkit-gradient(linear,0 0,0 100%,from(#fbb450),to(#f89406));
	background-image: -webkit-linear-gradient(top,#fbb450,#f89406);
	background-image: -o-linear-gradient(top,#fbb450,#f89406);
	background-image: linear-gradient(to bottom,#fbb450,#f89406);
	background-repeat: repeat-x;
	filter: progid:DXImageTransform.Microsoft.gradient(startColorstr='#fffab44f', endColorstr='#fff89406', GradientType=0);
}
.progress-warning.progress-striped .bar,
.progress-striped .bar-warning {
	background-color: #fbb450;
	background-image: -webkit-gradient(linear,0 100%,100% 0,color-stop(.25,rgba(255,255,255,0.15)),color-stop(.25,transparent),color-stop(.5,transparent),color-stop(.5,rgba(255,255,255,0.15)),color-stop(.75,rgba(255,255,255,0.15)),color-stop(.75,transparent),to(transparent));
	background-image: -webkit-linear-gradient(45deg,rgba(255,255,255,0.15) 25%,transparent 25%,transparent 50%,rgba(255,255,255,0.15) 50%,rgba(255,255,255,0.15) 75%,transparent 75%,transparent);
	background-image: -moz-linear-gradient(45deg,rgba(255,255,255,0.15) 25%,transparent 25%,transparent 50%,rgba(255,255,255,0.15) 50%,rgba(255,255,255,0.15) 75%,transparent 75%,transparent);
	background-image: -o-linear-gradient(45deg,rgba(255,255,255,0.15) 25%,transparent 25%,transparent 50%,rgba(255,255,255,0.15) 50%,rgba(255,255,255,0.15) 75%,transparent 75%,transparent);
	background-image: linear-gradient(45deg,rgba(255,255,255,0.15) 25%,transparent 25%,transparent 50%,rgba(255,255,255,0.15) 50%,rgba(255,255,255,0.15) 75%,transparent 75%,transparent);
}
.accordion {
	margin-bottom: 18px;
}
.accordion-group {
	margin-bottom: 2px;
	border: 1px solid #e5e5e5;
	-webkit-border-radius: 4px;
	-moz-border-radius: 4px;
	border-radius: 4px;
}
.accordion-heading {
	border-bottom: 0;
}
.accordion-heading .accordion-toggle {
	display: block;
	padding: 8px 15px;
}
.accordion-toggle {
	cursor: pointer;
}
.accordion-inner {
	padding: 9px 15px;
	border-top: 1px solid #e5e5e5;
}
.carousel {
	position: relative;
	margin-bottom: 18px;
	line-height: 1;
}
.carousel-inner {
	overflow: hidden;
	width: 100%;
	position: relative;
}
.carousel-inner > .item {
	display: none;
	position: relative;
	-webkit-transition: .6s ease-in-out left;
	-moz-transition: .6s ease-in-out left;
	-o-transition: .6s ease-in-out left;
	transition: .6s ease-in-out left;
}
.carousel-inner > .item > img,
.carousel-inner > .item > a > img {
	display: block;
	line-height: 1;
}
.carousel-inner > .active,
.carousel-inner > .next,
.carousel-inner > .prev {
	display: block;
}
.carousel-inner > .active {
	left: 0;
}
.carousel-inner > .next,
.carousel-inner > .prev {
	position: absolute;
	top: 0;
	width: 100%;
}
.carousel-inner > .next {
	left: 100%;
}
.carousel-inner > .prev {
	left: -100%;
}
.carousel-inner > .next.left,
.carousel-inner > .prev.right {
	left: 0;
}
.carousel-inner > .active.left {
	left: -100%;
}
.carousel-inner > .active.right {
	left: 100%;
}
.carousel-control {
	position: absolute;
	top: 40%;
	left: 15px;
	width: 40px;
	height: 40px;
	margin-top: -20px;
	font-size: 60px;
	font-weight: 100;
	line-height: 30px;
	color: #fff;
	text-align: center;
	background: #222;
	border: 3px solid #fff;
	-webkit-border-radius: 23px;
	-moz-border-radius: 23px;
	border-radius: 23px;
	opacity: 0.5;
	filter: alpha(opacity=50);
}
.carousel-control.right {
	left: auto;
	right: 15px;
}
.carousel-control:hover,
.carousel-control:focus {
	color: #fff;
	text-decoration: none;
	opacity: 0.9;
	filter: alpha(opacity=90);
}
.carousel-indicators {
	position: absolute;
	top: 15px;
	right: 15px;
	z-index: 5;
	margin: 0;
	list-style: none;
}
.carousel-indicators li {
	display: block;
	float: left;
	width: 10px;
	height: 10px;
	margin-left: 5px;
	text-indent: -999px;
	background-color: #ccc;
	background-color: rgba(255,255,255,0.25);
	border-radius: 5px;
}
.carousel-indicators .active {
	background-color: #fff;
}
.carousel-caption {
	position: absolute;
	left: 0;
	right: 0;
	bottom: 0;
	padding: 15px;
	background: #333;
	background: rgba(0,0,0,0.75);
}
.carousel-caption h4,
.carousel-caption p {
	color: #fff;
	line-height: 18px;
}
.carousel-caption h4 {
	margin: 0 0 5px;
}
.carousel-caption p {
	margin-bottom: 0;
}
.hero-unit {
	padding: 60px;
	margin-bottom: 30px;
	font-size: 18px;
	font-weight: 200;
	line-height: 27px;
	color: inherit;
	background-color: #eee;
	-webkit-border-radius: 6px;
	-moz-border-radius: 6px;
	border-radius: 6px;
}
.hero-unit h1 {
	margin-bottom: 0;
	font-size: 60px;
	line-height: 1;
	color: inherit;
	letter-spacing: -1px;
}
.hero-unit li {
	line-height: 27px;
}
.pull-right {
	float: right;
}
.pull-left {
	float: left;
}
.hide {
	display: none;
}
.show {
	display: block;
}
.invisible {
	visibility: hidden;
}
.affix {
	position: fixed;
}
.hidden {
	display: none;
	visibility: hidden;
}
.visible-phone {
	display: none !important;
}
.visible-tablet {
	display: none !important;
}
.hidden-desktop {
	display: none !important;
}
.visible-desktop {
	display: inherit !important;
}
@media (min-width: 768px) and (max-width: 979px) {
	.hidden-desktop {
		display: inherit !important;
	}
	.visible-desktop {
		display: none !important;
	}
	.visible-tablet {
		display: inherit !important;
	}
	.hidden-tablet {
		display: none !important;
	}
}
@media (max-width: 767px) {
	.hidden-desktop {
		display: inherit !important;
	}
	.visible-desktop {
		display: none !important;
	}
	.visible-phone {
		display: inherit !important;
	}
	.hidden-phone {
		display: none !important;
	}
}
.visible-print {
	display: none !important;
}
@media print {
	.visible-print {
		display: inherit !important;
	}
	.hidden-print {
		display: none !important;
	}
}
@media (max-width: 767px) {
	body {
		padding-left: 20px;
		padding-right: 20px;
	}
	.navbar-fixed-top,
	.navbar-fixed-bottom,
	.navbar-static-top {
		margin-left: -20px;
		margin-right: -20px;
	}
	.container-fluid {
		padding: 0;
	}
	.dl-horizontal dt {
		float: none;
		clear: none;
		width: auto;
		text-align: left;
	}
	.dl-horizontal dd {
		margin-left: 0;
	}
	.container {
		width: auto;
	}
	.row-fluid {
		width: 100%;
	}
	.row,
	.thumbnails {
		margin-left: 0;
	}
	.thumbnails > li {
		float: none;
		margin-left: 0;
	}
	[class*="span"],
	.uneditable-input[class*="span"],
	.row-fluid [class*="span"] {
		float: none;
		display: block;
		width: 100%;
		margin-left: 0;
		-webkit-box-sizing: border-box;
		-moz-box-sizing: border-box;
		box-sizing: border-box;
	}
	.span12,
	.row-fluid .span12 {
		width: 100%;
		-webkit-box-sizing: border-box;
		-moz-box-sizing: border-box;
		box-sizing: border-box;
	}
	.row-fluid [class*="offset"]:first-child {
		margin-left: 0;
	}
	.input-large,
	.input-xlarge,
	.input-xxlarge,
	input[class*="span"],
	select[class*="span"],
	textarea[class*="span"],
	.uneditable-input {
		display: block;
		width: 100%;
		min-height: 28px;
		-webkit-box-sizing: border-box;
		-moz-box-sizing: border-box;
		box-sizing: border-box;
	}
	.input-prepend input,
	.input-append input,
	.input-prepend input[class*="span"],
	.input-append input[class*="span"] {
		display: inline-block;
		width: auto;
	}
	.controls-row [class*="span"] + [class*="span"] {
		margin-left: 0;
	}
}
@media (max-width: 480px) {
	.nav-collapse {
		-webkit-transform: translate3d(0,0,0);
	}
	.page-header h1 small {
		display: block;
		line-height: 18px;
	}
	input[type="checkbox"],
	input[type="radio"] {
		border: 1px solid #ccc;
	}
	.form-horizontal .control-label {
		float: none;
		width: auto;
		padding-top: 0;
		text-align: left;
	}
	.form-horizontal .controls {
		margin-left: 0;
	}
	.form-horizontal .control-list {
		padding-top: 0;
	}
	.form-horizontal .form-actions {
		padding-left: 10px;
		padding-right: 10px;
	}
	.media .pull-left,
	.media .pull-right {
		float: none;
		display: block;
		margin-bottom: 10px;
	}
	.media-object {
		margin-right: 0;
		margin-left: 0;
	}
	.modal-header .close {
		padding: 10px;
		margin: -10px;
	}
	.carousel-caption {
		position: static;
	}
}
@media (min-width: 768px) and (max-width: 979px) {
	.row {
		margin-left: -20px;
		*zoom: 1;
	}
	.row:before,
	.row:after {
		display: table;
		content: "";
		line-height: 0;
	}
	.row:after {
		clear: both;
	}
	[class*="span"] {
		float: left;
		min-height: 1px;
		margin-left: 20px;
	}
	.container,
	.navbar-static-top .container,
	.navbar-fixed-top .container,
	.navbar-fixed-bottom .container {
		width: 724px;
	}
	.span12 {
		width: 724px;
	}
	.span11 {
		width: 662px;
	}
	.span10 {
		width: 600px;
	}
	.span9 {
		width: 538px;
	}
	.span8 {
		width: 476px;
	}
	.span7 {
		width: 414px;
	}
	.span6 {
		width: 352px;
	}
	.span5 {
		width: 290px;
	}
	.span4 {
		width: 228px;
	}
	.span3 {
		width: 166px;
	}
	.span2 {
		width: 104px;
	}
	.span1 {
		width: 42px;
	}
	.offset12 {
		margin-left: 764px;
	}
	.offset11 {
		margin-left: 702px;
	}
	.offset10 {
		margin-left: 640px;
	}
	.offset9 {
		margin-left: 578px;
	}
	.offset8 {
		margin-left: 516px;
	}
	.offset7 {
		margin-left: 454px;
	}
	.offset6 {
		margin-left: 392px;
	}
	.offset5 {
		margin-left: 330px;
	}
	.offset4 {
		margin-left: 268px;
	}
	.offset3 {
		margin-left: 206px;
	}
	.offset2 {
		margin-left: 144px;
	}
	.offset1 {
		margin-left: 82px;
	}
	.row-fluid {
		width: 100%;
		*zoom: 1;
	}
	.row-fluid:before,
	.row-fluid:after {
		display: table;
		content: "";
		line-height: 0;
	}
	.row-fluid:after {
		clear: both;
	}
	.row-fluid [class*="span"] {
		display: block;
		width: 100%;
		min-height: 28px;
		-webkit-box-sizing: border-box;
		-moz-box-sizing: border-box;
		box-sizing: border-box;
		float: left;
		margin-left: 2.7624309392265%;
		*margin-left: 2.7092394498648%;
	}
	.row-fluid [class*="span"]:first-child {
		margin-left: 0;
	}
	.row-fluid .controls-row [class*="span"] + [class*="span"] {
		margin-left: 2.7624309392265%;
	}
	.row-fluid .span12 {
		width: 100%;
		*width: 99.946808510638%;
	}
	.row-fluid .span11 {
		width: 91.489361702128%;
		*width: 91.436170212766%;
	}
	.row-fluid .span10 {
		width: 82.978723404255%;
		*width: 82.925531914894%;
	}
	.row-fluid .span9 {
		width: 74.468085106383%;
		*width: 74.414893617021%;
	}
	.row-fluid .span8 {
		width: 65.957446808511%;
		*width: 65.904255319149%;
	}
	.row-fluid .span7 {
		width: 57.446808510638%;
		*width: 57.393617021277%;
	}
	.row-fluid .span6 {
		width: 48.936170212766%;
		*width: 48.882978723404%;
	}
	.row-fluid .span5 {
		width: 40.425531914894%;
		*width: 40.372340425532%;
	}
	.row-fluid .span4 {
		width: 31.914893617021%;
		*width: 31.86170212766%;
	}
	.row-fluid .span3 {
		width: 23.404255319149%;
		*width: 23.351063829787%;
	}
	.row-fluid .span2 {
		width: 14.893617021277%;
		*width: 14.840425531915%;
	}
	.row-fluid .span1 {
		width: 6.3829787234043%;
		*width: 6.3297872340426%;
	}
	.row-fluid .offset12 {
		margin-left: 105.52486187845%;
		*margin-left: 105.41847889973%;
	}
	.row-fluid .offset12:first-child {
		margin-left: 102.76243093923%;
		*margin-left: 102.6560479605%;
	}
	.row-fluid .offset11 {
		margin-left: 95.744680851064%;
		*margin-left: 95.63829787234%;
	}
	.row-fluid .offset11:first-child {
		margin-left: 93.617021276596%;
		*margin-left: 93.510638297872%;
	}
	.row-fluid .offset10 {
		margin-left: 87.234042553191%;
		*margin-left: 87.127659574468%;
	}
	.row-fluid .offset10:first-child {
		margin-left: 85.106382978723%;
		*margin-left: 85%;
	}
	.row-fluid .offset9 {
		margin-left: 78.723404255319%;
		*margin-left: 78.617021276596%;
	}
	.row-fluid .offset9:first-child {
		margin-left: 76.595744680851%;
		*margin-left: 76.489361702128%;
	}
	.row-fluid .offset8 {
		margin-left: 70.212765957447%;
		*margin-left: 70.106382978723%;
	}
	.row-fluid .offset8:first-child {
		margin-left: 68.085106382979%;
		*margin-left: 67.978723404255%;
	}
	.row-fluid .offset7 {
		margin-left: 61.702127659574%;
		*margin-left: 61.595744680851%;
	}
	.row-fluid .offset7:first-child {
		margin-left: 59.574468085106%;
		*margin-left: 59.468085106383%;
	}
	.row-fluid .offset6 {
		margin-left: 53.191489361702%;
		*margin-left: 53.085106382979%;
	}
	.row-fluid .offset6:first-child {
		margin-left: 51.063829787234%;
		*margin-left: 50.957446808511%;
	}
	.row-fluid .offset5 {
		margin-left: 44.68085106383%;
		*margin-left: 44.574468085106%;
	}
	.row-fluid .offset5:first-child {
		margin-left: 42.553191489362%;
		*margin-left: 42.446808510638%;
	}
	.row-fluid .offset4 {
		margin-left: 36.170212765957%;
		*margin-left: 36.063829787234%;
	}
	.row-fluid .offset4:first-child {
		margin-left: 34.042553191489%;
		*margin-left: 33.936170212766%;
	}
	.row-fluid .offset3 {
		margin-left: 27.659574468085%;
		*margin-left: 27.553191489362%;
	}
	.row-fluid .offset3:first-child {
		margin-left: 25.531914893617%;
		*margin-left: 25.425531914894%;
	}
	.row-fluid .offset2 {
		margin-left: 19.148936170213%;
		*margin-left: 19.042553191489%;
	}
	.row-fluid .offset2:first-child {
		margin-left: 17.021276595745%;
		*margin-left: 16.914893617021%;
	}
	.row-fluid .offset1 {
		margin-left: 10.63829787234%;
		*margin-left: 10.531914893617%;
	}
	.row-fluid .offset1:first-child {
		margin-left: 8.5106382978723%;
		*margin-left: 8.4042553191489%;
	}
	input,
	textarea,
	.uneditable-input {
		margin-left: 0;
	}
	.controls-row [class*="span"] + [class*="span"] {
		margin-left: 20px;
	}
	input.span12,
	textarea.span12,
	.uneditable-input.span12 {
		width: 710px;
	}
	input.span11,
	textarea.span11,
	.uneditable-input.span11 {
		width: 648px;
	}
	input.span10,
	textarea.span10,
	.uneditable-input.span10 {
		width: 586px;
	}
	input.span9,
	textarea.span9,
	.uneditable-input.span9 {
		width: 524px;
	}
	input.span8,
	textarea.span8,
	.uneditable-input.span8 {
		width: 462px;
	}
	input.span7,
	textarea.span7,
	.uneditable-input.span7 {
		width: 400px;
	}
	input.span6,
	textarea.span6,
	.uneditable-input.span6 {
		width: 338px;
	}
	input.span5,
	textarea.span5,
	.uneditable-input.span5 {
		width: 276px;
	}
	input.span4,
	textarea.span4,
	.uneditable-input.span4 {
		width: 214px;
	}
	input.span3,
	textarea.span3,
	.uneditable-input.span3 {
		width: 152px;
	}
	input.span2,
	textarea.span2,
	.uneditable-input.span2 {
		width: 90px;
	}
	input.span1,
	textarea.span1,
	.uneditable-input.span1 {
		width: 28px;
	}
}
@media (min-width: 1200px) {
	.row {
		margin-left: -30px;
		*zoom: 1;
	}
	.row:before,
	.row:after {
		display: table;
		content: "";
		line-height: 0;
	}
	.row:after {
		clear: both;
	}
	[class*="span"] {
		float: left;
		min-height: 1px;
		margin-left: 30px;
	}
	.container,
	.navbar-static-top .container,
	.navbar-fixed-top .container,
	.navbar-fixed-bottom .container {
		width: 1170px;
	}
	.span12 {
		width: 1170px;
	}
	.span11 {
		width: 1070px;
	}
	.span10 {
		width: 970px;
	}
	.span9 {
		width: 870px;
	}
	.span8 {
		width: 770px;
	}
	.span7 {
		width: 670px;
	}
	.span6 {
		width: 570px;
	}
	.span5 {
		width: 470px;
	}
	.span4 {
		width: 370px;
	}
	.span3 {
		width: 270px;
	}
	.span2 {
		width: 170px;
	}
	.span1 {
		width: 70px;
	}
	.offset12 {
		margin-left: 1230px;
	}
	.offset11 {
		margin-left: 1130px;
	}
	.offset10 {
		margin-left: 1030px;
	}
	.offset9 {
		margin-left: 930px;
	}
	.offset8 {
		margin-left: 830px;
	}
	.offset7 {
		margin-left: 730px;
	}
	.offset6 {
		margin-left: 630px;
	}
	.offset5 {
		margin-left: 530px;
	}
	.offset4 {
		margin-left: 430px;
	}
	.offset3 {
		margin-left: 330px;
	}
	.offset2 {
		margin-left: 230px;
	}
	.offset1 {
		margin-left: 130px;
	}
	.row-fluid {
		width: 100%;
		*zoom: 1;
	}
	.row-fluid:before,
	.row-fluid:after {
		display: table;
		content: "";
		line-height: 0;
	}
	.row-fluid:after {
		clear: both;
	}
	.row-fluid [class*="span"] {
		display: block;
		width: 100%;
		min-height: 28px;
		-webkit-box-sizing: border-box;
		-moz-box-sizing: border-box;
		box-sizing: border-box;
		float: left;
		margin-left: 2.5641025641026%;
		*margin-left: 2.5109110747409%;
	}
	.row-fluid [class*="span"]:first-child {
		margin-left: 0;
	}
	.row-fluid .controls-row [class*="span"] + [class*="span"] {
		margin-left: 2.5641025641026%;
	}
	.row-fluid .span12 {
		width: 100%;
		*width: 99.946808510638%;
	}
	.row-fluid .span11 {
		width: 91.436464088398%;
		*width: 91.383272599036%;
	}
	.row-fluid .span10 {
		width: 82.872928176796%;
		*width: 82.819736687434%;
	}
	.row-fluid .span9 {
		width: 74.309392265193%;
		*width: 74.256200775832%;
	}
	.row-fluid .span8 {
		width: 65.745856353591%;
		*width: 65.692664864229%;
	}
	.row-fluid .span7 {
		width: 57.182320441989%;
		*width: 57.129128952627%;
	}
	.row-fluid .span6 {
		width: 48.618784530387%;
		*width: 48.565593041025%;
	}
	.row-fluid .span5 {
		width: 40.055248618785%;
		*width: 40.002057129423%;
	}
	.row-fluid .span4 {
		width: 31.491712707182%;
		*width: 31.438521217821%;
	}
	.row-fluid .span3 {
		width: 22.92817679558%;
		*width: 22.874985306218%;
	}
	.row-fluid .span2 {
		width: 14.364640883978%;
		*width: 14.311449394616%;
	}
	.row-fluid .span1 {
		width: 5.8011049723757%;
		*width: 5.747913483014%;
	}
	.row-fluid .offset12 {
		margin-left: 105.12820512821%;
		*margin-left: 105.02182214948%;
	}
	.row-fluid .offset12:first-child {
		margin-left: 102.5641025641%;
		*margin-left: 102.45771958538%;
	}
	.row-fluid .offset11 {
		margin-left: 96.961325966851%;
		*margin-left: 96.854942988127%;
	}
	.row-fluid .offset11:first-child {
		margin-left: 94.198895027624%;
		*margin-left: 94.092512048901%;
	}
	.row-fluid .offset10 {
		margin-left: 88.397790055249%;
		*margin-left: 88.291407076525%;
	}
	.row-fluid .offset10:first-child {
		margin-left: 85.635359116022%;
		*margin-left: 85.528976137299%;
	}
	.row-fluid .offset9 {
		margin-left: 79.834254143646%;
		*margin-left: 79.727871164923%;
	}
	.row-fluid .offset9:first-child {
		margin-left: 77.07182320442%;
		*margin-left: 76.965440225696%;
	}
	.row-fluid .offset8 {
		margin-left: 71.270718232044%;
		*margin-left: 71.164335253321%;
	}
	.row-fluid .offset8:first-child {
		margin-left: 68.508287292818%;
		*margin-left: 68.401904314094%;
	}
	.row-fluid .offset7 {
		margin-left: 62.707182320442%;
		*margin-left: 62.600799341719%;
	}
	.row-fluid .offset7:first-child {
		margin-left: 59.944751381215%;
		*margin-left: 59.838368402492%;
	}
	.row-fluid .offset6 {
		margin-left: 54.14364640884%;
		*margin-left: 54.037263430116%;
	}
	.row-fluid .offset6:first-child {
		margin-left: 51.381215469613%;
		*margin-left: 51.27483249089%;
	}
	.row-fluid .offset5 {
		margin-left: 45.580110497238%;
		*margin-left: 45.473727518514%;
	}
	.row-fluid .offset5:first-child {
		margin-left: 42.817679558011%;
		*margin-left: 42.711296579288%;
	}
	.row-fluid .offset4 {
		margin-left: 37.016574585635%;
		*margin-left: 36.910191606912%;
	}
	.row-fluid .offset4:first-child {
		margin-left: 34.254143646409%;
		*margin-left: 34.147760667685%;
	}
	.row-fluid .offset3 {
		margin-left: 28.453038674033%;
		*margin-left: 28.34665569531%;
	}
	.row-fluid .offset3:first-child {
		margin-left: 25.690607734807%;
		*margin-left: 25.584224756083%;
	}
	.row-fluid .offset2 {
		margin-left: 19.889502762431%;
		*margin-left: 19.783119783708%;
	}
	.row-fluid .offset2:first-child {
		margin-left: 17.127071823204%;
		*margin-left: 17.020688844481%;
	}
	.row-fluid .offset1 {
		margin-left: 11.325966850829%;
		*margin-left: 11.219583872105%;
	}
	.row-fluid .offset1:first-child {
		margin-left: 8.5635359116022%;
		*margin-left: 8.4571529328788%;
	}
	input,
	textarea,
	.uneditable-input {
		margin-left: 0;
	}
	.controls-row [class*="span"] + [class*="span"] {
		margin-left: 30px;
	}
	input.span12,
	textarea.span12,
	.uneditable-input.span12 {
		width: 1156px;
	}
	input.span11,
	textarea.span11,
	.uneditable-input.span11 {
		width: 1056px;
	}
	input.span10,
	textarea.span10,
	.uneditable-input.span10 {
		width: 956px;
	}
	input.span9,
	textarea.span9,
	.uneditable-input.span9 {
		width: 856px;
	}
	input.span8,
	textarea.span8,
	.uneditable-input.span8 {
		width: 756px;
	}
	input.span7,
	textarea.span7,
	.uneditable-input.span7 {
		width: 656px;
	}
	input.span6,
	textarea.span6,
	.uneditable-input.span6 {
		width: 556px;
	}
	input.span5,
	textarea.span5,
	.uneditable-input.span5 {
		width: 456px;
	}
	input.span4,
	textarea.span4,
	.uneditable-input.span4 {
		width: 356px;
	}
	input.span3,
	textarea.span3,
	.uneditable-input.span3 {
		width: 256px;
	}
	input.span2,
	textarea.span2,
	.uneditable-input.span2 {
		width: 156px;
	}
	input.span1,
	textarea.span1,
	.uneditable-input.span1 {
		width: 56px;
	}
	.thumbnails {
		margin-left: -30px;
	}
	.thumbnails > li {
		margin-left: 30px;
	}
	.row-fluid .thumbnails {
		margin-left: 0;
	}
}
@media (max-width: 738px) {
	body {
		padding-top: 0;
	}
	.navbar-fixed-top,
	.navbar-fixed-bottom {
		position: static;
	}
	.navbar-fixed-top {
		margin-bottom: 18px;
	}
	.navbar-fixed-bottom {
		margin-top: 18px;
	}
	.navbar-fixed-top .navbar-inner,
	.navbar-fixed-bottom .navbar-inner {
		padding: 5px;
	}
	.navbar .container {
		width: auto;
		padding: 0;
	}
	.navbar .brand {
		padding-left: 10px;
		padding-right: 10px;
		margin: 0 0 0 -5px;
	}
	.nav-collapse {
		clear: both;
	}
	.nav-collapse .nav {
		float: none;
		margin: 0 0 9px;
	}
	.nav-collapse .nav > li {
		float: none;
	}
	.nav-collapse .nav > li > a {
		margin-bottom: 2px;
	}
	.nav-collapse .nav > .divider-vertical {
		display: none;
	}
	.nav-collapse .nav .nav-header {
		color: #555;
		text-shadow: none;
	}
	.nav-collapse .nav > li > a,
	.nav-collapse .dropdown-menu a {
		padding: 9px 15px;
		font-weight: bold;
		color: #555;
		-webkit-border-radius: 3px;
		-moz-border-radius: 3px;
		border-radius: 3px;
	}
	.nav-collapse .btn {
		padding: 4px 10px 4px;
		font-weight: normal;
		-webkit-border-radius: 4px;
		-moz-border-radius: 4px;
		border-radius: 4px;
	}
	.nav-collapse .dropdown-menu li + li a {
		margin-bottom: 2px;
	}
	.nav-collapse .nav > li > a:hover,
	.nav-collapse .nav > li > a:focus,
	.nav-collapse .dropdown-menu a:hover,
	.nav-collapse .dropdown-menu a:focus {
		background-color: #f2f2f2;
	}
	.navbar-inverse .nav-collapse .nav > li > a,
	.navbar-inverse .nav-collapse .dropdown-menu a {
		color: #d9d9d9;
	}
	.navbar-inverse .nav-collapse .nav > li > a:hover,
	.navbar-inverse .nav-collapse .nav > li > a:focus,
	.navbar-inverse .nav-collapse .dropdown-menu a:hover,
	.navbar-inverse .nav-collapse .dropdown-menu a:focus {
		background-color: #10223e;
	}
	.nav-collapse.in .btn-group {
		margin-top: 5px;
		padding: 0;
	}
	.nav-collapse .dropdown-menu {
		position: static;
		top: auto;
		left: auto;
		float: none;
		display: none;
		max-width: none;
		margin: 0 15px;
		padding: 0;
		background-color: transparent;
		border: none;
		-webkit-border-radius: 0;
		-moz-border-radius: 0;
		border-radius: 0;
		-webkit-box-shadow: none;
		-moz-box-shadow: none;
		box-shadow: none;
	}
	.nav-collapse .open > .dropdown-menu {
		display: block;
	}
	.nav-collapse .dropdown-menu:before,
	.nav-collapse .dropdown-menu:after {
		display: none;
	}
	.nav-collapse .dropdown-menu .divider {
		display: none;
	}
	.nav-collapse .nav > li > .dropdown-menu:before,
	.nav-collapse .nav > li > .dropdown-menu:after {
		display: none;
	}
	.nav-collapse .navbar-form,
	.nav-collapse .navbar-search {
		float: none;
		padding: 9px 15px;
		margin: 9px 0;
		border-top: 1px solid #f2f2f2;
		border-bottom: 1px solid #f2f2f2;
		-webkit-box-shadow: inset 0 1px 0 rgba(255,255,255,.1), 0 1px 0 rgba(255,255,255,.1);
		-moz-box-shadow: inset 0 1px 0 rgba(255,255,255,.1), 0 1px 0 rgba(255,255,255,.1);
		box-shadow: inset 0 1px 0 rgba(255,255,255,.1), 0 1px 0 rgba(255,255,255,.1);
	}
	.navbar-inverse .nav-collapse .navbar-form,
	.navbar-inverse .nav-collapse .navbar-search {
		border-top-color: #10223e;
		border-bottom-color: #10223e;
	}
	.navbar .nav-collapse .nav.pull-right {
		float: none;
		margin-left: 0;
	}
	.nav-collapse,
	.nav-collapse.collapse {
		overflow: hidden;
		height: 0;
	}
	.navbar .btn-navbar {
		display: block;
	}
	.navbar-static .navbar-inner {
		padding-left: 10px;
		padding-right: 10px;
	}
}
@media (min-width: 739px) {
	.nav-collapse.collapse {
		height: auto !important;
		overflow: visible !important;
	}
}
.small {
	font-size: 11px;
}
iframe,
svg {
	max-width: 100%;
}
.nowrap {
	white-space: nowrap;
}
.center,
.table td.center,
.table th.center {
	text-align: center;
}
a.disabled,
a.disabled:hover {
	color: #999999;
	background-color: transparent;
	cursor: default;
	text-decoration: none;
}
.hero-unit {
	text-align: center;
}
.hero-unit .lead {
	margin-bottom: 18px;
	font-size: 20px;
	font-weight: 200;
	line-height: 27px;
}
.btn .caret {
	margin-bottom: 7px;
}
.btn.btn-micro .caret {
	margin: 5px 0;
}
.blog-row-rule,
.blog-item-rule {
	border: 0;
}
body.modal {
	padding-top: 0;
}
.row-even,
.row-odd {
	padding: 5px;
	width: 99%;
	border-bottom: 1px solid #ddd;
}
.row-odd {
	background-color: transparent;
}
.row-even {
	background-color: #f9f9f9;
}
.blog-row-rule,
.blog-item-rule {
	border: 0;
}
.row-fluid .row-reveal {
	visibility: hidden;
}
.row-fluid:hover .row-reveal {
	visibility: visible;
}
.btn-wide {
	width: 80%;
}
.nav-list > li.offset > a {
	padding-left: 30px;
	font-size: 12px;
}
.blog-row-rule,
.blog-item-rule {
	border: 0;
}
.row-fluid .offset1 {
	margin-left: 8.382978723%;
}
.row-fluid .offset2 {
	margin-left: 16.89361702%;
}
.row-fluid .offset3 {
	margin-left: 25.404255317%;
}
.row-fluid .offset4 {
	margin-left: 33.914893614%;
}
.row-fluid .offset5 {
	margin-left: 42.425531911%;
}
.row-fluid .offset6 {
	margin-left: 50.93617020799999%;
}
.row-fluid .offset7 {
	margin-left: 59.446808505%;
}
.row-fluid .offset8 {
	margin-left: 67.95744680199999%;
}
.row-fluid .offset9 {
	margin-left: 76.468085099%;
}
.row-fluid .offset10 {
	margin-left: 84.97872339599999%;
}
.row-fluid .offset11 {
	margin-left: 91.489361693%;
}
.navbar .nav > li > a.btn {
	padding: 4px 10px;
	line-height: 18px;
}
.nav-tabs.nav-dark {
	border-bottom: 1px solid #333;
	text-shadow: 1px 1px 1px #000;
}
.nav-tabs.nav-dark > li > a {
	color: #F8F8F8;
}
.nav-tabs.nav-dark > li > a:hover {
	border-color: #333 #333 #111;
	background-color: #777777;
}
.nav-tabs.nav-dark > .active > a,
.nav-tabs.nav-dark > .active > a:hover {
	color: #ffffff;
	background-color: #555555;
	border: 1px solid #222;
	border-bottom-color: transparent;
}
.thumbnail.pull-left {
	margin: 0 10px 10px 0;
}
.thumbnail.pull-right {
	margin: 0 0 10px 10px;
}
.width-10 {
	width: 10px;
}
.width-20 {
	width: 20px;
}
.width-30 {
	width: 30px;
}
.width-40 {
	width: 40px;
}
.width-50 {
	width: 50px;
}
.width-60 {
	width: 60px;
}
.width-70 {
	width: 70px;
}
.width-80 {
	width: 80px;
}
.width-90 {
	width: 90px;
}
.width-100 {
	width: 100px;
}
.height-10 {
	height: 10px;
}
.height-20 {
	height: 20px;
}
.height-30 {
	height: 30px;
}
.height-40 {
	height: 40px;
}
.height-50 {
	height: 50px;
}
.height-60 {
	height: 60px;
}
.height-70 {
	height: 70px;
}
.height-80 {
	height: 80px;
}
.height-90 {
	height: 90px;
}
.height-100 {
	height: 100px;
}
hr.hr-condensed {
	margin: 10px 0;
}
.list-striped,
.row-striped {
	list-style: none;
	line-height: 18px;
	text-align: left;
	vertical-align: middle;
	border-top: 1px solid #ddd;
	margin-left: 0;
}
.list-striped li,
.list-striped dd,
.row-striped .row,
.row-striped .row-fluid {
	border-bottom: 1px solid #ddd;
	padding: 8px;
}
.list-striped li:nth-child(odd),
.list-striped dd:nth-child(odd),
.row-striped .row:nth-child(odd),
.row-striped .row-fluid:nth-child(odd) {
	background-color: #f9f9f9;
}
.list-striped li:hover,
.list-striped dd:hover,
.row-striped .row:hover,
.row-striped .row-fluid:hover {
	background-color: #f5f5f5;
}
.row-striped .row-fluid {
	width: 97%;
}
.row-striped .row-fluid [class*="span"] {
	min-height: 10px;
}
.row-striped .row-fluid [class*="span"] {
	margin-left: 8px;
}
.row-striped .row-fluid [class*="span"]:first-child {
	margin-left: 0;
}
.list-condensed li {
	padding: 4px 5px;
}
.row-condensed .row,
.row-condensed .row-fluid {
	padding: 4px 5px;
}
.list-bordered,
.row-bordered {
	list-style: none;
	line-height: 18px;
	text-align: left;
	vertical-align: middle;
	margin-left: 0;
	border: 1px solid #ddd;
	-webkit-border-radius: 4px;
	-moz-border-radius: 4px;
	border-radius: 4px;
}
.radio.btn-group input[type=radio] {
	display: none;
}
.radio.btn-group > label:first-of-type {
	margin-left: 0;
	-webkit-border-bottom-left-radius: 4px;
	border-bottom-left-radius: 4px;
	-webkit-border-top-left-radius: 4px;
	border-top-left-radius: 4px;
	-moz-border-radius-bottomleft: 4px;
	-moz-border-radius-topleft: 4px;
}
fieldset.radio.btn-group {
	padding-left: 0;
}
.iframe-bordered {
	border: 1px solid #ddd;
}
.tab-content {
	overflow: visible;
}
.tabs-left .tab-content {
	overflow: auto;
}
.nav-tabs > li > span {
	display: block;
	margin-right: 2px;
	padding-right: 12px;
	padding-left: 12px;
	padding-top: 8px;
	padding-bottom: 8px;
	line-height: 18px;
	border: 1px solid transparent;
	-webkit-border-radius: 4px 4px 0 0;
	-moz-border-radius: 4px 4px 0 0;
	border-radius: 4px 4px 0 0;
}
.btn-micro {
	padding: 1px 4px;
	font-size: 10px;
	line-height: 8px;
}
.btn-group > .btn-micro {
	font-size: 10px;
}
.tip-wrap {
	max-width: 200px;
	padding: 3px 8px;
	color: #fff;
	text-align: center;
	text-decoration: none;
	background-color: #000;
	-webkit-border-radius: 4px;
	-moz-border-radius: 4px;
	border-radius: 4px;
	z-index: 100;
}
.page-header {
	margin: 2px 0px 10px 0px;
	padding-bottom: 5px;
}
.input-prepend .chzn-container-single .chzn-single {
	border-color: #ccc;
	height: 26px;
	-webkit-border-radius: 0 3px 3px 0;
	-moz-border-radius: 0 3px 3px 0;
	border-radius: 0 3px 3px 0;
	-moz-box-shadow: none;
	-webkit-box-shadow: none;
	box-shadow: none;
}
.input-prepend .chzn-container-active .chzn-single-with-drop {
	-webkit-border-radius: 0 3px 0 0;
	-moz-border-radius: 0 3px 0 0;
	border-radius: 0 3px 0 0;
}
.input-prepend .chzn-container-single .chzn-drop {
	border-color: #ccc;
}
.input-prepend > .add-on,
.input-append > .add-on {
	vertical-align: top;
}
.element-invisible {
	position: absolute;
	padding: 0;
	margin: 0;
	border: 0;
	height: 1px;
	width: 1px;
	overflow: hidden;
}
.form-vertical .control-label {
	float: none;
	width: auto;
	padding-right: 0;
	padding-top: 0;
	text-align: left;
}
.form-vertical .controls {
	margin-left: 0;
}
.width-auto {
	width: auto;
}
.btn-group .chzn-results {
	white-space: normal;
}
.accordion-body.in:hover {
	overflow: visible;
}
.invalid {
	color: #9d261d;
	font-weight: bold;
}
input.invalid {
	border: 1px solid #9d261d;
}
.tooltip {
	max-width: 400px;
}
.tooltip-inner {
	max-width: none;
	text-align: left;
	text-shadow: none;
}
th .tooltip-inner {
	font-weight: normal;
}
.tooltip.hasimage {
	opacity: 1;
}
.tip-text {
	text-align: left;
}
.btn-group > .btn + .dropdown-backdrop + .btn {
	margin-left: -1px;
}
.btn-group > .btn + .dropdown-backdrop + .dropdown-toggle {
	padding-left: 8px;
	padding-right: 8px;
	-webkit-box-shadow: inset 1px 0 0 rgba(255,255,255,.125), inset 0 1px 0 rgba(255,255,255,.2), 0 1px 2px rgba(0,0,0,.05);
	-moz-box-shadow: inset 1px 0 0 rgba(255,255,255,.125), inset 0 1px 0 rgba(255,255,255,.2), 0 1px 2px rgba(0,0,0,.05);
	box-shadow: inset 1px 0 0 rgba(255,255,255,.125), inset 0 1px 0 rgba(255,255,255,.2), 0 1px 2px rgba(0,0,0,.05);
	*padding-top: 5px;
	*padding-bottom: 5px;
}
.btn-group > .btn-mini + .dropdown-backdrop + .dropdown-toggle {
	padding-left: 5px;
	padding-right: 5px;
	*padding-top: 2px;
	*padding-bottom: 2px;
}
.btn-group > .btn-small + .dropdown-backdrop + .dropdown-toggle {
	*padding-top: 5px;
	*padding-bottom: 4px;
}
.btn-group > .btn-large + .dropdown-backdrop + .dropdown-toggle {
	padding-left: 12px;
	padding-right: 12px;
	*padding-top: 7px;
	*padding-bottom: 7px;
}
.dropdown-menu {
	text-align: left;
}
div.modal {
	position: fixed;
	top: 10%;
	left: 50%;
	z-index: 1050;
	width: 560px;
	margin-left: -280px;
	background-color: #fff;
	border: 1px solid #999;
	border: 1px solid rgba(0,0,0,0.3);
	*border: 1px solid #999;
	-webkit-border-radius: 6px;
	-moz-border-radius: 6px;
	border-radius: 6px;
	-webkit-box-shadow: 0 3px 7px rgba(0,0,0,0.3);
	-moz-box-shadow: 0 3px 7px rgba(0,0,0,0.3);
	box-shadow: 0 3px 7px rgba(0,0,0,0.3);
	-webkit-background-clip: padding-box;
	-moz-background-clip: padding-box;
	background-clip: padding-box;
	outline: none;
}
div.modal.fade {
	-webkit-transition: opacity .3s linear, top .3s ease-out;
	-moz-transition: opacity .3s linear, top .3s ease-out;
	-o-transition: opacity .3s linear, top .3s ease-out;
	transition: opacity .3s linear, top .3s ease-out;
	top: -25%;
}
div.modal.fade.in {
	top: 10%;
}
@media (max-width: 767px) {
	div.modal {
		position: fixed;
		top: 20px;
		left: 20px;
		right: 20px;
		width: auto;
		margin: 0;
	}
	div.modal.fade {
		top: -100px;
	}
	div.modal.fade.in {
		top: 20px;
	}
}
@media (max-width: 480px) {
	div.modal {
		top: 10px;
		left: 10px;
		right: 10px;
	}
}
@font-face {
	font-family: 'IcoMoon';
	src: url('../../../../media/jui/fonts/IcoMoon.eot');
	src: url('../../../../media/jui/fonts/IcoMoon.eot?#iefix') format('embedded-opentype'), url('../../../../media/jui/fonts/IcoMoon.woff') format('woff'), url('../../../../media/jui/fonts/IcoMoon.ttf') format('truetype'), url('../../../../media/jui/fonts/IcoMoon.svg#IcoMoon') format('svg');
	font-weight: normal;
	font-style: normal;
}
[data-icon]:before {
	font-family: 'IcoMoon';
	content: attr(data-icon);
	speak: none;
}
[class^="icon-"],
[class*=" icon-"] {
	display: inline-block;
	width: 14px;
	height: 14px;
	*margin-right: .3em;
	line-height: 14px;
}
[class^="icon-"]:before,
[class*=" icon-"]:before {
	font-family: 'IcoMoon';
	font-style: normal;
	speak: none;
}
[class^="icon-"].disabled,
[class*=" icon-"].disabled {
	font-weight: normal;
}
.icon-joomla:before {
	content: "\e200";
}
.icon-chevron-up:before,
.icon-uparrow:before,
.icon-arrow-up:before {
	content: "\e005";
}
.icon-chevron-right:before,
.icon-rightarrow:before,
.icon-arrow-right:before {
	content: "\e006";
}
.icon-chevron-down:before,
.icon-downarrow:before,
.icon-arrow-down:before {
	content: "\e007";
}
.icon-chevron-left:before,
.icon-leftarrow:before,
.icon-arrow-left:before {
	content: "\e008";
}
.icon-arrow-first:before {
	content: "\e003";
}
.icon-arrow-last:before {
	content: "\e004";
}
.icon-arrow-up-2:before {
	content: "\e009";
}
.icon-arrow-right-2:before {
	content: "\e00a";
}
.icon-arrow-down-2:before {
	content: "\e00b";
}
.icon-arrow-left-2:before {
	content: "\e00c";
}
.icon-arrow-up-3:before {
	content: "\e00f";
}
.icon-arrow-right-3:before {
	content: "\e010";
}
.icon-arrow-down-3:before {
	content: "\e011";
}
.icon-arrow-left-3:before {
	content: "\e012";
}
.icon-menu-2:before {
	content: "\e00e";
}
.icon-arrow-up-4:before {
	content: "\e201";
}
.icon-arrow-right-4:before {
	content: "\e202";
}
.icon-arrow-down-4:before {
	content: "\e203";
}
.icon-arrow-left-4:before {
	content: "\e204";
}
.icon-share:before,
.icon-redo:before {
	content: "\27";
}
.icon-undo:before {
	content: "\28";
}
.icon-forward-2:before {
	content: "\e205";
}
.icon-backward-2:before,
.icon-reply:before {
	content: "\e206";
}
.icon-unblock:before,
.icon-refresh:before,
.icon-redo-2:before {
	content: "\6c";
}
.icon-undo-2:before {
	content: "\e207";
}
.icon-move:before {
	content: "\7a";
}
.icon-expand:before {
	content: "\66";
}
.icon-contract:before {
	content: "\67";
}
.icon-expand-2:before {
	content: "\68";
}
.icon-contract-2:before {
	content: "\69";
}
.icon-play:before {
	content: "\e208";
}
.icon-pause:before {
	content: "\e209";
}
.icon-stop:before {
	content: "\e210";
}
.icon-previous:before,
.icon-backward:before {
	content: "\7c";
}
.icon-next:before,
.icon-forward:before {
	content: "\7b";
}
.icon-first:before {
	content: "\7d";
}
.icon-last:before {
	content: "\e000";
}
.icon-play-circle:before {
	content: "\e00d";
}
.icon-pause-circle:before {
	content: "\e211";
}
.icon-stop-circle:before {
	content: "\e212";
}
.icon-backward-circle:before {
	content: "\e213";
}
.icon-forward-circle:before {
	content: "\e214";
}
.icon-loop:before {
	content: "\e001";
}
.icon-shuffle:before {
	content: "\e002";
}
.icon-search:before {
	content: "\53";
}
.icon-zoom-in:before {
	content: "\64";
}
.icon-zoom-out:before {
	content: "\65";
}
.icon-apply:before,
.icon-edit:before,
.icon-pencil:before {
	content: "\2b";
}
.icon-pencil-2:before {
	content: "\2c";
}
.icon-brush:before {
	content: "\3b";
}
.icon-save-new:before,
.icon-plus-2:before {
	content: "\5d";
}
.icon-ban-circle:before,
.icon-minus-sign:before,
.icon-minus-2:before {
	content: "\5e";
}
.icon-delete:before,
.icon-remove:before,
.icon-cancel-2:before {
	content: "\49";
}
.icon-publish:before,
.icon-save:before,
.icon-ok:before,
.icon-checkmark:before {
	content: "\47";
}
.icon-new:before,
.icon-plus:before {
	content: "\2a";
}
.icon-plus-circle:before {
	content: "\e215";
}
.icon-minus:before,
.icon-not-ok:before {
	content: "\4b";
}
.icon-minus-circle:before {
	content: "\e216";
}
.icon-unpublish:before,
.icon-cancel:before {
	content: "\4a";
}
.icon-cancel-circle:before {
	content: "\e217";
}
.icon-checkmark-2:before {
	content: "\e218";
}
.icon-checkmark-circle:before {
	content: "\e219";
}
.icon-info:before {
	content: "\e220";
}
.icon-info-2:before,
.icon-info-circle:before {
	content: "\e221";
}
.icon-question:before,
.icon-question-sign:before,
.icon-help:before {
	content: "\45";
}
.icon-question-2:before,
.icon-question-circle:before {
	content: "\e222";
}
.icon-notification:before {
	content: "\e223";
}
.icon-notification-2:before,
.icon-notification-circle:before {
	content: "\e224";
}
.icon-pending:before,
.icon-warning:before {
	content: "\48";
}
.icon-warning-2:before,
.icon-warning-circle:before {
	content: "\e225";
}
.icon-checkbox-unchecked:before {
	content: "\3d";
}
.icon-checkin:before,
.icon-checkbox:before,
.icon-checkbox-checked:before {
	content: "\3e";
}
.icon-checkbox-partial:before {
	content: "\3f";
}
.icon-square:before {
	content: "\e226";
}
.icon-radio-unchecked:before {
	content: "\e227";
}
.icon-radio-checked:before {
	content: "\e228";
}
.icon-circle:before {
	content: "\e229";
}
.icon-signup:before {
	content: "\e230";
}
.icon-grid:before,
.icon-grid-view:before {
	content: "\58";
}
.icon-grid-2:before,
.icon-grid-view-2:before {
	content: "\59";
}
.icon-menu:before {
	content: "\5a";
}
.icon-list:before,
.icon-list-view:before {
	content: "\31";
}
.icon-list-2:before {
	content: "\e231";
}
.icon-menu-3:before {
	content: "\e232";
}
.icon-folder-open:before,
.icon-folder:before {
	content: "\2d";
}
.icon-folder-close:before,
.icon-folder-2:before {
	content: "\2e";
}
.icon-folder-plus:before {
	content: "\e234";
}
.icon-folder-minus:before {
	content: "\e235";
}
.icon-folder-3:before {
	content: "\e236";
}
.icon-folder-plus-2:before {
	content: "\e237";
}
.icon-folder-remove:before {
	content: "\e238";
}
.icon-file:before {
	content: "\e016";
}
.icon-file-2:before {
	content: "\e239";
}
.icon-file-add:before,
.icon-file-plus:before {
	content: "\29";
}
.icon-file-remove:before,
.icon-file-minus:before {
	content: "\e017";
}
.icon-file-check:before {
	content: "\e240";
}
.icon-file-remove:before {
	content: "\e241";
}
.icon-save-copy:before,
.icon-copy:before {
	content: "\e018";
}
.icon-stack:before {
	content: "\e242";
}
.icon-tree:before {
	content: "\e243";
}
.icon-tree-2:before {
	content: "\e244";
}
.icon-paragraph-left:before {
	content: "\e246";
}
.icon-paragraph-center:before {
	content: "\e247";
}
.icon-paragraph-right:before {
	content: "\e248";
}
.icon-paragraph-justify:before {
	content: "\e249";
}
.icon-screen:before {
	content: "\e01c";
}
.icon-tablet:before {
	content: "\e01d";
}
.icon-mobile:before {
	content: "\e01e";
}
.icon-box-add:before {
	content: "\51";
}
.icon-box-remove:before {
	content: "\52";
}
.icon-download:before {
	content: "\e021";
}
.icon-upload:before {
	content: "\e022";
}
.icon-home:before {
	content: "\21";
}
.icon-home-2:before {
	content: "\e250";
}
.icon-out-2:before,
.icon-new-tab:before {
	content: "\e024";
}
.icon-out-3:before,
.icon-new-tab-2:before {
	content: "\e251";
}
.icon-link:before {
	content: "\e252";
}
.icon-picture:before,
.icon-image:before {
	content: "\2f";
}
.icon-pictures:before,
.icon-images:before {
	content: "\30";
}
.icon-palette:before,
.icon-color-palette:before {
	content: "\e014";
}
.icon-camera:before {
	content: "\55";
}
.icon-camera-2:before,
.icon-video:before {
	content: "\e015";
}
.icon-play-2:before,
.icon-video-2:before,
.icon-youtube:before {
	content: "\56";
}
.icon-music:before {
	content: "\57";
}
.icon-user:before {
	content: "\22";
}
.icon-users:before {
	content: "\e01f";
}
.icon-vcard:before {
	content: "\6d";
}
.icon-address:before {
	content: "\70";
}
.icon-share-alt:before,
.icon-out:before {
	content: "\26";
}
.icon-enter:before {
	content: "\e257";
}
.icon-exit:before {
	content: "\e258";
}
.icon-comment:before,
.icon-comments:before {
	content: "\24";
}
.icon-comments-2:before {
	content: "\25";
}
.icon-quote:before,
.icon-quotes-left:before {
	content: "\60";
}
.icon-quote-2:before,
.icon-quotes-right:before {
	content: "\61";
}
.icon-quote-3:before,
.icon-bubble-quote:before {
	content: "\e259";
}
.icon-phone:before {
	content: "\e260";
}
.icon-phone-2:before {
	content: "\e261";
}
.icon-envelope:before,
.icon-mail:before {
	content: "\4d";
}
.icon-envelope-opened:before,
.icon-mail-2:before {
	content: "\4e";
}
.icon-unarchive:before,
.icon-drawer:before {
	content: "\4f";
}
.icon-archive:before,
.icon-drawer-2:before {
	content: "\50";
}
.icon-briefcase:before {
	content: "\e020";
}
.icon-tag:before {
	content: "\e262";
}
.icon-tag-2:before {
	content: "\e263";
}
.icon-tags:before {
	content: "\e264";
}
.icon-tags-2:before {
	content: "\e265";
}
.icon-options:before,
.icon-cog:before {
	content: "\38";
}
.icon-cogs:before {
	content: "\37";
}
.icon-screwdriver:before,
.icon-tools:before {
	content: "\36";
}
.icon-wrench:before {
	content: "\3a";
}
.icon-equalizer:before {
	content: "\39";
}
.icon-dashboard:before {
	content: "\78";
}
.icon-switch:before {
	content: "\e266";
}
.icon-filter:before {
	content: "\54";
}
.icon-purge:before,
.icon-trash:before {
	content: "\4c";
}
.icon-checkedout:before,
.icon-lock:before,
.icon-locked:before {
	content: "\23";
}
.icon-unlock:before {
	content: "\e267";
}
.icon-key:before {
	content: "\5f";
}
.icon-support:before {
	content: "\46";
}
.icon-database:before {
	content: "\62";
}
.icon-scissors:before {
	content: "\e268";
}
.icon-health:before {
	content: "\6a";
}
.icon-wand:before {
	content: "\6b";
}
.icon-eye-open:before,
.icon-eye:before {
	content: "\3c";
}
.icon-eye-close:before,
.icon-eye-blocked:before,
.icon-eye-2:before {
	content: "\e269";
}
.icon-clock:before {
	content: "\6e";
}
.icon-compass:before {
	content: "\6f";
}
.icon-broadcast:before,
.icon-connection:before,
.icon-wifi:before {
	content: "\e01b";
}
.icon-book:before {
	content: "\e271";
}
.icon-lightning:before,
.icon-flash:before {
	content: "\79";
}
.icon-print:before,
.icon-printer:before {
	content: "\e013";
}
.icon-feed:before {
	content: "\71";
}
.icon-calendar:before {
	content: "\43";
}
.icon-calendar-2:before {
	content: "\44";
}
.icon-calendar-3:before {
	content: "\e273";
}
.icon-pie:before {
	content: "\77";
}
.icon-bars:before {
	content: "\76";
}
.icon-chart:before {
	content: "\75";
}
.icon-power-cord:before {
	content: "\32";
}
.icon-cube:before {
	content: "\33";
}
.icon-puzzle:before {
	content: "\34";
}
.icon-attachment:before,
.icon-paperclip:before,
.icon-flag-2:before {
	content: "\72";
}
.icon-lamp:before {
	content: "\74";
}
.icon-pin:before,
.icon-pushpin:before {
	content: "\73";
}
.icon-location:before {
	content: "\63";
}
.icon-shield:before {
	content: "\e274";
}
.icon-flag:before {
	content: "\35";
}
.icon-flag-3:before {
	content: "\e275";
}
.icon-bookmark:before {
	content: "\e023";
}
.icon-bookmark-2:before {
	content: "\e276";
}
.icon-heart:before {
	content: "\e277";
}
.icon-heart-2:before {
	content: "\e278";
}
.icon-thumbs-up:before {
	content: "\5b";
}
.icon-thumbs-down:before {
	content: "\5c";
}
.icon-unfeatured:before,
.icon-asterisk:before,
.icon-star-empty:before {
	content: "\40";
}
.icon-star-2:before {
	content: "\41";
}
.icon-featured:before,
.icon-default:before,
.icon-star:before {
	content: "\42";
}
.icon-smiley:before,
.icon-smiley-happy:before {
	content: "\e279";
}
.icon-smiley-2:before,
.icon-smiley-happy-2:before {
	content: "\e280";
}
.icon-smiley-sad:before {
	content: "\e281";
}
.icon-smiley-sad-2:before {
	content: "\e282";
}
.icon-smiley-neutral:before {
	content: "\e283";
}
.icon-smiley-neutral-2:before {
	content: "\e284";
}
.icon-cart:before {
	content: "\e019";
}
.icon-basket:before {
	content: "\e01a";
}
.icon-credit:before {
	content: "\e286";
}
.icon-credit-2:before {
	content: "\e287";
}
.icon-edit:before {
	color: #2f96b4;
}
.icon-publish:before,
.icon-save:before,
.icon-ok:before,
.icon-save-new:before,
.icon-save-copy:before,
.btn-toolbar .icon-copy:before {
	color: #51a351;
}
.icon-unpublish:before,
.icon-not-ok:before,
.icon-eye-close:before,
.icon-ban-circle:before,
.icon-minus-sign:before,
.btn-toolbar .icon-cancel:before {
	color: #bd362f;
}
.icon-featured:before,
.icon-default:before,
.icon-pending:before {
	color: #f89406;
}
html {
	height: 100%;
}
body {
	height: 100%;
}
.view-login {
	padding-top: 0;
	background-color: #142849;
	background-image: -webkit-gradient(radial,center center,0,center center,460,from(#165387),to(#142849));
	background-image: -webkit-radial-gradient(circle,#165387,#142849);
	background-image: -moz-radial-gradient(circle,#165387,#142849);
	background-image: -o-radial-gradient(circle,#165387,#142849);
	background-repeat: no-repeat;
}
.view-login .container {
	width: 300px;
	position: absolute;
	top: 50%;
	left: 50%;
	margin-top: -206px;
	margin-left: -150px;
}
.view-login .navbar-fixed-bottom {
	padding-left: 20px;
	padding-right: 20px;
	text-align: center;
}
.view-login .navbar-fixed-bottom,
.view-login .navbar-fixed-bottom a {
	color: #FCFCFC;
	text-shadow: 1px 1px 1px rgba(0,0,0,0.5);
}
.view-login .well {
	padding-bottom: 0;
	-webkit-box-shadow: 0px 0px 60px rgba(0, 0, 0, 0.5), 0px 1px 0px rgba(255, 255, 255, 0.9) inset;
	-moz-box-shadow: 0px 0px 60px rgba(0, 0, 0, 0.5), 0px 1px 0px rgba(255, 255, 255, 0.9) inset;
	box-shadow: 0px 0px 60px rgba(0, 0, 0, 0.5), 0px 1px 0px rgba(255, 255, 255, 0.9) inset;
}
.view-login .login-joomla {
	display: inline-block;
	height: 24px;
	width: 24px;
	text-indent: -9999px;
	background: url('../images/login-joomla.png') no-repeat;
	margin-left: -20px;
}
.view-login .navbar-fixed-bottom {
	position: absolute;
}
.view-login .input-medium {
	width: 184px;
}
.login .chzn-single {
	width: 230px !important;
}
.login .chzn-container,
.login .chzn-drop {
	width: 238px !important;
	max-width: 238px !important;
}
.login .btn-large {
	margin-top: 10px;
}
.small {
	font-size: 11px;
}
.row-even .small,
.row-odd .small,
.row-even .small a,
.row-odd .small a {
	color: #888;
}
body .navbar,
body .navbar-fixed-top {
	margin-bottom: 0;
}
.navbar-inner {
	min-height: 0;
}
.navbar-inner .container-fluid {
	padding-left: 10px;
	padding-right: 10px;
}
.navbar .navbar-text {
	line-height: 30px;
}
.navbar .brand {
	padding: 5px 12px 5px 12px;
	font-size: 16px;
	margin-left: 0;
}
.navbar .nav > li > a {
	padding: 6px 10px;
}
.header {
	background-color: #184a7d;
	background-image: -moz-linear-gradient(top,#17568c,#1a3867);
	background-image: -webkit-gradient(linear,0 0,0 100%,from(#17568c),to(#1a3867));
	background-image: -webkit-linear-gradient(top,#17568c,#1a3867);
	background-image: -o-linear-gradient(top,#17568c,#1a3867);
	background-image: linear-gradient(to bottom,#17568c,#1a3867);
	background-repeat: repeat-x;
	filter: progid:DXImageTransform.Microsoft.gradient(startColorstr='#ff17568c', endColorstr='#ff1a3867', GradientType=0);
	border-top: 1px solid rgba(255,255,255,0.2);
	padding: 5px;
}
.navbar .btn-navbar {
	background: #17568c;
	background: -moz-linear-gradient(top,#17568c 0%,#1a3867 100%);
	background: -webkit-gradient(linear,left top,left bottom,color-stop(0%,#17568c),color-stop(100%,#1a3867));
	background: -webkit-linear-gradient(top,#17568c 0%,#1a3867 100%);
	background: -o-linear-gradient(top,#17568c 0%,#1a3867 100%);
	background: -ms-linear-gradient(top,#17568c 0%,#1a3867 100%);
	background: linear-gradient(top,#17568c 0%,#1a3867 100%);
	filter: progid:DXImageTransform.Microsoft.gradient(startColorstr='#17568c',endColorstr='#1a3867',GradientType=0);
	border: 1px solid #0D2242;
	margin-bottom: 2px;
}
@media (max-width: 767px) {
	.header {
		margin-left: -20px;
		margin-right: -20px;
	}
}
.header .navbar-search {
	margin-top: 0;
}
@media (max-width: 979px) {
	.header .navbar-search {
		border-top: 0;
		border-bottom: 0;
		-webkit-box-shadow: none;
		-moz-box-shadow: none;
		box-shadow: none;
	}
}
.navbar-search .search-query {
	background: rgba(255,255,255,0.3);
}
.logo {
	width: 100%;
	max-width: 143px;
	height: auto;
}
.container-logo {
	text-align: center;
}
.page-title {
	color: white;
	text-shadow: 1px 1px 1px rgba(0,0,0,0.8);
	font-weight: normal;
	font-size: 20px;
	line-height: 36px;
	margin: 0;
}
.content-title {
	font-size: 24px;
	font-weight: normal;
	line-height: 26px;
	margin-top: 0;
}
.subhead {
	background: #ffffff;
	background: -moz-linear-gradient(top,#ffffff 0%,#ededed 100%);
	background: -webkit-gradient(linear,left top,left bottom,color-stop(0%,#ffffff),color-stop(100%,#ededed));
	background: -webkit-linear-gradient(top,#ffffff 0%,#ededed 100%);
	background: -o-linear-gradient(top,#ffffff 0%,#ededed 100%);
	background: -ms-linear-gradient(top,#ffffff 0%,#ededed 100%);
	background: linear-gradient(top,#ffffff 0%,#ededed 100%);
	filter: progid:DXImageTransform.Microsoft.gradient(startColorstr='#ffffff',endColorstr='#ededed',GradientType=0);
	border-bottom: 1px solid #D3D3D3;
	color: #0C192E;
	text-shadow: 0 1px 0 #FFF;
	margin-bottom: 10px;
}
.subhead-collapse.collapse {
	height: auto;
	overflow: visible;
}
.btn-toolbar .btn-wrapper {
	display: inline-block;
	margin: 0 0 5px 5px;
}
.subhead-fixed {
	position: fixed;
	width: 100%;
	top: 30px;
	z-index: 100;
	-moz-box-shadow: 0px 2px 5px rgba(0,0,0,0.2);
	-webkit-box-shadow: 0px 2px 5px rgba(0,0,0,0.2);
	box-shadow: 0px 2px 5px rgba(0,0,0,0.2);
}
@media (max-width: 767px) {
	.subhead {
		margin-left: -20px;
		margin-right: -20px;
		padding-left: 10px;
		padding-right: 10px;
	}
}
.subhead h1 {
	font-size: 17px;
	font-weight: normal;
	margin-left: 10px;
	margin-top: 6px;
}
#toolbar .btn-success {
	width: 148px;
}
#toolbar #toolbar-options,
#toolbar #toolbar-help {
	float: right;
}
html[dir=rtl] #toolbar #toolbar-options,
html[dir=rtl] #toolbar #toolbar-help {
	float: left;
}
.well .page-header {
	margin: -10px 0 18px 0;
	padding-bottom: 5px;
}
.well .row-even p,
.well .row-odd p {
	margin-bottom: 0;
}
h1,
h2,
h3,
h4,
h5,
h6 {
	margin: 12px 0;
}
h1 {
	font-size: 26px;
	line-height: 28px;
}
h2 {
	font-size: 22px;
	line-height: 24px;
}
h3 {
	font-size: 18px;
	line-height: 20px;
}
h4 {
	font-size: 14px;
	line-height: 16px;
}
h5 {
	font-size: 13px;
	line-height: 15px;
}
h6 {
	font-size: 12px;
	line-height: 14px;
}
.sidebar-nav .nav-list > li > a {
	color: #555;
}
.sidebar-nav .nav-list > li.active > a {
	color: #fff;
}
.quick-icons .nav li + .nav-header {
	margin-top: 12px;
	margin-bottom: 2px;
}
.quick-icons .nav-list > li > a {
	padding: 5px 15px;
}
.quick-icons {
	font-size: 14px;
	margin-bottom: 20px;
}
.quick-icons .nav-header,
.well .module-title.nav-header {
	font-size: 13px;
}
.quick-icons h2.nav-header {
	margin: 12px 0 5px;
}
.quick-icons h2.nav-header:first-child {
	margin: 0px 0 5px;
}
.well .module-title.nav-header {
	padding: 0px 15px 7px;
	margin: 0px;
}
.quick-icons [class^="icon-"]:before,
.quick-icons [class*=" icon-"]:before {
	font-size: 16px;
	margin-bottom: 20px;
	line-height: 18px;
}
.quick-icons .nav-list [class^="icon-"],
.quick-icons .nav-list [class*=" icon-"] {
	margin-right: 9px;
}
html[dir=rtl] .quick-icons .nav-list [class^="icon-"],
html[dir=rtl] .quick-icons .nav-list [class*=" icon-"] {
	margin-left: 9px;
	margin-right: 0px;
}
.j-links-separator {
	margin: 20px 0px;
	width: 100%;
	height: 0px;
	border-top: 2px solid #DDDDDD;
}
.container-main,
#system-debug {
	padding-bottom: 50px;
}
#status {
	background: #EDEDED;
	border-top: 1px solid #DDDDDD;
	padding: 2px 10px 4px 10px;
	-webkit-box-shadow: 0px 1px 0px rgba(255, 255, 255, 0.8) inset, 0px -15px 15px rgba(255, 255, 255, 0.6);
	-moz-box-shadow: 0px 1px 0px rgba(255, 255, 255, 0.8) inset, 0px -15px 15px rgba(255, 255, 255, 0.6);
	box-shadow: 0px 1px 0px rgba(255, 255, 255, 0.8) inset, 0px -15px 15px rgba(255, 255, 255, 0.6);
	color: #999999;
}
#status .btn-toolbar,
#status p {
	margin: 0px;
}
#status .btn-toolbar,
#status .btn-group {
	font-size: 12px;
}
#status a {
	color: #999999;
}
#status.status-top {
	background: #1a3867;
	-webkit-box-shadow: 0px 1px 0px rgba(255, 255, 255, 0.2) inset, 0px -1px 0px rgba(0, 0, 0, 0.3) inset, 0px -1px 0px rgba(0, 0, 0, 0.3);
	-moz-box-shadow: 0px 1px 0px rgba(255, 255, 255, 0.2) inset, 0px -1px 0px rgba(0, 0, 0, 0.3) inset, 0px -1px 0px rgba(0, 0, 0, 0.3);
	box-shadow: 0px 1px 0px rgba(255, 255, 255, 0.2) inset, 0px -1px 0px rgba(0, 0, 0, 0.3) inset, 0px -1px 0px rgba(0, 0, 0, 0.3);
	border-top: 0;
	color: #d9d9d9;
	padding: 2px 20px 6px 20px;
}
#status.status-top a {
	color: #d9d9d9;
}
.pagination-toolbar {
	margin: 0;
}
.pagination-toolbar a {
	line-height: 26px;
}
.pull-right > .dropdown-menu {
	left: auto;
	right: 0;
}
.disabled {
	cursor: default;
	background-image: none;
	opacity: 0.65;
	filter: alpha(opacity=65);
	-webkit-box-shadow: none;
	-moz-box-shadow: none;
	box-shadow: none;
}
.nav-filters hr {
	margin: 5px 0;
}
.view-module .tab-content {
	overflow: visible;
}
#assignment.tab-pane {
	min-height: 500px;
}
.btn-primary.active,
.btn-warning.active,
.btn-danger.active,
.btn-success.active,
.btn-info.active,
.btn-inverse.active {
	color: rgba(255,255,255,0.95);
}
.chzn-container,
.chzn-drop {
	max-width: 100% !important;
}
@media (max-width: 979px) {
	.navbar .brand {
		font-size: 13px;
	}
	.navbar .nav {
		margin: 0 2px 0 0;
	}
	.navbar .nav > li > a {
		padding: 6px;
	}
	.container-fluid {
		padding-left: 10px;
		padding-right: 10px;
	}
}
@media (min-width: 768px) {
	.row-fluid [class*="span"] {
		margin-left: 15px;
	}
}
@media (max-width: 767px) {
	.page-title {
		text-align: center;
	}
	.navbar-search.pull-right {
		float: none;
		text-align: center;
	}
	.subhead-fixed {
		position: static;
		width: auto;
	}
	.container-fluid {
		padding-left: 0;
		padding-right: 0;
	}
}
@media (min-width: 738px) {
	body {
		padding-top: 30px;
	}
	body.component {
		padding-top: 0;
	}
}
@media (max-width: 738px) {
	.navbar .brand {
		font-size: 16px;
	}
}
.btn-subhead {
	display: none;
}
@media (min-width: 481px) {
	#filter-bar {
		height: 29px;
	}
}
@media (max-width: 480px) {
	.table th:nth-of-type(n+5),
	.table th:nth-of-type(3),
	.table th:nth-of-type(2),
	.table td:nth-of-type(n+5),
	.table td:nth-of-type(2),
	.table td:nth-of-type(3) {
		white-space: normal;
	}
	.pagination a {
		padding: 5px;
	}
	.btn-group.divider,
	.header .row-fluid .span3,
	.header .row-fluid .span7 {
		display: none;
	}
	.navbar .btn {
		margin: 0;
	}
	.btn-subhead {
		display: block;
		margin: 10px 0;
	}
	.chzn-container,
	.chzn-container .chzn-results,
	.chzn-container-single .chzn-drop {
		width: 99% !important;
	}
	.subhead-collapse.collapse {
		height: 0;
		overflow: hidden;
	}
	.btn-toolbar .btn-wrapper {
		display: block;
		margin-left: 0;
		margin-bottom: 5px;
	}
	.btn-toolbar .btn-wrapper .btn {
		width: 95% !important;
		margin-left: 10px;
	}
	.subhead-fixed {
		box-shadow: 0 0 0 rgba(0,0,0,0.2);
	}
	.subhead {
		background: none repeat scroll 0 0 transparent;
		border-bottom: 0 solid #D3D3D3;
	}
	.btn-group + .btn-group {
		margin-left: 10px;
	}
	.login .chzn-single {
		width: 222px !important;
	}
	.login .chzn-container,
	.login .chzn-drop {
		width: 230px !important;
	}
}
@media (max-width: 320px) {
	.view-login .navbar-fixed-bottom {
		display: none;
	}
	.btn-toolbar .btn-wrapper .btn {
		width: 93% !important;
	}
}
.nav-collapse .nav li a,
.dropdown-menu a {
	background-image: none;
}
@media (max-width: 738px) {
	.navbar-fixed-top .navbar-inner,
	.navbar-fixed-top .navbar-inner .container-fluid {
		padding: 0;
	}
	.navbar .brand {
		margin-top: 2px;
	}
	.navbar .btn-navbar {
		margin-top: 3px;
		margin-right: 3px;
		margin-bottom: 3px;
	}
	.nav-collapse .nav .nav-header {
		color: #fff;
	}
	.nav-collapse.collapse.in {
		height: auto !important;
	}
	.nav-collapse .nav,
	.navbar .nav-collapse .nav.pull-right {
		margin: 0;
	}
	.nav-collapse .dropdown-menu {
		margin: 0;
	}
	.nav-collapse .nav > li > a.dropdown-toggle {
		background-color: rgba(255,255,255,0.07);
		background-image: -moz-linear-gradient(top,rgba(255,255,255,0.15),rgba(255,255,255,0.05));
		background-image: -webkit-gradient(linear,0 0,0 100%,from(rgba(255,255,255,0.15)),to(rgba(255,255,255,0.05)));
		background-image: -webkit-linear-gradient(top,rgba(255,255,255,0.15),rgba(255,255,255,0.05));
		background-image: -o-linear-gradient(top,rgba(255,255,255,0.15),rgba(255,255,255,0.05));
		background-image: linear-gradient(to bottom,rgba(255,255,255,0.15),rgba(255,255,255,0.05));
		background-repeat: repeat-x;
		filter: progid:DXImageTransform.Microsoft.gradient(startColorstr='#26ffffff', endColorstr='#0cffffff', GradientType=0);
		font-size: 12px;
		font-weight: bold;
		color: #eee;
		text-transform: uppercase;
		padding-left: 15px;
	}
	.nav-collapse .nav li a {
		margin-bottom: 0;
		border-top: 1px solid rgba(255,255,255,0.25);
		border-bottom: 1px solid rgba(0,0,0,0.5);
	}
	.nav-collapse .nav li ul li ul.dropdown-menu,
	.nav-collapse .nav li ul li:hover ul.dropdown-menu,
	.nav-collapse .caret {
		display: none !important;
	}
	.nav-collapse .nav > li > a,
	.nav-collapse .dropdown-menu a {
		font-size: 15px;
		font-weight: normal;
		color: #fff;
		-webkit-border-radius: 0;
		-moz-border-radius: 0;
		border-radius: 0;
	}
	.navbar .nav-collapse .nav > li > .dropdown-menu::before,
	.navbar .nav-collapse .nav > li > .dropdown-menu::after,
	.navbar .nav-collapse .dropdown-submenu > a::after {
		display: none;
	}
	.nav-collapse .dropdown-menu li + li a {
		margin-bottom: 0;
	}
}
.sortable-handler.inactive {
	opacity: 0.3;
	filter: alpha(opacity=30);
}
.form-horizontal .control-label {
	width: auto;
	padding-right: 5px;
	text-align: left;
}
.form-horizontal #jform_catid_chzn {
	vertical-align: middle;
}
.form-vertical .control-label > label {
	display: inline-block;
	*display: inline;
	*zoom: 1;
}
.form-vertical .controls {
	margin-left: 0;
}
@media (max-width: 979px) {
	.form-horizontal-desktop .control-label {
		float: none;
		width: auto;
		padding-right: 0;
		padding-top: 0;
		text-align: left;
	}
	.form-horizontal-desktop .control-label > label {
		display: inline-block;
		*display: inline;
		*zoom: 1;
	}
	.form-horizontal-desktop .controls {
		margin-left: 0;
	}
}
@media (max-width: 1200px) {
	.row-fluid .row-fluid .form-horizontal-desktop .control-label {
		float: none;
		width: auto;
		padding-right: 0;
		padding-top: 0;
		text-align: left;
	}
	.row-fluid .row-fluid .form-horizontal-desktop .control-label > label {
		display: inline-block;
		*display: inline;
		*zoom: 1;
	}
	.row-fluid .row-fluid .form-horizontal-desktop .controls {
		margin-left: 0;
	}
}
.form-inline-header {
	margin: 5px 0;
}
.form-inline-header .control-group,
.form-inline-header .control-label,
.form-inline-header .controls {
	display: inline-block;
	*display: inline;
	*zoom: 1;
}
.form-inline-header .control-label {
	width: auto;
	padding-right: 10px;
}
.form-inline-header .controls {
	padding-right: 20px;
}
fieldset.checkboxes input {
	float: left;
}
fieldset.checkboxes li {
	list-style: none;
}
ul.manager .height-50 .icon-folder-2 {
	height: 35px;
	width: 35px;
	line-height: 35px;
	font-size: 30px;
}
.upload-queue > li > span,
.upload-queue > li > a {
	margin: 0 2px;
}
.upload-queue .file-remove {
	float: right;
}
.moor-box {
	z-index: 3;
}
.admin .chzn-container .chzn-drop {
	z-index: 1040;
}
ul.treeselect,
ul.treeselect li {
	margin: 0;
	padding: 0;
}
ul.treeselect {
	margin-top: 8px;
}
ul.treeselect li {
	padding: 2px 10px 2px;
	list-style: none;
}
ul.treeselect i.treeselect-toggle {
	line-height: 18px;
}
ul.treeselect label {
	font-size: 1em;
	margin-left: 8px;
}
ul.treeselect label.nav-header {
	padding: 0;
}
ul.treeselect input {
	margin: 2px 0 0 8px;
}
ul.treeselect .treeselect-menu {
	margin: 0 6px;
}
ul.treeselect ul.dropdown-menu {
	margin: 0;
}
ul.treeselect ul.dropdown-menu li {
	padding: 0 5px;
	border: none;
}
td.has-context {
	height: 23px;
}
td.nowrap.has-context {
	width: 45%;
}
.item-associations {
	margin: 0;
}
.item-associations li {
	list-style: none;
	display: inline-block;
	margin: 0 0 3px 0;
}
.item-associations li a {
	color: #ffffff;
}
#flag img {
	padding-top: 6px;
	vertical-align: top;
}
.tooltip {
	max-width: 400px;
}
.tooltip-inner {
	max-width: none;
	text-align: left;
	text-shadow: none;
}
th .tooltip-inner {
	font-weight: normal;
}
.tooltip.hasimage {
	opacity: 1;
}
#permissions-sliders .chzn-container {
	position: absolute;
}
.container-popup {
	padding: 15px;
}
.controls .btn-group > .btn {
	min-width: 50px;
}
.controls .btn-group.btn-group-yesno > .btn {
	min-width: 84px;
	padding: 2px 12px;
}
.img-preview > img {
	max-height: 100%;
}
#helpsite-refresh {
	vertical-align: top;
}
@media (max-width: 767px) {
	html[dir=rtl] #toolbar #toolbar-options,
	html[dir=rtl] #toolbar #toolbar-help,
	#toolbar #toolbar-options,
	#toolbar #toolbar-help {
		float: none;
	}
}
<<<<<<< HEAD
.span2 input#jform_version_note {
	width: 190px;
=======
input.input-large-text {
	font-size: 18px;
	height: auto;
}
.info-labels {
	margin-top: -5px;
	margin-bottom: 10px;
}
[class^="chzn-color"].chzn-single,
[class*=" chzn-color"].chzn-single,
[class^="chzn-color"].chzn-single .chzn-single-with-drop,
[class*=" chzn-color"].chzn-single .chzn-single-with-drop {
	-webkit-box-shadow: none;
	-moz-box-shadow: none;
	box-shadow: none;
}
.chzn-color.chzn-single[rel="value_1"],
.chzn-color-reverse.chzn-single[rel="value_0"],
.chzn-color-state.chzn-single[rel="value_1"] {
	color: #fff;
	text-shadow: 0 -1px 0 rgba(0,0,0,0.25);
	background-color: #5bb75b;
	background-image: -moz-linear-gradient(top,#62c462,#51a351);
	background-image: -webkit-gradient(linear,0 0,0 100%,from(#62c462),to(#51a351));
	background-image: -webkit-linear-gradient(top,#62c462,#51a351);
	background-image: -o-linear-gradient(top,#62c462,#51a351);
	background-image: linear-gradient(to bottom,#62c462,#51a351);
	background-repeat: repeat-x;
	filter: progid:DXImageTransform.Microsoft.gradient(startColorstr='#ff62c462', endColorstr='#ff51a351', GradientType=0);
	border-color: #51a351 #51a351 #387038;
	*background-color: #51a351;
	filter: progid:DXImageTransform.Microsoft.gradient(enabled = false);
}
.chzn-color.chzn-single[rel="value_1"]:hover,
.chzn-color.chzn-single[rel="value_1"]:focus,
.chzn-color.chzn-single[rel="value_1"]:active,
.chzn-color.chzn-single[rel="value_1"].active,
.chzn-color.chzn-single[rel="value_1"].disabled,
.chzn-color.chzn-single[rel="value_1"][disabled],
.chzn-color-reverse.chzn-single[rel="value_0"]:hover,
.chzn-color-reverse.chzn-single[rel="value_0"]:focus,
.chzn-color-reverse.chzn-single[rel="value_0"]:active,
.chzn-color-reverse.chzn-single[rel="value_0"].active,
.chzn-color-reverse.chzn-single[rel="value_0"].disabled,
.chzn-color-reverse.chzn-single[rel="value_0"][disabled],
.chzn-color-state.chzn-single[rel="value_1"]:hover,
.chzn-color-state.chzn-single[rel="value_1"]:focus,
.chzn-color-state.chzn-single[rel="value_1"]:active,
.chzn-color-state.chzn-single[rel="value_1"].active,
.chzn-color-state.chzn-single[rel="value_1"].disabled,
.chzn-color-state.chzn-single[rel="value_1"][disabled] {
	color: #fff;
	background-color: #51a351;
	*background-color: #499249;
}
.chzn-color.chzn-single[rel="value_1"]:active,
.chzn-color.chzn-single[rel="value_1"].active,
.chzn-color-reverse.chzn-single[rel="value_0"]:active,
.chzn-color-reverse.chzn-single[rel="value_0"].active,
.chzn-color-state.chzn-single[rel="value_1"]:active,
.chzn-color-state.chzn-single[rel="value_1"].active {
	background-color: #408140 \9;
}
.chzn-color.chzn-single[rel="value_0"],
.chzn-color-reverse.chzn-single[rel="value_1"],
.chzn-color-state.chzn-single[rel="value_0"],
.chzn-color-state.chzn-single[rel="value_-1"],
.chzn-color-state.chzn-single[rel="value_-2"] {
	color: #fff;
	text-shadow: 0 -1px 0 rgba(0,0,0,0.25);
	background-color: #da4f49;
	background-image: -moz-linear-gradient(top,#ee5f5b,#bd362f);
	background-image: -webkit-gradient(linear,0 0,0 100%,from(#ee5f5b),to(#bd362f));
	background-image: -webkit-linear-gradient(top,#ee5f5b,#bd362f);
	background-image: -o-linear-gradient(top,#ee5f5b,#bd362f);
	background-image: linear-gradient(to bottom,#ee5f5b,#bd362f);
	background-repeat: repeat-x;
	filter: progid:DXImageTransform.Microsoft.gradient(startColorstr='#ffee5f5b', endColorstr='#ffbd362f', GradientType=0);
	border-color: #bd362f #bd362f #802420;
	*background-color: #bd362f;
	filter: progid:DXImageTransform.Microsoft.gradient(enabled = false);
}
.chzn-color.chzn-single[rel="value_0"]:hover,
.chzn-color.chzn-single[rel="value_0"]:focus,
.chzn-color.chzn-single[rel="value_0"]:active,
.chzn-color.chzn-single[rel="value_0"].active,
.chzn-color.chzn-single[rel="value_0"].disabled,
.chzn-color.chzn-single[rel="value_0"][disabled],
.chzn-color-reverse.chzn-single[rel="value_1"]:hover,
.chzn-color-reverse.chzn-single[rel="value_1"]:focus,
.chzn-color-reverse.chzn-single[rel="value_1"]:active,
.chzn-color-reverse.chzn-single[rel="value_1"].active,
.chzn-color-reverse.chzn-single[rel="value_1"].disabled,
.chzn-color-reverse.chzn-single[rel="value_1"][disabled],
.chzn-color-state.chzn-single[rel="value_0"]:hover,
.chzn-color-state.chzn-single[rel="value_0"]:focus,
.chzn-color-state.chzn-single[rel="value_0"]:active,
.chzn-color-state.chzn-single[rel="value_0"].active,
.chzn-color-state.chzn-single[rel="value_0"].disabled,
.chzn-color-state.chzn-single[rel="value_0"][disabled],
.chzn-color-state.chzn-single[rel="value_-1"]:hover,
.chzn-color-state.chzn-single[rel="value_-1"]:focus,
.chzn-color-state.chzn-single[rel="value_-1"]:active,
.chzn-color-state.chzn-single[rel="value_-1"].active,
.chzn-color-state.chzn-single[rel="value_-1"].disabled,
.chzn-color-state.chzn-single[rel="value_-1"][disabled],
.chzn-color-state.chzn-single[rel="value_-2"]:hover,
.chzn-color-state.chzn-single[rel="value_-2"]:focus,
.chzn-color-state.chzn-single[rel="value_-2"]:active,
.chzn-color-state.chzn-single[rel="value_-2"].active,
.chzn-color-state.chzn-single[rel="value_-2"].disabled,
.chzn-color-state.chzn-single[rel="value_-2"][disabled] {
	color: #fff;
	background-color: #bd362f;
	*background-color: #a9302a;
}
.chzn-color.chzn-single[rel="value_0"]:active,
.chzn-color.chzn-single[rel="value_0"].active,
.chzn-color-reverse.chzn-single[rel="value_1"]:active,
.chzn-color-reverse.chzn-single[rel="value_1"].active,
.chzn-color-state.chzn-single[rel="value_0"]:active,
.chzn-color-state.chzn-single[rel="value_0"].active,
.chzn-color-state.chzn-single[rel="value_-1"]:active,
.chzn-color-state.chzn-single[rel="value_-1"].active,
.chzn-color-state.chzn-single[rel="value_-2"]:active,
.chzn-color-state.chzn-single[rel="value_-2"].active {
	background-color: #942a25 \9;
>>>>>>> 44ab13e1
}<|MERGE_RESOLUTION|>--- conflicted
+++ resolved
@@ -7720,10 +7720,6 @@
 		float: none;
 	}
 }
-<<<<<<< HEAD
-.span2 input#jform_version_note {
-	width: 190px;
-=======
 input.input-large-text {
 	font-size: 18px;
 	height: auto;
@@ -7851,5 +7847,4 @@
 .chzn-color-state.chzn-single[rel="value_-2"]:active,
 .chzn-color-state.chzn-single[rel="value_-2"].active {
 	background-color: #942a25 \9;
->>>>>>> 44ab13e1
 }