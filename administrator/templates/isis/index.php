--- conflicted
+++ resolved
@@ -27,28 +27,6 @@
 // Add JavaScript Frameworks
 JHtml::_('bootstrap.framework');
 
-<<<<<<< HEAD
-$this->addScriptVersion($this->baseurl . '/templates/' . $this->template . '/js/template.js');
-
-// Add Stylesheets
-$this->addStyleSheetVersion($this->baseurl . '/templates/' . $this->template . '/css/template' . ($this->direction == 'rtl' ? '-rtl' : '') . '.css');
-
-// Load specific language related CSS
-$languageCss = 'language/' . $lang->getTag() . '/' . $lang->getTag() . '.css';
-
-if (file_exists($languageCss) && filesize($languageCss) > 0)
-{
-	$this->addStyleSheetVersion($languageCss);
-}
-
-// Load custom.css
-$customCss = 'templates/' . $this->template . '/css/custom.css';
-
-if (file_exists($customCss) && filesize($customCss) > 0)
-{
-	$this->addStyleSheetVersion($customCss);
-}
-=======
 // Add template js
 JHtml::_('script', 'template.js', array('version' => 'auto', 'relative' => true));
 
@@ -63,7 +41,6 @@
 
 // Load custom.css
 JHtml::_('stylesheet', 'custom.css', array('version' => 'auto', 'relative' => true));
->>>>>>> 88bffd18
 
 // Detecting Active Variables
 $option   = $input->get('option', '');
