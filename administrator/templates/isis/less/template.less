// CSS Reset
@import "../../../../media/jui/less/reset.less";
// Core variables and mixins
@import "variables.less";
// Custom for this template
@import "bootstrap/mixins.less";
#grid {
    .core  {
        .span(@gridColumns) {
            width: (@gridColumnWidth * @gridColumns) + (@gridGutterWidth * (@gridColumns - 1));
        }
    }
};
// Grid system and page structure
@import "../../../../media/jui/less/scaffolding.less";
@import "../../../../media/jui/less/grid.less";
@import "../../../../media/jui/less/layouts.less";
// Base CSS
@import "../../../../media/jui/less/type.less";
@import "../../../../media/jui/less/code.less";
@import "../../../../media/jui/less/forms.less";
@import "../../../../media/jui/less/tables.less";
// Components: common
// @import "../../../../media/jui/less/sprites.less";
@import "../../../../media/jui/less/dropdowns.less";
@import "bootstrap/wells.less";
@import "../../../../media/jui/less/component-animations.less";
@import "../../../../media/jui/less/close.less";
// Components: Buttons & Alerts
@import "bootstrap/buttons.less";
@import "bootstrap/button-groups.less";
@import "../../../../media/jui/less/alerts.less";
// Note: alerts share common CSS with buttons and thus have styles in buttons.less
// Components: Nav
@import "../../../../media/jui/less/navs.less";
@import "../../../../media/jui/less/navbar.less";
@import "../../../../media/jui/less/breadcrumbs.less";
@import "../../../../media/jui/less/pagination.less";
@import "../../../../media/jui/less/pager.less";
// Components: Popovers
@import "../../../../media/jui/less/modals.less";
@import "../../../../media/jui/less/tooltip.less";
@import "../../../../media/jui/less/popovers.less";
// Components: Misc
@import "../../../../media/jui/less/thumbnails.less";
@import "../../../../media/jui/less/media.less";
@import "../../../../media/jui/less/labels-badges.less";
@import "../../../../media/jui/less/progress-bars.less";
@import "../../../../media/jui/less/accordion.less";
@import "../../../../media/jui/less/carousel.less";
@import "../../../../media/jui/less/hero-unit.less";
// Utility classes
@import "../../../../media/jui/less/utilities.less";
// RESPONSIVE CLASSES
// ------------------
@import "../../../../media/jui/less/responsive-utilities.less";
// MEDIA QUERIES
// ------------------
// Phones to portrait tablets and narrow desktops
@import "../../../../media/jui/less/responsive-767px-max.less";
// Tablets to regular desktops
@import "../../../../media/jui/less/responsive-768px-979px.less";
// Large desktops
@import "../../../../media/jui/less/responsive-1200px-min.less";
// RESPONSIVE NAVBAR
// ------------------
// From 979px and below, show a button to toggle navbar contents
@import "../../../../media/jui/less/responsive-navbar.less";
// Extended for JUI
@import "../../../../media/jui/less/bootstrap-extended.less";
// Has to be last to override when necessary
// div.modal (instead of .modal)
@import "../../../../media/jui/less/modals.joomla.less";
@import "../../../../media/jui/less/responsive-767px-max.joomla.less";
// Icon Font
@import "icomoon.less";
// Chosen.css Flat Override
@import "chzn-override.less";

// Blocks
@import "blocks/_editors.less";
@import "blocks/_modals.less";


/* Body */
html {
	height: 100%;
}

body {
	height: 100%;
	-webkit-font-smoothing: antialiased;
	-moz-osx-font-smoothing: grayscale;
	box-sizing: border-box;
}

a:hover,
a:active,
a:focus {
	outline: none;
}

/* Login */
.view-login {
	background-color: @loginBackground;
	padding-top: 0;

	.container {
		width: 300px;
		position: absolute;
		top: 50%;
		left: 50%;
		margin-top: -206px;
		margin-left: -150px;
	}
	.navbar-fixed-bottom {
		padding-left: 20px;
		padding-right: 20px;
		text-align: center;
	}
	.navbar-fixed-bottom,
	.navbar-fixed-bottom a {
		color: #FCFCFC;
	}
	.navbar-inverse.navbar-fixed-bottom,
	.navbar-inverse.navbar-fixed-bottom a {
		color: @gray;
	}
	.well {
		padding-bottom: 0;
	}
	.login-joomla {
		position: absolute;
		left: 50%;
		height: 24px;
		width: 24px;
		margin-left: -12px;
		font-size: 22px;
	}
	.navbar-fixed-bottom {
		position: absolute;
	}
	.input-medium {
		width: 176px;
	}
	#lang_chzn {
		width: 233px !important;
		.chzn-single div {
			width:43px;
		}
	}
	.input-prepend .add-on, .controls .btn-group > .btn {
		margin-left:0;
	}
}

.navbar-inverse {
	color: @textColor;
}

.login {
	.btn-large {
		margin-top: 15px;
	}
	.form-inline .btn-group {
		display:block;
	}
}

/* Typography */
.small {
	font-size: 11px;
}

.row-even .small,
.row-odd .small,
.row-even .small a,
.row-odd .small a {
	color: #888;
}

/* Navbar */
body .navbar,
body .navbar-fixed-top {
	margin-bottom: 0;
}

.navbar-inner {
	min-height: 0;
	background: @navbarBackground;
	background-image: none;
	filter: none;
	.container-fluid {
		padding-left: 10px;
		padding-right: 10px;
		font-size: 15px;
	}
}

.navbar-inverse {
	.navbar-inner {
		background: @navbarInverseBackground;
		background-image: none;
		filter: none;
	}
}

.navbar {
	.navbar-text {
		line-height: 30px;
	}
	.admin-logo {
		float: left;
		padding: 7px 12px 0px 15px;
		font-size: 16px;
		color: @gray;
		&:hover {
			color: @grayDark;
		}
		.navbar-inverse& {
			color: #d9d9d9;
			&:hover {
				color: #ffffff;
			}
		}
	}
	.brand {
		float: right;
		display: block;
		padding: 6px 10px;
		margin-left: -20px;
		font-size: inherit;
		font-weight: normal;
		&:hover,
		&:focus {
			text-decoration: none;
		}
	}
	.nav > li > a {
		padding: 6px 10px;
		&:hover {
			color: white;
		}
		&:hover span.carot {
			border-bottom-color: #fff;
    		border-top-color: #fff;
		}
	}
	.dropdown-menu,
	.nav-user {
		font-size: 13px;
	}
	.nav > li ul {
		overflow-y: auto;
		overflow-x: hidden;
		-webkit-overflow-scrolling: touch;
		-moz-overflow-scrolling: touch;
		-ms-overflow-scrolling: touch;
		-o-overflow-scrolling: touch;
		overflow-scrolling: touch;
		height: auto;
		max-height: 500px;
		margin: 0;
		&::-webkit-scrollbar {
			-webkit-appearance: none;
			width: 7px;
		}
		&::-webkit-scrollbar-thumb {
			border-radius: 4px;
			background-color: rgba(0,0,0,.5);
			-webkit-box-shadow: 0 0 1px rgba(255,255,255,.5);
		}
	}
	.nav > li > .dropdown-menu:after {
		display: none;
	}
	.nav > .dropdown.open:after {
		content: '';
		display: inline-block;
		border-left: 6px solid transparent;
		border-right: 6px solid transparent;
		border-bottom: 6px solid #fff;
		position: absolute;
		top: 25px;
		left: 10px;
		z-index: 1001;
	}
	.empty-nav {
		display: none;
	}
}

.navbar-fixed-top,
.navbar-static-top {
	.navbar-inner {
		.box-shadow(none);
	}
}
.dropdown-menu > li > a:hover, .dropdown-menu > li > a:focus, .dropdown-submenu:hover > a, .dropdown-submenu:focus > a {
	background-image: none;
}

// Fixed to bottom
.navbar-fixed-bottom {
	bottom: 0;
	.navbar-inner {
		.box-shadow(none);
	}
}

/* Header */
.header {
	background-color: @headerBackground;
	border-top: 1px solid rgba(255, 255, 255, 0.2);
	padding: 8px 25px;
}

.navbar .btn-navbar {
	background: #17568c;
	border: 1px solid #0D2242;
	margin-bottom: 2px;
}

@media (max-width: 767px) {
	.header {
		padding: 4px 18px;
		margin-left: -20px;
		margin-right: -20px;
	}

	.navbar .admin-logo {
		margin-left: 10px;
		padding: 9px 9px 0 9px;
	}
}

.header .navbar-search {
	margin-top: 0;
}

@media (max-width: 979px) {
	.header .navbar-search {
		border-top: 0;
		border-bottom: 0;
		.box-shadow(none);
	}
}

/* Search Module */
.navbar-search .search-query {
	background: rgba(255, 255, 255, 0.3);
}

/* Logo */
.container-logo {
	float: right;
	text-align: right;
}

.logo {
    width: auto;
    max-width: 100%;
    max-height: 36px;
    height: auto;
}

/* Page Title */
.page-title {
	color: white;
	font-weight: normal;
	font-size: 20px;
	line-height: 36px;
	margin: 0;
	[class^="icon-"],
	[class*=" icon-"] {
		margin-right: 16px;
	}
}

@media (max-width: 767px) {
	.container-logo {
		display: none;
	}

	.page-title {
		font-size: 18px;
		line-height: 28px;
		[class^="icon-"],
		[class*=" icon-"] {
			margin-right: 10px;
		}
	}
}

/* Page Title in Content */
.content-title {
	font-size: 24px;
	font-weight: normal;
	line-height: 26px;
	margin-top: 0;
}

/* Subhead */
.subhead {
	background: @wellBackground;
	border-bottom: 1px solid darken(@wellBackground, 7%);
	color: #0C192E;
	text-shadow: 0 1px 0 #FFF;
	margin-bottom: 10px;
	min-height: 51px;
}

.subhead-collapse {
	margin-bottom: 11px;
}

.subhead-collapse.collapse {
	height: auto;
	overflow: visible;
}

.btn-toolbar {
	margin-bottom: 5px;
	.btn-wrapper {
		display: inline-block;
		margin: 0 0 5px 5px;
	}
}

.subhead-fixed {
	position: fixed;
	width: 100%;
	top: 30px;
	z-index: 100;
}
@media (max-width: 767px) {
	/* Fix ios scrolling inside bootstrap modals */
	body {
		-webkit-overflow-scrolling: touch;
	}
	.subhead {
		margin-left: -20px;
		margin-right: -20px;
		padding-left: 10px;
		padding-right: 10px;
	}
}

.subhead h1 {
	font-size: 17px;
	font-weight: normal;
	margin-left: 10px;
	margin-top: 6px;
}

/* Toolbar */
#toolbar {
	margin-bottom: 6px;
    margin-top: 12px;
	.btn {
	    line-height: 24px;
	    margin-right: 4px;
	    padding: 0 10px;
	}
	.btn-success {
		width: 148px;
		border-color: @btnPrimaryBackground;
		border-color: rgba(0, 0, 0, 0.2);
		box-shadow: 0 1px 2px rgba(0, 0, 0, 0.05);
		&:hover {
			background-color: #378137;
		}
		[class^="icon-"], [class*=" icon-"] {
			background-color: transparent;
			border-right: 0;
			border-left: 0;
			width: 16px;
			margin-left: 0;
			margin-right: 0;
		}
	}
	#toolbar-options, #toolbar-help {
		float: right;
	}
	[class^="icon-"], [class*=" icon-"] {
		background-color: @btnBackgroundHighlight;
	    border-radius: 3px 0 0 3px;
	    border-right: 1px solid @btnBorder;
	    height: auto;
	    line-height: inherit;
	    margin: 0 6px 0 -10px;
	    opacity: 1;
	    text-shadow: none;
	    width: 28px;
	    z-index: -1;
	}
	iframe .btn-group .btn {
		margin-left: -1px !important;
	}
}
html[dir=rtl] #toolbar #toolbar-options,
html[dir=rtl] #toolbar #toolbar-help {
	float: left;
}

/* Content */
.well .page-header {
	margin: -10px 0 18px 0;
	padding-bottom: 5px;
}

.well .row-even p,
.well .row-odd p {
	margin-bottom: 0;
}
/* Headings */

h1, h2, h3, h4, h5, h6 {
	margin: (@baseLineHeight / 1.5) 0;
}

h1 {
	font-size: 26px;
	line-height: 28px;
}

h2 {
	font-size: 22px;
	line-height: 24px;
}

h3 {
	font-size: 18px;
	line-height: 20px;
}

h4 {
	font-size: 14px;
	line-height: 16px;
}

h5 {
	font-size: 13px;
	line-height: 15px;
}

h6 {
	font-size: 12px;
	line-height: 14px;
}

/* Sidebar */
.sidebar-nav .nav-list {
	padding-left: 25px;
	padding-right: 25px;
}

.sidebar-nav .nav-list > li > a {
	color: #555;
	padding: 3px 25px;
	margin-left: -26px;
	margin-right: -26px;
}

.sidebar-nav .nav-list > li.active > a {
	color: #fff;
	margin-right: -26px;
}
.sidebar-nav .nav-list > li > a:focus,
.sidebar-nav .nav-list > li > a:hover {
	text-decoration: none;
	color: #fff;
	background-color: #2d6ca2;
    text-shadow: none;
}

/* Quick-icons */
.quick-icons .nav li + .nav-header {
	margin-top: 12px;
	margin-bottom: 2px;
}

.quick-icons .nav-list > li > a {
	padding: 5px 15px;
}

.quick-icons {
	font-size: 14px;
	margin-bottom: 20px;
}

.quick-icons .nav-header, .well .module-title.nav-header {
	font-size: 13px;
}

.quick-icons h2.nav-header {
	margin: 12px 0 5px;
}

.quick-icons h2.nav-header:first-child {
	margin: 0px 0 5px;
}

.well .module-title.nav-header {
	padding: 0 0 7px;
	margin: 0;
}

.quick-icons [class^="icon-"]:before, .quick-icons [class*=" icon-"]:before {
	font-size: 16px;
	margin-bottom: 20px;
	line-height: 18px;
}

.quick-icons .nav-list [class^="icon-"], .quick-icons .nav-list [class*=" icon-"] {
	margin-right: 9px;
}

html[dir=rtl] .quick-icons .nav-list [class^="icon-"], html[dir=rtl] .quick-icons .nav-list [class*=" icon-"] {
	margin-left: 9px;
	margin-right: 0px;
}
/* Links */
.j-links-separator {
	margin: 20px 0px;
	width: 100%;
	height: 0px;
	border-top: 2px solid #DDDDDD;
}
/* Main Container & System Debug Padding */
.container-main,
#system-debug {
	padding-bottom: 50px;
}
/* Status Module */
#status {
	background: #ebebeb;
	border-top: 1px solid #d4d4d4;
	padding: 4px 10px;
	.box-shadow(~"0px 1px 0px rgba(255, 255, 255, 0.8) inset, 0px -15px 15px rgba(255, 255, 255, 0.6)");
	color: #626262;

	.btn-group {
		margin: 0;
	}
	.btn-group.separator:after {
		content: ' ';
		display: block;
		float: left;
		background: #ADADAD;
		margin: 0 10px;
		height: 15px;
		width: 1px;
	}
	.btn-toolbar, p {
		margin: 0px;
	}
	.btn-toolbar, .btn-group {
		font-size: 12px;
	}
	a {
		color: #626262;
	}
	.badge {
		margin-right: .25em;
	}
}
/* Status Module in top position */
#status.status-top {
	background: @headerBackground;
	.box-shadow(~"0px 1px 0px rgba(255, 255, 255, 0.2) inset, 0px -1px 0px rgba(0, 0, 0, 0.3) inset, 0px -1px 0px rgba(0, 0, 0, 0.3)");
	border-top: 0;
	color: @navbarInverseText;
	padding: 2px 20px 6px 20px;

	a {
		color: @navbarInverseLinkColor;
	}
}
/* Pagination in toolbar */
.pagination-toolbar {
	margin: 0;
}

.pagination-toolbar a {
	line-height: 26px;
}
/* Toolbar dropdown */
.pull-right > .dropdown-menu {
	left: auto;
	right: 0;
}
/* Disabled (generic) */
.disabled {
	cursor: default;
	background-image: none;
	.opacity(65);
	.box-shadow(none);
}

/* Nav list filters */
.nav-filters hr {
	margin: 5px 0;
}
/* Module Assignment Tab */
#assignment.tab-pane {
	min-height: 500px;
}
/* Chosen Max Width */
.chzn-container,
.chzn-drop {
	max-width: 100% !important;
}
@media (max-width: 979px) {
	.navbar {
		.nav {
			font-size: 13px;
			margin: 0 2px 0 0;
			> li {
				> a {
					padding: 6px;
				}
			}
		}
	}

	.container-fluid {
		padding-left: 10px;
		padding-right: 10px;
	}
}

@media (min-width: 768px) {
	body {
		padding-top: 30px;
	}

	.row-fluid [class*="span"] {
		margin-left: 15px;
	}

	.row-fluid .modal-batch [class*="span"] {
		margin-left: 0;
	}

	.nav-collapse.collapse.in {
		height: auto !important;
	}
}

@media (max-width: 767px) {
	.navbar-search.pull-right {
		float: none;
		text-align: center;
	}

	.subhead-fixed {
		position: static;
		width: auto;
	}

	.container-fluid {
		padding-left: 0;
		padding-right: 0;
	}
}

@media (max-width: 738px) {
	.navbar {
		.brand {
			font-size: 16px;

		}
	}
}

/* Subhead (toolbar) Collapse Button */
.btn-subhead {
	display: none;
}
@media (min-width: 481px) {
	#filter-bar {
		// Fix for Firefox
		height: 29px;
	}
}
/* Extended Responsive Styles */
@media (max-width: 480px) {
	.table th:nth-of-type(n+5),
	.table th:nth-of-type(3),
	.table th:nth-of-type(2),
	.table td:nth-of-type(n+5),
	.table td:nth-of-type(2),
	.table td:nth-of-type(3) {
		white-space: normal;
	}

	.pagination a {
		padding: 5px;
	}

	.btn-group.divider,
	.header .row-fluid .span3,
	.header .row-fluid .span7 {
		display: none;
	}

	.navbar .btn {
		margin: 0;
	}

	.btn-subhead {
		display: block;
		margin: 10px 0;
	}

	.chzn-container,
	.chzn-container .chzn-results,
	.chzn-container-single .chzn-drop {
		width: 99% !important;
	}

	.subhead-collapse.collapse {
		height: 0;
		overflow: hidden;
	}

	.btn-toolbar .btn-wrapper {
		display: block;
		margin:0px 10px 5px 10px;
	}

	.btn-toolbar .btn-wrapper .btn {
		width: 100% !important;
	}

	.subhead {
		background: none repeat scroll 0 0 transparent;
		border-bottom: 0 solid darken(@wellBackground, 7%);
	}

	.btn-group + .btn-group {
		margin-left: 10px;
	}

	.login .chzn-single {
		width: 222px !important;
	}

	.login .chzn-container,
	.login .chzn-drop {
		width: 230px !important;
	}
	#toolbar [class^="icon-"], #toolbar [class*=" icon-"] {
	    background-color: transparent;
	    border-right: medium none;
	    width: 10px;
	}
}

@media (max-width: 320px) {
	.view-login .navbar-fixed-bottom {
		display: none;
	}

	.btn-toolbar .btn-wrapper .btn {
		width: 100% !important;
	}
}
// Navbar
.nav-collapse .nav li a,
.dropdown-menu a {
	background-image: none;
}

.nav-collapse .dropdown-menu > li > span {
	display: block;
	padding: 3px 20px;
}

.nav-collapse .dropdown-menu > li {
	img {
		max-width: none;
	}
}

@media (max-width: @navbarCollapseWidth) {
	.navbar-fixed-top .navbar-inner,
	.navbar-fixed-top .navbar-inner .container-fluid {
		padding: 0;
	}

	.navbar .brand {
		margin-top: 2px;
		float: none;
		text-align: center;
	}

	.navbar .btn-navbar {
		margin-top: 3px;
		margin-right: 3px;
		margin-bottom: 3px;
	}

	.nav-collapse .nav .nav-header {
		color: @white;
	}

	.nav-collapse .nav,
	.navbar .nav-collapse .nav.pull-right {
		margin: 0;
	}

	.nav-collapse .dropdown-menu {
		margin: 0;
	}

	.nav-collapse .dropdown-menu > li > span {
		display: block;
		padding: 4px 15px;
	}

	.navbar-inverse .nav-collapse .dropdown-menu > li > span {
		color: @navbarInverseLinkColor;
	}

	.nav-collapse .nav > li > a.dropdown-toggle {
		background-color: rgba(255, 255, 255, 0.07);
		font-size: 12px;
		font-weight: bold;
		color: @grayLighter;
		text-transform: uppercase;
		padding-left: 15px;
	}

	.nav-collapse .nav li a {
		margin-bottom: 0;
		border-top: 1px solid rgba(255, 255, 255, 0.25);
		border-bottom: 1px solid rgba(0, 0, 0, 0.5);
	}

	.nav-collapse .nav li ul li ul.dropdown-menu,
	.nav-collapse .nav li ul li:hover ul.dropdown-menu,
	.nav-collapse .caret {
		display: none !important;
	}

	.nav-collapse .nav > li > a,
	.nav-collapse .dropdown-menu a {
		font-size: 15px;
		font-weight: normal;
		color: @white;
		.border-radius(0);
	}

	.navbar .nav-collapse .nav > li > .dropdown-menu::before,
	.navbar .nav-collapse .nav > li > .dropdown-menu::after,
	.navbar .nav-collapse .dropdown-submenu > a::after {
		display: none;
	}

	.nav-collapse .dropdown-menu li + li a {
		margin-bottom: 0;
	}
}
/* Sortable list*/
.sortable-handler.inactive {
	opacity: 0.3;
	filter: alpha(opacity=30);
}
/* Joomla and Extension update message */
.alert-joomlaupdate {
	text-align: center;
	button {
		vertical-align: baseline;
	}
}
.j-jed-message {
	line-height: 2em;
	color:#333333;
}
// Normalize LTR Label (JBS request)
// --------------------------

.form-horizontal {
	// Float the labels left
	.control-label {
		width: auto;
		padding-right: 5px;
		text-align: left;
		// Set a width for the spacer hr so it shows
		.spacer hr {
			width: 380px;
			@media (max-width: 420px) {
				width: 220px;
			}
		}
	}
	#jform_catid_chzn {
		vertical-align: middle;
	}
}

.form-vertical {
	.control-label {
		> label {
			display: inline-block;
			.ie7-inline-block();
		}
	}
	.controls {
		margin-left: 0;
	}
}
@media (max-width: 979px) {
	.form-horizontal-desktop {
		.control-label {
			float: none;
			width: auto;
			padding-right: 0;
			padding-top: 0;
			text-align: left;
			> label {
				display: inline-block;
				.ie7-inline-block();
			}
		}
		.controls {
			margin-left: 0;
		}
	}
}

@media (max-width: 1200px) {
	.row-fluid .row-fluid .form-horizontal-desktop {
		.control-label {
			float: none;
			width: auto;
			padding-right: 0;
			padding-top: 0;
			text-align: left;
			> label {
				display: inline-block;
				.ie7-inline-block();
			}
		}
		.controls {
			margin-left: 0;
		}
	}
}

.form-inline-header {
	margin: 5px 0;
	.control-group,
	.control-label,
	.controls {
		display: inline-block;
		.ie7-inline-block();
	}
	.control-label {
		width: auto;
		padding-right: 10px;
	}
	.controls {
		padding-right: 20px;
	}
}
/* Display checkboxes without bullets in list */
fieldset.checkboxes input {
	float: left;
}

fieldset.checkboxes li {
	list-style: none;
}
/* Media Manager folder icon override */
ul.manager .height-50 .icon-folder-2 {
	height: 35px;
	width: 35px;
	line-height: 35px;
	font-size: 30px;
}

/* Flash uploader */
.upload-queue > li > span,
.upload-queue > li > a {
	margin: 0 2px;
}

.upload-queue .file-remove {
	float: right;
}
/* z-index issues */
.moor-box {
	z-index: 3;
}

.admin .chzn-container .chzn-drop {
	z-index: 1060;
}
/* Tree Select */
ul.treeselect,
ul.treeselect li {
	margin: 0;
	padding: 0;
}

ul.treeselect {
	margin-top: 8px;
}

ul.treeselect li {
	padding: 2px 10px 2px;
	list-style: none;
}

ul.treeselect i.treeselect-toggle {
	line-height: 18px;
}

ul.treeselect label {
	font-size: 1em;
	margin-left: 8px;
}

ul.treeselect label.nav-header {
	padding: 0;
}

ul.treeselect input {
	margin: 2px 0 0 8px;
}

ul.treeselect .treeselect-menu {
	margin: 0 6px;
}

ul.treeselect ul.dropdown-menu {
	margin: 0;
}

ul.treeselect ul.dropdown-menu li {
	padding: 0 5px;
	border: none;
}
/* Tables */
table label {
	margin: 0;
}

td.has-context {
	// Fixes difference in height between normal and hover on cell with context
	height: 23px;
}

td.nowrap.has-context {
	width: 45%;
}
/* Item associations */
.item-associations {
	margin: 0;
}

.item-associations li {
	list-style: none;
	display: inline-block;
	margin: 0 0 3px 0;
}

.item-associations li a {
	color: #ffffff;
}
/* Content Languages flag */
#flag img {
	padding-top: 6px;
	vertical-align: top;
}
/* Tweaking of tooltips */
.tooltip {
	max-width: 400px;
}

.tooltip-inner {
	max-width: none;
	text-align: left;
	text-shadow: none;
}

th .tooltip-inner {
	font-weight: normal;
}

.tooltip.hasimage {
	opacity: 1;
}
/* Permissions dropdown display */
#permissions-sliders {
	.chzn-container {
		margin-top: -5px;
		position: absolute;
	}
	.table td {
		padding: 8px 8px 9px;
	}
}
/* Component pop-up */
.container-popup {
	padding: 28px 10px 10px 10px;
}
/* Min-width on buttons */
.controls .btn-group > .btn {
	min-width: 50px;
	margin-left: -1px;
}

.controls .btn-group.btn-group-yesno > .btn {
	min-width: 84px;
	padding: 2px 12px;
}
.img-preview > img {
	max-height: 100%;
}
/* Help site refresh button*/
#helpsite-refresh {
	padding: 4px 12px;
	vertical-align: top;
}
.alert-no-items {
	margin-top: 20px;
}
@media (max-width: 767px) {
	html[dir=rtl] #toolbar #toolbar-options,
	html[dir=rtl] #toolbar #toolbar-help,
	#toolbar #toolbar-options,
	#toolbar #toolbar-help {
		float: none;
	}
}
/* Title field */
input.input-large-text {
	font-size: 18px;
	line-height: 22px;
	height: auto;
}
/* Extension type labels */
.info-labels {
	margin-top: -5px;
	margin-bottom: 10px;
}
/* Chosen color styles */
.chzn-color.chzn-single[rel="value_1"],
.chzn-color-reverse.chzn-single[rel="value_0"],
.chzn-color-state.chzn-single[rel="value_1"],
.chzn-color.chzn-single[rel="value_show_no_link"],
.chzn-color.chzn-single[rel="value_show_with_link"] {
	.buttonBackground(@btnSuccessBackground, @btnSuccessBackgroundHighlight);
	box-shadow: 0 1px 2px rgba(0, 0, 0, 0.05);
	color: #ffffff;
}

.chzn-color.chzn-single[rel="value_0"],
.chzn-color-reverse.chzn-single[rel="value_1"],
.chzn-color-state.chzn-single[rel="value_0"],
.chzn-color-state.chzn-single[rel="value_-1"],
.chzn-color-state.chzn-single[rel="value_-2"],
.chzn-color.chzn-single[rel="value_hide"] {
	.buttonBackground(@btnDangerBackground, @btnDangerBackgroundHighlight);
	box-shadow: 0 1px 2px rgba(0, 0, 0, 0.05);
	color: #ffffff;
}

.chzn-color-state {
	color: #fff;
	div {
		background-color: transparent;
		border-bottom: none;
	}
}
.chzn-color[rel="value_"] {
	div {
		background-color: #f3f3f3;
		border-left: 1px solid #cccccc;
	}
}
/* Widen the drop downs for the Permissions Field */
#permissions-sliders .input-small {
	width: 120px;
}
.editor {
	overflow: hidden;
	position: relative
}

.editor textarea.mce_editable {
	box-sizing: border-box;
}
/* For grid.boolean */
a.grid_false {
	display: inline-block;
	height: 16px;
	width: 16px;
	background-image: url('../images/admin/publish_r.png');
}

a.grid_true {
	display: inline-block;
	height: 16px;
	width: 16px;
	background-image: url('../images/admin/icon-16-allow.png');
}
/* For collapsible sidebar */
.j-sidebar-container {
	position: absolute;
	display: block;
	left: -16.5%;
	width: 16.5%;
	margin: -10px 0 0 -1px;
	padding-top: 28px;
	padding-bottom: 10px;
	clear: both;
	background-color: @wellBackground;
	border-bottom: 1px solid darken(@wellBackground, 7%);
	border-right: 1px solid darken(@wellBackground, 7%);
	.border-radius(0 0 @baseBorderRadius 0);
	&.j-sidebar-hidden {
		left: -16.5%;
	}
	&.j-sidebar-visible {
		left: 0;
	}
	.filter-select {
		padding: 0 14px;
	}
}

.j-toggle-button-wrapper {
	position: absolute;
	display: block;
	top: 7px;
	padding: 0;
	&.j-toggle-hidden {
		right: -24px;
	}
	&.j-toggle-visible {
		right: 7px;
	}
}

.j-toggle-sidebar-button {
	font-size: 16px;
	color: @linkColor;
	text-decoration: none;
	cursor: pointer;
	&:hover {
		color: @linkColorHover;
	}
}

#system-message-container,
#j-main-container {
	padding: 0 0 0 5px;
	min-height: 0;
}

#system-message-container.j-toggle-main,
#j-main-container.j-toggle-main,
#system-debug.j-toggle-main {
	float: right;
}

@media (min-width: 768px) {
	.j-toggle-transition {
		.transition(all 0.3s ease);
	}
}

@media (max-width: 979px) {
	.j-toggle-button-wrapper.j-toggle-hidden {
		right: -20px;
	}
}

@media (max-width: 767px) {
	.j-sidebar-container {
		position: relative;
		width: 100%;
		margin: 0 0 20px 0;
		padding: 0;
		background: transparent;
		border-right: 0;
		border-bottom: 0;
	}

	.j-sidebar-container.j-sidebar-hidden {
		margin-left: 16.5%;
	}

	.j-sidebar-container.j-sidebar-visible {
		margin-left: 0;
	}

	.j-toggle-sidebar-header,
	.j-toggle-button-wrapper {
		display: none;
	}

	.view-login {
		select {
			width: 232px;
		}
	}
}

@media (max-width: 420px) {
	.j-sidebar-container {
		margin: 0;
	}

	.view-login {
		.input-medium {
			width: 180px;
		}
		select {
			width: 232px
		}
	}
}

.break-word {
	word-break: break-all;
	word-wrap: break-word;
}

/* Box-shadow from focused fields */
textarea, input, .uneditable-input {
	box-shadow: none !important;
}
textarea:focus, input:focus, .uneditable-input:focus {
	box-shadow: none;
	border: 1px solid @inputBorderHighlight;
}

/* Customize Textarea Resizing */
textarea {
	resize: both;
}

textarea.vert {
	resize: vertical;
}

textarea.noResize {
	resize: none;
}

/* Stats plugin */
.js-pstats-data-details dd {
	margin-left: 240px;
}
.js-pstats-data-details dt {
	width: 220px;
}


/* ACL Permission page */
#permissions,
#page-permissions {
	table {
		td {
			vertical-align: middle;
		}
		select {
			margin-bottom: 0;
		}
	}
}

.js-stools-container-bar .btn-primary .caret {
  border-bottom: 4px solid @white;
}

.input-append .add-on, .input-append .btn, .input-append .btn-group > .dropdown-toggle, .input-prepend .add-on, .input-prepend .btn, .input-prepend .btn-group > .dropdown-toggle {
  -webkit-border-radius: 0 @inputBorderRadius @inputBorderRadius 0;
  -moz-border-radius: 0 @inputBorderRadius @inputBorderRadius 0;
  border-radius: 0 @inputBorderRadius @inputBorderRadius 0;
}

/* Removes Text Shadows */
.alert,
.alert-options,
.badge,
.breadcrumb > li,
.close,
.input-append .add-on,
.input-prepend .add-on,
.label,
.nav-header,
.nav-list .nav-header,
.nav-list > .active > a,
.nav-list > .active > a:focus,
.nav-list > .active > a:hover,
.nav-list > li > a,
.nav-tabs.nav-dark,
.navbar .brand,
.navbar .nav > li > a,
.navbar-inverse .brand,
.navbar-inverse .nav > li > a,
.navbar-inverse .navbar-search .search-query.focused,
.navbar-inverse .navbar-search .search-query:focus,
.progress .bar,
.subhead {
  text-shadow: none;
}

/* Media */
#imageForm {
	margin: -25px 0 0;
	.well {
		margin-bottom: 5px;
	}
}
.thumbnails-media {
	@thumbSize:100px;
	margin-left: 0;
	.thumbnail {
		background-color: #f4f4f4;
		border-radius: @inputBorderRadius;
		border: 0;
		box-shadow: 0 0 0 1px rgba(0, 0, 0, 0.05) inset;
		padding: 0px;
		height: @thumbSize;
		width: @thumbSize;
		margin: 8px 16px;
		margin-left: 0 !important;
		position: relative;
		text-align: center;
		overflow: hidden;
		.close {
			background-color: #ccc;
			border-left: 1px solid rgba(0, 0, 0, 0.1);
		    height: 22px;
		    line-height: 22px;
		    opacity: 0.3;
		    text-align: center;
		    width: 22px;
		    top: 0;
		    right: 0;
		    &:hover {
		    	background-color: #bbb;
		    }
		}
		*, *:before {
	    	-webkit-transition: all 0.2s ease;
			transition: all 0.2s ease;
			-webkit-background-clip: padding-box;
			background-clip: padding-box;
			-webkit-box-sizing: border-box;
			box-sizing: border-box;
	    }
	    input[type="radio"], input[type="checkbox"] {
			margin: 0;
			opacity: 0.55;
			position: absolute;
			top: 5px;
			left: 5px;
		}
		.controls, .imginfoBorder {
			display: none;
		}
	}
	.imgThumb {
	    position: relative;
	    z-index: 1;
	    width:100%;
	    display: inline-block;
	    input {
	    	display: none;
	    }
	    label, .imgThumbInside {
	    	display: block;
	    	line-height: @thumbSize;
	    	position: relative;
	    	width: 100%;
	    	border-radius: @inputBorderRadius;
	    	overflow: hidden;
	    	&:before {
		  		font-family: "IcoMoon";
    			font-style: normal;
    			content: 'G';
    			position: absolute;
    			top: 0;
    			right: 0;
    			background-color: @btnSuccessBackground;
    			color: #fff;
    			line-height: 26px;
    			width: 26px;
				-webkit-transform: scale(0.5);
				transform: scale(0.5);
				opacity: 0;
				border-color: rgba(0, 0, 0, 0.2);
				box-shadow: 0 1px 2px rgba(0, 0, 0, 0.05);
				border-radius: 0 @inputBorderRadius;
	    	}
	    }
	    img {
	    	width: auto;
	    }
	}
	.selected, .imgInput {
		:checked + label, .imgThumbInside {
		    background-color: #ddd;
			&:before {
				-webkit-transform: scale(1);
				transform: scale(1);
				opacity: 1;
			}
			&:after {
				position: absolute;
				top: 0;
				left: 0;
				right: 0;
				bottom: 0;
				content: '';
				border: 3px solid @btnSuccessBackground;
				border-radius: 5px;
			}
		}
	}
	.imgDelete a.close, .imgPreview a {
	    padding: 0;
	    position: absolute;
	    left: 0;
	    z-index: 1;
	    height: 26px;
	    width: 26px;
	}
	.imgDelete a.close {
	    background-color: @btnDangerBackground;
	    border-color: @btnDangerBackground rgba(0, 0, 0, 0.2) rgba(0, 0, 0, 0.2) @btnDangerBackground;
	    top: 0;
	    line-height: 28px;
	    font-size: 12px;
	    padding-left: 1px;
	    color: #fff;
		border-bottom-right-radius: @inputBorderRadius;
		border-top-left-radius: @inputBorderRadius;
		z-index: 10;
		opacity: 0;
		-webkit-transform: scale(0.5);
		transform: scale(0.5);
		&:hover {
			background-color: darken(@btnDangerBackground, 15%);
		}
	}
	.thumbnail:hover .imgDelete a.close {
		opacity: 1;
		-webkit-transform: scale(1);
		transform: scale(1);
	}
	.imgPreview a, .imgDetails {
		position: absolute;
		left:0;
	    background-color: #fff;
	    border-color: rgba(0, 0, 0, 0.2);
	    bottom: 0;
	    line-height: 26px;
		border: 1px solid rgba(0, 0, 0, 0.1);
		border-width: 1px 1px 0 0; 
		border-radius: 0 @inputBorderRadius 0 0;
		z-index: 1;
		&:hover {
			background-color: #eee;
		}
	}
	.imgDetails {
		padding: 0 5px;
		line-height: 20px;
		color: #555;
	}
	.imgFolder {
		span {
			line-height: 90px;
			font-size: 38px;
			margin: 0;
			width: auto;
		}
	}
	.imgFolder + .imgDetails {
		color: inherit;
	}
}

// Media Manager
#folderframe.thumbnail {
	border: 0;
	box-shadow: none;
	padding: 0;
}
#mediamanager-form {
	> .muted {
		padding: 0px;
	}
	.checkbox {
		margin-bottom: 15px;
	}
	.thumbnails {
		.thumbnail {
			height: 120px;
			width: 120px;
			margin: 0 18px 18px 0;
		}
		.imgThumb {
			label {
				line-height: 120px;
			}
		}
	}

	.height-50 {
	    background-color: #fafafa;
	    height: 77px;
	    position: relative;
	    z-index: 1;
	    width:100%;
	    display: inline-block;
	    a, .icon-folder-2 {
	    	display: inline-block;
	    	line-height: 75px;
	    	margin-top: -1px;
	    }
	    a {
	    	&:after {
			    bottom: 0;
			    box-shadow: 0 0 0 1px rgba(0, 0, 0, 0.08) inset;
			    content: "";
			    display: block;
			    left: 0;
			    overflow: hidden;
			    position: absolute;
			    right: 0;
			    top: 0;
			}
	    }
	    .icon-folder-2 {
	    	font-size: 40px;
	    }
	}

}

/* Repeatable SubForm */
.subform-repeatable {
	padding-right: 10px;
	> .btn-toolbar {
		margin: 0;
		.group-add {
			line-height: 26px;
			width: 56px;
			font-size: 13px;
			margin-left: 28px;
		}
	}
}
.subform-repeatable-group {
	margin-top: 20px;
	margin-left: 28px;
	border: 1px solid @inputBorder;
	padding: 8px 25px 15px;
	position: relative;
	border-radius: @inputBorderRadius;
	> .btn-toolbar {
		margin: 0;
		.btn-group {
			margin-right: 0px;
			margin-top: -1px;
			position: static;
		}
		.btn {
			font-size: 13px;
			line-height: 26px;
			background-color: #F3F3F3;
			position: absolute;
			span {
				vertical-align: middle;
				line-height: 11px;
			}
			&.btn-success {
				color: #378137;
				bottom: 0;
				right: 0;
				border-radius: @inputBorderRadius 0 0 0;
				border-width: 1px 0 0 1px;
				padding-top: 1px;
				.icon-plus:before {
					content: "]";
				}
			}
			&.btn-danger {
				color: #942a25;
				top: 0;
				right: 0;
				border-radius: 0 0 0 @inputBorderRadius;
				border-width: 0 0 1px 1px;
				.icon-minus:before {
					content: "I";

				}
			}
			&.btn-primary {
				color: #24748c;
				color: #333;
				right: 100%;
				top: 50%;
				margin-top: -27px;
				margin-right: 1px;
				border-radius: @inputBorderRadius 0 0 @inputBorderRadius;
				border-width: 1px 0 1px 1px;
				line-height: 52px;
				.icon-move:before {
					content: "Z";
				}
			}
			[class^="icon-"], [class*=" icon-"] {
				margin: 0;
			}
			&:hover {
				background-color: #E6E6E6;
			}
		}
	}
	&:nth-child(odd) {
	}
	&:nth-child(even) {
	}
	&:last-of-type {
	}
	.control-group:last-of-type {
		margin-bottom: 10px;
	}
}
@media (max-width: 979px) {
	.subform-repeatable-group > .btn-toolbar .btn-group {
		margin-bottom: 10px;
	}
}

/* Popover minimum height - overwrite bootstrap default */
.popover-content {
    min-height: 33px;
}

/* Overrid font-weight 200 */
.lead, .navbar .brand, .hero-unit, .hero-unit .lead {
	font-weight: 400;
<<<<<<< HEAD
=======
}

/* Template Menu Assignment */
#menu-assignment {
	.menu-links {
		margin-left: 0;
	}
	.menu-links-block {
		background-color: #fafafa;
	    border: 1px solid #ddd;
	    border-radius: 3px;
	    padding: 15px;
	}
>>>>>>> e3ecfe68
}<|MERGE_RESOLUTION|>--- conflicted
+++ resolved
@@ -1666,7 +1666,7 @@
 	    bottom: 0;
 	    line-height: 26px;
 		border: 1px solid rgba(0, 0, 0, 0.1);
-		border-width: 1px 1px 0 0; 
+		border-width: 1px 1px 0 0;
 		border-radius: 0 @inputBorderRadius 0 0;
 		z-index: 1;
 		&:hover {
@@ -1853,8 +1853,6 @@
 /* Overrid font-weight 200 */
 .lead, .navbar .brand, .hero-unit, .hero-unit .lead {
 	font-weight: 400;
-<<<<<<< HEAD
-=======
 }
 
 /* Template Menu Assignment */
@@ -1868,5 +1866,4 @@
 	    border-radius: 3px;
 	    padding: 15px;
 	}
->>>>>>> e3ecfe68
 }