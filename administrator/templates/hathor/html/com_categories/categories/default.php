--- conflicted
+++ resolved
@@ -14,18 +14,6 @@
 
 JHtml::_('behavior.multiselect');
 
-<<<<<<< HEAD
-$app		= JFactory::getApplication();
-$user		= JFactory::getUser();
-$userId		= $user->get('id');
-$extension	= $this->escape($this->state->get('filter.extension'));
-$listOrder	= $this->escape($this->state->get('list.ordering'));
-$listDirn	= $this->escape($this->state->get('list.direction'));
-$ordering 	= ($listOrder == 'a.lft');
-$saveOrder 	= ($listOrder == 'a.lft' && $listDirn == 'asc');
-$jinput 	= JFactory::getApplication()->input;
-$component	= $jinput->get('extension');
-=======
 $app       = JFactory::getApplication();
 $user      = JFactory::getUser();
 $userId    = $user->get('id');
@@ -34,7 +22,8 @@
 $listDirn  = $this->escape($this->state->get('list.direction'));
 $ordering  = ($listOrder == 'a.lft');
 $saveOrder = ($listOrder == 'a.lft' && $listDirn == 'asc');
->>>>>>> dea7613d
+$jinput    = JFactory::getApplication()->input;
+$component = $jinput->get('extension');
 ?>
 
 <div class="categories">
