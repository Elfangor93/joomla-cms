--- conflicted
+++ resolved
@@ -9,14 +9,7 @@
 ; Params
 PLG_RECAPTCHA_VERSION_1_WARNING_LABEL="You have selected Version 1.0. All new sites should be using Version 2.0. Since May 2016 version 1.0 has been deprecated and is only maintained to provide support for Global Site keys which are no longer available from Google. Version 1.0 will not work for new sites and continued functionality can not be guaranteed."
 PLG_RECAPTCHA_VERSION_LABEL="Version"
-<<<<<<< HEAD
-PLG_RECAPTCHA_VERSION_DESC="Version 2.0 is the recommended version. Version 1.0 is required if using deprecated Global reCAPTCHA keys."
-=======
 PLG_RECAPTCHA_VERSION_DESC="Version 2.0 is the recommended version. Version 1.0 is required if using deprecated Global reCAPTCHA keys. It is no longer supported and will not work for new sites."
-; The following two strings are deprecated and will be removed with 4.0. They generate wrong plural detection in Crowdin.
-PLG_RECAPTCHA_VERSION_1="1.0"
-PLG_RECAPTCHA_VERSION_2="2.0"
->>>>>>> 6a0871fa
 PLG_RECAPTCHA_VERSION_V1="1.0"
 PLG_RECAPTCHA_VERSION_V2="2.0"
 PLG_RECAPTCHA_PUBLIC_KEY_LABEL="Site Key"
