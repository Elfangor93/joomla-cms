--- conflicted
+++ resolved
@@ -4,8 +4,4 @@
 ; Note : All ini files need to be saved as UTF-8
 
 PLG_FIELDS_REPEATABLE="Fields - Repeatable"
-<<<<<<< HEAD
-PLG_FIELDS_REPEATABLE_XML_DESCRIPTION="Plugin to create a repeatable form with customisable fields"
-=======
-PLG_FIELDS_REPEATABLE_XML_DESCRIPTION="Plugin to create a repeatable form with customizable fields."
->>>>>>> 765c6004
+PLG_FIELDS_REPEATABLE_XML_DESCRIPTION="Plugin to create a repeatable form with customisable fields."