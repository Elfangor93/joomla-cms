; Joomla! Project
; Copyright (C) 2005 - 2019 Open Source Matters. All rights reserved.
; License GNU General Public License version 2 or later; see LICENSE.txt
; Note : All ini files need to be saved as UTF-8

COM_MODULES="Modules Manager"
COM_MODULES_ACTION_EDITFRONTEND="Frontend Editing"
COM_MODULES_ADMIN_LANG_FILTER_FIELDSET_LABEL="Administrator Modules"
COM_MODULES_ADMIN_LANG_FILTER_DESC="Allows filtering administrator modules per administrator language."
COM_MODULES_ADMIN_LANG_FILTER_LABEL="Language Filtering"
COM_MODULES_ADVANCED_FIELDSET_LABEL="Advanced"
COM_MODULES_ASSIGNED_VARIES_EXCEPT="All except selected"
COM_MODULES_ASSIGNED_VARIES_ONLY="Selected"
COM_MODULES_BASIC_FIELDSET_LABEL="Options"
COM_MODULES_BATCH_POSITION_LABEL="Set Position"
COM_MODULES_BATCH_POSITION_NOCHANGE="Keep original Position"
COM_MODULES_BATCH_POSITION_NOPOSITION="No Module Position"
COM_MODULES_BATCH_OPTIONS="Batch process the selected modules"
COM_MODULES_BATCH_TIP="If choosing to copy a module, any other actions selected will be applied to the copied module. Otherwise, all actions are applied to the selected module. When copying and not changing position, it is nevertheless necessary to select 'Keep Original Position' in the dropdown."
COM_MODULES_CHANGE_POSITION_BUTTON="Select"
COM_MODULES_CHANGE_POSITION_TITLE="Change"
COM_MODULES_CONFIGURATION="Module: Options"
COM_MODULES_CUSTOM_OUTPUT="Custom Output"
COM_MODULES_ERR_XML="Module XML data not available"
COM_MODULES_ERROR_CANNOT_FIND_MODULE="Can't find module"
COM_MODULES_ERROR_INVALID_EXTENSION="Invalid module"
COM_MODULES_ERROR_NO_MODULES_SELECTED="No module selected."
COM_MODULES_EXTENSION_PUBLISHED_DISABLED="Module disabled and published."
COM_MODULES_EXTENSION_PUBLISHED_ENABLED="Module enabled and published."
COM_MODULES_EXTENSION_UNPUBLISHED_DISABLED="Module disabled and unpublished."
COM_MODULES_EXTENSION_UNPUBLISHED_ENABLED="Module enabled and unpublished."
COM_MODULES_FIELD_AUTOMATIC_TITLE_LABEL="Automatic Title"
COM_MODULES_FIELD_CACHE_TIME_LABEL="Cache Time"
COM_MODULES_FIELD_CACHING_LABEL="Caching"
COM_MODULES_FIELD_CLIENT_ID_LABEL="Module Location"
COM_MODULES_FIELD_CONTENT_LABEL="Text"
COM_MODULES_FIELD_CONTENT_TOO_LARGE="The content exceeds allowed limits"
COM_MODULES_FIELD_MODULE_LABEL="Module Type"
COM_MODULES_FIELD_MODULECLASS_SFX_LABEL="Module Class"
COM_MODULES_FIELD_NOTE_LABEL="Note"
COM_MODULES_FIELD_POSITION_LABEL="Position"
COM_MODULES_FIELD_PUBLISH_DOWN_LABEL="Finish Publishing"
COM_MODULES_FIELD_PUBLISH_UP_LABEL="Start Publishing"
COM_MODULES_FIELD_SHOWTITLE_LABEL="Title"
COM_MODULES_FIELD_VALUE_NOCACHING="No caching"
COM_MODULES_FIELD_MODULE_TAG_LABEL="Module Tag"
COM_MODULES_FIELD_BOOTSTRAP_SIZE_LABEL="Bootstrap Size"
COM_MODULES_FIELD_HEADER_TAG_LABEL="Header Tag"
COM_MODULES_FIELD_HEADER_CLASS_LABEL="Header Class"
COM_MODULES_FIELD_MODULE_STYLE_LABEL="Module Style"
COM_MODULES_FIELDSET_RULES="Permissions"
COM_MODULES_FILTER_SEARCH_DESC="Filter by position name."
COM_MODULES_GENERAL_FIELDSET_DESC="Configure module edit interface settings."
COM_MODULES_HEADING_MODULE="Type"
COM_MODULES_HEADING_MODULE_ASC="Type ascending"
COM_MODULES_HEADING_MODULE_DESC="Type descending"
COM_MODULES_HEADING_PAGES="Pages"
COM_MODULES_HEADING_PAGES_ASC="Pages ascending"
COM_MODULES_HEADING_PAGES_DESC="Pages descending"
COM_MODULES_HEADING_POSITION="Position"
COM_MODULES_HEADING_POSITION_ASC="Position ascending"
COM_MODULES_HEADING_POSITION_DESC="Position descending"
COM_MODULES_HEADING_TEMPLATES="Templates"
COM_MODULES_HTML_PUBLISH_DISABLED="Publish module::Extension disabled"
COM_MODULES_HTML_PUBLISH_ENABLED="Publish module::Extension enabled"
COM_MODULES_HTML_UNPUBLISH_DISABLED="Unpublish module::Extension disabled"
COM_MODULES_HTML_UNPUBLISH_ENABLED="Unpublish module::Extension enabled"
COM_MODULES_MANAGER_MODULE="Modules: %s"
COM_MODULES_MANAGER_MODULES_ADMIN="Modules (Administrator)"
COM_MODULES_MANAGER_MODULES_SITE="Modules (Site)"
COM_MODULES_MENU_ASSIGNMENT="Menu Assignment"
COM_MODULES_MENU_ITEM_SEPARATOR="Separator"
COM_MODULES_MENU_ITEM_HEADING="Heading"
COM_MODULES_MENU_ITEM_ALIAS="Alias"
COM_MODULES_MENU_ITEM_URL="URL"
COM_MODULES_MODULE_ASSIGN="Module Assignment"
COM_MODULES_MODULE="Module"
COM_MODULES_MODULE_DESCRIPTION="Module Description"
COM_MODULES_MODULE_TEMPLATE_POSITION="%1$s (%2$s)"
COM_MODULES_MODULES="Modules"
COM_MODULES_MODULES_FILTER_SEARCH_DESC="Search in module title and note. Prefix with ID: to search for a module ID."
COM_MODULES_MODULES_FILTER_SEARCH_LABEL="Search Modules"
COM_MODULES_MSG_MANAGE_NO_MODULES="There are no modules matching your query"
COM_MODULES_MSG_MANAGE_EXTENSION_DISABLED="The '%s' module is disabled. Use Extensions => Manage to enable it."
COM_MODULES_N_ITEMS_ARCHIVED="%d modules archived."
COM_MODULES_N_ITEMS_ARCHIVED_1="Module archived."
COM_MODULES_N_ITEMS_CHECKED_IN_1="Module checked in."
COM_MODULES_N_ITEMS_CHECKED_IN_MORE="%d modules checked in."
COM_MODULES_N_ITEMS_DELETED="%d modules deleted."
COM_MODULES_N_ITEMS_DELETED_1="Module deleted."
COM_MODULES_N_ITEMS_PUBLISHED="%d modules published."
COM_MODULES_N_ITEMS_PUBLISHED_1="Module published."
COM_MODULES_N_ITEMS_TRASHED="%d modules trashed."
COM_MODULES_N_ITEMS_TRASHED_1="Module trashed."
COM_MODULES_N_ITEMS_UNPUBLISHED="%d modules unpublished."
COM_MODULES_N_ITEMS_UNPUBLISHED_1="Module unpublished."
COM_MODULES_N_MODULES_DUPLICATED="%d modules duplicated."
COM_MODULES_N_MODULES_DUPLICATED_1="Module duplicated."
COM_MODULES_NO_ITEM_SELECTED="No modules selected."
COM_MODULES_NODESCRIPTION="No description available."
COM_MODULES_NONE=":: None ::"
COM_MODULES_OPTION_MENU_ALL="On all pages"
COM_MODULES_OPTION_MENU_EXCLUDE="On all pages except those selected"
COM_MODULES_OPTION_MENU_INCLUDE="Only on the pages selected"
COM_MODULES_OPTION_MENU_NONE="No pages"
COM_MODULES_OPTION_ORDER_POSITION="%d. %s"
COM_MODULES_OPTION_POSITION_TEMPLATE_DEFINED="Template"
COM_MODULES_OPTION_POSITION_USER_DEFINED="User"
COM_MODULES_OPTION_SELECT_CLIENT="- Select Type -"
COM_MODULES_OPTION_SELECT_MENU_ITEM="- Select Menu Item -"
COM_MODULES_OPTION_SELECT_MODULE="- Select Type -"
COM_MODULES_OPTION_SELECT_POSITION="- Select Position -"
COM_MODULES_OPTION_SELECT_TYPE="- Select type -"
COM_MODULES_POSITION_ANALYTICS="Analytics"
COM_MODULES_POSITION_BANNER="Banner"
COM_MODULES_POSITION_BOTTOM="Bottom"
COM_MODULES_POSITION_BREADCRUMB="Breadcrumb"
COM_MODULES_POSITION_BREADCRUMBS="Breadcrumbs"
COM_MODULES_POSITION_DEBUG="Debug"
COM_MODULES_POSITION_FOOTER="Footer"
COM_MODULES_POSITION_HEADER="Header"
COM_MODULES_POSITION_LEFT2="Left 2"
COM_MODULES_POSITION_LEFT="Left"
COM_MODULES_POSITION_MAINNAV="Main Navigation"
COM_MODULES_POSITION_NAV="Navigation"
COM_MODULES_POSITION_OFFLINE="Offline"
COM_MODULES_POSITION_POSITION-0="Position 0"
COM_MODULES_POSITION_POSITION-10="Position 10"
COM_MODULES_POSITION_POSITION-11="Position 11"
COM_MODULES_POSITION_POSITION-12="Position 12"
COM_MODULES_POSITION_POSITION-13="Position 13"
COM_MODULES_POSITION_POSITION-14="Position 14"
COM_MODULES_POSITION_POSITION-15="Position 15"
COM_MODULES_POSITION_POSITION-1="Position 1"
COM_MODULES_POSITION_POSITION-2="Position 2"
COM_MODULES_POSITION_POSITION-3="Position 3"
COM_MODULES_POSITION_POSITION-4="Position 4"
COM_MODULES_POSITION_POSITION-5="Position 5"
COM_MODULES_POSITION_POSITION-6="Position 6"
COM_MODULES_POSITION_POSITION-7="Position 7"
COM_MODULES_POSITION_POSITION-8="Position 8"
COM_MODULES_POSITION_POSITION-9="Position 9"
COM_MODULES_POSITION_RIGHT2="Right 2"
COM_MODULES_POSITION_RIGHT="Right"
COM_MODULES_POSITION_SUB1="Sub 1"
COM_MODULES_POSITION_SUB2="Sub 2"
COM_MODULES_POSITION_SUB3="Sub 3"
COM_MODULES_POSITION_SUB4="Sub 4"
COM_MODULES_POSITION_SUB5="Sub 5"
COM_MODULES_POSITION_SUB6="Sub 6"
COM_MODULES_POSITION_SUB="Sub"
COM_MODULES_POSITION_SUBNAV="Sub Navigation"
COM_MODULES_POSITION_SYNDICATE="Syndicate"
COM_MODULES_POSITION_TOP2="Top 2"
COM_MODULES_POSITION_TOP3="Top 3"
COM_MODULES_POSITION_TOP4="Top 4"
COM_MODULES_POSITION_TOP="Top"
COM_MODULES_POSITION_USER1="User 1"
COM_MODULES_POSITION_USER2="User 2"
COM_MODULES_POSITION_USER3="User 3"
COM_MODULES_POSITION_USER4="User 4"
COM_MODULES_POSITION_USER5="User 5"
COM_MODULES_POSITION_USER6="User 6"
COM_MODULES_POSITION_USER7="User 7"
COM_MODULES_POSITION_USER8="User 8"
COM_MODULES_N_QUICKICON="Modules"
COM_MODULES_N_QUICKICON_0="Modules"
COM_MODULES_N_QUICKICON_1="Module"
COM_MODULES_N_QUICKICON_SRONLY="Modules: %s modules are available."
COM_MODULES_N_QUICKICON_SRONLY_0="Modules: No module is available."
COM_MODULES_N_QUICKICON_SRONLY_1="Modules: One module is available."
COM_MODULES_SAVE_SUCCESS="Module saved"
COM_MODULES_TABLE_CAPTION="Table of Modules"
COM_MODULES_TYPE_CHOOSE="Select a Module Type"
COM_MODULES_XML_DESCRIPTION="Component for module management in Backend"
COM_MODULES_ADD_CUSTOM_POSITION="Add custom position"
COM_MODULES_CUSTOM_POSITION="Active Positions"
COM_MODULES_TYPE_OR_SELECT_POSITION="Type or Select a Position"
COM_MODULES_DESELECT="Deselect"
COM_MODULES_EXPAND="Expand"
COM_MODULES_COLLAPSE="Collapse"
<<<<<<< HEAD
COM_MODULES_SUBITEMS="Sub-items"
JLIB_RULES_SETTING_NOTES="Changes apply to this component only.<br><em><strong>Inherited</strong></em> - a Global Configuration setting or higher level setting is applied.<br><em><strong>Denied</strong></em> always wins - whatever is set at the Global or higher level and applies to all child elements.<br><em><strong>Allowed</strong></em> will enable the action for this component unless overruled by a Global Configuration setting."
=======
COM_MODULES_SUBITEMS="Sub-items:"

; Alternate language strings for the rules form field
JLIB_RULES_SETTING_NOTES_COM_MODULES="Changes apply to this component only.<br /><em><strong>Inherited</strong></em> - a Global Configuration setting or higher level setting is applied.<br /><em><strong>Denied</strong></em> always wins - whatever is set at the Global or higher level and applies to all child elements.<br /><em><strong>Allowed</strong></em> will enable the action for this component unless overruled by a Global Configuration setting."
>>>>>>> 908954c8
<|MERGE_RESOLUTION|>--- conflicted
+++ resolved
@@ -179,12 +179,7 @@
 COM_MODULES_DESELECT="Deselect"
 COM_MODULES_EXPAND="Expand"
 COM_MODULES_COLLAPSE="Collapse"
-<<<<<<< HEAD
 COM_MODULES_SUBITEMS="Sub-items"
-JLIB_RULES_SETTING_NOTES="Changes apply to this component only.<br><em><strong>Inherited</strong></em> - a Global Configuration setting or higher level setting is applied.<br><em><strong>Denied</strong></em> always wins - whatever is set at the Global or higher level and applies to all child elements.<br><em><strong>Allowed</strong></em> will enable the action for this component unless overruled by a Global Configuration setting."
-=======
-COM_MODULES_SUBITEMS="Sub-items:"
 
 ; Alternate language strings for the rules form field
-JLIB_RULES_SETTING_NOTES_COM_MODULES="Changes apply to this component only.<br /><em><strong>Inherited</strong></em> - a Global Configuration setting or higher level setting is applied.<br /><em><strong>Denied</strong></em> always wins - whatever is set at the Global or higher level and applies to all child elements.<br /><em><strong>Allowed</strong></em> will enable the action for this component unless overruled by a Global Configuration setting."
->>>>>>> 908954c8
+ JLIB_RULES_SETTING_NOTES_COM_MODULES="Changes apply to this component only.<br><em><strong>Inherited</strong></em> - a Global Configuration setting or higher level setting is applied.<br><em><strong>Denied</strong></em> always wins - whatever is set at the Global or higher level and applies to all child elements.<br><em><strong>Allowed</strong></em> will enable the action for this component unless overruled by a Global Configuration setting."