--- conflicted
+++ resolved
@@ -6,10 +6,6 @@
 PLG_USER_JOOMLA="User - Joomla!"
 PLG_USER_JOOMLA_FIELD_AUTOREGISTER_LABEL="Auto-create Users"
 PLG_USER_JOOMLA_FIELD_FORCELOGOUT_LABEL="Force Logout for all Sessions?"
-<<<<<<< HEAD
-=======
-PLG_USER_JOOMLA_FIELD_MAILTOUSER_DESC="When an administrator creates a user account, this determines if an email, which has their username and password, is sent to the user."
->>>>>>> 2ce150c7
 PLG_USER_JOOMLA_FIELD_MAILTOUSER_LABEL="Notification Mail to User"
 PLG_USER_JOOMLA_FIELD_STRONG_PASSWORDS_LABEL="Strong Passwords"
 PLG_USER_JOOMLA_NEW_USER_EMAIL_BODY="Hello %s,\n\n\nYou have been added as a User to %s by an Administrator.\n\nThis email has your username and password to log in to %s\n\nUsername: %s\nPassword: %s\n\n\nPlease do not respond to this message as it is automatically generated and is for information purposes only."
