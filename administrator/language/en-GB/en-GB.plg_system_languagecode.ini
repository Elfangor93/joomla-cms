--- conflicted
+++ resolved
@@ -7,8 +7,4 @@
 PLG_SYSTEM_LANGUAGECODE_FIELD_DESC="Changes the language code used for the <em>%s</em> language."
 PLG_SYSTEM_LANGUAGECODE_FIELDSET_DESC="Changes the language code for the generated HTML document. Example usage: You have installed the fr-FR language pack and want the Search Engines to recognise the page as aimed at French-speaking Canada. Add the tag 'fr-CA' to the corresponding field for 'fr-FR' to resolve this."
 PLG_SYSTEM_LANGUAGECODE_FIELDSET_LABEL="Language Codes"
-<<<<<<< HEAD
-PLG_SYSTEM_LANGUAGECODE_XML_DESCRIPTION="Provides the ability to change the language code in the generated HTML document to improve SEO.<br>The fields will appear when the plugin is enabled and saved.<br>More information at <a href=\"https://www.w3.org/TR/xhtml1/#docconf\">W3.org</a>."
-=======
-PLG_SYSTEM_LANGUAGECODE_XML_DESCRIPTION="Provides the ability to change the language code in the generated HTML document to improve SEO.<br />The fields will appear when the plugin is enabled and saved."
->>>>>>> 27f1a72a
+PLG_SYSTEM_LANGUAGECODE_XML_DESCRIPTION="Provides the ability to change the language code in the generated HTML document to improve SEO.<br>The fields will appear when the plugin is enabled and saved."