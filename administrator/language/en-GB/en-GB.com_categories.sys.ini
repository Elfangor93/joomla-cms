--- conflicted
+++ resolved
@@ -8,10 +8,6 @@
 COM_CATEGORIES_CATEGORIES_VIEW_DEFAULT_TITLE="List All Categories"
 COM_CATEGORIES_CATEGORY_VIEW_EDIT_DESC="Create a new Category in the selected component."
 COM_CATEGORIES_CATEGORY_VIEW_EDIT_TITLE="Create New Category"
-<<<<<<< HEAD
-COM_CATEGORIES_CHOOSE_COMPONENT_DESC="Select a component to which this category should be linked. <br>If a component using categories is not proposed in the list, please create at least one category for it using the default regular menu."
-=======
-COM_CATEGORIES_CHOOSE_COMPONENT_DESC="Select a component to which this category should be linked. <br />If a component using categories is not shown in the list, please create at least one category for it using the default regular menu."
->>>>>>> a93b1a7e
+COM_CATEGORIES_CHOOSE_COMPONENT_DESC="Select a component to which this category should be linked. <br>If a component using categories is not shown in the list, please create at least one category for it using the default regular menu."
 COM_CATEGORIES_CHOOSE_COMPONENT_LABEL="Choose a Component"
 COM_CATEGORIES_XML_DESCRIPTION="This component manages categories."