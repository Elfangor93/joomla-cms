; Joomla! Project
; Copyright (C) 2005 - 2019 Open Source Matters. All rights reserved.
; License GNU General Public License version 2 or later; see LICENSE.txt, see LICENSE.php
; Note : All ini files need to be saved as UTF-8

PLG_AUTH_COOKIE_ERROR_LOG_LOGIN_FAILED="Cookie login failed for user %u."
PLG_AUTH_COOKIE_FIELD_COOKIE_LIFETIME_LABEL="Cookie Lifetime (days)"
PLG_AUTH_COOKIE_FIELD_KEY_LENGTH_LABEL="Key Length"
<<<<<<< HEAD
PLG_AUTH_COOKIE_XML_DESCRIPTION="Handles Joomla's cookie User authentication.<br><strong> Warning! You must have at least one other authentication plugin enabled.</strong> <br>You will also need a plugin such as the System - Remember Me plugin to implement cookie login."
=======
PLG_AUTH_COOKIE_PRIVACY_CAPABILITY_COOKIE="In conjunction with a plugin which supports a \"Remember Me\" feature, such as the \"System - Remember Me\" plugin, this plugin creates a cookie on the user's client if a \"Remember Me\" checkbox is selected when logging into the website. This cookie can be identified with the prefix `joomla_remember_me` and is used to automatically log users into the website when they visit and are not already logged in."
PLG_AUTH_COOKIE_XML_DESCRIPTION="Handles Joomla's cookie User authentication.<br /><strong> Warning! You must have at least one other authentication plugin enabled.</strong> <br />You will also need a plugin such as the System - Remember Me plugin to implement cookie login."
>>>>>>> 601fd4c3
PLG_AUTHENTICATION_COOKIE="Authentication - Cookie"<|MERGE_RESOLUTION|>--- conflicted
+++ resolved
@@ -6,10 +6,6 @@
 PLG_AUTH_COOKIE_ERROR_LOG_LOGIN_FAILED="Cookie login failed for user %u."
 PLG_AUTH_COOKIE_FIELD_COOKIE_LIFETIME_LABEL="Cookie Lifetime (days)"
 PLG_AUTH_COOKIE_FIELD_KEY_LENGTH_LABEL="Key Length"
-<<<<<<< HEAD
+PLG_AUTH_COOKIE_PRIVACY_CAPABILITY_COOKIE="In conjunction with a plugin which supports a \"Remember Me\" feature, such as the \"System - Remember Me\" plugin, this plugin creates a cookie on the user's client if a \"Remember Me\" checkbox is selected when logging into the website. This cookie can be identified with the prefix `joomla_remember_me` and is used to automatically log users into the website when they visit and are not already logged in."
 PLG_AUTH_COOKIE_XML_DESCRIPTION="Handles Joomla's cookie User authentication.<br><strong> Warning! You must have at least one other authentication plugin enabled.</strong> <br>You will also need a plugin such as the System - Remember Me plugin to implement cookie login."
-=======
-PLG_AUTH_COOKIE_PRIVACY_CAPABILITY_COOKIE="In conjunction with a plugin which supports a \"Remember Me\" feature, such as the \"System - Remember Me\" plugin, this plugin creates a cookie on the user's client if a \"Remember Me\" checkbox is selected when logging into the website. This cookie can be identified with the prefix `joomla_remember_me` and is used to automatically log users into the website when they visit and are not already logged in."
-PLG_AUTH_COOKIE_XML_DESCRIPTION="Handles Joomla's cookie User authentication.<br /><strong> Warning! You must have at least one other authentication plugin enabled.</strong> <br />You will also need a plugin such as the System - Remember Me plugin to implement cookie login."
->>>>>>> 601fd4c3
 PLG_AUTHENTICATION_COOKIE="Authentication - Cookie"