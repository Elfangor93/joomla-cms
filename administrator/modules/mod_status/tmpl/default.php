<?php
/**
 * @package     Joomla.Administrator
 * @subpackage  mod_status
 *
 * @copyright   Copyright (C) 2005 - 2019 Open Source Matters, Inc. All rights reserved.
 * @license     GNU General Public License version 2 or later; see LICENSE.txt
 */

defined('_JEXEC') or die;

use Joomla\CMS\Helper\ModuleHelper;
use Joomla\CMS\HTML\HTMLHelper;
use Joomla\CMS\Language\Multilanguage;
use Joomla\CMS\Language\Text;
use Joomla\CMS\Router\Route;
use Joomla\CMS\Session\Session;
use Joomla\CMS\Uri\Uri;
use Joomla\Module\Multilangstatus\Administrator\Helper\MultilangstatusAdminHelper;

HTMLHelper::_('bootstrap.framework');

$hideLinks = $app->input->getBool('hidemainmenu');
?>
<div class="ml-auto">

	<ul class="nav text-center">
		<?php // Check if the multilangstatus module is present and enabled in the site ?>
		<?php if (class_exists(MultilangstatusAdminHelper::class)
			&& MultilangstatusAdminHelper::isEnabled()) : ?>
			<?php if (Multilanguage::isEnabled()) : ?>
				<?php // Publish and display the module ?>
				<?php MultilangstatusAdminHelper::publish(); ?>
				<?php $module = ModuleHelper::getModule('mod_multilangstatus'); ?>
				<?php echo ModuleHelper::renderModule($module); ?>
			<?php else : ?>
				<?php // Unpublish the module ?>
				<?php MultilangstatusAdminHelper::publish(); ?>
			<?php endif; ?>
		<?php endif; ?>

<<<<<<< HEAD
		<li class="nav-item footer-mobil-icon">
			<a class="nav-link link-title" href="<?php echo Uri::root(); ?>"
				title="<?php echo Text::sprintf('MOD_STATUS_PREVIEW', $sitename); ?>"
				target="_blank">
=======
		<li class="nav-item">
			<a class="nav-link" href="<?php echo Uri::root(); ?>" title="<?php echo Text::sprintf('MOD_STATUS_PREVIEW', $sitename); ?>" target="_blank">
				<span class="fa fa-external-link-alt" aria-hidden="true"></span>
>>>>>>> 27259861
				<span class="sr-only"><?php echo HTMLHelper::_('string.truncate', $sitename, 28, false, false); ?></span>
				<?php echo $sitename ?>
			</a>
		</li>

		<li class="nav-item">
			<a class="nav-link <?php echo ($hideLinks ? 'disabled' : 'dropdown-toggle'); ?>" <?php echo ($hideLinks ? '' : 'href="' . Route::_('index.php?option=com_messages') . '"'); ?> title="<?php echo Text::_('MOD_STATUS_PRIVATE_MESSAGES'); ?>">
				<span class="fa fa-envelope" aria-hidden="true"></span>
				<span class="sr-only"><?php echo Text::_('MOD_STATUS_PRIVATE_MESSAGES'); ?></span>
				<?php $countUnread = $app->getSession()->get('messages.unread'); ?>
				<?php if ($countUnread > 0) : ?>
					<span class="badge badge-pill badge-danger"><?php echo $countUnread; ?></span>
				<?php endif; ?>
			</a>
		</li>

		<?php if ($user->authorise('core.manage', 'com_postinstall')) : ?>
<<<<<<< HEAD
			<li class="nav-item dropdown">
				<button class="nav-link dropdown-toggle <?php echo ($hideLinks ? 'disabled' : ''); ?>" data-toggle="dropdown" type="button"
					title="<?php echo Text::_('MOD_STATUS_POST_INSTALLATION_MESSAGES'); ?>">
					<span class="fa fa-bell-o" aria-hidden="true"></span>
					<span class="sr-only"><?php echo Text::_('MOD_STATUS_POST_INSTALLATION_MESSAGES'); ?></span>
					<span class="fa fa-angle-down" aria-hidden="true"></span>
					<?php if (count($messages) > 0) : ?>
						<span class="badge badge-pill badge-danger"><?php echo count($messages); ?></span>
					<?php endif; ?>
				</button>
				<div class="dropdown-menu dropdown-menu-right">
					<div class="dropdown-header">
						<?php echo Text::_('MOD_STATUS_POST_INSTALLATION_MESSAGES'); ?>
=======
		<li class="nav-item dropdown">
			<a class="nav-link <?php echo ($hideLinks ? 'disabled' : 'dropdown-toggle'); ?>" <?php echo ($hideLinks ? '' : 'data-toggle="dropdown" href="#"'); ?> title="<?php echo Text::_('MOD_STATUS_POST_INSTALLATION_MESSAGES'); ?>">
				<span class="fa fa-bell" aria-hidden="true"></span>
				<span class="sr-only"><?php echo Text::_('MOD_STATUS_POST_INSTALLATION_MESSAGES'); ?></span>
				<?php if (count($messages) > 0) : ?>
					<span class="badge badge-pill badge-danger"><?php echo count($messages); ?></span>
				<?php endif; ?>
			</a>
			<?php if (!$hideLinks) : ?>
				<div class="dropdown-menu dropdown-menu-right dropdown-notifications border-0">
					<div class="list-group">
						<?php if (empty($messages)) : ?>
						<p class="list-group-item text-center">
							<strong><?php echo Text::_('COM_POSTINSTALL_LBL_NOMESSAGES_TITLE'); ?></strong>
						</p>
						<?php endif; ?>
						<?php foreach ($messages as $message) : ?>
						<a href="<?php echo Route::_('index.php?option=com_postinstall&amp;eid=' . $joomlaFilesExtensionId); ?>" class="list-group-item list-group-item-action">
							<h5 class="list-group-item-heading"><?php echo HTMLHelper::_('string.truncate', Text::_($message->title_key), 28, false, false); ?></h5>
							<p class="list-group-item-text small">
								<?php echo HTMLHelper::_('string.truncate', Text::_($message->description_key), 120, false, false); ?>
							</p>
						</a>
						<?php endforeach; ?>
>>>>>>> 27259861
					</div>
					<?php if (empty($messages)) : ?>
						<div class="dropdown-item">
							<a href="<?php echo Route::_('index.php?option=com_postinstall&eid=' . $joomlaFilesExtensionId); ?>">
								<?php echo Text::_('COM_POSTINSTALL_LBL_NOMESSAGES_TITLE'); ?>
							</a>
						</div>
					<?php endif; ?>
					<?php foreach ($messages as $message) : ?>
						<div class="dropdown-item">
							<?php $route = 'index.php?option=com_postinstall&amp;eid=' . $joomlaFilesExtensionId; ?>
							<?php $title = Text::_($message->title_key); ?>
							<a href="<?php echo Route::_($route); ?>" title="<?php echo $title; ?>">
								<?php echo $title; ?>
							</a>
						</div>
					<?php endforeach; ?>
				</div>
			</li>
		<?php endif; ?>

<<<<<<< HEAD
		<li class="nav-item dropdown header-profile footer-mobil-icon">
			<button class="nav-link dropdown-toggle <?php echo ($hideLinks ? 'disabled' : ''); ?>" data-toggle="dropdown" type="button"
				title="<?php echo Text::_('MOD_STATUS_USER_MENU'); ?>">
				<span class="fa fa-user-circle" aria-hidden="true"></span>
				<span class="sr-only"><?php echo Text::_('MOD_STATUS_USER_MENU'); ?></span>
				<span class="fa fa-angle-down" aria-hidden="true"></span>
			</button>
			<div class="dropdown-menu dropdown-menu-right icons-left">
				<div class="dropdown-header"><?php echo $user->name; ?></div>
				<?php $uri   = Uri::getInstance(); ?>
				<?php $route = 'index.php?option=com_users&task=user.edit&id=' . $user->id . '&return=' . base64_encode($uri); ?>
				<div class="dropdown-item">
					<a href="<?php echo Route::_($route); ?>">
						<span class="fa fa-user-o"></span>
						<?php echo Text::_('MOD_STATUS_EDIT_ACCOUNT'); ?>
					</a>
=======
		<li class="nav-item dropdown header-profile">
			<a class="nav-link <?php echo ($hideLinks ? 'disabled' : 'dropdown-toggle'); ?>" <?php echo ($hideLinks ? '' : 'data-toggle="dropdown" href="#"'); ?> title="<?php echo Text::_('MOD_STATUS_USER_MENU'); ?>">
				<span class="fa fa-user" aria-hidden="true"></span>
				<span class="sr-only"><?php echo Text::_('MOD_STATUS_USER_MENU'); ?></span>
			</a>
			<?php if (!$hideLinks) : ?>
				<div class="dropdown-menu dropdown-menu-right">
					<div class="dropdown-header">
						<span class="fa fa-user" aria-hidden="true"></span>
						<?php echo $user->name; ?>
					</div>
					<?php $uri   = Uri::getInstance(); ?>
					<?php $route = 'index.php?option=com_users&task=user.edit&id=' . $user->id . '&return=' . base64_encode($uri); ?>
					<a class="dropdown-item" href="<?php echo Route::_($route); ?>">
						<?php echo Text::_('MOD_STATUS_EDIT_ACCOUNT'); ?></a>
					<a class="dropdown-item" href="<?php echo Route::_('index.php?option=com_login&task=logout&'
						. Session::getFormToken() . '=1'); ?>"><?php echo Text::_('JLOGOUT'); ?></a>
>>>>>>> 27259861
				</div>
				<div class="dropdown-item">
					<?php // TODO: route to accessibility settings ?>
					<a href="#">
						<span class="fa fa-universal-access"></span>
						<?php echo Text::_('MOD_STATUS_ACCESSIBILITY_SETTINGS'); ?>
					</a>
				</div>
				<div class="dropdown-item">
					<?php $route = 'index.php?option=com_login&task=logout&amp;' . Session::getFormToken() . '=1'; ?>
					<a href="<?php echo Route::_($route); ?>">
						<span class="fa fa-power-off"></span>
						<?php echo Text::_('JLOGOUT'); ?>
					</a>
				</div>
			</div>
		</li>
	</ul>
</div><|MERGE_RESOLUTION|>--- conflicted
+++ resolved
@@ -39,16 +39,11 @@
 			<?php endif; ?>
 		<?php endif; ?>
 
-<<<<<<< HEAD
 		<li class="nav-item footer-mobil-icon">
 			<a class="nav-link link-title" href="<?php echo Uri::root(); ?>"
 				title="<?php echo Text::sprintf('MOD_STATUS_PREVIEW', $sitename); ?>"
 				target="_blank">
-=======
-		<li class="nav-item">
-			<a class="nav-link" href="<?php echo Uri::root(); ?>" title="<?php echo Text::sprintf('MOD_STATUS_PREVIEW', $sitename); ?>" target="_blank">
 				<span class="fa fa-external-link-alt" aria-hidden="true"></span>
->>>>>>> 27259861
 				<span class="sr-only"><?php echo HTMLHelper::_('string.truncate', $sitename, 28, false, false); ?></span>
 				<?php echo $sitename ?>
 			</a>
@@ -66,7 +61,6 @@
 		</li>
 
 		<?php if ($user->authorise('core.manage', 'com_postinstall')) : ?>
-<<<<<<< HEAD
 			<li class="nav-item dropdown">
 				<button class="nav-link dropdown-toggle <?php echo ($hideLinks ? 'disabled' : ''); ?>" data-toggle="dropdown" type="button"
 					title="<?php echo Text::_('MOD_STATUS_POST_INSTALLATION_MESSAGES'); ?>">
@@ -77,35 +71,10 @@
 						<span class="badge badge-pill badge-danger"><?php echo count($messages); ?></span>
 					<?php endif; ?>
 				</button>
-				<div class="dropdown-menu dropdown-menu-right">
+				<?php if (!$hideLinks) : ?>
+				<div class="dropdown-menu dropdown-menu-right dropdown-notifications border-0">
 					<div class="dropdown-header">
 						<?php echo Text::_('MOD_STATUS_POST_INSTALLATION_MESSAGES'); ?>
-=======
-		<li class="nav-item dropdown">
-			<a class="nav-link <?php echo ($hideLinks ? 'disabled' : 'dropdown-toggle'); ?>" <?php echo ($hideLinks ? '' : 'data-toggle="dropdown" href="#"'); ?> title="<?php echo Text::_('MOD_STATUS_POST_INSTALLATION_MESSAGES'); ?>">
-				<span class="fa fa-bell" aria-hidden="true"></span>
-				<span class="sr-only"><?php echo Text::_('MOD_STATUS_POST_INSTALLATION_MESSAGES'); ?></span>
-				<?php if (count($messages) > 0) : ?>
-					<span class="badge badge-pill badge-danger"><?php echo count($messages); ?></span>
-				<?php endif; ?>
-			</a>
-			<?php if (!$hideLinks) : ?>
-				<div class="dropdown-menu dropdown-menu-right dropdown-notifications border-0">
-					<div class="list-group">
-						<?php if (empty($messages)) : ?>
-						<p class="list-group-item text-center">
-							<strong><?php echo Text::_('COM_POSTINSTALL_LBL_NOMESSAGES_TITLE'); ?></strong>
-						</p>
-						<?php endif; ?>
-						<?php foreach ($messages as $message) : ?>
-						<a href="<?php echo Route::_('index.php?option=com_postinstall&amp;eid=' . $joomlaFilesExtensionId); ?>" class="list-group-item list-group-item-action">
-							<h5 class="list-group-item-heading"><?php echo HTMLHelper::_('string.truncate', Text::_($message->title_key), 28, false, false); ?></h5>
-							<p class="list-group-item-text small">
-								<?php echo HTMLHelper::_('string.truncate', Text::_($message->description_key), 120, false, false); ?>
-							</p>
-						</a>
-						<?php endforeach; ?>
->>>>>>> 27259861
 					</div>
 					<?php if (empty($messages)) : ?>
 						<div class="dropdown-item">
@@ -124,10 +93,10 @@
 						</div>
 					<?php endforeach; ?>
 				</div>
+				<?php endif; ?>
 			</li>
 		<?php endif; ?>
 
-<<<<<<< HEAD
 		<li class="nav-item dropdown header-profile footer-mobil-icon">
 			<button class="nav-link dropdown-toggle <?php echo ($hideLinks ? 'disabled' : ''); ?>" data-toggle="dropdown" type="button"
 				title="<?php echo Text::_('MOD_STATUS_USER_MENU'); ?>">
@@ -144,25 +113,6 @@
 						<span class="fa fa-user-o"></span>
 						<?php echo Text::_('MOD_STATUS_EDIT_ACCOUNT'); ?>
 					</a>
-=======
-		<li class="nav-item dropdown header-profile">
-			<a class="nav-link <?php echo ($hideLinks ? 'disabled' : 'dropdown-toggle'); ?>" <?php echo ($hideLinks ? '' : 'data-toggle="dropdown" href="#"'); ?> title="<?php echo Text::_('MOD_STATUS_USER_MENU'); ?>">
-				<span class="fa fa-user" aria-hidden="true"></span>
-				<span class="sr-only"><?php echo Text::_('MOD_STATUS_USER_MENU'); ?></span>
-			</a>
-			<?php if (!$hideLinks) : ?>
-				<div class="dropdown-menu dropdown-menu-right">
-					<div class="dropdown-header">
-						<span class="fa fa-user" aria-hidden="true"></span>
-						<?php echo $user->name; ?>
-					</div>
-					<?php $uri   = Uri::getInstance(); ?>
-					<?php $route = 'index.php?option=com_users&task=user.edit&id=' . $user->id . '&return=' . base64_encode($uri); ?>
-					<a class="dropdown-item" href="<?php echo Route::_($route); ?>">
-						<?php echo Text::_('MOD_STATUS_EDIT_ACCOUNT'); ?></a>
-					<a class="dropdown-item" href="<?php echo Route::_('index.php?option=com_login&task=logout&'
-						. Session::getFormToken() . '=1'); ?>"><?php echo Text::_('JLOGOUT'); ?></a>
->>>>>>> 27259861
 				</div>
 				<div class="dropdown-item">
 					<?php // TODO: route to accessibility settings ?>
