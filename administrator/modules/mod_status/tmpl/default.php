--- conflicted
+++ resolved
@@ -22,11 +22,7 @@
 
 	$output[] = '<li class="px-2">'
 		. '<a href="' . $frontEndUri->toString() . '" target="_blank">'
-<<<<<<< HEAD
-		. '<span class="mr-1 fa fa-external-link"></span>' . JText::_('JGLOBAL_VIEW_SITE')
-=======
-		. '<span class="icon-out-2" aria-hidden="true"></span>' . JText::_('JGLOBAL_VIEW_SITE')
->>>>>>> 6a0871fa
+		. '<span class="mr-1 fa fa-external-link" aria-hidden="true"></span>' . JText::_('JGLOBAL_VIEW_SITE')
 		. '</a>'
 		. '</li>';
 }
@@ -36,11 +32,7 @@
 {
 	$output[] = '<li class="px-2">'
 		. '<a href="' . JUri::base() . 'index.php" target="_blank">'
-<<<<<<< HEAD
-		. '<span class="mr-1 fa fa-external-link"></span>' . JText::_('MOD_STATUS_FIELD_LINK_VIEWADMIN_LABEL')
-=======
-		. '<span class="icon-out-2" aria-hidden="true"></span>' . JText::_('MOD_STATUS_FIELD_LINK_VIEWADMIN_LABEL')
->>>>>>> 6a0871fa
+		. '<span class="mr-1 fa fa-external-link" aria-hidden="true"></span>' . JText::_('MOD_STATUS_FIELD_LINK_VIEWADMIN_LABEL')
 		. '</a>'
 		. '</li>';
 }
@@ -104,11 +96,7 @@
 {
 	$output[] = '<li class="px-2 logout">'
 		. ($hideLinks ? '' : '<a href="' . $logoutLink . '">')
-<<<<<<< HEAD
-		. '<span class="mr-1 fa fa-sign-out"></span>' . JText::_('JLOGOUT')
-=======
-		. '<span class="icon-minus-2" aria-hidden="true"></span>' . JText::_('JLOGOUT')
->>>>>>> 6a0871fa
+		. '<span class="mr-1 fa fa-sign-out" aria-hidden="true"></span>' . JText::_('JLOGOUT')
 		. ($hideLinks ? '' : '</a>')
 		. '</li>';
 }
