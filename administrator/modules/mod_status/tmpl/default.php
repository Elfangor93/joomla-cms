<?php
/**
 * @package     Joomla.Administrator
 * @subpackage  mod_status
 *
 * @copyright   Copyright (C) 2005 - 2019 Open Source Matters, Inc. All rights reserved.
 * @license     GNU General Public License version 2 or later; see LICENSE.txt
 */

defined('_JEXEC') or die;

use Joomla\CMS\Helper\ModuleHelper;
use Joomla\CMS\HTML\HTMLHelper;
use Joomla\CMS\Language\Multilanguage;
use Joomla\CMS\Language\Text;
use Joomla\CMS\Router\Route;
use Joomla\CMS\Session\Session;
use Joomla\CMS\Uri\Uri;
use Joomla\Module\Multilangstatus\Administrator\Helper\MultilangstatusAdminHelper;

HTMLHelper::_('bootstrap.framework');

$hideLinks = $app->input->getBool('hidemainmenu');
?>
<div class="ml-auto">

	<ul class="nav text-center">
		<?php // Check if the multilangstatus module is present and enabled in the site ?>
		<?php if (class_exists(MultilangstatusAdminHelper::class)
			&& MultilangstatusAdminHelper::isEnabled()) : ?>
			<?php if (Multilanguage::isEnabled()) : ?>
				<?php // Publish and display the module ?>
				<?php MultilangstatusAdminHelper::publish(); ?>
				<?php $module = ModuleHelper::getModule('mod_multilangstatus'); ?>
				<?php echo ModuleHelper::renderModule($module); ?>
			<?php else : ?>
				<?php // Unpublish the module ?>
				<?php MultilangstatusAdminHelper::publish(); ?>
			<?php endif; ?>
		<?php endif; ?>

		<li class="nav-item footer-mobil-icon">
			<a class="nav-link link-title" href="<?php echo Uri::root(); ?>"
				title="<?php echo Text::sprintf('MOD_STATUS_PREVIEW', $sitename); ?>"
				target="_blank">
				<span class="sr-only"><?php echo HTMLHelper::_('string.truncate', $sitename, 28, false, false); ?></span>
				<?php echo $sitename ?>
			</a>
		</li>

		<li class="nav-item">
			<a class="nav-link <?php echo ($hideLinks ? 'disabled' : 'dropdown-toggle'); ?>" <?php echo ($hideLinks ? '' : 'href="' . Route::_('index.php?option=com_messages') . '"'); ?> title="<?php echo Text::_('MOD_STATUS_PRIVATE_MESSAGES'); ?>">
				<span class="fa fa-envelope-o" aria-hidden="true"></span>
				<span class="sr-only"><?php echo Text::_('MOD_STATUS_PRIVATE_MESSAGES'); ?></span>
				<?php $countUnread = $app->getSession()->get('messages.unread'); ?>
				<?php if ($countUnread > 0) : ?>
					<span class="badge badge-pill badge-danger"><?php echo $countUnread; ?></span>
				<?php endif; ?>
			</a>
		</li>

		<?php if ($user->authorise('core.manage', 'com_postinstall')) : ?>
<<<<<<< HEAD
			<li class="nav-item dropdown">
				<button class="nav-link dropdown-toggle" data-toggle="dropdown" type="button"
					title="<?php echo Text::_('MOD_STATUS_POST_INSTALLATION_MESSAGES'); ?>">
					<span class="fa fa-bell-o" aria-hidden="true"></span>
					<span class="sr-only"><?php echo Text::_('MOD_STATUS_POST_INSTALLATION_MESSAGES'); ?></span>
					<span class="fa fa-angle-down" aria-hidden="true"></span>
					<?php if (count($messages) > 0) : ?>
						<span class="badge badge-pill badge-danger"><?php echo count($messages); ?></span>
					<?php endif; ?>
				</button>
				<div class="dropdown-menu dropdown-menu-right">
					<div class="dropdown-header">
						<?php echo Text::_('MOD_STATUS_POST_INSTALLATION_MESSAGES'); ?>
=======
		<li class="nav-item dropdown">
			<a class="nav-link <?php echo ($hideLinks ? 'disabled' : 'dropdown-toggle'); ?>" <?php echo ($hideLinks ? '' : 'data-toggle="dropdown" href="#"'); ?> title="<?php echo Text::_('MOD_STATUS_POST_INSTALLATION_MESSAGES'); ?>">
				<span class="fa fa-bell-o" aria-hidden="true"></span>
				<span class="sr-only"><?php echo Text::_('MOD_STATUS_POST_INSTALLATION_MESSAGES'); ?></span>
				<?php if (count($messages) > 0) : ?>
					<span class="badge badge-pill badge-danger"><?php echo count($messages); ?></span>
				<?php endif; ?>
			</a>
			<?php if (!$hideLinks) : ?>
				<div class="dropdown-menu dropdown-menu-right dropdown-notifications border-0">
					<div class="list-group">
						<?php if (empty($messages)) : ?>
						<p class="list-group-item text-center">
							<strong><?php echo Text::_('COM_POSTINSTALL_LBL_NOMESSAGES_TITLE'); ?></strong>
						</p>
						<?php endif; ?>
						<?php foreach ($messages as $message) : ?>
						<a href="<?php echo Route::_('index.php?option=com_postinstall&amp;eid=700'); ?>" class="list-group-item list-group-item-action">
							<h5 class="list-group-item-heading"><?php echo HTMLHelper::_('string.truncate', Text::_($message->title_key), 28, false, false); ?></h5>
							<p class="list-group-item-text small">
								<?php echo HTMLHelper::_('string.truncate', Text::_($message->description_key), 120, false, false); ?>
							</p>
						</a>
						<?php endforeach; ?>
>>>>>>> 621d9d76
					</div>
					<?php if (empty($messages)) : ?>
						<div class="dropdown-item dropdown-message">
							<a href="<?php echo Route::_('index.php?option=com_postinstall'); ?>" class="text-center">
								<?php echo Text::_('COM_POSTINSTALL_LBL_NOMESSAGES_TITLE'); ?>
							</a>
						</div>
					<?php endif; ?>
					<?php foreach ($messages as $message) : ?>
						<div class="dropdown-item message-wrapper">
							<?php $route = 'index.php?option=com_postinstall&amp;eid=700'; ?>
							<?php $title = HTMLHelper::_('string.truncate', Text::_($message->title_key), 28, false, false); ?>
							<a href="<?php echo Route::_($route); ?>" title="<?php echo $title; ?>"><?php echo $title; ?></a>
							<?php $route = 'index.php?option=com_postinstall&amp;task=message.unpublish&amp;id=' . $message->postinstall_message_id; ?>
							<a class="close-message" href="<?php echo Route::_($route); ?>"
							   title="<?php echo Text::_('COM_POSTINSTALL_BTN_HIDE'); ?>">
								<span class="fa fa-close" aria-hidden="true"></span>
								<span class="sr-only"><?php echo Text::_('COM_POSTINSTALL_BTN_HIDE'); ?></span>
							</a>
						</div>
					<?php endforeach; ?>
				</div>
			</li>
		<?php endif; ?>

		<li class="nav-item dropdown header-profile footer-mobil-icon">
			<button class="nav-link dropdown-toggle" data-toggle="dropdown" type="button"
				title="<?php echo Text::_('MOD_STATUS_USER_MENU'); ?>">
				<span class="fa fa-user-circle" aria-hidden="true"></span>
				<span class="sr-only"><?php echo Text::_('MOD_STATUS_USER_MENU'); ?></span>
<<<<<<< HEAD
				<span class="fa fa-angle-down" aria-hidden="true"></span>
			</button>
			<div class="dropdown-menu dropdown-menu-right icons-left">
				<div class="dropdown-header"><?php echo $user->name; ?></div>
				<?php $route = 'index.php?option=com_admin&amp;task=profile.edit&amp;id=' . $user->id; ?>
				<div class="dropdown-item">
					<a href="<?php echo Route::_($route); ?>">
						<span class="fa fa-user-o"></span>
						<?php echo Text::_('MOD_STATUS_EDIT_ACCOUNT'); ?>
					</a>
=======
			</a>
			<?php if (!$hideLinks) : ?>
				<div class="dropdown-menu dropdown-menu-right">
					<div class="dropdown-header">
						<span class="fa fa-user-o" aria-hidden="true"></span>
						<?php echo $user->name; ?>
					</div>
					<?php $uri   = Uri::getInstance(); ?>
					<?php $route = 'index.php?option=com_users&task=user.edit&id=' . $user->id . '&return=' . base64_encode($uri); ?>
					<a class="dropdown-item" href="<?php echo Route::_($route); ?>">
						<?php echo Text::_('MOD_STATUS_EDIT_ACCOUNT'); ?></a>
					<a class="dropdown-item" href="<?php echo Route::_('index.php?option=com_login&task=logout&'
						. Session::getFormToken() . '=1'); ?>"><?php echo Text::_('JLOGOUT'); ?></a>
>>>>>>> 621d9d76
				</div>
				<div class="dropdown-item">
					<?php // TODO: route to accessibility settings ?>
					<a href="#">
						<span class="fa fa-universal-access"></span>
						<?php echo Text::_('MOD_STATUS_ACCESSIBILITY_SETTINGS'); ?>
					</a>
				</div>
				<div class="dropdown-item">
					<?php $route = 'index.php?option=com_login&task=logout&amp;' . Session::getFormToken() . '=1'; ?>
					<a href="<?php echo Route::_($route); ?>">
						<span class="fa fa-power-off"></span>
						<?php echo Text::_('JLOGOUT'); ?>
					</a>
				</div>
			</div>
		</li>
	</ul>
</div><|MERGE_RESOLUTION|>--- conflicted
+++ resolved
@@ -60,9 +60,8 @@
 		</li>
 
 		<?php if ($user->authorise('core.manage', 'com_postinstall')) : ?>
-<<<<<<< HEAD
 			<li class="nav-item dropdown">
-				<button class="nav-link dropdown-toggle" data-toggle="dropdown" type="button"
+				<button class="nav-link dropdown-toggle <?php echo ($hideLinks ? 'disabled' : ''); ?>" data-toggle="dropdown" type="button"
 					title="<?php echo Text::_('MOD_STATUS_POST_INSTALLATION_MESSAGES'); ?>">
 					<span class="fa fa-bell-o" aria-hidden="true"></span>
 					<span class="sr-only"><?php echo Text::_('MOD_STATUS_POST_INSTALLATION_MESSAGES'); ?></span>
@@ -74,32 +73,6 @@
 				<div class="dropdown-menu dropdown-menu-right">
 					<div class="dropdown-header">
 						<?php echo Text::_('MOD_STATUS_POST_INSTALLATION_MESSAGES'); ?>
-=======
-		<li class="nav-item dropdown">
-			<a class="nav-link <?php echo ($hideLinks ? 'disabled' : 'dropdown-toggle'); ?>" <?php echo ($hideLinks ? '' : 'data-toggle="dropdown" href="#"'); ?> title="<?php echo Text::_('MOD_STATUS_POST_INSTALLATION_MESSAGES'); ?>">
-				<span class="fa fa-bell-o" aria-hidden="true"></span>
-				<span class="sr-only"><?php echo Text::_('MOD_STATUS_POST_INSTALLATION_MESSAGES'); ?></span>
-				<?php if (count($messages) > 0) : ?>
-					<span class="badge badge-pill badge-danger"><?php echo count($messages); ?></span>
-				<?php endif; ?>
-			</a>
-			<?php if (!$hideLinks) : ?>
-				<div class="dropdown-menu dropdown-menu-right dropdown-notifications border-0">
-					<div class="list-group">
-						<?php if (empty($messages)) : ?>
-						<p class="list-group-item text-center">
-							<strong><?php echo Text::_('COM_POSTINSTALL_LBL_NOMESSAGES_TITLE'); ?></strong>
-						</p>
-						<?php endif; ?>
-						<?php foreach ($messages as $message) : ?>
-						<a href="<?php echo Route::_('index.php?option=com_postinstall&amp;eid=700'); ?>" class="list-group-item list-group-item-action">
-							<h5 class="list-group-item-heading"><?php echo HTMLHelper::_('string.truncate', Text::_($message->title_key), 28, false, false); ?></h5>
-							<p class="list-group-item-text small">
-								<?php echo HTMLHelper::_('string.truncate', Text::_($message->description_key), 120, false, false); ?>
-							</p>
-						</a>
-						<?php endforeach; ?>
->>>>>>> 621d9d76
 					</div>
 					<?php if (empty($messages)) : ?>
 						<div class="dropdown-item dropdown-message">
@@ -126,36 +99,21 @@
 		<?php endif; ?>
 
 		<li class="nav-item dropdown header-profile footer-mobil-icon">
-			<button class="nav-link dropdown-toggle" data-toggle="dropdown" type="button"
+			<button class="nav-link dropdown-toggle <?php echo ($hideLinks ? 'disabled' : ''); ?>" data-toggle="dropdown" type="button"
 				title="<?php echo Text::_('MOD_STATUS_USER_MENU'); ?>">
 				<span class="fa fa-user-circle" aria-hidden="true"></span>
 				<span class="sr-only"><?php echo Text::_('MOD_STATUS_USER_MENU'); ?></span>
-<<<<<<< HEAD
 				<span class="fa fa-angle-down" aria-hidden="true"></span>
 			</button>
 			<div class="dropdown-menu dropdown-menu-right icons-left">
 				<div class="dropdown-header"><?php echo $user->name; ?></div>
-				<?php $route = 'index.php?option=com_admin&amp;task=profile.edit&amp;id=' . $user->id; ?>
+				<?php $uri   = Uri::getInstance(); ?>
+				<?php $route = 'index.php?option=com_users&task=user.edit&id=' . $user->id . '&return=' . base64_encode($uri); ?>
 				<div class="dropdown-item">
 					<a href="<?php echo Route::_($route); ?>">
 						<span class="fa fa-user-o"></span>
 						<?php echo Text::_('MOD_STATUS_EDIT_ACCOUNT'); ?>
 					</a>
-=======
-			</a>
-			<?php if (!$hideLinks) : ?>
-				<div class="dropdown-menu dropdown-menu-right">
-					<div class="dropdown-header">
-						<span class="fa fa-user-o" aria-hidden="true"></span>
-						<?php echo $user->name; ?>
-					</div>
-					<?php $uri   = Uri::getInstance(); ?>
-					<?php $route = 'index.php?option=com_users&task=user.edit&id=' . $user->id . '&return=' . base64_encode($uri); ?>
-					<a class="dropdown-item" href="<?php echo Route::_($route); ?>">
-						<?php echo Text::_('MOD_STATUS_EDIT_ACCOUNT'); ?></a>
-					<a class="dropdown-item" href="<?php echo Route::_('index.php?option=com_login&task=logout&'
-						. Session::getFormToken() . '=1'); ?>"><?php echo Text::_('JLOGOUT'); ?></a>
->>>>>>> 621d9d76
 				</div>
 				<div class="dropdown-item">
 					<?php // TODO: route to accessibility settings ?>
