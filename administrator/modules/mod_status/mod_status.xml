--- conflicted
+++ resolved
@@ -20,100 +20,20 @@
 	<help key="JHELP_EXTENSIONS_MODULE_MANAGER_ADMIN_STATUS" />
 	<config>
 		<fields name="params">
-<<<<<<< HEAD
-=======
-			<fieldset name="basic">
-				<field
-					name="show_viewsite"
-					type="radio"
-					label="MOD_STATUS_FIELD_SHOW_VIEWSITE_LABEL"
-					description="MOD_STATUS_FIELD_SHOW_VIEWSITE_DESC"
-					class="btn-group btn-group-yesno"
-					default="1"
-					filter="integer"
-					>
-					<option value="1">JSHOW</option>
-					<option value="0">JHIDE</option>
-				</field>
-
-				<field
-					name="show_viewadmin"
-					type="radio"
-					label="MOD_STATUS_FIELD_SHOW_VIEWADMIN_LABEL"
-					description="MOD_STATUS_FIELD_SHOW_VIEWADMIN_DESC"
-					class="btn-group btn-group-yesno"
-					default="0"
-					filter="integer"
-					>
-					<option value="1">JSHOW</option>
-					<option value="0">JHIDE</option>
-				</field>
-
-				<field
-					name="show_loggedin_users"
-					type="radio"
-					label="MOD_STATUS_FIELD_SHOW_LOGGEDIN_USERS_LABEL"
-					description="MOD_STATUS_FIELD_SHOW_LOGGEDIN_USERS_DESC"
-					class="btn-group btn-group-yesno"
-					default="1"
-					filter="integer"
-					>
-					<option value="1">JSHOW</option>
-					<option value="0">JHIDE</option>
-				</field>
-
-				<field
-					name="show_loggedin_users_admin"
-					type="radio"
-					label="MOD_STATUS_FIELD_SHOW_LOGGEDIN_USERS_ADMIN_LABEL"
-					description="MOD_STATUS_FIELD_SHOW_LOGGEDIN_USERS_ADMIN_DESC"
-					class="btn-group btn-group-yesno"
-					default="1"
-					filter="integer"
-					>
-					<option value="1">JSHOW</option>
-					<option value="0">JHIDE</option>
-				</field>
-
-				<field
-					name="show_messages"
-					type="radio"
-					label="MOD_STATUS_FIELD_SHOW_MESSAGES_LABEL"
-					description="MOD_STATUS_FIELD_SHOW_MESSAGES_DESC"
-					class="btn-group btn-group-yesno"
-					default="1"
-					filter="integer"
-					>
-					<option value="1">JSHOW</option>
-					<option value="0">JHIDE</option>
-				</field>
-			</fieldset>
-
->>>>>>> 899e7c93
 			<fieldset name="advanced">
 				<field
 					name="layout"
 					type="modulelayout"
 					label="JFIELD_ALT_LAYOUT_LABEL"
-<<<<<<< HEAD
 					class="custom-select"
  				/>
-=======
-					description="JFIELD_ALT_MODULE_LAYOUT_DESC"
-				/>
->>>>>>> 899e7c93
 
 				<field
 					name="moduleclass_sfx"
 					type="textarea"
 					label="COM_MODULES_FIELD_MODULECLASS_SFX_LABEL"
-<<<<<<< HEAD
- 				/>
-=======
-					description="COM_MODULES_FIELD_MODULECLASS_SFX_DESC"
 					rows="3"
 				/>
->>>>>>> 899e7c93
 			</fieldset>
 		</fields>
 	</config>
