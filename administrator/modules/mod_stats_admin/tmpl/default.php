<?php
/**
 * @package     Joomla.Administrator
 * @subpackage  mod_stats_admin
 *
 * @copyright   Copyright (C) 2005 - 2019 Open Source Matters, Inc. All rights reserved.
 * @license     GNU General Public License version 2 or later; see LICENSE.txt
 */

defined('_JEXEC') or die;

JHtml::_('jquery.framework');
JFactory::getDocument()->addScriptDeclaration('
	jQuery(document).ready(function($) {
		$("a.js-revert").on("click", function(e) {
			e.preventDefault();
			e.stopPropagation();

			var activeTab = [];
			activeTab.push("#" + e.target.href.split("#")[1]);
			var path = window.location.pathname;
			localStorage.removeItem(e.target.href.replace(/&return=[a-zA-Z0-9%]+/, "").replace(/&[a-zA-Z-_]+=[0-9]+/, ""));
			localStorage.setItem(path + e.target.href.split("index.php")[1].split("#")[0], JSON.stringify(activeTab));
			return window.location.href = e.target.href.split("#")[0];
		});
	});
');
?>
<<<<<<< HEAD
<ul class="list-group list-group-flush stats-module <?php echo $moduleclass_sfx ?>">
	<?php foreach ($list as $item) : ?>
		<li class="list-group-item"><span class="mr-2 fa-fw fa fa-<?php echo $item->icon; ?>" aria-hidden="true"></span> <?php echo $item->title; ?> <?php echo $item->data; ?></li>
=======
<div class="row-striped">
	<?php foreach ($list as $item) : ?>
		<div class="row-fluid">
			<div class="span4">
				<span class="icon-<?php echo $item->icon; ?>" title="<?php echo $item->title; ?>" aria-hidden="true"></span> <?php echo $item->title . ' '; ?>
			</div>
			<div class="span8">
				<?php if(isset($item->link)) : ?>
					<a class="btn btn-info js-revert" href ="<?php echo $item->link; ?>"><?php echo $item->data; ?></a>
				<?php else : ?>
					<?php echo $item->data; ?>
				<?php endif; ?>
			</div>
		</div>
>>>>>>> 41ab30cd
	<?php endforeach; ?>
</div><|MERGE_RESOLUTION|>--- conflicted
+++ resolved
@@ -26,25 +26,16 @@
 	});
 ');
 ?>
-<<<<<<< HEAD
 <ul class="list-group list-group-flush stats-module <?php echo $moduleclass_sfx ?>">
 	<?php foreach ($list as $item) : ?>
-		<li class="list-group-item"><span class="mr-2 fa-fw fa fa-<?php echo $item->icon; ?>" aria-hidden="true"></span> <?php echo $item->title; ?> <?php echo $item->data; ?></li>
-=======
-<div class="row-striped">
-	<?php foreach ($list as $item) : ?>
-		<div class="row-fluid">
-			<div class="span4">
-				<span class="icon-<?php echo $item->icon; ?>" title="<?php echo $item->title; ?>" aria-hidden="true"></span> <?php echo $item->title . ' '; ?>
-			</div>
-			<div class="span8">
-				<?php if(isset($item->link)) : ?>
-					<a class="btn btn-info js-revert" href ="<?php echo $item->link; ?>"><?php echo $item->data; ?></a>
-				<?php else : ?>
-					<?php echo $item->data; ?>
-				<?php endif; ?>
-			</div>
-		</div>
->>>>>>> 41ab30cd
+		<li class="list-group-item">
+			<span class="mr-2 fa-fw fa fa-<?php echo $item->icon; ?>" aria-hidden="true"></span> <?php echo $item->title; ?>
+
+			<?php if(isset($item->link)) : ?>
+				<a class="btn btn-info js-revert" href="<?php echo $item->link; ?>"><?php echo $item->data; ?></a>
+			<?php else : ?>
+				<?php echo $item->data; ?>
+			<?php endif; ?>
+		</li>
 	<?php endforeach; ?>
-</div>+</ul>