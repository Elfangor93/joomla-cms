--- conflicted
+++ resolved
@@ -28,29 +28,14 @@
 ?>
 <ul class="list-group list-group-flush stats-module <?php echo $moduleclass_sfx ?>">
 	<?php foreach ($list as $item) : ?>
-<<<<<<< HEAD
 		<li class="list-group-item">
 			<span class="mr-2 fa-fw fa fa-<?php echo $item->icon; ?>" aria-hidden="true"></span> <?php echo $item->title; ?>
 
 			<?php if(isset($item->link)) : ?>
-				<a class="btn btn-info js-revert" href="<?php echo $item->link; ?>"><?php echo $item->data; ?></a>
+				<a class="btn btn-info btn-sm js-revert" href="<?php echo $item->link; ?>"><?php echo $item->data; ?></a>
 			<?php else : ?>
 				<?php echo $item->data; ?>
 			<?php endif; ?>
 		</li>
-=======
-		<div class="row-fluid">
-			<div class="span4">
-				<span class="icon-<?php echo $item->icon; ?>" aria-hidden="true"></span> <?php echo $item->title; ?>
-			</div>
-			<div class="span8">
-				<?php if (isset($item->link)) : ?>
-					<a class="btn btn-info btn-small js-revert" href="<?php echo $item->link; ?>"><?php echo $item->data; ?></a>
-				<?php else : ?>
-					<?php echo $item->data; ?>
-				<?php endif; ?>
-			</div>
-		</div>
->>>>>>> 661c0aa1
 	<?php endforeach; ?>
 </ul>