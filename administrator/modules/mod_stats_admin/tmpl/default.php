<?php
/**
 * @package     Joomla.Administrator
 * @subpackage  mod_stats_admin
 *
 * @copyright   Copyright (C) 2005 - 2017 Open Source Matters, Inc. All rights reserved.
 * @license     GNU General Public License version 2 or later; see LICENSE.txt
 */

defined('_JEXEC') or die;
?>
<ul class="list-group list-group-flush stats-module<?php echo $moduleclass_sfx ?>">
	<?php foreach ($list as $item) : ?>
<<<<<<< HEAD
		<li class="list-group-item"><span class="mr-2 icon-<?php echo $item->icon; ?>" title="<?php echo $item->title; ?>"></span> <?php echo $item->title; ?> <?php echo $item->data; ?></li>
=======
		<li><span class="icon-<?php echo $item->icon; ?>" title="<?php echo $item->title; ?>" aria-hidden="true"></span> <?php echo $item->title; ?> <?php echo $item->data; ?></li>
>>>>>>> 6a0871fa
	<?php endforeach; ?>
</ul><|MERGE_RESOLUTION|>--- conflicted
+++ resolved
@@ -11,10 +11,6 @@
 ?>
 <ul class="list-group list-group-flush stats-module<?php echo $moduleclass_sfx ?>">
 	<?php foreach ($list as $item) : ?>
-<<<<<<< HEAD
-		<li class="list-group-item"><span class="mr-2 icon-<?php echo $item->icon; ?>" title="<?php echo $item->title; ?>"></span> <?php echo $item->title; ?> <?php echo $item->data; ?></li>
-=======
-		<li><span class="icon-<?php echo $item->icon; ?>" title="<?php echo $item->title; ?>" aria-hidden="true"></span> <?php echo $item->title; ?> <?php echo $item->data; ?></li>
->>>>>>> 6a0871fa
+		<li class="list-group-item"><span class="mr-2 icon-<?php echo $item->icon; ?>" title="<?php echo $item->title; ?>" aria-hidden="true"></span> <?php echo $item->title; ?> <?php echo $item->data; ?></li>
 	<?php endforeach; ?>
 </ul>