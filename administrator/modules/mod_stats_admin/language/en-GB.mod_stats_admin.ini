--- conflicted
+++ resolved
@@ -11,9 +11,4 @@
 MOD_STATS_GZIP="Gzip"
 MOD_STATS_PHP="PHP"
 MOD_STATS_USERS="Users"
-<<<<<<< HEAD
-MOD_STATS_XML_DESCRIPTION="The Statistics Module shows information about your server installation together with statistics on the website"
-=======
-MOD_STATS_WEBLINKS="Web Links"
-MOD_STATS_XML_DESCRIPTION="The Statistics Module shows information about your server installation together with statistics on the website users and the number of Articles in your database."
->>>>>>> e7581675
+MOD_STATS_XML_DESCRIPTION="The Statistics Module shows information about your server installation together with statistics on the website users and the number of Articles in your database."