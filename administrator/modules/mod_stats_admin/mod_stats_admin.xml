--- conflicted
+++ resolved
@@ -47,44 +47,14 @@
 					<option value="0">JHIDE</option>
 					<option value="1">JSHOW</option>
 				</field>
-<<<<<<< HEAD
-=======
-
-				<field
-					name="counter"
-					type="radio"
-					label="MOD_STATS_FIELD_COUNTER_LABEL"
-					description="MOD_STATS_FIELD_COUNTER_DESC"
-					class="btn-group btn-group-yesno"
-					default="0"
-					filter="integer"
-					>
-					<option value="1">JYES</option>
-					<option value="0">JNO</option>
-				</field>
-
-				<field
-					name="increase"
-					type="number"
-					label="MOD_STATS_FIELD_INCREASECOUNTER_LABEL"
-					description="MOD_STATS_FIELD_INCREASECOUNTER_DESC"
-					default="0"
-					filter="integer"
-				/>
->>>>>>> 899e7c93
 			</fieldset>
 			<fieldset name="advanced">
 				<field
 					name="layout"
 					type="modulelayout"
 					label="JFIELD_ALT_LAYOUT_LABEL"
-<<<<<<< HEAD
 					class="custom-select"
  				/>
-=======
-					description="JFIELD_ALT_MODULE_LAYOUT_DESC"
-				/>
->>>>>>> 899e7c93
 
 				<field
 					name="moduleclass_sfx"
