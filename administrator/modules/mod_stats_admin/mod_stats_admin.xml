--- conflicted
+++ resolved
@@ -44,17 +44,6 @@
 					<option value="0">JNO</option>
 					<option value="1">JYES</option>
 				</field>
-<<<<<<< HEAD
-=======
-
-				<field
-					name="increase"
-					type="number"
-					label="MOD_STATS_FIELD_INCREASECOUNTER_LABEL"
-					description="MOD_STATS_FIELD_INCREASECOUNTER_DESC"
-					default="0"
-				/>
->>>>>>> 2d1c77b7
 			</fieldset>
 			<fieldset name="advanced">
 				<field
