<?xml version="1.0" encoding="utf-8"?>
<extension type="module" version="3.1" client="administrator" method="upgrade">
	<name>mod_popular</name>
	<author>Joomla! Project</author>
	<creationDate>July 2004</creationDate>
	<copyright>Copyright (C) 2005 - 2018 Open Source Matters. All rights reserved.</copyright>
	<license>GNU General Public License version 2 or later; see LICENSE.txt</license>
	<authorEmail>admin@joomla.org</authorEmail>
	<authorUrl>www.joomla.org</authorUrl>
	<version>3.0.0</version>
	<description>MOD_POPULAR_XML_DESCRIPTION</description>
	<namespace>Joomla\Module\Popular</namespace>
	<files>
		<filename module="mod_popular">mod_popular.php</filename>
		<folder>tmpl</folder>
		<filename>helper.php</filename>
	</files>
	<languages>
		<language tag="en-GB">en-GB.mod_popular.ini</language>
		<language tag="en-GB">en-GB.mod_popular.sys.ini</language>
	</languages>
	<help key="JHELP_EXTENSIONS_MODULE_MANAGER_ADMIN_POPULAR" />
	<config>
		<fields name="params">
			<fieldset name="basic">
				<field
					name="count"
					type="number"
					label="MOD_POPULAR_FIELD_COUNT_LABEL"
					default="5"
					filter="integer"
				/>

				<field
					name="catid"
					type="category"
					label="JCATEGORY"
					id="catid"
					extension="com_content"
					default=""
					filter="integer"
					>
					<option value="">JOPTION_ANY_CATEGORY</option>
				</field>

				<field
					name="user_id"
					type="list"
					label="MOD_POPULAR_FIELD_AUTHORS_LABEL"
					default="0"
					>
					<option value="0">MOD_POPULAR_FIELD_VALUE_ANYONE</option>
					<option value="by_me">MOD_POPULAR_FIELD_VALUE_ADDED_OR_MODIFIED_BY_ME</option>
					<option value="not_me">MOD_POPULAR_FIELD_VALUE_NOT_ADDED_OR_MODIFIED_BY_ME</option>
				</field>
			</fieldset>

			<fieldset name="advanced">
				<field
					name="layout"
					type="modulelayout"
					label="JFIELD_ALT_LAYOUT_LABEL"
<<<<<<< HEAD
					class="custom-select"
 				/>
=======
					description="JFIELD_ALT_MODULE_LAYOUT_DESC"
				/>
>>>>>>> 899e7c93

				<field
					name="moduleclass_sfx"
					type="textarea"
					label="COM_MODULES_FIELD_MODULECLASS_SFX_LABEL"
					rows="3"
				/>

				<field
					name="automatic_title"
					type="radio"
					label="COM_MODULES_FIELD_AUTOMATIC_TITLE_LABEL"
					class="switcher"
					default="0"
					filter="integer"
					>
					<option value="0">JNO</option>
					<option value="1">JYES</option>
				</field>
			</fieldset>
		</fields>
	</config>
</extension><|MERGE_RESOLUTION|>--- conflicted
+++ resolved
@@ -60,13 +60,8 @@
 					name="layout"
 					type="modulelayout"
 					label="JFIELD_ALT_LAYOUT_LABEL"
-<<<<<<< HEAD
 					class="custom-select"
  				/>
-=======
-					description="JFIELD_ALT_MODULE_LAYOUT_DESC"
-				/>
->>>>>>> 899e7c93
 
 				<field
 					name="moduleclass_sfx"
