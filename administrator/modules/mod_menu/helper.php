--- conflicted
+++ resolved
@@ -52,11 +52,7 @@
 		catch (RuntimeException $e)
 		{
 			$result = array();
-<<<<<<< HEAD
-			JFactory::getApplication()->enqueueMessage(JText::_('JERROR_AN_ERROR_HAS_OCCURRED'), 'danger');
-=======
-			JFactory::getApplication()->enqueueMessage(JText::_('JERROR_AN_ERROR_HAS_OCCURRED') . ' ' . $e->getMessage(), 'error');
->>>>>>> 7210596f
+			JFactory::getApplication()->enqueueMessage(JText::_('JERROR_AN_ERROR_HAS_OCCURRED') . ' ' . $e->getMessage(), 'danger');
 		}
 
 		return $result;
