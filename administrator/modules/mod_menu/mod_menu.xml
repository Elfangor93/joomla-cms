<?xml version="1.0" encoding="utf-8"?>
<extension type="module" version="3.1" client="administrator" method="upgrade">
	<name>mod_menu</name>
	<author>Joomla! Project</author>
	<creationDate>March 2006</creationDate>
	<copyright>Copyright (C) 2005 - 2017 Open Source Matters. All rights reserved.</copyright>
	<license>GNU General Public License version 2 or later; see LICENSE.txt</license>
	<authorEmail>admin@joomla.org</authorEmail>
	<authorUrl>www.joomla.org</authorUrl>
	<version>3.0.0</version>
	<description>MOD_MENU_XML_DESCRIPTION</description>
	<files>
		<filename module="mod_menu">mod_menu.php</filename>
		<folder>preset</folder>
		<folder>tmpl</folder>
		<filename>helper.php</filename>
		<filename>menu.php</filename>
	</files>
	<languages>
		<language tag="en-GB">en-GB.mod_menu.ini</language>
		<language tag="en-GB">en-GB.mod_menu.sys.ini</language>
	</languages>
	<help key="JHELP_EXTENSIONS_MODULE_MANAGER_ADMIN_MENU" />
	<config>
		<fields name="params">
			<fieldset name="advanced">
				<field
					name="menutype"
					type="menu"
					label="MOD_MENU_FIELD_MENUTYPE_LABEL"
					description="MOD_MENU_FIELD_MENUTYPE_DESC"
					clientid="1"
					>
					<option value="*">MOD_MENU_FIELD_MENUTYPE_OPTION_PREDEFINED</option>
				</field>
	
				<field
					name="check"
					type="radio"
					label="MOD_MENU_FIELD_CHECK_LABEL"
					description="MOD_MENU_FIELD_CHECK_DESC"
					class="btn-group btn-group-yesno"
					default="1"
<<<<<<< HEAD
				>
=======
					>
					<option value="1">JYES</option>
>>>>>>> 3fdf37e5
					<option value="0">JNO</option>
					<option value="1">JYES</option>
				</field>

				<field
					name="layout"
					type="modulelayout"
					label="JFIELD_ALT_LAYOUT_LABEL"
					description="JFIELD_ALT_MODULE_LAYOUT_DESC" 
				/>

				<field
					name="moduleclass_sfx"
					type="textarea"
					label="COM_MODULES_FIELD_MODULECLASS_SFX_LABEL"
					description="COM_MODULES_FIELD_MODULECLASS_SFX_DESC"
					rows="3"
				/>

				<field
					name="shownew"
					type="radio"
<<<<<<< HEAD
					class="switcher"
=======
					label="MOD_MENU_FIELD_SHOWNEW"
					description="MOD_MENU_FIELD_SHOWNEW_DESC"
					class="btn-group btn-group-yesno"
>>>>>>> 3fdf37e5
					default="1"
					>
					<option value="0">JHIDE</option>
					<option value="1">JSHOW</option>
				</field>

				<field
					name="showhelp"
					type="radio"
<<<<<<< HEAD
					class="switcher"
=======
					label="MOD_MENU_FIELD_SHOWHELP"
					description="MOD_MENU_FIELD_SHOWHELP_DESC"
					class="btn-group btn-group-yesno"
>>>>>>> 3fdf37e5
					default="1"
					>
					<option value="0">JHIDE</option>
					<option value="1">JSHOW</option>
				</field>

				<field
					name="forum_url"
					type="url"
					label="MOD_MENU_FIELD_FORUMURL_LABEL"
					description="MOD_MENU_FIELD_FORUMURL_DESC"
					filter="url"
					size="30"
					default=""
				/>
			</fieldset>
		</fields>
	</config>
</extension><|MERGE_RESOLUTION|>--- conflicted
+++ resolved
@@ -41,12 +41,7 @@
 					description="MOD_MENU_FIELD_CHECK_DESC"
 					class="btn-group btn-group-yesno"
 					default="1"
-<<<<<<< HEAD
-				>
-=======
 					>
-					<option value="1">JYES</option>
->>>>>>> 3fdf37e5
 					<option value="0">JNO</option>
 					<option value="1">JYES</option>
 				</field>
@@ -69,13 +64,9 @@
 				<field
 					name="shownew"
 					type="radio"
-<<<<<<< HEAD
-					class="switcher"
-=======
 					label="MOD_MENU_FIELD_SHOWNEW"
 					description="MOD_MENU_FIELD_SHOWNEW_DESC"
-					class="btn-group btn-group-yesno"
->>>>>>> 3fdf37e5
+					class="switcher"
 					default="1"
 					>
 					<option value="0">JHIDE</option>
@@ -85,13 +76,9 @@
 				<field
 					name="showhelp"
 					type="radio"
-<<<<<<< HEAD
-					class="switcher"
-=======
 					label="MOD_MENU_FIELD_SHOWHELP"
 					description="MOD_MENU_FIELD_SHOWHELP_DESC"
-					class="btn-group btn-group-yesno"
->>>>>>> 3fdf37e5
+					class="switcher"
 					default="1"
 					>
 					<option value="0">JHIDE</option>
