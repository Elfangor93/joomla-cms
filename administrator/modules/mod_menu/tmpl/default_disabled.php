--- conflicted
+++ resolved
@@ -9,20 +9,12 @@
 
 defined('_JEXEC') or die;
 
-<<<<<<< HEAD
-$showhelp = $params->get('showhelp', 1);
 $user = JFactory::getUser();
 
 /**
  * Site SubMenu
-**/
+ */
 $menu->addChild(new JMenuNode(JText::_('MOD_MENU_SYSTEM'), null, 'class:cog fa-fw'));
-=======
-/**
- * Site SubMenu
- */
-$menu->addChild(new JMenuNode(JText::_('MOD_MENU_SYSTEM'), null, 'disabled'));
->>>>>>> 9ea6ffff
 
 /**
  * Users Submenu
@@ -77,9 +69,8 @@
 
 /**
  * Help Submenu
-<<<<<<< HEAD
-**/
-if ($showhelp == 1)
+ */
+if ($params->get('showhelp', 1))
 {
 	$menu->addChild(new JMenuNode(JText::_('MOD_MENU_HELP'), null, 'class:info-circle fa-fw'));
 }
@@ -87,11 +78,4 @@
 /*
  * User Submenu
  */
-$menu->addChild(new JMenuNode($user->username, null, 'class:user fa-fw'));
-=======
- */
-if ($params->get('showhelp', 1))
-{
-	$menu->addChild(new JMenuNode(JText::_('MOD_MENU_HELP'), null, 'disabled'));
-}
->>>>>>> 9ea6ffff
+$menu->addChild(new JMenuNode($user->username, null, 'class:user fa-fw'));