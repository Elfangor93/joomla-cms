--- conflicted
+++ resolved
@@ -83,17 +83,6 @@
 					<option value="1">JYES</option>
 				</field>
 
-<<<<<<< HEAD
-=======
-				<field
-					name="word_count"
-					type="number"
-					label="MOD_FEED_FIELD_WORDCOUNT_LABEL"
-					description="MOD_FEED_FIELD_WORDCOUNT_DESC" 
-					size="6"
-					default="0"
-				/>
->>>>>>> 2d1c77b7
 			</fieldset>
 			<fieldset name="advanced">
 				<field
