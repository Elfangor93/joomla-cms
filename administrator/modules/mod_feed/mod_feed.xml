--- conflicted
+++ resolved
@@ -36,85 +36,49 @@
 				<field
 					name="rssrtl"
 					type="radio"
-<<<<<<< HEAD
+					label="MOD_FEED_FIELD_RTL_LABEL"
+					description="MOD_FEED_FIELD_RTL_DESC"
 					class="switcher"
 					default="0"
-					label="MOD_FEED_FIELD_RTL_LABEL"
-					description="MOD_FEED_FIELD_RTL_DESC">
+					>
 					<option value="0">JNO</option>
 					<option value="1">JYES</option>
-=======
-					label="MOD_FEED_FIELD_RTL_LABEL"
-					description="MOD_FEED_FIELD_RTL_DESC"
-					class="btn-group btn-group-yesno"
-					default="0"
-					>
-					<option value="1">JYES</option>
-					<option value="0">JNO</option>
->>>>>>> 3fdf37e5
 				</field>
 
 				<field
 					name="rsstitle"
 					type="radio"
-<<<<<<< HEAD
+					label="MOD_FEED_FIELD_RSSTITLE_LABEL"
+					description="MOD_FEED_FIELD_RSSTITLE_DESC"
 					class="switcher"
 					default="1"
-					label="MOD_FEED_FIELD_RSSTITLE_LABEL"
-					description="MOD_FEED_FIELD_RSSTITLE_DESC">
+					>
 					<option value="0">JNO</option>
 					<option value="1">JYES</option>
-=======
-					label="MOD_FEED_FIELD_RSSTITLE_LABEL"
-					description="MOD_FEED_FIELD_RSSTITLE_DESC"
-					class="btn-group btn-group-yesno"
-					default="1"
-					>
-					<option value="1">JYES</option>
-					<option value="0">JNO</option>
->>>>>>> 3fdf37e5
 				</field>
 
 				<field
 					name="rssdesc"
 					type="radio"
-<<<<<<< HEAD
+					label="MOD_FEED_FIELD_DESCRIPTION_LABEL"
+					description="MOD_FEED_FIELD_DESCRIPTION_DESC"
 					class="switcher"
 					default="1"
-					label="MOD_FEED_FIELD_DESCRIPTION_LABEL"
-					description="MOD_FEED_FIELD_DESCRIPTION_DESC">
+					>
 					<option value="0">JNO</option>
 					<option value="1">JYES</option>
-=======
-					label="MOD_FEED_FIELD_DESCRIPTION_LABEL"
-					description="MOD_FEED_FIELD_DESCRIPTION_DESC"
-					class="btn-group btn-group-yesno"
-					default="1"
-					>
-					<option value="1">JYES</option>
-					<option value="0">JNO</option>
->>>>>>> 3fdf37e5
 				</field>
 
 				<field
 					name="rssimage"
 					type="radio"
-<<<<<<< HEAD
+					label="MOD_FEED_FIELD_IMAGE_LABEL"
+					description="MOD_FEED_FIELD_IMAGE_DESC"
 					class="switcher"
 					default="1"
-					label="MOD_FEED_FIELD_IMAGE_LABEL"
-					description="MOD_FEED_FIELD_IMAGE_DESC">
+					>
 					<option value="0">JNO</option>
 					<option value="1">JYES</option>
-=======
-					label="MOD_FEED_FIELD_IMAGE_LABEL"
-					description="MOD_FEED_FIELD_IMAGE_DESC"
-					class="btn-group btn-group-yesno"
-					default="1"
-					>
-					<option value="1">JYES</option>
-					<option value="0">JNO</option>
->>>>>>> 3fdf37e5
 				</field>
 
 				<field
@@ -128,22 +92,13 @@
 				<field
 					name="rssitemdesc"
 					type="radio"
-<<<<<<< HEAD
+					label="MOD_FEED_FIELD_ITEMDESCRIPTION_LABEL"
+					description="MOD_FEED_FIELD_ITEMDESCRIPTION_DESC"
 					class="switcher"
 					default="1"
-					label="MOD_FEED_FIELD_ITEMDESCRIPTION_LABEL"
-					description="MOD_FEED_FIELD_ITEMDESCRIPTION_DESC">
+					>
 					<option value="0">JNO</option>
 					<option value="1">JYES</option>
-=======
-					label="MOD_FEED_FIELD_ITEMDESCRIPTION_LABEL"
-					description="MOD_FEED_FIELD_ITEMDESCRIPTION_DESC"
-					class="btn-group btn-group-yesno"
-					default="1"
-					>
-					<option value="1">JYES</option>
-					<option value="0">JNO</option>
->>>>>>> 3fdf37e5
 				</field>
 
 				<field
