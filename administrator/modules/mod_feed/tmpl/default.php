--- conflicted
+++ resolved
@@ -106,12 +106,7 @@
 							<?php echo JHtml::_('date', $feed[$i]->publishedDate, JText::_('DATE_FORMAT_LC3')); ?>
 						</div>
 					<?php endif; ?>
-<<<<<<< HEAD
-					<?php if ($params->get('rssitemdesc') && $text !== '') : ?>
-=======
-
 					<?php if ($params->get('rssitemdesc', 1) && $text !== '') : ?>
->>>>>>> 899e7c93
 						<div class="feed-item-description">
 						<?php
 							// Strip the images.
