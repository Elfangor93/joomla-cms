--- conflicted
+++ resolved
@@ -27,13 +27,8 @@
 }
 else
 {
-<<<<<<< HEAD
 	$lang      = Factory::getLanguage();
-	$myrtl     = $params->get('rssrtl');
-=======
-	$lang      = JFactory::getLanguage();
 	$myrtl     = $params->get('rssrtl', 0);
->>>>>>> 899e7c93
 	$direction = ' ';
 
 	if ($lang->isRtl() && $myrtl == 0)
@@ -91,13 +86,8 @@
 
 	<?php // Show items ?>
 	<?php if (!empty($feed)) : ?>
-<<<<<<< HEAD
 		<ul class="newsfeed<?php echo $params->get('moduleclass_sfx'); ?> list-group">
-		<?php for ($i = 0; $i < $params->get('rssitems', 5); $i++) :
-=======
-		<ul class="newsfeed<?php echo $params->get('moduleclass_sfx'); ?>">
 		<?php for ($i = 0; $i < $params->get('rssitems', 3); $i++) :
->>>>>>> 899e7c93
 
 			if (!$feed->offsetExists($i)) :
 				break;
@@ -119,14 +109,8 @@
 						<div class="feed-item-description">
 						<?php
 							// Strip the images.
-<<<<<<< HEAD
 							$text = OutputFilter::stripImages($text);
-							// Strip HTML
-							$text = strip_tags($text);
-=======
-							$text = JFilterOutput::stripImages($text);
 							$text = JHtml::_('string.truncate', $text, $params->get('word_count', 0), true, false);
->>>>>>> 899e7c93
 							echo str_replace('&apos;', "'", $text);
 						?>
 						</div>
