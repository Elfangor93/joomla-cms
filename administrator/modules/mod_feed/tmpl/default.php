--- conflicted
+++ resolved
@@ -99,7 +99,6 @@
 						<a href="<?php echo $uri; ?>" target="_blank">
 						<?php echo trim($feed[$i]->title); ?></a></h5>
 					<?php else : ?>
-<<<<<<< HEAD
 						<h5 class="feed-link"><?php  echo $feed[$i]->title; ?></h5>
 					<?php  endif; ?>
 					<?php if ($params->get('rssitemdate')) : ?>
@@ -107,13 +106,7 @@
 							<?php echo JHtml::_('date', $feed[$i]->publishedDate, JText::_('DATE_FORMAT_LC3')); ?>
 						</div>
 					<?php endif; ?>
-					<?php if ($params->get('rssitemdesc') && !empty($text)) : ?>
-=======
-						<h5 class="feed-link"><?php echo trim($feed[$i]->title); ?></h5>
-					<?php endif; ?>
-
 					<?php if ($params->get('rssitemdesc') && $text !== '') : ?>
->>>>>>> 37535b15
 						<div class="feed-item-description">
 						<?php
 							// Strip the images.
