<?xml version="1.0" encoding="utf-8"?>
<extension type="module" version="3.1" client="administrator" method="upgrade">
	<name>mod_custom</name>
	<author>Joomla! Project</author>
	<creationDate>July 2004</creationDate>
	<copyright>Copyright (C) 2005 - 2017 Open Source Matters. All rights reserved.</copyright>
	<license>GNU General Public License version 2 or later; see LICENSE.txt</license>
	<authorEmail>admin@joomla.org</authorEmail>
	<authorUrl>www.joomla.org</authorUrl>
	<version>3.0.0</version>
	<description>MOD_CUSTOM_XML_DESCRIPTION</description>

	<customContent />

	<files>
		<filename module="mod_custom">mod_custom.php</filename>
		<folder>tmpl</folder>
	</files>
	<languages>
		<language tag="en-GB">en-GB.mod_custom.ini</language>
		<language tag="en-GB">en-GB.mod_custom.sys.ini</language>
	</languages>
	<help key="JHELP_EXTENSIONS_MODULE_MANAGER_ADMIN_CUSTOM" />
	<config>
		<fields name="params">
			<fieldset name="options" label="COM_MODULES_BASIC_FIELDSET_LABEL">
				<field
					name="prepare_content"
					type="radio"
					class="switcher"
					label="MOD_CUSTOM_FIELD_PREPARE_CONTENT_LABEL"
					description="MOD_CUSTOM_FIELD_PREPARE_CONTENT_DESC"
<<<<<<< HEAD
					default="1">
=======
					class="btn-group btn-group-yesno"
					default="1"
					>
					<option value="1">JYES</option>
>>>>>>> 3fdf37e5
					<option value="0">JNO</option>
					<option value="1">JYES</option>
				</field>
			</fieldset>
			<fieldset
				name="advanced">
				<field
					name="layout"
					type="modulelayout"
					label="JFIELD_ALT_LAYOUT_LABEL"
					description="JFIELD_ALT_MODULE_LAYOUT_DESC" 
				/>

				<field
					name="moduleclass_sfx"
					type="textarea" rows="3"
					label="COM_MODULES_FIELD_MODULECLASS_SFX_LABEL"
					description="COM_MODULES_FIELD_MODULECLASS_SFX_DESC" 
				/>

				<field
					name="cache"
					type="list"
					label="COM_MODULES_FIELD_CACHING_LABEL"
					description="COM_MODULES_FIELD_CACHING_DESC"
					default="1"
					>
					<option value="1">JGLOBAL_USE_GLOBAL</option>
					<option value="0">COM_MODULES_FIELD_VALUE_NOCACHING</option>
				</field>

				<field
					name="cache_time"
					type="text"
					label="COM_MODULES_FIELD_CACHE_TIME_LABEL"
					description="COM_MODULES_FIELD_CACHE_TIME_DESC"
					default="900"
				/>
			</fieldset>
		</fields>
	</config>
</extension><|MERGE_RESOLUTION|>--- conflicted
+++ resolved
@@ -27,17 +27,11 @@
 				<field
 					name="prepare_content"
 					type="radio"
-					class="switcher"
 					label="MOD_CUSTOM_FIELD_PREPARE_CONTENT_LABEL"
 					description="MOD_CUSTOM_FIELD_PREPARE_CONTENT_DESC"
-<<<<<<< HEAD
-					default="1">
-=======
-					class="btn-group btn-group-yesno"
+					class="switcher"
 					default="1"
 					>
-					<option value="1">JYES</option>
->>>>>>> 3fdf37e5
 					<option value="0">JNO</option>
 					<option value="1">JYES</option>
 				</field>
