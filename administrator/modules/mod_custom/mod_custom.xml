<?xml version="1.0" encoding="utf-8"?>
<extension type="module" version="3.1" client="administrator" method="upgrade">
	<name>mod_custom</name>
	<author>Joomla! Project</author>
	<creationDate>July 2004</creationDate>
	<copyright>Copyright (C) 2005 - 2018 Open Source Matters. All rights reserved.</copyright>
	<license>GNU General Public License version 2 or later; see LICENSE.txt</license>
	<authorEmail>admin@joomla.org</authorEmail>
	<authorUrl>www.joomla.org</authorUrl>
	<version>3.0.0</version>
	<description>MOD_CUSTOM_XML_DESCRIPTION</description>

	<customContent />

	<files>
		<filename module="mod_custom">mod_custom.php</filename>
		<folder>tmpl</folder>
	</files>
	<languages>
		<language tag="en-GB">en-GB.mod_custom.ini</language>
		<language tag="en-GB">en-GB.mod_custom.sys.ini</language>
	</languages>
	<help key="JHELP_EXTENSIONS_MODULE_MANAGER_ADMIN_CUSTOM" />
	<config>
		<fields name="params">
			<fieldset name="options" label="COM_MODULES_BASIC_FIELDSET_LABEL">
				<field
					name="prepare_content"
					type="radio"
					label="MOD_CUSTOM_FIELD_PREPARE_CONTENT_LABEL"
					description="MOD_CUSTOM_FIELD_PREPARE_CONTENT_DESC"
					class="switcher"
					default="1"
					filter="integer"
					>
					<option value="0">JNO</option>
					<option value="1">JYES</option>
				</field>
			</fieldset>
			<fieldset
				name="advanced">
				<field
					name="layout"
					type="modulelayout"
					label="JFIELD_ALT_LAYOUT_LABEL"
<<<<<<< HEAD
					class="custom-select"
 				/>
=======
					description="JFIELD_ALT_MODULE_LAYOUT_DESC"
				/>
>>>>>>> 899e7c93

				<field
					name="moduleclass_sfx"
					type="textarea"
					label="COM_MODULES_FIELD_MODULECLASS_SFX_LABEL"
<<<<<<< HEAD
 				/>
=======
					description="COM_MODULES_FIELD_MODULECLASS_SFX_DESC"
					rows="3"
				/>
>>>>>>> 899e7c93

				<field
					name="cache"
					type="list"
					label="COM_MODULES_FIELD_CACHING_LABEL"
					default="1"
					filter="integer"
					>
					<option value="1">JGLOBAL_USE_GLOBAL</option>
					<option value="0">COM_MODULES_FIELD_VALUE_NOCACHING</option>
				</field>

				<field
					name="cache_time"
					type="number"
					label="COM_MODULES_FIELD_CACHE_TIME_LABEL"
					default="900"
					filter="integer"
				/>
			</fieldset>
		</fields>
	</config>
</extension><|MERGE_RESOLUTION|>--- conflicted
+++ resolved
@@ -43,25 +43,15 @@
 					name="layout"
 					type="modulelayout"
 					label="JFIELD_ALT_LAYOUT_LABEL"
-<<<<<<< HEAD
 					class="custom-select"
  				/>
-=======
-					description="JFIELD_ALT_MODULE_LAYOUT_DESC"
-				/>
->>>>>>> 899e7c93
 
 				<field
 					name="moduleclass_sfx"
 					type="textarea"
 					label="COM_MODULES_FIELD_MODULECLASS_SFX_LABEL"
-<<<<<<< HEAD
- 				/>
-=======
-					description="COM_MODULES_FIELD_MODULECLASS_SFX_DESC"
 					rows="3"
 				/>
->>>>>>> 899e7c93
 
 				<field
 					name="cache"
