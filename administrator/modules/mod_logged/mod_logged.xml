--- conflicted
+++ resolved
@@ -48,14 +48,9 @@
 					name="layout"
 					type="modulelayout"
 					label="JFIELD_ALT_LAYOUT_LABEL"
-<<<<<<< HEAD
 					class="form-select"
+					validate="moduleLayout"
  				/>
-=======
-					description="JFIELD_ALT_MODULE_LAYOUT_DESC"
-					validate="moduleLayout"
-				/>
->>>>>>> 8004e903
 
 				<field
 					name="moduleclass_sfx"
