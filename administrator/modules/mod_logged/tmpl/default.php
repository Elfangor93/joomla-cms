--- conflicted
+++ resolved
@@ -13,22 +13,21 @@
 ?>
 <ul class="list-group list-group-flush">
 	<?php foreach ($users as $user) : ?>
-<<<<<<< HEAD
 		<li class="d-flex justify-content-start list-group-item">
 			<?php if ($user->client_id == 0) : ?>
-				<a title="<?php echo JHtml::tooltipText('MOD_LOGGED_LOGOUT'); ?>" href="<?php echo $user->logoutLink; ?>" class="mr-2 btn btn-danger btn-xs hasTooltip">
+				<a title="<?php echo JHtml::_('tooltipText', 'MOD_LOGGED_LOGOUT'); ?>" href="<?php echo $user->logoutLink; ?>" class="mr-2 btn btn-danger btn-xs hasTooltip">
 					<span class="icon-remove icon-white" title="<?php echo JText::_('JLOGOUT'); ?>"></span>
 				</a>
 			<?php endif; ?>
 			<strong class="mr-2 row-title">
 				<?php if (isset($user->editLink)) : ?>
-					<a href="<?php echo $user->editLink; ?>" class="hasTooltip" title="<?php echo JHtml::tooltipText('JGRID_HEADING_ID'); ?> : <?php echo $user->id; ?>">
+					<a href="<?php echo $user->editLink; ?>" class="hasTooltip" title="<?php echo JHtml::_('tooltipText', 'JGRID_HEADING_ID'); ?> : <?php echo $user->id; ?>">
 						<?php echo $user->name; ?></a>
 				<?php else : ?>
 					<?php echo $user->name; ?>
 				<?php endif; ?>
 			</strong>
-			<small class="mr-2 small hasTooltip" title="<?php echo JHtml::tooltipText('JCLIENT'); ?>">
+			<small class="mr-2 small hasTooltip" title="<?php echo JHtml::_('tooltipText', 'JCLIENT'); ?>">
 				<?php if ($user->client_id === null) : ?>
 					<?php // Don't display a client ?>
 				<?php elseif ($user->client_id) : ?>
@@ -37,47 +36,12 @@
 					<?php echo JText::_('JSITE'); ?>
 				<?php endif; ?>
 			</small>
-			<span class="badge badge-default badge-pill ml-auto hasTooltip" title="<?php echo JHtml::tooltipText('MOD_LOGGED_LAST_ACTIVITY'); ?>">
+			<span class="badge badge-default badge-pill ml-auto hasTooltip" title="<?php echo JHtml::_('tooltipText', 'MOD_LOGGED_LAST_ACTIVITY'); ?>">
 				<span class="small">
 					<span class="icon-calendar"></span>
 					<?php echo JHtml::_('date', $user->time, JText::_('DATE_FORMAT_LC5')); ?>
 				</span>
 			</span>
 		</li>
-=======
-		<div class="row-fluid">
-			<div class="span8">
-				<?php if ($user->client_id == 0) : ?>
-					<a title="<?php echo JHtml::_('tooltipText', 'MOD_LOGGED_LOGOUT'); ?>" href="<?php echo $user->logoutLink; ?>" class="btn btn-danger btn-mini hasTooltip">
-						<span class="icon-remove icon-white" title="<?php echo JText::_('JLOGOUT'); ?>"></span>
-					</a>
-				<?php endif; ?>
-
-				<strong class="row-title">
-					<?php if (isset($user->editLink)) : ?>
-						<a href="<?php echo $user->editLink; ?>" class="hasTooltip" title="<?php echo JHtml::_('tooltipText', 'JGRID_HEADING_ID'); ?> : <?php echo $user->id; ?>">
-							<?php echo $user->name; ?></a>
-					<?php else : ?>
-						<?php echo $user->name; ?>
-					<?php endif; ?>
-				</strong>
-
-				<small class="small hasTooltip" title="<?php echo JHtml::_('tooltipText', 'JCLIENT'); ?>">
-					<?php if ($user->client_id === null) : ?>
-						<?php // Don't display a client ?>
-					<?php elseif ($user->client_id) : ?>
-						<?php echo JText::_('JADMINISTRATION'); ?>
-					<?php else : ?>
-						<?php echo JText::_('JSITE'); ?>
-					<?php endif; ?>
-				</small>
-			</div>
-			<div class="span4">
-				<div class="small pull-right hasTooltip" title="<?php echo JHtml::_('tooltipText', 'MOD_LOGGED_LAST_ACTIVITY'); ?>">
-					<span class="icon-calendar"></span> <?php echo JHtml::_('date', $user->time, JText::_('DATE_FORMAT_LC5')); ?>
-				</div>
-			</div>
-		</div>
->>>>>>> 76820197
 	<?php endforeach; ?>
 </ul>