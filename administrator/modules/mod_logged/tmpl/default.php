<?php
/**
 * @package     Joomla.Administrator
 * @subpackage  mod_logged
 *
 * @copyright   Copyright (C) 2005 - 2017 Open Source Matters, Inc. All rights reserved.
 * @license     GNU General Public License version 2 or later; see LICENSE.txt
 */

defined('_JEXEC') or die;

?>
<ul class="list-group list-group-flush">
	<?php foreach ($users as $user) : ?>
		<li class="d-flex justify-content-start list-group-item">
			<div class="fg-1">
				<?php if ($user->client_id == 0) : ?>
<<<<<<< HEAD
					<a title="<?php echo JHtml::_('tooltipText', 'MOD_LOGGED_LOGOUT'); ?>" href="<?php echo $user->logoutLink; ?>" class="mr-2 btn btn-danger btn-xs hasTooltip">
						<span class="icon-remove icon-white" aria-hidden="true"><span class="sr-only"><?php echo JText::_('JLOGOUT'); ?>"></span></span>
=======
					<a title="<?php echo JHtml::_('tooltipText', 'MOD_LOGGED_LOGOUT'); ?>" href="<?php echo $user->logoutLink; ?>" class="btn btn-danger btn-mini hasTooltip">
						<span class="icon-remove icon-white" aria-hidden="true"><span class="element-invisible"><?php echo JText::_('JLOGOUT'); ?></span></span>
>>>>>>> f9aa3423
					</a>
				<?php endif; ?>
				<strong class="mr-2 row-title">
					<?php if (isset($user->editLink)) : ?>
						<a href="<?php echo $user->editLink; ?>" class="hasTooltip" title="<?php echo JHtml::_('tooltipText', 'JGRID_HEADING_ID'); ?> : <?php echo $user->id; ?>">
							<?php echo $user->name; ?></a>
					<?php else : ?>
						<?php echo $user->name; ?>
					<?php endif; ?>
				</strong>
				<small class="mr-2 small hasTooltip" title="<?php echo JHtml::_('tooltipText', 'JCLIENT'); ?>">
					<?php if ($user->client_id === null) : ?>
						<?php // Don't display a client ?>
					<?php elseif ($user->client_id) : ?>
						<?php echo JText::_('JADMINISTRATION'); ?>
					<?php else : ?>
						<?php echo JText::_('JSITE'); ?>
					<?php endif; ?>
				</small>
			</div>
			<span class="badge badge-secondary badge-pill ml-auto hasTooltip" title="<?php echo JHtml::_('tooltipText', 'MOD_LOGGED_LAST_ACTIVITY'); ?>">
				<span class="small">
					<span class="icon-calendar" aria-hidden="true"></span>
					<?php echo JHtml::_('date', $user->time, JText::_('DATE_FORMAT_LC5')); ?>
				</span>
			</span>
		</li>
	<?php endforeach; ?>
</ul><|MERGE_RESOLUTION|>--- conflicted
+++ resolved
@@ -15,13 +15,8 @@
 		<li class="d-flex justify-content-start list-group-item">
 			<div class="fg-1">
 				<?php if ($user->client_id == 0) : ?>
-<<<<<<< HEAD
 					<a title="<?php echo JHtml::_('tooltipText', 'MOD_LOGGED_LOGOUT'); ?>" href="<?php echo $user->logoutLink; ?>" class="mr-2 btn btn-danger btn-xs hasTooltip">
-						<span class="icon-remove icon-white" aria-hidden="true"><span class="sr-only"><?php echo JText::_('JLOGOUT'); ?>"></span></span>
-=======
-					<a title="<?php echo JHtml::_('tooltipText', 'MOD_LOGGED_LOGOUT'); ?>" href="<?php echo $user->logoutLink; ?>" class="btn btn-danger btn-mini hasTooltip">
-						<span class="icon-remove icon-white" aria-hidden="true"><span class="element-invisible"><?php echo JText::_('JLOGOUT'); ?></span></span>
->>>>>>> f9aa3423
+						<span class="icon-remove icon-white" aria-hidden="true"><span class="sr-only"><?php echo JText::_('JLOGOUT'); ?></span></span>
 					</a>
 				<?php endif; ?>
 				<strong class="mr-2 row-title">
