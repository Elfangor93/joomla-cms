<?php
/**
 * @package     Joomla.Administrator
 * @subpackage  mod_latest
 *
 * @copyright   Copyright (C) 2005 - 2017 Open Source Matters, Inc. All rights reserved.
 * @license     GNU General Public License version 2 or later; see LICENSE.txt
 */

defined('_JEXEC') or die;

JHtml::_('bootstrap.tooltip');

?>
<ul class="list-group list-group-flush">
	<?php if (count($list)) : ?>
		<?php foreach ($list as $i => $item) : ?>
<<<<<<< HEAD
			<li class="d-flex justify-content-start list-group-item <?php echo $item->state == 1 ? 'published' : 'unpublished'; ?>">
				<?php if ($item->checked_out) : ?>
					<?php echo JHtml::_('jgrid.checkedout', $i, $item->editor, $item->checked_out_time); ?>
				<?php endif; ?>
				<strong class="row-title break-word mr-2">
					<?php if ($item->link) : ?>
						<a href="<?php echo $item->link; ?>">
							<?php echo htmlspecialchars($item->title, ENT_QUOTES, 'UTF-8'); ?></a>
					<?php else : ?>
						<?php echo htmlspecialchars($item->title, ENT_QUOTES, 'UTF-8'); ?>
					<?php endif; ?>
				</strong>
				<small class="hasTooltip" title="<?php echo JHtml::_('tooltipText', 'MOD_LATEST_CREATED_BY'); ?>">
					<?php echo $item->author_name; ?>
				</small>
				<span class="badge badge-default badge-pill ml-auto">
					<span class="small">
						<span class="icon-calendar" aria-hidden="true"></span>
						<?php echo JHtml::_('date', $item->created, JText::_('DATE_FORMAT_LC5')); ?>
					</span>
				</span>
			</li>
=======
			<div class="row-fluid">
				<div class="span8 truncate">
					<?php echo JHtml::_('jgrid.published', $item->state, $i, 'articles.', false, 'cb', $item->publish_up, $item->publish_down); ?>
					<?php if ($item->checked_out) : ?>
						<?php echo JHtml::_('jgrid.checkedout', $i, $item->editor, $item->checked_out_time); ?>
					<?php endif; ?>

					<strong class="row-title" title="<?php echo htmlspecialchars($item->title, ENT_QUOTES, 'UTF-8'); ?>">
						<?php if ($item->link) : ?>
							<a href="<?php echo $item->link; ?>">
								<?php echo htmlspecialchars($item->title, ENT_QUOTES, 'UTF-8'); ?></a>
						<?php else : ?>
							<?php echo htmlspecialchars($item->title, ENT_QUOTES, 'UTF-8'); ?>
						<?php endif; ?>
					</strong>

					<small class="hasTooltip" title="<?php echo JHtml::_('tooltipText', 'MOD_LATEST_CREATED_BY'); ?>">
						<?php echo $item->author_name; ?>
					</small>
				</div>
				<div class="span4">
					<div class="small pull-right hasTooltip" title="<?php echo JHtml::_('tooltipText', 'JGLOBAL_FIELD_CREATED_LABEL'); ?>">
						<span class="icon-calendar" aria-hidden="true"></span> <?php echo JHtml::_('date', $item->created, JText::_('DATE_FORMAT_LC5')); ?>
					</div>
				</div>
			</div>
>>>>>>> 6a0871fa
		<?php endforeach; ?>
	<?php else : ?>
		<li class="d-flex justify-content-start list-group-item">
			<div class="col-md-12">
				<div class="alert alert-info"><?php echo JText::_('MOD_LATEST_NO_MATCHING_RESULTS');?></div>
			</div>
		</li>
	<?php endif; ?>
</ul><|MERGE_RESOLUTION|>--- conflicted
+++ resolved
@@ -15,12 +15,11 @@
 <ul class="list-group list-group-flush">
 	<?php if (count($list)) : ?>
 		<?php foreach ($list as $i => $item) : ?>
-<<<<<<< HEAD
 			<li class="d-flex justify-content-start list-group-item <?php echo $item->state == 1 ? 'published' : 'unpublished'; ?>">
 				<?php if ($item->checked_out) : ?>
 					<?php echo JHtml::_('jgrid.checkedout', $i, $item->editor, $item->checked_out_time); ?>
 				<?php endif; ?>
-				<strong class="row-title break-word mr-2">
+				<strong class="row-title break-word mr-2" title="<?php echo htmlspecialchars($item->title, ENT_QUOTES, 'UTF-8'); ?>">
 					<?php if ($item->link) : ?>
 						<a href="<?php echo $item->link; ?>">
 							<?php echo htmlspecialchars($item->title, ENT_QUOTES, 'UTF-8'); ?></a>
@@ -38,34 +37,6 @@
 					</span>
 				</span>
 			</li>
-=======
-			<div class="row-fluid">
-				<div class="span8 truncate">
-					<?php echo JHtml::_('jgrid.published', $item->state, $i, 'articles.', false, 'cb', $item->publish_up, $item->publish_down); ?>
-					<?php if ($item->checked_out) : ?>
-						<?php echo JHtml::_('jgrid.checkedout', $i, $item->editor, $item->checked_out_time); ?>
-					<?php endif; ?>
-
-					<strong class="row-title" title="<?php echo htmlspecialchars($item->title, ENT_QUOTES, 'UTF-8'); ?>">
-						<?php if ($item->link) : ?>
-							<a href="<?php echo $item->link; ?>">
-								<?php echo htmlspecialchars($item->title, ENT_QUOTES, 'UTF-8'); ?></a>
-						<?php else : ?>
-							<?php echo htmlspecialchars($item->title, ENT_QUOTES, 'UTF-8'); ?>
-						<?php endif; ?>
-					</strong>
-
-					<small class="hasTooltip" title="<?php echo JHtml::_('tooltipText', 'MOD_LATEST_CREATED_BY'); ?>">
-						<?php echo $item->author_name; ?>
-					</small>
-				</div>
-				<div class="span4">
-					<div class="small pull-right hasTooltip" title="<?php echo JHtml::_('tooltipText', 'JGLOBAL_FIELD_CREATED_LABEL'); ?>">
-						<span class="icon-calendar" aria-hidden="true"></span> <?php echo JHtml::_('date', $item->created, JText::_('DATE_FORMAT_LC5')); ?>
-					</div>
-				</div>
-			</div>
->>>>>>> 6a0871fa
 		<?php endforeach; ?>
 	<?php else : ?>
 		<li class="d-flex justify-content-start list-group-item">
