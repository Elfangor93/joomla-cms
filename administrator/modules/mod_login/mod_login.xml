<?xml version="1.0" encoding="utf-8"?>
<extension type="module" version="3.1" client="administrator" method="upgrade">
	<name>mod_login</name>
	<author>Joomla! Project</author>
	<creationDate>March 2005</creationDate>
	<copyright>Copyright (C) 2005 - 2017 Open Source Matters. All rights reserved.</copyright>
	<license>GNU General Public License version 2 or later; see LICENSE.txt</license>
	<authorEmail>admin@joomla.org</authorEmail>
	<authorUrl>www.joomla.org</authorUrl>
	<version>3.0.0</version>
	<description>MOD_LOGIN_XML_DESCRIPTION</description>
	<files>
		<filename module="mod_login">mod_login.php</filename>
		<folder>tmpl</folder>
		<filename>helper.php</filename>
	</files>
	<languages>
		<language tag="en-GB">en-GB.mod_login.ini</language>
		<language tag="en-GB">en-GB.mod_login.sys.ini</language>
	</languages>
	<help key="JHELP_EXTENSIONS_MODULE_MANAGER_ADMIN_LOGIN" />
	<config>
		<fields name="params">
			<fieldset name="basic">
				<field
					name="usesecure"
					type="radio"
<<<<<<< HEAD
					class="switcher"
					default="0"
					label="MOD_LOGIN_FIELD_USESECURE_LABEL"
					description="MOD_LOGIN_FIELD_USESECURE_DESC">
=======
					label="MOD_LOGIN_FIELD_USESECURE_LABEL"
					description="MOD_LOGIN_FIELD_USESECURE_DESC"
					class="btn-group btn-group-yesno"
					default="0"
					>
					<option value="1">JYES</option>
>>>>>>> 3fdf37e5
					<option value="0">JNO</option>
					<option value="1">JYES</option>
				</field>
			</fieldset>
			<fieldset name="advanced">
				<field
					name="layout"
					type="modulelayout"
					label="JFIELD_ALT_LAYOUT_LABEL"
					description="JFIELD_ALT_MODULE_LAYOUT_DESC" 
				/>

				<field
					name="moduleclass_sfx"
					type="textarea"
					label="COM_MODULES_FIELD_MODULECLASS_SFX_LABEL"
					description="COM_MODULES_FIELD_MODULECLASS_SFX_DESC"
				 	rows="3"
				/>
			</fieldset>
		</fields>
	</config>
</extension><|MERGE_RESOLUTION|>--- conflicted
+++ resolved
@@ -25,19 +25,11 @@
 				<field
 					name="usesecure"
 					type="radio"
-<<<<<<< HEAD
+					label="MOD_LOGIN_FIELD_USESECURE_LABEL"
+					description="MOD_LOGIN_FIELD_USESECURE_DESC"
 					class="switcher"
 					default="0"
-					label="MOD_LOGIN_FIELD_USESECURE_LABEL"
-					description="MOD_LOGIN_FIELD_USESECURE_DESC">
-=======
-					label="MOD_LOGIN_FIELD_USESECURE_LABEL"
-					description="MOD_LOGIN_FIELD_USESECURE_DESC"
-					class="btn-group btn-group-yesno"
-					default="0"
 					>
-					<option value="1">JYES</option>
->>>>>>> 3fdf37e5
 					<option value="0">JNO</option>
 					<option value="1">JYES</option>
 				</field>
