<?xml version="1.0" encoding="utf-8"?>
<extension type="module" version="3.1" client="administrator" method="upgrade">
	<name>mod_multilangstatus</name>
	<author>Joomla! Project</author>
	<creationDate>September 2011</creationDate>
	<copyright>Copyright (C) 2005 - 2017 Open Source Matters. All rights reserved.</copyright>
	<license>GNU General Public License version 2 or later; see LICENSE.txt</license>
	<authorEmail>admin@joomla.org</authorEmail>
	<authorUrl>www.joomla.org</authorUrl>
	<version>3.0.0</version>
	<description>MOD_MULTILANGSTATUS_XML_DESCRIPTION</description>

	<files>
		<filename module="mod_multilangstatus">mod_multilangstatus.php</filename>
		<folder>tmpl</folder>
		<folder>language</folder>
	</files>

	<languages>
		<language tag="en-GB">language/en-GB/en-GB.mod_multilangstatus.ini</language>
		<language tag="en-GB">language/en-GB/en-GB.mod_multilangstatus.sys.ini</language>
	</languages>

	<help key="JHELP_EXTENSIONS_MODULE_MANAGER_ADMIN_MULTILANG" />

	<config>

		<fields name="params">

			<fieldset name="advanced">

				<field
					name="layout"
					type="modulelayout"
					label="JFIELD_ALT_LAYOUT_LABEL"
				/>

				<field
					name="moduleclass_sfx"
					type="textarea"
					label="COM_MODULES_FIELD_MODULECLASS_SFX_LABEL"
<<<<<<< HEAD
=======
					description="COM_MODULES_FIELD_MODULECLASS_SFX_DESC"
					rows="3"
>>>>>>> 2d1c77b7
				/>

			</fieldset>
		</fields>
	</config>
</extension><|MERGE_RESOLUTION|>--- conflicted
+++ resolved
@@ -39,11 +39,7 @@
 					name="moduleclass_sfx"
 					type="textarea"
 					label="COM_MODULES_FIELD_MODULECLASS_SFX_LABEL"
-<<<<<<< HEAD
-=======
-					description="COM_MODULES_FIELD_MODULECLASS_SFX_DESC"
 					rows="3"
->>>>>>> 2d1c77b7
 				/>
 
 			</fieldset>
