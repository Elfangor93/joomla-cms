<?php
/**
 * @package     Joomla.Administrator
 * @subpackage  mod_multilangstatus
 *
 * @copyright   Copyright (C) 2005 - 2017 Open Source Matters, Inc. All rights reserved.
 * @license     GNU General Public License version 2 or later; see LICENSE.txt
 */

defined('_JEXEC') or die;

// Include jQuery
JHtml::_('jquery.framework');

// Use javascript to remove the modal added below from the current div and add it to the end of html body tag.
JFactory::getDocument()->addScriptDeclaration("
	jQuery(document).ready(function($) {
		var multilangueModal = $('#multiLangModal').clone();
		$('#multiLangModal').remove();
		$('body').append(multilangueModal);
	});
");
?>

<li class="px-2 multilanguage">
	<a data-toggle="modal"
		href="#multiLangModal"
		title="<?php echo JText::_('MOD_MULTILANGSTATUS'); ?>"
		role="button">
<<<<<<< HEAD
		<span class="mr-1 icon-comment"></span><?php echo JText::_('MOD_MULTILANGSTATUS'); ?>
=======
		<span class="icon-comment" aria-hidden="true"></span><?php echo JText::_('MOD_MULTILANGSTATUS'); ?>
>>>>>>> 6a0871fa
	</a>
</li>

<?php echo JHtml::_(
	'bootstrap.renderModal',
	'multiLangModal',
	array(
		'title'       => JText::_('MOD_MULTILANGSTATUS'),
		'url'         => JRoute::_('index.php?option=com_languages&view=multilangstatus&tmpl=component'),
		'height'      => '400px',
		'width'       => '800px',
		'bodyHeight'  => '70',
		'modalWidth'  => '80',
		'footer'      => '<a class="btn btn-secondary" data-dismiss="modal" type="button" aria-hidden="true">'
				. JText::_('JTOOLBAR_CLOSE') . '</a>',
	)
);<|MERGE_RESOLUTION|>--- conflicted
+++ resolved
@@ -27,11 +27,7 @@
 		href="#multiLangModal"
 		title="<?php echo JText::_('MOD_MULTILANGSTATUS'); ?>"
 		role="button">
-<<<<<<< HEAD
-		<span class="mr-1 icon-comment"></span><?php echo JText::_('MOD_MULTILANGSTATUS'); ?>
-=======
-		<span class="icon-comment" aria-hidden="true"></span><?php echo JText::_('MOD_MULTILANGSTATUS'); ?>
->>>>>>> 6a0871fa
+		<span class="mr-1 icon-comment" aria-hidden="true"></span><?php echo JText::_('MOD_MULTILANGSTATUS'); ?>
 	</a>
 </li>
 
