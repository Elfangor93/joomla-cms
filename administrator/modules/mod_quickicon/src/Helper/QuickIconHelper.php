<?php

/**
 * @package     Joomla.Administrator
 * @subpackage  mod_quickicon
 *
 * @copyright   (C) 2009 Open Source Matters, Inc. <https://www.joomla.org>
 * @license     GNU General Public License version 2 or later; see LICENSE.txt
 */

namespace Joomla\Module\Quickicon\Administrator\Helper;

use Joomla\CMS\Application\CMSApplication;
use Joomla\CMS\Factory;
use Joomla\CMS\Plugin\PluginHelper;
use Joomla\CMS\Router\Route;
use Joomla\Module\Quickicon\Administrator\Event\QuickIconsEvent;
use Joomla\Registry\Registry;

// phpcs:disable PSR1.Files.SideEffects
\defined('_JEXEC') or die;
// phpcs:enable PSR1.Files.SideEffects

/**
 * Helper for mod_quickicon
 *
 * @since  1.6
 */
class QuickIconHelper
{
    /**
     * Stack to hold buttons
     *
     * @var     array[]
     * @since   1.6
     */
    protected $buttons = [];

    /**
     * Helper method to return button list.
     *
     * This method returns the array by reference so it can be
     * used to add custom buttons or remove default ones.
     *
     * @param   Registry        $params       The module parameters
     * @param   CMSApplication  $application  The application
     *
     * @return  array  An array of buttons
     *
     * @since   1.6
     */
    public function getButtons(Registry $params, CMSApplication $application = null)
    {
        if ($application == null) {
            $application = Factory::getApplication();
        }

        $key     = (string) $params;
        $context = (string) $params->get('context', 'mod_quickicon');

        if (!isset($this->buttons[$key])) {
            // Load mod_quickicon language file in case this method is called before rendering the module
            $application->getLanguage()->load('mod_quickicon');

            $this->buttons[$key] = [];

            if ($params->get('show_users')) {
                $tmp = [
                    'image'   => 'icon-users',
                    'link'    => Route::_('index.php?option=com_users&view=users'),
                    'linkadd' => Route::_('index.php?option=com_users&task=user.add'),
                    'name'    => 'MOD_QUICKICON_USER_MANAGER',
                    'access'  => ['core.manage', 'com_users', 'core.create', 'com_users'],
                    'group'   => 'MOD_QUICKICON_SITE',
                ];

                if ($params->get('show_users') == 2) {
                    $tmp['ajaxurl'] = 'index.php?option=com_users&amp;task=users.getQuickiconContent&amp;format=json';
                }

                $this->buttons[$key][] = $tmp;
            }

            if ($params->get('show_menuitems')) {
                $tmp = [
                    'image'   => 'icon-list',
                    'link'    => Route::_('index.php?option=com_menus&view=items&menutype='),
                    'linkadd' => Route::_('index.php?option=com_menus&task=item.add'),
                    'name'    => 'MOD_QUICKICON_MENUITEMS_MANAGER',
                    'access'  => ['core.manage', 'com_menus', 'core.create', 'com_menus'],
                    'group'   => 'MOD_QUICKICON_STRUCTURE',
                ];

                if ($params->get('show_menuitems') == 2) {
                    $tmp['ajaxurl'] = 'index.php?option=com_menus&amp;task=items.getQuickiconContent&amp;format=json';
                }

                $this->buttons[$key][] = $tmp;
            }

            if ($params->get('show_articles')) {
                $tmp = [
                    'image'   => 'icon-file-alt',
                    'link'    => Route::_('index.php?option=com_content&view=articles'),
                    'linkadd' => Route::_('index.php?option=com_content&task=article.add'),
                    'name'    => 'MOD_QUICKICON_ARTICLE_MANAGER',
                    'access'  => ['core.manage', 'com_content', 'core.create', 'com_content'],
                    'group'   => 'MOD_QUICKICON_SITE',
                ];

                if ($params->get('show_articles') == 2) {
                    $tmp['ajaxurl'] = 'index.php?option=com_content&amp;task=articles.getQuickiconContent&amp;format=json';
                }

                $this->buttons[$key][] = $tmp;
            }

            if ($params->get('show_tags')) {
                $tmp = [
                    'image'   => 'icon-tag',
                    'link'    => Route::_('index.php?option=com_tags&view=tags'),
                    'linkadd' => Route::_('index.php?option=com_tags&task=tag.edit'),
                    'name'    => 'MOD_QUICKICON_TAGS_MANAGER',
                    'access'  => ['core.manage', 'com_tags', 'core.create', 'com_tags'],
                    'group'   => 'MOD_QUICKICON_SITE',
                ];

                if ($params->get('show_tags') == 2) {
                    $tmp['ajaxurl'] = 'index.php?option=com_tags&amp;task=tags.getQuickiconContent&amp;format=json';
                }

                $this->buttons[$key][] = $tmp;
            }

            if ($params->get('show_categories')) {
                $tmp = [
                    'image'   => 'icon-folder-open',
                    'link'    => Route::_('index.php?option=com_categories&view=categories&extension=com_content'),
                    'linkadd' => Route::_('index.php?option=com_categories&task=category.add'),
                    'name'    => 'MOD_QUICKICON_CATEGORY_MANAGER',
                    'access'  => ['core.manage', 'com_content', 'core.create', 'com_content'],
                    'group'   => 'MOD_QUICKICON_SITE',
                ];

                if ($params->get('show_categories') == 2) {
                    $tmp['ajaxurl'] = 'index.php?option=com_categories&amp;task=categories.getQuickiconContent&amp;extension=content&amp;format=json';
                }

                $this->buttons[$key][] = $tmp;
            }

            if ($params->get('show_media')) {
                $this->buttons[$key][] = [
                    'image'  => 'icon-images',
                    'link'   => Route::_('index.php?option=com_media'),
                    'name'   => 'MOD_QUICKICON_MEDIA_MANAGER',
                    'access' => ['core.manage', 'com_media'],
                    'group'  => 'MOD_QUICKICON_SITE',
                ];
            }

            if ($params->get('show_modules')) {
                $tmp = [
                    'image'   => 'icon-cube',
                    'link'    => Route::_('index.php?option=com_modules&view=modules&client_id=0'),
                    'linkadd' => Route::_('index.php?option=com_modules&view=select&client_id=0'),
                    'name'    => 'MOD_QUICKICON_MODULE_MANAGER',
                    'access'  => ['core.manage', 'com_modules'],
                    'group'   => 'MOD_QUICKICON_SITE'
                ];

                if ($params->get('show_modules') == 2) {
                    $tmp['ajaxurl'] = 'index.php?option=com_modules&amp;task=modules.getQuickiconContent&amp;format=json';
                }

                $this->buttons[$key][] = $tmp;
            }

            if ($params->get('show_plugins')) {
                $tmp = [
                    'image'  => 'icon-plug',
                    'link'   => Route::_('index.php?option=com_plugins'),
                    'name'   => 'MOD_QUICKICON_PLUGIN_MANAGER',
                    'access' => ['core.manage', 'com_plugins'],
                    'group'  => 'MOD_QUICKICON_SITE'
                ];

                if ($params->get('show_plugins') == 2) {
                    $tmp['ajaxurl'] = 'index.php?option=com_plugins&amp;task=plugins.getQuickiconContent&amp;format=json';
                }

                $this->buttons[$key][] = $tmp;
            }

            if ($params->get('show_template_styles')) {
                $this->buttons[$key][] = [
                    'image'  => 'icon-paint-brush',
                    'link'   => Route::_('index.php?option=com_templates&view=styles&client_id=0'),
                    'name'   => 'MOD_QUICKICON_TEMPLATE_STYLES',
<<<<<<< HEAD
                    'access' => array('core.admin', 'com_templates'),
                    'group'  => 'MOD_QUICKICON_SITE',
=======
                    'access' => ['core.admin', 'com_templates'],
                    'group'  => 'MOD_QUICKICON_SITE'
>>>>>>> 4c918795
                ];
            }

            if ($params->get('show_template_code')) {
                $this->buttons[$key][] = [
                    'image'  => 'icon-code',
                    'link'   => Route::_('index.php?option=com_templates&view=templates&client_id=0'),
                    'name'   => 'MOD_QUICKICON_TEMPLATE_CODE',
<<<<<<< HEAD
                    'access' => array('core.admin', 'com_templates'),
                    'group'  => 'MOD_QUICKICON_SITE',
=======
                    'access' => ['core.admin', 'com_templates'],
                    'group'  => 'MOD_QUICKICON_SITE'
>>>>>>> 4c918795
                ];
            }

            if ($params->get('show_checkin')) {
                $tmp = [
                    'image'   => 'icon-unlock-alt',
                    'link'    => Route::_('index.php?option=com_checkin'),
                    'name'    => 'MOD_QUICKICON_CHECKINS',
                    'access'  => ['core.admin', 'com_checkin'],
                    'group'   => 'MOD_QUICKICON_SYSTEM'
                ];

                if ($params->get('show_checkin') == 2) {
                    $tmp['ajaxurl'] = 'index.php?option=com_checkin&amp;task=getQuickiconContent&amp;format=json';
                }

                $this->buttons[$key][] = $tmp;
            }

            if ($params->get('show_cache')) {
                $tmp = [
                    'image'   => 'icon-cloud',
                    'link'    => Route::_('index.php?option=com_cache'),
                    'name'    => 'MOD_QUICKICON_CACHE',
                    'access'  => ['core.admin', 'com_cache'],
                    'group'   => 'MOD_QUICKICON_SYSTEM'
                ];

                if ($params->get('show_cache') == 2) {
                    $tmp['ajaxurl'] = 'index.php?option=com_cache&amp;task=display.getQuickiconContent&amp;format=json';
                }

                $this->buttons[$key][] = $tmp;
            }

            if ($params->get('show_global')) {
                $this->buttons[$key][] = [
                    'image'  => 'icon-cog',
                    'link'   => Route::_('index.php?option=com_config'),
                    'name'   => 'MOD_QUICKICON_GLOBAL_CONFIGURATION',
                    'access' => ['core.manage', 'com_config', 'core.admin', 'com_config'],
                    'group'  => 'MOD_QUICKICON_SYSTEM',
                ];
            }

            if ($params->get('show_featured')) {
                $tmp = [
                    'image'   => 'icon-star featured',
                    'link'    => Route::_('index.php?option=com_content&view=featured'),
                    'name'    => 'MOD_QUICKICON_FEATURED_MANAGER',
                    'access'  => array('core.manage', 'com_content'),
                    'group'   => 'MOD_QUICKICON_SITE',
                ];

                if ($params->get('show_featured') == 2) {
                    $tmp['ajaxurl'] = 'index.php?option=com_content&amp;task=featured.getQuickiconContent&amp;format=json';
                }

                $this->buttons[$key][] = $tmp;
            }

            if ($params->get('show_workflow')) {
                $this->buttons[$key][] = [
                    'image'   => 'icon-file-alt contact',
                    'link'    => Route::_('index.php?option=com_workflow&view=workflows&extension=com_content.article'),
                    'linkadd' => Route::_('index.php?option=com_workflow&view=workflow&layout=edit&extension=com_content.article'),
                    'name'    => 'MOD_QUICKICON_WORKFLOW_MANAGER',
                    'access'  => array('core.manage', 'com_workflow', 'core.create', 'com_workflow'),
                    'group'   => 'MOD_QUICKICON_SITE',
                ];
            }

            if ($params->get('show_banners')) {
                $tmp = [
                    'image'   => 'icon-bookmark banners',
                    'link'    => Route::_('index.php?option=com_banners&view=banners'),
                    'linkadd' => Route::_('index.php?option=com_banners&view=banner&layout=edit'),
                    'name'    => 'MOD_QUICKICON_BANNER_MANAGER',
                    'access'  => array('core.manage', 'com_banners', 'core.create', 'com_banners'),
                    'group'   => 'MOD_QUICKICON_SITE',
                ];

                if ($params->get('show_banners') == 2) {
                    $tmp['ajaxurl'] = 'index.php?option=com_banners&amp;task=banners.getQuickiconContent&amp;format=json';
                }

                $this->buttons[$key][] = $tmp;
            }

            if ($params->get('show_contact')) {
                $tmp = [
                    'image'   => 'icon-address-book contact',
                    'link'    => Route::_('index.php?option=com_contact&view=contacts'),
                    'linkadd' => Route::_('index.php?option=com_contact&view=contact&layout=edit'),
                    'name'    => 'MOD_QUICKICON_CONTACT_MANAGER',
                    'access'  => array('core.manage', 'com_contact', 'core.create', 'com_contact'),
                    'group'   => 'MOD_QUICKICON_SITE',
                ];

                if ($params->get('show_contact') == 2) {
                    $tmp['ajaxurl'] = 'index.php?option=com_contact&amp;task=contacts.getQuickiconContent&amp;format=json';
                }

                $this->buttons[$key][] = $tmp;
            }

            if ($params->get('show_newsfeeds')) {
                $tmp = [
                    'image'   => 'icon-rss newsfeeds',
                    'link'    => Route::_('index.php?option=com_newsfeeds&view=newsfeeds'),
                    'linkadd' => Route::_('index.php?option=com_newsfeeds&view=newsfeed&layout=edit'),
                    'name'    => 'MOD_QUICKICON_NEWSFEEDS_MANAGER',
                    'access'  => array('core.manage', 'com_newsfeeds', 'core.create', 'com_newsfeeds'),
                    'group'   => 'MOD_QUICKICON_SITE',
                ];

                if ($params->get('show_newsfeeds') == 2) {
                    $tmp['ajaxurl'] = 'index.php?option=com_newsfeeds&amp;task=newsfeeds.getQuickiconContent&amp;format=json';
                }

                $this->buttons[$key][] = $tmp;
            }

            if ($params->get('show_redirect')) {
                $this->buttons[$key][] = [
                    'image'   => 'icon-map-signs redirect',
                    'link'    => Route::_('index.php?option=com_redirect&view=links'),
                    'linkadd' => Route::_('index.php?option=com_redirect&view=link&layout=edit'),
                    'name'    => 'MOD_QUICKICON_REDIRECT_MANAGER',
                    'access'  => array('core.manage', 'com_redirect', 'core.create', 'com_redirect'),
                    'group'   => 'MOD_QUICKICON_SITE',
                ];
            }

            if ($params->get('show_associations')) {
                $this->buttons[$key][] = [
                    'image'   => 'icon-language',
                    'link'    => Route::_('index.php?option=com_associations&view=associations'),
                    'name'    => 'MOD_QUICKICON_ASSOCIATIONS_MANAGER',
                    'access'  => array('core.manage', 'com_associations'),
                    'group'   => 'MOD_QUICKICON_SITE',
                ];
            }

            if ($params->get('show_finder')) {
                $this->buttons[$key][] = [
                    'image'   => 'icon-search-plus finder',
                    'link'    => Route::_('index.php?option=com_finder&view=index'),
                    'name'    => 'MOD_QUICKICON_FINDER_MANAGER',
                    'access'  => array('core.manage', 'com_finder'),
                    'group'   => 'MOD_QUICKICON_SITE',
                ];
            }

            if ($params->get('show_languages')) {
                $tmp = [
                    'image'   => 'icon-comments langmanager',
                    'link'    => Route::_('index.php?option=com_languages&view=installed'),
                    'linkadd' => Route::_('index.php?option=com_installer&view=languages'),
                    'name'    => 'MOD_QUICKICON_LANGUAGES_MANAGER',
                    'access'  => array('core.manage', 'com_languages'),
                    'group'   => 'MOD_QUICKICON_SITE',
                ];

                if ($params->get('show_languages') == 2) {
                    $tmp['ajaxurl'] = 'index.php?option=com_languages&amp;task=languages.getQuickiconContent&amp;format=json';
                }

                $this->buttons[$key][] = $tmp;
            }
            PluginHelper::importPlugin('quickicon');

            $arrays = (array) $application->triggerEvent(
                'onGetIcons',
                new QuickIconsEvent('onGetIcons', ['context' => $context])
            );

            foreach ($arrays as $response) {
                if (!\is_array($response)) {
                    continue;
                }

                foreach ($response as $icon) {
                    $default = [
                        'link'    => null,
                        'image'   => null,
                        'text'    => null,
                        'name'    => null,
                        'linkadd' => null,
                        'access'  => true,
                        'class'   => null,
                        'group'   => 'MOD_QUICKICON',
                    ];

                    $icon = array_merge($default, $icon);

                    if (!\is_null($icon['link']) && (!\is_null($icon['text']) || !\is_null($icon['name']))) {
                        $this->buttons[$key][] = $icon;
                    }
                }
            }
        }

        return $this->buttons[$key];
    }
}<|MERGE_RESOLUTION|>--- conflicted
+++ resolved
@@ -197,13 +197,8 @@
                     'image'  => 'icon-paint-brush',
                     'link'   => Route::_('index.php?option=com_templates&view=styles&client_id=0'),
                     'name'   => 'MOD_QUICKICON_TEMPLATE_STYLES',
-<<<<<<< HEAD
-                    'access' => array('core.admin', 'com_templates'),
+                    'access' => ['core.admin', 'com_templates'],
                     'group'  => 'MOD_QUICKICON_SITE',
-=======
-                    'access' => ['core.admin', 'com_templates'],
-                    'group'  => 'MOD_QUICKICON_SITE'
->>>>>>> 4c918795
                 ];
             }
 
@@ -212,13 +207,8 @@
                     'image'  => 'icon-code',
                     'link'   => Route::_('index.php?option=com_templates&view=templates&client_id=0'),
                     'name'   => 'MOD_QUICKICON_TEMPLATE_CODE',
-<<<<<<< HEAD
-                    'access' => array('core.admin', 'com_templates'),
+                    'access' => ['core.admin', 'com_templates'],
                     'group'  => 'MOD_QUICKICON_SITE',
-=======
-                    'access' => ['core.admin', 'com_templates'],
-                    'group'  => 'MOD_QUICKICON_SITE'
->>>>>>> 4c918795
                 ];
             }
 
