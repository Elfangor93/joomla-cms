<?xml version="1.0" encoding="utf-8"?>
<extension type="module" client="administrator" method="upgrade">
	<name>mod_privacy_dashboard</name>
	<author>Joomla! Project</author>
	<creationDate>June 2018</creationDate>
	<copyright>Copyright (C) 2005 - 2020 Open Source Matters. All rights reserved.</copyright>
	<license>GNU General Public License version 2 or later; see LICENSE.txt</license>
	<authorEmail>admin@joomla.org</authorEmail>
	<authorUrl>www.joomla.org</authorUrl>
	<version>3.9.0</version>
	<description>MOD_PRIVACY_DASHBOARD_XML_DESCRIPTION</description>
	<namespace path="src">Joomla\Module\PrivacyDashboard</namespace>
	<files>
		<filename module="mod_privacy_dashboard">mod_privacy_dashboard.php</filename>
		<folder>src</folder>
		<folder>tmpl</folder>
	</files>
	<languages>
		<language tag="en-GB">en-GB.mod_privacy_dashboard.ini</language>
		<language tag="en-GB">en-GB.mod_privacy_dashboard.sys.ini</language>
	</languages>
	<help key="JHELP_EXTENSIONS_MODULE_MANAGER_ADMIN_PRIVACY_DASHBOARD" />
	<config>
		<fields name="params">
			<fieldset name="advanced">
				<field
					name="layout"
					type="modulelayout"
					label="JFIELD_ALT_LAYOUT_LABEL"
					description="JFIELD_ALT_MODULE_LAYOUT_DESC"
					class="custom-select"
				/>

				<field
					name="moduleclass_sfx"
					type="textarea"
					label="COM_MODULES_FIELD_MODULECLASS_SFX_LABEL"
<<<<<<< HEAD
					description="COM_MODULES_FIELD_MODULECLASS_SFX_DESC"
					rows="3"
					validate="CssIdentifier"
=======
				 	rows="3"
>>>>>>> bf7d33fe
				/>

				<field
					name="cache"
					type="list"
					label="COM_MODULES_FIELD_CACHING_LABEL"
					default="1"
					filter="integer"
					validate="options"
					>
					<option value="1">JGLOBAL_USE_GLOBAL</option>
					<option value="0">COM_MODULES_FIELD_VALUE_NOCACHING</option>
				</field>

				<field
					name="cache_time"
					type="number"
					label="COM_MODULES_FIELD_CACHE_TIME_LABEL"
					default="900"
					filter="integer"
				/>

				<field
					name="cachemode"
					type="hidden"
					default="static"
					>
					<option value="static"></option>
				</field>
			</fieldset>
		</fields>
	</config>
</extension><|MERGE_RESOLUTION|>--- conflicted
+++ resolved
@@ -35,13 +35,8 @@
 					name="moduleclass_sfx"
 					type="textarea"
 					label="COM_MODULES_FIELD_MODULECLASS_SFX_LABEL"
-<<<<<<< HEAD
-					description="COM_MODULES_FIELD_MODULECLASS_SFX_DESC"
 					rows="3"
 					validate="CssIdentifier"
-=======
-				 	rows="3"
->>>>>>> bf7d33fe
 				/>
 
 				<field
