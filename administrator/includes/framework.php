<?php
/**
 * @package    Joomla.Administrator
 *
 * @copyright  (C) 2005 Open Source Matters, Inc. <https://www.joomla.org>
 * @license    GNU General Public License version 2 or later; see LICENSE.txt
 */

defined('_JEXEC') or die;

<<<<<<< HEAD
use Joomla\CMS\Version;
=======
use Joomla\Utilities\IpHelper;

// Joomla system checks.
@ini_set('magic_quotes_runtime', 0);
>>>>>>> 54c394dc

// System includes
require_once JPATH_LIBRARIES . '/bootstrap.php';

// Installation check, and check on removal of the install directory.
if (!file_exists(JPATH_CONFIGURATION . '/configuration.php')
	|| (filesize(JPATH_CONFIGURATION . '/configuration.php') < 10)
	|| (file_exists(JPATH_INSTALLATION . '/index.php') && (false === (new Version)->isInDevelopmentState())))
{
	if (file_exists(JPATH_INSTALLATION . '/index.php'))
	{
		header('Location: ../installation/index.php');

		exit();
	}
	else
	{
		echo 'No configuration file found and no installation code available. Exiting...';

		exit;
	}
}

// Pre-Load configuration. Don't remove the Output Buffering due to BOM issues, see JCode 26026
ob_start();
require_once JPATH_CONFIGURATION . '/configuration.php';
ob_end_clean();

// System configuration.
$config = new JConfig;

// Set the error_reporting, and adjust a global Error Handler
switch ($config->error_reporting)
{
	case 'default':
	case '-1':

		break;

	case 'none':
	case '0':
		error_reporting(0);

		break;

	case 'simple':
		error_reporting(E_ERROR | E_WARNING | E_PARSE);
		ini_set('display_errors', 1);

		break;

	case 'maximum':
	case 'development': // <= Stays for backward compatibility, @TODO: can be removed in 5.0
		error_reporting(E_ALL);
		ini_set('display_errors', 1);

		break;

	default:
		error_reporting($config->error_reporting);
		ini_set('display_errors', 1);

		break;
}

define('JDEBUG', $config->debug);

<<<<<<< HEAD
if (JDEBUG || $config->error_reporting === 'maximum')
{
	// Set new Exception handler with debug enabled
	$errorHandler->setExceptionHandler(
		[
			new \Symfony\Component\ErrorHandler\ErrorHandler(null, true),
			'renderException'
		]
	);
=======
// System profiler
if (JDEBUG)
{
	// @deprecated 4.0 - The $_PROFILER global will be removed
	$_PROFILER = JProfiler::getInstance('Application');
}

/**
 * Correctly set the allowing of IP Overrides if behind a trusted proxy/load balancer.
 *
 * We need to do this as high up the stack as we can, as the default in \Joomla\Utilities\IpHelper is to
 * $allowIpOverride = true which is the wrong default for a generic site NOT behind a trusted proxy/load balancer.
 */
if (property_exists($config, 'behind_loadbalancer') && $config->behind_loadbalancer == 1)
{
	// If Joomla is configured to be behind a trusted proxy/load balancer, allow HTTP Headers to override the REMOTE_ADDR
	IpHelper::setAllowIpOverrides(true);
}
else
{
	// We disable the allowing of IP overriding using headers by default.
	IpHelper::setAllowIpOverrides(false);
>>>>>>> 54c394dc
}

unset($config);<|MERGE_RESOLUTION|>--- conflicted
+++ resolved
@@ -8,14 +8,8 @@
 
 defined('_JEXEC') or die;
 
-<<<<<<< HEAD
 use Joomla\CMS\Version;
-=======
 use Joomla\Utilities\IpHelper;
-
-// Joomla system checks.
-@ini_set('magic_quotes_runtime', 0);
->>>>>>> 54c394dc
 
 // System includes
 require_once JPATH_LIBRARIES . '/bootstrap.php';
@@ -83,7 +77,6 @@
 
 define('JDEBUG', $config->debug);
 
-<<<<<<< HEAD
 if (JDEBUG || $config->error_reporting === 'maximum')
 {
 	// Set new Exception handler with debug enabled
@@ -93,12 +86,6 @@
 			'renderException'
 		]
 	);
-=======
-// System profiler
-if (JDEBUG)
-{
-	// @deprecated 4.0 - The $_PROFILER global will be removed
-	$_PROFILER = JProfiler::getInstance('Application');
 }
 
 /**
@@ -116,7 +103,6 @@
 {
 	// We disable the allowing of IP overriding using headers by default.
 	IpHelper::setAllowIpOverrides(false);
->>>>>>> 54c394dc
 }
 
 unset($config);